name: Documentation
on:
  pull_request:
    paths:
      - '.github/workflows/documentation.yml'
      - 'package.json'
      - 'docs/**'
      - 'lib'
      - 'test'
      - 'website.js'
      - 'CHANGELOG.md'
  push:
    branches:
      - master
    paths:
      - '.github/workflows/documentation.yml'
      - 'package.json'
      - 'docs/**'
      - 'lib'
      - 'test'
      - 'website.js'
      - 'CHANGELOG.md'
permissions:
  contents: read

jobs:
  test-documentation:
    runs-on: ubuntu-20.04
    name: Test Generating Docs
    steps:
<<<<<<< HEAD
      - uses: actions/checkout@ac593985615ec2ede58e132d2e21d2b1cbd6127c # v3.3.0
      - run: git fetch --depth=1 --tags # download all tags for documentation
=======
      - uses: actions/checkout@8f4b7f84864484a7bf31766abe9204da3cbe65b3 # v3.5.0
>>>>>>> ae931b74

      - name: Setup node
        uses: actions/setup-node@64ed1c7eab4cce3362f8c340dee64e5eaeef8f7c # v3.6.0
        with:
          node-version: 16

      - run: npm install
      - run: npm run docs:clean
      - run: npm run docs:generate<|MERGE_RESOLUTION|>--- conflicted
+++ resolved
@@ -28,12 +28,8 @@
     runs-on: ubuntu-20.04
     name: Test Generating Docs
     steps:
-<<<<<<< HEAD
-      - uses: actions/checkout@ac593985615ec2ede58e132d2e21d2b1cbd6127c # v3.3.0
+      - uses: actions/checkout@8f4b7f84864484a7bf31766abe9204da3cbe65b3 # v3.5.0
       - run: git fetch --depth=1 --tags # download all tags for documentation
-=======
-      - uses: actions/checkout@8f4b7f84864484a7bf31766abe9204da3cbe65b3 # v3.5.0
->>>>>>> ae931b74
 
       - name: Setup node
         uses: actions/setup-node@64ed1c7eab4cce3362f8c340dee64e5eaeef8f7c # v3.6.0
