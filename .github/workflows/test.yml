--- conflicted
+++ resolved
@@ -22,11 +22,7 @@
     runs-on: ubuntu-latest
     name: Lint JS-Files
     steps:
-<<<<<<< HEAD
-      - uses: actions/checkout@8f4b7f84864484a7bf31766abe9204da3cbe65b3 # v3.5.0
-=======
       - uses: actions/checkout@8e5e7e5ab8b370d6c329ec480221332ada57f0ab # v3.5.2
->>>>>>> ecb02495
 
       - name: Setup node
         uses: actions/setup-node@64ed1c7eab4cce3362f8c340dee64e5eaeef8f7c # v3.6.0
@@ -61,11 +57,7 @@
       MONGOMS_VERSION: ${{ matrix.mongodb }}
       MONGOMS_PREFER_GLOBAL_PATH: 1
     steps:
-<<<<<<< HEAD
-      - uses: actions/checkout@8f4b7f84864484a7bf31766abe9204da3cbe65b3 # v3.5.0
-=======
       - uses: actions/checkout@8e5e7e5ab8b370d6c329ec480221332ada57f0ab # v3.5.2
->>>>>>> ecb02495
 
       - name: Setup node
         uses: actions/setup-node@64ed1c7eab4cce3362f8c340dee64e5eaeef8f7c # v3.6.0
@@ -100,25 +92,17 @@
       MONGOMS_VERSION: 6.0.4
       MONGOMS_PREFER_GLOBAL_PATH: 1
     steps:
-<<<<<<< HEAD
-      - uses: actions/checkout@8f4b7f84864484a7bf31766abe9204da3cbe65b3 # v3.5.0
-=======
       - uses: actions/checkout@8e5e7e5ab8b370d6c329ec480221332ada57f0ab # v3.5.2
->>>>>>> ecb02495
       - name: Setup node
         uses: actions/setup-node@64ed1c7eab4cce3362f8c340dee64e5eaeef8f7c # v3.6.0
         with:
           node-version: 16
-<<<<<<< HEAD
-      - uses: actions/checkout@ac593985615ec2ede58e132d2e21d2b1cbd6127c # v3.0.2
-=======
       - name: Load MongoDB binary cache
         id: cache-mongodb-binaries
         uses: actions/cache@v3
         with:
           path: ~/.cache/mongodb-binaries
           key: deno-${{ env.MONGOMS_VERSION }}
->>>>>>> ecb02495
       - name: Setup Deno
         uses: denoland/setup-deno@v1
         with:
@@ -134,11 +118,7 @@
     runs-on: ubuntu-latest
     name: Replica Set tests
     steps:
-<<<<<<< HEAD
-      - uses: actions/checkout@8f4b7f84864484a7bf31766abe9204da3cbe65b3 # v3.5.0
-=======
       - uses: actions/checkout@8e5e7e5ab8b370d6c329ec480221332ada57f0ab # v3.5.2
->>>>>>> ecb02495
       - name: Setup node
         uses: actions/setup-node@64ed1c7eab4cce3362f8c340dee64e5eaeef8f7c # v3.6.0
         with:
@@ -155,10 +135,6 @@
       contents: read
     steps:
       - name: Check out repo
-<<<<<<< HEAD
-        uses: actions/checkout@8f4b7f84864484a7bf31766abe9204da3cbe65b3 # v3.5.0
-=======
         uses: actions/checkout@8e5e7e5ab8b370d6c329ec480221332ada57f0ab # v3.5.2
->>>>>>> ecb02495
       - name: Dependency review
         uses: actions/dependency-review-action@v3