--- conflicted
+++ resolved
@@ -38,14 +38,9 @@
           sleep 2
           mongod --version
           echo `pwd`/mongodb-linux-x86_64-${{ matrix.mongo-os }}-${{ matrix.mongo }}/bin >> $GITHUB_PATH
-<<<<<<< HEAD
       - run: npm run sym-link-mongoose
       - run: npm test
       - run: npm run test-tsd
-=======
-
-      - run: npm run test-code
->>>>>>> a27bfe4a
 
   lint:
     runs-on: ubuntu-latest
