--- conflicted
+++ resolved
@@ -107,38 +107,6 @@
       - name: Test
         run: npm run test-rs
 
-<<<<<<< HEAD
-=======
-  coverage:
-    needs:
-      - test-replica-sets
-    runs-on: ubuntu-20.04
-    name: Coverage
-    steps:
-      - uses: actions/checkout@2541b1294d2704b0964813337f33b291d3f8596b # v3.0.2
-      - name: Setup node
-        uses: actions/setup-node@2fddd8803e2f5c9604345a0b591c3020ee971a93 # v3.4.1
-        with:
-          node-version: 16
-      - run: npm install
-      - name: Setup
-        run: |
-          wget -q https://downloads.mongodb.org/linux/mongodb-linux-x86_64-ubuntu2004-5.0.2.tgz
-          tar xf mongodb-linux-x86_64-ubuntu2004-5.0.2.tgz
-          mkdir -p ./data/db/27017 ./data/db/27000
-          printf "\ntimeout: 8000" >> ./.mocharc.yml
-          ./mongodb-linux-x86_64-ubuntu2004-5.0.2/bin/mongod --setParameter ttlMonitorSleepSecs=1 --fork --dbpath ./data/db/27017 --syslog --port 27017
-          sleep 2
-          mongod --version
-          echo `pwd`/mongodb-linux-x86_64-ubuntu2004-5.0.2/bin >> $GITHUB_PATH
-      - name: test with coverage
-        run: npm run test-coverage
-      - name: Archive code coverage results
-        uses: actions/upload-artifact@v3
-        with:
-          name: coverage
-          path: coverage
->>>>>>> bbeaa9ac
   dependency-review:
     name: Dependency Review
     if: github.event_name == 'pull_request'
