--- conflicted
+++ resolved
@@ -39,11 +39,7 @@
     strategy:
       fail-fast: false
       matrix:
-<<<<<<< HEAD
-        node: [18, 20, 22]
-=======
-        node: [16, 18, 20, 22, 24]
->>>>>>> fac1a4b2
+        node: [18, 20, 22, 24]
         os: [ubuntu-22.04, ubuntu-24.04]
         mongodb: [6.0.15, 7.0.12, 8.0.0]
         include:
