name: Test
on:
  pull_request:
    paths:
      - '.github/workflows/test.yml'
      - 'package.json'
      - 'index.js'
      - 'lib/**'
      - 'test/**.js'
  push:
    paths:
      - '.github/workflows/test.yml'
      - 'package.json'
      - 'index.js'
      - 'lib/**'
      - 'test/**.js'
permissions:
  contents: read

jobs:
  lint:
    runs-on: ubuntu-latest
    name: Lint JS-Files
    steps:
      - uses: actions/checkout@0ad4b8fadaa221de15dcec353f45205ec38ea70b # v4.1.4

      - name: Setup node
        uses: actions/setup-node@60edb5dd545a775178f52524783378180af0d1f8 # v4.0.2
        with:
          node-version: 18

      - run: npm install

      - name: Lint JS-Files
        run: npm run lint-js

  test:
    runs-on: ${{ matrix.os }}
    strategy:
      fail-fast: false
      matrix:
        node: [16, 18, 20]
        os: [ubuntu-20.04, ubuntu-22.04]
        mongodb: [4.4.28, 5.0.25, 6.0.14, 7.0.7]
        include:
          - os: ubuntu-20.04 # customize on which matrix the coverage will be collected on
            mongodb: 5.0.25
            node: 16
            coverage: true
        exclude:
          - os: ubuntu-22.04 # exclude because there are no 4.x mongodb builds for 2204
            mongodb: 4.4.28
          - os: ubuntu-22.04 # exclude because there are no 5.x mongodb builds for 2204
            mongodb: 5.0.25
    name: Node ${{ matrix.node }} MongoDB ${{ matrix.mongodb }} OS ${{ matrix.os }}
    env:
      MONGOMS_VERSION: ${{ matrix.mongodb }}
      MONGOMS_PREFER_GLOBAL_PATH: 1
      FORCE_COLOR: true
    steps:
      - uses: actions/checkout@0ad4b8fadaa221de15dcec353f45205ec38ea70b # v4.1.4

      - name: Setup node
        uses: actions/setup-node@60edb5dd545a775178f52524783378180af0d1f8 # v4.0.2
        with:
          node-version: ${{ matrix.node }}

      - name: Load MongoDB binary cache
        id: cache-mongodb-binaries
        uses: actions/cache@v4
        with:
          path: ~/.cache/mongodb-binaries
          key: ${{ matrix.os }}-${{ matrix.mongodb }}

      - run: npm install
      - name: NPM Test without Coverage
        run: npm test
        if: matrix.coverage != true
      - name: NPM Test with Coverage
        run: npm run test-coverage
        if: matrix.coverage == true
      - name: Archive code coverage results
        uses: actions/upload-artifact@v4
        if: matrix.coverage == true
        with:
          name: coverage
          path: coverage
  
  test-deno:
    runs-on: ubuntu-20.04
    name: Deno tests
    env:
      MONGOMS_VERSION: 6.0.14
      MONGOMS_PREFER_GLOBAL_PATH: 1
      FORCE_COLOR: true
    steps:
      - uses: actions/checkout@0ad4b8fadaa221de15dcec353f45205ec38ea70b # v4.1.4
      - name: Setup node
        uses: actions/setup-node@60edb5dd545a775178f52524783378180af0d1f8 # v4.0.2
        with:
          node-version: 16
      - name: Load MongoDB binary cache
        id: cache-mongodb-binaries
        uses: actions/cache@v4
        with:
          path: ~/.cache/mongodb-binaries
          key: deno-${{ env.MONGOMS_VERSION }}
      - name: Setup Deno
        uses: denoland/setup-deno@v1
        with:
<<<<<<< HEAD
          deno-version: v1.36.x
=======
          deno-version: v1.37.x
>>>>>>> 32f1ee19
      - run: deno --version
      - run: npm install
      - name: Run Deno tests
        run: npm run test-deno

  test-replica-sets:
    needs:
      - test
    runs-on: ubuntu-latest
    name: Replica Set tests
    env:
      FORCE_COLOR: true
    steps:
      - uses: actions/checkout@0ad4b8fadaa221de15dcec353f45205ec38ea70b # v4.1.4
      - name: Setup node
        uses: actions/setup-node@60edb5dd545a775178f52524783378180af0d1f8 # v4.0.2
        with:
          node-version: 16
      - run: npm install
      - name: Test
        run: npm run test-rs

  dependency-review:
    name: Dependency Review
    if: github.event_name == 'pull_request'
    runs-on: ubuntu-latest
    permissions:
      contents: read
    steps:
      - name: Check out repo
        uses: actions/checkout@0ad4b8fadaa221de15dcec353f45205ec38ea70b # v4.1.4
      - name: Dependency review
        uses: actions/dependency-review-action@v4<|MERGE_RESOLUTION|>--- conflicted
+++ resolved
@@ -108,11 +108,7 @@
       - name: Setup Deno
         uses: denoland/setup-deno@v1
         with:
-<<<<<<< HEAD
-          deno-version: v1.36.x
-=======
           deno-version: v1.37.x
->>>>>>> 32f1ee19
       - run: deno --version
       - run: npm install
       - name: Run Deno tests
