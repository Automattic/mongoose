name: Test
on:
  pull_request:
    paths:
      - '.github/workflows/test.yml'
      - 'package.json'
      - 'index.js'
      - 'lib/**'
      - 'test/**.js'
  push:
    branches:
      - master
    paths:
      - '.github/workflows/test.yml'
      - 'package.json'
      - 'index.js'
      - 'lib/**'
      - 'test/**.js'
permissions:
  contents: read

jobs:
  lint:
    runs-on: ubuntu-latest
    name: Lint JS-Files
    steps:
      - uses: actions/checkout@a12a3943b4bdde767164f792f33f40b04645d846 # v3

      - name: Setup node
        uses: actions/setup-node@5b52f097d36d4b0b2f94ed6de710023fbb8b2236 # v3.1.0
        with:
          node-version: 14

      - run: npm install

      - name: Lint JS-Files
        run: npm run lint-js

  test:
    needs:
      - lint
    runs-on: ${{ matrix.os }}
    strategy:
      fail-fast: false
      matrix:
        node: [12, 14, 16, 18]
        os: [ubuntu-18.04, ubuntu-20.04]
        include:
          - os: ubuntu-18.04
            mongo-os: ubuntu1804
            mongo: 4.0.2
          - os: ubuntu-20.04
            mongo-os: ubuntu2004
            mongo: 5.0.2
        exclude:
          - os: ubuntu-18.04
            node: 18
    name: Node ${{ matrix.node }} MongoDB ${{ matrix.mongo }}
    steps:
      - uses: actions/checkout@a12a3943b4bdde767164f792f33f40b04645d846 # v3

      - name: Setup node
        uses: actions/setup-node@5b52f097d36d4b0b2f94ed6de710023fbb8b2236 # v3.1.0
        with:
          node-version: ${{ matrix.node }}

      - run: npm install

      - name: Setup
        run: |
          wget -q https://downloads.mongodb.org/linux/mongodb-linux-x86_64-${{ matrix.mongo-os }}-${{ matrix.mongo }}.tgz
          tar xf mongodb-linux-x86_64-${{ matrix.mongo-os }}-${{ matrix.mongo }}.tgz
          mkdir -p ./data/db/27017 ./data/db/27000
          printf "\n--timeout 8000" >> ./test/mocha.opts
          ./mongodb-linux-x86_64-${{ matrix.mongo-os }}-${{ matrix.mongo }}/bin/mongod --setParameter ttlMonitorSleepSecs=1 --fork --dbpath ./data/db/27017 --syslog --port 27017
          sleep 2
          mongod --version
          echo `pwd`/mongodb-linux-x86_64-${{ matrix.mongo-os }}-${{ matrix.mongo }}/bin >> $GITHUB_PATH
      - run: npm test

  test-replica-sets:
<<<<<<< HEAD
    needs:
      - test
    runs-on: ubuntu-latest
    name: Replica Set tests
    steps:
      - uses: actions/checkout@a12a3943b4bdde767164f792f33f40b04645d846 # v3
      - name: Setup node
        uses: actions/setup-node@5b52f097d36d4b0b2f94ed6de710023fbb8b2236 # v3.1.0
        with:
          node-version: 16
      - run: npm install
      - name: Test
        run: npm run test-rs

  coverage:
=======
>>>>>>> 111fda5f
    needs:
      - test
    runs-on: ubuntu-latest
    name: Replica Set tests
    steps:
      - uses: actions/checkout@a12a3943b4bdde767164f792f33f40b04645d846 # v3
      - name: Setup node
        uses: actions/setup-node@5b52f097d36d4b0b2f94ed6de710023fbb8b2236 # v3.1.0
        with:
          node-version: 16
      - run: npm install
      - name: Test
        run: env START_REPLICA_SET=1 npm test

  coverage:
    needs:
      - test-replica-sets
    runs-on: ubuntu-20.04
    name: Coverage
    steps:
      - uses: actions/checkout@a12a3943b4bdde767164f792f33f40b04645d846 # v3
      - name: Setup node
        uses: actions/setup-node@5b52f097d36d4b0b2f94ed6de710023fbb8b2236 # v3.1.0
        with:
          node-version: 16
      - run: npm install
      - name: Setup
        run: |
          wget -q https://downloads.mongodb.org/linux/mongodb-linux-x86_64-ubuntu2004-5.0.2.tgz
          tar xf mongodb-linux-x86_64-ubuntu2004-5.0.2.tgz
          mkdir -p ./data/db/27017 ./data/db/27000
          printf "\n--timeout 8000" >> ./test/mocha.opts
          ./mongodb-linux-x86_64-ubuntu2004-5.0.2/bin/mongod --setParameter ttlMonitorSleepSecs=1 --fork --dbpath ./data/db/27017 --syslog --port 27017
          sleep 2
          mongod --version
          echo `pwd`/mongodb-linux-x86_64-ubuntu2004-5.0.2/bin >> $GITHUB_PATH
      - name: test with coverage
        run: npm run test-coverage
      - name: Archive code coverage results
        uses: actions/upload-artifact@v3
        with:
          name: coverage
          path: coverage<|MERGE_RESOLUTION|>--- conflicted
+++ resolved
@@ -79,7 +79,6 @@
       - run: npm test
 
   test-replica-sets:
-<<<<<<< HEAD
     needs:
       - test
     runs-on: ubuntu-latest
@@ -93,23 +92,6 @@
       - run: npm install
       - name: Test
         run: npm run test-rs
-
-  coverage:
-=======
->>>>>>> 111fda5f
-    needs:
-      - test
-    runs-on: ubuntu-latest
-    name: Replica Set tests
-    steps:
-      - uses: actions/checkout@a12a3943b4bdde767164f792f33f40b04645d846 # v3
-      - name: Setup node
-        uses: actions/setup-node@5b52f097d36d4b0b2f94ed6de710023fbb8b2236 # v3.1.0
-        with:
-          node-version: 16
-      - run: npm install
-      - name: Test
-        run: env START_REPLICA_SET=1 npm test
 
   coverage:
     needs:
