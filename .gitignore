--- conflicted
+++ resolved
@@ -44,23 +44,14 @@
 
 .config.js
 
-<<<<<<< HEAD
 # Compiled docs allowed in gh-pages
 #docs/*.html
 #docs/tutorials/*.html
 #docs/typescript/*.html
 #docs/api/*.html
+# the below excludes things like "0test.x" too, but gitignore does not have something like js regex "[0-9]+", so this is the best for future versions
+# docs/[0-9]*.x/
 #index.html
-=======
-# Compiled docs
-docs/*.html
-docs/tutorials/*.html
-docs/typescript/*.html
-docs/api/*.html
-# the below excludes things like "0test.x" too, but gitignore does not have something like js regex "[0-9]+", so this is the best for future versions
-docs/[0-9]*.x/
-index.html
->>>>>>> 1b938d99
 
 # Local Netlify folder
 .netlify
