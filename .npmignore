--- conflicted
+++ resolved
@@ -45,10 +45,6 @@
 *.tgz
 
 notes.md
-<<<<<<< HEAD
-list.out
-=======
 list.out
 
-eslintrc.json
->>>>>>> 3d2dc419
+eslintrc.json