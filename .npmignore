lib-cov
**.swp
*.sw*
*.orig
.DS_Store
node_modules/
benchmarks/
docs/
test/
Makefile
CNAME
index.html
index.pug
bin/
tools/31*
*.key
data/

*.txt
*.png

examples/
.github
.vscode
.eslintignore
CONTRIBUTING.md
History.md
CHANGELOG.md
format_deps.js
release-items.md
static.js
website.js

.config*

migrating_to_6.md
migrating_to_5.md
renovate.json
.travis.yml
webpack.config.js
webpack.base.config.js

.nyc-output

*.tgz

<<<<<<< HEAD
notes.md
list.out

# config files
lgtm.yml
.mocharc.yml
.eslintrc.js
.markdownlint-cli2.cjs
tsconfig.json

# scripts
scripts/
tools/
=======
valnotes.md
>>>>>>> e9b72f67
<|MERGE_RESOLUTION|>--- conflicted
+++ resolved
@@ -44,7 +44,6 @@
 
 *.tgz
 
-<<<<<<< HEAD
 notes.md
 list.out
 
@@ -58,6 +57,5 @@
 # scripts
 scripts/
 tools/
-=======
-valnotes.md
->>>>>>> e9b72f67
+
+valnotes.md