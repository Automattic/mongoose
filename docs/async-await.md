--- conflicted
+++ resolved
@@ -62,11 +62,7 @@
 }
 ```
 
-<<<<<<< HEAD
-Note that the specific fulfillment values of different Mongoose methods vary, and may be affected by configuration. Please refer to the [API documentation](./api/mongoose.html) for information about specific methods.
-=======
-Note that the specific fulfillment values of different Mongoose methods vary, and may be affected by configuration. Please refer to the [API documentation](api.html) for information about specific methods.
->>>>>>> 0eda12a7
+Note that the specific fulfillment values of different Mongoose methods vary, and may be affected by configuration. Please refer to the [API documentation](api/mongoose.html.html) for information about specific methods.
 
 ### Async Functions
 
@@ -151,5 +147,5 @@
 ```
 
 You are most likely to accidentally re-execute queries in this way when mixing callbacks with async/await.
- This is never necessary and should be avoided.
- If you need a Query to return a fully-fledged promise instead of a thenable, you can use [Query#exec()](api/query.html#query_Query-exec).+This is never necessary and should be avoided.
+If you need a Query to return a fully-fledged promise instead of a [thenable](https://masteringjs.io/tutorials/fundamentals/thenable), you can use [Query#exec()](api/query.html#query_Query-exec).