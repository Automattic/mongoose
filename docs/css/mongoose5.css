html {
  font-family: 'Open Sans';
}

body {
  margin: 0;
}

img {
  width: 100%;
}

a {
  text-decoration: none;
  color: #0971B2;
}

p {
  line-height: 1.5em;
}

h1 a::before,
h2 a::before,
h3 a::before,
h4 a::before,
a.anchor::before {
  position: absolute;
  left: 22px;
  margin-top: 4px;
  background-image: url('/docs/images/link_64x64.png');
  background-size: contain;
  background-repeat: no-repeat;
  height: 1em;
  /* Any width that will be over the size of the icon and overlap the link to keep the hover state will work */
  width: 2em;
  content: ' ';

  /* Hide it when not hover */
  opacity: 0;
}

h1 a:hover::before,
h2 a:hover::before,
h3 a:hover::before,
h4 a:hover::before,
a.anchor:hover::before {
  opacity: 1;
}

h1 a,
h2 a,
h3 a,
h4 a {
  color: #000;
}

#logo {
  width: 62px;
  height: 30px;
  position: relative;
  top: 5px;
}

.logo-text {
  color: #800;
  font-size: 20pt;
  position: relative;
  top: 0px;
  left: 10px;
  text-transform: none;
}

.pure-menu-item {
  font-size: 12pt;
  padding-top: 0px;
}

.pure-menu-link {
  padding-top: 2px;
  padding-bottom: 2px;
<<<<<<< HEAD
}

/* change sub-item lists to be more dense */
.sub-item > .pure-menu-link, .tertiary-item > .pure-menu-link {
  padding-top: 0px;
  padding-bottom: 0px;
}

.pure-menu-link:hover, .pure-menu-link.selected {
  background-color: rgba(0,0,0, 0.1);
}

li.sub-item {
  font-size: 11pt;
  margin-left: 15px;
}

li.tertiary-item {
=======
}

/* change sub-item lists to be more dense */
.sub-item > .pure-menu-link {
  padding-top: 0px;
  padding-bottom: 0px;
}

.pure-menu-link:hover, .pure-menu-link.selected {
  background-color: rgba(0,0,0, 0.1);
}

li.sub-item {
>>>>>>> ecb02495
  font-size: 11pt;
  margin-left: 15px;
}

li.version {
  border-bottom: 1px solid #ddd;
  padding-bottom: 4px;
}

li.version ul.pure-menu-children {
  border: 1px solid #ddd;
}

#logo-container {
  padding-top: 0;
  padding-bottom: 6px;
  border-bottom: 1px solid #ddd;
}

#logo-container > a {
  display: block;
}

#menu {
  z-index: 1;
  position: fixed;
  top: 0;
  left: 0;
  bottom: 0px;
  background-color: #eee;
  width: 250px;
  border-right: 1px solid #ddd;
  overflow-y: auto;
}

.container {
  position: relative;
  left: 250px;
  padding-left: 50px;
  width: 850px;
  margin-bottom: 30lvh;
}

/* Search */

.search {
  margin-top: 0.25em !important; /* important, because regardless of order, the ":not(:first-child)" rule takes precedence */
  margin-bottom: 0.75em;
  display: flex;
}

.search input {
  border: 1px solid #ddd;
  padding: 0.25em;
  width: 170px;
  border-radius: 3px;
  flex: 1;
}

#search-input-nav {
  margin-left: 1em;
}

.search button {
  background-color: #777;
  color: white;
  border: 1px solid transparent;
  border-radius: 3px;
  height: 30px;
  width: 30px;
  padding: 0px;
  flex: 0 0 auto;
}

#search-button-nav {
  margin-right: 1em;
}

.search button img {
  width: 20px;
  height: 20px;
  margin-top: 5px;
}

.edit-docs-link {
  position: absolute;
  top: 0.125em;
  right: 0px;
  background-color: #fafafa;
  border: 1px solid #ddd;
  padding: 5px;
  padding-bottom: 0px;
  border-radius: 3px;
}

.edit-docs-link img {
  width: 1.25em;
}

.pure-menu-link.selected {
  font-weight: bold;
}

<<<<<<< HEAD
.pure-menu-item:not(:first-child), .pure-menu-item.sub-item, .pure-menu-item.tertiary-item {
=======
.pure-menu-item:not(:first-child), .pure-menu-item.sub-item {
>>>>>>> ecb02495
  margin-top: 2px;
}

/* Mobile */

#mobile-menu {
  display: none;
}

@media (max-width: 1160px) {
  h2:hover::before, h3:hover::before {
    position: static;
    display: inline-block;
    margin-right: .2em;
  }

  .container {
    width: 100%;
    padding: 0px;
    left: 0px;
    margin: auto;
  }

  #content {
    margin: 10px;
  }

  #menu {
    display: none;
    position: fixed;
    top: 45px;
    border-top: 1px solid #ddd;
    border-right: 1px solid #ddd;
    border-bottom: 1px solid #ddd;
    left: 0px;
  }

  pre {
    margin: 0px;
    margin-top: 10px;
  }

  #mobile-menu {
    display: block;
    height: 45px;
    background-color: #eee;
    border-bottom: 1px solid #ddd;
    position: sticky;
    top: 0;
    z-index: 1;
  }

  #logo {
    border: 0;
  }

  #mobile-logo-container {
    padding: 0;
    border: 0px;
    padding-top: 3px;
    padding-bottom: 3px;
    width: 215px;
    margin-left: auto;
    margin-right: auto;
  }

  #logo-container {
    display: none;
  }

  .menu-link {
    position: absolute;
    display: block;
    top: 0px;
    left: 0;
    background-color: #eee;
    z-index: 10;
    width: 2em;
    height: 3px;
    padding: 2.1em 1.6em;
  }

  .menu-link:hover,
  .menu-link:focus {
    background: #ddd;
  }

  #menuLink {
    width: 40px;
    height: 40px;
    padding: 2.5px;
    color: rgb(0,0,0);
  }

  .active {
    display: block !important;
  }

  .edit-docs-link {
    display: none;
  }
}

.pure-menu-item:last-of-type {
  padding-bottom: 5px;
<<<<<<< HEAD
}

/* dont add padding if it also has other elements (like a sub-list) */
.pure-menu-link:not(:last-child) {
  padding-bottom: 0px;
=======
>>>>>>> ecb02495
}

/* dont add padding if it also has other elements (like a sub-list) */
.pure-menu-link:not(:last-child) {
  padding-bottom: 0px;
}

/* job board */

#jobs {
  position: fixed;
  top: 100px;
  right: 0px;
  width: 190px;
  text-align: center;
  border: 1px solid #ddd;
  background-color: #fff;
}

#jobs img {
  border: 0px;
}

#jobs .job-listing {
  margin-bottom: 0.5em;
  padding: 4px;
}

#jobs .job-listing:hover {
  background-color: #ddd;
}

#jobs .company {
  color: black;
}

#jobs .title {
  margin-top: 0.25em;
}

#jobs .location {
  color: black;
  margin-top: 0.25em;
  font-size: 0.75em;
}

#jobs .company-logo {
  width: 25%;
  height: 25%;
  margin-left: auto;
  margin-right: auto;
}

#jobs .jobs-view-more {
  margin: 1em;
  font-size: 0.95em;
  color: #777777;
  padding: 0.25em;
  border-radius: 3px;
  background-color: #eee;
}

#jobs .jobs-view-more a {
  color: black;
}

@media (max-width: 1360px) {
  #jobs {
    display: none !important;
  }
}<|MERGE_RESOLUTION|>--- conflicted
+++ resolved
@@ -78,26 +78,6 @@
 .pure-menu-link {
   padding-top: 2px;
   padding-bottom: 2px;
-<<<<<<< HEAD
-}
-
-/* change sub-item lists to be more dense */
-.sub-item > .pure-menu-link, .tertiary-item > .pure-menu-link {
-  padding-top: 0px;
-  padding-bottom: 0px;
-}
-
-.pure-menu-link:hover, .pure-menu-link.selected {
-  background-color: rgba(0,0,0, 0.1);
-}
-
-li.sub-item {
-  font-size: 11pt;
-  margin-left: 15px;
-}
-
-li.tertiary-item {
-=======
 }
 
 /* change sub-item lists to be more dense */
@@ -111,7 +91,6 @@
 }
 
 li.sub-item {
->>>>>>> ecb02495
   font-size: 11pt;
   margin-left: 15px;
 }
@@ -215,11 +194,7 @@
   font-weight: bold;
 }
 
-<<<<<<< HEAD
-.pure-menu-item:not(:first-child), .pure-menu-item.sub-item, .pure-menu-item.tertiary-item {
-=======
 .pure-menu-item:not(:first-child), .pure-menu-item.sub-item {
->>>>>>> ecb02495
   margin-top: 2px;
 }
 
@@ -325,14 +300,6 @@
 
 .pure-menu-item:last-of-type {
   padding-bottom: 5px;
-<<<<<<< HEAD
-}
-
-/* dont add padding if it also has other elements (like a sub-list) */
-.pure-menu-link:not(:last-child) {
-  padding-bottom: 0px;
-=======
->>>>>>> ecb02495
 }
 
 /* dont add padding if it also has other elements (like a sub-list) */
