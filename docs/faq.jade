--- conflicted
+++ resolved
@@ -123,15 +123,9 @@
     must always be defined as an object on a mongoose document, even if `nested`
     is undefined on the underlying [POJO](./guide.html#minimize).
 
-<<<<<<< HEAD
     <hr id="arrow-functions" />
 
-    **Q**. I'm using an arrow function for a [virtual](http://mongoosejs.com/docs/guide.html#virtuals), getter/setter, or [method](http://mongoosejs.com/docs/guide.html#methods) and the value of `this` is wrong.
-=======
-  hr#arrow-functions
-  :markdown
     **Q**. I'm using an arrow function for a [virtual](./guide.html#virtuals), getter/setter, or [method](./guide.html#methods) and the value of `this` is wrong.
->>>>>>> 3660092c
 
     **A**. Arrow functions [handle the `this` keyword much differently than conventional functions](https://developer.mozilla.org/en-US/docs/Web/JavaScript/Reference/Functions/Arrow_functions#No_binding_of_this).
     Mongoose getters/setters depend on `this` to give you access to the document that you're writing to, but this functionality does not work with arrow functions. Do **not** use arrow functions for mongoose getters/setters unless do not intend to access the document in the getter/setter.
