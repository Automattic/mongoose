<<<<<<< HEAD
'use strict';
const root = 'https://mongoosejs.azurewebsites.net/api';
const pairs = window.location.search.replace(/^\?/, '').split('&');

let q = null;
for (let i = 0; i < pairs.length; ++i) {
  const _pair = pairs[i].split('=');
  if (_pair[0] === 'q') {
    q = _pair[1];
=======
const root = 'https://mongoosejs.azurewebsites.net/api';

const defaultVersion = '7.x';
const versionFromUrl = window.location.pathname.match(/^\/docs\/(\d+\.x)/);
const version = versionFromUrl ? versionFromUrl[1] : defaultVersion;

search();

document.getElementById('search-button').onclick = function() {
  addHistory(document.getElementById('search-input').value);
};

document.getElementById('search-input').onkeyup = function(ev) {
  if (ev.keyCode === 13) {
    addHistory(document.getElementById('search-input').value);
>>>>>>> 39fda981
  }
};

document.getElementById('search-button-nav').onclick = function() {
  addHistory(document.getElementById('search-input-nav').value);
};

document.getElementById('search-input-nav').onkeyup = function(ev) {
  if (ev.keyCode === 13) {
    addHistory(document.getElementById('search-input-nav').value);
  }
};

/** Helper to consistently add history and reload results */
function addHistory(value) {
  const url = new URL(window.location.href);

  // use this to only modify the param "q" and not overwrite any other existing params
  url.searchParams.set("q", value);

  window.history.pushState({}, '', url);
  search();
}

<<<<<<< HEAD
const defaultVersion = '7.x';
const versionFromUrl = window.location.pathname.match(/^\/docs\/(\d+\.x)/);
const version = versionFromUrl ? versionFromUrl[1] : defaultVersion;
=======
/** (re)load results */
function search() {
  const resultsDiv = document.getElementById('results');

  resultsDiv.innerHTML = '<p>Loading...</p';

  const url = new URL(window.location.href);

  if (!url.searchParams || !url.searchParams.has('q')) {
    resultsDiv.innerHTML = '<p>No Search Parameters</p>';
    return;
  }

  const qSearch = url.searchParams.get("q");

  document.getElementById('search-input').value = qSearch;
  document.getElementById('search-input-nav').value = ""; // set navbar search empty, to encourage big input usage
>>>>>>> 39fda981

  fetch(root + '/search?search=' + encodeURIComponent(qSearch) + '&version=' + version).
    then(function(res) { return res.json(); }).
    then(
      function(result) {
        if (result.results.length === 0) {
          resultsDiv.innerHTML = '<h1>No Results</h1>';
          return;
        }
        let html = '';
        for (let i = 0; i < result.results.length; ++i) {
          const res = result.results[i];
          const url = res.url;
          html += '<li>' +
            '<a class="title" href="' + url + '">' +
            res.title +
            '</a>' +
            '<div class="url"><a href="' + url + '">' + url + '</a></div>' +
            '<p>' + res.body + '</p>' +
            '</li>';
        }

        resultsDiv.innerHTML = '<ul>' + html + '</ul>';
      },
      function(error) {
        resultsDiv.innerHTML =
          '<h3>An error occurred: ' + error.message + '</h3>';
      }
    );
<<<<<<< HEAD
}

document.getElementById('search-button').onclick = function() {
  const q = document.getElementById('search-input').value;
  window.location.href = 'search.html?q=' + encodeURIComponent(q);
};

q = document.getElementById('search-input').onkeyup = function(ev) {
  if (ev.keyCode === 13) {
    const q = document.getElementById('search-input').value;
    window.location.href = 'search.html?q=' + encodeURIComponent(q);
  }
};
=======
}
>>>>>>> 39fda981
<|MERGE_RESOLUTION|>--- conflicted
+++ resolved
@@ -1,14 +1,3 @@
-<<<<<<< HEAD
-'use strict';
-const root = 'https://mongoosejs.azurewebsites.net/api';
-const pairs = window.location.search.replace(/^\?/, '').split('&');
-
-let q = null;
-for (let i = 0; i < pairs.length; ++i) {
-  const _pair = pairs[i].split('=');
-  if (_pair[0] === 'q') {
-    q = _pair[1];
-=======
 const root = 'https://mongoosejs.azurewebsites.net/api';
 
 const defaultVersion = '7.x';
@@ -24,7 +13,6 @@
 document.getElementById('search-input').onkeyup = function(ev) {
   if (ev.keyCode === 13) {
     addHistory(document.getElementById('search-input').value);
->>>>>>> 39fda981
   }
 };
 
@@ -49,11 +37,6 @@
   search();
 }
 
-<<<<<<< HEAD
-const defaultVersion = '7.x';
-const versionFromUrl = window.location.pathname.match(/^\/docs\/(\d+\.x)/);
-const version = versionFromUrl ? versionFromUrl[1] : defaultVersion;
-=======
 /** (re)load results */
 function search() {
   const resultsDiv = document.getElementById('results');
@@ -71,7 +54,6 @@
 
   document.getElementById('search-input').value = qSearch;
   document.getElementById('search-input-nav').value = ""; // set navbar search empty, to encourage big input usage
->>>>>>> 39fda981
 
   fetch(root + '/search?search=' + encodeURIComponent(qSearch) + '&version=' + version).
     then(function(res) { return res.json(); }).
@@ -101,20 +83,4 @@
           '<h3>An error occurred: ' + error.message + '</h3>';
       }
     );
-<<<<<<< HEAD
-}
-
-document.getElementById('search-button').onclick = function() {
-  const q = document.getElementById('search-input').value;
-  window.location.href = 'search.html?q=' + encodeURIComponent(q);
-};
-
-q = document.getElementById('search-input').onkeyup = function(ev) {
-  if (ev.keyCode === 13) {
-    const q = document.getElementById('search-input').value;
-    window.location.href = 'search.html?q=' + encodeURIComponent(q);
-  }
-};
-=======
-}
->>>>>>> 39fda981
+}