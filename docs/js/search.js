const root = 'https://mongoosejs.azurewebsites.net/api';

const defaultVersion = '6.x';
const versionFromUrl = window.location.pathname.match(/^\/docs\/(\d+\.x)/);
const version = versionFromUrl ? versionFromUrl[1] : defaultVersion;

search();

document.getElementById('search-button').onclick = function() {
  addHistory(document.getElementById('search-input').value);
};

document.getElementById('search-input').onkeyup = function(ev) {
  if (ev.keyCode === 13) {
    addHistory(document.getElementById('search-input').value);
  }
};

document.getElementById('search-button-nav').onclick = function() {
  addHistory(document.getElementById('search-input-nav').value);
};

document.getElementById('search-input-nav').onkeyup = function(ev) {
  if (ev.keyCode === 13) {
    addHistory(document.getElementById('search-input-nav').value);
  }
};

/** Helper to consistently add history and reload results */
function addHistory(value) {
  const url = new URL(window.location.href);

  // use this to only modify the param "q" and not overwrite any other existing params
  url.searchParams.set("q", value);

  window.history.pushState({}, '', url);
  search();
}

<<<<<<< HEAD
/** (re)load results */
function search() {
  const resultsDiv = document.getElementById('results');

  resultsDiv.innerHTML = '<p>Loading...</p';

  const url = new URL(window.location.href);

  if (!url.searchParams || !url.searchParams.has('q')) {
    resultsDiv.innerHTML = '<p>No Search Parameters</p>';
    return;
  }

  const qSearch = url.searchParams.get("q");

  document.getElementById('search-input').value = qSearch;
  document.getElementById('search-input-nav').value = ""; // set navbar search empty, to encourage big input usage
=======
var defaultVersion = '7.x';
var versionFromUrl = window.location.pathname.match(/^\/docs\/(\d+\.x)/);
var version = versionFromUrl ? versionFromUrl[1] : defaultVersion;
>>>>>>> 73cea779

  fetch(root + '/search?search=' + encodeURIComponent(qSearch) + '&version=' + version).
    then(function(res) { return res.json(); }).
    then(
      function(result) {
        if (result.results.length === 0) {
          resultsDiv.innerHTML = '<h1>No Results</h1>';
          return;
        }
        let html = '';
        for (let i = 0; i < result.results.length; ++i) {
          const res = result.results[i];
          const url = res.url;
          html += '<li>' +
            '<a class="title" href="' + url + '">' +
            res.title +
            '</a>' +
            '<div class="url"><a href="' + url + '">' + url + '</a></div>' +
            '<p>' + res.body + '</p>' +
            '</li>';
        }

        resultsDiv.innerHTML = '<ul>' + html + '</ul>';
      },
      function(error) {
        resultsDiv.innerHTML =
          '<h3>An error occurred: ' + error.message + '</h3>';
      }
    );
}<|MERGE_RESOLUTION|>--- conflicted
+++ resolved
@@ -1,6 +1,6 @@
 const root = 'https://mongoosejs.azurewebsites.net/api';
 
-const defaultVersion = '6.x';
+const defaultVersion = '7.x';
 const versionFromUrl = window.location.pathname.match(/^\/docs\/(\d+\.x)/);
 const version = versionFromUrl ? versionFromUrl[1] : defaultVersion;
 
@@ -37,7 +37,6 @@
   search();
 }
 
-<<<<<<< HEAD
 /** (re)load results */
 function search() {
   const resultsDiv = document.getElementById('results');
@@ -55,11 +54,6 @@
 
   document.getElementById('search-input').value = qSearch;
   document.getElementById('search-input-nav').value = ""; // set navbar search empty, to encourage big input usage
-=======
-var defaultVersion = '7.x';
-var versionFromUrl = window.location.pathname.match(/^\/docs\/(\d+\.x)/);
-var version = versionFromUrl ? versionFromUrl[1] : defaultVersion;
->>>>>>> 73cea779
 
   fetch(root + '/search?search=' + encodeURIComponent(qSearch) + '&version=' + version).
     then(function(res) { return res.json(); }).
