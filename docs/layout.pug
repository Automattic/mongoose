--- conflicted
+++ resolved
@@ -10,13 +10,8 @@
       link(rel="stylesheet", href="https://unpkg.com/purecss@1.0.1/build/pure-min.css", integrity="sha384-oAOxQR6DkCoMliIh8yFnu25d7Eq/PHS21PClpwjOTeU2jRSq11vu66rf90/cZr47", crossorigin="anonymous")
 
       link(rel="stylesheet", href="https://fonts.googleapis.com/css?family=Open+Sans")
-<<<<<<< HEAD
       link(rel="stylesheet", href="/docs/css/github.css")
       link(rel="stylesheet", href="/docs/css/mongoose5.css")
-=======
-      link(rel="stylesheet", href="/docs/6.x/docs/css/github.css")
-      link(rel="stylesheet", href="/docs/6.x/docs/css/mongoose5.css")
->>>>>>> c240274b
 
       link(rel='apple-touch-icon', sizes='57x57', href='images/favicon/apple-icon-57x57.png')
       link(rel='apple-touch-icon', sizes='60x60', href='images/favicon/apple-icon-60x60.png')
@@ -44,21 +39,13 @@
             span
           #mobile-logo-container
             a(href="/")
-<<<<<<< HEAD
               img#logo(src="/docs/images/mongoose5_62x30_transparent.png")
-=======
-              img#logo(src="/docs/6.x/docs/images/mongoose5_62x30_transparent.png")
->>>>>>> c240274b
               span.logo-text mongoose
         #menu
           .pure-menu
             #logo-container.pure-menu-heading
               a(href="/")
-<<<<<<< HEAD
                 img#logo(src="/docs/images/mongoose5_62x30_transparent.png")
-=======
-                img#logo(src="/docs/6.x/docs/images/mongoose5_62x30_transparent.png")
->>>>>>> c240274b
                 span.logo-text mongoose
             ul.pure-menu-list#navbar
               li.pure-menu-horizontal.pure-menu-item.pure-menu-has-children.pure-menu-allow-hover.version
@@ -71,7 +58,6 @@
               li.pure-menu-item.search
                 input#search-input-nav(type="text", placeholder="Search")
                 button#search-button-nav
-<<<<<<< HEAD
                   img(src="/docs/images/search.svg")
               li.pure-menu-item
                 a.pure-menu-link(href="/docs/index.html", class=outputUrl === '/docs/index.html' ? 'selected' : '') Quick Start
@@ -163,118 +149,17 @@
                 a.pure-menu-link(href="/docs/enterprise.html", class=outputUrl === '/docs/enterprise.html' ? 'selected' : '') For Enterprise
               li.pure-menu-item
                 a.pure-menu-link(href="/docs/sponsors.html", , class=outputUrl === '/docs/sponsors.html' ? 'selected' : '') Sponsors
-=======
-                  img(src="/docs/6.x/docs/images/search.svg")
-              li.pure-menu-item
-                a.pure-menu-link(href="/docs/6.x/docs/index.html", class=outputUrl === '/docs/6.x/docs/index.html' ? 'selected' : '') Quick Start
-              li.pure-menu-item
-                a.pure-menu-link(href="/docs/6.x/docs/guides.html", class=outputUrl === '/docs/6.x/docs/guides.html' ? 'selected' : '') Guides
-              li.pure-menu-item.sub-item
-                a.pure-menu-link(href="/docs/6.x/docs/guide.html", class=outputUrl === '/docs/6.x/docs/schemas.html' ? 'selected' : '') Schemas
-              li.pure-menu-item.sub-item
-                a.pure-menu-link(href="/docs/6.x/docs/schematypes.html", class=outputUrl === '/docs/6.x/docs/schematypes.html' ? 'selected' : '') SchemaTypes
-              li.pure-menu-item.sub-item
-                a.pure-menu-link(href="/docs/6.x/docs/connections.html", class=outputUrl === '/docs/6.x/docs/connections.html' ? 'selected' : '') Connections
-              - if (['/docs/6.x/docs/connections', '/docs/6.x/docs/tutorials/ssl'].some(path => outputUrl.startsWith(path)))
-                li.pure-menu-item.tertiary-item
-                  a.pure-menu-link(href="/docs/6.x/docs/tutorials/ssl.html", class=outputUrl === '/docs/6.x/docs/tutorials/ssl.html' ? 'selected' : '') SSL Connections
-              li.pure-menu-item.sub-item
-                a.pure-menu-link(href="/docs/6.x/docs/models.html", class=outputUrl === '/docs/6.x/docs/models.html' ? 'selected' : '') Models
-              - if (['/docs/6.x/docs/models', '/docs/6.x/docs/change-streams'].some(path => outputUrl.startsWith(path)))
-                li.pure-menu-item.tertiary-item
-                  a.pure-menu-link(href="/docs/6.x/docs/change-streams.html", class=outputUrl === '/docs/6.x/docs/change-streams.html' ? 'selected' : '') Change Streams
-              li.pure-menu-item.sub-item
-                a.pure-menu-link(href="/docs/6.x/docs/documents.html", class=outputUrl === '/docs/6.x/docs/documents.html' ? 'selected' : '') Documents
-              li.pure-menu-item.sub-item
-                a.pure-menu-link(href="/docs/6.x/docs/subdocs.html", class=outputUrl === '/docs/6.x/docs/subdocs.html' ? 'selected' : '') Subdocuments
-              li.pure-menu-item.sub-item
-                a.pure-menu-link(href="/docs/6.x/docs/queries.html", class=outputUrl === '/docs/6.x/docs/queries.html' ? 'selected' : '') Queries
-              - if (['/docs/6.x/docs/queries', '/docs/6.x/docs/tutorials/findoneandupdate', '/docs/6.x/docs/tutorials/lean', '/docs/6.x/docs/tutorials/query_casting'].some(path => outputUrl.startsWith(path)))
-                li.pure-menu-item.tertiary-item
-                  a.pure-menu-link(href="/docs/6.x/docs/tutorials/query_casting.html", class=outputUrl === '/docs/6.x/docs/tutorials/query_casting.html' ? 'selected' : '') Query Casting
-                li.pure-menu-item.tertiary-item
-                  a.pure-menu-link(href="/docs/6.x/docs/tutorials/findoneandupdate.html", class=outputUrl === '/docs/6.x/docs/tutorials/findoneandupdate.html' ? 'selected' : '') findOneAndUpdate
-                li.pure-menu-item.tertiary-item
-                  a.pure-menu-link(href="/docs/6.x/docs/tutorials/lean.html", class=outputUrl === '/docs/6.x/docs/tutorials/lean.html' ? 'selected' : '') The Lean Option
-              li.pure-menu-item.sub-item
-                a.pure-menu-link(href="/docs/6.x/docs/validation.html", class=outputUrl === '/docs/6.x/docs/validation.html' ? 'selected' : '') Validation
-              li.pure-menu-item.sub-item
-                a.pure-menu-link(href="/docs/6.x/docs/middleware.html", class=outputUrl === '/docs/6.x/docs/middleware.html' ? 'selected' : '') Middleware
-              li.pure-menu-item.sub-item
-                a.pure-menu-link(href="/docs/6.x/docs/populate.html", class=outputUrl === '/docs/6.x/docs/populate.html' ? 'selected' : '') Populate
-              li.pure-menu-item.sub-item
-                a.pure-menu-link(href="/docs/6.x/docs/discriminators.html", class=outputUrl === '/docs/6.x/docs/discriminators.html' ? 'selected' : '') Discriminators
-              li.pure-menu-item.sub-item
-                a.pure-menu-link(href="/docs/6.x/docs/plugins.html", class=outputUrl === '/docs/6.x/docs/plugins.html' ? 'selected' : '') Plugins
-              li.pure-menu-item.sub-item
-                a.pure-menu-link(href="/docs/6.x/docs/timestamps.html", class=outputUrl === '/docs/6.x/docs/timestamps.html' ? 'selected' : '') Timestamps
-              li.pure-menu-item.sub-item
-                a.pure-menu-link(href="/docs/6.x/docs/transactions.html", class=outputUrl === '/docs/6.x/docs/transactions.html' ? 'selected' : '') Transactions
-              li.pure-menu-item.sub-item
-                a.pure-menu-link(href="/docs/6.x/docs/typescript.html", class=outputUrl === '/docs/6.x/docs/typescript.html' ? 'selected' : '') TypeScript
-              - if (outputUrl.startsWith('/docs/6.x/docs/typescript'))
-                li.pure-menu-item.tertiary-item
-                  a.pure-menu-link(href="/docs/6.x/docs/typescript/schemas.html", class=outputUrl === '/docs/6.x/docs/typescript/schemas.html' ? 'selected' : '') Schemas
-                li.pure-menu-item.tertiary-item
-                  a.pure-menu-link(href="/docs/6.x/docs/typescript/statics-and-methods.html", class=outputUrl === '/docs/6.x/docs/typescript/statics-and-methods.html' ? 'selected' : '') Statics
-                li.pure-menu-item.tertiary-item
-                  a.pure-menu-link(href="/docs/6.x/docs/typescript/query-helpers.html", class=outputUrl === '/docs/6.x/docs/typescript/query-helpers.html' ? 'selected' : '') Query Helpers
-                li.pure-menu-item.tertiary-item
-                  a.pure-menu-link(href="/docs/6.x/docs/typescript/populate.html", class=outputUrl === '/docs/6.x/docs/typescript/populate.html' ? 'selected' : '') Populate
-                li.pure-menu-item.tertiary-item
-                  a.pure-menu-link(href="/docs/6.x/docs/typescript/subdocuments.html", class=outputUrl === '/docs/6.x/docs/typescript/subdocuments.html' ? 'selected' : '') Subdocuments
-              li.pure-menu-item
-                a.pure-menu-link(href="/docs/6.x/docs/api.html", class=outputUrl === '/docs/6.x/docs/api.html' ? 'selected' : '') API
-              li.pure-menu-item.sub-item
-                a.pure-menu-link(href="/docs/6.x/docs/api/mongoose.html", class=outputUrl === '/docs/6.x/docs/api/mongoose.html' ? 'selected' : '') Mongoose
-              li.pure-menu-item.sub-item
-                a.pure-menu-link(href="/docs/6.x/docs/api/schema.html", class=outputUrl === '/docs/6.x/docs/api/schema.html' ? 'selected' : '') Schema
-              li.pure-menu-item.sub-item
-                a.pure-menu-link(href="/docs/6.x/docs/api/connection.html", class=outputUrl === '/docs/6.x/docs/api/connection.html' ? 'selected' : '') Connection
-              li.pure-menu-item.sub-item
-                a.pure-menu-link(href="/docs/6.x/docs/api/document.html", class=outputUrl === '/docs/6.x/docs/api/document.html' ? 'selected' : '') Document
-              li.pure-menu-item.sub-item
-                a.pure-menu-link(href="/docs/6.x/docs/api/model.html", class=outputUrl === '/docs/6.x/docs/api/model.html' ? 'selected' : '') Model
-              li.pure-menu-item.sub-item
-                a.pure-menu-link(href="/docs/6.x/docs/api/query.html", class=outputUrl === '/docs/6.x/docs/api/query.html' ? 'selected' : '') Query
-              li.pure-menu-item.sub-item
-                a.pure-menu-link(href="/docs/6.x/docs/api/aggregate.html", class=outputUrl === '/docs/6.x/docs/api/aggregate.html' ? 'selected' : '') Aggregate
-              li.pure-menu-item.sub-item
-                a.pure-menu-link(href="/docs/6.x/docs/api/schematype.html", class=outputUrl === '/docs/6.x/docs/api/schematype.html' ? 'selected' : '') SchemaType
-              li.pure-menu-item.sub-item
-                a.pure-menu-link(href="/docs/6.x/docs/api/virtualtype.html", class=outputUrl === '/docs/6.x/docs/api/virtualtype.html' ? 'selected' : '') VirtualType
-              li.pure-menu-item
-                a.pure-menu-link(href="/docs/6.x/docs/migrating_to_6.html", class=outputUrl === '/docs/6.x/docs/migrating_to_6.html' ? 'selected' : '') Migration Guide
-              li.pure-menu-item
-                a.pure-menu-link(href="/docs/6.x/docs/compatibility.html", class=outputUrl === '/docs/6.x/docs/compatibility.html' ? 'selected' : '') Version Compatibility
-              li.pure-menu-item
-                a.pure-menu-link(href="/docs/6.x/docs/faq.html", class=outputUrl === '/docs/6.x/docs/faq.html' ? 'selected' : '') FAQ
-              li.pure-menu-item
-                a.pure-menu-link(href="/docs/6.x/docs/further_reading.html", class=outputUrl === '/docs/6.x/docs/further_reading.html' ? 'selected' : '') Further Reading
-              li.pure-menu-item
-                a.pure-menu-link(href="/docs/6.x/docs/enterprise.html", class=outputUrl === '/docs/6.x/docs/enterprise.html' ? 'selected' : '') For Enterprise
-              li.pure-menu-item
-                a.pure-menu-link(href="/docs/6.x/docs/sponsors.html", , class=outputUrl === '/docs/6.x/docs/sponsors.html' ? 'selected' : '') Sponsors
->>>>>>> c240274b
             div.cpc-ad
               <script async type="text/javascript" src="//cdn.carbonads.com/carbon.js?zoneid=1673&serve=C6AILKT&placement=mongoosejscom" id="_carbonads_js"></script>
         .container
           #content
             block content
 
-<<<<<<< HEAD
         - if (!outputUrl.startsWith('/docs/jobs.html'))
           div#jobs
             each job in jobs
               .job-listing
                 a(href='/docs/jobs.html#' + job._id)
-=======
-        - if (!outputUrl.startsWith('/docs/6.x/docs/jobs.html'))
-          div#jobs
-            each job in jobs
-              .job-listing
-                a(href='/docs/6.x/docs/jobs.html#' + job._id)
->>>>>>> c240274b
                   .company-logo
                     img(src=job.logo)
                   .description
@@ -282,16 +167,7 @@
                     .title #{job.title}
                     .location #{job.location}
             .button.jobs-view-more
-<<<<<<< HEAD
               a(href='/docs/jobs.html') View more jobs!
-    
 
         script(type="text/javascript" src="/docs/js/navbar-search.js")
-        script(type="text/javascript" src="/docs/js/mobile-navbar-toggle.js")
-=======
-              a(href='/docs/6.x/docs/jobs.html') View more jobs!
-    
-
-        script(type="text/javascript" src="/docs/6.x/docs/js/navbar-search.js")
-        script(type="text/javascript" src="/docs/6.x/docs/js/mobile-navbar-toggle.js")
->>>>>>> c240274b
+        script(type="text/javascript" src="/docs/js/mobile-navbar-toggle.js")