doctype html
html(lang='en')
  head
    meta(charset="utf-8")
    meta(name="viewport", content="width=device-width, initial-scale=1.0, maximum-scale=1.0, user-scalable=no")
    title Mongoose v#{package.version}: #{title}
    include ./includes/favicon
    block style

      link(rel="stylesheet", href="https://unpkg.com/purecss@1.0.1/build/pure-min.css", integrity="sha384-oAOxQR6DkCoMliIh8yFnu25d7Eq/PHS21PClpwjOTeU2jRSq11vu66rf90/cZr47", crossorigin="anonymous")

      link(rel="stylesheet", href="https://fonts.googleapis.com/css?family=Open+Sans")
      link(rel="stylesheet", href=`${versions.versionedPath}/docs/css/mongoose5.css?v=${Date.now()}`)
      link(rel="stylesheet", href=`${versions.versionedPath}/docs/css/github.css?v=${Date.now()}`)
      link(rel="stylesheet", href=`${versions.versionedPath}/docs/css/carbonads.css`)
      link(rel="stylesheet", href=`${versions.versionedPath}/docs/css/copy-code.css`)


      meta(name='msapplication-TileColor', content='#ffffff')
      meta(name='msapplication-TileImage', content=`${versions.versionedPath}/docs/images/favicon/ms-icon-144x144.png`)
      meta(name='theme-color', content='#ffffff')

  body
    block layout
      #layout
        #theme-toggle
          button#theme-toggle-btn(aria-label="Toggle dark mode" title="Toggle dark/light theme")
            <svg id="theme-icon-light" width="20" height="20" viewBox="0 0 24 24" fill="none" stroke="currentColor" stroke-width="2"><circle cx="12" cy="12" r="5"/><path d="M12 1v2M12 21v2M4.22 4.22l1.42 1.42M18.36 18.36l1.42 1.42M1 12h2M21 12h2M4.22 19.78l1.42-1.42M18.36 5.64l1.42-1.42"/></svg>
            <svg id="theme-icon-dark" width="20" height="20" viewBox="0 0 24 24" fill="none" stroke="currentColor" stroke-width="2"><path d="M21 12.79A9 9 0 1 1 11.21 3 7 7 0 0 0 21 12.79z"/></svg>
        #mobile-menu
          a#menuLink.menu-link(href='#menu')
            <svg width="100%" height="100%" viewBox="0 0 30 30" aria-hidden="true"><path stroke="currentColor" stroke-linecap="round" stroke-miterlimit="10" stroke-width="2" d="M4 7h22M4 15h22M4 23h22"></path></svg>
          #mobile-logo-container
            a(href="/")
              img#logo(src=`${versions.versionedPath}/docs/images/mongoose5_62x30_transparent.png`)
              span.logo-text mongoose
        #menu
          nav.pure-menu
            #logo-container.pure-menu-heading
              a(href="/")
                img#logo(src=`${versions.versionedPath}/docs/images/mongoose5_62x30_transparent.png`)
                span.logo-text mongoose
            ul.pure-menu-list#navbar
              li.pure-menu-horizontal.pure-menu-item.pure-menu-has-children.pure-menu-allow-hover.version
                a(href=`${versions.versionedPath}/docs/index.html`).pure-menu-link Version #{versions.currentVersion.listed}
                ul.pure-menu-children
                  - if (versions.currentVersion.listed !== versions.latestVersion.listed)
                    li.pure-menu-item
                      a.pure-menu-link(href=`${versions.latestVersion.path}/docs/index.html`) Version #{versions.latestVersion.listed}
                  each pastVersion in versions.pastVersions
                    li.pure-menu-item
                      a.pure-menu-link(href=`/docs/${pastVersion.path}/index.html`) Version #{pastVersion.listed}
              li.pure-menu-item.search
                input#search-input-nav(type="text", placeholder="Search")
                button#search-button-nav
                  img(src=`${versions.versionedPath}/docs/images/search.svg`)
              li.pure-menu-item
                a.pure-menu-link(href=`${versions.versionedPath}/docs/index.html`, class=outputUrl === `${versions.versionedPath}/docs/index.html` ? 'selected' : '') Quick Start
              li.pure-menu-item
                a.pure-menu-link(href=`${versions.versionedPath}/docs/guides.html`, class=outputUrl === `${versions.versionedPath}/docs/guides.html` ? 'selected' : '') Guides
                ul.pure-menu-list
                  li.pure-menu-item.sub-item
                    a.pure-menu-link(href=`${versions.versionedPath}/docs/guide.html`, class=outputUrl === `${versions.versionedPath}/docs/guide.html` ? 'selected' : '') Schemas
                  li.pure-menu-item.sub-item
                    a.pure-menu-link(href=`${versions.versionedPath}/docs/schematypes.html`, class=outputUrl === `${versions.versionedPath}/docs/schematypes.html` ? 'selected' : '') SchemaTypes
                  li.pure-menu-item.sub-item
                    a.pure-menu-link(href=`${versions.versionedPath}/docs/connections.html`, class=outputUrl === `${versions.versionedPath}/docs/connections.html` ? 'selected' : '') Connections
                    - if ([`${versions.versionedPath}/docs/connections`, `${versions.versionedPath}/docs/tutorials/ssl`].some(path => outputUrl.startsWith(path)))
                      ul.pure-menu-list
                        li.pure-menu-item.sub-item
                          a.pure-menu-link(href=`${versions.versionedPath}/docs/tutorials/ssl.html`, class=outputUrl === `${versions.versionedPath}/docs/tutorials/ssl.html` ? 'selected' : '') TLS/SSL Connections
                  li.pure-menu-item.sub-item
                    a.pure-menu-link(href=`${versions.versionedPath}/docs/models.html`, class=outputUrl === `${versions.versionedPath}/docs/models.html` ? 'selected' : '') Models
                    - if ([`${versions.versionedPath}/docs/models`, `${versions.versionedPath}/docs/change-streams`].some(path => outputUrl.startsWith(path)))
                      ul.pure-menu-list
                        li.pure-menu-item.sub-item
                          a.pure-menu-link(href=`${versions.versionedPath}/docs/change-streams.html`, class=outputUrl === `${versions.versionedPath}/docs/change-streams.html` ? 'selected' : '') Change Streams
                  li.pure-menu-item.sub-item
                    a.pure-menu-link(href=`${versions.versionedPath}/docs/documents.html`, class=outputUrl === `${versions.versionedPath}/docs/documents.html` ? 'selected' : '') Documents
                  li.pure-menu-item.sub-item
                    a.pure-menu-link(href=`${versions.versionedPath}/docs/subdocs.html`, class=outputUrl === `${versions.versionedPath}/docs/subdocs.html` ? 'selected' : '') Subdocuments
                  li.pure-menu-item.sub-item
                    a.pure-menu-link(href=`${versions.versionedPath}/docs/queries.html`, class=outputUrl === `${versions.versionedPath}/docs/queries.html` ? 'selected' : '') Queries
                    - if ([`${versions.versionedPath}/docs/queries`, `${versions.versionedPath}/docs/tutorials/findoneandupdate`, `${versions.versionedPath}/docs/tutorials/lean`, `${versions.versionedPath}/docs/tutorials/query_casting`].some(path => outputUrl.startsWith(path)))
                      ul.pure-menu-list
                        li.pure-menu-item.sub-item
                          a.pure-menu-link(href=`${versions.versionedPath}/docs/tutorials/query_casting.html`, class=outputUrl === `${versions.versionedPath}/docs/tutorials/query_casting.html` ? 'selected' : '') Query Casting
                        li.pure-menu-item.sub-item
                          a.pure-menu-link(href=`${versions.versionedPath}/docs/tutorials/findoneandupdate.html`, class=outputUrl === `${versions.versionedPath}/docs/tutorials/findoneandupdate.html` ? 'selected' : '') findOneAndUpdate
                        li.pure-menu-item.sub-item
                          a.pure-menu-link(href=`${versions.versionedPath}/docs/tutorials/lean.html`, class=outputUrl === `${versions.versionedPath}/docs/tutorials/lean.html` ? 'selected' : '') The Lean Option
                  li.pure-menu-item.sub-item
                    a.pure-menu-link(href=`${versions.versionedPath}/docs/validation.html`, class=outputUrl === `${versions.versionedPath}/docs/validation.html` ? 'selected' : '') Validation
                  li.pure-menu-item.sub-item
                    a.pure-menu-link(href=`${versions.versionedPath}/docs/middleware.html`, class=outputUrl === `${versions.versionedPath}/docs/middleware.html` ? 'selected' : '') Middleware
                  li.pure-menu-item.sub-item
                    a.pure-menu-link(href=`${versions.versionedPath}/docs/populate.html`, class=outputUrl === `${versions.versionedPath}/docs/populate.html` ? 'selected' : '') Populate
                  li.pure-menu-item.sub-item
                    a.pure-menu-link(href=`${versions.versionedPath}/docs/discriminators.html`, class=outputUrl === `${versions.versionedPath}/docs/discriminators.html` ? 'selected' : '') Discriminators
                  li.pure-menu-item.sub-item
                    a.pure-menu-link(href=`${versions.versionedPath}/docs/plugins.html`, class=outputUrl === `${versions.versionedPath}/docs/plugins.html` ? 'selected' : '') Plugins
                  li.pure-menu-item.sub-item
                    a.pure-menu-link(href=`${versions.versionedPath}/docs/timestamps.html`, class=outputUrl === `${versions.versionedPath}/docs/timestamps.html` ? 'selected' : '') Timestamps
                  li.pure-menu-item.sub-item
                    a.pure-menu-link(href=`${versions.versionedPath}/docs/transactions.html`, class=outputUrl === `${versions.versionedPath}/docs/transactions.html` ? 'selected' : '') Transactions
                  li.pure-menu-item.sub-item
                    a.pure-menu-link(href=`${versions.versionedPath}/docs/typescript.html`, class=outputUrl === `${versions.versionedPath}/docs/typescript.html` ? 'selected' : '') TypeScript
                    - if (outputUrl.startsWith(`${versions.versionedPath}/docs/typescript`))
                      ul.pure-menu-list
                        li.pure-menu-item.sub-item
                          a.pure-menu-link(href=`${versions.versionedPath}/docs/typescript/schemas.html`, class=outputUrl === `${versions.versionedPath}/docs/typescript/schemas.html` ? 'selected' : '') Schemas
                        li.pure-menu-item.sub-item
                          a.pure-menu-link(href=`${versions.versionedPath}/docs/typescript/statics-and-methods.html`, class=outputUrl === `${versions.versionedPath}/docs/typescript/statics-and-methods.html` ? 'selected' : '') Statics and Methods
                        li.pure-menu-item.sub-item
                          a.pure-menu-link(href=`${versions.versionedPath}/docs/typescript/queries.html`, class=outputUrl === `${versions.versionedPath}/docs/typescript/queries.html` ? 'selected' : '') Queries
                        li.pure-menu-item.sub-item
                          a.pure-menu-link(href=`${versions.versionedPath}/docs/typescript/query-helpers.html`, class=outputUrl === `${versions.versionedPath}/docs/typescript/query-helpers.html` ? 'selected' : '') Query Helpers
                        li.pure-menu-item.sub-item
                          a.pure-menu-link(href=`${versions.versionedPath}/docs/typescript/populate.html`, class=outputUrl === `${versions.versionedPath}/docs/typescript/populate.html` ? 'selected' : '') Populate
                        li.pure-menu-item.sub-item
                          a.pure-menu-link(href=`${versions.versionedPath}/docs/typescript/virtuals.html`, class=outputUrl === `${versions.versionedPath}/docs/typescript/virtuals.html` ? 'selected' : '') Virtuals
                        li.pure-menu-item.sub-item
                          a.pure-menu-link(href=`${versions.versionedPath}/docs/typescript/subdocuments.html`, class=outputUrl === `${versions.versionedPath}/docs/typescript/subdocuments.html` ? 'selected' : '') Subdocuments
              li.pure-menu-item
                a.pure-menu-link(href=`${versions.versionedPath}/docs/api/mongoose.html`, class=outputUrl === `${versions.versionedPath}/docs/api/mongoose.html` ? 'selected' : '') API
                ul.pure-menu-list
                  li.pure-menu-item.sub-item
                    a.pure-menu-link(href=`${versions.versionedPath}/docs/api/mongoose.html`, class=outputUrl === `${versions.versionedPath}/docs/api/mongoose.html` ? 'selected' : '') Mongoose
                  li.pure-menu-item.sub-item
                    a.pure-menu-link(href=`${versions.versionedPath}/docs/api/schema.html`, class=outputUrl === `${versions.versionedPath}/docs/api/schema.html` ? 'selected' : '') Schema
                  li.pure-menu-item.sub-item
                    a.pure-menu-link(href=`${versions.versionedPath}/docs/api/connection.html`, class=outputUrl === `${versions.versionedPath}/docs/api/connection.html` ? 'selected' : '') Connection
                  li.pure-menu-item.sub-item
                    a.pure-menu-link(href=`${versions.versionedPath}/docs/api/document.html`, class=outputUrl === `${versions.versionedPath}/docs/api/document.html` ? 'selected' : '') Document
                  li.pure-menu-item.sub-item
                    a.pure-menu-link(href=`${versions.versionedPath}/docs/api/model.html`, class=outputUrl === `${versions.versionedPath}/docs/api/model.html` ? 'selected' : '') Model
                  li.pure-menu-item.sub-item
                    a.pure-menu-link(href=`${versions.versionedPath}/docs/api/query.html`, class=outputUrl === `${versions.versionedPath}/docs/api/query.html` ? 'selected' : '') Query
                  li.pure-menu-item.sub-item
                    a.pure-menu-link(href=`${versions.versionedPath}/docs/api/aggregate.html`, class=outputUrl === `${versions.versionedPath}/docs/api/aggregate.html` ? 'selected' : '') Aggregate
                  li.pure-menu-item.sub-item
                    a.pure-menu-link(href=`${versions.versionedPath}/docs/api/schematype.html`, class=outputUrl === `${versions.versionedPath}/docs/api/schematype.html` ? 'selected' : '') SchemaType
                  li.pure-menu-item.sub-item
                    a.pure-menu-link(href=`${versions.versionedPath}/docs/api/virtualtype.html`, class=outputUrl === `${versions.versionedPath}/docs/api/virtualtype.html` ? 'selected' : '') VirtualType
              li.pure-menu-item
                a.pure-menu-link(href=`${versions.versionedPath}/docs/migrating_to_9.html`, class=outputUrl === `${versions.versionedPath}/docs/migrating_to_9.html` ? 'selected' : '') Migration Guide
              li.pure-menu-item
                a.pure-menu-link(href=`${versions.versionedPath}/docs/compatibility.html`, class=outputUrl === `${versions.versionedPath}/docs/compatibility.html` ? 'selected' : '') Version Compatibility
              li.pure-menu-item
                a.pure-menu-link(href=`${versions.versionedPath}/docs/version-support.html`, class=outputUrl === `${versions.versionedPath}/docs/version-support.html` ? 'selected' : '') Version Support
              li.pure-menu-item
                a.pure-menu-link(href=`${versions.versionedPath}/docs/faq.html`, class=outputUrl === `${versions.versionedPath}/docs/faq.html` ? 'selected' : '') FAQ
              li.pure-menu-item
                a.pure-menu-link(href=`${versions.versionedPath}/docs/further_reading.html`, class=outputUrl === `${versions.versionedPath}/docs/further_reading.html` ? 'selected' : '') Further Reading
              li.pure-menu-item
                a.pure-menu-link(href=`${versions.versionedPath}/docs/enterprise.html`, class=outputUrl === `${versions.versionedPath}/docs/enterprise.html` ? 'selected' : '') For Enterprise
              li.pure-menu-item
                a.pure-menu-link(href=`${versions.versionedPath}/docs/sponsors.html`, , class=outputUrl === `${versions.versionedPath}/docs/sponsors.html` ? 'selected' : '') Sponsors
            div.cpc-ad
              <script async type="text/javascript" src="//cdn.carbonads.com/carbon.js?zoneid=1673&serve=C6AILKT&placement=mongoosejscom" id="_carbonads_js"></script>
        .container
          #content
            block content

        - if (!outputUrl.startsWith(`${versions.versionedPath}/docs/jobs.html`))
          div#jobs
            each job in jobs
              .job-listing
                a(href=`${versions.versionedPath}/docs/jobs.html#` + job._id)
                  .company-logo
                    img(src=job.logo)
                  .description
                    .company #{job.company}
                    .title #{job.title}
                    .location #{job.location}
            .button.jobs-view-more
              a(href=`${versions.versionedPath}/docs/jobs.html`) View more jobs!

        script(type="text/javascript" src=`${versions.versionedPath}/docs/js/navbar-search.js`)
        script(type="text/javascript" src=`${versions.versionedPath}/docs/js/mobile-navbar-toggle.js`)
<<<<<<< HEAD
        script(type="text/javascript" src=`${versions.versionedPath}/docs/js/theme-toggle.js`)
=======

        script(type="text/javascript" src=`${versions.versionedPath}/docs/js/copy-code.js`)
>>>>>>> 635fe21d
<|MERGE_RESOLUTION|>--- conflicted
+++ resolved
@@ -178,9 +178,6 @@
 
         script(type="text/javascript" src=`${versions.versionedPath}/docs/js/navbar-search.js`)
         script(type="text/javascript" src=`${versions.versionedPath}/docs/js/mobile-navbar-toggle.js`)
-<<<<<<< HEAD
         script(type="text/javascript" src=`${versions.versionedPath}/docs/js/theme-toggle.js`)
-=======
 
-        script(type="text/javascript" src=`${versions.versionedPath}/docs/js/copy-code.js`)
->>>>>>> 635fe21d
+        script(type="text/javascript" src=`${versions.versionedPath}/docs/js/copy-code.js`)