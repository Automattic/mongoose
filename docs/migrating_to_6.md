--- conflicted
+++ resolved
@@ -50,14 +50,11 @@
 * [SchemaType `set` parameters now use `priorValue` as the second parameter instead of `self`](#schematype-set-parameters)
 * [No default model for `Query.prototype.populate()`](#no-default-model-for-query-prototype-populate)
 * [`toObject()` and `toJSON()` Use Nested Schema `minimize`](#toobject-and-tojson-use-nested-schema-minimize)
-* [TypeScript changes](#typescript-changes)
 * [Removed `reconnectTries` and `reconnectInterval` options](#removed-reconnecttries-and-reconnectinterval-options)
-<<<<<<< HEAD
 * [MongoDB Driver's New URL Parser Incompatible with Some npm Packages](#mongodb-drivers-new-url-parser-incompatible-with-some-npm-packages)
-=======
 * [Lodash `.isEmpty()` returns false for ObjectIds](#lodash-object-id)
 * [mongoose.modelSchemas removed](#model-schemas)
->>>>>>> 22210b12
+* [TypeScript changes](#typescript-changes)
 
 <h2 id="version-requirements"><a href="#version-requirements">Version Requirements</a></h2>
 
@@ -516,6 +513,40 @@
 This can lead to errors like `Invalid URL: mongodb+srv://username:password@development.xyz.mongodb.net/abc` if you use one of the incompatible packages.
 [You can find a list of incompatible packages here](https://mongoosejs.com/docs/incompatible_packages).
 
+<h2 id="lodash-object-id"><a href="#lodash-object-id">Lodash <code>.isEmpty()</code> returns true for ObjectIds</a></h2>
+
+Lodash's `isEmpty()` function returns true for primitives and primitive wrappers.
+`ObjectId()` is an object wrapper that is treated as a primitive by Mongoose.
+But starting in Mongoose 6, `_.isEmpty()` will return true for ObjectIds because of Lodash implementation details.
+
+An ObjectId in mongoose is never empty, so if you're using `isEmpty()` you should check for `instanceof ObjectId`.
+
+```javascript
+if (!(val instanceof Types.ObjectId) && _.isEmpty(val)) {
+  // Handle empty object here
+}
+```
+
+<h2 id="removed-reconnecttries-and-reconnectinterval-options"><a href="#removed-reconnecttries-and-reconnectinterval-options">Removed <code>reconnectTries</code> and <code>reconnectInterval</code> options</a></h2>
+
+The `reconnectTries` and `reconnectInterval` options have been removed since they are no longer necessary.
+
+The MongoDB node driver will always attempt to retry any operation for up to `serverSelectionTimeoutMS`, even if MongoDB is down for a long period of time.
+So, it will never run out of retries or try to reconnect to MongoDB.
+
+<h2 id="model-schemas"><a href="#model-schemas">Removed <code>mongoose.modelSchemas</code></a></h2>
+
+The `mongoose.modelSchemas` property was removed. This may have been used to delete a model schema.
+
+```javascript
+// before
+delete mongoose.modelSchemas.User;
+
+// with Mongoose 6.x
+delete mongoose.deleteModel('User');
+```
+
+
 ## TypeScript changes
 
 The `Schema` class now takes 3 generic params instead of 4. The 3rd generic param, `SchemaDefinitionType`, is now the same as the 1st generic param `DocType`. Replace `new Schema<UserDocument, UserModel, User>(schemaDefinition)` with `new Schema<UserDocument, UserModel>(schemaDefinition)`
@@ -553,37 +584,3 @@
   this.name; // string
 });
 ```
-
-<h2 id="removed-reconnecttries-and-reconnectinterval-options"><a href="#removed-reconnecttries-and-reconnectinterval-options">Removed <code>reconnectTries</code> and <code>reconnectInterval</code> options</a></h2>
-
-The `reconnectTries` and `reconnectInterval` options have been removed since they are no longer necessary.
-
-The MongoDB node driver will always attempt to retry any operation for up to `serverSelectionTimeoutMS`, even if MongoDB is down for a long period of time.
-So, it will never run out of retries or try to reconnect to MongoDB.
-
-
-<h2 id="lodash-object-id"><a href="#lodash-object-id">Lodash <code>.isEmpty()</code> returns true for ObjectIds</a></h2>
-
-Lodash's `isEmpty()` function returns true for primitives and primitive wrappers.
-`ObjectId()` is an object wrapper that is treated as a primitive by Mongoose.
-But starting in Mongoose 6, `_.isEmpty()` will return true for ObjectIds because of Lodash implementation details.
-
-An ObjectId in mongoose is never empty, so if you're using `isEmpty()` you should check for `instanceof ObjectId`.
-
-```javascript
-if (!(val instanceof Types.ObjectId) && _.isEmpty(val)) {
-  // Handle empty object here
-}
-```
-<h2 id="model-schemas"><a href="#model-schemas">Removed <code>mongoose.modelSchemas</code></a></h2>
-
-The `mongoose.modelSchemas` property was removed. This may have been used to delete a model schema.
-
-```javascript
-// before
-delete mongoose.modelSchemas.User;
-
-// with Mongoose 6.x
-delete mongoose.deleteModel('User');
-```
-
