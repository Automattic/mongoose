# Migrating from 6.x to 7.x

<style>
  ul > li {
    padding: 4px 0px;
  }
</style>

There are several backwards-breaking changes
you should be aware of when migrating from Mongoose 6.x to Mongoose 7.x.

If you're still on Mongoose 5.x, please read the [Mongoose 5.x to 6.x migration guide](migrating_to_6.html) and upgrade to Mongoose 6.x first.

* [`strictQuery`](#strictquery)
* [Removed `remove()`](#removed-remove)
* [Dropped callback support](#dropped-callback-support)
* [Removed `update()`](#removed-update)
* [ObjectId requires `new`](#objectid-requires-new)
* [`id` setter](#id-setter)
* [Discriminator schemas use base schema options by default](#discriminator-schemas-use-base-schema-options-by-default)
* [Removed `castForQueryWrapper()`, updated `castForQuery()` signature](#removed-castforquerywrapper)
* [Copy schema options in `Schema.prototype.add()`](#copy-schema-options-in-schema-prototype-add)
* [ObjectId bsontype now has lowercase d](#objectid-bsontype-now-has-lowercase-d)
* [Removed support for custom promise libraries](#removed-support-for-custom-promise-libraries)
* [Removed mapReduce](#removed-mapreduce)
* [TypeScript-specific changes](#typescript-specific-changes)
  * [Removed `LeanDocument` and support for `extends Document`](#removed-leandocument-and-support-for-extends-document)
  * [New parameters for `HydratedDocument`](#new-parameters-for-hydrateddocument)

## `strictQuery` {#strictquery}

`strictQuery` is now false by default.

```javascript
const mySchema = new Schema({ field: Number });
const MyModel = mongoose.model('Test', mySchema);

// Mongoose will not strip out `notInSchema: 1` because `strictQuery` is false by default
const docs = await MyModel.find({ notInSchema: 1 });
// Empty array in Mongoose 7. In Mongoose 6, this would contain all documents in MyModel
docs;
```

## Removed `remove()` {#removed-remove}

The `remove()` method on documents and models has been removed.
Use `deleteOne()` or `deleteMany()` instead.

```javascript
const mySchema = new Schema({ field: Number });
const MyModel = mongoose.model('Test', mySchema);

// Change this:
await MyModel.remove(filter);

// To this:
await MyModel.deleteOne(filter);
// Or this, if you want to delete multiple:
await MyModel.deleteMany(filter);

// For documents, change this:
await doc.remove();

// To this:
await doc.deleteOne();
```

Keep in mind that `deleteOne()` hooks are treated as query middleware by default.
So for middleware, please do the following:

```javascript
// Replace this:
schema.pre('remove', function() {
  /* ... */
});

// With this:
schema.pre('deleteOne', { document: true, query: false }, function() {
  /* ... */
});
```

## Dropped callback support {#dropped-callback-support}

The following functions no longer accept callbacks.
They always return promises.

* `Aggregate.prototype.exec`
* `Aggregate.prototype.explain`
* `AggregationCursor.prototype.close`
* `AggregationCursor.prototype.next`
* `AggregationCursor.prototype.eachAsync`
* `Connection.prototype.startSession`
* `Connection.prototype.dropCollection`
* `Connection.prototype.createCollection`
* `Connection.prototype.dropDatabase`
* `Connection.prototype.openUri`
* `Connection.prototype.close`
* `Connection.prototype.destroy`
* `Document.prototype.populate`
* `Document.prototype.validate`
* `Mongoose.prototype.connect`
* `Mongoose.prototype.createConnection`
* `Model.prototype.save`
* `Model.aggregate`
* `Model.bulkWrite`
* `Model.cleanIndexes`
* `Model.countDocuments`
* `Model.create`
* `Model.createCollection`
* `Model.createIndexes`
* `Model.deleteOne`
* `Model.deleteMany`
* `Model.distinct`
* `Model.ensureIndexes`
* `Model.estimatedDocumentCount`
* `Model.exists`
* `Model.find`
* `Model.findById`
* `Model.findByIdAndUpdate`
* `Model.findByIdAndReplace`
* `Model.findOne`
* `Model.findOneAndDelete`
* `Model.findOneAndUpdate`
* `Model.findOneAndRemove`
* `Model.insertMany`
* `Model.listIndexes`
* `Model.replaceOne`
* `Model.syncIndexes`
* `Model.updateMany`
* `Model.updateOne`
* `Query.prototype.find`
* `Query.prototype.findOne`
* `Query.prototype.findOneAndDelete`
* `Query.prototype.findOneAndUpdate`
* `Query.prototype.findOneAndRemove`
* `Query.prototype.findOneAndReplace`
* `Query.prototype.validate`
* `Query.prototype.deleteOne`
* `Query.prototype.deleteMany`
* `Query.prototype.exec`
* `QueryCursor.prototype.close`
* `QueryCursor.prototype.next`
* `QueryCursor.prototype.eachAsync`

If you are using the above functions with callbacks, we recommend switching to async/await, or promises if async functions don't work for you.
If you need help refactoring a legacy codebase, [this tool from Mastering JS callbacks to async await](https://masteringjs.io/tutorials/tools/callback-to-async-await) using ChatGPT.

```javascript
// Before
conn.startSession(function(err, session) {
  // ...
});

// After
const session = await conn.startSession();
// Or:
conn.startSession().then(sesson => { /* ... */ });

// With error handling
try {
  await conn.startSession();
} catch (err) { /* ... */ }
// Or:
const [err, session] = await conn.startSession().then(
  session => ([null, session]),
  err => ([err, null])
);
```

## Removed `update()` {#removed-update}

`Model.update()`, `Query.prototype.update()`, and `Document.prototype.update()` have been removed.
Use `updateOne()` instead.

```javascript
// Before
await Model.update(filter, update);
await doc.update(update);

// After
await Model.updateOne(filter, update);
await doc.updateOne(update);
```

## ObjectId requires `new` {#objectid-requires-new}

In Mongoose 6 and older, you could define a new ObjectId without using the `new` keyword:

```javascript
// Works in Mongoose 6
// Throws "Class constructor ObjectId cannot be invoked without 'new'" in Mongoose 7
const oid = mongoose.Types.ObjectId('0'.repeat(24));
```

In Mongoose 7, `ObjectId` is now a [JavaScript class](https://masteringjs.io/tutorials/fundamentals/class), so you need to use the `new` keyword.

```javascript
// Works in Mongoose 6 and Mongoose 7
const oid = new mongoose.Types.ObjectId('0'.repeat(24));
```

<<<<<<< HEAD
## Discriminator schemas use base schema options by default {#discriminator-schemas-use-base-schema-options-by-default}
=======
<h2 id="id-setter"><a href="#id-setter"><code>id</code> Setter</a></h2>

Starting in Mongoose 7.4, Mongoose's built-in `id` virtual (which stores the document's `_id` as a string) has a setter which allows modifying the document's `_id` property via `id`.

```javascript
const doc = await TestModel.findOne();

doc.id = '000000000000000000000000';
doc._id; // ObjectId('000000000000000000000000')
```

This can cause surprising behavior if you create a `new TestModel(obj)` where `obj` contains both an `id` and an `_id`, or if you use `doc.set()`

```javascript
// Because `id` is after `_id`, the `id` will overwrite the `_id`
const doc = new TestModel({
  _id: '000000000000000000000000',
  id: '111111111111111111111111'
});

doc._id; // ObjectId('111111111111111111111111')
```

[The `id` setter was later removed in Mongoose 8](/docs/migrating_to_8.html#removed-id-setter) due to compatibility issues.

<h2 id="discriminator-schemas-use-base-schema-options-by-default"><a href="#discriminator-schemas-use-base-schema-options-by-default">Discriminator schemas use base schema options by default</a></h2>
>>>>>>> 3ee2de5f

When you use `Model.discriminator()`, Mongoose will now use the discriminator base schema's options by default.
This means you don't need to explicitly set child schema options to match the base schema's.

```javascript
const baseSchema = Schema({}, { typeKey: '$type' });
const Base = db.model('Base', baseSchema);

// In Mongoose 6.x, the `Base.discriminator()` call would throw because
// no `typeKey` option. In Mongoose 7, Mongoose uses the base schema's
// `typeKey` by default.
const childSchema = new Schema({}, {});
const Test = Base.discriminator('Child', childSchema);

Test.schema.options.typeKey; // '$type'
```

## Removed `castForQueryWrapper`, updated `castForQuery()` signature {#removed-castforquerywrapper}

Mongoose now always calls SchemaType `castForQuery()` method with 3 arguments: `$conditional`, `value`, and `context`.
If you've implemented a custom schema type that defines its own `castForQuery()` method, you need to update the method as follows.

```javascript
// Mongoose 6.x format:
MySchemaType.prototype.castForQuery = function($conditional, value) {
  if (arguments.length === 2) {
    // Handle casting value with `$conditional` - $eq, $in, $not, etc.
  } else {
    value = $conditional;
    // Handle casting `value` with no conditional
  }
};

// Mongoose 7.x format
MySchemaType.prototype.castForQuery = function($conditional, value, context) {
  if ($conditional != null) {
    // Handle casting value with `$conditional` - $eq, $in, $not, etc.
  } else {
    // Handle casting `value` with no conditional
  }
};
```

## Copy Schema options in `Schema.prototype.add()` {#copy-schema-options-in-schema-prototype-add}

Mongoose now copies user defined schema options when adding one schema to another.
For example, `childSchema` below will get `baseSchema`'s `id` and `toJSON` options.

```javascript
const baseSchema = new Schema({ created: Date }, { id: true, toJSON: { virtuals: true } });
const childSchema = new Schema([baseSchema, { name: String }]);

childSchema.options.toJSON; // { virtuals: true } in Mongoose 7. undefined in Mongoose 6.
```

This applies both when creating a new schema using an array of schemas, as well as when calling `add()` as follows.

```javascript
childSchema.add(new Schema({}, { toObject: { virtuals: true } }));

childSchema.options.toObject; // { virtuals: true } in Mongoose 7. undefined in Mongoose 6.
```

## ObjectId bsontype now has lowercase d {#objectid-bsontype-now-has-lowercase-d}

The internal `_bsontype` property on ObjectIds is equal to `'ObjectId'` in Mongoose 7, as opposed to `'ObjectID'` in Mongoose 6.

```javascript
const oid = new mongoose.Types.ObjectId();

oid._bsontype; // 'ObjectId' in Mongoose 7, 'ObjectID' in older versions of Mongoose
```

Please update any places where you use `_bsontype` to check if an object is an ObjectId.
This may also affect libraries that use Mongoose.

## Removed `mapReduce` {#removed-mapreduce}

MongoDB no longer supports `mapReduce`, so Mongoose 7 no longer has a `Model.mapReduce()` function.
Use the aggregation framework as a replacement for `mapReduce()`.

```javascript
// The following no longer works in Mongoose 7.
const o = {
  map: function() {
    emit(this.author, 1);
  },
  reduce: function(k, vals) {
    return vals.length;
  }
};

await MR.mapReduce(o);
```

## Removed Support for custom promise libraries {#removed-support-for-custom-promise-libraries}

Mongoose 7 no longer supports plugging in custom promise libraries. So the following no longer makes Mongoose return Bluebird promises in Mongoose 7.

```javascript
const mongoose = require('mongoose');

// No-op on Mongoose 7
mongoose.Promise = require('bluebird');
```

If you want to use Bluebird for all promises globally, you can do the following:

```javascript
global.Promise = require('bluebird');
```

## TypeScript-specific Changes {#typescript-specific-changes}

### Removed `LeanDocument` and support for `extends Document` {#removed-leandocument-and-support-for-extends-document}

Mongoose 7 no longer exports a `LeanDocument` type, and no longer supports passing a document type that `extends Document` into `Model<>`.

```ts
// No longer supported
interface ITest extends Document {
  name?: string;
}
const Test = model<ITest>('Test', schema);

// Do this instead, no `extends Document`
interface ITest {
  name?: string;
}
const Test = model<ITest>('Test', schema);

// If you need to access the hydrated document type, use the following code
type TestDocument = ReturnType<(typeof Test)['hydrate']>;
```

### New Parameters for `HydratedDocument` {#new-parameters-for-hydrateddocument}

Mongoose's `HydratedDocument` type transforms a raw document interface into the type of the hydrated Mongoose document, including virtuals, methods, etc.
In Mongoose 7, the generic parameters to `HydratedDocument` have changed.
In Mongoose 6, the generic parameters were:

```ts
type HydratedDocument<
  DocType,
  TMethodsAndOverrides = {},
  TVirtuals = {}
> = Document<unknown, any, DocType> &
Require_id<DocType> &
TMethodsAndOverrides &
TVirtuals;
```

In Mongoose 7, the new type is as follows.

```ts
type HydratedDocument<
  DocType,
  TOverrides = {},
  TQueryHelpers = {}
> = Document<unknown, TQueryHelpers, DocType> &
Require_id<DocType> &
TOverrides;
```

In Mongoose 7, the first parameter is the raw document interface, the 2nd parameter is any document-specific overrides (usually virtuals and methods), and the 3rd parameter is any query helpers associated with the document's model.

The key difference is that, in Mongoose 6, the 3rd generic param was the document's *virtuals*.
In Mongoose 7, the 3rd generic param is the document's *query helpers*.

```ts
// Mongoose 6 version:
type UserDocument = HydratedDocument<TUser, TUserMethods, TUserVirtuals>;

// Mongoose 7:
type UserDocument = HydratedDocument<TUser, TUserMethods & TUserVirtuals, TUserQueryHelpers>;
```<|MERGE_RESOLUTION|>--- conflicted
+++ resolved
@@ -200,10 +200,7 @@
 const oid = new mongoose.Types.ObjectId('0'.repeat(24));
 ```
 
-<<<<<<< HEAD
-## Discriminator schemas use base schema options by default {#discriminator-schemas-use-base-schema-options-by-default}
-=======
-<h2 id="id-setter"><a href="#id-setter"><code>id</code> Setter</a></h2>
+## `id` Setter
 
 Starting in Mongoose 7.4, Mongoose's built-in `id` virtual (which stores the document's `_id` as a string) has a setter which allows modifying the document's `_id` property via `id`.
 
@@ -228,8 +225,7 @@
 
 [The `id` setter was later removed in Mongoose 8](/docs/migrating_to_8.html#removed-id-setter) due to compatibility issues.
 
-<h2 id="discriminator-schemas-use-base-schema-options-by-default"><a href="#discriminator-schemas-use-base-schema-options-by-default">Discriminator schemas use base schema options by default</a></h2>
->>>>>>> 3ee2de5f
+## Discriminator schemas use base schema options by default {#discriminator-schemas-use-base-schema-options-by-default}
 
 When you use `Model.discriminator()`, Mongoose will now use the discriminator base schema's options by default.
 This means you don't need to explicitly set child schema options to match the base schema's.
