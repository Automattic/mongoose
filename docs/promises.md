--- conflicted
+++ resolved
@@ -6,12 +6,8 @@
 This means that you can do things like `MyModel.findOne({}).then()` and
 `await MyModel.findOne({}).exec()` if you're using
 [async/await](http://thecodebarbarian.com/80-20-guide-to-async-await-in-node.js.html).
- 
-<<<<<<< HEAD
-You can find the return type of specific operations [in the api docs](https://mongoosejs.com/docs/api/mongoose.html)
-=======
-You can find the return type of specific operations [in the api docs](api.html)
->>>>>>> 0eda12a7
+
+You can find the return type of specific operations [in the api docs](api/mongoose.html)
 You can also read more about [promises in Mongoose](https://masteringjs.io/tutorials/mongoose/promise).
 
 ```javascript
