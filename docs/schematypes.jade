extends layout

block content
  h2 SchemaTypes
  p
    | SchemaTypes handle definition of path
    a(href="./api.html#schematype_SchemaType-default") defaults
    |,
    a(href="./api.html#schematype_SchemaType-validate") validation
    |,
    a(href="./api.html#schematype_SchemaType-get") getters
    |,
    a(href="./api.html#schematype_SchemaType-set") setters
    |,
    a(href="./api.html#schematype_SchemaType-select") field selection defaults
    |  for
    a(href="./api.html#query-js") queries
    |  and other general characteristics for
    a(href="./api.html#schema-string-js") Strings
    |  and
    a(href="./api.html#schema-number-js") Numbers
    |. Check out their respective API documentation for more detail.
  p
    | Following are all valid
    a(href="./api.html#schema_Schema.Types") Schema Types
    |.
  :markdown
    - [String](./api.html#schema-string-js)
    - [Number](./api.html#schema-number-js)
    - [Date](./api.html#schema-date-js)
    - [Buffer](./api.html#schema-buffer-js)
    - Boolean
    - Mixed
    - [Objectid](./api.html#schema-objectid-js)
    - Array
  h4 Example
  :js
    var schema = new Schema({
      name:    String,
      binary:  Buffer,
      living:  Boolean,
      updated: { type: Date, default: Date.now },
      age:     { type: Number, min: 18, max: 65 },
      mixed:   Schema.Types.Mixed,
      _someId: Schema.Types.ObjectId,
      array:      [],
      ofString:   [String],
      ofNumber:   [Number],
      ofDates:    [Date],
      ofBuffer:   [Buffer],
      ofBoolean:  [Boolean],
      ofMixed:    [Schema.Types.Mixed],
      ofObjectId: [Schema.Types.ObjectId],
      nested: {
        stuff: { type: String, lowercase: true, trim: true }
      }
    })

    // example use

    var Thing = mongoose.model('Thing', schema);

    var m = new Thing;
    m.name = 'Statue of Liberty';
    m.age = 125;
    m.updated = new Date;
    m.binary = new Buffer(0);
    m.living = false;
    m.mixed = { any: { thing: 'i want' } };
    m.markModified('mixed');
    m._someId = new mongoose.Types.ObjectId;
    m.array.push(1);
    m.ofString.push("strings!");
    m.ofNumber.unshift(1,2,3,4);
    m.ofDates.addToSet(new Date);
    m.ofBuffer.pop();
    m.ofMixed = [1, [], 'three', { four: 5 }];
    m.nested.stuff = 'good';
    m.save(callback);

  h3 SchemaType Options
  :markdown
    You can declare a schema type using the type directly, or an object with
    a `type` property.
  :js
    var schema1 = new Schema({
      test: String // `test` is a path of type String
    });

    var schema2 = new Schema({
      test: { type: String } // `test` is a path of type string
    });
  :markdown
    In addition to the type property, you can specify additional properties
    for a path. For example, if you want to lowercase a string before saving:
  :js
    var schema2 = new Schema({
      test: {
        type: String,
        lowercase: true // Always convert `test` to lowercase
      }
    });
  :markdown
    The `lowercase` property only works for strings. There are certain options
    which apply for all schema types, and some that apply for specific schema
    types.
  h5 All Schema Types
  :markdown
    * `required`: boolean or function, if true adds a [required validator](http://mongoosejs.com/docs/validation.html#built-in-validators) for this property
    * `default`: Any or function, sets a default value for the path. If the value is a function, the return value of the function is used as the default.
    * `select`: boolean, specifies default [projections](https://docs.mongodb.com/manual/tutorial/project-fields-from-query-results/) for queries
    * `validate`: function, adds a [validator function](http://mongoosejs.com/docs/validation.html#built-in-validators) for this property
    * `get`: function, defines a custom getter for this property using [`Object.defineProperty()`](https://developer.mozilla.org/en-US/docs/Web/JavaScript/Reference/Global_Objects/Object/defineProperty).
    * `set`: function, defines a custom setter for this property using [`Object.defineProperty()`](https://developer.mozilla.org/en-US/docs/Web/JavaScript/Reference/Global_Objects/Object/defineProperty).
    * `alias`: string, mongoose >= 4.10.0 only. Defines a [virtual](http://mongoosejs.com/docs/guide.html#virtuals) with the given name that gets/sets this path.

  :js
    var numberSchema = new Schema({
      integerOnly: {
        type: Number,
        get: v => Math.round(v),
        set: v => Math.round(v),
        alias: 'i'
      }
    });

    var Number = mongoose.model('Number', numberSchema);

    var doc = new Number();
    doc.integerOnly = 2.001;
    doc.integerOnly; // 2
    doc.i; // 2
    doc.i = 3.001;
    doc.integerOnly; // 3
    doc.i; // 3

  h5 Indexes
  p
  :markdown
    You can also define [MongoDB indexes](https://docs.mongodb.com/manual/indexes/)
    using schema type options.

  :markdown
    * `index`: boolean, whether to define an on this property.
    * `unique`: boolean, whether to define a [unique index](https://docs.mongodb.com/manual/core/index-unique/) on this property.
    * `sparse`: boolean, whether to define a [sparse index](https://docs.mongodb.com/manual/core/index-sparse/) on this property.
  :js
    var schema2 = new Schema({
      test: {
        type: String,
        index: true,
        unique: true // Unique index. If you specify `unique: true`
        // specifying `index: true` is optional if you do `unique: true`
      }
    });
  h5 String
  :markdown
    * `lowercase`: boolean, whether to always call `.toLowerCase()` on the value
    * `uppercase`: boolean, whether to always call `.toUpperCase()` on the value
    * `trim`: boolean, whether to always call `.trim()` on the value
    * `match`: RegExp, creates a [validator](http://mongoosejs.com/docs/validation.html) that checks if the value matches the given regular expression
    * `enum`: Array, creates a [validator](http://mongoosejs.com/docs/validation.html) that checks if the value is in the given array.

  h5 Number
  :markdown
    * `min`: Number, creates a [validator](http://mongoosejs.com/docs/validation.html) that checks if the value is greater than or equal to the given minimum.
    * `max`: Number, creates a [validator](http://mongoosejs.com/docs/validation.html) that checks if the value is less than or equal to the given maximum.

  h5 Date
  :markdown
    * `min`: Date
    * `max`: Date

  h3 Usage notes:
  h4#Dates Dates
  :markdown
    [Built-in `Date` methods](https://developer.mozilla.org/en-US/docs/Web/JavaScript/Reference/Global_Objects/Date) are [__not__ hooked into](https://github.com/Automattic/mongoose/issues/1598) the mongoose change tracking logic which in English means that if you use a `Date` in your document and modify it with a method like `setMonth()`, mongoose will be unaware of this change and `doc.save()` will not persist this modification. If you must modify `Date` types using built-in methods, tell mongoose about the change with `doc.markModified('pathToYourDate')` before saving.

  :js
    var Assignment = mongoose.model('Assignment', { dueDate: Date });
    Assignment.findOne(function (err, doc) {
      doc.dueDate.setMonth(3);
      doc.save(callback); // THIS DOES NOT SAVE YOUR CHANGE

      doc.markModified('dueDate');
      doc.save(callback); // works
    })

  h4#mixed Mixed
  p An "anything goes" SchemaType, its flexibility comes at a trade-off of it being harder to maintain. Mixed is available either through Schema.Types.Mixed or by passing an empty object literal. The following are equivalent:
  :js
    var Any = new Schema({ any: {} });
    var Any = new Schema({ any: Object });
    var Any = new Schema({ any: Schema.Types.Mixed });
  p
    | Since it is a schema-less type, you can change the value to anything else you like, but Mongoose loses the ability to auto detect and save those changes. To "tell" Mongoose that the value of a Mixed type has changed, call the
    code .markModified(path)
    |  method of the document passing the path to the Mixed type you just changed.
  :js
    person.anything = { x: [3, 4, { y: "changed" }] };
    person.markModified('anything');
    person.save(); // anything will now get saved
  h4#objectids ObjectIds
  p
    | To specify a type of ObjectId, use
    code Schema.Types.ObjectId
    |  in your declaration.
  :js
    var mongoose = require('mongoose');
    var ObjectId = mongoose.Schema.Types.ObjectId;
    var Car = new Schema({ driver: ObjectId });
    // or just Schema.ObjectId for backwards compatibility with v2
  h4#arrays Arrays
  p
    | Provide creation of arrays of
    a(href="./api.html#schema_Schema.Types") SchemaTypes
    |  or
    a(href="./subdocs.html") Sub-Documents
    |.
  :js
    var ToySchema = new Schema({ name: String });
    var ToyBox = new Schema({
      toys: [ToySchema],
      buffers: [Buffer],
      string:  [String],
      numbers: [Number]
      // ... etc
    });
  p
    | Note: specifying an empty array is equivalent to
    code Mixed
    |. The following all create arrays of
    code Mixed
    |:
  :js
    var Empty1 = new Schema({ any: [] });
    var Empty2 = new Schema({ any: Array });
    var Empty3 = new Schema({ any: [Schema.Types.Mixed] });
    var Empty4 = new Schema({ any: [{}] });
  p
    | Arrays implicitly have a default value of `[]` (empty array).
  :js
    var Toy = mongoose.model('Test', ToySchema);
    console.log((new Toy()).toys); // []
  p
    | To overwrite this default, you need to set the default value to `undefined`
  :js
    var ToySchema = new Schema({
      toys: {
        type: [ToySchema],
        default: undefined
      }
    });
  p
    | If an array is marked as `required`, it must have at least one element.
  :js
    var ToySchema = new Schema({
      toys: {
        type: [ToySchema],
        required: true
      }
    });
    var Toy = mongoose.model('Toy', ToySchema);
    Toy.create({ toys: [] }, function(error) {
      console.log(error.errors['toys'].message); // Path "toys" is required.
    });
  h3#customtypes Creating Custom Types
  p
    | Mongoose can also be extended with custom SchemaTypes. Search the
    a(href="http://plugins.mongoosejs.com") plugins
    |  site for compatible types like
    a(href="https://github.com/aheckmann/mongoose-long") mongoose-long
    | ,&nbsp;
    a(href="https://github.com/vkarpov15/mongoose-int32") mongoose-int32
    |  and
    a(href="https://github.com/aheckmann/mongoose-function") other
    |
    a(href="https://github.com/OpenifyIt/mongoose-types") types
    |.
<<<<<<< HEAD
    | To create your own custom schema take a look at
    a(href="/docs/customschematypes.html") Creating a Basic Custom Schema Type
    |.

=======
    | To create your own custom schema take a look at 
    a(href="/docs/customschematypes.html") Creating a Basic Custom Schema Type
    |.
    
>>>>>>> afbde43f
  h3#path The `schema.path()` Function
  :markdown
    The `schema.path()` function returns the instantiated schema type for a
    given path.
  :js
    var sampleSchema = new Schema({ name: { type: String, required: true } });
    console.log(sampleSchema.path('name'));
    // Output looks like:
    /**
     * SchemaString {
     *   enumValues: [],
     *   regExp: null,
     *   path: 'name',
     *   instance: 'String',
     *   validators: ...
     */
  :markdown
    You can use this function to inspect the schema type for a given path,
    including what validators it has and what the type is.

  h3#next Next Up
  :markdown
    Now that we've covered `SchemaTypes`, let's take a look at [Models](/docs/models.html).<|MERGE_RESOLUTION|>--- conflicted
+++ resolved
@@ -277,17 +277,10 @@
     |
     a(href="https://github.com/OpenifyIt/mongoose-types") types
     |.
-<<<<<<< HEAD
     | To create your own custom schema take a look at
     a(href="/docs/customschematypes.html") Creating a Basic Custom Schema Type
     |.
-
-=======
-    | To create your own custom schema take a look at 
-    a(href="/docs/customschematypes.html") Creating a Basic Custom Schema Type
-    |.
     
->>>>>>> afbde43f
   h3#path The `schema.path()` Function
   :markdown
     The `schema.path()` function returns the instantiated schema type for a
