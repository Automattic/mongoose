--- conflicted
+++ resolved
@@ -55,11 +55,8 @@
 * [Schema](#schemas)
 * [UUID](#uuid)
 * [BigInt](#bigint)
-<<<<<<< HEAD
 * [Double](#double)
-=======
 * [Int32](#int32)
->>>>>>> 6d8a0f2a
 
 ### Example
 
@@ -73,11 +70,8 @@
   mixed: Schema.Types.Mixed,
   _someId: Schema.Types.ObjectId,
   decimal: Schema.Types.Decimal128,
-<<<<<<< HEAD
   double: Schema.Types.Double,
-=======
   int32bit: Schema.Types.Int32,
->>>>>>> 6d8a0f2a
   array: [],
   ofString: [String],
   ofNumber: [Number],
@@ -657,17 +651,10 @@
 typeof question.answer; // 'bigint'
 ```
 
-<<<<<<< HEAD
 ### Double {#double}
 
 Mongoose supports [64-bit IEEE 754-2008 floating point numbers](https://en.wikipedia.org/wiki/IEEE_754-2008_revision) as a SchemaType.
 Int32s are stored as [BSON type "double" in MongoDB](https://www.mongodb.com/docs/manual/reference/bson-types/).
-=======
-### Int32 {#int32}
-
-Mongoose supports 32-bit integers as a SchemaType.
-Int32s are stored as [32-bit integers in MongoDB (BSON type "int")](https://www.mongodb.com/docs/manual/reference/bson-types/).
->>>>>>> 6d8a0f2a
 
 ```javascript
 const studentsSchema = new Schema({
@@ -675,7 +662,6 @@
 });
 const Student = mongoose.model('Student', schema);
 
-<<<<<<< HEAD
 const student = new Temperature({ celsius: 1339 });
 typeof student.id; // 'number'
 ```
@@ -688,8 +674,26 @@
 new Temperature({ celsius: false }).celsius; // 0 as a Double
 new Temperature({ celsius: { valueOf: () => 83.0033 } }).celsius; // 83 as a Double
 new Temperature({ celsius: '' }).celsius; // null as a Double
-=======
-const student = new Student({ id: 1339 });
+```
+
+The following inputs will result will all result in a [CastError](validation.html#cast-errors) once validated, meaning that it will not throw on initialization, only when validated:
+
+* strings that do not represent a numeric string, a NaN or a null-ish value
+* objects that don't have a `valueOf()` function
+* an input that represents a value outside the bounds of a IEEE 754-2008 floating point
+
+### Int32 {#int32}
+
+Mongoose supports 32-bit integers as a SchemaType.
+Int32s are stored as [32-bit integers in MongoDB (BSON type "int")](https://www.mongodb.com/docs/manual/reference/bson-types/).
+
+```javascript
+const studentsSchema = new Schema({
+  id: Int32
+});
+const Student = mongoose.model('Student', schema);
+
+const student = new Temperature({ celsius: 1339 });
 typeof student.id; // 'number'
 ```
 
@@ -701,7 +705,6 @@
 new Student({ id: false }).id; // 0 as a Int32
 new Student({ id: { valueOf: () => 83 } }).id; // 83 as a Int32
 new Student({ id: '' }).id; // null as a Int32
->>>>>>> 6d8a0f2a
 ```
 
 If you pass an object with a `valueOf()` function that returns a Number, Mongoose will
@@ -711,17 +714,11 @@
 
 The following inputs will result will all result in a [CastError](validation.html#cast-errors) once validated, meaning that it will not throw on initialization, only when validated:
 
-<<<<<<< HEAD
-* strings that do not represent a numeric string, a NaN or a null-ish value
-* objects that don't have a `valueOf()` function
-* an input that represents a value outside the bounds of a IEEE 754-2008 floating point
-=======
 * NaN
 * strings that cast to NaN
 * objects that don't have a `valueOf()` function
 * a decimal that must be rounded to be an integer
 * an input that represents a value outside the bounds of an 32-bit integer
->>>>>>> 6d8a0f2a
 
 ## Getters {#getters}
 
