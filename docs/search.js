--- conflicted
+++ resolved
@@ -122,11 +122,7 @@
   await Content.deleteMany({ version });
   for (const content of contents) {
     if (version !== '6.x') {
-<<<<<<< HEAD
-      content.url = `/docs/${version}/docs/${content.url}`;
-=======
       content.url = `/docs/${version}/docs${content.url}`;
->>>>>>> 2fd0d298
     }
     await content.save();
   }
