--- conflicted
+++ resolved
@@ -329,19 +329,7 @@
         ctx.string = ctx.string + '()';
       }
 
-<<<<<<< HEAD
-      // Backwards compat anchors
-      if (typeof ctx.constructor === 'string') {
-        ctx.anchorId = `${ctx.constructor.toLowerCase()}_${ctx.constructor}-${ctx.name}`;
-      } else if (typeof ctx.receiver === 'string') {
-        ctx.anchorId = `${ctx.receiver.toLowerCase()}_${ctx.receiver}.${ctx.name}`;
-      } else {
-        console.log('TT', ctx, prop)
-        ctx.anchorId = `${ctx.name.toLowerCase()}_${ctx.name}`;
-      }
-=======
       ctx.anchorId = ctx.string;
->>>>>>> ca070a9a
 
       ctx.description = prop.description.full.
         replace(/<br \/>/ig, ' ').
