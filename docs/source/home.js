<<<<<<< HEAD

var package = require('./../../package.json');

module.exports = {
  package: package,
=======
'use strict';
const pkg = require('./../../package.json');

module.exports = {
  package: pkg,
>>>>>>> dee22ce8
  title: 'ODM'
};<|MERGE_RESOLUTION|>--- conflicted
+++ resolved
@@ -1,15 +1,7 @@
-<<<<<<< HEAD
-
-var package = require('./../../package.json');
-
-module.exports = {
-  package: package,
-=======
 'use strict';
 const pkg = require('./../../package.json');
 
 module.exports = {
   package: pkg,
->>>>>>> dee22ce8
   title: 'ODM'
 };