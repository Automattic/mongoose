--- conflicted
+++ resolved
@@ -11,15 +11,10 @@
 } catch (err) {}
 
 exports['index.pug'] = require('./home');
-<<<<<<< HEAD
-exports['docs/api.pug'] = require('./api');
-exports['docs/prior.pug'] = require('./prior');
-=======
 exports['docs/api.pug'] = {
   docs: [],
   title: 'Redirect to API',
 };
->>>>>>> f88bb43e
 
 exports['docs/advanced_schemas.md'] = { title: 'Advanced Schemas', acquit: true, markdown: true };
 exports['docs/validation.md'] = { title: 'Validation', acquit: true, markdown: true };
