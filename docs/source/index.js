--- conflicted
+++ resolved
@@ -13,12 +13,8 @@
 exports['index.pug'] = require('./home');
 exports['docs/api.md'] = {
   docs: [],
-<<<<<<< HEAD
-  title: 'Redirect to API'
-=======
   title: 'Redirect to API',
   markdown: true
->>>>>>> 39fda981
 };
 
 exports['docs/advanced_schemas.md'] = { title: 'Advanced Schemas', acquit: true, markdown: true };
