--- conflicted
+++ resolved
@@ -258,34 +258,18 @@
 
 ## Removing Subdocs
 
-Each subdocument has its own
-<<<<<<< HEAD
-[deleteOne](api/subdocument.html#Subdocument.prototype.deleteOne()) method.
-For an array subdocument, this is equivalent to calling `.pull()` on the
-subdocument.
+Each subdocument has its own [deleteOne](api/subdocument.html#Subdocument.prototype.deleteOne()) method.
+For an array subdocument, this is equivalent to calling `.pull()` on the subdocument.
 For a single nested subdocument, `deleteOne()` is equivalent to setting the subdocument to [`null`](https://masteringjs.io/tutorials/fundamentals/null).
-=======
-[deleteOne](api/subdocument.html#Subdocument.prototype.deleteOne()) method. For
-an array subdocument, this is equivalent to calling `.pull()` on the
-subdocument. For a single nested subdocument, `deleteOne()` is equivalent
-to setting the subdocument to `null`.
->>>>>>> fabc6958
 
 ```javascript
 // Equivalent to `parent.children.pull(_id)`
 parent.children.id(_id).deleteOne();
 // Equivalent to `parent.child = null`
 parent.child.deleteOne();
-<<<<<<< HEAD
 
 await parent.save();
 console.log('the subdocs were removed');
-=======
-parent.save(function(err) {
-  if (err) return handleError(err);
-  console.log('the subdocs were removed');
-});
->>>>>>> fabc6958
 ```
 
 <h2 id="subdoc-parents">Parents of Subdocs</h2>
