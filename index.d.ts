--- conflicted
+++ resolved
@@ -1212,12 +1212,8 @@
   type SchemaPreOptions = { document?: boolean, query?: boolean };
   type SchemaPostOptions = { document?: boolean, query?: boolean };
 
-<<<<<<< HEAD
-=======
-  type ExtractMethods<M> = M extends Model<any, any, infer TMethods> ? TMethods : {};
   type ExtractQueryHelpers<M> = M extends Model<any, infer TQueryHelpers> ? TQueryHelpers : {};
 
->>>>>>> cb1e7872
   type IndexDirection = 1 | -1 | '2d' | '2dsphere' | 'geoHaystack' | 'hashed' | 'text';
   type IndexDefinition = Record<string, IndexDirection>;
 
@@ -1230,17 +1226,10 @@
     /**
      * Create a new schema
      */
-<<<<<<< HEAD
     constructor(definition?: SchemaDefinition<SchemaDefinitionType<DocType>>, options?: SchemaOptions);
 
     /** Adds key path / schema type pairs to this schema. */
     add(obj: SchemaDefinition<SchemaDefinitionType<DocType>> | Schema, prefix?: string): this;
-=======
-    constructor(definition?: SchemaDefinition<LeanDocument<SchemaDefinitionType>>, options?: SchemaOptions);
-
-    /** Adds key path / schema type pairs to this schema. */
-    add(obj: SchemaDefinition<LeanDocument<SchemaDefinitionType>> | Schema, prefix?: string): this;
->>>>>>> cb1e7872
 
     /**
      * Array of child schemas (from document arrays and single nested subdocs)
