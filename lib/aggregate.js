/*!
 * Module dependencies
 */

<<<<<<< HEAD
'use strict';

const AggregationCursor = require('./cursor/AggregationCursor');
const Query = require('./query');
const util = require('util');
const utils = require('./utils');
const read = Query.prototype.read;
=======
var AggregationCursor = require('./cursor/AggregationCursor');
var Query = require('./query');
var util = require('util');
var utils = require('./utils');
var read = Query.prototype.read;
var readConcern = Query.prototype.readConcern;
>>>>>>> a554d398

/**
 * Aggregate constructor used for building aggregation pipelines. Do not
 * instantiate this class directly, use [Model.aggregate()](/docs/api.html#aggregate_aggregate) instead.
 *
 * ####Example:
 *
 *     const aggregate = Model.aggregate([
 *       { $project: { a: 1, b: 1 } },
 *       { $skip: 5 }
 *     ]);
 *
 *     Model.
 *       aggregate([{ $match: { age: { $gte: 21 }}}]).
 *       unwind('tags').
 *       exec(callback);
 *
 * ####Note:
 *
 * - The documents returned are plain javascript objects, not mongoose documents (since any shape of document can be returned).
 * - Mongoose does **not** cast pipeline stages. The below will **not** work unless `_id` is a string in the database
 *
 * ```javascript
 *   new Aggregate([{ $match: { _id: '00000000000000000000000a' } }]);
 *   // Do this instead to cast to an ObjectId
 *   new Aggregate([{ $match: { _id: mongoose.Types.ObjectId('00000000000000000000000a') } }]);
 * ```
 *
 * @see MongoDB http://docs.mongodb.org/manual/applications/aggregation/
 * @see driver http://mongodb.github.com/node-mongodb-native/api-generated/collection.html#aggregate
 * @param {Array} [pipeline] aggregation pipeline as an array of objects
 * @api public
 */

function Aggregate(pipeline) {
  this._pipeline = [];
  this._model = undefined;
  this.options = {};

  if (arguments.length === 1 && util.isArray(pipeline)) {
    this.append.apply(this, pipeline);
  }
}

/**
 * Binds this aggregate to a model.
 *
 * @param {Model} model the model to which the aggregate is to be bound
 * @return {Aggregate}
 * @api public
 */

Aggregate.prototype.model = function(model) {
  this._model = model;
  if (model.schema != null) {
    if (this.options.readPreference == null &&
        model.schema.options.read != null) {
      this.options.readPreference = model.schema.options.read;
    }
    if (this.options.collation == null &&
        model.schema.options.collation != null) {
      this.options.collation = model.schema.options.collation;
    }
  }
  return this;
};

/**
 * Appends new operators to this aggregate pipeline
 *
 * ####Examples:
 *
 *     aggregate.append({ $project: { field: 1 }}, { $limit: 2 });
 *
 *     // or pass an array
 *     var pipeline = [{ $match: { daw: 'Logic Audio X' }} ];
 *     aggregate.append(pipeline);
 *
 * @param {Object} ops operator(s) to append
 * @return {Aggregate}
 * @api public
 */

Aggregate.prototype.append = function() {
  const args = (arguments.length === 1 && util.isArray(arguments[0]))
    ? arguments[0]
    : utils.args(arguments);

  if (!args.every(isOperator)) {
    throw new Error('Arguments must be aggregate pipeline operators');
  }

  this._pipeline = this._pipeline.concat(args);

  return this;
};

/**
 * Appends a new $addFields operator to this aggregate pipeline.
 * Requires MongoDB v3.4+ to work
 *
 * ####Examples:
  *
 *     // adding new fields based on existing fields
 *     aggregate.addFields({
 *         newField: '$b.nested'
 *       , plusTen: { $add: ['$val', 10]}
 *       , sub: {
 *            name: '$a'
 *         }
 *     })
 *
 *     // etc
 *     aggregate.addFields({ salary_k: { $divide: [ "$salary", 1000 ] } });
 *
 * @param {Object} arg field specification
 * @see $addFields https://docs.mongodb.com/manual/reference/operator/aggregation/addFields/
 * @return {Aggregate}
 * @api public
 */
Aggregate.prototype.addFields = function(arg) {
  const fields = {};
  if (typeof arg === 'object' && !util.isArray(arg)) {
    Object.keys(arg).forEach(function(field) {
      fields[field] = arg[field];
    });
  } else {
    throw new Error('Invalid addFields() argument. Must be an object');
  }
  return this.append({$addFields: fields});
};

/**
 * Appends a new $project operator to this aggregate pipeline.
 *
 * Mongoose query [selection syntax](#query_Query-select) is also supported.
 *
 * ####Examples:
 *
 *     // include a, include b, exclude _id
 *     aggregate.project("a b -_id");
 *
 *     // or you may use object notation, useful when
 *     // you have keys already prefixed with a "-"
 *     aggregate.project({a: 1, b: 1, _id: 0});
 *
 *     // reshaping documents
 *     aggregate.project({
 *         newField: '$b.nested'
 *       , plusTen: { $add: ['$val', 10]}
 *       , sub: {
 *            name: '$a'
 *         }
 *     })
 *
 *     // etc
 *     aggregate.project({ salary_k: { $divide: [ "$salary", 1000 ] } });
 *
 * @param {Object|String} arg field specification
 * @see projection http://docs.mongodb.org/manual/reference/aggregation/project/
 * @return {Aggregate}
 * @api public
 */

Aggregate.prototype.project = function(arg) {
  const fields = {};

  if (typeof arg === 'object' && !util.isArray(arg)) {
    Object.keys(arg).forEach(function(field) {
      fields[field] = arg[field];
    });
  } else if (arguments.length === 1 && typeof arg === 'string') {
    arg.split(/\s+/).forEach(function(field) {
      if (!field) {
        return;
      }
      const include = field[0] === '-' ? 0 : 1;
      if (include === 0) {
        field = field.substring(1);
      }
      fields[field] = include;
    });
  } else {
    throw new Error('Invalid project() argument. Must be string or object');
  }

  return this.append({$project: fields});
};

/**
 * Appends a new custom $group operator to this aggregate pipeline.
 *
 * ####Examples:
 *
 *     aggregate.group({ _id: "$department" });
 *
 * @see $group http://docs.mongodb.org/manual/reference/aggregation/group/
 * @method group
 * @memberOf Aggregate
 * @instance
 * @param {Object} arg $group operator contents
 * @return {Aggregate}
 * @api public
 */

/**
 * Appends a new custom $match operator to this aggregate pipeline.
 *
 * ####Examples:
 *
 *     aggregate.match({ department: { $in: [ "sales", "engineering" ] } });
 *
 * @see $match http://docs.mongodb.org/manual/reference/aggregation/match/
 * @method match
 * @memberOf Aggregate
 * @instance
 * @param {Object} arg $match operator contents
 * @return {Aggregate}
 * @api public
 */

/**
 * Appends a new $skip operator to this aggregate pipeline.
 *
 * ####Examples:
 *
 *     aggregate.skip(10);
 *
 * @see $skip http://docs.mongodb.org/manual/reference/aggregation/skip/
 * @method skip
 * @memberOf Aggregate
 * @instance
 * @param {Number} num number of records to skip before next stage
 * @return {Aggregate}
 * @api public
 */

/**
 * Appends a new $limit operator to this aggregate pipeline.
 *
 * ####Examples:
 *
 *     aggregate.limit(10);
 *
 * @see $limit http://docs.mongodb.org/manual/reference/aggregation/limit/
 * @method limit
 * @memberOf Aggregate
 * @instance
 * @param {Number} num maximum number of records to pass to the next stage
 * @return {Aggregate}
 * @api public
 */

/**
 * Appends a new $geoNear operator to this aggregate pipeline.
 *
 * ####NOTE:
 *
 * **MUST** be used as the first operator in the pipeline.
 *
 * ####Examples:
 *
 *     aggregate.near({
 *       near: [40.724, -73.997],
 *       distanceField: "dist.calculated", // required
 *       maxDistance: 0.008,
 *       query: { type: "public" },
 *       includeLocs: "dist.location",
 *       uniqueDocs: true,
 *       num: 5
 *     });
 *
 * @see $geoNear http://docs.mongodb.org/manual/reference/aggregation/geoNear/
 * @method near
 * @memberOf Aggregate
 * @instance
 * @param {Object} arg
 * @return {Aggregate}
 * @api public
 */

Aggregate.prototype.near = function(arg) {
  const op = {};
  op.$geoNear = arg;
  return this.append(op);
};

/*!
 * define methods
 */

'group match skip limit out'.split(' ').forEach(function($operator) {
  Aggregate.prototype[$operator] = function(arg) {
    const op = {};
    op['$' + $operator] = arg;
    return this.append(op);
  };
});

/**
 * Appends new custom $unwind operator(s) to this aggregate pipeline.
 *
 * Note that the `$unwind` operator requires the path name to start with '$'.
 * Mongoose will prepend '$' if the specified field doesn't start '$'.
 *
 * ####Examples:
 *
 *     aggregate.unwind("tags");
 *     aggregate.unwind("a", "b", "c");
 *
 * @see $unwind http://docs.mongodb.org/manual/reference/aggregation/unwind/
 * @param {String} fields the field(s) to unwind
 * @return {Aggregate}
 * @api public
 */

Aggregate.prototype.unwind = function() {
  const args = utils.args(arguments);

  const res = [];
  for (let i = 0; i < args.length; ++i) {
    const arg = args[i];
    if (arg && typeof arg === 'object') {
      res.push({ $unwind: arg });
    } else if (typeof arg === 'string') {
      res.push({
        $unwind: (arg && arg.charAt(0) === '$') ? arg : '$' + arg
      });
    } else {
      throw new Error('Invalid arg "' + arg + '" to unwind(), ' +
        'must be string or object');
    }
  }

  return this.append.apply(this, res);
};

/**
 * Appends a new $replaceRoot operator to this aggregate pipeline.
 *
 * Note that the `$replaceRoot` operator requires field strings to start with '$'.
 * If you are passing in a string Mongoose will prepend '$' if the specified field doesn't start '$'.
 * If you are passing in an object the strings in your expression will not be altered.
 *
 * ####Examples:
 *
 *     aggregate.replaceRoot("user");
 *
 *     aggregate.replaceRoot({ x: { $concat: ['$this', '$that'] } });
 *
 * @see $replaceRoot https://docs.mongodb.org/manual/reference/operator/aggregation/replaceRoot
 * @param {String|Object} the field or document which will become the new root document
 * @return {Aggregate}
 * @api public
 */

Aggregate.prototype.replaceRoot = function(newRoot) {
  let ret;

  if (typeof newRoot === 'string') {
    ret = newRoot.startsWith('$') ? newRoot : '$' + newRoot;
  } else {
    ret = newRoot;
  }

  return this.append({
    $replaceRoot: {
      newRoot: ret
    }
  });
};

/**
 * Appends a new $count operator to this aggregate pipeline.
 *
 * ####Examples:
 *
 *     aggregate.count("userCount");
 *
 * @see $count https://docs.mongodb.org/manual/reference/operator/aggregation/count
 * @param {String} the name of the count field
 * @return {Aggregate}
 * @api public
 */

Aggregate.prototype.count = function(countName) {
  return this.append({ $count: countName });
};

/**
 * Appends a new $sortByCount operator to this aggregate pipeline. Accepts either a string field name
 * or a pipeline object.
 *
 * Note that the `$sortByCount` operator requires the new root to start with '$'.
 * Mongoose will prepend '$' if the specified field name doesn't start with '$'.
 *
 * ####Examples:
 *
 *     aggregate.sortByCount('users');
 *     aggregate.sortByCount({ $mergeObjects: [ "$employee", "$business" ] })
 *
 * @see $sortByCount https://docs.mongodb.com/manual/reference/operator/aggregation/sortByCount/
 * @param {Object|String} arg
 * @return {Aggregate} this
 * @api public
 */

Aggregate.prototype.sortByCount = function(arg) {
  if (arg && typeof arg === 'object') {
    return this.append({ $sortByCount: arg });
  } else if (typeof arg === 'string') {
    return this.append({
      $sortByCount: (arg && arg.charAt(0) === '$') ? arg : '$' + arg
    });
  } else {
    throw new TypeError('Invalid arg "' + arg + '" to sortByCount(), ' +
      'must be string or object');
  }
};

/**
 * Appends new custom $lookup operator(s) to this aggregate pipeline.
 *
 * ####Examples:
 *
 *     aggregate.lookup({ from: 'users', localField: 'userId', foreignField: '_id', as: 'users' });
 *
 * @see $lookup https://docs.mongodb.org/manual/reference/operator/aggregation/lookup/#pipe._S_lookup
 * @param {Object} options to $lookup as described in the above link
 * @return {Aggregate}
 * @api public
 */

Aggregate.prototype.lookup = function(options) {
  return this.append({$lookup: options});
};

/**
 * Appends new custom $graphLookup operator(s) to this aggregate pipeline, performing a recursive search on a collection.
 *
 * Note that graphLookup can only consume at most 100MB of memory, and does not allow disk use even if `{ allowDiskUse: true }` is specified.
 *
 * #### Examples:
 *      // Suppose we have a collection of courses, where a document might look like `{ _id: 0, name: 'Calculus', prerequisite: 'Trigonometry'}` and `{ _id: 0, name: 'Trigonometry', prerequisite: 'Algebra' }`
 *      aggregate.graphLookup({ from: 'courses', startWith: '$prerequisite', connectFromField: 'prerequisite', connectToField: 'name', as: 'prerequisites', maxDepth: 3 }) // this will recursively search the 'courses' collection up to 3 prerequisites
 *
 * @see $graphLookup https://docs.mongodb.com/manual/reference/operator/aggregation/graphLookup/#pipe._S_graphLookup
 * @param {Object} options to $graphLookup as described in the above link
 * @return {Aggregate}
 * @api public
 */

Aggregate.prototype.graphLookup = function(options) {
  const cloneOptions = {};
  if (options) {
    if (!utils.isObject(options)) {
      throw new TypeError('Invalid graphLookup() argument. Must be an object.');
    }

    utils.mergeClone(cloneOptions, options);
    const startWith = cloneOptions.startWith;

    if (startWith && typeof startWith === 'string') {
      cloneOptions.startWith = cloneOptions.startWith.charAt(0) === '$' ?
        cloneOptions.startWith :
        '$' + cloneOptions.startWith;
    }

  }
  return this.append({ $graphLookup: cloneOptions });
};

/**
 * Appends new custom $sample operator(s) to this aggregate pipeline.
 *
 * ####Examples:
 *
 *     aggregate.sample(3); // Add a pipeline that picks 3 random documents
 *
 * @see $sample https://docs.mongodb.org/manual/reference/operator/aggregation/sample/#pipe._S_sample
 * @param {Number} size number of random documents to pick
 * @return {Aggregate}
 * @api public
 */

Aggregate.prototype.sample = function(size) {
  return this.append({$sample: {size: size}});
};

/**
 * Appends a new $sort operator to this aggregate pipeline.
 *
 * If an object is passed, values allowed are `asc`, `desc`, `ascending`, `descending`, `1`, and `-1`.
 *
 * If a string is passed, it must be a space delimited list of path names. The sort order of each path is ascending unless the path name is prefixed with `-` which will be treated as descending.
 *
 * ####Examples:
 *
 *     // these are equivalent
 *     aggregate.sort({ field: 'asc', test: -1 });
 *     aggregate.sort('field -test');
 *
 * @see $sort http://docs.mongodb.org/manual/reference/aggregation/sort/
 * @param {Object|String} arg
 * @return {Aggregate} this
 * @api public
 */

Aggregate.prototype.sort = function(arg) {
  // TODO refactor to reuse the query builder logic

  const sort = {};

  if (arg.constructor.name === 'Object') {
    const desc = ['desc', 'descending', -1];
    Object.keys(arg).forEach(function(field) {
      // If sorting by text score, skip coercing into 1/-1
      if (arg[field] instanceof Object && arg[field].$meta) {
        sort[field] = arg[field];
        return;
      }
      sort[field] = desc.indexOf(arg[field]) === -1 ? 1 : -1;
    });
  } else if (arguments.length === 1 && typeof arg === 'string') {
    arg.split(/\s+/).forEach(function(field) {
      if (!field) {
        return;
      }
      const ascend = field[0] === '-' ? -1 : 1;
      if (ascend === -1) {
        field = field.substring(1);
      }
      sort[field] = ascend;
    });
  } else {
    throw new TypeError('Invalid sort() argument. Must be a string or object.');
  }

  return this.append({$sort: sort});
};

/**
 * Sets the readPreference option for the aggregation query.
 *
 * ####Example:
 *
 *     Model.aggregate(..).read('primaryPreferred').exec(callback)
 *
 * @param {String} pref one of the listed preference options or their aliases
 * @param {Array} [tags] optional tags for this query
 * @return {Aggregate} this
 * @api public
 * @see mongodb http://docs.mongodb.org/manual/applications/replication/#read-preference
 * @see driver http://mongodb.github.com/node-mongodb-native/driver-articles/anintroductionto1_1and2_2.html#read-preferences
 */

Aggregate.prototype.read = function(pref, tags) {
  if (!this.options) {
    this.options = {};
  }
  read.call(this, pref, tags);
  return this;
};

/**
 * Sets the readConcern level for the aggregation query.
 *
 * ####Example:
 *
 *     Model.aggregate(..).readConcern('majority').exec(callback)
 *
 * @param {String} level one of the listed read concern level or their aliases
 * @see mongodb https://docs.mongodb.com/manual/reference/read-concern/
 * @return {Aggregate} this
 * @api public
 */

Aggregate.prototype.readConcern = function(level) {
  if (!this.options) {
    this.options = {};
  }
  readConcern.call(this, level);
  return this;
};

/**
 * Appends a new $redact operator to this aggregate pipeline.
 *
 * If 3 arguments are supplied, Mongoose will wrap them with if-then-else of $cond operator respectively
 * If `thenExpr` or `elseExpr` is string, make sure it starts with $$, like `$$DESCEND`, `$$PRUNE` or `$$KEEP`.
 *
 * ####Example:
 *
 *     Model.aggregate(...)
 *      .redact({
 *        $cond: {
 *          if: { $eq: [ '$level', 5 ] },
 *          then: '$$PRUNE',
 *          else: '$$DESCEND'
 *        }
 *      })
 *      .exec();
 *
 *     // $redact often comes with $cond operator, you can also use the following syntax provided by mongoose
 *     Model.aggregate(...)
 *      .redact({ $eq: [ '$level', 5 ] }, '$$PRUNE', '$$DESCEND')
 *      .exec();
 *
 * @param {Object} expression redact options or conditional expression
 * @param {String|Object} [thenExpr] true case for the condition
 * @param {String|Object} [elseExpr] false case for the condition
 * @return {Aggregate} this
 * @see $redact https://docs.mongodb.com/manual/reference/operator/aggregation/redact/
 * @api public
 */

Aggregate.prototype.redact = function(expression, thenExpr, elseExpr) {
  if (arguments.length === 3) {
    if ((typeof thenExpr === 'string' && !thenExpr.startsWith('$$')) ||
        (typeof elseExpr === 'string' && !elseExpr.startsWith('$$'))) {
      throw new Error('If thenExpr or elseExpr is string, it must start with $$. e.g. $$DESCEND, $$PRUNE, $$KEEP');
    }

    expression = {
      $cond: {
        if: expression,
        then: thenExpr,
        else: elseExpr
      }
    };
  } else if (arguments.length !== 1) {
    throw new TypeError('Invalid arguments');
  }

  return this.append({$redact: expression});
};

/**
 * Execute the aggregation with explain
 *
 * ####Example:
 *
 *     Model.aggregate(..).explain(callback)
 *
 * @param {Function} callback
 * @return {Promise}
 */

Aggregate.prototype.explain = function(callback) {
  return utils.promiseOrCallback(callback, cb => {
    if (!this._pipeline.length) {
      const err = new Error('Aggregate has empty pipeline');
      return cb(err);
    }

    prepareDiscriminatorPipeline(this);

    this._model.collection.
      aggregate(this._pipeline, this.options || {}).
      explain(function(error, result) {
        if (error) {
          return cb(error);
        }
        cb(null, result);
      });
  });
};

/**
 * Sets the allowDiskUse option for the aggregation query (ignored for < 2.6.0)
 *
 * ####Example:
 *
 *     Model.aggregate(..).allowDiskUse(true).exec(callback)
 *
 * @param {Boolean} value Should tell server it can use hard drive to store data during aggregation.
 * @param {Array} [tags] optional tags for this query
 * @see mongodb http://docs.mongodb.org/manual/reference/command/aggregate/
 */

Aggregate.prototype.allowDiskUse = function(value) {
  this.options.allowDiskUse = value;
  return this;
};

/**
 * Sets the hint option for the aggregation query (ignored for < 3.6.0)
 *
 * ####Example:
 *
 *     Model.aggregate(..).hint({ qty: 1, category: 1 } }).exec(callback)
 *
 * @param {Object|String} value a hint object or the index name
 * @see mongodb http://docs.mongodb.org/manual/reference/command/aggregate/
 */

Aggregate.prototype.hint = function(value) {
  this.options.hint = value;
  return this;
};

/**
 * Sets the session for this aggregation. Useful for [transactions](/docs/transactions.html).
 *
 * ####Example:
 *
 *     const session = await Model.startSession();
 *     await Model.aggregate(..).session(session);
 *
 * @param {ClientSession} session
 * @see mongodb http://docs.mongodb.org/manual/reference/command/aggregate/
 */

Aggregate.prototype.session = function(session) {
  if (session == null) {
    delete this.options.session;
  } else {
    this.options.session = session;
  }
  return this;
};

/**
 * Lets you set arbitrary options, for middleware or plugins.
 *
 * ####Example:
 *
 *     var agg = Model.aggregate(..).option({ allowDiskUse: true }); // Set the `allowDiskUse` option
 *     agg.options; // `{ allowDiskUse: true }`
 *
 * @param {Object} options keys to merge into current options
 * @param [options.maxTimeMS] number limits the time this aggregation will run, see [MongoDB docs on `maxTimeMS`](https://docs.mongodb.com/manual/reference/operator/meta/maxTimeMS/)
 * @param [options.allowDiskUse] boolean if true, the MongoDB server will use the hard drive to store data during this aggregation
 * @param [options.collation] object see [`Aggregate.prototype.collation()`](./docs/api.html#aggregate_Aggregate-collation)
 * @param [options.session] ClientSession see [`Aggregate.prototype.session()`](./docs/api.html#aggregate_Aggregate-session)
 * @see mongodb http://docs.mongodb.org/manual/reference/command/aggregate/
 * @return {Aggregate} this
 * @api public
 */

Aggregate.prototype.option = function(value) {
  for (const key in value) {
    this.options[key] = value[key];
  }
  return this;
};

/**
 * Sets the cursor option option for the aggregation query (ignored for < 2.6.0).
 * Note the different syntax below: .exec() returns a cursor object, and no callback
 * is necessary.
 *
 * ####Example:
 *
 *     var cursor = Model.aggregate(..).cursor({ batchSize: 1000 }).exec();
 *     cursor.each(function(error, doc) {
 *       // use doc
 *     });
 *
 * @param {Object} options
 * @param {Number} options.batchSize set the cursor batch size
 * @param {Boolean} [options.useMongooseAggCursor] use experimental mongoose-specific aggregation cursor (for `eachAsync()` and other query cursor semantics)
 * @return {Aggregate} this
 * @api public
 * @see mongodb http://mongodb.github.io/node-mongodb-native/2.0/api/AggregationCursor.html
 */

Aggregate.prototype.cursor = function(options) {
  if (!this.options) {
    this.options = {};
  }
  this.options.cursor = options || {};
  return this;
};

/**
 * Adds a [cursor flag](http://mongodb.github.io/node-mongodb-native/2.2/api/Cursor.html#addCursorFlag)
 *
 * ####Example:
 *
 *     Model.aggregate(..).addCursorFlag('noCursorTimeout', true).exec();
 *
 * @param {String} flag
 * @param {Boolean} value
 * @return {Aggregate} this
 * @api public
 * @see mongodb http://mongodb.github.io/node-mongodb-native/2.2/api/Cursor.html#addCursorFlag
 */

Aggregate.prototype.addCursorFlag = function(flag, value) {
  if (!this.options) {
    this.options = {};
  }
  this.options[flag] = value;
  return this;
};

/**
 * Adds a collation
 *
 * ####Example:
 *
 *     Model.aggregate(..).collation({ locale: 'en_US', strength: 1 }).exec();
 *
 * @param {Object} collation options
 * @return {Aggregate} this
 * @api public
 * @see mongodb http://mongodb.github.io/node-mongodb-native/2.2/api/Collection.html#aggregate
 */

Aggregate.prototype.collation = function(collation) {
  if (!this.options) {
    this.options = {};
  }
  this.options.collation = collation;
  return this;
};

/**
 * Combines multiple aggregation pipelines.
 *
 * ####Example:
 *
 *     Model.aggregate(...)
 *      .facet({
 *        books: [{ groupBy: '$author' }],
 *        price: [{ $bucketAuto: { groupBy: '$price', buckets: 2 } }]
 *      })
 *      .exec();
 *
 *     // Output: { books: [...], price: [{...}, {...}] }
 *
 * @param {Object} facet options
 * @return {Aggregate} this
 * @see $facet https://docs.mongodb.com/v3.4/reference/operator/aggregation/facet/
 * @api public
 */

Aggregate.prototype.facet = function(options) {
  return this.append({$facet: options});
};

/**
 * Returns the current pipeline
 *
 * ####Example:
 *
 *     MyModel.aggregate().match({ test: 1 }).pipeline(); // [{ $match: { test: 1 } }]
 *
 * @return {Array}
 * @api public
 */


Aggregate.prototype.pipeline = function() {
  return this._pipeline;
};

/**
 * Executes the aggregate pipeline on the currently bound Model.
 *
 * ####Example:
 *
 *     aggregate.exec(callback);
 *
 *     // Because a promise is returned, the `callback` is optional.
 *     var promise = aggregate.exec();
 *     promise.then(..);
 *
 * @see Promise #promise_Promise
 * @param {Function} [callback]
 * @return {Promise}
 * @api public
 */

Aggregate.prototype.exec = function(callback) {
  if (!this._model) {
    throw new Error('Aggregate not bound to any Model');
  }
  const model = this._model;
  const options = utils.clone(this.options || {});
  const pipeline = this._pipeline;
  const collection = this._model.collection;

  if (options && options.cursor) {
    return new AggregationCursor(this);
  }

  return utils.promiseOrCallback(callback, cb => {
    if (!pipeline.length) {
      const err = new Error('Aggregate has empty pipeline');
      return cb(err);
    }

    prepareDiscriminatorPipeline(this);

    model.hooks.execPre('aggregate', this, error => {
      if (error) {
        const _opts = { error: error };
        return model.hooks.execPost('aggregate', this, [null], _opts, error => {
          cb(error);
        });
      }

      collection.aggregate(pipeline, options, (error, cursor) => {
        if (error) {
          const _opts = { error: error };
          return model.hooks.execPost('aggregate', this, [null], _opts, error => {
            if (error) {
              return cb(error);
            }
            return cb(null);
          });
        }
        cursor.toArray((error, result) => {
          const _opts = { error: error };
          model.hooks.execPost('aggregate', this, [result], _opts, (error, result) => {
            if (error) {
              return cb(error);
            }

            cb(null, result);
          });
        });
      });
    });
  });
};

/**
 * Provides promise for aggregate.
 *
 * ####Example:
 *
 *     Model.aggregate(..).then(successCallback, errorCallback);
 *
 * @see Promise #promise_Promise
 * @param {Function} [resolve] successCallback
 * @param {Function} [reject]  errorCallback
 * @return {Promise}
 */
Aggregate.prototype.then = function(resolve, reject) {
  return this.exec().then(resolve, reject);
};

/*!
 * Helpers
 */

/**
 * Checks whether an object is likely a pipeline operator
 *
 * @param {Object} obj object to check
 * @return {Boolean}
 * @api private
 */

function isOperator(obj) {
  let k;

  if (typeof obj !== 'object') {
    return false;
  }

  k = Object.keys(obj);

  return k.length === 1 && k
    .some(function(key) {
      return key[0] === '$';
    });
}

/*!
 * Adds the appropriate `$match` pipeline step to the top of an aggregate's
 * pipeline, should it's model is a non-root discriminator type. This is
 * analogous to the `prepareDiscriminatorCriteria` function in `lib/query.js`.
 *
 * @param {Aggregate} aggregate Aggregate to prepare
 */

Aggregate._prepareDiscriminatorPipeline = prepareDiscriminatorPipeline;

function prepareDiscriminatorPipeline(aggregate) {
  let schema = aggregate._model.schema,
      discriminatorMapping = schema && schema.discriminatorMapping;

  if (discriminatorMapping && !discriminatorMapping.isRoot) {
    let originalPipeline = aggregate._pipeline,
        discriminatorKey = discriminatorMapping.key,
        discriminatorValue = discriminatorMapping.value;

    // If the first pipeline stage is a match and it doesn't specify a `__t`
    // key, add the discriminator key to it. This allows for potential
    // aggregation query optimizations not to be disturbed by this feature.
    if (originalPipeline[0] && originalPipeline[0].$match && !originalPipeline[0].$match[discriminatorKey]) {
      originalPipeline[0].$match[discriminatorKey] = discriminatorValue;
      // `originalPipeline` is a ref, so there's no need for
      // aggregate._pipeline = originalPipeline
    } else if (originalPipeline[0] && originalPipeline[0].$geoNear) {
      originalPipeline[0].$geoNear.query =
          originalPipeline[0].$geoNear.query || {};
      originalPipeline[0].$geoNear.query[discriminatorKey] = discriminatorValue;
    } else {
      const match = {};
      match[discriminatorKey] = discriminatorValue;
      aggregate._pipeline.unshift({ $match: match });
    }
  }
}

/*!
 * Exports
 */

module.exports = Aggregate;<|MERGE_RESOLUTION|>--- conflicted
+++ resolved
@@ -2,22 +2,12 @@
  * Module dependencies
  */
 
-<<<<<<< HEAD
-'use strict';
-
-const AggregationCursor = require('./cursor/AggregationCursor');
-const Query = require('./query');
-const util = require('util');
-const utils = require('./utils');
-const read = Query.prototype.read;
-=======
 var AggregationCursor = require('./cursor/AggregationCursor');
 var Query = require('./query');
 var util = require('util');
 var utils = require('./utils');
 var read = Query.prototype.read;
 var readConcern = Query.prototype.readConcern;
->>>>>>> a554d398
 
 /**
  * Aggregate constructor used for building aggregation pipelines. Do not
