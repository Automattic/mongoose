'use strict';

/*!
 * Module dependencies.
 */

const CastError = require('./error/cast');
const StrictModeError = require('./error/strict');
const Types = require('./schema/index');
const cast$expr = require('./helpers/query/cast$expr');
const castTextSearch = require('./schema/operators/text');
const get = require('./helpers/get');
const getConstructorName = require('./helpers/getConstructorName');
const getSchemaDiscriminatorByValue = require('./helpers/discriminator/getSchemaDiscriminatorByValue');
const isOperator = require('./helpers/query/isOperator');
const util = require('util');
const isObject = require('./helpers/isObject');
const isMongooseObject = require('./helpers/isMongooseObject');

const ALLOWED_GEOWITHIN_GEOJSON_TYPES = ['Polygon', 'MultiPolygon'];

/**
 * Handles internal casting for query filters.
 *
 * @param {Schema} schema
 * @param {Object} obj Object to cast
 * @param {Object} [options] the query options
 * @param {Boolean|"throw"} [options.strict] Wheter to enable all strict options
 * @param {Boolean|"throw"} [options.strictQuery] Enable strict Queries
 * @param {Boolean} [options.upsert]
 * @param {Query} [context] passed to setters
 * @api private
 */
module.exports = function cast(schema, obj, options, context) {
  if (Array.isArray(obj)) {
    throw new Error('Query filter must be an object, got an array ', util.inspect(obj));
  }

  if (obj == null) {
    return obj;
  }

  if (schema != null && schema.discriminators != null && obj[schema.options.discriminatorKey] != null) {
    schema = getSchemaDiscriminatorByValue(schema, obj[schema.options.discriminatorKey]) || schema;
  }

  const paths = Object.keys(obj);
  let i = paths.length;
  let _keys;
  let any$conditionals;
  let schematype;
  let nested;
  let path;
  let type;
  let val;

  options = options || {};

  while (i--) {
    path = paths[i];
    val = obj[path];

    if (path === '$or' || path === '$nor' || path === '$and') {
      if (!Array.isArray(val)) {
        throw new CastError('Array', val, path);
      }
      for (let k = val.length - 1; k >= 0; k--) {
        if (val[k] == null || typeof val[k] !== 'object') {
          throw new CastError('Object', val[k], path + '.' + k);
        }
        val[k] = cast(schema, val[k], options, context);
        if (Object.keys(val[k]).length === 0) {
          val.splice(k, 1);
        }
      }

      if (val.length === 0) {
        delete obj[path];
      }
    } else if (path === '$where') {
      type = typeof val;

      if (type !== 'string' && type !== 'function') {
        throw new Error('Must have a string or function for $where');
      }

      if (type === 'function') {
        obj[path] = val.toString();
      }

      continue;
    } else if (path === '$expr') {
      val = cast$expr(val, schema);
      continue;
    } else if (path === '$elemMatch') {
      val = cast(schema, val, options, context);
    } else if (path === '$text') {
      val = castTextSearch(val, path);
    } else {
      if (!schema) {
        // no casting for Mixed types
        continue;
      }

      schematype = schema.path(path);

      // Check for embedded discriminator paths
      if (!schematype) {
        const split = path.split('.');
        let j = split.length;
        while (j--) {
          const pathFirstHalf = split.slice(0, j).join('.');
          const pathLastHalf = split.slice(j).join('.');
          const _schematype = schema.path(pathFirstHalf);
          const discriminatorKey = _schematype &&
            _schematype.schema &&
            _schematype.schema.options &&
            _schematype.schema.options.discriminatorKey;

          // gh-6027: if we haven't found the schematype but this path is
          // underneath an embedded discriminator and the embedded discriminator
          // key is in the query, use the embedded discriminator schema
          if (_schematype != null &&
            (_schematype.schema && _schematype.schema.discriminators) != null &&
            discriminatorKey != null &&
            pathLastHalf !== discriminatorKey) {
            const discriminatorVal = get(obj, pathFirstHalf + '.' + discriminatorKey);
            if (discriminatorVal != null) {
              schematype = _schematype.schema.discriminators[discriminatorVal].
                path(pathLastHalf);
            }
          }
        }
      }

      if (!schematype) {
        // Handle potential embedded array queries
        const split = path.split('.');
        let j = split.length;
        let pathFirstHalf;
        let pathLastHalf;
        let remainingConds;

        // Find the part of the var path that is a path of the Schema
        while (j--) {
          pathFirstHalf = split.slice(0, j).join('.');
          schematype = schema.path(pathFirstHalf);
          if (schematype) {
            break;
          }
        }

        // If a substring of the input path resolves to an actual real path...
        if (schematype) {
          // Apply the casting; similar code for $elemMatch in schema/array.js
          if (schematype.caster && schematype.caster.schema) {
            remainingConds = {};
            pathLastHalf = split.slice(j).join('.');
            remainingConds[pathLastHalf] = val;

            const ret = cast(schematype.caster.schema, remainingConds, options, context)[pathLastHalf];
            if (ret === void 0) {
              delete obj[path];
            } else {
              obj[path] = ret;
            }
          } else {
            obj[path] = val;
          }
          continue;
        }

        if (isObject(val)) {
          // handle geo schemas that use object notation
          // { loc: { long: Number, lat: Number }

          let geo = '';
          if (val.$near) {
            geo = '$near';
          } else if (val.$nearSphere) {
            geo = '$nearSphere';
          } else if (val.$within) {
            geo = '$within';
          } else if (val.$geoIntersects) {
            geo = '$geoIntersects';
          } else if (val.$geoWithin) {
            geo = '$geoWithin';
          }

          if (geo) {
            const numbertype = new Types.Number('__QueryCasting__');
            let value = val[geo];

            if (val.$maxDistance != null) {
              val.$maxDistance = numbertype.castForQuery(
                null,
                val.$maxDistance,
                context
              );
            }
            if (val.$minDistance != null) {
              val.$minDistance = numbertype.castForQuery(
                null,
                val.$minDistance,
                context
              );
            }

            if (geo === '$within') {
              const withinType = value.$center
                  || value.$centerSphere
                  || value.$box
                  || value.$polygon;

              if (!withinType) {
                throw new Error('Bad $within parameter: ' + JSON.stringify(val));
              }

              value = withinType;
            } else if (geo === '$near' &&
                typeof value.type === 'string' && Array.isArray(value.coordinates)) {
              // geojson; cast the coordinates
              value = value.coordinates;
            } else if ((geo === '$near' || geo === '$nearSphere' || geo === '$geoIntersects') &&
                value.$geometry && typeof value.$geometry.type === 'string' &&
                Array.isArray(value.$geometry.coordinates)) {
              if (value.$maxDistance != null) {
                value.$maxDistance = numbertype.castForQuery(
                  null,
                  value.$maxDistance,
                  context
                );
              }
              if (value.$minDistance != null) {
                value.$minDistance = numbertype.castForQuery(
                  null,
                  value.$minDistance,
                  context
                );
              }
              if (isMongooseObject(value.$geometry)) {
                value.$geometry = value.$geometry.toObject({
                  transform: false,
                  virtuals: false
                });
              }
              value = value.$geometry.coordinates;
            } else if (geo === '$geoWithin') {
              if (value.$geometry) {
                if (isMongooseObject(value.$geometry)) {
                  value.$geometry = value.$geometry.toObject({ virtuals: false });
                }
                const geoWithinType = value.$geometry.type;
                if (ALLOWED_GEOWITHIN_GEOJSON_TYPES.indexOf(geoWithinType) === -1) {
                  throw new Error('Invalid geoJSON type for $geoWithin "' +
                    geoWithinType + '", must be "Polygon" or "MultiPolygon"');
                }
                value = value.$geometry.coordinates;
              } else {
                value = value.$box || value.$polygon || value.$center ||
                  value.$centerSphere;
                if (isMongooseObject(value)) {
                  value = value.toObject({ virtuals: false });
                }
              }
            }

            _cast(value, numbertype, context);
            continue;
          }
        }

        if (schema.nested[path]) {
          continue;
        }

        const strict = 'strict' in options ? options.strict : schema.options.strict;
        const strictQuery = getStrictQuery(options, schema._userProvidedOptions, schema.options, context);
        if (options.upsert && strict) {
          if (strict === 'throw') {
            throw new StrictModeError(path);
          }
          throw new StrictModeError(path, 'Path "' + path + '" is not in ' +
            'schema, strict mode is `true`, and upsert is `true`.');
        } if (strictQuery === 'throw') {
          throw new StrictModeError(path, 'Path "' + path + '" is not in ' +
            'schema and strictQuery is \'throw\'.');
        } else if (strictQuery) {
          delete obj[path];
        }
      } else if (val == null) {
        continue;
      } else if (getConstructorName(val) === 'Object') {
        any$conditionals = Object.keys(val).some(isOperator);

        if (!any$conditionals) {
          obj[path] = schematype.castForQuery(
            null,
            val,
            context
          );
        } else {
          const ks = Object.keys(val);
          let $cond;

          let k = ks.length;

          while (k--) {
            $cond = ks[k];
            nested = val[$cond];

            if ($cond === '$not') {
              if (nested && schematype) {
                _keys = Object.keys(nested);
                if (_keys.length && isOperator(_keys[0])) {
                  for (const key in nested) {
                    nested[key] = schematype.castForQuery(
                      key,
                      nested[key],
                      context
                    );
                  }
                } else {
                  val[$cond] = schematype.castForQuery(
                    $cond,
                    nested,
                    context
                  );
                }
                continue;
              }
            } else {
              val[$cond] = schematype.castForQuery(
                $cond,
                nested,
                context
              );
            }
          }
        }
      } else if (Array.isArray(val) && ['Buffer', 'Array'].indexOf(schematype.instance) === -1) {
        const casted = [];
        const valuesArray = val;

        for (const _val of valuesArray) {
          casted.push(schematype.castForQuery(
            null,
            _val,
            context
          ));
        }

        obj[path] = { $in: casted };
      } else {
        obj[path] = schematype.castForQuery(
          null,
          val,
          context
        );
      }
    }
  }

  return obj;
};

function _cast(val, numbertype, context) {
  if (Array.isArray(val)) {
    val.forEach(function(item, i) {
      if (Array.isArray(item) || isObject(item)) {
        return _cast(item, numbertype, context);
      }
      val[i] = numbertype.castForQuery(null, item, context);
    });
  } else {
    const nearKeys = Object.keys(val);
    let nearLen = nearKeys.length;
    while (nearLen--) {
      const nkey = nearKeys[nearLen];
      const item = val[nkey];
      if (Array.isArray(item) || isObject(item)) {
        _cast(item, numbertype, context);
        val[nkey] = item;
      } else {
        val[nkey] = numbertype.castForQuery({ val: item, context: context });
      }
    }
  }
}

function getStrictQuery(queryOptions, schemaUserProvidedOptions, schemaOptions, context) {
  if ('strictQuery' in queryOptions) {
    return queryOptions.strictQuery;
  }
  if ('strictQuery' in schemaUserProvidedOptions) {
    return schemaUserProvidedOptions.strictQuery;
  }
<<<<<<< HEAD
=======
  if ('strict' in schemaUserProvidedOptions) {
    return schemaUserProvidedOptions.strict;
  }
>>>>>>> e6160728
  const mongooseOptions = context &&
    context.mongooseCollection &&
    context.mongooseCollection.conn &&
    context.mongooseCollection.conn.base &&
    context.mongooseCollection.conn.base.options;
  if (mongooseOptions) {
    if ('strictQuery' in mongooseOptions) {
      return mongooseOptions.strictQuery;
    }
  }
  return schemaOptions.strictQuery;
}<|MERGE_RESOLUTION|>--- conflicted
+++ resolved
@@ -395,12 +395,6 @@
   if ('strictQuery' in schemaUserProvidedOptions) {
     return schemaUserProvidedOptions.strictQuery;
   }
-<<<<<<< HEAD
-=======
-  if ('strict' in schemaUserProvidedOptions) {
-    return schemaUserProvidedOptions.strict;
-  }
->>>>>>> e6160728
   const mongooseOptions = context &&
     context.mongooseCollection &&
     context.mongooseCollection.conn &&
