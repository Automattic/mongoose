'use strict';

/*!
 * Module dependencies.
 */

const ChangeStream = require('./cursor/ChangeStream');
const EventEmitter = require('events').EventEmitter;
const Schema = require('./schema');
const STATES = require('./connectionstate');
const MongooseError = require('./error/index');
const DisconnectedError = require('./error/disconnected');
const SyncIndexesError = require('./error/syncIndexes');
const PromiseProvider = require('./promise_provider');
const ServerSelectionError = require('./error/serverSelection');
const applyPlugins = require('./helpers/schema/applyPlugins');
const driver = require('./driver');
const promiseOrCallback = require('./helpers/promiseOrCallback');
const get = require('./helpers/get');
const immediate = require('./helpers/immediate');
const mongodb = require('mongodb');
const pkg = require('../package.json');
const utils = require('./utils');
const processConnectionOptions = require('./helpers/processConnectionOptions');

const arrayAtomicsSymbol = require('./helpers/symbols').arrayAtomicsSymbol;
const sessionNewDocuments = require('./helpers/symbols').sessionNewDocuments;

/**
 * A list of authentication mechanisms that don't require a password for authentication.
 * This is used by the authMechanismDoesNotRequirePassword method.
 *
 * @api private
 */
const noPasswordAuthMechanisms = [
  'MONGODB-X509'
];

/**
 * Connection constructor
 *
 * For practical reasons, a Connection equals a Db.
 *
 * @param {Mongoose} base a mongoose instance
 * @inherits NodeJS EventEmitter https://nodejs.org/api/events.html#class-eventemitter
 * @event `connecting`: Emitted when `connection.openUri()` is executed on this connection.
 * @event `connected`: Emitted when this connection successfully connects to the db. May be emitted _multiple_ times in `reconnected` scenarios.
 * @event `open`: Emitted after we `connected` and `onOpen` is executed on all of this connection's models.
 * @event `disconnecting`: Emitted when `connection.close()` was executed.
 * @event `disconnected`: Emitted after getting disconnected from the db.
 * @event `close`: Emitted after we `disconnected` and `onClose` executed on all of this connection's models.
 * @event `reconnected`: Emitted after we `connected` and subsequently `disconnected`, followed by successfully another successful connection.
 * @event `error`: Emitted when an error occurs on this connection.
 * @event `fullsetup`: Emitted after the driver has connected to primary and all secondaries if specified in the connection string.
 * @api public
 */

function Connection(base) {
  this.base = base;
  this.collections = {};
  this.models = {};
  this.config = {};
  this.replica = false;
  this.options = null;
  this.otherDbs = []; // FIXME: To be replaced with relatedDbs
  this.relatedDbs = {}; // Hashmap of other dbs that share underlying connection
  this.states = STATES;
  this._readyState = STATES.disconnected;
  this._closeCalled = false;
  this._hasOpened = false;
  this.plugins = [];
  if (typeof base === 'undefined' || !base.connections.length) {
    this.id = 0;
  } else {
    this.id = base.connections.length;
  }
  this._queue = [];
}

/*!
 * Inherit from EventEmitter
 */

Object.setPrototypeOf(Connection.prototype, EventEmitter.prototype);

/**
 * Connection ready state
 *
 * - 0 = disconnected
 * - 1 = connected
 * - 2 = connecting
 * - 3 = disconnecting
 *
 * Each state change emits its associated event name.
 *
 * #### Example:
 *
 *     conn.on('connected', callback);
 *     conn.on('disconnected', callback);
 *
 * @property readyState
 * @memberOf Connection
 * @instance
 * @api public
 */

Object.defineProperty(Connection.prototype, 'readyState', {
  get: function() {
    return this._readyState;
  },
  set: function(val) {
    if (!(val in STATES)) {
      throw new Error('Invalid connection state: ' + val);
    }

    if (this._readyState !== val) {
      this._readyState = val;
      // [legacy] loop over the otherDbs on this connection and change their state
      for (const db of this.otherDbs) {
        db.readyState = val;
      }

      if (STATES.connected === val) {
        this._hasOpened = true;
      }

      this.emit(STATES[val]);
    }
  }
});

/**
 * Gets the value of the option `key`. Equivalent to `conn.options[key]`
 *
 * #### Example:
 *
 *     conn.get('test'); // returns the 'test' value
 *
 * @param {String} key
 * @method get
 * @api public
 */

Connection.prototype.get = function(key) {
  if (this.config.hasOwnProperty(key)) {
    return this.config[key];
  }

  return get(this.options, key);
};

/**
 * Sets the value of the option `key`. Equivalent to `conn.options[key] = val`
 *
 * Supported options include:
 *
<<<<<<< HEAD
 * - `maxTimeMS`: Set [`maxTimeMS`](/docs/api/query.html#query_Query-maxTimeMS) for all queries on this connection.
=======
 * - `maxTimeMS`: Set [`maxTimeMS`](/docs/api.html#query_Query-maxTimeMS) for all queries on this connection.
 * - 'debug': If `true`, prints the operations mongoose sends to MongoDB to the console. If a writable stream is passed, it will log to that stream, without colorization. If a callback function is passed, it will receive the collection name, the method name, then all arugments passed to the method. For example, if you wanted to replicate the default logging, you could output from the callback `Mongoose: ${collectionName}.${methodName}(${methodArgs.join(', ')})`.
>>>>>>> 30b2f2fd
 *
 * #### Example:
 *
 *     conn.set('test', 'foo');
 *     conn.get('test'); // 'foo'
 *     conn.options.test; // 'foo'
 *
 * @param {String} key
 * @param {Any} val
 * @method set
 * @api public
 */

Connection.prototype.set = function(key, val) {
  if (this.config.hasOwnProperty(key)) {
    this.config[key] = val;
    return val;
  }

  this.options = this.options || {};
  this.options[key] = val;
  return val;
};

/**
 * A hash of the collections associated with this connection
 *
 * @property collections
 * @memberOf Connection
 * @instance
 * @api public
 */

Connection.prototype.collections;

/**
 * The name of the database this connection points to.
 *
 * #### Example:
 *
 *     mongoose.createConnection('mongodb://localhost:27017/mydb').name; // "mydb"
 *
 * @property name
 * @memberOf Connection
 * @instance
 * @api public
 */

Connection.prototype.name;

/**
 * A [POJO](https://masteringjs.io/tutorials/fundamentals/pojo) containing
 * a map from model names to models. Contains all models that have been
 * added to this connection using [`Connection#model()`](/docs/api/connection.html#connection_Connection-model).
 *
 * #### Example:
 *
 *     const conn = mongoose.createConnection();
 *     const Test = conn.model('Test', mongoose.Schema({ name: String }));
 *
 *     Object.keys(conn.models).length; // 1
 *     conn.models.Test === Test; // true
 *
 * @property models
 * @memberOf Connection
 * @instance
 * @api public
 */

Connection.prototype.models;

/**
 * A number identifier for this connection. Used for debugging when
 * you have [multiple connections](/docs/connections.html#multiple_connections).
 *
 * #### Example:
 *
 *     // The default connection has `id = 0`
 *     mongoose.connection.id; // 0
 *
 *     // If you create a new connection, Mongoose increments id
 *     const conn = mongoose.createConnection();
 *     conn.id; // 1
 *
 * @property id
 * @memberOf Connection
 * @instance
 * @api public
 */

Connection.prototype.id;

/**
 * The plugins that will be applied to all models created on this connection.
 *
 * #### Example:
 *
 *     const db = mongoose.createConnection('mongodb://localhost:27017/mydb');
 *     db.plugin(() => console.log('Applied'));
 *     db.plugins.length; // 1
 *
 *     db.model('Test', new Schema({})); // Prints "Applied"
 *
 * @property plugins
 * @memberOf Connection
 * @instance
 * @api public
 */

Object.defineProperty(Connection.prototype, 'plugins', {
  configurable: false,
  enumerable: true,
  writable: true
});

/**
 * The host name portion of the URI. If multiple hosts, such as a replica set,
 * this will contain the first host name in the URI
 *
 * #### Example:
 *
 *     mongoose.createConnection('mongodb://localhost:27017/mydb').host; // "localhost"
 *
 * @property host
 * @memberOf Connection
 * @instance
 * @api public
 */

Object.defineProperty(Connection.prototype, 'host', {
  configurable: true,
  enumerable: true,
  writable: true
});

/**
 * The port portion of the URI. If multiple hosts, such as a replica set,
 * this will contain the port from the first host name in the URI.
 *
 * #### Example:
 *
 *     mongoose.createConnection('mongodb://localhost:27017/mydb').port; // 27017
 *
 * @property port
 * @memberOf Connection
 * @instance
 * @api public
 */

Object.defineProperty(Connection.prototype, 'port', {
  configurable: true,
  enumerable: true,
  writable: true
});

/**
 * The username specified in the URI
 *
 * #### Example:
 *
 *     mongoose.createConnection('mongodb://val:psw@localhost:27017/mydb').user; // "val"
 *
 * @property user
 * @memberOf Connection
 * @instance
 * @api public
 */

Object.defineProperty(Connection.prototype, 'user', {
  configurable: true,
  enumerable: true,
  writable: true
});

/**
 * The password specified in the URI
 *
 * #### Example:
 *
 *     mongoose.createConnection('mongodb://val:psw@localhost:27017/mydb').pass; // "psw"
 *
 * @property pass
 * @memberOf Connection
 * @instance
 * @api public
 */

Object.defineProperty(Connection.prototype, 'pass', {
  configurable: true,
  enumerable: true,
  writable: true
});

/**
 * The mongodb.Db instance, set when the connection is opened
 *
 * @property db
 * @memberOf Connection
 * @instance
 * @api public
 */

Connection.prototype.db;

/**
 * The MongoClient instance this connection uses to talk to MongoDB. Mongoose automatically sets this property
 * when the connection is opened.
 *
 * @property client
 * @memberOf Connection
 * @instance
 * @api public
 */

Connection.prototype.client;

/**
 * A hash of the global options that are associated with this connection
 *
 * @property config
 * @memberOf Connection
 * @instance
 * @api public
 */

Connection.prototype.config;

/**
 * Helper for `createCollection()`. Will explicitly create the given collection
 * with specified options. Used to create [capped collections](https://docs.mongodb.com/manual/core/capped-collections/)
 * and [views](https://docs.mongodb.com/manual/core/views/) from mongoose.
 *
 * Options are passed down without modification to the [MongoDB driver's `createCollection()` function](https://mongodb.github.io/node-mongodb-native/4.9/classes/Db.html#createCollection)
 *
 * @method createCollection
 * @param {string} collection The collection to create
 * @param {Object} [options] see [MongoDB driver docs](https://mongodb.github.io/node-mongodb-native/4.9/classes/Db.html#createCollection)
 * @param {Function} [callback]
 * @return {Promise} Returns a Promise if no `callback` is given.
 * @api public
 */

Connection.prototype.createCollection = _wrapConnHelper(function createCollection(collection, options, cb) {
  if (typeof options === 'function') {
    cb = options;
    options = {};
  }
  this.db.createCollection(collection, options, cb);
});

/**
 * _Requires MongoDB >= 3.6.0._ Starts a [MongoDB session](https://docs.mongodb.com/manual/release-notes/3.6/#client-sessions)
 * for benefits like causal consistency, [retryable writes](https://docs.mongodb.com/manual/core/retryable-writes/),
 * and [transactions](https://thecodebarbarian.com/a-node-js-perspective-on-mongodb-4-transactions.html).
 *
 * #### Example:
 *
 *     const session = await conn.startSession();
 *     let doc = await Person.findOne({ name: 'Ned Stark' }, null, { session });
 *     await doc.remove();
 *     // `doc` will always be null, even if reading from a replica set
 *     // secondary. Without causal consistency, it is possible to
 *     // get a doc back from the below query if the query reads from a
 *     // secondary that is experiencing replication lag.
 *     doc = await Person.findOne({ name: 'Ned Stark' }, null, { session, readPreference: 'secondary' });
 *
 *
 * @method startSession
 * @param {Object} [options] see the [mongodb driver options](https://mongodb.github.io/node-mongodb-native/4.9/classes/MongoClient.html#startSession)
 * @param {Boolean} [options.causalConsistency=true] set to false to disable causal consistency
 * @param {Function} [callback]
 * @return {Promise<ClientSession>} promise that resolves to a MongoDB driver `ClientSession`
 * @api public
 */

Connection.prototype.startSession = _wrapConnHelper(function startSession(options, cb) {
  if (typeof options === 'function') {
    cb = options;
    options = null;
  }
  const session = this.client.startSession(options);
  cb(null, session);
});

/**
 * _Requires MongoDB >= 3.6.0._ Executes the wrapped async function
 * in a transaction. Mongoose will commit the transaction if the
 * async function executes successfully and attempt to retry if
 * there was a retriable error.
 *
 * Calls the MongoDB driver's [`session.withTransaction()`](https://mongodb.github.io/node-mongodb-native/4.9/classes/ClientSession.html#withTransaction),
 * but also handles resetting Mongoose document state as shown below.
 *
 * #### Example:
 *
 *     const doc = new Person({ name: 'Will Riker' });
 *     await db.transaction(async function setRank(session) {
 *       doc.rank = 'Captain';
 *       await doc.save({ session });
 *       doc.isNew; // false
 *
 *       // Throw an error to abort the transaction
 *       throw new Error('Oops!');
 *     },{ readPreference: 'primary' }).catch(() => {});
 *
 *     // true, `transaction()` reset the document's state because the
 *     // transaction was aborted.
 *     doc.isNew;
 *
 * @method transaction
 * @param {Function} fn Function to execute in a transaction
 * @param {mongodb.TransactionOptions} [options] Optional settings for the transaction
 * @return {Promise<Any>} promise that is fulfilled if Mongoose successfully committed the transaction, or rejects if the transaction was aborted or if Mongoose failed to commit the transaction. If fulfilled, the promise resolves to a MongoDB command result.
 * @api public
 */

Connection.prototype.transaction = function transaction(fn, options) {
  return this.startSession().then(session => {
    session[sessionNewDocuments] = new Map();
    return session.withTransaction(() => fn(session), options).
      then(res => {
        delete session[sessionNewDocuments];
        return res;
      }).
      catch(err => {
        // If transaction was aborted, we need to reset newly
        // inserted documents' `isNew`.
        for (const doc of session[sessionNewDocuments].keys()) {
          const state = session[sessionNewDocuments].get(doc);
          if (state.hasOwnProperty('isNew')) {
            doc.$isNew = state.$isNew;
          }
          if (state.hasOwnProperty('versionKey')) {
            doc.set(doc.schema.options.versionKey, state.versionKey);
          }

          if (state.modifiedPaths.length > 0 && doc.$__.activePaths.states.modify == null) {
            doc.$__.activePaths.states.modify = {};
          }
          for (const path of state.modifiedPaths) {
            doc.$__.activePaths.paths[path] = 'modify';
            doc.$__.activePaths.states.modify[path] = true;
          }

          for (const path of state.atomics.keys()) {
            const val = doc.$__getValue(path);
            if (val == null) {
              continue;
            }
            val[arrayAtomicsSymbol] = state.atomics.get(path);
          }
        }
        delete session[sessionNewDocuments];
        throw err;
      })
      .finally(() => {
        session.endSession()
          .catch(() => {});
      });
  });
};

/**
 * Helper for `dropCollection()`. Will delete the given collection, including
 * all documents and indexes.
 *
 * @method dropCollection
 * @param {string} collection The collection to delete
 * @param {Function} [callback]
 * @return {Promise} Returns a Promise if no `callback` is given.
 * @api public
 */

Connection.prototype.dropCollection = _wrapConnHelper(function dropCollection(collection, cb) {
  this.db.dropCollection(collection, cb);
});

/**
 * Helper for `dropDatabase()`. Deletes the given database, including all
 * collections, documents, and indexes.
 *
 * #### Example:
 *
 *     const conn = mongoose.createConnection('mongodb://localhost:27017/mydb');
 *     // Deletes the entire 'mydb' database
 *     await conn.dropDatabase();
 *
 * @method dropDatabase
 * @param {Function} [callback]
 * @return {Promise} Returns a Promise if no `callback` is given.
 * @api public
 */

Connection.prototype.dropDatabase = _wrapConnHelper(function dropDatabase(cb) {
  // If `dropDatabase()` is called, this model's collection will not be
  // init-ed. It is sufficiently common to call `dropDatabase()` after
  // `mongoose.connect()` but before creating models that we want to
  // support this. See gh-6796
  for (const model of Object.values(this.models)) {
    delete model.$init;
  }
  this.db.dropDatabase(cb);
});

/*!
 * ignore
 */

function _wrapConnHelper(fn) {
  return function() {
    const cb = arguments.length > 0 ? arguments[arguments.length - 1] : null;
    const argsWithoutCb = typeof cb === 'function' ?
      Array.prototype.slice.call(arguments, 0, arguments.length - 1) :
      Array.prototype.slice.call(arguments);
    const disconnectedError = new DisconnectedError(this.id, fn.name);

    return promiseOrCallback(cb, cb => {
      immediate(() => {
        if ((this.readyState === STATES.connecting || this.readyState === STATES.disconnected) && this._shouldBufferCommands()) {
          this._queue.push({ fn: fn, ctx: this, args: argsWithoutCb.concat([cb]) });
        } else if (this.readyState === STATES.disconnected && this.db == null) {
          cb(disconnectedError);
        } else {
          try {
            fn.apply(this, argsWithoutCb.concat([cb]));
          } catch (err) {
            return cb(err);
          }
        }
      });
    });
  };
}

/*!
 * ignore
 */

Connection.prototype._shouldBufferCommands = function _shouldBufferCommands() {
  if (this.config.bufferCommands != null) {
    return this.config.bufferCommands;
  }
  if (this.base.get('bufferCommands') != null) {
    return this.base.get('bufferCommands');
  }
  return true;
};

/**
 * error
 *
 * Graceful error handling, passes error to callback
 * if available, else emits error on the connection.
 *
 * @param {Error} err
 * @param {Function} callback optional
 * @emits "error" Emits the `error` event with the given `err`, unless a callback is specified
 * @returns {Promise|null} Returns a rejected Promise if no `callback` is given.
 * @api private
 */

Connection.prototype.error = function(err, callback) {
  if (callback) {
    callback(err);
    return null;
  }
  if (this.listeners('error').length > 0) {
    this.emit('error', err);
  }
  return Promise.reject(err);
};

/**
 * Called when the connection is opened
 *
 * @api private
 */

Connection.prototype.onOpen = function() {
  this.readyState = STATES.connected;

  for (const d of this._queue) {
    d.fn.apply(d.ctx, d.args);
  }
  this._queue = [];

  // avoid having the collection subscribe to our event emitter
  // to prevent 0.3 warning
  for (const i in this.collections) {
    if (utils.object.hasOwnProperty(this.collections, i)) {
      this.collections[i].onOpen();
    }
  }

  this.emit('open');
};

/**
 * Opens the connection with a URI using `MongoClient.connect()`.
 *
 * @param {String} uri The URI to connect with.
 * @param {Object} [options] Passed on to [`MongoClient.connect`](https://mongodb.github.io/node-mongodb-native/4.9/classes/MongoClient.html#connect-1)
 * @param {Boolean} [options.bufferCommands=true] Mongoose specific option. Set to false to [disable buffering](https://mongoosejs.com/docs/faq.html#callback_never_executes) on all models associated with this connection.
 * @param {Number} [options.bufferTimeoutMS=10000] Mongoose specific option. If `bufferCommands` is true, Mongoose will throw an error after `bufferTimeoutMS` if the operation is still buffered.
 * @param {String} [options.dbName] The name of the database we want to use. If not provided, use database name from connection string.
 * @param {String} [options.user] username for authentication, equivalent to `options.auth.user`. Maintained for backwards compatibility.
 * @param {String} [options.pass] password for authentication, equivalent to `options.auth.password`. Maintained for backwards compatibility.
 * @param {Number} [options.maxPoolSize=100] The maximum number of sockets the MongoDB driver will keep open for this connection. Keep in mind that MongoDB only allows one operation per socket at a time, so you may want to increase this if you find you have a few slow queries that are blocking faster queries from proceeding. See [Slow Trains in MongoDB and Node.js](https://thecodebarbarian.com/slow-trains-in-mongodb-and-nodejs).
 * @param {Number} [options.minPoolSize=0] The minimum number of sockets the MongoDB driver will keep open for this connection. Keep in mind that MongoDB only allows one operation per socket at a time, so you may want to increase this if you find you have a few slow queries that are blocking faster queries from proceeding. See [Slow Trains in MongoDB and Node.js](https://thecodebarbarian.com/slow-trains-in-mongodb-and-nodejs).
 * @param {Number} [options.serverSelectionTimeoutMS] If `useUnifiedTopology = true`, the MongoDB driver will try to find a server to send any given operation to, and keep retrying for `serverSelectionTimeoutMS` milliseconds before erroring out. If not set, the MongoDB driver defaults to using `30000` (30 seconds).
 * @param {Number} [options.heartbeatFrequencyMS] If `useUnifiedTopology = true`, the MongoDB driver sends a heartbeat every `heartbeatFrequencyMS` to check on the status of the connection. A heartbeat is subject to `serverSelectionTimeoutMS`, so the MongoDB driver will retry failed heartbeats for up to 30 seconds by default. Mongoose only emits a `'disconnected'` event after a heartbeat has failed, so you may want to decrease this setting to reduce the time between when your server goes down and when Mongoose emits `'disconnected'`. We recommend you do **not** set this setting below 1000, too many heartbeats can lead to performance degradation.
 * @param {Boolean} [options.autoIndex=true] Mongoose-specific option. Set to false to disable automatic index creation for all models associated with this connection.
 * @param {Class} [options.promiseLibrary] Sets the [underlying driver's promise library](https://mongodb.github.io/node-mongodb-native/4.9/interfaces/MongoClientOptions.html#promiseLibrary).
 * @param {Number} [options.connectTimeoutMS=30000] How long the MongoDB driver will wait before killing a socket due to inactivity _during initial connection_. Defaults to 30000. This option is passed transparently to [Node.js' `socket#setTimeout()` function](https://nodejs.org/api/net.html#net_socket_settimeout_timeout_callback).
 * @param {Number} [options.socketTimeoutMS=30000] How long the MongoDB driver will wait before killing a socket due to inactivity _after initial connection_. A socket may be inactive because of either no activity or a long-running operation. This is set to `30000` by default, you should set this to 2-3x your longest running operation if you expect some of your database operations to run longer than 20 seconds. This option is passed to [Node.js `socket#setTimeout()` function](https://nodejs.org/api/net.html#net_socket_settimeout_timeout_callback) after the MongoDB driver successfully completes.
 * @param {Number} [options.family=0] Passed transparently to [Node.js' `dns.lookup()`](https://nodejs.org/api/dns.html#dns_dns_lookup_hostname_options_callback) function. May be either `0, `4`, or `6`. `4` means use IPv4 only, `6` means use IPv6 only, `0` means try both.
 * @param {Boolean} [options.autoCreate=false] Set to `true` to make Mongoose automatically call `createCollection()` on every model created on this connection.
 * @param {Function} [callback]
 * @returns {Promise<Connection>} Returns a Promise if no `callback` is given.
 * @api public
 */

Connection.prototype.openUri = function(uri, options, callback) {
  if (typeof options === 'function') {
    callback = options;
    options = null;
  }

  if (['string', 'number'].indexOf(typeof options) !== -1) {
    throw new MongooseError('Mongoose 5.x no longer supports ' +
      '`mongoose.connect(host, dbname, port)` or ' +
      '`mongoose.createConnection(host, dbname, port)`. See ' +
      'https://mongoosejs.com/docs/connections.html for supported connection syntax');
  }

  if (typeof uri !== 'string') {
    throw new MongooseError('The `uri` parameter to `openUri()` must be a ' +
      `string, got "${typeof uri}". Make sure the first parameter to ` +
      '`mongoose.connect()` or `mongoose.createConnection()` is a string.');
  }

  if (callback != null && typeof callback !== 'function') {
    throw new MongooseError('3rd parameter to `mongoose.connect()` or ' +
      '`mongoose.createConnection()` must be a function, got "' +
      typeof callback + '"');
  }

  if (this._destroyCalled) {
    const error = 'Connection has been closed and destroyed, and cannot be used for re-opening the connection. ' +
    'Please create a new connection with `mongoose.createConnection()` or `mongoose.connect()`.';
    if (typeof callback === 'function') {
      callback(error);
      return;
    }
    else {
      throw new MongooseError(error);
    }
  }

  if (this.readyState === STATES.connecting || this.readyState === STATES.connected) {
    if (this._connectionString !== uri) {
      throw new MongooseError('Can\'t call `openUri()` on an active connection with ' +
        'different connection strings. Make sure you aren\'t calling `mongoose.connect()` ' +
        'multiple times. See: https://mongoosejs.com/docs/connections.html#multiple_connections');
    }

    if (typeof callback === 'function') {
      this.$initialConnection = this.$initialConnection.then(
        () => callback(null, this),
        err => callback(err)
      );
    }
    return this;
  }

  this._connectionString = uri;
  this.readyState = STATES.connecting;
  this._closeCalled = false;

  const Promise = PromiseProvider.get();
  const _this = this;

  options = processConnectionOptions(uri, options);

  if (options) {
    options = utils.clone(options);

    const autoIndex = options.config && options.config.autoIndex != null ?
      options.config.autoIndex :
      options.autoIndex;
    if (autoIndex != null) {
      this.config.autoIndex = autoIndex !== false;
      delete options.config;
      delete options.autoIndex;
    }

    if ('autoCreate' in options) {
      this.config.autoCreate = !!options.autoCreate;
      delete options.autoCreate;
    }

    if ('sanitizeFilter' in options) {
      this.config.sanitizeFilter = options.sanitizeFilter;
      delete options.sanitizeFilter;
    }

    // Backwards compat
    if (options.user || options.pass) {
      options.auth = options.auth || {};
      options.auth.username = options.user;
      options.auth.password = options.pass;

      this.user = options.user;
      this.pass = options.pass;
    }
    delete options.user;
    delete options.pass;

    if (options.bufferCommands != null) {
      this.config.bufferCommands = options.bufferCommands;
      delete options.bufferCommands;
    }
  } else {
    options = {};
  }

  this._connectionOptions = options;
  const dbName = options.dbName;
  if (dbName != null) {
    this.$dbName = dbName;
  }
  delete options.dbName;

  if (!utils.hasUserDefinedProperty(options, 'driverInfo')) {
    options.driverInfo = {
      name: 'Mongoose',
      version: pkg.version
    };
  }

  const promise = new Promise((resolve, reject) => {
    let client;
    try {
      client = new mongodb.MongoClient(uri, options);
    } catch (error) {
      _this.readyState = STATES.disconnected;
      return reject(error);
    }
    _this.client = client;

    client.setMaxListeners(0);
    client.connect((error) => {
      if (error) {
        return reject(error);
      }

      _setClient(_this, client, options, dbName);

      for (const db of this.otherDbs) {
        _setClient(db, client, {}, db.name);
      }

      resolve(_this);
    });
  });

  const serverSelectionError = new ServerSelectionError();
  this.$initialConnection = promise.
    then(() => this).
    catch(err => {
      this.readyState = STATES.disconnected;
      if (err != null && err.name === 'MongoServerSelectionError') {
        err = serverSelectionError.assimilateError(err);
      }

      if (this.listeners('error').length > 0) {
        immediate(() => this.emit('error', err));
      }
      throw err;
    });

  if (callback != null) {
    this.$initialConnection = this.$initialConnection.then(
      () => { callback(null, this); return this; },
      err => callback(err)
    );
  }

  for (const model of Object.values(this.models)) {
    // Errors handled internally, so safe to ignore error
    model.init(function $modelInitNoop() {});
  }

  return this.$initialConnection;
};

/*!
 * ignore
 */

function _setClient(conn, client, options, dbName) {
  const db = dbName != null ? client.db(dbName) : client.db();
  conn.db = db;
  conn.client = client;
  conn.host = client &&
    client.s &&
    client.s.options &&
    client.s.options.hosts &&
    client.s.options.hosts[0] &&
    client.s.options.hosts[0].host || void 0;
  conn.port = client &&
    client.s &&
    client.s.options &&
    client.s.options.hosts &&
    client.s.options.hosts[0] &&
    client.s.options.hosts[0].port || void 0;
  conn.name = dbName != null ? dbName : client && client.s && client.s.options && client.s.options.dbName || void 0;
  conn._closeCalled = client._closeCalled;

  const _handleReconnect = () => {
    // If we aren't disconnected, we assume this reconnect is due to a
    // socket timeout. If there's no activity on a socket for
    // `socketTimeoutMS`, the driver will attempt to reconnect and emit
    // this event.
    if (conn.readyState !== STATES.connected) {
      conn.readyState = STATES.connected;
      conn.emit('reconnect');
      conn.emit('reconnected');
      conn.onOpen();
    }
  };

  const type = client &&
  client.topology &&
  client.topology.description &&
  client.topology.description.type || '';

  if (type === 'Single') {
    client.on('serverDescriptionChanged', ev => {
      const newDescription = ev.newDescription;
      if (newDescription.type === 'Unknown') {
        conn.readyState = STATES.disconnected;
      } else {
        _handleReconnect();
      }
    });
  } else if (type.startsWith('ReplicaSet')) {
    client.on('topologyDescriptionChanged', ev => {
      // Emit disconnected if we've lost connectivity to the primary
      const description = ev.newDescription;
      if (conn.readyState === STATES.connected && description.type !== 'ReplicaSetWithPrimary') {
        // Implicitly emits 'disconnected'
        conn.readyState = STATES.disconnected;
      } else if (conn.readyState === STATES.disconnected && description.type === 'ReplicaSetWithPrimary') {
        _handleReconnect();
      }
    });
  }

  conn.onOpen();

  for (const i in conn.collections) {
    if (utils.object.hasOwnProperty(conn.collections, i)) {
      conn.collections[i].onOpen();
    }
  }
}

/**
 * Destory the connection (not just a alias of [`.close`](#connection_Connection-close))
 *
 * @param {Boolean} [force]
 * @param {Function} [callback]
 * @returns {Promise} Returns a Promise if no `callback` is given.
 */

Connection.prototype.destroy = function(force, callback) {
  if (typeof force === 'function') {
    callback = force;
    force = false;
  }

  if (force != null && typeof force === 'object') {
    this.$wasForceClosed = !!force.force;
  } else {
    this.$wasForceClosed = !!force;
  }

  return promiseOrCallback(callback, cb => {
    this._close(force, true, cb);
  });
};

/**
 * Closes the connection
 *
 * @param {Boolean} [force] optional
 * @param {Function} [callback] optional
 * @return {Promise} Returns a Promise if no `callback` is given.
 * @api public
 */

Connection.prototype.close = function(force, callback) {
  if (typeof force === 'function') {
    callback = force;
    force = false;
  }

  if (force != null && typeof force === 'object') {
    this.$wasForceClosed = !!force.force;
  } else {
    this.$wasForceClosed = !!force;
  }

  for (const model of Object.values(this.models)) {
    // If manually disconnecting, make sure to clear each model's `$init`
    // promise, so Mongoose knows to re-run `init()` in case the
    // connection is re-opened. See gh-12047.
    delete model.$init;
  }

  return promiseOrCallback(callback, cb => {
    this._close(force, false, cb);
  });
};

/**
 * Handles closing the connection
 *
 * @param {Boolean} force
 * @param {Boolean} destroy
 * @param {Function} [callback]
 * @returns {Connection} this
 * @api private
 */
Connection.prototype._close = function(force, destroy, callback) {
  const _this = this;
  const closeCalled = this._closeCalled;
  this._closeCalled = true;
  this._destroyCalled = destroy;
  if (this.client != null) {
    this.client._closeCalled = true;
    this.client._destroyCalled = destroy;
  }

  const conn = this;
  switch (this.readyState) {
    case STATES.disconnected:
      if (destroy && this.base.connections.indexOf(conn) !== -1) {
        this.base.connections.splice(this.base.connections.indexOf(conn), 1);
      }
      if (closeCalled) {
        callback();
      } else {
        this.doClose(force, function(err) {
          if (err) {
            return callback(err);
          }
          _this.onClose(force);
          callback(null);
        });
      }
      break;

    case STATES.connected:
      this.readyState = STATES.disconnecting;
      this.doClose(force, function(err) {
        if (err) {
          return callback(err);
        }
        if (destroy && _this.base.connections.indexOf(conn) !== -1) {
          _this.base.connections.splice(_this.base.connections.indexOf(conn), 1);
        }
        _this.onClose(force);
        callback(null);
      });

      break;
    case STATES.connecting:
      this.once('open', function() {
        destroy ? _this.destroy(force, callback) : _this.close(force, callback);
      });
      break;

    case STATES.disconnecting:
      this.once('close', function() {
        if (destroy && _this.base.connections.indexOf(conn) !== -1) {
          _this.base.connections.splice(_this.base.connections.indexOf(conn), 1);
        }
        callback();
      });
      break;
  }

  return this;
};

/**
 * Called when the connection closes
 *
 * @api private
 */

Connection.prototype.onClose = function(force) {
  this.readyState = STATES.disconnected;

  // avoid having the collection subscribe to our event emitter
  // to prevent 0.3 warning
  for (const i in this.collections) {
    if (utils.object.hasOwnProperty(this.collections, i)) {
      this.collections[i].onClose(force);
    }
  }

  this.emit('close', force);

  for (const db of this.otherDbs) {
    this._destroyCalled ? db.destroy({ force: force, skipCloseClient: true }) : db.close({ force: force, skipCloseClient: true });
  }
};

/**
 * Retrieves a collection, creating it if not cached.
 *
 * Not typically needed by applications. Just talk to your collection through your model.
 *
 * @param {String} name of the collection
 * @param {Object} [options] optional collection options
 * @return {Collection} collection instance
 * @api public
 */

Connection.prototype.collection = function(name, options) {
  const defaultOptions = {
    autoIndex: this.config.autoIndex != null ? this.config.autoIndex : this.base.options.autoIndex,
    autoCreate: this.config.autoCreate != null ? this.config.autoCreate : this.base.options.autoCreate
  };
  options = Object.assign({}, defaultOptions, options ? utils.clone(options) : {});
  options.$wasForceClosed = this.$wasForceClosed;
  const Collection = this.base && this.base.__driver && this.base.__driver.Collection || driver.get().Collection;
  if (!(name in this.collections)) {
    this.collections[name] = new Collection(name, this, options);
  }
  return this.collections[name];
};

/**
 * Declares a plugin executed on all schemas you pass to `conn.model()`
 *
 * Equivalent to calling `.plugin(fn)` on each schema you create.
 *
 * #### Example:
 *
 *     const db = mongoose.createConnection('mongodb://localhost:27017/mydb');
 *     db.plugin(() => console.log('Applied'));
 *     db.plugins.length; // 1
 *
 *     db.model('Test', new Schema({})); // Prints "Applied"
 *
 * @param {Function} fn plugin callback
 * @param {Object} [opts] optional options
 * @return {Connection} this
 * @see plugins /docs/plugins
 * @api public
 */

Connection.prototype.plugin = function(fn, opts) {
  this.plugins.push([fn, opts]);
  return this;
};

/**
 * Defines or retrieves a model.
 *
 *     const mongoose = require('mongoose');
 *     const db = mongoose.createConnection(..);
 *     db.model('Venue', new Schema(..));
 *     const Ticket = db.model('Ticket', new Schema(..));
 *     const Venue = db.model('Venue');
 *
 * _When no `collection` argument is passed, Mongoose produces a collection name by passing the model `name` to the [utils.toCollectionName](#utils_exports-toCollectionName) method. This method pluralizes the name. If you don't like this behavior, either pass a collection name or set your schemas collection name option._
 *
 * #### Example:
 *
 *     const schema = new Schema({ name: String }, { collection: 'actor' });
 *
 *     // or
 *
 *     schema.set('collection', 'actor');
 *
 *     // or
 *
 *     const collectionName = 'actor'
 *     const M = conn.model('Actor', schema, collectionName)
 *
 * @param {String|Function} name the model name or class extending Model
 * @param {Schema} [schema] a schema. necessary when defining a model
 * @param {String} [collection] name of mongodb collection (optional) if not given it will be induced from model name
 * @param {Object} [options]
 * @param {Boolean} [options.overwriteModels=false] If true, overwrite existing models with the same name to avoid `OverwriteModelError`
 * @see Mongoose#model #index_Mongoose-model
 * @return {Model} The compiled model
 * @api public
 */

Connection.prototype.model = function(name, schema, collection, options) {
  if (!(this instanceof Connection)) {
    throw new MongooseError('`connection.model()` should not be run with ' +
      '`new`. If you are doing `new db.model(foo)(bar)`, use ' +
      '`db.model(foo)(bar)` instead');
  }

  let fn;
  if (typeof name === 'function') {
    fn = name;
    name = fn.name;
  }

  // collection name discovery
  if (typeof schema === 'string') {
    collection = schema;
    schema = false;
  }

  if (utils.isObject(schema)) {
    if (!schema.instanceOfSchema) {
      schema = new Schema(schema);
    } else if (!(schema instanceof this.base.Schema)) {
      schema = schema._clone(this.base.Schema);
    }
  }
  if (schema && !schema.instanceOfSchema) {
    throw new Error('The 2nd parameter to `mongoose.model()` should be a ' +
      'schema or a POJO');
  }

  const defaultOptions = { cache: false, overwriteModels: this.base.options.overwriteModels };
  const opts = Object.assign(defaultOptions, options, { connection: this });
  if (this.models[name] && !collection && opts.overwriteModels !== true) {
    // model exists but we are not subclassing with custom collection
    if (schema && schema.instanceOfSchema && schema !== this.models[name].schema) {
      throw new MongooseError.OverwriteModelError(name);
    }
    return this.models[name];
  }

  let model;

  if (schema && schema.instanceOfSchema) {
    applyPlugins(schema, this.plugins, null, '$connectionPluginsApplied');

    // compile a model
    model = this.base._model(fn || name, schema, collection, opts);

    // only the first model with this name is cached to allow
    // for one-offs with custom collection names etc.
    if (!this.models[name]) {
      this.models[name] = model;
    }

    // Errors handled internally, so safe to ignore error
    model.init(function $modelInitNoop() {});

    return model;
  }

  if (this.models[name] && collection) {
    // subclassing current model with alternate collection
    model = this.models[name];
    schema = model.prototype.schema;
    const sub = model.__subclass(this, schema, collection);
    // do not cache the sub model
    return sub;
  }

  if (arguments.length === 1) {
    model = this.models[name];
    if (!model) {
      throw new MongooseError.MissingSchemaError(name);
    }
    return model;
  }

  if (!model) {
    throw new MongooseError.MissingSchemaError(name);
  }

  if (this === model.prototype.db
      && (!collection || collection === model.collection.name)) {
    // model already uses this connection.

    // only the first model with this name is cached to allow
    // for one-offs with custom collection names etc.
    if (!this.models[name]) {
      this.models[name] = model;
    }

    return model;
  }
  this.models[name] = model.__subclass(this, schema, collection);
  return this.models[name];
};

/**
 * Removes the model named `name` from this connection, if it exists. You can
 * use this function to clean up any models you created in your tests to
 * prevent OverwriteModelErrors.
 *
 * #### Example:
 *
 *     conn.model('User', new Schema({ name: String }));
 *     console.log(conn.model('User')); // Model object
 *     conn.deleteModel('User');
 *     console.log(conn.model('User')); // undefined
 *
 *     // Usually useful in a Mocha `afterEach()` hook
 *     afterEach(function() {
 *       conn.deleteModel(/.+/); // Delete every model
 *     });
 *
 * @api public
 * @param {String|RegExp} name if string, the name of the model to remove. If regexp, removes all models whose name matches the regexp.
 * @return {Connection} this
 */

Connection.prototype.deleteModel = function(name) {
  if (typeof name === 'string') {
    const model = this.model(name);
    if (model == null) {
      return this;
    }
    const collectionName = model.collection.name;
    delete this.models[name];
    delete this.collections[collectionName];

    this.emit('deleteModel', model);
  } else if (name instanceof RegExp) {
    const pattern = name;
    const names = this.modelNames();
    for (const name of names) {
      if (pattern.test(name)) {
        this.deleteModel(name);
      }
    }
  } else {
    throw new Error('First parameter to `deleteModel()` must be a string ' +
      'or regexp, got "' + name + '"');
  }

  return this;
};

/**
 * Watches the entire underlying database for changes. Similar to
 * [`Model.watch()`](/docs/api/model.html#model_Model-watch).
 *
 * This function does **not** trigger any middleware. In particular, it
 * does **not** trigger aggregate middleware.
 *
 * The ChangeStream object is an event emitter that emits the following events:
 *
 * - 'change': A change occurred, see below example
 * - 'error': An unrecoverable error occurred. In particular, change streams currently error out if they lose connection to the replica set primary. Follow [this GitHub issue](https://github.com/Automattic/mongoose/issues/6799) for updates.
 * - 'end': Emitted if the underlying stream is closed
 * - 'close': Emitted if the underlying stream is closed
 *
 * #### Example:
 *
 *     const User = conn.model('User', new Schema({ name: String }));
 *
 *     const changeStream = conn.watch().on('change', data => console.log(data));
 *
 *     // Triggers a 'change' event on the change stream.
 *     await User.create({ name: 'test' });
 *
 * @api public
 * @param {Array} [pipeline]
 * @param {Object} [options] passed without changes to [the MongoDB driver's `Db#watch()` function](https://mongodb.github.io/node-mongodb-native/4.9/classes/Db.html#watch)
 * @return {ChangeStream} mongoose-specific change stream wrapper, inherits from EventEmitter
 */

Connection.prototype.watch = function(pipeline, options) {
  const disconnectedError = new DisconnectedError(this.id, 'watch');

  const changeStreamThunk = cb => {
    immediate(() => {
      if (this.readyState === STATES.connecting) {
        this.once('open', function() {
          const driverChangeStream = this.db.watch(pipeline, options);
          cb(null, driverChangeStream);
        });
      } else if (this.readyState === STATES.disconnected && this.db == null) {
        cb(disconnectedError);
      } else {
        const driverChangeStream = this.db.watch(pipeline, options);
        cb(null, driverChangeStream);
      }
    });
  };

  const changeStream = new ChangeStream(changeStreamThunk, pipeline, options);
  return changeStream;
};

/**
 * Returns a promise that resolves when this connection
 * successfully connects to MongoDB, or rejects if this connection failed
 * to connect.
 *
 * #### Example:
 *
 *     const conn = await mongoose.createConnection('mongodb://localhost:27017/test').
 *       asPromise();
 *     conn.readyState; // 1, means Mongoose is connected
 *
 * @api public
 * @return {Promise}
 */

Connection.prototype.asPromise = function asPromise() {
  return this.$initialConnection;
};

/**
 * Returns an array of model names created on this connection.
 * @api public
 * @return {String[]}
 */

Connection.prototype.modelNames = function() {
  return Object.keys(this.models);
};

/**
 * Returns if the connection requires authentication after it is opened. Generally if a
 * username and password are both provided than authentication is needed, but in some cases a
 * password is not required.
 *
 * @api private
 * @return {Boolean} true if the connection should be authenticated after it is opened, otherwise false.
 */
Connection.prototype.shouldAuthenticate = function() {
  return this.user != null &&
    (this.pass != null || this.authMechanismDoesNotRequirePassword());
};

/**
 * Returns a boolean value that specifies if the current authentication mechanism needs a
 * password to authenticate according to the auth objects passed into the openUri methods.
 *
 * @api private
 * @return {Boolean} true if the authentication mechanism specified in the options object requires
 *  a password, otherwise false.
 */
Connection.prototype.authMechanismDoesNotRequirePassword = function() {
  if (this.options && this.options.auth) {
    return noPasswordAuthMechanisms.indexOf(this.options.auth.authMechanism) >= 0;
  }
  return true;
};

/**
 * Returns a boolean value that specifies if the provided objects object provides enough
 * data to authenticate with. Generally this is true if the username and password are both specified
 * but in some authentication methods, a password is not required for authentication so only a username
 * is required.
 *
 * @param {Object} [options] the options object passed into the openUri methods.
 * @api private
 * @return {Boolean} true if the provided options object provides enough data to authenticate with,
 *   otherwise false.
 */
Connection.prototype.optionsProvideAuthenticationData = function(options) {
  return (options) &&
      (options.user) &&
      ((options.pass) || this.authMechanismDoesNotRequirePassword());
};

/**
 * Returns the [MongoDB driver `MongoClient`](https://mongodb.github.io/node-mongodb-native/4.9/classes/MongoClient.html) instance
 * that this connection uses to talk to MongoDB.
 *
 * #### Example:
 *
 *     const conn = await mongoose.createConnection('mongodb://localhost:27017/test').
 *       asPromise();
 *
 *     conn.getClient(); // MongoClient { ... }
 *
 * @api public
 * @return {MongoClient}
 */

Connection.prototype.getClient = function getClient() {
  return this.client;
};

/**
 * Set the [MongoDB driver `MongoClient`](https://mongodb.github.io/node-mongodb-native/4.9/classes/MongoClient.html) instance
 * that this connection uses to talk to MongoDB. This is useful if you already have a MongoClient instance, and want to
 * reuse it.
 *
 * #### Example:
 *
 *     const client = await mongodb.MongoClient.connect('mongodb://localhost:27017/test');
 *
 *     const conn = mongoose.createConnection().setClient(client);
 *
 *     conn.getClient(); // MongoClient { ... }
 *     conn.readyState; // 1, means 'CONNECTED'
 *
 * @api public
 * @param {MongClient} client The Client to set to be used.
 * @return {Connection} this
 */

Connection.prototype.setClient = function setClient(client) {
  if (!(client instanceof mongodb.MongoClient)) {
    throw new MongooseError('Must call `setClient()` with an instance of MongoClient');
  }
  if (this.readyState !== STATES.disconnected) {
    throw new MongooseError('Cannot call `setClient()` on a connection that is already connected.');
  }
  if (client.topology == null) {
    throw new MongooseError('Cannot call `setClient()` with a MongoClient that you have not called `connect()` on yet.');
  }

  this._connectionString = client.s.url;
  _setClient(this, client, {}, client.s.options.dbName);

  for (const model of Object.values(this.models)) {
    // Errors handled internally, so safe to ignore error
    model.init(function $modelInitNoop() {});
  }

  return this;
};

/**
 * Syncs all the indexes for the models registered with this connection.
 *
 * @param {Object} [options]
 * @param {Boolean} [options.continueOnError] `false` by default. If set to `true`, mongoose will not throw an error if one model syncing failed, and will return an object where the keys are the names of the models, and the values are the results/errors for each model.
 * @return {Promise<Object>} Returns a Promise, when the Promise resolves the value is a list of the dropped indexes.
 */
Connection.prototype.syncIndexes = async function syncIndexes(options = {}) {
  const result = {};
  const errorsMap = { };

  const { continueOnError } = options;
  delete options.continueOnError;

  for (const model of Object.values(this.models)) {
    try {
      result[model.modelName] = await model.syncIndexes(options);
    } catch (err) {
      if (!continueOnError) {
        errorsMap[model.modelName] = err;
        break;
      } else {
        result[model.modelName] = err;
      }
    }
  }

  if (!continueOnError && Object.keys(errorsMap).length) {
    const message = Object.entries(errorsMap).map(([modelName, err]) => `${modelName}: ${err.message}`).join(', ');
    const syncIndexesError = new SyncIndexesError(message, errorsMap);
    throw syncIndexesError;
  }

  return result;
};

/**
 * Switches to a different database using the same connection pool.
 *
 * Returns a new connection object, with the new db.
 *
 * #### Example:
 *
 *     // Connect to `initialdb` first
 *     const conn = await mongoose.createConnection('mongodb://localhost:27017/initialdb').asPromise();
 *
 *     // Creates an un-cached connection to `mydb`
 *     const db = conn.useDb('mydb');
 *     // Creates a cached connection to `mydb2`. All calls to `conn.useDb('mydb2', { useCache: true })` will return the same
 *     // connection instance as opposed to creating a new connection instance
 *     const db2 = conn.useDb('mydb2', { useCache: true });
 *
 * @method useDb
 * @memberOf Connection
 * @param {String} name The database name
 * @param {Object} [options]
 * @param {Boolean} [options.useCache=false] If true, cache results so calling `useDb()` multiple times with the same name only creates 1 connection object.
 * @param {Boolean} [options.noListener=false] If true, the connection object will not make the db listen to events on the original connection. See [issue #9961](https://github.com/Automattic/mongoose/issues/9961).
 * @return {Connection} New Connection Object
 * @api public
 */

/*!
 * Module exports.
 */

Connection.STATES = STATES;
module.exports = Connection;<|MERGE_RESOLUTION|>--- conflicted
+++ resolved
@@ -154,12 +154,8 @@
  *
  * Supported options include:
  *
-<<<<<<< HEAD
  * - `maxTimeMS`: Set [`maxTimeMS`](/docs/api/query.html#query_Query-maxTimeMS) for all queries on this connection.
-=======
- * - `maxTimeMS`: Set [`maxTimeMS`](/docs/api.html#query_Query-maxTimeMS) for all queries on this connection.
  * - 'debug': If `true`, prints the operations mongoose sends to MongoDB to the console. If a writable stream is passed, it will log to that stream, without colorization. If a callback function is passed, it will receive the collection name, the method name, then all arugments passed to the method. For example, if you wanted to replicate the default logging, you could output from the callback `Mongoose: ${collectionName}.${methodName}(${methodArgs.join(', ')})`.
->>>>>>> 30b2f2fd
  *
  * #### Example:
  *
