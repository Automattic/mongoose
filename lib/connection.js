--- conflicted
+++ resolved
@@ -825,10 +825,6 @@
   options = processConnectionOptions(uri, options);
 
   if (options) {
-<<<<<<< HEAD
-    options = clone(options);
-=======
->>>>>>> ecb02495
 
     const autoIndex = options.config && options.config.autoIndex != null ?
       options.config.autoIndex :
