'use strict';

/*!
 * Module dependencies.
 */

const ChangeStream = require('./cursor/ChangeStream');
const EventEmitter = require('events').EventEmitter;
const Schema = require('./schema');
const STATES = require('./connectionstate');
const MongooseError = require('./error/index');
const DisconnectedError = require('./error/disconnected');
<<<<<<< HEAD
=======
const SyncIndexesError = require('./error/syncIndexes');
>>>>>>> 76241969
const ServerSelectionError = require('./error/serverSelection');
const SyncIndexesError = require('./error/syncIndexes');
const applyPlugins = require('./helpers/schema/applyPlugins');
const clone = require('./helpers/clone');
const driver = require('./driver');
const get = require('./helpers/get');
const immediate = require('./helpers/immediate');
const mongodb = require('mongodb');
const pkg = require('../package.json');
const utils = require('./utils');
const processConnectionOptions = require('./helpers/processConnectionOptions');

const arrayAtomicsSymbol = require('./helpers/symbols').arrayAtomicsSymbol;
const sessionNewDocuments = require('./helpers/symbols').sessionNewDocuments;

/**
 * A list of authentication mechanisms that don't require a password for authentication.
 * This is used by the authMechanismDoesNotRequirePassword method.
 *
 * @api private
 */
const noPasswordAuthMechanisms = [
  'MONGODB-X509'
];

/**
 * Connection constructor
 *
 * For practical reasons, a Connection equals a Db.
 *
 * @param {Mongoose} base a mongoose instance
 * @inherits NodeJS EventEmitter https://nodejs.org/api/events.html#class-eventemitter
 * @event `connecting`: Emitted when `connection.openUri()` is executed on this connection.
 * @event `connected`: Emitted when this connection successfully connects to the db. May be emitted _multiple_ times in `reconnected` scenarios.
 * @event `open`: Emitted after we `connected` and `onOpen` is executed on all of this connection's models.
 * @event `disconnecting`: Emitted when `connection.close()` was executed.
 * @event `disconnected`: Emitted after getting disconnected from the db.
 * @event `close`: Emitted after we `disconnected` and `onClose` executed on all of this connection's models.
 * @event `reconnected`: Emitted after we `connected` and subsequently `disconnected`, followed by successfully another successful connection.
 * @event `error`: Emitted when an error occurs on this connection.
 * @event `fullsetup`: Emitted after the driver has connected to primary and all secondaries if specified in the connection string.
 * @api public
 */

function Connection(base) {
  this.base = base;
  this.collections = {};
  this.models = {};
  this.config = {};
  this.replica = false;
  this.options = null;
  this.otherDbs = []; // FIXME: To be replaced with relatedDbs
  this.relatedDbs = {}; // Hashmap of other dbs that share underlying connection
  this.states = STATES;
  this._readyState = STATES.disconnected;
  this._closeCalled = false;
  this._hasOpened = false;
  this.plugins = [];
  if (typeof base === 'undefined' || !base.connections.length) {
    this.id = 0;
  } else {
    this.id = base.nextConnectionId;
  }
  this._queue = [];
}

/*!
 * Inherit from EventEmitter
 */

Object.setPrototypeOf(Connection.prototype, EventEmitter.prototype);

/**
 * Connection ready state
 *
 * - 0 = disconnected
 * - 1 = connected
 * - 2 = connecting
 * - 3 = disconnecting
 *
 * Each state change emits its associated event name.
 *
 * #### Example:
 *
 *     conn.on('connected', callback);
 *     conn.on('disconnected', callback);
 *
 * @property readyState
 * @memberOf Connection
 * @instance
 * @api public
 */

Object.defineProperty(Connection.prototype, 'readyState', {
  get: function() {
    return this._readyState;
  },
  set: function(val) {
    if (!(val in STATES)) {
      throw new Error('Invalid connection state: ' + val);
    }

    if (this._readyState !== val) {
      this._readyState = val;
      // [legacy] loop over the otherDbs on this connection and change their state
      for (const db of this.otherDbs) {
        db.readyState = val;
      }

      if (STATES.connected === val) {
        this._hasOpened = true;
      }

      this.emit(STATES[val]);
    }
  }
});

/**
 * Gets the value of the option `key`. Equivalent to `conn.options[key]`
 *
 * #### Example:
 *
 *     conn.get('test'); // returns the 'test' value
 *
 * @param {String} key
 * @method get
 * @api public
 */

Connection.prototype.get = function(key) {
  if (this.config.hasOwnProperty(key)) {
    return this.config[key];
  }

  return get(this.options, key);
};

/**
 * Sets the value of the option `key`. Equivalent to `conn.options[key] = val`
 *
 * Supported options include:
 *
 * - `maxTimeMS`: Set [`maxTimeMS`](/docs/api/query.html#query_Query-maxTimeMS) for all queries on this connection.
 * - 'debug': If `true`, prints the operations mongoose sends to MongoDB to the console. If a writable stream is passed, it will log to that stream, without colorization. If a callback function is passed, it will receive the collection name, the method name, then all arugments passed to the method. For example, if you wanted to replicate the default logging, you could output from the callback `Mongoose: ${collectionName}.${methodName}(${methodArgs.join(', ')})`.
 *
 * #### Example:
 *
 *     conn.set('test', 'foo');
 *     conn.get('test'); // 'foo'
 *     conn.options.test; // 'foo'
 *
 * @param {String} key
 * @param {Any} val
 * @method set
 * @api public
 */

Connection.prototype.set = function(key, val) {
  if (this.config.hasOwnProperty(key)) {
    this.config[key] = val;
    return val;
  }

  this.options = this.options || {};
  this.options[key] = val;
  return val;
};

/**
 * A hash of the collections associated with this connection
 *
 * @property collections
 * @memberOf Connection
 * @instance
 * @api public
 */

Connection.prototype.collections;

/**
 * The name of the database this connection points to.
 *
 * #### Example:
 *
 *     mongoose.createConnection('mongodb://127.0.0.1:27017/mydb').name; // "mydb"
 *
 * @property name
 * @memberOf Connection
 * @instance
 * @api public
 */

Connection.prototype.name;

/**
 * A [POJO](https://masteringjs.io/tutorials/fundamentals/pojo) containing
 * a map from model names to models. Contains all models that have been
 * added to this connection using [`Connection#model()`](/docs/api/connection.html#connection_Connection-model).
 *
 * #### Example:
 *
 *     const conn = mongoose.createConnection();
 *     const Test = conn.model('Test', mongoose.Schema({ name: String }));
 *
 *     Object.keys(conn.models).length; // 1
 *     conn.models.Test === Test; // true
 *
 * @property models
 * @memberOf Connection
 * @instance
 * @api public
 */

Connection.prototype.models;

/**
 * A number identifier for this connection. Used for debugging when
 * you have [multiple connections](/docs/connections.html#multiple_connections).
 *
 * #### Example:
 *
 *     // The default connection has `id = 0`
 *     mongoose.connection.id; // 0
 *
 *     // If you create a new connection, Mongoose increments id
 *     const conn = mongoose.createConnection();
 *     conn.id; // 1
 *
 * @property id
 * @memberOf Connection
 * @instance
 * @api public
 */

Connection.prototype.id;

/**
 * The plugins that will be applied to all models created on this connection.
 *
 * #### Example:
 *
 *     const db = mongoose.createConnection('mongodb://127.0.0.1:27017/mydb');
 *     db.plugin(() => console.log('Applied'));
 *     db.plugins.length; // 1
 *
 *     db.model('Test', new Schema({})); // Prints "Applied"
 *
 * @property plugins
 * @memberOf Connection
 * @instance
 * @api public
 */

Object.defineProperty(Connection.prototype, 'plugins', {
  configurable: false,
  enumerable: true,
  writable: true
});

/**
 * The host name portion of the URI. If multiple hosts, such as a replica set,
 * this will contain the first host name in the URI
 *
 * #### Example:
 *
 *     mongoose.createConnection('mongodb://127.0.0.1:27017/mydb').host; // "127.0.0.1"
 *
 * @property host
 * @memberOf Connection
 * @instance
 * @api public
 */

Object.defineProperty(Connection.prototype, 'host', {
  configurable: true,
  enumerable: true,
  writable: true
});

/**
 * The port portion of the URI. If multiple hosts, such as a replica set,
 * this will contain the port from the first host name in the URI.
 *
 * #### Example:
 *
 *     mongoose.createConnection('mongodb://127.0.0.1:27017/mydb').port; // 27017
 *
 * @property port
 * @memberOf Connection
 * @instance
 * @api public
 */

Object.defineProperty(Connection.prototype, 'port', {
  configurable: true,
  enumerable: true,
  writable: true
});

/**
 * The username specified in the URI
 *
 * #### Example:
 *
 *     mongoose.createConnection('mongodb://val:psw@127.0.0.1:27017/mydb').user; // "val"
 *
 * @property user
 * @memberOf Connection
 * @instance
 * @api public
 */

Object.defineProperty(Connection.prototype, 'user', {
  configurable: true,
  enumerable: true,
  writable: true
});

/**
 * The password specified in the URI
 *
 * #### Example:
 *
 *     mongoose.createConnection('mongodb://val:psw@127.0.0.1:27017/mydb').pass; // "psw"
 *
 * @property pass
 * @memberOf Connection
 * @instance
 * @api public
 */

Object.defineProperty(Connection.prototype, 'pass', {
  configurable: true,
  enumerable: true,
  writable: true
});

/**
 * The mongodb.Db instance, set when the connection is opened
 *
 * @property db
 * @memberOf Connection
 * @instance
 * @api public
 */

Connection.prototype.db;

/**
 * The MongoClient instance this connection uses to talk to MongoDB. Mongoose automatically sets this property
 * when the connection is opened.
 *
 * @property client
 * @memberOf Connection
 * @instance
 * @api public
 */

Connection.prototype.client;

/**
 * A hash of the global options that are associated with this connection
 *
 * @property config
 * @memberOf Connection
 * @instance
 * @api public
 */

Connection.prototype.config;

/**
 * Helper for `createCollection()`. Will explicitly create the given collection
 * with specified options. Used to create [capped collections](https://docs.mongodb.com/manual/core/capped-collections/)
 * and [views](https://docs.mongodb.com/manual/core/views/) from mongoose.
 *
 * Options are passed down without modification to the [MongoDB driver's `createCollection()` function](https://mongodb.github.io/node-mongodb-native/4.9/classes/Db.html#createCollection)
 *
 * @method createCollection
 * @param {string} collection The collection to create
 * @param {Object} [options] see [MongoDB driver docs](https://mongodb.github.io/node-mongodb-native/4.9/classes/Db.html#createCollection)
 * @return {Promise}
 * @api public
 */

Connection.prototype.createCollection = async function createCollection(collection, options) {
  if (typeof options === 'function' || (arguments.length >= 3 && typeof arguments[2] === 'function')) {
    throw new MongooseError('Connection.prototype.createCollection() no longer accepts a callback');
  }

  if ((this.readyState === STATES.connecting || this.readyState === STATES.disconnected) && this._shouldBufferCommands()) {
    await new Promise(resolve => {
      this._queue.push({ fn: resolve });
    });
  }

  return this.db.createCollection(collection, options);
};

/**
 * _Requires MongoDB >= 3.6.0._ Starts a [MongoDB session](https://docs.mongodb.com/manual/release-notes/3.6/#client-sessions)
 * for benefits like causal consistency, [retryable writes](https://docs.mongodb.com/manual/core/retryable-writes/),
 * and [transactions](https://thecodebarbarian.com/a-node-js-perspective-on-mongodb-4-transactions.html).
 *
 * #### Example:
 *
 *     const session = await conn.startSession();
 *     let doc = await Person.findOne({ name: 'Ned Stark' }, null, { session });
 *     await doc.remove();
 *     // `doc` will always be null, even if reading from a replica set
 *     // secondary. Without causal consistency, it is possible to
 *     // get a doc back from the below query if the query reads from a
 *     // secondary that is experiencing replication lag.
 *     doc = await Person.findOne({ name: 'Ned Stark' }, null, { session, readPreference: 'secondary' });
 *
 *
 * @method startSession
 * @param {Object} [options] see the [mongodb driver options](https://mongodb.github.io/node-mongodb-native/4.9/classes/MongoClient.html#startSession)
 * @param {Boolean} [options.causalConsistency=true] set to false to disable causal consistency
 * @return {Promise<ClientSession>} promise that resolves to a MongoDB driver `ClientSession`
 * @api public
 */

Connection.prototype.startSession = async function startSession(options) {
  if (arguments.length >= 2 && typeof arguments[1] === 'function') {
    throw new MongooseError('Connection.prototype.startSession() no longer accepts a callback');
  }

  if ((this.readyState === STATES.connecting || this.readyState === STATES.disconnected) && this._shouldBufferCommands()) {
    await new Promise(resolve => {
      this._queue.push({ fn: resolve });
    });
  }

  const session = this.client.startSession(options);
  return session;
};

/**
 * _Requires MongoDB >= 3.6.0._ Executes the wrapped async function
 * in a transaction. Mongoose will commit the transaction if the
 * async function executes successfully and attempt to retry if
 * there was a retriable error.
 *
 * Calls the MongoDB driver's [`session.withTransaction()`](https://mongodb.github.io/node-mongodb-native/4.9/classes/ClientSession.html#withTransaction),
 * but also handles resetting Mongoose document state as shown below.
 *
 * #### Example:
 *
 *     const doc = new Person({ name: 'Will Riker' });
 *     await db.transaction(async function setRank(session) {
 *       doc.rank = 'Captain';
 *       await doc.save({ session });
 *       doc.isNew; // false
 *
 *       // Throw an error to abort the transaction
 *       throw new Error('Oops!');
 *     },{ readPreference: 'primary' }).catch(() => {});
 *
 *     // true, `transaction()` reset the document's state because the
 *     // transaction was aborted.
 *     doc.isNew;
 *
 * @method transaction
 * @param {Function} fn Function to execute in a transaction
 * @param {mongodb.TransactionOptions} [options] Optional settings for the transaction
 * @return {Promise<Any>} promise that is fulfilled if Mongoose successfully committed the transaction, or rejects if the transaction was aborted or if Mongoose failed to commit the transaction. If fulfilled, the promise resolves to a MongoDB command result.
 * @api public
 */

Connection.prototype.transaction = function transaction(fn, options) {
  return this.startSession().then(session => {
    session[sessionNewDocuments] = new Map();
    return session.withTransaction(() => fn(session), options).
      then(res => {
        delete session[sessionNewDocuments];
        return res;
      }).
      catch(err => {
        // If transaction was aborted, we need to reset newly
        // inserted documents' `isNew`.
        for (const doc of session[sessionNewDocuments].keys()) {
          const state = session[sessionNewDocuments].get(doc);
          if (state.hasOwnProperty('isNew')) {
            doc.$isNew = state.$isNew;
          }
          if (state.hasOwnProperty('versionKey')) {
            doc.set(doc.schema.options.versionKey, state.versionKey);
          }

          if (state.modifiedPaths.length > 0 && doc.$__.activePaths.states.modify == null) {
            doc.$__.activePaths.states.modify = {};
          }
          for (const path of state.modifiedPaths) {
            doc.$__.activePaths.paths[path] = 'modify';
            doc.$__.activePaths.states.modify[path] = true;
          }

          for (const path of state.atomics.keys()) {
            const val = doc.$__getValue(path);
            if (val == null) {
              continue;
            }
            val[arrayAtomicsSymbol] = state.atomics.get(path);
          }
        }
        delete session[sessionNewDocuments];
        throw err;
      })
      .finally(() => {
        session.endSession()
          .catch(() => {});
      });
  });
};

/**
 * Helper for `dropCollection()`. Will delete the given collection, including
 * all documents and indexes.
 *
 * @method dropCollection
 * @param {string} collection The collection to delete
 * @return {Promise}
 * @api public
 */

Connection.prototype.dropCollection = async function dropCollection(collection) {
  if (arguments.length >= 2 && typeof arguments[1] === 'function') {
    throw new MongooseError('Connection.prototype.dropCollection() no longer accepts a callback');
  }

  if ((this.readyState === STATES.connecting || this.readyState === STATES.disconnected) && this._shouldBufferCommands()) {
    await new Promise(resolve => {
      this._queue.push({ fn: resolve });
    });
  }

  return this.db.dropCollection(collection);
};

/**
 * Helper for `dropDatabase()`. Deletes the given database, including all
 * collections, documents, and indexes.
 *
 * #### Example:
 *
 *     const conn = mongoose.createConnection('mongodb://127.0.0.1:27017/mydb');
 *     // Deletes the entire 'mydb' database
 *     await conn.dropDatabase();
 *
 * @method dropDatabase
 * @return {Promise}
 * @api public
 */

Connection.prototype.dropDatabase = async function dropDatabase() {
  if (arguments.length >= 1 && typeof arguments[0] === 'function') {
    throw new MongooseError('Connection.prototype.dropDatabase() no longer accepts a callback');
  }

  if ((this.readyState === STATES.connecting || this.readyState === STATES.disconnected) && this._shouldBufferCommands()) {
    await new Promise(resolve => {
      this._queue.push({ fn: resolve });
    });
  }

  // If `dropDatabase()` is called, this model's collection will not be
  // init-ed. It is sufficiently common to call `dropDatabase()` after
  // `mongoose.connect()` but before creating models that we want to
  // support this. See gh-6796
  for (const model of Object.values(this.models)) {
    delete model.$init;
  }

  return this.db.dropDatabase();
};

/*!
 * ignore
 */

Connection.prototype._shouldBufferCommands = function _shouldBufferCommands() {
  if (this.config.bufferCommands != null) {
    return this.config.bufferCommands;
  }
  if (this.base.get('bufferCommands') != null) {
    return this.base.get('bufferCommands');
  }
  return true;
};

/**
 * error
 *
 * Graceful error handling, passes error to callback
 * if available, else emits error on the connection.
 *
 * @param {Error} err
 * @param {Function} callback optional
 * @emits "error" Emits the `error` event with the given `err`, unless a callback is specified
 * @returns {Promise|null} Returns a rejected Promise if no `callback` is given.
 * @api private
 */

Connection.prototype.error = function(err, callback) {
  if (callback) {
    callback(err);
    return null;
  }
  if (this.listeners('error').length > 0) {
    this.emit('error', err);
  }
  return Promise.reject(err);
};

/**
 * Called when the connection is opened
 *
 * @api private
 */

Connection.prototype.onOpen = function() {
  this.readyState = STATES.connected;

  for (const d of this._queue) {
    d.fn.apply(d.ctx, d.args);
  }
  this._queue = [];

  // avoid having the collection subscribe to our event emitter
  // to prevent 0.3 warning
  for (const i in this.collections) {
    if (utils.object.hasOwnProperty(this.collections, i)) {
      this.collections[i].onOpen();
    }
  }

  this.emit('open');
};

/**
 * Opens the connection with a URI using `MongoClient.connect()`.
 *
 * @param {String} uri The URI to connect with.
 * @param {Object} [options] Passed on to [`MongoClient.connect`](https://mongodb.github.io/node-mongodb-native/4.9/classes/MongoClient.html#connect-1)
 * @param {Boolean} [options.bufferCommands=true] Mongoose specific option. Set to false to [disable buffering](https://mongoosejs.com/docs/faq.html#callback_never_executes) on all models associated with this connection.
 * @param {Number} [options.bufferTimeoutMS=10000] Mongoose specific option. If `bufferCommands` is true, Mongoose will throw an error after `bufferTimeoutMS` if the operation is still buffered.
 * @param {String} [options.dbName] The name of the database we want to use. If not provided, use database name from connection string.
 * @param {String} [options.user] username for authentication, equivalent to `options.auth.user`. Maintained for backwards compatibility.
 * @param {String} [options.pass] password for authentication, equivalent to `options.auth.password`. Maintained for backwards compatibility.
 * @param {Number} [options.maxPoolSize=100] The maximum number of sockets the MongoDB driver will keep open for this connection. Keep in mind that MongoDB only allows one operation per socket at a time, so you may want to increase this if you find you have a few slow queries that are blocking faster queries from proceeding. See [Slow Trains in MongoDB and Node.js](https://thecodebarbarian.com/slow-trains-in-mongodb-and-nodejs).
 * @param {Number} [options.minPoolSize=0] The minimum number of sockets the MongoDB driver will keep open for this connection. Keep in mind that MongoDB only allows one operation per socket at a time, so you may want to increase this if you find you have a few slow queries that are blocking faster queries from proceeding. See [Slow Trains in MongoDB and Node.js](https://thecodebarbarian.com/slow-trains-in-mongodb-and-nodejs).
 * @param {Number} [options.serverSelectionTimeoutMS] If `useUnifiedTopology = true`, the MongoDB driver will try to find a server to send any given operation to, and keep retrying for `serverSelectionTimeoutMS` milliseconds before erroring out. If not set, the MongoDB driver defaults to using `30000` (30 seconds).
 * @param {Number} [options.heartbeatFrequencyMS] If `useUnifiedTopology = true`, the MongoDB driver sends a heartbeat every `heartbeatFrequencyMS` to check on the status of the connection. A heartbeat is subject to `serverSelectionTimeoutMS`, so the MongoDB driver will retry failed heartbeats for up to 30 seconds by default. Mongoose only emits a `'disconnected'` event after a heartbeat has failed, so you may want to decrease this setting to reduce the time between when your server goes down and when Mongoose emits `'disconnected'`. We recommend you do **not** set this setting below 1000, too many heartbeats can lead to performance degradation.
 * @param {Boolean} [options.autoIndex=true] Mongoose-specific option. Set to false to disable automatic index creation for all models associated with this connection.
 * @param {Class} [options.promiseLibrary] Sets the [underlying driver's promise library](https://mongodb.github.io/node-mongodb-native/4.9/interfaces/MongoClientOptions.html#promiseLibrary).
 * @param {Number} [options.connectTimeoutMS=30000] How long the MongoDB driver will wait before killing a socket due to inactivity _during initial connection_. Defaults to 30000. This option is passed transparently to [Node.js' `socket#setTimeout()` function](https://nodejs.org/api/net.html#net_socket_settimeout_timeout_callback).
 * @param {Number} [options.socketTimeoutMS=30000] How long the MongoDB driver will wait before killing a socket due to inactivity _after initial connection_. A socket may be inactive because of either no activity or a long-running operation. This is set to `30000` by default, you should set this to 2-3x your longest running operation if you expect some of your database operations to run longer than 20 seconds. This option is passed to [Node.js `socket#setTimeout()` function](https://nodejs.org/api/net.html#net_socket_settimeout_timeout_callback) after the MongoDB driver successfully completes.
 * @param {Number} [options.family=0] Passed transparently to [Node.js' `dns.lookup()`](https://nodejs.org/api/dns.html#dns_dns_lookup_hostname_options_callback) function. May be either `0, `4`, or `6`. `4` means use IPv4 only, `6` means use IPv6 only, `0` means try both.
 * @param {Boolean} [options.autoCreate=false] Set to `true` to make Mongoose automatically call `createCollection()` on every model created on this connection.
 * @returns {Promise<Connection>}
 * @api public
 */

Connection.prototype.openUri = async function openUri(uri, options) {
  if (this.readyState === STATES.connecting || this.readyState === STATES.connected) {
    if (this._connectionString === uri) {
      return this;
    }
  }

  this._closeCalled = false;

  // Internal option to skip `await this.$initialConnection` in
  // this function for `createConnection()`. Because otherwise
  // `createConnection()` would have an uncatchable error.
  let _fireAndForget = false;
  if (options && '_fireAndForget' in options) {
    _fireAndForget = options._fireAndForget;
    delete options._fireAndForget;
  }

  try {
    _validateArgs.apply(arguments);
  } catch (err) {
    if (_fireAndForget) {
      throw err;
    }
    this.$initialConnection = Promise.reject(err);
    throw err;
  }

  this.$initialConnection = _createMongoClient(this, uri, options).
    then(() => this).
    catch(err => {
      this.readyState = STATES.disconnected;
      if (this.listeners('error').length > 0) {
        immediate(() => this.emit('error', err));
      }
      throw err;
    });

  for (const model of Object.values(this.models)) {
    // Errors handled internally, so safe to ignore error
    model.init(function $modelInitNoop() {});
  }

  // `createConnection()` calls this `openUri()` function without
  // awaiting on the result, so we set this option to rely on
  // `asPromise()` to handle any errors.
  if (_fireAndForget) {
    return this;
  }

  try {
    await this.$initialConnection;
  } catch (err) {
    throw _handleConnectionErrors(err);
  }

  return this;
};

/*!
 * ignore
 */

function _validateArgs(uri, options, callback) {
  if (typeof options === 'function' && callback == null) {
    throw new MongooseError('Connection.prototype.openUri() no longer accepts a callback');
  } else if (typeof callback === 'function') {
    throw new MongooseError('Connection.prototype.openUri() no longer accepts a callback');
  }
}

/*!
 * ignore
 */

function _handleConnectionErrors(err) {
  if (err?.name === 'MongoServerSelectionError') {
    const originalError = err;
    err = new ServerSelectionError();
    err.assimilateError(originalError);
  }

  return err;
}

/*!
 * ignore
 */

async function _createMongoClient(conn, uri, options) {
  if (typeof uri !== 'string') {
    throw new MongooseError('The `uri` parameter to `openUri()` must be a ' +
      `string, got "${typeof uri}". Make sure the first parameter to ` +
      '`mongoose.connect()` or `mongoose.createConnection()` is a string.');
  }

  if (conn._destroyCalled) {
    throw new MongooseError(
      'Connection has been closed and destroyed, and cannot be used for re-opening the connection. ' +
      'Please create a new connection with `mongoose.createConnection()` or `mongoose.connect()`.'
    );
  }

  if (conn.readyState === STATES.connecting || conn.readyState === STATES.connected) {
    if (conn._connectionString !== uri) {
      throw new MongooseError('Can\'t call `openUri()` on an active connection with ' +
        'different connection strings. Make sure you aren\'t calling `mongoose.connect()` ' +
        'multiple times. See: https://mongoosejs.com/docs/connections.html#multiple_connections');
    }
  }

<<<<<<< HEAD
=======
  this._connectionString = uri;
  this.readyState = STATES.connecting;
  this._closeCalled = false;

  const _this = this;

>>>>>>> 76241969
  options = processConnectionOptions(uri, options);

  if (options) {
    options = clone(options);

    const autoIndex = options.config && options.config.autoIndex != null ?
      options.config.autoIndex :
      options.autoIndex;
    if (autoIndex != null) {
      conn.config.autoIndex = autoIndex !== false;
      delete options.config;
      delete options.autoIndex;
    }

    if ('autoCreate' in options) {
      conn.config.autoCreate = !!options.autoCreate;
      delete options.autoCreate;
    }

    if ('sanitizeFilter' in options) {
      conn.config.sanitizeFilter = options.sanitizeFilter;
      delete options.sanitizeFilter;
    }

    // Backwards compat
    if (options.user || options.pass) {
      options.auth = options.auth || {};
      options.auth.username = options.user;
      options.auth.password = options.pass;

      conn.user = options.user;
      conn.pass = options.pass;
    }
    delete options.user;
    delete options.pass;

    if (options.bufferCommands != null) {
      conn.config.bufferCommands = options.bufferCommands;
      delete options.bufferCommands;
    }
  } else {
    options = {};
  }

  conn._connectionOptions = options;
  const dbName = options.dbName;
  if (dbName != null) {
    conn.$dbName = dbName;
  }
  delete options.dbName;

  if (!utils.hasUserDefinedProperty(options, 'driverInfo')) {
    options.driverInfo = {
      name: 'Mongoose',
      version: pkg.version
    };
  }

  conn.readyState = STATES.connecting;
  conn._connectionString = uri;

  let client;
  try {
    client = new mongodb.MongoClient(uri, options);
  } catch (error) {
    conn.readyState = STATES.disconnected;
    throw error;
  }
  conn.client = client;

  client.setMaxListeners(0);
  await client.connect();

  _setClient(conn, client, options, dbName);

  for (const db of conn.otherDbs) {
    _setClient(db, client, {}, db.name);
  }
  return conn;
}

/*!
 * ignore
 */

function _setClient(conn, client, options, dbName) {
  const db = dbName != null ? client.db(dbName) : client.db();
  conn.db = db;
  conn.client = client;
  conn.host = client &&
    client.s &&
    client.s.options &&
    client.s.options.hosts &&
    client.s.options.hosts[0] &&
    client.s.options.hosts[0].host || void 0;
  conn.port = client &&
    client.s &&
    client.s.options &&
    client.s.options.hosts &&
    client.s.options.hosts[0] &&
    client.s.options.hosts[0].port || void 0;
  conn.name = dbName != null ? dbName : client && client.s && client.s.options && client.s.options.dbName || void 0;
  conn._closeCalled = client._closeCalled;

  const _handleReconnect = () => {
    // If we aren't disconnected, we assume this reconnect is due to a
    // socket timeout. If there's no activity on a socket for
    // `socketTimeoutMS`, the driver will attempt to reconnect and emit
    // this event.
    if (conn.readyState !== STATES.connected) {
      conn.readyState = STATES.connected;
      conn.emit('reconnect');
      conn.emit('reconnected');
      conn.onOpen();
    }
  };

  const type = client &&
  client.topology &&
  client.topology.description &&
  client.topology.description.type || '';

  if (type === 'Single') {
    client.on('serverDescriptionChanged', ev => {
      const newDescription = ev.newDescription;
      if (newDescription.type === 'Unknown') {
        conn.readyState = STATES.disconnected;
      } else {
        _handleReconnect();
      }
    });
  } else if (type.startsWith('ReplicaSet')) {
    client.on('topologyDescriptionChanged', ev => {
      // Emit disconnected if we've lost connectivity to the primary
      const description = ev.newDescription;
      if (conn.readyState === STATES.connected && description.type !== 'ReplicaSetWithPrimary') {
        // Implicitly emits 'disconnected'
        conn.readyState = STATES.disconnected;
      } else if (conn.readyState === STATES.disconnected && description.type === 'ReplicaSetWithPrimary') {
        _handleReconnect();
      }
    });
  }

  conn.onOpen();

  for (const i in conn.collections) {
    if (utils.object.hasOwnProperty(conn.collections, i)) {
      conn.collections[i].onOpen();
    }
  }
}

/**
 * Destory the connection (not just a alias of [`.close`](#connection_Connection-close))
 *
 * @param {Boolean} [force]
 * @returns {Promise}
 */

Connection.prototype.destroy = async function destroy(force) {
  if (typeof force === 'function' || (arguments.length === 2 && typeof arguments[1] === 'function')) {
    throw new MongooseError('Connection.prototype.destroy() no longer accepts a callback');
  }

  if (force != null && typeof force === 'object') {
    this.$wasForceClosed = !!force.force;
  } else {
    this.$wasForceClosed = !!force;
  }

  return this._close(force, true);
};

/**
 * Closes the connection
 *
 * @param {Boolean} [force] optional
 * @return {Promise}
 * @api public
 */

Connection.prototype.close = async function close(force) {
  if (typeof force === 'function' || (arguments.length === 2 && typeof arguments[1] === 'function')) {
    throw new MongooseError('Connection.prototype.close() no longer accepts a callback');
  }

  if (force != null && typeof force === 'object') {
    this.$wasForceClosed = !!force.force;
  } else {
    this.$wasForceClosed = !!force;
  }

  for (const model of Object.values(this.models)) {
    // If manually disconnecting, make sure to clear each model's `$init`
    // promise, so Mongoose knows to re-run `init()` in case the
    // connection is re-opened. See gh-12047.
    delete model.$init;
  }

  return this._close(force, false);
};

/**
 * Handles closing the connection
 *
 * @param {Boolean} force
 * @param {Boolean} destroy
 * @returns {Connection} this
 * @api private
 */
Connection.prototype._close = async function _close(force, destroy) {
  const _this = this;
  const closeCalled = this._closeCalled;
  this._closeCalled = true;
  this._destroyCalled = destroy;
  if (this.client != null) {
    this.client._closeCalled = true;
    this.client._destroyCalled = destroy;
  }

  const conn = this;
  switch (this.readyState) {
    case STATES.disconnected:
      if (destroy && this.base.connections.indexOf(conn) !== -1) {
        this.base.connections.splice(this.base.connections.indexOf(conn), 1);
      }
      if (!closeCalled) {
        await this.doClose(force);
        this.onClose(force);
      }
      break;

    case STATES.connected:
      this.readyState = STATES.disconnecting;
      await this.doClose(force);
      if (destroy && _this.base.connections.indexOf(conn) !== -1) {
        this.base.connections.splice(this.base.connections.indexOf(conn), 1);
      }
      this.onClose(force);

      break;
    case STATES.connecting:
      return new Promise((resolve, reject) => {
        const _rerunClose = () => {
          this.removeListener('open', _rerunClose);
          this.removeListener('error', _rerunClose);
          if (destroy) {
            this.destroy(force).then(resolve, reject);
          } else {
            this.close(force).then(resolve, reject);
          }
        };

        this.once('open', _rerunClose);
        this.once('error', _rerunClose);
      });

    case STATES.disconnecting:
      return new Promise(resolve => {
        this.once('close', () => {
          if (destroy && this.base.connections.indexOf(conn) !== -1) {
            this.base.connections.splice(this.base.connections.indexOf(conn), 1);
          }
          resolve();
        });
      });
  }

  return this;
};

/**
 * Called when the connection closes
 *
 * @api private
 */

Connection.prototype.onClose = function(force) {
  this.readyState = STATES.disconnected;

  // avoid having the collection subscribe to our event emitter
  // to prevent 0.3 warning
  for (const i in this.collections) {
    if (utils.object.hasOwnProperty(this.collections, i)) {
      this.collections[i].onClose(force);
    }
  }

  this.emit('close', force);

  for (const db of this.otherDbs) {
    this._destroyCalled ? db.destroy({ force: force, skipCloseClient: true }) : db.close({ force: force, skipCloseClient: true });
  }
};

/**
 * Retrieves a collection, creating it if not cached.
 *
 * Not typically needed by applications. Just talk to your collection through your model.
 *
 * @param {String} name of the collection
 * @param {Object} [options] optional collection options
 * @return {Collection} collection instance
 * @api public
 */

Connection.prototype.collection = function(name, options) {
  const defaultOptions = {
    autoIndex: this.config.autoIndex != null ? this.config.autoIndex : this.base.options.autoIndex,
    autoCreate: this.config.autoCreate != null ? this.config.autoCreate : this.base.options.autoCreate
  };
  options = Object.assign({}, defaultOptions, options ? clone(options) : {});
  options.$wasForceClosed = this.$wasForceClosed;
  const Collection = this.base && this.base.__driver && this.base.__driver.Collection || driver.get().Collection;
  if (!(name in this.collections)) {
    this.collections[name] = new Collection(name, this, options);
  }
  return this.collections[name];
};

/**
 * Declares a plugin executed on all schemas you pass to `conn.model()`
 *
 * Equivalent to calling `.plugin(fn)` on each schema you create.
 *
 * #### Example:
 *
 *     const db = mongoose.createConnection('mongodb://127.0.0.1:27017/mydb');
 *     db.plugin(() => console.log('Applied'));
 *     db.plugins.length; // 1
 *
 *     db.model('Test', new Schema({})); // Prints "Applied"
 *
 * @param {Function} fn plugin callback
 * @param {Object} [opts] optional options
 * @return {Connection} this
 * @see plugins /docs/plugins
 * @api public
 */

Connection.prototype.plugin = function(fn, opts) {
  this.plugins.push([fn, opts]);
  return this;
};

/**
 * Defines or retrieves a model.
 *
 *     const mongoose = require('mongoose');
 *     const db = mongoose.createConnection(..);
 *     db.model('Venue', new Schema(..));
 *     const Ticket = db.model('Ticket', new Schema(..));
 *     const Venue = db.model('Venue');
 *
 * _When no `collection` argument is passed, Mongoose produces a collection name by passing the model `name` to the [utils.toCollectionName](#utils_exports-toCollectionName) method. This method pluralizes the name. If you don't like this behavior, either pass a collection name or set your schemas collection name option._
 *
 * #### Example:
 *
 *     const schema = new Schema({ name: String }, { collection: 'actor' });
 *
 *     // or
 *
 *     schema.set('collection', 'actor');
 *
 *     // or
 *
 *     const collectionName = 'actor'
 *     const M = conn.model('Actor', schema, collectionName)
 *
 * @param {String|Function} name the model name or class extending Model
 * @param {Schema} [schema] a schema. necessary when defining a model
 * @param {String} [collection] name of mongodb collection (optional) if not given it will be induced from model name
 * @param {Object} [options]
 * @param {Boolean} [options.overwriteModels=false] If true, overwrite existing models with the same name to avoid `OverwriteModelError`
 * @see Mongoose#model #index_Mongoose-model
 * @return {Model} The compiled model
 * @api public
 */

Connection.prototype.model = function(name, schema, collection, options) {
  if (!(this instanceof Connection)) {
    throw new MongooseError('`connection.model()` should not be run with ' +
      '`new`. If you are doing `new db.model(foo)(bar)`, use ' +
      '`db.model(foo)(bar)` instead');
  }

  let fn;
  if (typeof name === 'function') {
    fn = name;
    name = fn.name;
  }

  // collection name discovery
  if (typeof schema === 'string') {
    collection = schema;
    schema = false;
  }

  if (utils.isObject(schema)) {
    if (!schema.instanceOfSchema) {
      schema = new Schema(schema);
    } else if (!(schema instanceof this.base.Schema)) {
      schema = schema._clone(this.base.Schema);
    }
  }
  if (schema && !schema.instanceOfSchema) {
    throw new Error('The 2nd parameter to `mongoose.model()` should be a ' +
      'schema or a POJO');
  }

  const defaultOptions = { cache: false, overwriteModels: this.base.options.overwriteModels };
  const opts = Object.assign(defaultOptions, options, { connection: this });
  if (this.models[name] && !collection && opts.overwriteModels !== true) {
    // model exists but we are not subclassing with custom collection
    if (schema && schema.instanceOfSchema && schema !== this.models[name].schema) {
      throw new MongooseError.OverwriteModelError(name);
    }
    return this.models[name];
  }

  let model;

  if (schema && schema.instanceOfSchema) {
    applyPlugins(schema, this.plugins, null, '$connectionPluginsApplied');

    // compile a model
    model = this.base._model(fn || name, schema, collection, opts);

    // only the first model with this name is cached to allow
    // for one-offs with custom collection names etc.
    if (!this.models[name]) {
      this.models[name] = model;
    }

    // Errors handled internally, so safe to ignore error
    model.init(function $modelInitNoop() {});

    return model;
  }

  if (this.models[name] && collection) {
    // subclassing current model with alternate collection
    model = this.models[name];
    schema = model.prototype.schema;
    const sub = model.__subclass(this, schema, collection);
    // do not cache the sub model
    return sub;
  }

  if (arguments.length === 1) {
    model = this.models[name];
    if (!model) {
      throw new MongooseError.MissingSchemaError(name);
    }
    return model;
  }

  if (!model) {
    throw new MongooseError.MissingSchemaError(name);
  }

  if (this === model.prototype.db
      && (!collection || collection === model.collection.name)) {
    // model already uses this connection.

    // only the first model with this name is cached to allow
    // for one-offs with custom collection names etc.
    if (!this.models[name]) {
      this.models[name] = model;
    }

    return model;
  }
  this.models[name] = model.__subclass(this, schema, collection);
  return this.models[name];
};

/**
 * Removes the model named `name` from this connection, if it exists. You can
 * use this function to clean up any models you created in your tests to
 * prevent OverwriteModelErrors.
 *
 * #### Example:
 *
 *     conn.model('User', new Schema({ name: String }));
 *     console.log(conn.model('User')); // Model object
 *     conn.deleteModel('User');
 *     console.log(conn.model('User')); // undefined
 *
 *     // Usually useful in a Mocha `afterEach()` hook
 *     afterEach(function() {
 *       conn.deleteModel(/.+/); // Delete every model
 *     });
 *
 * @api public
 * @param {String|RegExp} name if string, the name of the model to remove. If regexp, removes all models whose name matches the regexp.
 * @return {Connection} this
 */

Connection.prototype.deleteModel = function(name) {
  if (typeof name === 'string') {
    const model = this.model(name);
    if (model == null) {
      return this;
    }
    const collectionName = model.collection.name;
    delete this.models[name];
    delete this.collections[collectionName];

    this.emit('deleteModel', model);
  } else if (name instanceof RegExp) {
    const pattern = name;
    const names = this.modelNames();
    for (const name of names) {
      if (pattern.test(name)) {
        this.deleteModel(name);
      }
    }
  } else {
    throw new Error('First parameter to `deleteModel()` must be a string ' +
      'or regexp, got "' + name + '"');
  }

  return this;
};

/**
 * Watches the entire underlying database for changes. Similar to
 * [`Model.watch()`](/docs/api/model.html#model_Model-watch).
 *
 * This function does **not** trigger any middleware. In particular, it
 * does **not** trigger aggregate middleware.
 *
 * The ChangeStream object is an event emitter that emits the following events:
 *
 * - 'change': A change occurred, see below example
 * - 'error': An unrecoverable error occurred. In particular, change streams currently error out if they lose connection to the replica set primary. Follow [this GitHub issue](https://github.com/Automattic/mongoose/issues/6799) for updates.
 * - 'end': Emitted if the underlying stream is closed
 * - 'close': Emitted if the underlying stream is closed
 *
 * #### Example:
 *
 *     const User = conn.model('User', new Schema({ name: String }));
 *
 *     const changeStream = conn.watch().on('change', data => console.log(data));
 *
 *     // Triggers a 'change' event on the change stream.
 *     await User.create({ name: 'test' });
 *
 * @api public
 * @param {Array} [pipeline]
 * @param {Object} [options] passed without changes to [the MongoDB driver's `Db#watch()` function](https://mongodb.github.io/node-mongodb-native/4.9/classes/Db.html#watch)
 * @return {ChangeStream} mongoose-specific change stream wrapper, inherits from EventEmitter
 */

Connection.prototype.watch = function(pipeline, options) {
  const disconnectedError = new DisconnectedError(this.id, 'watch');

  const changeStreamThunk = cb => {
    immediate(() => {
      if (this.readyState === STATES.connecting) {
        this.once('open', function() {
          const driverChangeStream = this.db.watch(pipeline, options);
          cb(null, driverChangeStream);
        });
      } else if (this.readyState === STATES.disconnected && this.db == null) {
        cb(disconnectedError);
      } else {
        const driverChangeStream = this.db.watch(pipeline, options);
        cb(null, driverChangeStream);
      }
    });
  };

  const changeStream = new ChangeStream(changeStreamThunk, pipeline, options);
  return changeStream;
};

/**
 * Returns a promise that resolves when this connection
 * successfully connects to MongoDB, or rejects if this connection failed
 * to connect.
 *
 * #### Example:
 *
 *     const conn = await mongoose.createConnection('mongodb://127.0.0.1:27017/test').
 *       asPromise();
 *     conn.readyState; // 1, means Mongoose is connected
 *
 * @api public
 * @return {Promise}
 */

Connection.prototype.asPromise = async function asPromise() {
  try {
    await this.$initialConnection;
    return this;
  } catch (err) {
    throw _handleConnectionErrors(err);
  }
};

/**
 * Returns an array of model names created on this connection.
 * @api public
 * @return {String[]}
 */

Connection.prototype.modelNames = function() {
  return Object.keys(this.models);
};

/**
 * Returns if the connection requires authentication after it is opened. Generally if a
 * username and password are both provided than authentication is needed, but in some cases a
 * password is not required.
 *
 * @api private
 * @return {Boolean} true if the connection should be authenticated after it is opened, otherwise false.
 */
Connection.prototype.shouldAuthenticate = function() {
  return this.user != null &&
    (this.pass != null || this.authMechanismDoesNotRequirePassword());
};

/**
 * Returns a boolean value that specifies if the current authentication mechanism needs a
 * password to authenticate according to the auth objects passed into the openUri methods.
 *
 * @api private
 * @return {Boolean} true if the authentication mechanism specified in the options object requires
 *  a password, otherwise false.
 */
Connection.prototype.authMechanismDoesNotRequirePassword = function() {
  if (this.options && this.options.auth) {
    return noPasswordAuthMechanisms.indexOf(this.options.auth.authMechanism) >= 0;
  }
  return true;
};

/**
 * Returns a boolean value that specifies if the provided objects object provides enough
 * data to authenticate with. Generally this is true if the username and password are both specified
 * but in some authentication methods, a password is not required for authentication so only a username
 * is required.
 *
 * @param {Object} [options] the options object passed into the openUri methods.
 * @api private
 * @return {Boolean} true if the provided options object provides enough data to authenticate with,
 *   otherwise false.
 */
Connection.prototype.optionsProvideAuthenticationData = function(options) {
  return (options) &&
      (options.user) &&
      ((options.pass) || this.authMechanismDoesNotRequirePassword());
};

/**
 * Returns the [MongoDB driver `MongoClient`](https://mongodb.github.io/node-mongodb-native/4.9/classes/MongoClient.html) instance
 * that this connection uses to talk to MongoDB.
 *
 * #### Example:
 *
 *     const conn = await mongoose.createConnection('mongodb://127.0.0.1:27017/test').
 *       asPromise();
 *
 *     conn.getClient(); // MongoClient { ... }
 *
 * @api public
 * @return {MongoClient}
 */

Connection.prototype.getClient = function getClient() {
  return this.client;
};

/**
 * Set the [MongoDB driver `MongoClient`](https://mongodb.github.io/node-mongodb-native/4.9/classes/MongoClient.html) instance
 * that this connection uses to talk to MongoDB. This is useful if you already have a MongoClient instance, and want to
 * reuse it.
 *
 * #### Example:
 *
 *     const client = await mongodb.MongoClient.connect('mongodb://127.0.0.1:27017/test');
 *
 *     const conn = mongoose.createConnection().setClient(client);
 *
 *     conn.getClient(); // MongoClient { ... }
 *     conn.readyState; // 1, means 'CONNECTED'
 *
 * @api public
 * @param {MongClient} client The Client to set to be used.
 * @return {Connection} this
 */

Connection.prototype.setClient = function setClient(client) {
  if (!(client instanceof mongodb.MongoClient)) {
    throw new MongooseError('Must call `setClient()` with an instance of MongoClient');
  }
  if (this.readyState !== STATES.disconnected) {
    throw new MongooseError('Cannot call `setClient()` on a connection that is already connected.');
  }
  if (client.topology == null) {
    throw new MongooseError('Cannot call `setClient()` with a MongoClient that you have not called `connect()` on yet.');
  }

  this._connectionString = client.s.url;
  _setClient(this, client, {}, client.s.options.dbName);

  for (const model of Object.values(this.models)) {
    // Errors handled internally, so safe to ignore error
    model.init(function $modelInitNoop() {});
  }

  return this;
};

/**
 * Syncs all the indexes for the models registered with this connection.
 *
 * @param {Object} [options]
 * @param {Boolean} [options.continueOnError] `false` by default. If set to `true`, mongoose will not throw an error if one model syncing failed, and will return an object where the keys are the names of the models, and the values are the results/errors for each model.
 * @return {Promise<Object>} Returns a Promise, when the Promise resolves the value is a list of the dropped indexes.
 */
Connection.prototype.syncIndexes = async function syncIndexes(options = {}) {
  const result = {};
  const errorsMap = { };

  const { continueOnError } = options;
  delete options.continueOnError;

  for (const model of Object.values(this.models)) {
    try {
      result[model.modelName] = await model.syncIndexes(options);
    } catch (err) {
      if (!continueOnError) {
        errorsMap[model.modelName] = err;
        break;
      } else {
        result[model.modelName] = err;
      }
    }
  }

  if (!continueOnError && Object.keys(errorsMap).length) {
    const message = Object.entries(errorsMap).map(([modelName, err]) => `${modelName}: ${err.message}`).join(', ');
    const syncIndexesError = new SyncIndexesError(message, errorsMap);
    throw syncIndexesError;
  }

  return result;
};

/**
 * Switches to a different database using the same connection pool.
 *
 * Returns a new connection object, with the new db.
 *
 * #### Example:
 *
 *     // Connect to `initialdb` first
 *     const conn = await mongoose.createConnection('mongodb://127.0.0.1:27017/initialdb').asPromise();
 *
 *     // Creates an un-cached connection to `mydb`
 *     const db = conn.useDb('mydb');
 *     // Creates a cached connection to `mydb2`. All calls to `conn.useDb('mydb2', { useCache: true })` will return the same
 *     // connection instance as opposed to creating a new connection instance
 *     const db2 = conn.useDb('mydb2', { useCache: true });
 *
 * @method useDb
 * @memberOf Connection
 * @param {String} name The database name
 * @param {Object} [options]
 * @param {Boolean} [options.useCache=false] If true, cache results so calling `useDb()` multiple times with the same name only creates 1 connection object.
 * @param {Boolean} [options.noListener=false] If true, the connection object will not make the db listen to events on the original connection. See [issue #9961](https://github.com/Automattic/mongoose/issues/9961).
 * @return {Connection} New Connection Object
 * @api public
 */

/*!
 * Module exports.
 */

Connection.STATES = STATES;
module.exports = Connection;<|MERGE_RESOLUTION|>--- conflicted
+++ resolved
@@ -10,10 +10,7 @@
 const STATES = require('./connectionstate');
 const MongooseError = require('./error/index');
 const DisconnectedError = require('./error/disconnected');
-<<<<<<< HEAD
-=======
 const SyncIndexesError = require('./error/syncIndexes');
->>>>>>> 76241969
 const ServerSelectionError = require('./error/serverSelection');
 const SyncIndexesError = require('./error/syncIndexes');
 const applyPlugins = require('./helpers/schema/applyPlugins');
@@ -790,15 +787,6 @@
     }
   }
 
-<<<<<<< HEAD
-=======
-  this._connectionString = uri;
-  this.readyState = STATES.connecting;
-  this._closeCalled = false;
-
-  const _this = this;
-
->>>>>>> 76241969
   options = processConnectionOptions(uri, options);
 
   if (options) {
