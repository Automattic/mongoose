--- conflicted
+++ resolved
@@ -5,15 +5,10 @@
  */
 
 const ChangeStream = require('./cursor/ChangeStream');
-const DisconnectedError = require('./error/disconnected');
 const EventEmitter = require('events').EventEmitter;
 const Schema = require('./schema');
 const STATES = require('./connectionstate');
 const MongooseError = require('./error/index');
-<<<<<<< HEAD
-=======
-const SyncIndexesError = require('./error/syncIndexes');
->>>>>>> 4b71e8e3
 const ServerSelectionError = require('./error/serverSelection');
 const SyncIndexesError = require('./error/syncIndexes');
 const applyPlugins = require('./helpers/schema/applyPlugins');
@@ -589,37 +584,8 @@
     delete model.$init;
   }
 
-<<<<<<< HEAD
   return this.db.dropDatabase();
 };
-=======
-/*!
- * ignore
- */
-
-function _wrapConnHelper(fn) {
-  return function() {
-    const cb = arguments.length > 0 ? arguments[arguments.length - 1] : null;
-    const argsWithoutCb = typeof cb === 'function' ?
-      Array.prototype.slice.call(arguments, 0, arguments.length - 1) :
-      Array.prototype.slice.call(arguments);
-
-    return promiseOrCallback(cb, cb => {
-      immediate(() => {
-        if ((this.readyState === STATES.connecting || this.readyState === STATES.disconnected) && this._shouldBufferCommands()) {
-          this._queue.push({ fn: fn, ctx: this, args: argsWithoutCb.concat([cb]) });
-        } else {
-          try {
-            fn.apply(this, argsWithoutCb.concat([cb]));
-          } catch (err) {
-            return cb(err);
-          }
-        }
-      });
-    });
-  };
-}
->>>>>>> 4b71e8e3
 
 /*!
  * ignore
