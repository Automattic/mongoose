'use strict';

/*!
 * Module dependencies.
 */

const ChangeStream = require('./cursor/ChangeStream');
const EventEmitter = require('events').EventEmitter;
const Schema = require('./schema');
const Collection = require('./driver').get().Collection;
const STATES = require('./connectionstate');
const MongooseError = require('./error/index');
const PromiseProvider = require('./promise_provider');
const ServerSelectionError = require('./error/serverSelection');
const applyPlugins = require('./helpers/schema/applyPlugins');
const promiseOrCallback = require('./helpers/promiseOrCallback');
const get = require('./helpers/get');
const immediate = require('./helpers/immediate');
const mongodb = require('mongodb');
const pkg = require('../package.json');
const utils = require('./utils');

const parseConnectionString = require('mongodb/lib/core').parseConnectionString;

const arrayAtomicsSymbol = require('./helpers/symbols').arrayAtomicsSymbol;
const sessionNewDocuments = require('./helpers/symbols').sessionNewDocuments;

let id = 0;

/*!
 * A list of authentication mechanisms that don't require a password for authentication.
 * This is used by the authMechanismDoesNotRequirePassword method.
 *
 * @api private
 */
const noPasswordAuthMechanisms = [
  'MONGODB-X509'
];

/**
 * Connection constructor
 *
 * For practical reasons, a Connection equals a Db.
 *
 * @param {Mongoose} base a mongoose instance
 * @inherits NodeJS EventEmitter http://nodejs.org/api/events.html#events_class_events_eventemitter
 * @event `connecting`: Emitted when `connection.openUri()` is executed on this connection.
 * @event `connected`: Emitted when this connection successfully connects to the db. May be emitted _multiple_ times in `reconnected` scenarios.
 * @event `open`: Emitted after we `connected` and `onOpen` is executed on all of this connections models.
 * @event `disconnecting`: Emitted when `connection.close()` was executed.
 * @event `disconnected`: Emitted after getting disconnected from the db.
 * @event `close`: Emitted after we `disconnected` and `onClose` executed on all of this connections models.
 * @event `reconnected`: Emitted after we `connected` and subsequently `disconnected`, followed by successfully another successful connection.
 * @event `error`: Emitted when an error occurs on this connection.
 * @event `fullsetup`: Emitted after the driver has connected to primary and all secondaries if specified in the connection string.
 * @api public
 */

function Connection(base) {
  this.base = base;
  this.collections = {};
  this.models = {};
  this.config = { autoIndex: true };
  this.replica = false;
  this.options = null;
  this.otherDbs = []; // FIXME: To be replaced with relatedDbs
  this.relatedDbs = {}; // Hashmap of other dbs that share underlying connection
  this.states = STATES;
  this._readyState = STATES.disconnected;
  this._closeCalled = false;
  this._hasOpened = false;
  this.plugins = [];
  this.id = id++;
}

/*!
 * Inherit from EventEmitter
 */

Connection.prototype.__proto__ = EventEmitter.prototype;

/**
 * Connection ready state
 *
 * - 0 = disconnected
 * - 1 = connected
 * - 2 = connecting
 * - 3 = disconnecting
 *
 * Each state change emits its associated event name.
 *
 * ####Example
 *
 *     conn.on('connected', callback);
 *     conn.on('disconnected', callback);
 *
 * @property readyState
 * @memberOf Connection
 * @instance
 * @api public
 */

Object.defineProperty(Connection.prototype, 'readyState', {
  get: function() {
    return this._readyState;
  },
  set: function(val) {
    if (!(val in STATES)) {
      throw new Error('Invalid connection state: ' + val);
    }

    if (this._readyState !== val) {
      this._readyState = val;
      // [legacy] loop over the otherDbs on this connection and change their state
      for (const db of this.otherDbs) {
        db.readyState = val;
      }

      // loop over relatedDbs on this connection and change their state
      for (const k in this.relatedDbs) {
        this.relatedDbs[k].readyState = val;
      }

      if (STATES.connected === val) {
        this._hasOpened = true;
      }

      this.emit(STATES[val]);
    }
  }
});

/**
 * Gets the value of the option `key`. Equivalent to `conn.options[key]`
 *
 * ####Example:
 *
 *     conn.get('test'); // returns the 'test' value
 *
 * @param {String} key
 * @method get
 * @api public
 */

Connection.prototype.get = function(key) {
  if (this.config.hasOwnProperty(key)) {
    return this.config[key];
  }

  return get(this.options, key);
};

/**
 * Sets the value of the option `key`. Equivalent to `conn.options[key] = val`
 *
 * Supported options include:
 *
 * - `maxTimeMS`: Set [`maxTimeMS`](/docs/api.html#query_Query-maxTimeMS) for all queries on this connection.
 *
 * ####Example:
 *
 *     conn.set('test', 'foo');
 *     conn.get('test'); // 'foo'
 *     conn.options.test; // 'foo'
 *
 * @param {String} key
 * @param {Any} val
 * @method set
 * @api public
 */

Connection.prototype.set = function(key, val) {
  if (this.config.hasOwnProperty(key)) {
    this.config[key] = val;
    return val;
  }

  this.options = this.options || {};
  this.options[key] = val;
  return val;
};

/**
 * A hash of the collections associated with this connection
 *
 * @property collections
 * @memberOf Connection
 * @instance
 * @api public
 */

Connection.prototype.collections;

/**
 * The name of the database this connection points to.
 *
 * ####Example
 *
 *     mongoose.createConnection('mongodb://localhost:27017/mydb').name; // "mydb"
 *
 * @property name
 * @memberOf Connection
 * @instance
 * @api public
 */

Connection.prototype.name;

/**
 * A [POJO](https://masteringjs.io/tutorials/fundamentals/pojo) containing
 * a map from model names to models. Contains all models that have been
 * added to this connection using [`Connection#model()`](/docs/api/connection.html#connection_Connection-model).
 *
 * ####Example
 *
 *     const conn = mongoose.createConnection();
 *     const Test = conn.model('Test', mongoose.Schema({ name: String }));
 *
 *     Object.keys(conn.models).length; // 1
 *     conn.models.Test === Test; // true
 *
 * @property models
 * @memberOf Connection
 * @instance
 * @api public
 */

Connection.prototype.models;

/**
 * A number identifier for this connection. Used for debugging when
 * you have [multiple connections](/docs/connections.html#multiple_connections).
 *
 * ####Example
 *
 *     // The default connection has `id = 0`
 *     mongoose.connection.id; // 0
 *
 *     // If you create a new connection, Mongoose increments id
 *     const conn = mongoose.createConnection();
 *     conn.id; // 1
 *
 * @property id
 * @memberOf Connection
 * @instance
 * @api public
 */

Connection.prototype.id;

/**
 * The plugins that will be applied to all models created on this connection.
 *
 * ####Example:
 *
 *     const db = mongoose.createConnection('mongodb://localhost:27017/mydb');
 *     db.plugin(() => console.log('Applied'));
 *     db.plugins.length; // 1
 *
 *     db.model('Test', new Schema({})); // Prints "Applied"
 *
 * @property plugins
 * @memberOf Connection
 * @instance
 * @api public
 */

Object.defineProperty(Connection.prototype, 'plugins', {
  configurable: false,
  enumerable: true,
  writable: true
});

/**
 * The host name portion of the URI. If multiple hosts, such as a replica set,
 * this will contain the first host name in the URI
 *
 * ####Example
 *
 *     mongoose.createConnection('mongodb://localhost:27017/mydb').host; // "localhost"
 *
 * @property host
 * @memberOf Connection
 * @instance
 * @api public
 */

Object.defineProperty(Connection.prototype, 'host', {
  configurable: true,
  enumerable: true,
  writable: true
});

/**
 * The port portion of the URI. If multiple hosts, such as a replica set,
 * this will contain the port from the first host name in the URI.
 *
 * ####Example
 *
 *     mongoose.createConnection('mongodb://localhost:27017/mydb').port; // 27017
 *
 * @property port
 * @memberOf Connection
 * @instance
 * @api public
 */

Object.defineProperty(Connection.prototype, 'port', {
  configurable: true,
  enumerable: true,
  writable: true
});

/**
 * The username specified in the URI
 *
 * ####Example
 *
 *     mongoose.createConnection('mongodb://val:psw@localhost:27017/mydb').user; // "val"
 *
 * @property user
 * @memberOf Connection
 * @instance
 * @api public
 */

Object.defineProperty(Connection.prototype, 'user', {
  configurable: true,
  enumerable: true,
  writable: true
});

/**
 * The password specified in the URI
 *
 * ####Example
 *
 *     mongoose.createConnection('mongodb://val:psw@localhost:27017/mydb').pass; // "psw"
 *
 * @property pass
 * @memberOf Connection
 * @instance
 * @api public
 */

Object.defineProperty(Connection.prototype, 'pass', {
  configurable: true,
  enumerable: true,
  writable: true
});

/**
 * The mongodb.Db instance, set when the connection is opened
 *
 * @property db
 * @memberOf Connection
 * @instance
 * @api public
 */

Connection.prototype.db;

/**
 * A hash of the global options that are associated with this connection
 *
 * @property config
 * @memberOf Connection
 * @instance
 * @api public
 */

Connection.prototype.config;

/**
 * Helper for `createCollection()`. Will explicitly create the given collection
 * with specified options. Used to create [capped collections](https://docs.mongodb.com/manual/core/capped-collections/)
 * and [views](https://docs.mongodb.com/manual/core/views/) from mongoose.
 *
 * Options are passed down without modification to the [MongoDB driver's `createCollection()` function](http://mongodb.github.io/node-mongodb-native/2.2/api/Db.html#createCollection)
 *
 * @method createCollection
 * @param {string} collection The collection to create
 * @param {Object} [options] see [MongoDB driver docs](http://mongodb.github.io/node-mongodb-native/2.2/api/Db.html#createCollection)
 * @param {Function} [callback]
 * @return {Promise}
 * @api public
 */

Connection.prototype.createCollection = _wrapConnHelper(function createCollection(collection, options, cb) {
  if (typeof options === 'function') {
    cb = options;
    options = {};
  }
  this.db.createCollection(collection, options, cb);
});

/**
 * _Requires MongoDB >= 3.6.0._ Starts a [MongoDB session](https://docs.mongodb.com/manual/release-notes/3.6/#client-sessions)
 * for benefits like causal consistency, [retryable writes](https://docs.mongodb.com/manual/core/retryable-writes/),
 * and [transactions](http://thecodebarbarian.com/a-node-js-perspective-on-mongodb-4-transactions.html).
 *
 * ####Example:
 *
 *     const session = await conn.startSession();
 *     let doc = await Person.findOne({ name: 'Ned Stark' }, null, { session });
 *     await doc.remove();
 *     // `doc` will always be null, even if reading from a replica set
 *     // secondary. Without causal consistency, it is possible to
 *     // get a doc back from the below query if the query reads from a
 *     // secondary that is experiencing replication lag.
 *     doc = await Person.findOne({ name: 'Ned Stark' }, null, { session, readPreference: 'secondary' });
 *
 *
 * @method startSession
 * @param {Object} [options] see the [mongodb driver options](http://mongodb.github.io/node-mongodb-native/3.0/api/MongoClient.html#startSession)
 * @param {Boolean} [options.causalConsistency=true] set to false to disable causal consistency
 * @param {Function} [callback]
 * @return {Promise<ClientSession>} promise that resolves to a MongoDB driver `ClientSession`
 * @api public
 */

Connection.prototype.startSession = _wrapConnHelper(function startSession(options, cb) {
  if (typeof options === 'function') {
    cb = options;
    options = null;
  }
  const session = this.client.startSession(options);
  cb(null, session);
});

/**
 * _Requires MongoDB >= 3.6.0._ Executes the wrapped async function
 * in a transaction. Mongoose will commit the transaction if the
 * async function executes successfully and attempt to retry if
 * there was a retriable error.
 *
 * Calls the MongoDB driver's [`session.withTransaction()`](http://mongodb.github.io/node-mongodb-native/3.5/api/ClientSession.html#withTransaction),
 * but also handles resetting Mongoose document state as shown below.
 *
 * ####Example:
 *
 *     const doc = new Person({ name: 'Will Riker' });
 *     await db.transaction(async function setRank(session) {
 *       doc.rank = 'Captain';
 *       await doc.save({ session });
 *       doc.isNew; // false
 *
 *       // Throw an error to abort the transaction
 *       throw new Error('Oops!');
 *     }).catch(() => {});
 *
 *     // true, `transaction()` reset the document's state because the
 *     // transaction was aborted.
 *     doc.isNew;
 *
 * @method transaction
 * @param {Function} fn Function to execute in a transaction
 * @return {Promise<Any>} promise that resolves to the returned value of `fn`
 * @api public
 */

Connection.prototype.transaction = function transaction(fn) {
  return this.startSession().then(session => {
    session[sessionNewDocuments] = new Map();
    return session.withTransaction(() => fn(session)).
      then(res => {
        delete session[sessionNewDocuments];
        return res;
      }).
      catch(err => {
        // If transaction was aborted, we need to reset newly
        // inserted documents' `isNew`.
        for (const doc of session[sessionNewDocuments].keys()) {
          const state = session[sessionNewDocuments].get(doc);
          if (state.hasOwnProperty('isNew')) {
            doc.isNew = state.isNew;
          }
          if (state.hasOwnProperty('versionKey')) {
            doc.set(doc.schema.options.versionKey, state.versionKey);
          }

          for (const path of state.modifiedPaths) {
            doc.$__.activePaths.paths[path] = 'modify';
            doc.$__.activePaths.states.modify[path] = true;
          }

          for (const path of state.atomics.keys()) {
            const val = doc.$__getValue(path);
            if (val == null) {
              continue;
            }
            val[arrayAtomicsSymbol] = state.atomics.get(path);
          }
        }
        delete session[sessionNewDocuments];
        throw err;
      });
  });
};

/**
 * Helper for `dropCollection()`. Will delete the given collection, including
 * all documents and indexes.
 *
 * @method dropCollection
 * @param {string} collection The collection to delete
 * @param {Function} [callback]
 * @return {Promise}
 * @api public
 */

Connection.prototype.dropCollection = _wrapConnHelper(function dropCollection(collection, cb) {
  this.db.dropCollection(collection, cb);
});

/**
 * Helper for `dropDatabase()`. Deletes the given database, including all
 * collections, documents, and indexes.
 *
 * ####Example:
 *
 *     const conn = mongoose.createConnection('mongodb://localhost:27017/mydb');
 *     // Deletes the entire 'mydb' database
 *     await conn.dropDatabase();
 *
 * @method dropDatabase
 * @param {Function} [callback]
 * @return {Promise}
 * @api public
 */

Connection.prototype.dropDatabase = _wrapConnHelper(function dropDatabase(cb) {
  // If `dropDatabase()` is called, this model's collection will not be
  // init-ed. It is sufficiently common to call `dropDatabase()` after
  // `mongoose.connect()` but before creating models that we want to
  // support this. See gh-6967
  for (const name of Object.keys(this.models)) {
    delete this.models[name].$init;
  }
  this.db.dropDatabase(cb);
});

/*!
 * ignore
 */

function _wrapConnHelper(fn) {
  return function() {
    const cb = arguments.length > 0 ? arguments[arguments.length - 1] : null;
    const argsWithoutCb = typeof cb === 'function' ?
      Array.prototype.slice.call(arguments, 0, arguments.length - 1) :
      Array.prototype.slice.call(arguments);
    const disconnectedError = new MongooseError('Connection ' + this.id +
      ' was disconnected when calling `' + fn.name + '`');
    return promiseOrCallback(cb, cb => {
      // Make it ok to call collection helpers before `mongoose.connect()`
      // as long as `mongoose.connect()` is called on the same tick.
      // Re: gh-8534
      immediate(() => {
        if (this.readyState === STATES.connecting && this._shouldBufferCommands()) {
          this.once('open', function() {
            fn.apply(this, argsWithoutCb.concat([cb]));
          });
        } else if (this.readyState === STATES.disconnected && this.db == null) {
          cb(disconnectedError);
        } else {
          try {
            fn.apply(this, argsWithoutCb.concat([cb]));
          } catch (err) {
            return cb(err);
          }
        }
      });
    });
  };
}

/*!
 * ignore
 */

Connection.prototype._shouldBufferCommands = function _shouldBufferCommands() {
  if (this.config.bufferCommands != null) {
    return this.config.bufferCommands;
  }
  if (this.base.get('bufferCommands') != null) {
    return this.base.get('bufferCommands');
  }
  return true;
};

/**
 * error
 *
 * Graceful error handling, passes error to callback
 * if available, else emits error on the connection.
 *
 * @param {Error} err
 * @param {Function} callback optional
 * @api private
 */

Connection.prototype.error = function(err, callback) {
  if (callback) {
    callback(err);
    return null;
  }
  if (this.listeners('error').length > 0) {
    this.emit('error', err);
  }
  return Promise.reject(err);
};

/**
 * Called when the connection is opened
 *
 * @api private
 */

Connection.prototype.onOpen = function() {
  this.readyState = STATES.connected;

  // avoid having the collection subscribe to our event emitter
  // to prevent 0.3 warning
  for (const i in this.collections) {
    if (utils.object.hasOwnProperty(this.collections, i)) {
      this.collections[i].onOpen();
    }
  }

  this.emit('open');
};

/**
 * Opens the connection with a URI using `MongoClient.connect()`.
 *
 * @param {String} uri The URI to connect with.
 * @param {Object} [options] Passed on to http://mongodb.github.io/node-mongodb-native/2.2/api/MongoClient.html#connect
 * @param {Boolean} [options.bufferCommands=true] Mongoose specific option. Set to false to [disable buffering](http://mongoosejs.com/docs/faq.html#callback_never_executes) on all models associated with this connection.
 * @param {Number} [options.bufferTimeoutMS=true] Mongoose specific option. If `bufferCommands` is true, Mongoose will throw an error after `bufferTimeoutMS` if the operation is still buffered.
 * @param {String} [options.dbName] The name of the database we want to use. If not provided, use database name from connection string.
 * @param {String} [options.user] username for authentication, equivalent to `options.auth.user`. Maintained for backwards compatibility.
 * @param {String} [options.pass] password for authentication, equivalent to `options.auth.password`. Maintained for backwards compatibility.
 * @param {Number} [options.poolSize=5] The maximum number of sockets the MongoDB driver will keep open for this connection. By default, `poolSize` is 5. Keep in mind that, as of MongoDB 3.4, MongoDB only allows one operation per socket at a time, so you may want to increase this if you find you have a few slow queries that are blocking faster queries from proceeding. See [Slow Trains in MongoDB and Node.js](http://thecodebarbarian.com/slow-trains-in-mongodb-and-nodejs).
 * @param {Boolean} [options.useUnifiedTopology=false] False by default. Set to `true` to opt in to the MongoDB driver's replica set and sharded cluster monitoring engine.
 * @param {Number} [options.serverSelectionTimeoutMS] If `useUnifiedTopology = true`, the MongoDB driver will try to find a server to send any given operation to, and keep retrying for `serverSelectionTimeoutMS` milliseconds before erroring out. If not set, the MongoDB driver defaults to using `30000` (30 seconds).
 * @param {Number} [options.heartbeatFrequencyMS] If `useUnifiedTopology = true`, the MongoDB driver sends a heartbeat every `heartbeatFrequencyMS` to check on the status of the connection. A heartbeat is subject to `serverSelectionTimeoutMS`, so the MongoDB driver will retry failed heartbeats for up to 30 seconds by default. Mongoose only emits a `'disconnected'` event after a heartbeat has failed, so you may want to decrease this setting to reduce the time between when your server goes down and when Mongoose emits `'disconnected'`. We recommend you do **not** set this setting below 1000, too many heartbeats can lead to performance degradation.
 * @param {Boolean} [options.autoIndex=true] Mongoose-specific option. Set to false to disable automatic index creation for all models associated with this connection.
 * @param {Boolean} [options.useNewUrlParser=false] False by default. Set to `true` to opt in to the MongoDB driver's new URL parser logic.
 * @param {Boolean} [options.useCreateIndex=true] Mongoose-specific option. If `true`, this connection will use [`createIndex()` instead of `ensureIndex()`](/docs/deprecations.html#ensureindex) for automatic index builds via [`Model.init()`](/docs/api.html#model_Model.init).
 * @param {Number} [options.reconnectTries=30] If you're connected to a single server or mongos proxy (as opposed to a replica set), the MongoDB driver will try to reconnect every `reconnectInterval` milliseconds for `reconnectTries` times, and give up afterward. When the driver gives up, the mongoose connection emits a `reconnectFailed` event. This option does nothing for replica set connections.
 * @param {Number} [options.reconnectInterval=1000] See `reconnectTries` option above.
 * @param {Class} [options.promiseLibrary] Sets the [underlying driver's promise library](http://mongodb.github.io/node-mongodb-native/3.1/api/MongoClient.html).
 * @param {Number} [options.bufferMaxEntries] This option does nothing if `useUnifiedTopology` is set. The MongoDB driver also has its own buffering mechanism that kicks in when the driver is disconnected. Set this option to 0 and set `bufferCommands` to `false` on your schemas if you want your database operations to fail immediately when the driver is not connected, as opposed to waiting for reconnection.
 * @param {Number} [options.connectTimeoutMS=30000] How long the MongoDB driver will wait before killing a socket due to inactivity _during initial connection_. Defaults to 30000. This option is passed transparently to [Node.js' `socket#setTimeout()` function](https://nodejs.org/api/net.html#net_socket_settimeout_timeout_callback).
 * @param {Number} [options.socketTimeoutMS=30000] How long the MongoDB driver will wait before killing a socket due to inactivity _after initial connection_. A socket may be inactive because of either no activity or a long-running operation. This is set to `30000` by default, you should set this to 2-3x your longest running operation if you expect some of your database operations to run longer than 20 seconds. This option is passed to [Node.js `socket#setTimeout()` function](https://nodejs.org/api/net.html#net_socket_settimeout_timeout_callback) after the MongoDB driver successfully completes.
 * @param {Number} [options.family=0] Passed transparently to [Node.js' `dns.lookup()`](https://nodejs.org/api/dns.html#dns_dns_lookup_hostname_options_callback) function. May be either `0, `4`, or `6`. `4` means use IPv4 only, `6` means use IPv6 only, `0` means try both.
 * @param {Boolean} [options.autoCreate=false] Set to `true` to make Mongoose automatically call `createCollection()` on every model created on this connection.
 * @param {Function} [callback]
 * @returns {Connection} this
 * @api public
 */

Connection.prototype.openUri = function(uri, options, callback) {
  if (typeof options === 'function') {
    callback = options;
    options = null;
  }

  if (['string', 'number'].indexOf(typeof options) !== -1) {
    throw new MongooseError('Mongoose 5.x no longer supports ' +
      '`mongoose.connect(host, dbname, port)` or ' +
      '`mongoose.createConnection(host, dbname, port)`. See ' +
      'http://mongoosejs.com/docs/connections.html for supported connection syntax');
  }

  if (typeof uri !== 'string') {
    throw new MongooseError('The `uri` parameter to `openUri()` must be a ' +
      `string, got "${typeof uri}". Make sure the first parameter to ` +
      '`mongoose.connect()` or `mongoose.createConnection()` is a string.');
  }

  if (callback != null && typeof callback !== 'function') {
    throw new MongooseError('3rd parameter to `mongoose.connect()` or ' +
      '`mongoose.createConnection()` must be a function, got "' +
      typeof callback + '"');
  }

  if (this.readyState === STATES.connecting || this.readyState === STATES.connected) {
    if (this._connectionString !== uri) {
      throw new MongooseError('Can\'t call `openUri()` on an active connection with ' +
        'different connection strings. Make sure you aren\'t calling `mongoose.connect()` ' +
        'multiple times. See: https://mongoosejs.com/docs/connections.html#multiple_connections');
    }

    if (typeof callback === 'function') {
      this.$initialConnection = this.$initialConnection.then(
        () => callback(null, this),
        err => callback(err)
      );
    }
    return this;
  }

  this._connectionString = uri;
  this.readyState = STATES.connecting;
  this._closeCalled = false;

  const Promise = PromiseProvider.get();
  const _this = this;

  if (options) {
    options = utils.clone(options);
    const autoIndex = options.config && options.config.autoIndex != null ?
      options.config.autoIndex :
      options.autoIndex;
    if (autoIndex != null) {
      this.config.autoIndex = autoIndex !== false;
      delete options.config;
      delete options.autoIndex;
    }

    if ('autoCreate' in options) {
      this.config.autoCreate = !!options.autoCreate;
      delete options.autoCreate;
    }
    if ('useCreateIndex' in options) {
      this.config.useCreateIndex = !!options.useCreateIndex;
      delete options.useCreateIndex;
    }

    // Backwards compat
    if (options.user || options.pass) {
      options.auth = options.auth || {};
      options.auth.user = options.user;
      options.auth.password = options.pass;

      this.user = options.user;
      this.pass = options.pass;
    }
    delete options.user;
    delete options.pass;

    if (options.bufferCommands != null) {
      if (options.bufferMaxEntries == null) {
        options.bufferMaxEntries = 0;
      }
      this.config.bufferCommands = options.bufferCommands;
      delete options.bufferCommands;
    }

    if (options.useMongoClient != null) {
      handleUseMongoClient(options);
    }
  } else {
    options = {};
  }

  this._connectionOptions = options;
  const dbName = options.dbName;
  if (dbName != null) {
    this.$dbName = dbName;
  }
  delete options.dbName;

  if (!('promiseLibrary' in options)) {
    options.promiseLibrary = PromiseProvider.get();
  }
  if (!('useNewUrlParser' in options)) {
    if ('useNewUrlParser' in this.base.options) {
      options.useNewUrlParser = this.base.options.useNewUrlParser;
    } else {
      options.useNewUrlParser = false;
    }
  }
  if (!utils.hasUserDefinedProperty(options, 'useUnifiedTopology')) {
    if (utils.hasUserDefinedProperty(this.base.options, 'useUnifiedTopology')) {
      options.useUnifiedTopology = this.base.options.useUnifiedTopology;
    } else {
      options.useUnifiedTopology = false;
    }
  }
  if (!utils.hasUserDefinedProperty(options, 'driverInfo')) {
    options.driverInfo = {
      name: 'Mongoose',
      version: pkg.version
    };
  }

  const parsePromise = new Promise((resolve, reject) => {
    parseConnectionString(uri, options, (err, parsed) => {
      if (err) {
        return reject(err);
      }
      if (dbName) {
        this.name = dbName;
      } else if (parsed.defaultDatabase) {
        this.name = parsed.defaultDatabase;
      } else {
        this.name = get(parsed, 'auth.db', null);
      }
      this.host = get(parsed, 'hosts.0.host', 'localhost');
      this.port = get(parsed, 'hosts.0.port', 27017);
      this.user = this.user || get(parsed, 'auth.username');
      this.pass = this.pass || get(parsed, 'auth.password');
      resolve();
    });
  });

  const promise = new Promise((resolve, reject) => {
    const client = new mongodb.MongoClient(uri, options);
    _this.client = client;
    client.connect((error) => {
      if (error) {
        _this.readyState = STATES.disconnected;
        return reject(error);
      }

<<<<<<< HEAD
      const db = dbName != null ? client.db(dbName) : client.db();
      _this.db = db;

      // `useUnifiedTopology` events
      const type = get(db, 's.topology.s.description.type', '');
      if (options.useUnifiedTopology) {
        if (type === 'Single') {
          const server = Array.from(db.s.topology.s.servers.values())[0];

          server.s.topology.on('serverHeartbeatSucceeded', () => {
            _handleReconnect();
          });
          server.s.pool.on('reconnect', () => {
            _handleReconnect();
          });
          client.on('serverDescriptionChanged', ev => {
            const newDescription = ev.newDescription;
            if (newDescription.type === 'Standalone') {
              _handleReconnect();
            } else {
              _this.readyState = STATES.disconnected;
            }
          });
        } else if (type.startsWith('ReplicaSet')) {
          client.on('topologyDescriptionChanged', ev => {
            // Emit disconnected if we've lost connectivity to _all_ servers
            // in the replica set.
            const description = ev.newDescription;
            const servers = Array.from(ev.newDescription.servers.values());
            const allServersDisconnected = description.type === 'ReplicaSetNoPrimary' &&
              servers.reduce((cur, d) => cur || d.type === 'Unknown', false);
            if (_this.readyState === STATES.connected && allServersDisconnected) {
              // Implicitly emits 'disconnected'
              _this.readyState = STATES.disconnected;
            } else if (_this.readyState === STATES.disconnected && !allServersDisconnected) {
              _handleReconnect();
            }
          });

          db.on('close', function() {
            const type = get(db, 's.topology.s.description.type', '');
            if (type !== 'ReplicaSetWithPrimary') {
              // Implicitly emits 'disconnected'
              _this.readyState = STATES.disconnected;
            }
          });
        }
      }

      // Backwards compat for mongoose 4.x
      db.on('reconnect', function() {
        _handleReconnect();
      });
      db.s.topology.on('reconnectFailed', function() {
        _this.emit('reconnectFailed');
      });

      if (!options.useUnifiedTopology) {
        db.s.topology.on('left', function(data) {
          _this.emit('left', data);
        });
      }
      db.s.topology.on('joined', function(data) {
        _this.emit('joined', data);
      });
      db.s.topology.on('fullsetup', function(data) {
        _this.emit('fullsetup', data);
      });
      if (get(db, 's.topology.s.coreTopology.s.pool') != null) {
        db.s.topology.s.coreTopology.s.pool.on('attemptReconnect', function() {
          _this.emit('attemptReconnect');
        });
      }
      if (!options.useUnifiedTopology || !type.startsWith('ReplicaSet')) {
        db.on('close', function() {
          // Implicitly emits 'disconnected'
          _this.readyState = STATES.disconnected;
        });
      }

      if (!options.useUnifiedTopology) {
        client.on('left', function() {
          if (_this.readyState === STATES.connected &&
              get(db, 's.topology.s.coreTopology.s.replicaSetState.topologyType') === 'ReplicaSetNoPrimary') {
            _this.readyState = STATES.disconnected;
          }
        });
      }

      db.on('timeout', function() {
        _this.emit('timeout');
      });

      _this.readyState = STATES.connected;

      for (const i in _this.collections) {
        if (utils.object.hasOwnProperty(_this.collections, i)) {
          _this.collections[i].onOpen();
        }
      }
=======
      _setClient(_this, client, options, dbName);
>>>>>>> 8066fd26

      resolve(_this);
    });
  });

  const serverSelectionError = new ServerSelectionError();
  this.$initialConnection = Promise.all([promise, parsePromise]).
    then(() => this).
    catch(err => {
      if (err != null && err.name === 'MongoServerSelectionError') {
        err = serverSelectionError.assimilateError(err);
      }

      if (this.listeners('error').length > 0) {
        process.nextTick(() => this.emit('error', err));
      }
      throw err;
    });
<<<<<<< HEAD
=======
  this.then = function(resolve, reject) {
    return this.$initialConnection.then(() => {
      if (typeof resolve === 'function') {
        resolve(_this);
      }
    }, reject);
  };
  this.catch = function(reject) {
    return this.$initialConnection.catch(reject);
  };
>>>>>>> 8066fd26

  if (callback != null) {
    this.$initialConnection = this.$initialConnection.then(
      () => { callback(null, this); return this; },
      err => callback(err)
    );
  }

  return this.$initialConnection;
};

function _setClient(conn, client, options, dbName) {
  const db = dbName != null ? client.db(dbName) : client.db();
  conn.db = db;
  conn.client = client;

  const _handleReconnect = () => {
    // If we aren't disconnected, we assume this reconnect is due to a
    // socket timeout. If there's no activity on a socket for
    // `socketTimeoutMS`, the driver will attempt to reconnect and emit
    // this event.
    if (conn.readyState !== STATES.connected) {
      conn.readyState = STATES.connected;
      conn.emit('reconnect');
      conn.emit('reconnected');
      conn.onOpen();
    }
  };

  // `useUnifiedTopology` events
  const type = get(db, 's.topology.s.description.type', '');
  if (options.useUnifiedTopology) {
    if (type === 'Single') {
      const server = Array.from(db.s.topology.s.servers.values())[0];
      server.s.topology.on('serverHeartbeatSucceeded', () => {
        _handleReconnect();
      });
      server.s.pool.on('reconnect', () => {
        _handleReconnect();
      });
      client.on('serverDescriptionChanged', ev => {
        const newDescription = ev.newDescription;
        if (newDescription.type === 'Standalone') {
          _handleReconnect();
        } else {
          conn.readyState = STATES.disconnected;
        }
      });
    } else if (type.startsWith('ReplicaSet')) {
      client.on('topologyDescriptionChanged', ev => {
        // Emit disconnected if we've lost connectivity to _all_ servers
        // in the replica set.
        const description = ev.newDescription;
        const servers = Array.from(ev.newDescription.servers.values());
        const allServersDisconnected = description.type === 'ReplicaSetNoPrimary' &&
          servers.reduce((cur, d) => cur || d.type === 'Unknown', false);
        if (conn.readyState === STATES.connected && allServersDisconnected) {
          // Implicitly emits 'disconnected'
          conn.readyState = STATES.disconnected;
        } else if (conn.readyState === STATES.disconnected && !allServersDisconnected) {
          _handleReconnect();
        }
      });

      db.on('close', function() {
        const type = get(db, 's.topology.s.description.type', '');
        if (type !== 'ReplicaSetWithPrimary') {
          // Implicitly emits 'disconnected'
          conn.readyState = STATES.disconnected;
        }
      });
    }
  }

  // Backwards compat for mongoose 4.x
  db.on('reconnect', function() {
    _handleReconnect();
  });
  db.s.topology.on('reconnectFailed', function() {
    conn.emit('reconnectFailed');
  });

  if (!options.useUnifiedTopology) {
    db.s.topology.on('left', function(data) {
      conn.emit('left', data);
    });
  }
  db.s.topology.on('joined', function(data) {
    conn.emit('joined', data);
  });
  db.s.topology.on('fullsetup', function(data) {
    conn.emit('fullsetup', data);
  });
  if (get(db, 's.topology.s.coreTopology.s.pool') != null) {
    db.s.topology.s.coreTopology.s.pool.on('attemptReconnect', function() {
      conn.emit('attemptReconnect');
    });
  }
  if (!options.useUnifiedTopology || !type.startsWith('ReplicaSet')) {
    db.on('close', function() {
      // Implicitly emits 'disconnected'
      conn.readyState = STATES.disconnected;
    });
  }

  if (!options.useUnifiedTopology) {
    client.on('left', function() {
      if (conn.readyState === STATES.connected &&
          get(db, 's.topology.s.coreTopology.s.replicaSetState.topologyType') === 'ReplicaSetNoPrimary') {
        conn.readyState = STATES.disconnected;
      }
    });
  }

  db.on('timeout', function() {
    conn.emit('timeout');
  });

  delete conn.then;
  delete conn.catch;
  conn.readyState = STATES.connected;

  for (const i in conn.collections) {
    if (utils.object.hasOwnProperty(conn.collections, i)) {
      conn.collections[i].onOpen();
    }
  }

  conn.emit('open');
}

/*!
 * ignore
 */

const handleUseMongoClient = function handleUseMongoClient(options) {
  console.warn('WARNING: The `useMongoClient` option is no longer ' +
    'necessary in mongoose 5.x, please remove it.');
  const stack = new Error().stack;
  console.warn(stack.substr(stack.indexOf('\n') + 1));
  delete options.useMongoClient;
};

/**
 * Closes the connection
 *
 * @param {Boolean} [force] optional
 * @param {Function} [callback] optional
 * @return {Promise}
 * @api public
 */

Connection.prototype.close = function(force, callback) {
  if (typeof force === 'function') {
    callback = force;
    force = false;
  }

  this.$wasForceClosed = !!force;

  return promiseOrCallback(callback, cb => {
    this._close(force, cb);
  });
};

/**
 * Handles closing the connection
 *
 * @param {Boolean} force
 * @param {Function} callback
 * @api private
 */
Connection.prototype._close = function(force, callback) {
  const _this = this;
  const closeCalled = this._closeCalled;
  this._closeCalled = true;

  switch (this.readyState) {
    case STATES.disconnected:
      if (closeCalled) {
        callback();
      } else {
        this.doClose(force, function(err) {
          if (err) {
            return callback(err);
          }
          _this.onClose(force);
          callback(null);
        });
      }
      break;

    case STATES.connected:
      this.readyState = STATES.disconnecting;
      this.doClose(force, function(err) {
        if (err) {
          return callback(err);
        }
        _this.onClose(force);
        callback(null);
      });

      break;
    case STATES.connecting:
      this.once('open', function() {
        _this.close(callback);
      });
      break;

    case STATES.disconnecting:
      this.once('close', function() {
        callback();
      });
      break;
  }

  return this;
};

/**
 * Called when the connection closes
 *
 * @api private
 */

Connection.prototype.onClose = function(force) {
  this.readyState = STATES.disconnected;

  // avoid having the collection subscribe to our event emitter
  // to prevent 0.3 warning
  for (const i in this.collections) {
    if (utils.object.hasOwnProperty(this.collections, i)) {
      this.collections[i].onClose(force);
    }
  }

  this.emit('close', force);
};

/**
 * Retrieves a collection, creating it if not cached.
 *
 * Not typically needed by applications. Just talk to your collection through your model.
 *
 * @param {String} name of the collection
 * @param {Object} [options] optional collection options
 * @return {Collection} collection instance
 * @api public
 */

Connection.prototype.collection = function(name, options) {
  options = options ? utils.clone(options) : {};
  options.$wasForceClosed = this.$wasForceClosed;
  if (!(name in this.collections)) {
    this.collections[name] = new Collection(name, this, options);
  }
  return this.collections[name];
};

/**
 * Declares a plugin executed on all schemas you pass to `conn.model()`
 *
 * Equivalent to calling `.plugin(fn)` on each schema you create.
 *
 * ####Example:
 *     const db = mongoose.createConnection('mongodb://localhost:27017/mydb');
 *     db.plugin(() => console.log('Applied'));
 *     db.plugins.length; // 1
 *
 *     db.model('Test', new Schema({})); // Prints "Applied"
 *
 * @param {Function} fn plugin callback
 * @param {Object} [opts] optional options
 * @return {Connection} this
 * @see plugins ./plugins.html
 * @api public
 */

Connection.prototype.plugin = function(fn, opts) {
  this.plugins.push([fn, opts]);
  return this;
};

/**
 * Defines or retrieves a model.
 *
 *     const mongoose = require('mongoose');
 *     const db = mongoose.createConnection(..);
 *     db.model('Venue', new Schema(..));
 *     const Ticket = db.model('Ticket', new Schema(..));
 *     const Venue = db.model('Venue');
 *
 * _When no `collection` argument is passed, Mongoose produces a collection name by passing the model `name` to the [utils.toCollectionName](#utils_exports.toCollectionName) method. This method pluralizes the name. If you don't like this behavior, either pass a collection name or set your schemas collection name option._
 *
 * ####Example:
 *
 *     const schema = new Schema({ name: String }, { collection: 'actor' });
 *
 *     // or
 *
 *     schema.set('collection', 'actor');
 *
 *     // or
 *
 *     const collectionName = 'actor'
 *     const M = conn.model('Actor', schema, collectionName)
 *
 * @param {String|Function} name the model name or class extending Model
 * @param {Schema} [schema] a schema. necessary when defining a model
 * @param {String} [collection] name of mongodb collection (optional) if not given it will be induced from model name
 * @param {Object} [options]
 * @param {Boolean} [options.overwriteModels=false] If true, overwrite existing models with the same name to avoid `OverwriteModelError`
 * @see Mongoose#model #index_Mongoose-model
 * @return {Model} The compiled model
 * @api public
 */

Connection.prototype.model = function(name, schema, collection, options) {
  if (!(this instanceof Connection)) {
    throw new MongooseError('`connection.model()` should not be run with ' +
      '`new`. If you are doing `new db.model(foo)(bar)`, use ' +
      '`db.model(foo)(bar)` instead');
  }

  let fn;
  if (typeof name === 'function') {
    fn = name;
    name = fn.name;
  }

  // collection name discovery
  if (typeof schema === 'string') {
    collection = schema;
    schema = false;
  }

  if (utils.isObject(schema) && !schema.instanceOfSchema) {
    schema = new Schema(schema);
  }
  if (schema && !schema.instanceOfSchema) {
    throw new Error('The 2nd parameter to `mongoose.model()` should be a ' +
      'schema or a POJO');
  }

  const defaultOptions = { cache: false, overwriteModels: this.base.options.overwriteModels };
  const opts = Object.assign(defaultOptions, options, { connection: this });
  if (this.models[name] && !collection && opts.overwriteModels !== true) {
    // model exists but we are not subclassing with custom collection
    if (schema && schema.instanceOfSchema && schema !== this.models[name].schema) {
      throw new MongooseError.OverwriteModelError(name);
    }
    return this.models[name];
  }

  let model;

  if (schema && schema.instanceOfSchema) {
    applyPlugins(schema, this.plugins, null, '$connectionPluginsApplied');

    // compile a model
    model = this.base._model(fn || name, schema, collection, opts);

    // only the first model with this name is cached to allow
    // for one-offs with custom collection names etc.
    if (!this.models[name]) {
      this.models[name] = model;
    }

    // Errors handled internally, so safe to ignore error
    model.init(function $modelInitNoop() {});

    return model;
  }

  if (this.models[name] && collection) {
    // subclassing current model with alternate collection
    model = this.models[name];
    schema = model.prototype.schema;
    const sub = model.__subclass(this, schema, collection);
    // do not cache the sub model
    return sub;
  }

  if (!model) {
    throw new MongooseError.MissingSchemaError(name);
  }

  if (this === model.prototype.db
      && (!collection || collection === model.collection.name)) {
    // model already uses this connection.

    // only the first model with this name is cached to allow
    // for one-offs with custom collection names etc.
    if (!this.models[name]) {
      this.models[name] = model;
    }

    return model;
  }
  this.models[name] = model.__subclass(this, schema, collection);
  return this.models[name];
};

/**
 * Removes the model named `name` from this connection, if it exists. You can
 * use this function to clean up any models you created in your tests to
 * prevent OverwriteModelErrors.
 *
 * ####Example:
 *
 *     conn.model('User', new Schema({ name: String }));
 *     console.log(conn.model('User')); // Model object
 *     conn.deleteModel('User');
 *     console.log(conn.model('User')); // undefined
 *
 *     // Usually useful in a Mocha `afterEach()` hook
 *     afterEach(function() {
 *       conn.deleteModel(/.+/); // Delete every model
 *     });
 *
 * @api public
 * @param {String|RegExp} name if string, the name of the model to remove. If regexp, removes all models whose name matches the regexp.
 * @return {Connection} this
 */

Connection.prototype.deleteModel = function(name) {
  if (typeof name === 'string') {
    const model = this.model(name);
    if (model == null) {
      return this;
    }
    const collectionName = model.collection.name;
    delete this.models[name];
    delete this.collections[collectionName];
  } else if (name instanceof RegExp) {
    const pattern = name;
    const names = this.modelNames();
    for (const name of names) {
      if (pattern.test(name)) {
        this.deleteModel(name);
      }
    }
  } else {
    throw new Error('First parameter to `deleteModel()` must be a string ' +
      'or regexp, got "' + name + '"');
  }

  return this;
};

/**
 * Watches the entire underlying database for changes. Similar to
 * [`Model.watch()`](/docs/api/model.html#model_Model.watch).
 *
 * This function does **not** trigger any middleware. In particular, it
 * does **not** trigger aggregate middleware.
 *
 * The ChangeStream object is an event emitter that emits the following events:
 *
 * - 'change': A change occurred, see below example
 * - 'error': An unrecoverable error occurred. In particular, change streams currently error out if they lose connection to the replica set primary. Follow [this GitHub issue](https://github.com/Automattic/mongoose/issues/6799) for updates.
 * - 'end': Emitted if the underlying stream is closed
 * - 'close': Emitted if the underlying stream is closed
 *
 * ####Example:
 *
 *     const User = conn.model('User', new Schema({ name: String }));
 *
 *     const changeStream = conn.watch().on('change', data => console.log(data));
 *
 *     // Triggers a 'change' event on the change stream.
 *     await User.create({ name: 'test' });
 *
 * @api public
 * @param {Array} [pipeline]
 * @param {Object} [options] passed without changes to [the MongoDB driver's `Db#watch()` function](https://mongodb.github.io/node-mongodb-native/3.4/api/Db.html#watch)
 * @return {ChangeStream} mongoose-specific change stream wrapper, inherits from EventEmitter
 */

Connection.prototype.watch = function(pipeline, options) {
  const disconnectedError = new MongooseError('Connection ' + this.id +
    ' was disconnected when calling `watch()`');

  const changeStreamThunk = cb => {
    immediate(() => {
      if (this.readyState === STATES.connecting) {
        this.once('open', function() {
          const driverChangeStream = this.db.watch(pipeline, options);
          cb(null, driverChangeStream);
        });
      } else if (this.readyState === STATES.disconnected && this.db == null) {
        cb(disconnectedError);
      } else {
        const driverChangeStream = this.db.watch(pipeline, options);
        cb(null, driverChangeStream);
      }
    });
  };

  const changeStream = new ChangeStream(changeStreamThunk, pipeline, options);
  return changeStream;
};

/**
 * Returns a promise that resolves when this connection
 * successfully connects to MongoDB, or rejects if this connection failed
 * to connect.
 *
 * ####Example:
 *     const conn = await mongoose.createConnection('mongodb://localhost:27017/test').
 *       asPromise();
 *     conn.readyState; // 1, means Mongoose is connected
 *
 * @api public
 * @return {Promise}
 */

Connection.prototype.asPromise = function asPromise() {
  return this.$initialConnection;
};

/**
 * Returns an array of model names created on this connection.
 * @api public
 * @return {Array}
 */

Connection.prototype.modelNames = function() {
  return Object.keys(this.models);
};

/**
 * @brief Returns if the connection requires authentication after it is opened. Generally if a
 * username and password are both provided than authentication is needed, but in some cases a
 * password is not required.
 * @api private
 * @return {Boolean} true if the connection should be authenticated after it is opened, otherwise false.
 */
Connection.prototype.shouldAuthenticate = function() {
  return this.user != null &&
    (this.pass != null || this.authMechanismDoesNotRequirePassword());
};

/**
 * @brief Returns a boolean value that specifies if the current authentication mechanism needs a
 * password to authenticate according to the auth objects passed into the openUri methods.
 * @api private
 * @return {Boolean} true if the authentication mechanism specified in the options object requires
 *  a password, otherwise false.
 */
Connection.prototype.authMechanismDoesNotRequirePassword = function() {
  if (this.options && this.options.auth) {
    return noPasswordAuthMechanisms.indexOf(this.options.auth.authMechanism) >= 0;
  }
  return true;
};

/**
 * @brief Returns a boolean value that specifies if the provided objects object provides enough
 * data to authenticate with. Generally this is true if the username and password are both specified
 * but in some authentication methods, a password is not required for authentication so only a username
 * is required.
 * @param {Object} [options] the options object passed into the openUri methods.
 * @api private
 * @return {Boolean} true if the provided options object provides enough data to authenticate with,
 *   otherwise false.
 */
Connection.prototype.optionsProvideAuthenticationData = function(options) {
  return (options) &&
      (options.user) &&
      ((options.pass) || this.authMechanismDoesNotRequirePassword());
};

/**
 * Returns the [MongoDB driver `MongoClient`](http://mongodb.github.io/node-mongodb-native/3.5/api/MongoClient.html) instance
 * that this connection uses to talk to MongoDB.
 *
 * ####Example:
 *     const conn = await mongoose.createConnection('mongodb://localhost:27017/test');
 *
 *     conn.getClient(); // MongoClient { ... }
 *
 * @api public
 * @return {MongoClient}
 */

Connection.prototype.getClient = function getClient() {
  return this.client;
};

/**
 * Set the [MongoDB driver `MongoClient`](http://mongodb.github.io/node-mongodb-native/3.5/api/MongoClient.html) instance
 * that this connection uses to talk to MongoDB. This is useful if you already have a MongoClient instance, and want to
 * reuse it.
 *
 * ####Example:
 *     const client = await mongodb.MongoClient.connect('mongodb://localhost:27017/test');
 *
 *     const conn = mongoose.createConnection().setClient(client);
 *
 *     conn.getClient(); // MongoClient { ... }
 *     conn.readyState; // 1, means 'CONNECTED'
 *
 * @api public
 * @return {Connection} this
 */

Connection.prototype.setClient = function setClient(client) {
  if (!(client instanceof mongodb.MongoClient)) {
    throw new MongooseError('Must call `setClient()` with an instance of MongoClient');
  }
  if (this.client != null || this.readyState !== STATES.disconnected) {
    throw new MongooseError('Cannot call `setClient()` on a connection that is already connected.');
  }
  if (!client.isConnected()) {
    throw new MongooseError('Cannot call `setClient()` with a MongoClient that is not connected.');
  }

  this._connectionString = client.s.url;
  _setClient(this, client, { useUnifiedTopology: client.s.options.useUnifiedTopology }, client.s.options.dbName);

  return this;
};

/**
 * Switches to a different database using the same connection pool.
 *
 * Returns a new connection object, with the new db.
 *
 * @method useDb
 * @memberOf Connection
 * @param {String} name The database name
 * @param {Object} [options]
 * @param {Boolean} [options.useCache=false] If true, cache results so calling `useDb()` multiple times with the same name only creates 1 connection object.
 * @return {Connection} New Connection Object
 * @api public
 */

/*!
 * Module exports.
 */

Connection.STATES = STATES;
module.exports = Connection;<|MERGE_RESOLUTION|>--- conflicted
+++ resolved
@@ -816,110 +816,7 @@
         return reject(error);
       }
 
-<<<<<<< HEAD
-      const db = dbName != null ? client.db(dbName) : client.db();
-      _this.db = db;
-
-      // `useUnifiedTopology` events
-      const type = get(db, 's.topology.s.description.type', '');
-      if (options.useUnifiedTopology) {
-        if (type === 'Single') {
-          const server = Array.from(db.s.topology.s.servers.values())[0];
-
-          server.s.topology.on('serverHeartbeatSucceeded', () => {
-            _handleReconnect();
-          });
-          server.s.pool.on('reconnect', () => {
-            _handleReconnect();
-          });
-          client.on('serverDescriptionChanged', ev => {
-            const newDescription = ev.newDescription;
-            if (newDescription.type === 'Standalone') {
-              _handleReconnect();
-            } else {
-              _this.readyState = STATES.disconnected;
-            }
-          });
-        } else if (type.startsWith('ReplicaSet')) {
-          client.on('topologyDescriptionChanged', ev => {
-            // Emit disconnected if we've lost connectivity to _all_ servers
-            // in the replica set.
-            const description = ev.newDescription;
-            const servers = Array.from(ev.newDescription.servers.values());
-            const allServersDisconnected = description.type === 'ReplicaSetNoPrimary' &&
-              servers.reduce((cur, d) => cur || d.type === 'Unknown', false);
-            if (_this.readyState === STATES.connected && allServersDisconnected) {
-              // Implicitly emits 'disconnected'
-              _this.readyState = STATES.disconnected;
-            } else if (_this.readyState === STATES.disconnected && !allServersDisconnected) {
-              _handleReconnect();
-            }
-          });
-
-          db.on('close', function() {
-            const type = get(db, 's.topology.s.description.type', '');
-            if (type !== 'ReplicaSetWithPrimary') {
-              // Implicitly emits 'disconnected'
-              _this.readyState = STATES.disconnected;
-            }
-          });
-        }
-      }
-
-      // Backwards compat for mongoose 4.x
-      db.on('reconnect', function() {
-        _handleReconnect();
-      });
-      db.s.topology.on('reconnectFailed', function() {
-        _this.emit('reconnectFailed');
-      });
-
-      if (!options.useUnifiedTopology) {
-        db.s.topology.on('left', function(data) {
-          _this.emit('left', data);
-        });
-      }
-      db.s.topology.on('joined', function(data) {
-        _this.emit('joined', data);
-      });
-      db.s.topology.on('fullsetup', function(data) {
-        _this.emit('fullsetup', data);
-      });
-      if (get(db, 's.topology.s.coreTopology.s.pool') != null) {
-        db.s.topology.s.coreTopology.s.pool.on('attemptReconnect', function() {
-          _this.emit('attemptReconnect');
-        });
-      }
-      if (!options.useUnifiedTopology || !type.startsWith('ReplicaSet')) {
-        db.on('close', function() {
-          // Implicitly emits 'disconnected'
-          _this.readyState = STATES.disconnected;
-        });
-      }
-
-      if (!options.useUnifiedTopology) {
-        client.on('left', function() {
-          if (_this.readyState === STATES.connected &&
-              get(db, 's.topology.s.coreTopology.s.replicaSetState.topologyType') === 'ReplicaSetNoPrimary') {
-            _this.readyState = STATES.disconnected;
-          }
-        });
-      }
-
-      db.on('timeout', function() {
-        _this.emit('timeout');
-      });
-
-      _this.readyState = STATES.connected;
-
-      for (const i in _this.collections) {
-        if (utils.object.hasOwnProperty(_this.collections, i)) {
-          _this.collections[i].onOpen();
-        }
-      }
-=======
       _setClient(_this, client, options, dbName);
->>>>>>> 8066fd26
 
       resolve(_this);
     });
@@ -938,19 +835,6 @@
       }
       throw err;
     });
-<<<<<<< HEAD
-=======
-  this.then = function(resolve, reject) {
-    return this.$initialConnection.then(() => {
-      if (typeof resolve === 'function') {
-        resolve(_this);
-      }
-    }, reject);
-  };
-  this.catch = function(reject) {
-    return this.$initialConnection.catch(reject);
-  };
->>>>>>> 8066fd26
 
   if (callback != null) {
     this.$initialConnection = this.$initialConnection.then(
