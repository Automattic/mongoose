--- conflicted
+++ resolved
@@ -56,7 +56,6 @@
       this.options.cursor = options.cursor || {};
       this.options.cursor.batchSize = options.batchSize;
     }
-<<<<<<< HEAD
     const cursor = model.collection.find(query._conditions, this.options);
 
     if (_this._error) {
@@ -65,23 +64,6 @@
     }
     _this.cursor = cursor;
     _this.emit('cursor', cursor);
-=======
-    model.collection.find(query._conditions, this.options, function(err, cursor) {
-      if (_this._error) {
-        if (cursor != null) {
-          cursor.close(function() {});
-        }
-        _this.emit('cursor', null);
-        _this.listeners('error').length > 0 && _this.emit('error', _this._error);
-        return;
-      }
-      if (err) {
-        return _this.emit('error', err);
-      }
-      _this.cursor = cursor;
-      _this.emit('cursor', cursor);
-    });
->>>>>>> 7b514436
   });
 }
 
