--- conflicted
+++ resolved
@@ -35,20 +35,9 @@
  */
 
 function QueryCursor(query, options) {
-<<<<<<< HEAD
   // set autoDestroy=true because on node 12 it's by default false
   // gh-10902 need autoDestroy to destroy correctly and emit 'close' event
   Readable.call(this, { autoDestroy: true, objectMode: true });
-=======
-  const streamOpts = { objectMode: true };
-  // for node < 12 we will emit 'close' event after 'end'
-  if (utils.nodeMajorVersion >= 12) {
-    // set autoDestroy=true because on node 12 it's by default false
-    // gh-10902 need autoDestroy to destroy correctly and emit 'close' event for node >= 12
-    streamOpts.autoDestroy = true;
-  }
-  Readable.call(this, streamOpts);
->>>>>>> a7384400
 
   this.cursor = null;
   this.query = query;
@@ -113,13 +102,6 @@
         if (error) {
           return _this.emit('error', error);
         }
-<<<<<<< HEAD
-=======
-        // for node >= 12 the autoDestroy will emit the 'close' event
-        if (utils.nodeMajorVersion < 12) {
-          _this.on('end', () => _this.emit('close'));
-        }
->>>>>>> a7384400
       });
       return;
     }
