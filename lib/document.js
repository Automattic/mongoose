'use strict';

/*!
 * Module dependencies.
 */

const EventEmitter = require('events').EventEmitter;
const InternalCache = require('./internal');
const MongooseError = require('./error/index');
const MixedSchema = require('./schema/mixed');
const ObjectExpectedError = require('./error/objectExpected');
const ObjectParameterError = require('./error/objectParameter');
const ParallelValidateError = require('./error/parallelValidate');
const Schema = require('./schema');
const StrictModeError = require('./error/strict');
const ValidationError = require('./error/validation');
const ValidatorError = require('./error/validator');
const VirtualType = require('./virtualtype');
const $__hasIncludedChildren = require('./helpers/projection/hasIncludedChildren');
const promiseOrCallback = require('./helpers/promiseOrCallback');
const castNumber = require('./cast/number');
const applyDefaults = require('./helpers/document/applyDefaults');
const cleanModifiedSubpaths = require('./helpers/document/cleanModifiedSubpaths');
const compile = require('./helpers/document/compile').compile;
const defineKey = require('./helpers/document/compile').defineKey;
const flatten = require('./helpers/common').flatten;
const flattenObjectWithDottedPaths = require('./helpers/path/flattenObjectWithDottedPaths');
const get = require('./helpers/get');
const getEmbeddedDiscriminatorPath = require('./helpers/document/getEmbeddedDiscriminatorPath');
const getKeysInSchemaOrder = require('./helpers/schema/getKeysInSchemaOrder');
const handleSpreadDoc = require('./helpers/document/handleSpreadDoc');
const immediate = require('./helpers/immediate');
const isDefiningProjection = require('./helpers/projection/isDefiningProjection');
const isExclusive = require('./helpers/projection/isExclusive');
const inspect = require('util').inspect;
const internalToObjectOptions = require('./options').internalToObjectOptions;
const markArraySubdocsPopulated = require('./helpers/populate/markArraySubdocsPopulated');
const mpath = require('mpath');
const queryhelpers = require('./queryhelpers');
const utils = require('./utils');
const isPromise = require('./helpers/isPromise');

const clone = utils.clone;
const deepEqual = utils.deepEqual;
const isMongooseObject = utils.isMongooseObject;

const arrayAtomicsBackupSymbol = require('./helpers/symbols').arrayAtomicsBackupSymbol;
const arrayAtomicsSymbol = require('./helpers/symbols').arrayAtomicsSymbol;
const documentArrayParent = require('./helpers/symbols').documentArrayParent;
const documentIsModified = require('./helpers/symbols').documentIsModified;
const documentModifiedPaths = require('./helpers/symbols').documentModifiedPaths;
const documentSchemaSymbol = require('./helpers/symbols').documentSchemaSymbol;
const getSymbol = require('./helpers/symbols').getSymbol;
const populateModelSymbol = require('./helpers/symbols').populateModelSymbol;
const scopeSymbol = require('./helpers/symbols').scopeSymbol;
const schemaMixedSymbol = require('./schema/symbols').schemaMixedSymbol;
const parentPaths = require('./helpers/path/parentPaths');

let DocumentArray;
let MongooseArray;
let Embedded;

const specialProperties = utils.specialProperties;

/**
 * The core Mongoose document constructor. You should not call this directly,
 * the Mongoose [Model constructor](./api.html#Model) calls this for you.
 *
 * @param {Object} obj the values to set
 * @param {Object} [fields] optional object containing the fields which were selected in the query returning this document and any populated paths data
 * @param {Object} [options] various configuration options for the document
 * @param {Boolean} [options.defaults=true] if `false`, skip applying default values to this document.
 * @inherits NodeJS EventEmitter https://nodejs.org/api/events.html#events_class_events_eventemitter
 * @event `init`: Emitted on a document after it has been retrieved from the db and fully hydrated by Mongoose.
 * @event `save`: Emitted when the document is successfully saved
 * @api private
 */

function Document(obj, fields, skipId, options) {
  if (typeof skipId === 'object' && skipId != null) {
    options = skipId;
    skipId = options.skipId;
  }
  options = Object.assign({}, options);

  // Support `browserDocument.js` syntax
  if (this.$__schema == null) {
    const _schema = utils.isObject(fields) && !fields.instanceOfSchema ?
      new Schema(fields) :
      fields;
    this.$__setSchema(_schema);
    fields = skipId;
    skipId = options;
    options = arguments[4] || {};
  }

  this.$__ = new InternalCache();

  // Avoid setting `isNew` to `true`, because it is `true` by default
  if (options.isNew != null && options.isNew !== true) {
    this.$isNew = options.isNew;
  }

  if (options.priorDoc != null) {
    this.$__.priorDoc = options.priorDoc;
  }

  if (skipId) {
    this.$__.skipId = skipId;
  }

  if (obj != null && typeof obj !== 'object') {
    throw new ObjectParameterError(obj, 'obj', 'Document');
  }

  let defaults = true;
  if (options.defaults !== undefined) {
    this.$__.defaults = options.defaults;
    defaults = options.defaults;
  }

  const schema = this.$__schema;

  if (typeof fields === 'boolean' || fields === 'throw') {
    if (fields !== true) {
      this.$__.strictMode = fields;
    }
    fields = undefined;
  } else if (schema.options.strict !== true) {
    this.$__.strictMode = schema.options.strict;
  }

  const requiredPaths = schema.requiredPaths(true);
  for (const path of requiredPaths) {
    this.$__.activePaths.require(path);
  }

  let exclude = null;

  // determine if this doc is a result of a query with
  // excluded fields
  if (utils.isPOJO(fields) && Object.keys(fields).length > 0) {
    exclude = isExclusive(fields);
    this.$__.selected = fields;
    this.$__.exclude = exclude;
  }

  const hasIncludedChildren = exclude === false && fields ?
    $__hasIncludedChildren(fields) :
    null;

  if (this._doc == null) {
    this.$__buildDoc(obj, fields, skipId, exclude, hasIncludedChildren, false);

    // By default, defaults get applied **before** setting initial values
    // Re: gh-6155
    if (defaults) {
      applyDefaults(this, fields, exclude, hasIncludedChildren, true, null);
    }
  }
  if (obj) {
    // Skip set hooks
    if (this.$__original_set) {
      this.$__original_set(obj, undefined, true, options);
    } else {
      this.$set(obj, undefined, true, options);
    }

    if (obj instanceof Document) {
      this.$isNew = obj.$isNew;
    }
  }

  // Function defaults get applied **after** setting initial values so they
  // see the full doc rather than an empty one, unless they opt out.
  // Re: gh-3781, gh-6155
  if (options.willInit && defaults) {
    if (options.skipDefaults) {
      this.$__.skipDefaults = options.skipDefaults;
    }
  } else if (defaults) {
    applyDefaults(this, fields, exclude, hasIncludedChildren, false, options.skipDefaults);
  }

  if (!this.$__.strictMode && obj) {
    const _this = this;
    const keys = Object.keys(this._doc);

    keys.forEach(function(key) {
      // Avoid methods, virtuals, existing fields, and `$` keys. The latter is to avoid overwriting
      // Mongoose internals.
      if (!(key in schema.tree) && !(key in schema.methods) && !(key in schema.virtuals) && !key.startsWith('$')) {
        defineKey({ prop: key, subprops: null, prototype: _this });
      }
    });
  }

  applyQueue(this);
}

/**
 * Boolean flag specifying if the document is new. If you create a document
 * using `new`, this document will be considered "new". `$isNew` is how
 * Mongoose determines whether `save()` should use `insertOne()` to create
 * a new document or `updateOne()` to update an existing document.
 *
 * #### Example:
 *
 *     const user = new User({ name: 'John Smith' });
 *     user.$isNew; // true
 *
 *     await user.save(); // Sends an `insertOne` to MongoDB
 *
 * On the other hand, if you load an existing document from the database
 * using `findOne()` or another [query operation](/docs/queries.html),
 * `$isNew` will be false.
 *
 * #### Example:
 *
 *     const user = await User.findOne({ name: 'John Smith' });
 *     user.$isNew; // false
 *
 * For subdocuments, `$isNew` is true if either the parent has `$isNew` set,
 * or if you create a new subdocument.
 *
 * #### Example:
 *
 *     // Assume `Group` has a document array `users`
 *     const group = await Group.findOne();
 *     group.users[0].$isNew; // false
 *
 *     group.users.push({ name: 'John Smith' });
 *     group.users[1].$isNew; // true
 *
 * @api public
 * @property $isNew
 * @memberOf Document
 * @instance
 */

Object.defineProperty(Document.prototype, 'isNew', {
  get: function() {
    return this.$isNew;
  },
  set: function(value) {
    this.$isNew = value;
  }
});

/**
 * Hash containing current validation errors.
 *
 * @api public
 * @property errors
 * @memberOf Document
 * @instance
 */

Object.defineProperty(Document.prototype, 'errors', {
  get: function() {
    return this.$errors;
  },
  set: function(value) {
    this.$errors = value;
  }
});

<<<<<<< HEAD
/*!
 * ignore
 */

Document.prototype.$isNew = true;

=======
>>>>>>> 62f5c337
/*!
 * Document exposes the NodeJS event emitter API, so you can use
 * `on`, `once`, etc.
 */
utils.each(
  ['on', 'once', 'emit', 'listeners', 'removeListener', 'setMaxListeners',
    'removeAllListeners', 'addListener'],
  function(emitterFn) {
    Document.prototype[emitterFn] = function() {
      // Delay creating emitter until necessary because emitters take up a lot of memory,
      // especially for subdocuments.
      if (!this.$__.emitter) {
        if (emitterFn === 'emit') {
          return;
        }
        this.$__.emitter = new EventEmitter();
        this.$__.emitter.setMaxListeners(0);
      }
      return this.$__.emitter[emitterFn].apply(this.$__.emitter, arguments);
    };
    Document.prototype[`$${emitterFn}`] = Document.prototype[emitterFn];
  });

Document.prototype.constructor = Document;

for (const i in EventEmitter.prototype) {
  Document[i] = EventEmitter.prototype[i];
}

/**
 * The document's internal schema.
 *
 * @api private
 * @property schema
 * @memberOf Document
 * @instance
 */

Document.prototype.$__schema;

/**
 * The document's schema.
 *
 * @api public
 * @property schema
 * @memberOf Document
 * @instance
 */

Document.prototype.schema;

/**
 * Empty object that you can use for storing properties on the document. This
 * is handy for passing data to middleware without conflicting with Mongoose
 * internals.
 *
 * #### Example:
 *
 *     schema.pre('save', function() {
 *       // Mongoose will set `isNew` to `false` if `save()` succeeds
 *       this.$locals.wasNew = this.isNew;
 *     });
 *
 *     schema.post('save', function() {
 *       // Prints true if `isNew` was set before `save()`
 *       console.log(this.$locals.wasNew);
 *     });
 *
 * @api public
 * @property $locals
 * @memberOf Document
 * @instance
 */

Object.defineProperty(Document.prototype, '$locals', {
  configurable: false,
  enumerable: false,
  get: function() {
    if (this.$__.locals == null) {
      this.$__.locals = {};
    }
    return this.$__.locals;
  },
  set: function(v) {
    this.$__.locals = v;
  }
});

/**
 * Legacy alias for `$isNew`.
 *
 * @api public
 * @property isNew
 * @memberOf Document
 * @see $isNew #document_Document-$isNew
 * @instance
 */

Document.prototype.isNew;

/**
 * Set this property to add additional query filters when Mongoose saves this document and `isNew` is false.
 *
 * #### Example:
 *
 *     // Make sure `save()` never updates a soft deleted document.
 *     schema.pre('save', function() {
 *       this.$where = { isDeleted: false };
 *     });
 *
 * @api public
 * @property $where
 * @memberOf Document
 * @instance
 */

Object.defineProperty(Document.prototype, '$where', {
  configurable: false,
  enumerable: false,
  writable: true
});

/**
 * The string version of this documents _id.
 *
 * #### Note:
 *
 * This getter exists on all documents by default. The getter can be disabled by setting the `id` [option](/docs/guide.html#id) of its `Schema` to false at construction time.
 *
 *     new Schema({ name: String }, { id: false });
 *
 * @api public
 * @see Schema options /docs/guide.html#options
 * @property id
 * @memberOf Document
 * @instance
 */

Document.prototype.id;

/**
 * Hash containing current validation $errors.
 *
 * @api public
 * @property $errors
 * @memberOf Document
 * @instance
 */

Document.prototype.$errors;

/**
 * A string containing the current operation that Mongoose is executing
 * on this document. May be `null`, `'save'`, `'validate'`, or `'remove'`.
 *
 * #### Example:
 *
 *     const doc = new Model({ name: 'test' });
 *     doc.$op; // null
 *
 *     const promise = doc.save();
 *     doc.$op; // 'save'
 *
 *     await promise;
 *     doc.$op; // null
 *
 * @api public
 * @property $op
 * @memberOf Document
 * @instance
 */

Object.defineProperty(Document.prototype, '$op', {
  get: function() {
    return this.$__.op || null;
  },
  set: function(value) {
    this.$__.op = value;
  }
});

/*!
 * ignore
 */

function $applyDefaultsToNested(val, path, doc) {
  if (val == null) {
    return;
  }

  flattenObjectWithDottedPaths(val);

  const paths = Object.keys(doc.$__schema.paths);
  const plen = paths.length;

  const pathPieces = path.indexOf('.') === -1 ? [path] : path.split('.');

  for (let i = 0; i < plen; ++i) {
    let curPath = '';
    const p = paths[i];

    if (!p.startsWith(path + '.')) {
      continue;
    }

    const type = doc.$__schema.paths[p];
    const pieces = type.splitPath().slice(pathPieces.length);
    const len = pieces.length;

    if (type.defaultValue === void 0) {
      continue;
    }

    let cur = val;

    for (let j = 0; j < len; ++j) {
      if (cur == null) {
        break;
      }

      const piece = pieces[j];

      if (j === len - 1) {
        if (cur[piece] !== void 0) {
          break;
        }

        try {
          const def = type.getDefault(doc, false);
          if (def !== void 0) {
            cur[piece] = def;
          }
        } catch (err) {
          doc.invalidate(path + '.' + curPath, err);
          break;
        }

        break;
      }

      curPath += (!curPath.length ? '' : '.') + piece;

      cur[piece] = cur[piece] || {};
      cur = cur[piece];
    }
  }
}

/**
 * Builds the default doc structure
 *
 * @param {Object} obj
 * @param {Object} [fields]
 * @param {Boolean} [skipId]
 * @param {Boolean} [exclude]
 * @param {Object} [hasIncludedChildren]
 * @api private
 * @method $__buildDoc
 * @memberOf Document
 * @instance
 */

Document.prototype.$__buildDoc = function(obj, fields, skipId, exclude, hasIncludedChildren) {
  const doc = {};

  const paths = Object.keys(this.$__schema.paths).
    // Don't build up any paths that are underneath a map, we don't know
    // what the keys will be
    filter(p => !p.includes('$*'));
  const plen = paths.length;
  let ii = 0;

  for (; ii < plen; ++ii) {
    const p = paths[ii];

    if (p === '_id') {
      if (skipId) {
        continue;
      }
      if (obj && '_id' in obj) {
        continue;
      }
    }

    const path = this.$__schema.paths[p].splitPath();
    const len = path.length;
    const last = len - 1;
    let curPath = '';
    let doc_ = doc;
    let included = false;

    for (let i = 0; i < len; ++i) {
      const piece = path[i];

      if (!curPath.length) {
        curPath = piece;
      } else {
        curPath += '.' + piece;
      }

      // support excluding intermediary levels
      if (exclude === true) {
        if (curPath in fields) {
          break;
        }
      } else if (exclude === false && fields && !included) {
        if (curPath in fields) {
          included = true;
        } else if (!hasIncludedChildren[curPath]) {
          break;
        }
      }

      if (i < last) {
        doc_ = doc_[piece] || (doc_[piece] = {});
      }
    }
  }

  this._doc = doc;
};

/*!
 * Converts to POJO when you use the document for querying
 */

Document.prototype.toBSON = function() {
  return this.toObject(internalToObjectOptions);
};

/**
 * Initializes the document without setters or marking anything modified.
 *
 * Called internally after a document is returned from mongodb. Normally,
 * you do **not** need to call this function on your own.
 *
 * This function triggers `init` [middleware](/docs/middleware.html).
 * Note that `init` hooks are [synchronous](/docs/middleware.html#synchronous).
 *
 * @param {Object} doc document returned by mongo
 * @param {Object} [opts]
 * @param {Function} [fn]
 * @api public
 * @memberOf Document
 * @instance
 */

Document.prototype.init = function(doc, opts, fn) {
  if (typeof opts === 'function') {
    fn = opts;
    opts = null;
  }

  this.$__init(doc, opts);

  if (fn) {
    fn(null, this);
  }

  return this;
};

/**
 * Alias for [`.init`](#document_Document-init)
 *
 * @api public
 */

Document.prototype.$init = function() {
  return this.constructor.prototype.init.apply(this, arguments);
};

/**
 * Internal "init" function
 *
 * @param {Document} doc
 * @param {Object} [opts]
 * @returns {Document} this
 * @api private
 */

Document.prototype.$__init = function(doc, opts) {
  this.$isNew = false;
  opts = opts || {};

  // handle docs with populated paths
  // If doc._id is not null or undefined
  if (doc._id != null && opts.populated && opts.populated.length) {
    const id = String(doc._id);
    for (const item of opts.populated) {
      if (item.isVirtual) {
        this.$populated(item.path, utils.getValue(item.path, doc), item);
      } else {
        this.$populated(item.path, item._docs[id], item);
      }

      if (item._childDocs == null) {
        continue;
      }
      for (const child of item._childDocs) {
        if (child == null || child.$__ == null) {
          continue;
        }
        child.$__.parent = this;
      }
      item._childDocs = [];
    }
  }

  init(this, doc, this._doc, opts);

  markArraySubdocsPopulated(this, opts.populated);

  this.$emit('init', this);
  this.constructor.emit('init', this);

  const hasIncludedChildren = this.$__.exclude === false && this.$__.selected ?
    $__hasIncludedChildren(this.$__.selected) :
    null;

  applyDefaults(this, this.$__.selected, this.$__.exclude, hasIncludedChildren, false, this.$__.skipDefaults);

  return this;
};

/*!
 * Init helper.
 *
 * @param {Object} self document instance
 * @param {Object} obj raw mongodb doc
 * @param {Object} doc object we are initializing
 * @api private
 */

function init(self, obj, doc, opts, prefix) {
  prefix = prefix || '';

  const keys = Object.keys(obj);
  const len = keys.length;
  let schemaType;
  let path;
  let i;
  let index = 0;
  const strict = self.$__.strictMode;
  const docSchema = self.$__schema;

  while (index < len) {
    _init(index++);
  }

  function _init(index) {
    i = keys[index];
    path = prefix + i;
    schemaType = docSchema.path(path);

    // Should still work if not a model-level discriminator, but should not be
    // necessary. This is *only* to catch the case where we queried using the
    // base model and the discriminated model has a projection
    if (docSchema.$isRootDiscriminator && !self.$__isSelected(path)) {
      return;
    }

    if (!schemaType && utils.isPOJO(obj[i])) {
      // assume nested object
      if (!doc[i]) {
        doc[i] = {};
        if (!strict && !(i in docSchema.tree) && !(i in docSchema.methods) && !(i in docSchema.virtuals)) {
          self[i] = doc[i];
        }
      }
      init(self, obj[i], doc[i], opts, path + '.');
    } else if (!schemaType) {
      doc[i] = obj[i];
      if (!strict && !prefix) {
        self[i] = obj[i];
      }
    } else {
      // Retain order when overwriting defaults
      if (doc.hasOwnProperty(i) && obj[i] !== void 0) {
        delete doc[i];
      }
      if (obj[i] === null) {
        doc[i] = schemaType._castNullish(null);
      } else if (obj[i] !== undefined) {
        const wasPopulated = obj[i].$__ == null ? null : obj[i].$__.wasPopulated;

        if (schemaType && !wasPopulated) {
          try {
            if (opts && opts.setters) {
              // Call applySetters with `init = false` because otherwise setters are a noop
              const overrideInit = false;
              doc[i] = schemaType.applySetters(obj[i], self, overrideInit);
            } else {
              doc[i] = schemaType.cast(obj[i], self, true);
            }
          } catch (e) {
            self.invalidate(e.path, new ValidatorError({
              path: e.path,
              message: e.message,
              type: 'cast',
              value: e.value,
              reason: e
            }));
          }
        } else {
          doc[i] = obj[i];
        }
      }
      // mark as hydrated
      if (!self.$isModified(path)) {
        self.$__.activePaths.init(path);
      }
    }
  }
}

/**
 * Sends an update command with this document `_id` as the query selector.
 *
 * #### Example:
 *
 *     weirdCar.update({ $inc: { wheels:1 } }, { w: 1 }, callback);
 *
 * #### Valid options:
 *
 *  - same as in [Model.update](#model_Model-update)
 *
 * @see Model.update #model_Model-update
 * @param {...Object} ops
 * @param {Object} [options]
 * @param {Function} [callback]
 * @return {Query} this
 * @api public
 * @memberOf Document
 * @instance
 */

Document.prototype.update = function update() {
  const args = [...arguments];
  args.unshift({ _id: this._id });
  const query = this.constructor.update.apply(this.constructor, args);

  if (this.$session() != null) {
    if (!('session' in query.options)) {
      query.options.session = this.$session();
    }
  }

  return query;
};

/**
 * Sends an updateOne command with this document `_id` as the query selector.
 *
 * #### Example:
 *
 *     weirdCar.updateOne({$inc: {wheels:1}}, { w: 1 }, callback);
 *
 * #### Valid options:
 *
 *  - same as in [Model.updateOne](#model_Model-updateOne)
 *
 * @see Model.updateOne #model_Model-updateOne
 * @param {Object} doc
 * @param {Object} [options] optional see [`Query.prototype.setOptions()`](https://mongoosejs.com/docs/api.html#query_Query-setOptions)
 * @param {Object} [options.lean] if truthy, mongoose will return the document as a plain JavaScript object rather than a mongoose document. See [`Query.lean()`](/docs/api.html#query_Query-lean) and the [Mongoose lean tutorial](/docs/tutorials/lean.html).
 * @param {Boolean|String} [options.strict] overwrites the schema's [strict mode option](https://mongoosejs.com/docs/guide.html#strict)
 * @param {Boolean} [options.timestamps=null] If set to `false` and [schema-level timestamps](/docs/guide.html#timestamps) are enabled, skip timestamps for this update. Note that this allows you to overwrite timestamps. Does nothing if schema-level timestamps are not set.
 * @param {Function} [callback]
 * @return {Query}
 * @api public
 * @memberOf Document
 * @instance
 */

Document.prototype.updateOne = function updateOne(doc, options, callback) {
  const query = this.constructor.updateOne({ _id: this._id }, doc, options);
  query.pre(cb => {
    this.constructor._middleware.execPre('updateOne', this, [this], cb);
  });
  query.post(cb => {
    this.constructor._middleware.execPost('updateOne', this, [this], {}, cb);
  });

  if (this.$session() != null) {
    if (!('session' in query.options)) {
      query.options.session = this.$session();
    }
  }

  if (callback != null) {
    return query.exec(callback);
  }

  return query;
};

/**
 * Sends a replaceOne command with this document `_id` as the query selector.
 *
 * #### Valid options:
 *
 *  - same as in [Model.replaceOne](https://mongoosejs.com/docs/api/model.html#model_Model-replaceOne)
 *
 * @see Model.replaceOne #model_Model-replaceOne
 * @param {Object} doc
 * @param {Object} [options]
 * @param {Function} [callback]
 * @return {Query}
 * @api public
 * @memberOf Document
 * @instance
 */

Document.prototype.replaceOne = function replaceOne() {
  const args = [...arguments];
  args.unshift({ _id: this._id });
  return this.constructor.replaceOne.apply(this.constructor, args);
};

/**
 * Getter/setter around the session associated with this document. Used to
 * automatically set `session` if you `save()` a doc that you got from a
 * query with an associated session.
 *
 * #### Example:
 *
 *     const session = MyModel.startSession();
 *     const doc = await MyModel.findOne().session(session);
 *     doc.$session() === session; // true
 *     doc.$session(null);
 *     doc.$session() === null; // true
 *
 * If this is a top-level document, setting the session propagates to all child
 * docs.
 *
 * @param {ClientSession} [session] overwrite the current session
 * @return {ClientSession}
 * @method $session
 * @api public
 * @memberOf Document
 */

Document.prototype.$session = function $session(session) {
  if (arguments.length === 0) {
    if (this.$__.session != null && this.$__.session.hasEnded) {
      this.$__.session = null;
      return null;
    }
    return this.$__.session;
  }

  if (session != null && session.hasEnded) {
    throw new MongooseError('Cannot set a document\'s session to a session that has ended. Make sure you haven\'t ' +
      'called `endSession()` on the session you are passing to `$session()`.');
  }

  if (session == null && this.$__.session == null) {
    return;
  }

  this.$__.session = session;

  if (!this.$isSubdocument) {
    const subdocs = this.$getAllSubdocs();
    for (const child of subdocs) {
      child.$session(session);
    }
  }

  return session;
};

/**
 * Overwrite all values in this document with the values of `obj`, except
 * for immutable properties. Behaves similarly to `set()`, except for it
 * unsets all properties that aren't in `obj`.
 *
 * @param {Object} obj the object to overwrite this document with
 * @method overwrite
 * @memberOf Document
 * @instance
 * @api public
 * @return {Document} this
 */

Document.prototype.overwrite = function overwrite(obj) {
  const keys = Array.from(new Set(Object.keys(this._doc).concat(Object.keys(obj))));

  for (const key of keys) {
    if (key === '_id') {
      continue;
    }
    // Explicitly skip version key
    if (this.$__schema.options.versionKey && key === this.$__schema.options.versionKey) {
      continue;
    }
    if (this.$__schema.options.discriminatorKey && key === this.$__schema.options.discriminatorKey) {
      continue;
    }
    this.$set(key, obj[key]);
  }

  return this;
};

/**
 * Alias for `set()`, used internally to avoid conflicts
 *
 * @param {String|Object} path path or object of key/vals to set
 * @param {Any} val the value to set
 * @param {Schema|String|Number|Buffer|*} [type] optionally specify a type for "on-the-fly" attributes
 * @param {Object} [options] optionally specify options that modify the behavior of the set
 * @param {Boolean} [options.merge=false] if true, setting a [nested path](/docs/subdocs.html#subdocuments-versus-nested-paths) will merge existing values rather than overwrite the whole object. So `doc.set('nested', { a: 1, b: 2 })` becomes `doc.set('nested.a', 1); doc.set('nested.b', 2);`
 * @return {Document} this
 * @method $set
 * @memberOf Document
 * @instance
 * @api public
 */

Document.prototype.$set = function $set(path, val, type, options) {
  if (utils.isPOJO(type)) {
    options = type;
    type = undefined;
  }

  const merge = options && options.merge;
  const adhoc = type && type !== true;
  const constructing = type === true;
  let adhocs;
  let keys;
  let i = 0;
  let pathtype;
  let key;
  let prefix;

  const strict = options && 'strict' in options
    ? options.strict
    : this.$__.strictMode;

  if (adhoc) {
    adhocs = this.$__.adhocPaths || (this.$__.adhocPaths = {});
    adhocs[path] = this.$__schema.interpretAsType(path, type, this.$__schema.options);
  }

  if (path == null) {
    [path, val] = [val, path];
  } else if (typeof path !== 'string') {
    // new Document({ key: val })
    if (path instanceof Document) {
      if (path.$__isNested) {
        path = path.toObject();
      } else {
        path = path._doc;
      }
    }
    if (path == null) {
      [path, val] = [val, path];
    }

    prefix = val ? val + '.' : '';
    keys = getKeysInSchemaOrder(this.$__schema, path);

    const len = keys.length;

    // `_skipMinimizeTopLevel` is because we may have deleted the top-level
    // nested key to ensure key order.
    const _skipMinimizeTopLevel = options && options._skipMinimizeTopLevel || false;
    if (len === 0 && _skipMinimizeTopLevel) {
      delete options._skipMinimizeTopLevel;
      if (val) {
        this.$set(val, {});
      }
      return this;
    }

    for (let i = 0; i < len; ++i) {
      key = keys[i];
      const pathName = prefix + key;
      pathtype = this.$__schema.pathType(pathName);
      const valForKey = path[key];

      // On initial set, delete any nested keys if we're going to overwrite
      // them to ensure we keep the user's key order.
      if (type === true &&
          !prefix &&
          valForKey != null &&
          pathtype === 'nested' &&
          this._doc[key] != null) {
        delete this._doc[key];
        // Make sure we set `{}` back even if we minimize re: gh-8565
        options = Object.assign({}, options, { _skipMinimizeTopLevel: true });
      } else {
        // Make sure we set `{_skipMinimizeTopLevel: false}` if don't have overwrite: gh-10441
        options = Object.assign({}, options, { _skipMinimizeTopLevel: false });
      }

      if (utils.isNonBuiltinObject(valForKey) && pathtype === 'nested') {
        this.$set(prefix + key, path[key], constructing, Object.assign({}, options, { _skipMarkModified: true }));
        $applyDefaultsToNested(this.$get(prefix + key), prefix + key, this);
        continue;
      } else if (strict) {
        // Don't overwrite defaults with undefined keys (gh-3981) (gh-9039)
        if (constructing && path[key] === void 0 &&
            this.$get(pathName) !== void 0) {
          continue;
        }

        if (pathtype === 'adhocOrUndefined') {
          pathtype = getEmbeddedDiscriminatorPath(this, pathName, { typeOnly: true });
        }

        if (pathtype === 'real' || pathtype === 'virtual') {
          const p = path[key];
          this.$set(prefix + key, p, constructing, options);
        } else if (pathtype === 'nested' && path[key] instanceof Document) {
          this.$set(prefix + key,
            path[key].toObject({ transform: false }), constructing, options);
        } else if (strict === 'throw') {
          if (pathtype === 'nested') {
            throw new ObjectExpectedError(key, path[key]);
          } else {
            throw new StrictModeError(key);
          }
        }
      } else if (path[key] !== void 0) {
        this.$set(prefix + key, path[key], constructing, options);
      }
    }

    // Ensure all properties are in correct order
    const orderedDoc = {};
    const orderedKeys = Object.keys(this.$__schema.tree);
    for (let i = 0, len = orderedKeys.length; i < len; ++i) {
      (key = orderedKeys[i]) &&
      (this._doc.hasOwnProperty(key)) &&
      (orderedDoc[key] = undefined);
    }
    this._doc = Object.assign(orderedDoc, this._doc);

    return this;
  }

  let pathType = this.$__schema.pathType(path);
  if (pathType === 'adhocOrUndefined') {
    pathType = getEmbeddedDiscriminatorPath(this, path, { typeOnly: true });
  }

  // Assume this is a Mongoose document that was copied into a POJO using
  // `Object.assign()` or `{...doc}`
  val = handleSpreadDoc(val);

  // if this doc is being constructed we should not trigger getters
  const priorVal = (() => {
    if (this.$__.priorDoc != null) {
      return this.$__.priorDoc.$__getValue(path);
    }
    if (constructing) {
      return void 0;
    }
    return this.$__getValue(path);
  })();

  if (pathType === 'nested' && val) {
    if (typeof val === 'object' && val != null) {
      if (val.$__ != null) {
        val = val.toObject(internalToObjectOptions);
      }
      if (val == null) {
        this.invalidate(path, new MongooseError.CastError('Object', val, path));
        return this;
      }
      const hasInitialVal = this.$__.savedState != null && this.$__.savedState.hasOwnProperty(path);
      if (this.$__.savedState != null && !this.$isNew && !this.$__.savedState.hasOwnProperty(path)) {
        const initialVal = this.$__getValue(path);
        this.$__.savedState[path] = initialVal;

        const keys = Object.keys(initialVal || {});
        for (const key of keys) {
          this.$__.savedState[path + '.' + key] = initialVal[key];
        }
      }

      if (!merge) {
        this.$__setValue(path, null);
        cleanModifiedSubpaths(this, path);
      } else {
        return this.$set(val, path, constructing);
      }

      const keys = getKeysInSchemaOrder(this.$__schema, val, path);

      this.$__setValue(path, {});
      for (const key of keys) {
        this.$set(path + '.' + key, val[key], constructing, options);
      }
      if (priorVal != null && utils.deepEqual(hasInitialVal ? this.$__.savedState[path] : priorVal, val)) {
        this.unmarkModified(path);
      } else {
        this.markModified(path);
      }
      return this;
    }
    this.invalidate(path, new MongooseError.CastError('Object', val, path));
    return this;
  }

  let schema;
  const parts = path.indexOf('.') === -1 ? [path] : path.split('.');

  // Might need to change path for top-level alias
  if (typeof this.$__schema.aliases[parts[0]] === 'string') {
    parts[0] = this.$__schema.aliases[parts[0]];
  }

  if (pathType === 'adhocOrUndefined' && strict) {
    // check for roots that are Mixed types
    let mixed;

    for (i = 0; i < parts.length; ++i) {
      const subpath = parts.slice(0, i + 1).join('.');

      // If path is underneath a virtual, bypass everything and just set it.
      if (i + 1 < parts.length && this.$__schema.pathType(subpath) === 'virtual') {
        mpath.set(path, val, this);
        return this;
      }

      schema = this.$__schema.path(subpath);
      if (schema == null) {
        continue;
      }

      if (schema instanceof MixedSchema) {
        // allow changes to sub paths of mixed types
        mixed = true;
        break;
      }
    }

    if (schema == null) {
      // Check for embedded discriminators
      schema = getEmbeddedDiscriminatorPath(this, path);
    }

    if (!mixed && !schema) {
      if (strict === 'throw') {
        throw new StrictModeError(path);
      }
      return this;
    }
  } else if (pathType === 'virtual') {
    schema = this.$__schema.virtualpath(path);
    schema.applySetters(val, this);
    return this;
  } else {
    schema = this.$__path(path);
  }

  // gh-4578, if setting a deeply nested path that doesn't exist yet, create it
  let cur = this._doc;
  let curPath = '';
  for (i = 0; i < parts.length - 1; ++i) {
    cur = cur[parts[i]];
    curPath += (curPath.length !== 0 ? '.' : '') + parts[i];
    if (!cur) {
      this.$set(curPath, {});
      // Hack re: gh-5800. If nested field is not selected, it probably exists
      // so `MongoServerError: cannot use the part (nested of nested.num) to
      // traverse the element ({nested: null})` is not likely. If user gets
      // that error, its their fault for now. We should reconsider disallowing
      // modifying not selected paths for 6.x
      if (!this.$__isSelected(curPath)) {
        this.unmarkModified(curPath);
      }
      cur = this.$__getValue(curPath);
    }
  }

  let pathToMark;

  // When using the $set operator the path to the field must already exist.
  // Else mongodb throws: "LEFT_SUBFIELD only supports Object"

  if (parts.length <= 1) {
    pathToMark = path;
  } else {
    const len = parts.length;
    for (i = 0; i < len; ++i) {
      const subpath = parts.slice(0, i + 1).join('.');
      if (this.$get(subpath, null, { getters: false }) === null) {
        pathToMark = subpath;
        break;
      }
    }

    if (!pathToMark) {
      pathToMark = path;
    }
  }

  if (!schema) {
    this.$__set(pathToMark, path, options, constructing, parts, schema, val, priorVal);

    if (pathType === 'nested' && val == null) {
      cleanModifiedSubpaths(this, path);
    }
    return this;
  }

  // If overwriting a subdocument path, make sure to clear out
  // any errors _before_ setting, so new errors that happen
  // get persisted. Re: #9080
  if (schema.$isSingleNested || schema.$isMongooseArray) {
    _markValidSubpaths(this, path);
  }

  if (val != null && merge && schema.$isSingleNested) {
    if (val instanceof Document) {
      val = val.toObject({ virtuals: false, transform: false });
    }
    const keys = Object.keys(val);
    for (const key of keys) {
      this.$set(path + '.' + key, val[key], constructing, options);
    }

    return this;
  }

  let shouldSet = true;
  try {
    // If the user is trying to set a ref path to a document with
    // the correct model name, treat it as populated
    const refMatches = (() => {
      if (schema.options == null) {
        return false;
      }
      if (!(val instanceof Document)) {
        return false;
      }
      const model = val.constructor;

      // Check ref
      const ref = schema.options.ref;
      if (ref != null && (ref === model.modelName || ref === model.baseModelName)) {
        return true;
      }

      // Check refPath
      const refPath = schema.options.refPath;
      if (refPath == null) {
        return false;
      }
      const modelName = val.get(refPath);
      return modelName === model.modelName || modelName === model.baseModelName;
    })();

    let didPopulate = false;
    if (refMatches && val instanceof Document && (!val.$__.wasPopulated || utils.deepEqual(val.$__.wasPopulated.value, val._id))) {
      const unpopulatedValue = (schema && schema.$isSingleNested) ? schema.cast(val, this) : val._id;
      this.$populated(path, unpopulatedValue, { [populateModelSymbol]: val.constructor });
      val.$__.wasPopulated = { value: unpopulatedValue };
      didPopulate = true;
    }

    let popOpts;
    const typeKey = this.$__schema.options.typeKey;
    if (schema.options &&
        Array.isArray(schema.options[typeKey]) &&
        schema.options[typeKey].length &&
        schema.options[typeKey][0].ref &&
        _isManuallyPopulatedArray(val, schema.options[typeKey][0].ref)) {
      popOpts = { [populateModelSymbol]: val[0].constructor };
      this.$populated(path, val.map(function(v) { return v._id; }), popOpts);

      for (const doc of val) {
        doc.$__.wasPopulated = { value: doc._id };
      }
      didPopulate = true;
    }

    if (this.$__schema.singleNestedPaths[path] == null && (!refMatches || !schema.$isSingleNested || !val.$__)) {
      // If this path is underneath a single nested schema, we'll call the setter
      // later in `$__set()` because we don't take `_doc` when we iterate through
      // a single nested doc. That's to make sure we get the correct context.
      // Otherwise we would double-call the setter, see gh-7196.
      if (options != null && options.overwriteImmutable) {
        val = schema.applySetters(val, this, false, priorVal, { overwriteImmutable: true });
      } else {
        val = schema.applySetters(val, this, false, priorVal);
      }
    }

    if (Array.isArray(val) &&
        !Array.isArray(schema) &&
        schema.$isMongooseDocumentArray &&
        val.length !== 0 &&
        val[0] != null &&
        val[0].$__ != null &&
        val[0].$__.populated != null) {
      const populatedPaths = Object.keys(val[0].$__.populated);
      for (const populatedPath of populatedPaths) {
        this.$populated(path + '.' + populatedPath,
          val.map(v => v.$populated(populatedPath)),
          val[0].$__.populated[populatedPath].options);
      }
      didPopulate = true;
    }

    if (!didPopulate && this.$__.populated) {
      // If this array partially contains populated documents, convert them
      // all to ObjectIds re: #8443
      if (Array.isArray(val) && this.$__.populated[path]) {
        for (let i = 0; i < val.length; ++i) {
          if (val[i] instanceof Document) {
            val.set(i, val[i]._id, true);
          }
        }
      }
      delete this.$__.populated[path];
    }

    if (val != null && schema.$isSingleNested) {
      _checkImmutableSubpaths(val, schema, priorVal);
    }

    this.$markValid(path);
  } catch (e) {
    if (e instanceof MongooseError.StrictModeError && e.isImmutableError) {
      this.invalidate(path, e);
    } else if (e instanceof MongooseError.CastError) {
      this.invalidate(e.path, e);
      if (e.$originalErrorPath) {
        this.invalidate(path,
          new MongooseError.CastError(schema.instance, val, path, e.$originalErrorPath));
      }
    } else {
      this.invalidate(path,
        new MongooseError.CastError(schema.instance, val, path, e));
    }
    shouldSet = false;
  }

  if (shouldSet) {
    let savedState = null;
    let savedStatePath = null;
    if (!constructing) {
      const doc = this.$isSubdocument ? this.ownerDocument() : this;
      savedState = doc.$__.savedState;
      savedStatePath = this.$isSubdocument ? this.$__.fullPath + '.' + path : path;
      if (savedState != null) {
        const firstDot = savedStatePath.indexOf('.');
        const topLevelPath = firstDot === -1 ? savedStatePath : savedStatePath.slice(0, firstDot);
        if (!savedState.hasOwnProperty(topLevelPath)) {
          savedState[topLevelPath] = utils.clone(doc.$__getValue(topLevelPath));
        }
      }
    }

    this.$__set(pathToMark, path, options, constructing, parts, schema, val, priorVal);

    if (savedState != null && savedState.hasOwnProperty(savedStatePath) && utils.deepEqual(val, savedState[savedStatePath])) {
      this.unmarkModified(path);
    }
  }

  if (schema.$isSingleNested && (this.isDirectModified(path) || val == null)) {
    cleanModifiedSubpaths(this, path);
  }

  return this;
};

/*!
 * ignore
 */

function _isManuallyPopulatedArray(val, ref) {
  if (!Array.isArray(val)) {
    return false;
  }
  if (val.length === 0) {
    return false;
  }

  for (const el of val) {
    if (!(el instanceof Document)) {
      return false;
    }
    const modelName = el.constructor.modelName;
    if (modelName == null) {
      return false;
    }
    if (el.constructor.modelName != ref && el.constructor.baseModelName != ref) {
      return false;
    }
  }

  return true;
}

/**
 * Sets the value of a path, or many paths.
 * Alias for [`.$set`](#document_Document-$set).
 *
 * #### Example:
 *
 *     // path, value
 *     doc.set(path, value)
 *
 *     // object
 *     doc.set({
 *         path  : value
 *       , path2 : {
 *            path  : value
 *         }
 *     })
 *
 *     // on-the-fly cast to number
 *     doc.set(path, value, Number)
 *
 *     // on-the-fly cast to string
 *     doc.set(path, value, String)
 *
 *     // changing strict mode behavior
 *     doc.set(path, value, { strict: false });
 *
 * @param {String|Object} path path or object of key/vals to set
 * @param {Any} val the value to set
 * @param {Schema|String|Number|Buffer|*} [type] optionally specify a type for "on-the-fly" attributes
 * @param {Object} [options] optionally specify options that modify the behavior of the set
 * @return {Document} this
 * @api public
 * @method set
 * @memberOf Document
 * @instance
 */

Document.prototype.set = Document.prototype.$set;

/**
 * Determine if we should mark this change as modified.
 *
 * @param {never} pathToMark UNUSED
 * @param {String|Symbol} path
 * @param {Object} options
 * @param {Any} constructing
 * @param {never} parts UNUSED
 * @param {Schema} schema
 * @param {Any} val
 * @param {Any} priorVal
 * @return {Boolean}
 * @api private
 * @method $__shouldModify
 * @memberOf Document
 * @instance
 */

Document.prototype.$__shouldModify = function(pathToMark, path, options, constructing, parts, schema, val, priorVal) {
  if (options && options._skipMarkModified) {
    return false;
  }
  if (this.$isNew) {
    return true;
  }

  // Re: the note about gh-7196, `val` is the raw value without casting or
  // setters if the full path is under a single nested subdoc because we don't
  // want to double run setters. So don't set it as modified. See gh-7264.
  if (this.$__schema.singleNestedPaths[path] != null) {
    return false;
  }

  if (val === void 0 && !this.$__isSelected(path)) {
    // when a path is not selected in a query, its initial
    // value will be undefined.
    return true;
  }

  if (val === void 0 && path in this.$__.activePaths.getStatePaths('default')) {
    // we're just unsetting the default value which was never saved
    return false;
  }

  // gh-3992: if setting a populated field to a doc, don't mark modified
  // if they have the same _id
  if (this.$populated(path) &&
      val instanceof Document &&
      deepEqual(val._id, priorVal)) {
    return false;
  }

  if (!deepEqual(val, priorVal || utils.getValue(path, this))) {
    return true;
  }

  if (!constructing &&
      val !== null &&
      val !== undefined &&
      path in this.$__.activePaths.getStatePaths('default') &&
      deepEqual(val, schema.getDefault(this, constructing))) {
    // a path with a default was $unset on the server
    // and the user is setting it to the same value again
    return true;
  }
  return false;
};

/**
 * Handles the actual setting of the value and marking the path modified if appropriate.
 *
 * @param {String} pathToMark
 * @param {String|Symbol} path
 * @param {Object} options
 * @param {Any} constructing
 * @param {Array} parts
 * @param {Schema} schema
 * @param {Any} val
 * @param {Any} priorVal
 * @api private
 * @method $__set
 * @memberOf Document
 * @instance
 */

Document.prototype.$__set = function(pathToMark, path, options, constructing, parts, schema, val, priorVal) {
  Embedded = Embedded || require('./types/ArraySubdocument');

  const shouldModify = this.$__shouldModify(pathToMark, path, options, constructing, parts,
    schema, val, priorVal);

  if (shouldModify) {
    if (this.$__.primitiveAtomics && this.$__.primitiveAtomics[path]) {
      delete this.$__.primitiveAtomics[path];
      if (Object.keys(this.$__.primitiveAtomics).length === 0) {
        delete this.$__.primitiveAtomics;
      }
    }
    this.markModified(pathToMark);

    // handle directly setting arrays (gh-1126)
    MongooseArray || (MongooseArray = require('./types/array'));
    if (val && utils.isMongooseArray(val)) {
      val._registerAtomic('$set', val);

      // Update embedded document parent references (gh-5189)
      if (utils.isMongooseDocumentArray(val)) {
        val.forEach(function(item) {
          item && item.__parentArray && (item.__parentArray = val);
        });
      }
    }
  } else if (Array.isArray(val) && Array.isArray(priorVal) && utils.isMongooseArray(val) && utils.isMongooseArray(priorVal)) {
    val[arrayAtomicsSymbol] = priorVal[arrayAtomicsSymbol];
    val[arrayAtomicsBackupSymbol] = priorVal[arrayAtomicsBackupSymbol];
    if (utils.isMongooseDocumentArray(val)) {
      val.forEach(doc => { doc.isNew = false; });
    }
  }

  let obj = this._doc;
  let i = 0;
  const l = parts.length;
  let cur = '';

  for (; i < l; i++) {
    const next = i + 1;
    const last = next === l;
    cur += (cur ? '.' + parts[i] : parts[i]);
    if (specialProperties.has(parts[i])) {
      return;
    }

    if (last) {
      if (obj instanceof Map) {
        obj.set(parts[i], val);
      } else {
        obj[parts[i]] = val;
      }
    } else {
      if (utils.isPOJO(obj[parts[i]])) {
        obj = obj[parts[i]];
      } else if (obj[parts[i]] && obj[parts[i]] instanceof Embedded) {
        obj = obj[parts[i]];
      } else if (obj[parts[i]] && !Array.isArray(obj[parts[i]]) && obj[parts[i]].$isSingleNested) {
        obj = obj[parts[i]];
      } else if (obj[parts[i]] && Array.isArray(obj[parts[i]])) {
        obj = obj[parts[i]];
      } else {
        obj[parts[i]] = obj[parts[i]] || {};
        obj = obj[parts[i]];
      }
    }
  }
};

/**
 * Gets a raw value from a path (no getters)
 *
 * @param {String} path
 * @return {Any} Returns the value from the given `path`.
 * @api private
 */

Document.prototype.$__getValue = function(path) {
  return utils.getValue(path, this._doc);
};

/**
 * Increments the numeric value at `path` by the given `val`.
 * When you call `save()` on this document, Mongoose will send a
 * [`$inc`](https://www.mongodb.com/docs/manual/reference/operator/update/inc/)
 * as opposed to a `$set`.
 *
 * #### Example:
 *     const schema = new Schema({ counter: Number });
 *     const Test = db.model('Test', schema);
 *
 *     const doc = await Test.create({ counter: 0 });
 *     doc.$inc('counter', 2);
 *     await doc.save(); // Sends a `{ $inc: { counter: 2 } }` to MongoDB
 *     doc.counter; // 2
 *
 *     doc.counter += 2;
 *     await doc.save(); // Sends a `{ $set: { counter: 2 } }` to MongoDB
 *
 * @param {String|Array} path path or paths to update
 * @param {Number} val increment `path` by this value
 * @return {Document} this
 */

Document.prototype.$inc = function $inc(path, val) {
  if (val == null) {
    val = 1;
  }

  if (Array.isArray(path)) {
    path.forEach((p) => this.$inc(p, val));
    return this;
  }

  const schemaType = this.$__path(path);
  if (schemaType == null) {
    if (this.$__.strictMode === 'throw') {
      throw new StrictModeError(path);
    } else if (this.$__.strictMode === true) {
      return this;
    }
  } else if (schemaType.instance !== 'Number') {
    this.invalidate(path, new MongooseError.CastError(schemaType.instance, val, path));
    return this;
  }

  try {
    val = castNumber(val);
  } catch (err) {
    this.invalidate(path, new MongooseError.CastError('number', val, path, err));
  }

  const currentValue = this.$__getValue(path);

  this.$__setValue(path, currentValue + val);

  this.$__.primitiveAtomics = this.$__.primitiveAtomics || {};
  this.$__.primitiveAtomics[path] = { $inc: val };
  this.markModified(path);

  return this;
};

/**
 * Sets a raw value for a path (no casting, setters, transformations)
 *
 * @param {String} path
 * @param {Object} value
 * @return {Document} this
 * @api private
 */

Document.prototype.$__setValue = function(path, val) {
  utils.setValue(path, val, this._doc);
  return this;
};

/**
 * Returns the value of a path.
 *
 * #### Example:
 *
 *     // path
 *     doc.get('age') // 47
 *
 *     // dynamic casting to a string
 *     doc.get('age', String) // "47"
 *
 * @param {String} path
 * @param {Schema|String|Number|Buffer|*} [type] optionally specify a type for on-the-fly attributes
 * @param {Object} [options]
 * @param {Boolean} [options.virtuals=false] Apply virtuals before getting this path
 * @param {Boolean} [options.getters=true] If false, skip applying getters and just get the raw value
 * @return {Any}
 * @api public
 */

Document.prototype.get = function(path, type, options) {
  let adhoc;
  options = options || {};
  if (type) {
    adhoc = this.$__schema.interpretAsType(path, type, this.$__schema.options);
  }

  let schema = this.$__path(path);
  if (schema == null) {
    schema = this.$__schema.virtualpath(path);
  }
  if (schema instanceof MixedSchema) {
    const virtual = this.$__schema.virtualpath(path);
    if (virtual != null) {
      schema = virtual;
    }
  }
  const pieces = path.indexOf('.') === -1 ? [path] : path.split('.');
  let obj = this._doc;

  if (schema instanceof VirtualType) {
    return schema.applyGetters(void 0, this);
  }

  // Might need to change path for top-level alias
  if (typeof this.$__schema.aliases[pieces[0]] === 'string') {
    pieces[0] = this.$__schema.aliases[pieces[0]];
  }

  for (let i = 0, l = pieces.length; i < l; i++) {
    if (obj && obj._doc) {
      obj = obj._doc;
    }

    if (obj == null) {
      obj = void 0;
    } else if (obj instanceof Map) {
      obj = obj.get(pieces[i], { getters: false });
    } else if (i === l - 1) {
      obj = utils.getValue(pieces[i], obj);
    } else {
      obj = obj[pieces[i]];
    }
  }

  if (adhoc) {
    obj = adhoc.cast(obj);
  }

  if (schema != null && options.getters !== false) {
    obj = schema.applyGetters(obj, this);
  } else if (this.$__schema.nested[path] && options.virtuals) {
    // Might need to apply virtuals if this is a nested path
    return applyVirtuals(this, utils.clone(obj) || {}, { path: path });
  }

  return obj;
};

/*!
 * ignore
 */

Document.prototype[getSymbol] = Document.prototype.get;
Document.prototype.$get = Document.prototype.get;

/**
 * Returns the schematype for the given `path`.
 *
 * @param {String} path
 * @return {SchemaPath}
 * @api private
 * @method $__path
 * @memberOf Document
 * @instance
 */

Document.prototype.$__path = function(path) {
  const adhocs = this.$__.adhocPaths;
  const adhocType = adhocs && adhocs.hasOwnProperty(path) ? adhocs[path] : null;

  if (adhocType) {
    return adhocType;
  }
  return this.$__schema.path(path);
};

/**
 * Marks the path as having pending changes to write to the db.
 *
 * _Very helpful when using [Mixed](https://mongoosejs.com/docs/schematypes.html#mixed) types._
 *
 * #### Example:
 *
 *     doc.mixed.type = 'changed';
 *     doc.markModified('mixed.type');
 *     doc.save() // changes to mixed.type are now persisted
 *
 * @param {String} path the path to mark modified
 * @param {Document} [scope] the scope to run validators with
 * @api public
 */

Document.prototype.markModified = function(path, scope) {
  this.$__.activePaths.modify(path);
  if (scope != null && !this.$isSubdocument) {
    this.$__.pathsToScopes = this.$__pathsToScopes || {};
    this.$__.pathsToScopes[path] = scope;
  }
};

/**
 * Clears the modified state on the specified path.
 *
 * #### Example:
 *
 *     doc.foo = 'bar';
 *     doc.unmarkModified('foo');
 *     doc.save(); // changes to foo will not be persisted
 *
 * @param {String} path the path to unmark modified
 * @api public
 */

Document.prototype.unmarkModified = function(path) {
  this.$__.activePaths.init(path);
  if (this.$__.pathsToScopes != null) {
    delete this.$__.pathsToScopes[path];
  }
};

/**
 * Don't run validation on this path or persist changes to this path.
 *
 * #### Example:
 *
 *     doc.foo = null;
 *     doc.$ignore('foo');
 *     doc.save(); // changes to foo will not be persisted and validators won't be run
 *
 * @memberOf Document
 * @instance
 * @method $ignore
 * @param {String} path the path to ignore
 * @api public
 */

Document.prototype.$ignore = function(path) {
  this.$__.activePaths.ignore(path);
};

/**
 * Returns the list of paths that have been directly modified. A direct
 * modified path is a path that you explicitly set, whether via `doc.foo = 'bar'`,
 * `Object.assign(doc, { foo: 'bar' })`, or `doc.set('foo', 'bar')`.
 *
 * A path `a` may be in `modifiedPaths()` but not in `directModifiedPaths()`
 * because a child of `a` was directly modified.
 *
 * #### Example:
 *
 *     const schema = new Schema({ foo: String, nested: { bar: String } });
 *     const Model = mongoose.model('Test', schema);
 *     await Model.create({ foo: 'original', nested: { bar: 'original' } });
 *
 *     const doc = await Model.findOne();
 *     doc.nested.bar = 'modified';
 *     doc.directModifiedPaths(); // ['nested.bar']
 *     doc.modifiedPaths(); // ['nested', 'nested.bar']
 *
 * @return {String[]}
 * @api public
 */

Document.prototype.directModifiedPaths = function() {
  return Object.keys(this.$__.activePaths.getStatePaths('modify'));
};

/**
 * Returns true if the given path is nullish or only contains empty objects.
 * Useful for determining whether this subdoc will get stripped out by the
 * [minimize option](/docs/guide.html#minimize).
 *
 * #### Example:
 *
 *     const schema = new Schema({ nested: { foo: String } });
 *     const Model = mongoose.model('Test', schema);
 *     const doc = new Model({});
 *     doc.$isEmpty('nested'); // true
 *     doc.nested.$isEmpty(); // true
 *
 *     doc.nested.foo = 'bar';
 *     doc.$isEmpty('nested'); // false
 *     doc.nested.$isEmpty(); // false
 *
 * @param {String} [path]
 * @memberOf Document
 * @instance
 * @api public
 * @method $isEmpty
 * @return {Boolean}
 */

Document.prototype.$isEmpty = function(path) {
  const isEmptyOptions = {
    minimize: true,
    virtuals: false,
    getters: false,
    transform: false
  };

  if (arguments.length !== 0) {
    const v = this.$get(path);
    if (v == null) {
      return true;
    }
    if (typeof v !== 'object') {
      return false;
    }
    if (utils.isPOJO(v)) {
      return _isEmpty(v);
    }
    return Object.keys(v.toObject(isEmptyOptions)).length === 0;
  }

  return Object.keys(this.toObject(isEmptyOptions)).length === 0;
};

/*!
 * ignore
 */

function _isEmpty(v) {
  if (v == null) {
    return true;
  }
  if (typeof v !== 'object' || Array.isArray(v)) {
    return false;
  }
  for (const key of Object.keys(v)) {
    if (!_isEmpty(v[key])) {
      return false;
    }
  }
  return true;
}

/**
 * Returns the list of paths that have been modified.
 *
 * @param {Object} [options]
 * @param {Boolean} [options.includeChildren=false] if true, returns children of modified paths as well. For example, if false, the list of modified paths for `doc.colors = { primary: 'blue' };` will **not** contain `colors.primary`. If true, `modifiedPaths()` will return an array that contains `colors.primary`.
 * @return {String[]}
 * @api public
 */

Document.prototype.modifiedPaths = function(options) {
  options = options || {};

  const directModifiedPaths = Object.keys(this.$__.activePaths.getStatePaths('modify'));
  const result = new Set();

  let i = 0;
  let j = 0;
  const len = directModifiedPaths.length;

  for (i = 0; i < len; ++i) {
    const path = directModifiedPaths[i];
    const parts = parentPaths(path);
    const pLen = parts.length;

    for (j = 0; j < pLen; ++j) {
      result.add(parts[j]);
    }

    if (!options.includeChildren) {
      continue;
    }

    let ii = 0;
    let cur = this.$get(path);
    if (typeof cur === 'object' && cur !== null) {
      if (cur._doc) {
        cur = cur._doc;
      }
      const len = cur.length;
      if (Array.isArray(cur)) {
        for (ii = 0; ii < len; ++ii) {
          const subPath = path + '.' + ii;
          if (!result.has(subPath)) {
            result.add(subPath);
            if (cur[ii] != null && cur[ii].$__) {
              const modified = cur[ii].modifiedPaths();
              let iii = 0;
              const iiiLen = modified.length;
              for (iii = 0; iii < iiiLen; ++iii) {
                result.add(subPath + '.' + modified[iii]);
              }
            }
          }
        }
      } else {
        const keys = Object.keys(cur);
        let ii = 0;
        const len = keys.length;
        for (ii = 0; ii < len; ++ii) {
          result.add(path + '.' + keys[ii]);
        }
      }
    }
  }
  return Array.from(result);
};

Document.prototype[documentModifiedPaths] = Document.prototype.modifiedPaths;

/**
 * Returns true if any of the given paths is modified, else false. If no arguments, returns `true` if any path
 * in this document is modified.
 *
 * If `path` is given, checks if a path or any full path containing `path` as part of its path chain has been modified.
 *
 * #### Example:
 *
 *     doc.set('documents.0.title', 'changed');
 *     doc.isModified()                      // true
 *     doc.isModified('documents')           // true
 *     doc.isModified('documents.0.title')   // true
 *     doc.isModified('documents otherProp') // true
 *     doc.isDirectModified('documents')     // false
 *
 * @param {String} [path] optional
 * @return {Boolean}
 * @api public
 */

Document.prototype.isModified = function(paths, modifiedPaths) {
  if (paths) {
    const directModifiedPaths = Object.keys(this.$__.activePaths.getStatePaths('modify'));
    if (directModifiedPaths.length === 0) {
      return false;
    }

    if (!Array.isArray(paths)) {
      paths = paths.indexOf(' ') === -1 ? [paths] : paths.split(' ');
    }
    const modified = modifiedPaths || this[documentModifiedPaths]();
    const isModifiedChild = paths.some(function(path) {
      return !!~modified.indexOf(path);
    });

    return isModifiedChild || paths.some(function(path) {
      return directModifiedPaths.some(function(mod) {
        return mod === path || path.startsWith(mod + '.');
      });
    });
  }

  return this.$__.activePaths.some('modify');
};

/**
 * Alias of [`.isModified`](#document_Document-isModified)
 *
 * @method $isModified
 * @memberOf Document
 * @api public
 */

Document.prototype.$isModified = Document.prototype.isModified;

Document.prototype[documentIsModified] = Document.prototype.isModified;

/**
 * Checks if a path is set to its default.
 *
 * #### Example:
 *
 *     MyModel = mongoose.model('test', { name: { type: String, default: 'Val '} });
 *     const m = new MyModel();
 *     m.$isDefault('name'); // true
 *
 * @memberOf Document
 * @instance
 * @method $isDefault
 * @param {String} [path]
 * @return {Boolean}
 * @api public
 */

Document.prototype.$isDefault = function(path) {
  if (path == null) {
    return this.$__.activePaths.some('default');
  }

  if (typeof path === 'string' && path.indexOf(' ') === -1) {
    return this.$__.activePaths.getStatePaths('default').hasOwnProperty(path);
  }

  let paths = path;
  if (!Array.isArray(paths)) {
    paths = paths.split(' ');
  }

  return paths.some(path => this.$__.activePaths.getStatePaths('default').hasOwnProperty(path));
};

/**
 * Getter/setter, determines whether the document was removed or not.
 *
 * #### Example:
 *
 *     const product = await product.remove();
 *     product.$isDeleted(); // true
 *     product.remove(); // no-op, doesn't send anything to the db
 *
 *     product.$isDeleted(false);
 *     product.$isDeleted(); // false
 *     product.remove(); // will execute a remove against the db
 *
 *
 * @param {Boolean} [val] optional, overrides whether mongoose thinks the doc is deleted
 * @return {Boolean|Document} whether mongoose thinks this doc is deleted.
 * @method $isDeleted
 * @memberOf Document
 * @instance
 * @api public
 */

Document.prototype.$isDeleted = function(val) {
  if (arguments.length === 0) {
    return !!this.$__.isDeleted;
  }

  this.$__.isDeleted = !!val;
  return this;
};

/**
 * Returns true if `path` was directly set and modified, else false.
 *
 * #### Example:
 *
 *     doc.set('documents.0.title', 'changed');
 *     doc.isDirectModified('documents.0.title') // true
 *     doc.isDirectModified('documents') // false
 *
 * @param {String|String[]} [path]
 * @return {Boolean}
 * @api public
 */

Document.prototype.isDirectModified = function(path) {
  if (path == null) {
    return this.$__.activePaths.some('modify');
  }

  if (typeof path === 'string' && path.indexOf(' ') === -1) {
    return this.$__.activePaths.getStatePaths('modify').hasOwnProperty(path);
  }

  let paths = path;
  if (!Array.isArray(paths)) {
    paths = paths.split(' ');
  }

  return paths.some(path => this.$__.activePaths.getStatePaths('modify').hasOwnProperty(path));
};

/**
 * Checks if `path` is in the `init` state, that is, it was set by `Document#init()` and not modified since.
 *
 * @param {String} [path]
 * @return {Boolean}
 * @api public
 */

Document.prototype.isInit = function(path) {
  if (path == null) {
    return this.$__.activePaths.some('init');
  }

  if (typeof path === 'string' && path.indexOf(' ') === -1) {
    return this.$__.activePaths.getStatePaths('init').hasOwnProperty(path);
  }

  let paths = path;
  if (!Array.isArray(paths)) {
    paths = paths.split(' ');
  }

  return paths.some(path => this.$__.activePaths.getStatePaths('init').hasOwnProperty(path));
};

/**
 * Checks if `path` was selected in the source query which initialized this document.
 *
 * #### Example:
 *
 *     const doc = await Thing.findOne().select('name');
 *     doc.isSelected('name') // true
 *     doc.isSelected('age')  // false
 *
 * @param {String|String[]} path
 * @return {Boolean}
 * @api public
 */

Document.prototype.isSelected = function isSelected(path) {
  if (this.$__.selected == null) {
    return true;
  }
  if (!path) {
    return false;
  }
  if (path === '_id') {
    return this.$__.selected._id !== 0;
  }

  if (path.indexOf(' ') !== -1) {
    path = path.split(' ');
  }
  if (Array.isArray(path)) {
    return path.some(p => this.$__isSelected(p));
  }

  const paths = Object.keys(this.$__.selected);
  let inclusive = null;

  if (paths.length === 1 && paths[0] === '_id') {
    // only _id was selected.
    return this.$__.selected._id === 0;
  }

  for (const cur of paths) {
    if (cur === '_id') {
      continue;
    }
    if (!isDefiningProjection(this.$__.selected[cur])) {
      continue;
    }
    inclusive = !!this.$__.selected[cur];
    break;
  }

  if (inclusive === null) {
    return true;
  }

  if (path in this.$__.selected) {
    return inclusive;
  }

  const pathDot = path + '.';

  for (const cur of paths) {
    if (cur === '_id') {
      continue;
    }

    if (cur.startsWith(pathDot)) {
      return inclusive || cur !== pathDot;
    }

    if (pathDot.startsWith(cur + '.')) {
      return inclusive;
    }
  }

  return !inclusive;
};

Document.prototype.$__isSelected = Document.prototype.isSelected;

/**
 * Checks if `path` was explicitly selected. If no projection, always returns
 * true.
 *
 * #### Example:
 *
 *     Thing.findOne().select('nested.name').exec(function (err, doc) {
 *        doc.isDirectSelected('nested.name') // true
 *        doc.isDirectSelected('nested.otherName') // false
 *        doc.isDirectSelected('nested')  // false
 *     })
 *
 * @param {String} path
 * @return {Boolean}
 * @api public
 */

Document.prototype.isDirectSelected = function isDirectSelected(path) {
  if (this.$__.selected == null) {
    return true;
  }

  if (path === '_id') {
    return this.$__.selected._id !== 0;
  }

  if (path.indexOf(' ') !== -1) {
    path = path.split(' ');
  }
  if (Array.isArray(path)) {
    return path.some(p => this.isDirectSelected(p));
  }

  const paths = Object.keys(this.$__.selected);
  let inclusive = null;

  if (paths.length === 1 && paths[0] === '_id') {
    // only _id was selected.
    return this.$__.selected._id === 0;
  }

  for (const cur of paths) {
    if (cur === '_id') {
      continue;
    }
    if (!isDefiningProjection(this.$__.selected[cur])) {
      continue;
    }
    inclusive = !!this.$__.selected[cur];
    break;
  }

  if (inclusive === null) {
    return true;
  }

  if (this.$__.selected.hasOwnProperty(path)) {
    return inclusive;
  }

  return !inclusive;
};

/**
 * Executes registered validation rules for this document.
 *
 * #### Note:
 *
 * This method is called `pre` save and if a validation rule is violated, [save](#model_Model-save) is aborted and the error is returned to your `callback`.
 *
 * #### Example:
 *
 *     doc.validate(function (err) {
 *       if (err) handleError(err);
 *       else // validation passed
 *     });
 *
 * @param {Array|String} [pathsToValidate] list of paths to validate. If set, Mongoose will validate only the modified paths that are in the given list.
 * @param {Object} [options] internal options
 * @param {Boolean} [options.validateModifiedOnly=false] if `true` mongoose validates only modified paths.
 * @param {Array|string} [options.pathsToSkip] list of paths to skip. If set, Mongoose will validate every modified path that is not in this list.
 * @param {Function} [callback] optional callback called after validation completes, passing an error if one occurred
 * @return {Promise} Returns a Promise if no `callback` is given.
 * @api public
 */

Document.prototype.validate = function(pathsToValidate, options, callback) {
  let parallelValidate;
  this.$op = 'validate';

  if (this.$isSubdocument != null) {
    // Skip parallel validate check for subdocuments
  } else if (this.$__.validating) {
    parallelValidate = new ParallelValidateError(this, {
      parentStack: options && options.parentStack,
      conflictStack: this.$__.validating.stack
    });
  } else {
    this.$__.validating = new ParallelValidateError(this, { parentStack: options && options.parentStack });
  }

  if (arguments.length === 1) {
    if (typeof arguments[0] === 'object' && !Array.isArray(arguments[0])) {
      options = arguments[0];
      callback = null;
      pathsToValidate = null;
    } else if (typeof arguments[0] === 'function') {
      callback = arguments[0];
      options = null;
      pathsToValidate = null;
    }
  } else if (typeof pathsToValidate === 'function') {
    callback = pathsToValidate;
    options = null;
    pathsToValidate = null;
  } else if (typeof options === 'function') {
    callback = options;
    options = pathsToValidate;
    pathsToValidate = null;
  }
  if (options && typeof options.pathsToSkip === 'string') {
    const isOnePathOnly = options.pathsToSkip.indexOf(' ') === -1;
    options.pathsToSkip = isOnePathOnly ? [options.pathsToSkip] : options.pathsToSkip.split(' ');
  }

  return promiseOrCallback(callback, cb => {
    if (parallelValidate != null) {
      return cb(parallelValidate);
    }

    this.$__validate(pathsToValidate, options, (error) => {
      this.$op = null;
      this.$__.validating = null;
      cb(error);
    });
  }, this.constructor.events);
};

/**
 * Alias of [`.validate`](#document_Document-validate)
 *
 * @method $validate
 * @memberOf Document
 * @api public
 */

Document.prototype.$validate = Document.prototype.validate;

/*!
 * ignore
 */

function _evaluateRequiredFunctions(doc) {
  const requiredFields = Object.keys(doc.$__.activePaths.getStatePaths('require'));
  let i = 0;
  const len = requiredFields.length;
  for (i = 0; i < len; ++i) {
    const path = requiredFields[i];

    const p = doc.$__schema.path(path);

    if (p != null && typeof p.originalRequiredValue === 'function') {
      doc.$__.cachedRequired = doc.$__.cachedRequired || {};
      try {
        doc.$__.cachedRequired[path] = p.originalRequiredValue.call(doc, doc);
      } catch (err) {
        doc.invalidate(path, err);
      }
    }
  }
}

/*!
 * ignore
 */

function _getPathsToValidate(doc) {
  const skipSchemaValidators = {};

  _evaluateRequiredFunctions(doc);
  // only validate required fields when necessary
  let paths = new Set(Object.keys(doc.$__.activePaths.getStatePaths('require')).filter(function(path) {
    if (!doc.$__isSelected(path) && !doc.$isModified(path)) {
      return false;
    }
    if (doc.$__.cachedRequired != null && path in doc.$__.cachedRequired) {
      return doc.$__.cachedRequired[path];
    }
    return true;
  }));

  Object.keys(doc.$__.activePaths.getStatePaths('init')).forEach(addToPaths);
  Object.keys(doc.$__.activePaths.getStatePaths('modify')).forEach(addToPaths);
  Object.keys(doc.$__.activePaths.getStatePaths('default')).forEach(addToPaths);
  function addToPaths(p) { paths.add(p); }

  const subdocs = doc.$getAllSubdocs();
  const modifiedPaths = doc.modifiedPaths();
  for (const subdoc of subdocs) {
    if (subdoc.$basePath) {
      // Remove child paths for now, because we'll be validating the whole
      // subdoc
      const fullPathToSubdoc = subdoc.$__fullPathWithIndexes();

      for (const p of paths) {
        if (p == null || p.startsWith(fullPathToSubdoc + '.')) {
          paths.delete(p);
        }
      }

      if (doc.$isModified(fullPathToSubdoc, modifiedPaths) &&
            !doc.isDirectModified(fullPathToSubdoc) &&
            !doc.$isDefault(fullPathToSubdoc)) {
        paths.add(fullPathToSubdoc);

        skipSchemaValidators[fullPathToSubdoc] = true;
      }
    }
  }

  for (const path of paths) {
    const _pathType = doc.$__schema.path(path);
    if (!_pathType) {
      continue;
    }

    if (_pathType.$isMongooseDocumentArray) {
      for (const p of paths) {
        if (p == null || p.startsWith(_pathType.path + '.')) {
          paths.delete(p);
        }
      }
    }

    // Optimization: if primitive path with no validators, or array of primitives
    // with no validators, skip validating this path entirely.
    if (!_pathType.caster && _pathType.validators.length === 0) {
      paths.delete(path);
    } else if (_pathType.$isMongooseArray &&
      !_pathType.$isMongooseDocumentArray && // Skip document arrays...
      !_pathType.$embeddedSchemaType.$isMongooseArray && // and arrays of arrays
      _pathType.validators.length === 0 && // and arrays with top-level validators
      _pathType.$embeddedSchemaType.validators.length === 0) {
      paths.delete(path);
    }
  }

  // from here on we're not removing items from paths

  // gh-661: if a whole array is modified, make sure to run validation on all
  // the children as well
  for (const path of paths) {
    const _pathType = doc.$__schema.path(path);
    if (!_pathType) {
      continue;
    }

    if (!_pathType.$isMongooseArray ||
        // To avoid potential performance issues, skip doc arrays whose children
        // are not required. `getPositionalPathType()` may be slow, so avoid
        // it unless we have a case of #6364
        (!Array.isArray(_pathType) &&
          _pathType.$isMongooseDocumentArray &&
          !(_pathType && _pathType.schemaOptions && _pathType.schemaOptions.required))) {
      continue;
    }

    // gh-11380: optimization. If the array isn't a document array and there's no validators
    // on the array type, there's no need to run validation on the individual array elements.
    if (_pathType.$isMongooseArray &&
        !_pathType.$isMongooseDocumentArray && // Skip document arrays...
        !_pathType.$embeddedSchemaType.$isMongooseArray && // and arrays of arrays
        _pathType.$embeddedSchemaType.validators.length === 0) {
      continue;
    }

    const val = doc.$__getValue(path);
    _pushNestedArrayPaths(val, paths, path);
  }

  function _pushNestedArrayPaths(val, paths, path) {
    if (val != null) {
      const numElements = val.length;
      for (let j = 0; j < numElements; ++j) {
        if (Array.isArray(val[j])) {
          _pushNestedArrayPaths(val[j], paths, path + '.' + j);
        } else {
          paths.add(path + '.' + j);
        }
      }
    }
  }

  const flattenOptions = { skipArrays: true };
  for (const pathToCheck of paths) {
    if (doc.$__schema.nested[pathToCheck]) {
      let _v = doc.$__getValue(pathToCheck);
      if (isMongooseObject(_v)) {
        _v = _v.toObject({ transform: false });
      }
      const flat = flatten(_v, pathToCheck, flattenOptions, doc.$__schema);
      Object.keys(flat).forEach(addToPaths);
    }
  }

  for (const path of paths) {
    // Single nested paths (paths embedded under single nested subdocs) will
    // be validated on their own when we call `validate()` on the subdoc itself.
    // Re: gh-8468
    if (doc.$__schema.singleNestedPaths.hasOwnProperty(path)) {
      paths.delete(path);
      continue;
    }
    const _pathType = doc.$__schema.path(path);
    if (!_pathType || !_pathType.$isSchemaMap) {
      continue;
    }

    const val = doc.$__getValue(path);
    if (val == null) {
      continue;
    }
    for (const key of val.keys()) {
      paths.add(path + '.' + key);
    }
  }

  paths = Array.from(paths);
  return [paths, skipSchemaValidators];
}

/*!
 * ignore
 */

Document.prototype.$__validate = function(pathsToValidate, options, callback) {
  if (typeof pathsToValidate === 'function') {
    callback = pathsToValidate;
    options = null;
    pathsToValidate = null;
  } else if (typeof options === 'function') {
    callback = options;
    options = null;
  }

  const hasValidateModifiedOnlyOption = options &&
      (typeof options === 'object') &&
      ('validateModifiedOnly' in options);

  const pathsToSkip = (options && options.pathsToSkip) || null;

  let shouldValidateModifiedOnly;
  if (hasValidateModifiedOnlyOption) {
    shouldValidateModifiedOnly = !!options.validateModifiedOnly;
  } else {
    shouldValidateModifiedOnly = this.$__schema.options.validateModifiedOnly;
  }

  const _this = this;
  const _complete = () => {
    let validationError = this.$__.validationError;
    this.$__.validationError = null;
    this.$__.validating = null;

    if (shouldValidateModifiedOnly && validationError != null) {
      // Remove any validation errors that aren't from modified paths
      const errors = Object.keys(validationError.errors);
      for (const errPath of errors) {
        if (!this.$isModified(errPath)) {
          delete validationError.errors[errPath];
        }
      }
      if (Object.keys(validationError.errors).length === 0) {
        validationError = void 0;
      }
    }

    this.$__.cachedRequired = {};
    this.$emit('validate', _this);
    this.constructor.emit('validate', _this);

    if (validationError) {
      for (const key in validationError.errors) {
        // Make sure cast errors persist
        if (!this[documentArrayParent] &&
            validationError.errors[key] instanceof MongooseError.CastError) {
          this.invalidate(key, validationError.errors[key]);
        }
      }

      return validationError;
    }
  };

  // only validate required fields when necessary
  const pathDetails = _getPathsToValidate(this);
  let paths = shouldValidateModifiedOnly ?
    pathDetails[0].filter((path) => this.$isModified(path)) :
    pathDetails[0];
  const skipSchemaValidators = pathDetails[1];
  if (typeof pathsToValidate === 'string') {
    pathsToValidate = pathsToValidate.split(' ');
  }
  if (Array.isArray(pathsToValidate)) {
    paths = _handlePathsToValidate(paths, pathsToValidate);
  } else if (pathsToSkip) {
    paths = _handlePathsToSkip(paths, pathsToSkip);
  }

  if (paths.length === 0) {
    return immediate(function() {
      const error = _complete();
      if (error) {
        return _this.$__schema.s.hooks.execPost('validate:error', _this, [_this], { error: error }, function(error) {
          callback(error);
        });
      }
      callback(null, _this);
    });
  }

  const validated = {};
  let total = 0;

  for (const path of paths) {
    validatePath(path);
  }

  function validatePath(path) {
    if (path == null || validated[path]) {
      return;
    }

    validated[path] = true;
    total++;

    immediate(function() {
      const schemaType = _this.$__schema.path(path);

      if (!schemaType) {
        return --total || complete();
      }

      // If user marked as invalid or there was a cast error, don't validate
      if (!_this.$isValid(path)) {
        --total || complete();
        return;
      }

      // If setting a path under a mixed path, avoid using the mixed path validator (gh-10141)
      if (schemaType[schemaMixedSymbol] != null && path !== schemaType.path) {
        return --total || complete();
      }

      let val = _this.$__getValue(path);

      // If you `populate()` and get back a null value, required validators
      // shouldn't fail (gh-8018). We should always fall back to the populated
      // value.
      let pop;
      if ((pop = _this.$populated(path))) {
        val = pop;
      } else if (val != null && val.$__ != null && val.$__.wasPopulated) {
        // Array paths, like `somearray.1`, do not show up as populated with `$populated()`,
        // so in that case pull out the document's id
        val = val._id;
      }
      const scope = _this.$__.pathsToScopes != null && path in _this.$__.pathsToScopes ?
        _this.$__.pathsToScopes[path] :
        _this;

      const doValidateOptions = {
        skipSchemaValidators: skipSchemaValidators[path],
        path: path,
        validateModifiedOnly: shouldValidateModifiedOnly
      };

      schemaType.doValidate(val, function(err) {
        if (err) {
          const isSubdoc = schemaType.$isSingleNested ||
            schemaType.$isArraySubdocument ||
            schemaType.$isMongooseDocumentArray;
          if (isSubdoc && err instanceof ValidationError) {
            return --total || complete();
          }
          _this.invalidate(path, err, undefined, true);
        }
        --total || complete();
      }, scope, doValidateOptions);
    });
  }

  function complete() {
    const error = _complete();
    if (error) {
      return _this.$__schema.s.hooks.execPost('validate:error', _this, [_this], { error: error }, function(error) {
        callback(error);
      });
    }
    callback(null, _this);
  }

};

/*!
 * ignore
 */

function _handlePathsToValidate(paths, pathsToValidate) {
  const _pathsToValidate = new Set(pathsToValidate);
  const parentPaths = new Map([]);
  for (const path of pathsToValidate) {
    if (path.indexOf('.') === -1) {
      continue;
    }
    const pieces = path.split('.');
    let cur = pieces[0];
    for (let i = 1; i < pieces.length; ++i) {
      // Since we skip subpaths under single nested subdocs to
      // avoid double validation, we need to add back the
      // single nested subpath if the user asked for it (gh-8626)
      parentPaths.set(cur, path);
      cur = cur + '.' + pieces[i];
    }
  }

  const ret = [];
  for (const path of paths) {
    if (_pathsToValidate.has(path)) {
      ret.push(path);
    } else if (parentPaths.has(path)) {
      ret.push(parentPaths.get(path));
    }
  }
  return ret;
}

/*!
 * ignore
 */

function _handlePathsToSkip(paths, pathsToSkip) {
  pathsToSkip = new Set(pathsToSkip);
  paths = paths.filter(p => !pathsToSkip.has(p));
  return paths;
}

/**
 * Executes registered validation rules (skipping asynchronous validators) for this document.
 *
 * #### Note:
 *
 * This method is useful if you need synchronous validation.
 *
 * #### Example:
 *
 *     const err = doc.validateSync();
 *     if (err) {
 *       handleError(err);
 *     } else {
 *       // validation passed
 *     }
 *
 * @param {Array|string} [pathsToValidate] only validate the given paths
 * @param {Object} [options] options for validation
 * @param {Boolean} [options.validateModifiedOnly=false] If `true`, Mongoose will only validate modified paths, as opposed to modified paths and `required` paths.
 * @param {Array|string} [options.pathsToSkip] list of paths to skip. If set, Mongoose will validate every modified path that is not in this list.
 * @return {ValidationError|undefined} ValidationError if there are errors during validation, or undefined if there is no error.
 * @api public
 */

Document.prototype.validateSync = function(pathsToValidate, options) {
  const _this = this;

  if (arguments.length === 1 && typeof arguments[0] === 'object' && !Array.isArray(arguments[0])) {
    options = arguments[0];
    pathsToValidate = null;
  }

  const hasValidateModifiedOnlyOption = options &&
      (typeof options === 'object') &&
      ('validateModifiedOnly' in options);

  let shouldValidateModifiedOnly;
  if (hasValidateModifiedOnlyOption) {
    shouldValidateModifiedOnly = !!options.validateModifiedOnly;
  } else {
    shouldValidateModifiedOnly = this.$__schema.options.validateModifiedOnly;
  }

  let pathsToSkip = options && options.pathsToSkip;

  if (typeof pathsToValidate === 'string') {
    const isOnePathOnly = pathsToValidate.indexOf(' ') === -1;
    pathsToValidate = isOnePathOnly ? [pathsToValidate] : pathsToValidate.split(' ');
  } else if (typeof pathsToSkip === 'string' && pathsToSkip.indexOf(' ') !== -1) {
    pathsToSkip = pathsToSkip.split(' ');
  }

  // only validate required fields when necessary
  const pathDetails = _getPathsToValidate(this);
  let paths = shouldValidateModifiedOnly ?
    pathDetails[0].filter((path) => this.$isModified(path)) :
    pathDetails[0];
  const skipSchemaValidators = pathDetails[1];

  if (Array.isArray(pathsToValidate)) {
    paths = _handlePathsToValidate(paths, pathsToValidate);
  } else if (Array.isArray(pathsToSkip)) {
    paths = _handlePathsToSkip(paths, pathsToSkip);
  }
  const validating = {};

  for (let i = 0, len = paths.length; i < len; ++i) {
    const path = paths[i];

    if (validating[path]) {
      continue;
    }

    validating[path] = true;

    const p = _this.$__schema.path(path);
    if (!p) {
      continue;
    }
    if (!_this.$isValid(path)) {
      continue;
    }

    const val = _this.$__getValue(path);
    const err = p.doValidateSync(val, _this, {
      skipSchemaValidators: skipSchemaValidators[path],
      path: path,
      validateModifiedOnly: shouldValidateModifiedOnly
    });
    if (err) {
      const isSubdoc = p.$isSingleNested ||
        p.$isArraySubdocument ||
        p.$isMongooseDocumentArray;
      if (isSubdoc && err instanceof ValidationError) {
        continue;
      }
      _this.invalidate(path, err, undefined, true);
    }
  }

  const err = _this.$__.validationError;
  _this.$__.validationError = undefined;
  _this.$emit('validate', _this);
  _this.constructor.emit('validate', _this);

  if (err) {
    for (const key in err.errors) {
      // Make sure cast errors persist
      if (err.errors[key] instanceof MongooseError.CastError) {
        _this.invalidate(key, err.errors[key]);
      }
    }
  }

  return err;
};

/**
 * Marks a path as invalid, causing validation to fail.
 *
 * The `errorMsg` argument will become the message of the `ValidationError`.
 *
 * The `value` argument (if passed) will be available through the `ValidationError.value` property.
 *
 *     doc.invalidate('size', 'must be less than 20', 14);
 *
 *     doc.validate(function (err) {
 *       console.log(err)
 *       // prints
 *       { message: 'Validation failed',
 *         name: 'ValidationError',
 *         errors:
 *          { size:
 *             { message: 'must be less than 20',
 *               name: 'ValidatorError',
 *               path: 'size',
 *               type: 'user defined',
 *               value: 14 } } }
 *     })
 *
 * @param {String} path the field to invalidate. For array elements, use the `array.i.field` syntax, where `i` is the 0-based index in the array.
 * @param {String|Error} err the error which states the reason `path` was invalid
 * @param {Object|String|Number|any} val optional invalid value
 * @param {String} [kind] optional `kind` property for the error
 * @return {ValidationError} the current ValidationError, with all currently invalidated paths
 * @api public
 */

Document.prototype.invalidate = function(path, err, val, kind) {
  if (!this.$__.validationError) {
    this.$__.validationError = new ValidationError(this);
  }

  if (this.$__.validationError.errors[path]) {
    return;
  }

  if (!err || typeof err === 'string') {
    err = new ValidatorError({
      path: path,
      message: err,
      type: kind || 'user defined',
      value: val
    });
  }

  if (this.$__.validationError === err) {
    return this.$__.validationError;
  }

  this.$__.validationError.addError(path, err);
  return this.$__.validationError;
};

/**
 * Marks a path as valid, removing existing validation errors.
 *
 * @param {String} path the field to mark as valid
 * @api public
 * @memberOf Document
 * @instance
 * @method $markValid
 */

Document.prototype.$markValid = function(path) {
  if (!this.$__.validationError || !this.$__.validationError.errors[path]) {
    return;
  }

  delete this.$__.validationError.errors[path];
  if (Object.keys(this.$__.validationError.errors).length === 0) {
    this.$__.validationError = null;
  }
};

/*!
 * ignore
 */

function _markValidSubpaths(doc, path) {
  if (!doc.$__.validationError) {
    return;
  }

  const keys = Object.keys(doc.$__.validationError.errors);
  for (const key of keys) {
    if (key.startsWith(path + '.')) {
      delete doc.$__.validationError.errors[key];
    }
  }
  if (Object.keys(doc.$__.validationError.errors).length === 0) {
    doc.$__.validationError = null;
  }
}

/*!
 * ignore
 */

function _checkImmutableSubpaths(subdoc, schematype, priorVal) {
  const schema = schematype.schema;
  if (schema == null) {
    return;
  }

  for (const key of Object.keys(schema.paths)) {
    const path = schema.paths[key];
    if (path.$immutableSetter == null) {
      continue;
    }
    const oldVal = priorVal == null ? void 0 : priorVal.$__getValue(key);
    // Calling immutableSetter with `oldVal` even though it expects `newVal`
    // is intentional. That's because `$immutableSetter` compares its param
    // to the current value.
    path.$immutableSetter.call(subdoc, oldVal);
  }
}

/**
 * Saves this document by inserting a new document into the database if [document.isNew](/docs/api.html#document_Document-isNew) is `true`,
 * or sends an [updateOne](/docs/api.html#document_Document-updateOne) operation **only** with the modifications to the database, it does not replace the whole document in the latter case.
 *
 * #### Example:
 *
 *     product.sold = Date.now();
 *     product = await product.save();
 *
 * If save is successful, the returned promise will fulfill with the document
 * saved.
 *
 * #### Example:
 *
 *     const newProduct = await product.save();
 *     newProduct === product; // true
 *
 * @param {Object} [options] options optional options
 * @param {Session} [options.session=null] the [session](https://docs.mongodb.com/manual/reference/server-sessions/) associated with this save operation. If not specified, defaults to the [document's associated session](api.html#document_Document-$session).
 * @param {Object} [options.safe] (DEPRECATED) overrides [schema's safe option](https://mongoosejs.com//docs/guide.html#safe). Use the `w` option instead.
 * @param {Boolean} [options.validateBeforeSave] set to false to save without validating.
 * @param {Boolean} [options.validateModifiedOnly=false] If `true`, Mongoose will only validate modified paths, as opposed to modified paths and `required` paths.
 * @param {Number|String} [options.w] set the [write concern](https://docs.mongodb.com/manual/reference/write-concern/#w-option). Overrides the [schema-level `writeConcern` option](/docs/guide.html#writeConcern)
 * @param {Boolean} [options.j] set to true for MongoDB to wait until this `save()` has been [journaled before resolving the returned promise](https://docs.mongodb.com/manual/reference/write-concern/#j-option). Overrides the [schema-level `writeConcern` option](/docs/guide.html#writeConcern)
 * @param {Number} [options.wtimeout] sets a [timeout for the write concern](https://docs.mongodb.com/manual/reference/write-concern/#wtimeout). Overrides the [schema-level `writeConcern` option](/docs/guide.html#writeConcern).
 * @param {Boolean} [options.checkKeys=true] the MongoDB driver prevents you from saving keys that start with '$' or contain '.' by default. Set this option to `false` to skip that check. See [restrictions on field names](https://docs.mongodb.com/manual/reference/limits/#Restrictions-on-Field-Names)
 * @param {Boolean} [options.timestamps=true] if `false` and [timestamps](./guide.html#timestamps) are enabled, skip timestamps for this `save()`.
 * @param {Function} [fn] optional callback
 * @method save
 * @memberOf Document
 * @instance
 * @throws {DocumentNotFoundError} if this [save updates an existing document](api.html#document_Document-isNew) but the document doesn't exist in the database. For example, you will get this error if the document is [deleted between when you retrieved the document and when you saved it](documents.html#updating).
 * @return {Promise|undefined} Returns undefined if used with callback or a Promise otherwise.
 * @api public
 * @see middleware https://mongoosejs.com/docs/middleware.html
 */

/**
 * Checks if a path is invalid
 *
 * @param {String|String[]} [path] the field to check. If unset will always return "false"
 * @method $isValid
 * @memberOf Document
 * @instance
 * @api private
 */

Document.prototype.$isValid = function(path) {
  if (this.$__.validationError == null || Object.keys(this.$__.validationError.errors).length === 0) {
    return true;
  }
  if (path == null) {
    return false;
  }

  if (path.indexOf(' ') !== -1) {
    path = path.split(' ');
  }
  if (Array.isArray(path)) {
    return path.some(p => this.$__.validationError.errors[p] == null);
  }

  return this.$__.validationError.errors[path] == null;
};

/**
 * Resets the internal modified state of this document.
 *
 * @api private
 * @return {Document} this
 * @method $__reset
 * @memberOf Document
 * @instance
 */

Document.prototype.$__reset = function reset() {
  let _this = this;

  // Skip for subdocuments
  const subdocs = this.$parent() === this ? this.$getAllSubdocs() : [];
  const resetArrays = new Set();
  for (const subdoc of subdocs) {
    const fullPathWithIndexes = subdoc.$__fullPathWithIndexes();
    if (this.isModified(fullPathWithIndexes) || isParentInit(fullPathWithIndexes)) {
      subdoc.$__reset();
      if (subdoc.$isDocumentArrayElement) {
        if (!resetArrays.has(subdoc.parentArray())) {
          const array = subdoc.parentArray();
          this.$__.activePaths.clearPath(fullPathWithIndexes.replace(/\.\d+$/, '').slice(-subdoc.$basePath - 1));
          array[arrayAtomicsBackupSymbol] = array[arrayAtomicsSymbol];
          array[arrayAtomicsSymbol] = {};

          resetArrays.add(array);
        }
      } else {
        if (subdoc.$parent() === this) {
          this.$__.activePaths.clearPath(subdoc.$basePath);
        } else if (subdoc.$parent() != null && subdoc.$parent().$isSubdocument) {
          // If map path underneath subdocument, may end up with a case where
          // map path is modified but parent still needs to be reset. See gh-10295
          subdoc.$parent().$__reset();
        }
      }
    }
  }

  function isParentInit(path) {
    path = path.indexOf('.') === -1 ? [path] : path.split('.');
    let cur = '';
    for (let i = 0; i < path.length; ++i) {
      cur += (cur.length ? '.' : '') + path[i];
      if (_this.$__.activePaths[cur] === 'init') {
        return true;
      }
    }

    return false;
  }

  // clear atomics
  this.$__dirty().forEach(function(dirt) {
    const type = dirt.value;

    if (type && type[arrayAtomicsSymbol]) {
      type[arrayAtomicsBackupSymbol] = type[arrayAtomicsSymbol];
      type[arrayAtomicsSymbol] = {};
    }
  });

  this.$__.backup = {};
  this.$__.backup.activePaths = {
    modify: Object.assign({}, this.$__.activePaths.getStatePaths('modify')),
    default: Object.assign({}, this.$__.activePaths.getStatePaths('default'))
  };
  this.$__.backup.validationError = this.$__.validationError;
  this.$__.backup.errors = this.$errors;

  // Clear 'dirty' cache
  this.$__.activePaths.clear('modify');
  this.$__.activePaths.clear('default');
  this.$__.validationError = undefined;
  this.$errors = undefined;
  _this = this;
  this.$__schema.requiredPaths().forEach(function(path) {
    _this.$__.activePaths.require(path);
  });

  return this;
};

/*!
 * ignore
 */

Document.prototype.$__undoReset = function $__undoReset() {
  if (this.$__.backup == null || this.$__.backup.activePaths == null) {
    return;
  }

  this.$__.activePaths.states.modify = this.$__.backup.activePaths.modify;
  this.$__.activePaths.states.default = this.$__.backup.activePaths.default;

  this.$__.validationError = this.$__.backup.validationError;
  this.$errors = this.$__.backup.errors;

  for (const dirt of this.$__dirty()) {
    const type = dirt.value;

    if (type && type[arrayAtomicsSymbol] && type[arrayAtomicsBackupSymbol]) {
      type[arrayAtomicsSymbol] = type[arrayAtomicsBackupSymbol];
    }
  }

  for (const subdoc of this.$getAllSubdocs()) {
    subdoc.$__undoReset();
  }
};

/**
 * Returns this documents dirty paths / vals.
 *
 * @return {Array}
 * @api private
 * @method $__dirty
 * @memberOf Document
 * @instance
 */

Document.prototype.$__dirty = function() {
  const _this = this;
  let all = this.$__.activePaths.map('modify', function(path) {
    return {
      path: path,
      value: _this.$__getValue(path),
      schema: _this.$__path(path)
    };
  });
  // gh-2558: if we had to set a default and the value is not undefined,
  // we have to save as well
  all = all.concat(this.$__.activePaths.map('default', function(path) {
    if (path === '_id' || _this.$__getValue(path) == null) {
      return;
    }
    return {
      path: path,
      value: _this.$__getValue(path),
      schema: _this.$__path(path)
    };
  }));

  const allPaths = new Map(all.filter((el) => el != null).map((el) => [el.path, el.value]));
  // Ignore "foo.a" if "foo" is dirty already.
  const minimal = [];

  all.forEach(function(item) {
    if (!item) {
      return;
    }

    let top = null;

    const array = parentPaths(item.path);
    for (let i = 0; i < array.length - 1; i++) {
      if (allPaths.has(array[i])) {
        top = allPaths.get(array[i]);
        break;
      }
    }
    if (top == null) {
      minimal.push(item);
    } else if (top != null &&
        top[arrayAtomicsSymbol] != null &&
        top.hasAtomics()) {
      // special case for top level MongooseArrays
      // the `top` array itself and a sub path of `top` are being set.
      // the only way to honor all of both modifications is through a $set
      // of entire array.
      top[arrayAtomicsSymbol] = {};
      top[arrayAtomicsSymbol].$set = top;
    }
  });
  return minimal;
};

/**
 * Assigns/compiles `schema` into this documents prototype.
 *
 * @param {Schema} schema
 * @api private
 * @method $__setSchema
 * @memberOf Document
 * @instance
 */

Document.prototype.$__setSchema = function(schema) {
  compile(schema.tree, this, undefined, schema.options);

  // Apply default getters if virtual doesn't have any (gh-6262)
  for (const key of Object.keys(schema.virtuals)) {
    schema.virtuals[key]._applyDefaultGetters();
  }
  if (schema.path('schema') == null) {
    this.schema = schema;
  }
  this.$__schema = schema;
  this[documentSchemaSymbol] = schema;
};


/**
 * Get active path that were changed and are arrays
 *
 * @return {Array}
 * @api private
 * @method $__getArrayPathsToValidate
 * @memberOf Document
 * @instance
 */

Document.prototype.$__getArrayPathsToValidate = function() {
  DocumentArray || (DocumentArray = require('./types/DocumentArray'));

  // validate all document arrays.
  return this.$__.activePaths
    .map('init', 'modify', function(i) {
      return this.$__getValue(i);
    }.bind(this))
    .filter(function(val) {
      return val && Array.isArray(val) && utils.isMongooseDocumentArray(val) && val.length;
    }).reduce(function(seed, array) {
      return seed.concat(array);
    }, [])
    .filter(function(doc) {
      return doc;
    });
};


/**
 * Get all subdocs (by bfs)
 *
 * @return {Array}
 * @api public
 * @method $getAllSubdocs
 * @memberOf Document
 * @instance
 */

Document.prototype.$getAllSubdocs = function() {
  DocumentArray || (DocumentArray = require('./types/DocumentArray'));
  Embedded = Embedded || require('./types/ArraySubdocument');

  function docReducer(doc, seed, path) {
    let val = doc;
    let isNested = false;
    if (path) {
      if (doc instanceof Document && doc[documentSchemaSymbol].paths[path]) {
        val = doc._doc[path];
      } else if (doc instanceof Document && doc[documentSchemaSymbol].nested[path]) {
        val = doc._doc[path];
        isNested = true;
      } else {
        val = doc[path];
      }
    }
    if (val instanceof Embedded) {
      seed.push(val);
    } else if (val instanceof Map) {
      seed = Array.from(val.keys()).reduce(function(seed, path) {
        return docReducer(val.get(path), seed, null);
      }, seed);
    } else if (val && !Array.isArray(val) && val.$isSingleNested) {
      seed = Object.keys(val._doc).reduce(function(seed, path) {
        return docReducer(val, seed, path);
      }, seed);
      seed.push(val);
    } else if (val && utils.isMongooseDocumentArray(val)) {
      val.forEach(function _docReduce(doc) {
        if (!doc || !doc._doc) {
          return;
        }
        seed = Object.keys(doc._doc).reduce(function(seed, path) {
          return docReducer(doc._doc, seed, path);
        }, seed);
        if (doc instanceof Embedded) {
          seed.push(doc);
        }
      });
    } else if (isNested && val != null) {
      for (const path of Object.keys(val)) {
        docReducer(val, seed, path);
      }
    }
    return seed;
  }

  const subDocs = [];
  for (const path of Object.keys(this._doc)) {
    docReducer(this, subDocs, path);
  }

  return subDocs;
};

/*!
 * Runs queued functions
 */

function applyQueue(doc) {
  const q = doc.$__schema && doc.$__schema.callQueue;
  if (!q.length) {
    return;
  }

  for (const pair of q) {
    if (pair[0] !== 'pre' && pair[0] !== 'post' && pair[0] !== 'on') {
      doc[pair[0]].apply(doc, pair[1]);
    }
  }
}

/*!
 * ignore
 */

Document.prototype.$__handleReject = function handleReject(err) {
  // emit on the Model if listening
  if (this.$listeners('error').length) {
    this.$emit('error', err);
  } else if (this.constructor.listeners && this.constructor.listeners('error').length) {
    this.constructor.emit('error', err);
  }
};

/**
 * Internal helper for toObject() and toJSON() that doesn't manipulate options
 *
 * @return {Object}
 * @api private
 * @method $toObject
 * @memberOf Document
 * @instance
 */

Document.prototype.$toObject = function(options, json) {
  let defaultOptions = {
    transform: true,
    flattenDecimals: true
  };

  const path = json ? 'toJSON' : 'toObject';
  const baseOptions = this.constructor &&
    this.constructor.base &&
    this.constructor.base.options &&
    get(this.constructor.base.options, path) || {};
  const schemaOptions = this.$__schema && this.$__schema.options || {};
  // merge base default options with Schema's set default options if available.
  // `clone` is necessary here because `utils.options` directly modifies the second input.
  defaultOptions = utils.options(defaultOptions, clone(baseOptions));
  defaultOptions = utils.options(defaultOptions, clone(schemaOptions[path] || {}));

  // If options do not exist or is not an object, set it to empty object
  options = utils.isPOJO(options) ? { ...options } : {};
  options._calledWithOptions = options._calledWithOptions || { ...options };

  let _minimize;
  if (options._calledWithOptions.minimize != null) {
    _minimize = options.minimize;
  } else if (defaultOptions.minimize != null) {
    _minimize = defaultOptions.minimize;
  } else {
    _minimize = schemaOptions.minimize;
  }

  let flattenMaps;
  if (options._calledWithOptions.flattenMaps != null) {
    flattenMaps = options.flattenMaps;
  } else if (defaultOptions.flattenMaps != null) {
    flattenMaps = defaultOptions.flattenMaps;
  } else {
    flattenMaps = schemaOptions.flattenMaps;
  }

  // The original options that will be passed to `clone()`. Important because
  // `clone()` will recursively call `$toObject()` on embedded docs, so we
  // need the original options the user passed in, plus `_isNested` and
  // `_parentOptions` for checking whether we need to depopulate.
  const cloneOptions = Object.assign({}, options, {
    _isNested: true,
    json: json,
    minimize: _minimize,
    flattenMaps: flattenMaps,
    _seen: (options && options._seen) || new Map()
  });

  if (utils.hasUserDefinedProperty(options, 'getters')) {
    cloneOptions.getters = options.getters;
  }
  if (utils.hasUserDefinedProperty(options, 'virtuals')) {
    cloneOptions.virtuals = options.virtuals;
  }

  const depopulate = options.depopulate ||
    (options._parentOptions && options._parentOptions.depopulate || false);
  // _isNested will only be true if this is not the top level document, we
  // should never depopulate the top-level document
  if (depopulate && options._isNested && this.$__.wasPopulated) {
    return clone(this.$__.wasPopulated.value || this._id, cloneOptions);
  }

  // merge default options with input options.
  options = utils.options(defaultOptions, options);
  options._isNested = true;
  options.json = json;
  options.minimize = _minimize;

  cloneOptions._parentOptions = options;
  cloneOptions._skipSingleNestedGetters = false;

  const gettersOptions = Object.assign({}, cloneOptions);
  gettersOptions._skipSingleNestedGetters = true;

  // remember the root transform function
  // to save it from being overwritten by sub-transform functions
  const originalTransform = options.transform;

  let ret = clone(this._doc, cloneOptions) || {};

  if (options.getters) {
    applyGetters(this, ret, gettersOptions);

    if (options.minimize) {
      ret = minimize(ret) || {};
    }
  }

  if (options.virtuals || (options.getters && options.virtuals !== false)) {
    applyVirtuals(this, ret, gettersOptions, options);
  }

  if (options.versionKey === false && this.$__schema.options.versionKey) {
    delete ret[this.$__schema.options.versionKey];
  }

  let transform = options.transform;

  // In the case where a subdocument has its own transform function, we need to
  // check and see if the parent has a transform (options.transform) and if the
  // child schema has a transform (this.schema.options.toObject) In this case,
  // we need to adjust options.transform to be the child schema's transform and
  // not the parent schema's
  if (transform) {
    applySchemaTypeTransforms(this, ret);
  }

  if (options.useProjection) {
    omitDeselectedFields(this, ret);
  }

  if (transform === true || (schemaOptions.toObject && transform)) {
    const opts = options.json ? schemaOptions.toJSON : schemaOptions.toObject;

    if (opts) {
      transform = (typeof options.transform === 'function' ? options.transform : opts.transform);
    }
  } else {
    options.transform = originalTransform;
  }

  if (typeof transform === 'function') {
    const xformed = transform(this, ret, options);
    if (typeof xformed !== 'undefined') {
      ret = xformed;
    }
  }

  return ret;
};

/**
 * Converts this document into a plain-old JavaScript object ([POJO](https://masteringjs.io/tutorials/fundamentals/pojo)).
 *
 * Buffers are converted to instances of [mongodb.Binary](https://mongodb.github.com/node-mongodb-native/api-bson-generated/binary.html) for proper storage.
 *
 * #### Getters/Virtuals
 *
 * Example of only applying path getters
 *
 *     doc.toObject({ getters: true, virtuals: false })
 *
 * Example of only applying virtual getters
 *
 *     doc.toObject({ virtuals: true })
 *
 * Example of applying both path and virtual getters
 *
 *     doc.toObject({ getters: true })
 *
 * To apply these options to every document of your schema by default, set your [schemas](#schema_Schema) `toObject` option to the same argument.
 *
 *     schema.set('toObject', { virtuals: true })
 *
 * #### Transform:
 *
 * We may need to perform a transformation of the resulting object based on some criteria, say to remove some sensitive information or return a custom object. In this case we set the optional `transform` function.
 *
 * Transform functions receive three arguments
 *
 *     function (doc, ret, options) {}
 *
 * - `doc` The mongoose document which is being converted
 * - `ret` The plain object representation which has been converted
 * - `options` The options in use (either schema options or the options passed inline)
 *
 * #### Example:
 *
 *     // specify the transform schema option
 *     if (!schema.options.toObject) schema.options.toObject = {};
 *     schema.options.toObject.transform = function (doc, ret, options) {
 *       // remove the _id of every document before returning the result
 *       delete ret._id;
 *       return ret;
 *     }
 *
 *     // without the transformation in the schema
 *     doc.toObject(); // { _id: 'anId', name: 'Wreck-it Ralph' }
 *
 *     // with the transformation
 *     doc.toObject(); // { name: 'Wreck-it Ralph' }
 *
 * With transformations we can do a lot more than remove properties. We can even return completely new customized objects:
 *
 *     if (!schema.options.toObject) schema.options.toObject = {};
 *     schema.options.toObject.transform = function (doc, ret, options) {
 *       return { movie: ret.name }
 *     }
 *
 *     // without the transformation in the schema
 *     doc.toObject(); // { _id: 'anId', name: 'Wreck-it Ralph' }
 *
 *     // with the transformation
 *     doc.toObject(); // { movie: 'Wreck-it Ralph' }
 *
 * _Note: if a transform function returns `undefined`, the return value will be ignored._
 *
 * Transformations may also be applied inline, overridding any transform set in the options:
 *
 *     function xform (doc, ret, options) {
 *       return { inline: ret.name, custom: true }
 *     }
 *
 *     // pass the transform as an inline option
 *     doc.toObject({ transform: xform }); // { inline: 'Wreck-it Ralph', custom: true }
 *
 * If you want to skip transformations, use `transform: false`:
 *
 *     schema.options.toObject.hide = '_id';
 *     schema.options.toObject.transform = function (doc, ret, options) {
 *       if (options.hide) {
 *         options.hide.split(' ').forEach(function (prop) {
 *           delete ret[prop];
 *         });
 *       }
 *       return ret;
 *     }
 *
 *     const doc = new Doc({ _id: 'anId', secret: 47, name: 'Wreck-it Ralph' });
 *     doc.toObject();                                        // { secret: 47, name: 'Wreck-it Ralph' }
 *     doc.toObject({ hide: 'secret _id', transform: false });// { _id: 'anId', secret: 47, name: 'Wreck-it Ralph' }
 *     doc.toObject({ hide: 'secret _id', transform: true }); // { name: 'Wreck-it Ralph' }
 *
 * If you pass a transform in `toObject()` options, Mongoose will apply the transform
 * to [subdocuments](/docs/subdocs.html) in addition to the top-level document.
 * Similarly, `transform: false` skips transforms for all subdocuments.
 * Note that this behavior is different for transforms defined in the schema:
 * if you define a transform in `schema.options.toObject.transform`, that transform
 * will **not** apply to subdocuments.
 *
 *     const memberSchema = new Schema({ name: String, email: String });
 *     const groupSchema = new Schema({ members: [memberSchema], name: String, email });
 *     const Group = mongoose.model('Group', groupSchema);
 *
 *     const doc = new Group({
 *       name: 'Engineering',
 *       email: 'dev@mongoosejs.io',
 *       members: [{ name: 'Val', email: 'val@mongoosejs.io' }]
 *     });
 *
 *     // Removes `email` from both top-level document **and** array elements
 *     // { name: 'Engineering', members: [{ name: 'Val' }] }
 *     doc.toObject({ transform: (doc, ret) => { delete ret.email; return ret; } });
 *
 * Transforms, like all of these options, are also available for `toJSON`. See [this guide to `JSON.stringify()`](https://thecodebarbarian.com/the-80-20-guide-to-json-stringify-in-javascript.html) to learn why `toJSON()` and `toObject()` are separate functions.
 *
 * See [schema options](/docs/guide.html#toObject) for some more details.
 *
 * _During save, no custom options are applied to the document before being sent to the database._
 *
 * @param {Object} [options]
 * @param {Boolean} [options.getters=false] if true, apply all getters, including virtuals
 * @param {Boolean} [options.virtuals=false] if true, apply virtuals, including aliases. Use `{ getters: true, virtuals: false }` to just apply getters, not virtuals
 * @param {Boolean} [options.aliases=true] if `options.virtuals = true`, you can set `options.aliases = false` to skip applying aliases. This option is a no-op if `options.virtuals = false`.
 * @param {Boolean} [options.minimize=true] if true, omit any empty objects from the output
 * @param {Function|null} [options.transform=null] if set, mongoose will call this function to allow you to transform the returned object
 * @param {Boolean} [options.depopulate=false] if true, replace any conventionally populated paths with the original id in the output. Has no affect on virtual populated paths.
 * @param {Boolean} [options.versionKey=true] if false, exclude the version key (`__v` by default) from the output
 * @param {Boolean} [options.flattenMaps=false] if true, convert Maps to POJOs. Useful if you want to `JSON.stringify()` the result of `toObject()`.
 * @param {Boolean} [options.useProjection=false] - If true, omits fields that are excluded in this document's projection. Unless you specified a projection, this will omit any field that has `select: false` in the schema.
 * @return {Object} js object (not a POJO)
 * @see mongodb.Binary https://mongodb.github.com/node-mongodb-native/api-bson-generated/binary.html
 * @api public
 * @memberOf Document
 * @instance
 */

Document.prototype.toObject = function(options) {
  return this.$toObject(options);
};

/*!
 * Minimizes an object, removing undefined values and empty objects
 *
 * @param {Object} object to minimize
 * @return {Object}
 */

function minimize(obj) {
  const keys = Object.keys(obj);
  let i = keys.length;
  let hasKeys;
  let key;
  let val;

  while (i--) {
    key = keys[i];
    val = obj[key];

    if (utils.isPOJO(val)) {
      obj[key] = minimize(val);
    }

    if (undefined === obj[key]) {
      delete obj[key];
      continue;
    }

    hasKeys = true;
  }

  return hasKeys
    ? obj
    : undefined;
}

/*!
 * Applies virtuals properties to `json`.
 */

function applyVirtuals(self, json, options, toObjectOptions) {
  const schema = self.$__schema;
  const paths = Object.keys(schema.virtuals);
  let i = paths.length;
  const numPaths = i;
  let path;
  let assignPath;
  let cur = self._doc;
  let v;
  const aliases = typeof (toObjectOptions && toObjectOptions.aliases) === 'boolean'
    ? toObjectOptions.aliases
    : true;

  let virtualsToApply = null;
  if (Array.isArray(options.virtuals)) {
    virtualsToApply = new Set(options.virtuals);
  }
  else if (options.virtuals && options.virtuals.pathsToSkip) {
    virtualsToApply = new Set(paths);
    for (let i = 0; i < options.virtuals.pathsToSkip.length; i++) {
      if (virtualsToApply.has(options.virtuals.pathsToSkip[i])) {
        virtualsToApply.delete(options.virtuals.pathsToSkip[i]);
      }
    }
  }

  if (!cur) {
    return json;
  }

  options = options || {};
  for (i = 0; i < numPaths; ++i) {
    path = paths[i];

    if (virtualsToApply != null && !virtualsToApply.has(path)) {
      continue;
    }

    // Allow skipping aliases with `toObject({ virtuals: true, aliases: false })`
    if (!aliases && schema.aliases.hasOwnProperty(path)) {
      continue;
    }

    // We may be applying virtuals to a nested object, for example if calling
    // `doc.nestedProp.toJSON()`. If so, the path we assign to, `assignPath`,
    // will be a trailing substring of the `path`.
    assignPath = path;
    if (options.path != null) {
      if (!path.startsWith(options.path + '.')) {
        continue;
      }
      assignPath = path.substring(options.path.length + 1);
    }
    const parts = assignPath.split('.');
    v = clone(self.get(path), options);
    if (v === void 0) {
      continue;
    }
    const plen = parts.length;
    cur = json;
    for (let j = 0; j < plen - 1; ++j) {
      cur[parts[j]] = cur[parts[j]] || {};
      cur = cur[parts[j]];
    }
    cur[parts[plen - 1]] = v;
  }

  return json;
}


/*!
 * Applies virtuals properties to `json`.
 *
 * @param {Document} self
 * @param {Object} json
 * @return {Object} `json`
 */

function applyGetters(self, json, options) {
  const schema = self.$__schema;
  const paths = Object.keys(schema.paths);
  let i = paths.length;
  let path;
  let cur = self._doc;
  let v;

  if (!cur) {
    return json;
  }

  while (i--) {
    path = paths[i];

    const parts = path.split('.');
    const plen = parts.length;
    const last = plen - 1;
    let branch = json;
    let part;
    cur = self._doc;

    if (!self.$__isSelected(path)) {
      continue;
    }

    for (let ii = 0; ii < plen; ++ii) {
      part = parts[ii];
      v = cur[part];
      if (ii === last) {
        const val = self.$get(path);
        branch[part] = clone(val, options);
      } else if (v == null) {
        if (part in cur) {
          branch[part] = v;
        }
        break;
      } else {
        branch = branch[part] || (branch[part] = {});
      }
      cur = v;
    }
  }

  return json;
}

/*!
 * Applies schema type transforms to `json`.
 *
 * @param {Document} self
 * @param {Object} json
 * @return {Object} `json`
 */

function applySchemaTypeTransforms(self, json) {
  const schema = self.$__schema;
  const paths = Object.keys(schema.paths || {});
  const cur = self._doc;

  if (!cur) {
    return json;
  }

  for (const path of paths) {
    const schematype = schema.paths[path];
    if (typeof schematype.options.transform === 'function') {
      const val = self.$get(path);
      if (val === undefined) {
        continue;
      }
      const transformedValue = schematype.options.transform.call(self, val);
      throwErrorIfPromise(path, transformedValue);
      utils.setValue(path, transformedValue, json);
    } else if (schematype.$embeddedSchemaType != null &&
        typeof schematype.$embeddedSchemaType.options.transform === 'function') {
      const val = self.$get(path);
      if (val === undefined) {
        continue;
      }
      const vals = [].concat(val);
      const transform = schematype.$embeddedSchemaType.options.transform;
      for (let i = 0; i < vals.length; ++i) {
        const transformedValue = transform.call(self, vals[i]);
        vals[i] = transformedValue;
        throwErrorIfPromise(path, transformedValue);
      }

      json[path] = vals;
    }
  }

  return json;
}

function throwErrorIfPromise(path, transformedValue) {
  if (isPromise(transformedValue)) {
    throw new Error('`transform` function must be synchronous, but the transform on path `' + path + '` returned a promise.');
  }
}

/*!
 * ignore
 */

function omitDeselectedFields(self, json) {
  const schema = self.$__schema;
  const paths = Object.keys(schema.paths || {});
  const cur = self._doc;

  if (!cur) {
    return json;
  }

  let selected = self.$__.selected;
  if (selected === void 0) {
    selected = {};
    queryhelpers.applyPaths(selected, schema);
  }
  if (selected == null || Object.keys(selected).length === 0) {
    return json;
  }

  for (const path of paths) {
    if (selected[path] != null && !selected[path]) {
      delete json[path];
    }
  }

  return json;
}

/**
 * The return value of this method is used in calls to [`JSON.stringify(doc)`](https://thecodebarbarian.com/the-80-20-guide-to-json-stringify-in-javascript#the-tojson-function).
 *
 * This method accepts the same options as [Document#toObject](#document_Document-toObject). To apply the options to every document of your schema by default, set your [schemas](#schema_Schema) `toJSON` option to the same argument.
 *
 *     schema.set('toJSON', { virtuals: true });
 *
 * There is one difference between `toJSON()` and `toObject()` options.
 * When you call `toJSON()`, the [`flattenMaps` option](./document.html#document_Document-toObject) defaults to `true`, because `JSON.stringify()` doesn't convert maps to objects by default.
 * When you call `toObject()`, the `flattenMaps` option is `false` by default.
 *
 * See [schema options](/docs/guide.html#toJSON) for more information on setting `toJSON` option defaults.
 *
 * @param {Object} options
 * @param {Boolean} [options.flattenMaps=true] if true, convert Maps to [POJOs](https://masteringjs.io/tutorials/fundamentals/pojo). Useful if you want to `JSON.stringify()` the result.
 * @return {Object}
 * @see Document#toObject #document_Document-toObject
 * @see JSON.stringify() in JavaScript https://thecodebarbarian.com/the-80-20-guide-to-json-stringify-in-javascript.html
 * @api public
 * @memberOf Document
 * @instance
 */

Document.prototype.toJSON = function(options) {
  return this.$toObject(options, true);
};


Document.prototype.ownerDocument = function() {
  return this;
};


/**
 * If this document is a subdocument or populated document, returns the document's
 * parent. Returns the original document if there is no parent.
 *
 * @return {Document}
 * @api public
 * @method parent
 * @memberOf Document
 * @instance
 */

Document.prototype.parent = function() {
  if (this.$isSubdocument || this.$__.wasPopulated) {
    return this.$__.parent;
  }
  return this;
};

/**
 * Alias for [`parent()`](#document_Document-parent). If this document is a subdocument or populated
 * document, returns the document's parent. Returns `undefined` otherwise.
 *
 * @return {Document}
 * @api public
 * @method $parent
 * @memberOf Document
 * @instance
 */

Document.prototype.$parent = Document.prototype.parent;

/**
 * Helper for console.log
 *
 * @return {String}
 * @api public
 * @method inspect
 * @memberOf Document
 * @instance
 */

Document.prototype.inspect = function(options) {
  const isPOJO = utils.isPOJO(options);
  let opts;
  if (isPOJO) {
    opts = options;
    opts.minimize = false;
  }
  const ret = this.toObject(opts);

  if (ret == null) {
    // If `toObject()` returns null, `this` is still an object, so if `inspect()`
    // prints out null this can cause some serious confusion. See gh-7942.
    return 'MongooseDocument { ' + ret + ' }';
  }

  return ret;
};

if (inspect.custom) {
  /*!
  * Avoid Node deprecation warning DEP0079
  */

  Document.prototype[inspect.custom] = Document.prototype.inspect;
}

/**
 * Helper for console.log
 *
 * @return {String}
 * @api public
 * @method toString
 * @memberOf Document
 * @instance
 */

Document.prototype.toString = function() {
  const ret = this.inspect();
  if (typeof ret === 'string') {
    return ret;
  }
  return inspect(ret);
};

/**
 * Returns true if this document is equal to another document.
 *
 * Documents are considered equal when they have matching `_id`s, unless neither
 * document has an `_id`, in which case this function falls back to using
 * `deepEqual()`.
 *
 * @param {Document} [doc] a document to compare. If falsy, will always return "false".
 * @return {Boolean}
 * @api public
 * @memberOf Document
 * @instance
 */

Document.prototype.equals = function(doc) {
  if (!doc) {
    return false;
  }

  const tid = this.$__getValue('_id');
  const docid = doc.$__ != null ? doc.$__getValue('_id') : doc;
  if (!tid && !docid) {
    return deepEqual(this, doc);
  }
  return tid && tid.equals
    ? tid.equals(docid)
    : tid === docid;
};

/**
 * Populates paths on an existing document.
 *
 * #### Example:
 *
 *     await doc.populate([
 *       'stories',
 *       { path: 'fans', sort: { name: -1 } }
 *     ]);
 *     doc.populated('stories'); // Array of ObjectIds
 *     doc.stories[0].title; // 'Casino Royale'
 *     doc.populated('fans'); // Array of ObjectIds
 *
 *     await doc.populate('fans', '-email');
 *     doc.fans[0].email // not populated
 *
 *     await doc.populate('author fans', '-email');
 *     doc.author.email // not populated
 *     doc.fans[0].email // not populated
 *
 * @param {String|Object|Array} path either the path to populate or an object specifying all parameters, or either an array of those
 * @param {Object|String} [select] Field selection for the population query
 * @param {Model} [model] The model you wish to use for population. If not specified, populate will look up the model by the name in the Schema's `ref` field.
 * @param {Object} [match] Conditions for the population query
 * @param {Object} [options] Options for the population query (sort, etc)
 * @param {String} [options.path=null] The path to populate.
 * @param {string|PopulateOptions} [options.populate=null] Recursively populate paths in the populated documents. See [deep populate docs](/docs/populate.html#deep-populate).
 * @param {boolean} [options.retainNullValues=false] by default, Mongoose removes null and undefined values from populated arrays. Use this option to make `populate()` retain `null` and `undefined` array entries.
 * @param {boolean} [options.getters=false] if true, Mongoose will call any getters defined on the `localField`. By default, Mongoose gets the raw value of `localField`. For example, you would need to set this option to `true` if you wanted to [add a `lowercase` getter to your `localField`](/docs/schematypes.html#schematype-options).
 * @param {boolean} [options.clone=false] When you do `BlogPost.find().populate('author')`, blog posts with the same author will share 1 copy of an `author` doc. Enable this option to make Mongoose clone populated docs before assigning them.
 * @param {Object|Function} [options.match=null] Add an additional filter to the populate query. Can be a filter object containing [MongoDB query syntax](https://docs.mongodb.com/manual/tutorial/query-documents/), or a function that returns a filter object.
 * @param {Function} [options.transform=null] Function that Mongoose will call on every populated document that allows you to transform the populated document.
 * @param {Object} [options.options=null] Additional options like `limit` and `lean`.
 * @param {Function} [callback] Callback
 * @see population ./populate.html
 * @see Query#select #query_Query-select
 * @see Model.populate #model_Model-populate
 * @memberOf Document
 * @instance
 * @return {Promise|null} Returns a Promise if no `callback` is given.
 * @api public
 */

Document.prototype.populate = function populate() {
  const pop = {};
  const args = [...arguments];
  let fn;

  if (args.length !== 0) {
    if (typeof args[args.length - 1] === 'function') {
      fn = args.pop();
    }

    // use hash to remove duplicate paths
    const res = utils.populate.apply(null, args);
    for (const populateOptions of res) {
      pop[populateOptions.path] = populateOptions;
    }
  }

  const paths = utils.object.vals(pop);
  let topLevelModel = this.constructor;
  if (this.$__isNested) {
    topLevelModel = this.$__[scopeSymbol].constructor;
    const nestedPath = this.$__.nestedPath;
    paths.forEach(function(populateOptions) {
      populateOptions.path = nestedPath + '.' + populateOptions.path;
    });
  }

  // Use `$session()` by default if the document has an associated session
  // See gh-6754
  if (this.$session() != null) {
    const session = this.$session();
    paths.forEach(path => {
      if (path.options == null) {
        path.options = { session: session };
        return;
      }
      if (!('session' in path.options)) {
        path.options.session = session;
      }
    });
  }

  paths.forEach(p => {
    p._localModel = topLevelModel;
  });

  return topLevelModel.populate(this, paths, fn);
};

/**
 * Gets all populated documents associated with this document.
 *
 * @api public
 * @return {Document[]} array of populated documents. Empty array if there are no populated documents associated with this document.
 * @memberOf Document
 * @method $getPopulatedDocs
 * @instance
 */

Document.prototype.$getPopulatedDocs = function $getPopulatedDocs() {
  let keys = [];
  if (this.$__.populated != null) {
    keys = keys.concat(Object.keys(this.$__.populated));
  }
  let result = [];
  for (const key of keys) {
    const value = this.$get(key);
    if (Array.isArray(value)) {
      result = result.concat(value);
    } else if (value instanceof Document) {
      result.push(value);
    }
  }
  return result;
};

/**
 * Gets _id(s) used during population of the given `path`.
 *
 * #### Example:
 *
 *     const doc = await Model.findOne().populate('author');
 *
 *     console.log(doc.author.name); // Dr.Seuss
 *     console.log(doc.populated('author')); // '5144cf8050f071d979c118a7'
 *
 * If the path was not populated, returns `undefined`.
 *
 * @param {String} path
 * @param {Any} [val]
 * @param {Object} [options]
 * @return {Array|ObjectId|Number|Buffer|String|undefined}
 * @memberOf Document
 * @instance
 * @api public
 */

Document.prototype.populated = function(path, val, options) {
  // val and options are internal
  if (val == null || val === true) {
    if (!this.$__.populated) {
      return undefined;
    }
    if (typeof path !== 'string') {
      return undefined;
    }

    // Map paths can be populated with either `path.$*` or just `path`
    const _path = path.endsWith('.$*') ? path.replace(/\.\$\*$/, '') : path;

    const v = this.$__.populated[_path];
    if (v) {
      return val === true ? v : v.value;
    }
    return undefined;
  }

  this.$__.populated || (this.$__.populated = {});
  this.$__.populated[path] = { value: val, options: options };

  // If this was a nested populate, make sure each populated doc knows
  // about its populated children (gh-7685)
  const pieces = path.split('.');
  for (let i = 0; i < pieces.length - 1; ++i) {
    const subpath = pieces.slice(0, i + 1).join('.');
    const subdoc = this.$get(subpath);
    if (subdoc != null && subdoc.$__ != null && this.$populated(subpath)) {
      const rest = pieces.slice(i + 1).join('.');
      subdoc.$populated(rest, val, options);
      // No need to continue because the above recursion should take care of
      // marking the rest of the docs as populated
      break;
    }
  }

  return val;
};

/**
 * Alias of [`.populated`](#document_Document-populated).
 *
 * @method $populated
 * @memberOf Document
 * @api public
 */

Document.prototype.$populated = Document.prototype.populated;

/**
 * Throws an error if a given path is not populated
 *
 * #### Example:
 *
 *     const doc = await Model.findOne().populate('author');
 *
 *     doc.$assertPopulated('author'); // does not throw
 *     doc.$assertPopulated('other path'); // throws an error
 *
 *
 * @param {String|String[]} paths
 * @return {Document} this
 * @memberOf Document
 * @method $assertPopulated
 * @instance
 * @api public
 */

Document.prototype.$assertPopulated = function $assertPopulated(paths) {
  if (Array.isArray(paths)) {
    paths.forEach(path => this.$assertPopulated(path));
    return this;
  }

  if (!this.$populated(paths)) {
    throw new MongooseError(`Expected path "${paths}" to be populated`);
  }

  return this;
};

/**
 * Takes a populated field and returns it to its unpopulated state.
 *
 * #### Example:
 *
 *     Model.findOne().populate('author').exec(function (err, doc) {
 *       console.log(doc.author.name); // Dr.Seuss
 *       console.log(doc.depopulate('author'));
 *       console.log(doc.author); // '5144cf8050f071d979c118a7'
 *     })
 *
 * If the path was not provided, then all populated fields are returned to their unpopulated state.
 *
 * @param {String} [path] Specific Path to depopulate. If unset, will depopulate all paths on the Document.
 * @return {Document} this
 * @see Document.populate #document_Document-populate
 * @api public
 * @memberOf Document
 * @instance
 */

Document.prototype.depopulate = function(path) {
  if (typeof path === 'string') {
    path = path.indexOf(' ') === -1 ? [path] : path.split(' ');
  }

  let populatedIds;
  const virtualKeys = this.$$populatedVirtuals ? Object.keys(this.$$populatedVirtuals) : [];
  const populated = this.$__ && this.$__.populated || {};

  if (arguments.length === 0) {
    // Depopulate all
    for (const virtualKey of virtualKeys) {
      delete this.$$populatedVirtuals[virtualKey];
      delete this._doc[virtualKey];
      delete populated[virtualKey];
    }

    const keys = Object.keys(populated);

    for (const key of keys) {
      populatedIds = this.$populated(key);
      if (!populatedIds) {
        continue;
      }
      delete populated[key];
      utils.setValue(key, populatedIds, this._doc);
    }
    return this;
  }

  for (const singlePath of path) {
    populatedIds = this.$populated(singlePath);
    delete populated[singlePath];

    if (virtualKeys.indexOf(singlePath) !== -1) {
      delete this.$$populatedVirtuals[singlePath];
      delete this._doc[singlePath];
    } else if (populatedIds) {
      utils.setValue(singlePath, populatedIds, this._doc);
    }
  }
  return this;
};


/**
 * Returns the full path to this document.
 *
 * @param {String} [path]
 * @return {String}
 * @api private
 * @method $__fullPath
 * @memberOf Document
 * @instance
 */

Document.prototype.$__fullPath = function(path) {
  // overridden in SubDocuments
  return path || '';
};

/**
 * Returns the changes that happened to the document
 * in the format that will be sent to MongoDB.
 *
 * #### Example:
 *
 *     const userSchema = new Schema({
 *       name: String,
 *       age: Number,
 *       country: String
 *     });
 *     const User = mongoose.model('User', userSchema);
 *     const user = await User.create({
 *       name: 'Hafez',
 *       age: 25,
 *       country: 'Egypt'
 *     });
 *
 *     // returns an empty object, no changes happened yet
 *     user.getChanges(); // { }
 *
 *     user.country = undefined;
 *     user.age = 26;
 *
 *     user.getChanges(); // { $set: { age: 26 }, { $unset: { country: 1 } } }
 *
 *     await user.save();
 *
 *     user.getChanges(); // { }
 *
 * Modifying the object that `getChanges()` returns does not affect the document's
 * change tracking state. Even if you `delete user.getChanges().$set`, Mongoose
 * will still send a `$set` to the server.
 *
 * @return {Object}
 * @api public
 * @method getChanges
 * @memberOf Document
 * @instance
 */

Document.prototype.getChanges = function() {
  const delta = this.$__delta();
  const changes = delta ? delta[1] : {};
  return changes;
};

/*!
 * Module exports.
 */

Document.ValidationError = ValidationError;
module.exports = exports = Document;<|MERGE_RESOLUTION|>--- conflicted
+++ resolved
@@ -265,15 +265,12 @@
   }
 });
 
-<<<<<<< HEAD
 /*!
  * ignore
  */
 
 Document.prototype.$isNew = true;
 
-=======
->>>>>>> 62f5c337
 /*!
  * Document exposes the NodeJS event emitter API, so you can use
  * `on`, `once`, etc.
