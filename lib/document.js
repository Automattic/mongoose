--- conflicted
+++ resolved
@@ -68,13 +68,9 @@
 
 const specialProperties = utils.specialProperties;
 
-<<<<<<< HEAD
 const VERSION_WHERE = 1;
 const VERSION_INC = 2;
 const VERSION_ALL = VERSION_WHERE | VERSION_INC;
-=======
-const VERSION_INC = 2;
->>>>>>> a1ef665c
 
 /**
  * The core Mongoose document constructor. You should not call this directly,
