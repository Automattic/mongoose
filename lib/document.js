'use strict';

/*!
 * Module dependencies.
 */

const EventEmitter = require('events').EventEmitter;
const InternalCache = require('./internal');
const MongooseError = require('./error/index');
const MixedSchema = require('./schema/mixed');
const ObjectExpectedError = require('./error/objectExpected');
const ObjectParameterError = require('./error/objectParameter');
const ParallelValidateError = require('./error/parallelValidate');
const Schema = require('./schema');
const StrictModeError = require('./error/strict');
const ValidationError = require('./error/validation');
const ValidatorError = require('./error/validator');
const $__hasIncludedChildren = require('./helpers/projection/hasIncludedChildren');
const applyDefaults = require('./helpers/document/applyDefaults');
const cleanModifiedSubpaths = require('./helpers/document/cleanModifiedSubpaths');
const clone = require('./helpers/clone');
const compile = require('./helpers/document/compile').compile;
const defineKey = require('./helpers/document/compile').defineKey;
const flatten = require('./helpers/common').flatten;
const get = require('./helpers/get');
const getEmbeddedDiscriminatorPath = require('./helpers/document/getEmbeddedDiscriminatorPath');
const getKeysInSchemaOrder = require('./helpers/schema/getKeysInSchemaOrder');
const getSubdocumentStrictValue = require('./helpers/schema/getSubdocumentStrictValue');
const handleSpreadDoc = require('./helpers/document/handleSpreadDoc');
const immediate = require('./helpers/immediate');
const isDefiningProjection = require('./helpers/projection/isDefiningProjection');
const isExclusive = require('./helpers/projection/isExclusive');
const inspect = require('util').inspect;
const internalToObjectOptions = require('./options').internalToObjectOptions;
const markArraySubdocsPopulated = require('./helpers/populate/markArraySubdocsPopulated');
const mpath = require('mpath');
const queryhelpers = require('./queryhelpers');
const utils = require('./utils');
const isPromise = require('./helpers/isPromise');

const deepEqual = utils.deepEqual;
const isMongooseObject = utils.isMongooseObject;

const arrayAtomicsBackupSymbol = require('./helpers/symbols').arrayAtomicsBackupSymbol;
const arrayAtomicsSymbol = require('./helpers/symbols').arrayAtomicsSymbol;
const documentArrayParent = require('./helpers/symbols').documentArrayParent;
const documentIsModified = require('./helpers/symbols').documentIsModified;
const documentModifiedPaths = require('./helpers/symbols').documentModifiedPaths;
const documentSchemaSymbol = require('./helpers/symbols').documentSchemaSymbol;
const getSymbol = require('./helpers/symbols').getSymbol;
const populateModelSymbol = require('./helpers/symbols').populateModelSymbol;
const scopeSymbol = require('./helpers/symbols').scopeSymbol;
const schemaMixedSymbol = require('./schema/symbols').schemaMixedSymbol;
const parentPaths = require('./helpers/path/parentPaths');
const getDeepestSubdocumentForPath = require('./helpers/document/getDeepestSubdocumentForPath');

let DocumentArray;
let MongooseArray;
let Embedded;

const specialProperties = utils.specialProperties;

/**
 * The core Mongoose document constructor. You should not call this directly,
 * the Mongoose [Model constructor](./api/model.html#Model) calls this for you.
 *
 * @param {Object} obj the values to set
 * @param {Object} [fields] optional object containing the fields which were selected in the query returning this document and any populated paths data
 * @param {Object} [options] various configuration options for the document
 * @param {Boolean} [options.defaults=true] if `false`, skip applying default values to this document.
 * @inherits NodeJS EventEmitter https://nodejs.org/api/events.html#class-eventemitter
 * @event `init`: Emitted on a document after it has been retrieved from the db and fully hydrated by Mongoose.
 * @event `save`: Emitted when the document is successfully saved
 * @api private
 */

function Document(obj, fields, skipId, options) {
  if (typeof skipId === 'object' && skipId != null) {
    options = skipId;
    skipId = options.skipId;
  }
  options = Object.assign({}, options);

  // Support `browserDocument.js` syntax
  if (this.$__schema == null) {
    const _schema = utils.isObject(fields) && !fields.instanceOfSchema ?
      new Schema(fields) :
      fields;
    this.$__setSchema(_schema);
    fields = skipId;
    skipId = options;
    options = arguments[4] || {};
  }

  this.$__ = new InternalCache();

  // Avoid setting `isNew` to `true`, because it is `true` by default
  if (options.isNew != null && options.isNew !== true) {
    this.$isNew = options.isNew;
  }

  if (options.priorDoc != null) {
    this.$__.priorDoc = options.priorDoc;
  }

  if (skipId) {
    this.$__.skipId = skipId;
  }

  if (obj != null && typeof obj !== 'object') {
    throw new ObjectParameterError(obj, 'obj', 'Document');
  }

  let defaults = true;
  if (options.defaults !== undefined) {
    this.$__.defaults = options.defaults;
    defaults = options.defaults;
  }

  const schema = this.$__schema;

  if (typeof fields === 'boolean' || fields === 'throw') {
    if (fields !== true) {
      this.$__.strictMode = fields;
    }
    fields = undefined;
  } else if (schema.options.strict !== true) {
    this.$__.strictMode = schema.options.strict;
  }

  const requiredPaths = schema.requiredPaths(true);
  for (const path of requiredPaths) {
    this.$__.activePaths.require(path);
  }

  let exclude = null;

  // determine if this doc is a result of a query with
  // excluded fields
  if (utils.isPOJO(fields) && Object.keys(fields).length > 0) {
    exclude = isExclusive(fields);
    this.$__.selected = fields;
    this.$__.exclude = exclude;
  }

  const hasIncludedChildren = exclude === false && fields ?
    $__hasIncludedChildren(fields) :
    null;

  if (this._doc == null) {
    this.$__buildDoc(obj, fields, skipId, exclude, hasIncludedChildren, false);

    // By default, defaults get applied **before** setting initial values
    // Re: gh-6155
    if (defaults) {
      applyDefaults(this, fields, exclude, hasIncludedChildren, true, null);
    }
  }
  if (obj) {
    // Skip set hooks
    if (this.$__original_set) {
      this.$__original_set(obj, undefined, true, options);
    } else {
      this.$set(obj, undefined, true, options);
    }

    if (obj instanceof Document) {
      this.$isNew = obj.$isNew;
    }
  }

  // Function defaults get applied **after** setting initial values so they
  // see the full doc rather than an empty one, unless they opt out.
  // Re: gh-3781, gh-6155
  if (options.willInit && defaults) {
    if (options.skipDefaults) {
      this.$__.skipDefaults = options.skipDefaults;
    }
  } else if (defaults) {
    applyDefaults(this, fields, exclude, hasIncludedChildren, false, options.skipDefaults);
  }

  if (!this.$__.strictMode && obj) {
    const _this = this;
    const keys = Object.keys(this._doc);

    keys.forEach(function(key) {
      // Avoid methods, virtuals, existing fields, and `$` keys. The latter is to avoid overwriting
      // Mongoose internals.
      if (!(key in schema.tree) && !(key in schema.methods) && !(key in schema.virtuals) && !key.startsWith('$')) {
        defineKey({ prop: key, subprops: null, prototype: _this });
      }
    });
  }

  applyQueue(this);
}

Document.prototype.$isMongooseDocumentPrototype = true;

/**
 * Boolean flag specifying if the document is new. If you create a document
 * using `new`, this document will be considered "new". `$isNew` is how
 * Mongoose determines whether `save()` should use `insertOne()` to create
 * a new document or `updateOne()` to update an existing document.
 *
 * #### Example:
 *
 *     const user = new User({ name: 'John Smith' });
 *     user.$isNew; // true
 *
 *     await user.save(); // Sends an `insertOne` to MongoDB
 *
 * On the other hand, if you load an existing document from the database
 * using `findOne()` or another [query operation](https://mongoosejs.com/docs/queries.html),
 * `$isNew` will be false.
 *
 * #### Example:
 *
 *     const user = await User.findOne({ name: 'John Smith' });
 *     user.$isNew; // false
 *
 * Mongoose sets `$isNew` to `false` immediately after `save()` succeeds.
 * That means Mongoose sets `$isNew` to false **before** `post('save')` hooks run.
 * In `post('save')` hooks, `$isNew` will be `false` if `save()` succeeded.
 *
 * #### Example:
 *
 *     userSchema.post('save', function() {
 *       this.$isNew; // false
 *     });
 *     await User.create({ name: 'John Smith' });
 *
 * For subdocuments, `$isNew` is true if either the parent has `$isNew` set,
 * or if you create a new subdocument.
 *
 * #### Example:
 *
 *     // Assume `Group` has a document array `users`
 *     const group = await Group.findOne();
 *     group.users[0].$isNew; // false
 *
 *     group.users.push({ name: 'John Smith' });
 *     group.users[1].$isNew; // true
 *
 * @api public
 * @property $isNew
 * @memberOf Document
 * @instance
 */

Object.defineProperty(Document.prototype, 'isNew', {
  get: function() {
    return this.$isNew;
  },
  set: function(value) {
    this.$isNew = value;
  }
});

/**
 * Hash containing current validation errors.
 *
 * @api public
 * @property errors
 * @memberOf Document
 * @instance
 */

Object.defineProperty(Document.prototype, 'errors', {
  get: function() {
    return this.$errors;
  },
  set: function(value) {
    this.$errors = value;
  }
});

/*!
 * ignore
 */

Document.prototype.$isNew = true;

/*!
 * Document exposes the NodeJS event emitter API, so you can use
 * `on`, `once`, etc.
 */
utils.each(
  ['on', 'once', 'emit', 'listeners', 'removeListener', 'setMaxListeners',
    'removeAllListeners', 'addListener'],
  function(emitterFn) {
    Document.prototype[emitterFn] = function() {
      // Delay creating emitter until necessary because emitters take up a lot of memory,
      // especially for subdocuments.
      if (!this.$__.emitter) {
        if (emitterFn === 'emit') {
          return;
        }
        this.$__.emitter = new EventEmitter();
        this.$__.emitter.setMaxListeners(0);
      }
      return this.$__.emitter[emitterFn].apply(this.$__.emitter, arguments);
    };
    Document.prototype[`$${emitterFn}`] = Document.prototype[emitterFn];
  });

Document.prototype.constructor = Document;

for (const i in EventEmitter.prototype) {
  Document[i] = EventEmitter.prototype[i];
}

/**
 * The document's internal schema.
 *
 * @api private
 * @property schema
 * @memberOf Document
 * @instance
 */

Document.prototype.$__schema;

/**
 * The document's schema.
 *
 * @api public
 * @property schema
 * @memberOf Document
 * @instance
 */

Document.prototype.schema;

/**
 * Empty object that you can use for storing properties on the document. This
 * is handy for passing data to middleware without conflicting with Mongoose
 * internals.
 *
 * #### Example:
 *
 *     schema.pre('save', function() {
 *       // Mongoose will set `isNew` to `false` if `save()` succeeds
 *       this.$locals.wasNew = this.isNew;
 *     });
 *
 *     schema.post('save', function() {
 *       // Prints true if `isNew` was set before `save()`
 *       console.log(this.$locals.wasNew);
 *     });
 *
 * @api public
 * @property $locals
 * @memberOf Document
 * @instance
 */

Object.defineProperty(Document.prototype, '$locals', {
  configurable: false,
  enumerable: false,
  get: function() {
    if (this.$__.locals == null) {
      this.$__.locals = {};
    }
    return this.$__.locals;
  },
  set: function(v) {
    this.$__.locals = v;
  }
});

/**
 * Legacy alias for `$isNew`.
 *
 * @api public
 * @property isNew
 * @memberOf Document
 * @see $isNew https://mongoosejs.com/docs/api/document.html#Document.prototype.$isNew
 * @instance
 */

Document.prototype.isNew;

/**
 * Set this property to add additional query filters when Mongoose saves this document and `isNew` is false.
 *
 * #### Example:
 *
 *     // Make sure `save()` never updates a soft deleted document.
 *     schema.pre('save', function() {
 *       this.$where = { isDeleted: false };
 *     });
 *
 * @api public
 * @property $where
 * @memberOf Document
 * @instance
 */

Object.defineProperty(Document.prototype, '$where', {
  configurable: false,
  enumerable: false,
  writable: true
});

/**
 * The string version of this documents _id.
 *
 * #### Note:
 *
 * This getter exists on all documents by default. The getter can be disabled by setting the `id` [option](https://mongoosejs.com/docs/guide.html#id) of its `Schema` to false at construction time.
 *
 *     new Schema({ name: String }, { id: false });
 *
 * @api public
 * @see Schema options https://mongoosejs.com/docs/guide.html#options
 * @property id
 * @memberOf Document
 * @instance
 */

Document.prototype.id;

/**
 * Hash containing current validation $errors.
 *
 * @api public
 * @property $errors
 * @memberOf Document
 * @instance
 */

Document.prototype.$errors;

/**
 * A string containing the current operation that Mongoose is executing
 * on this document. May be `null`, `'save'`, `'validate'`, or `'remove'`.
 *
 * #### Example:
 *
 *     const doc = new Model({ name: 'test' });
 *     doc.$op; // null
 *
 *     const promise = doc.save();
 *     doc.$op; // 'save'
 *
 *     await promise;
 *     doc.$op; // null
 *
 * @api public
 * @property $op
 * @memberOf Document
 * @instance
 */

Object.defineProperty(Document.prototype, '$op', {
  get: function() {
    return this.$__.op || null;
  },
  set: function(value) {
    this.$__.op = value;
  }
});

/*!
 * ignore
 */

function $applyDefaultsToNested(val, path, doc) {
  if (val == null) {
    return;
  }

  const paths = Object.keys(doc.$__schema.paths);
  const plen = paths.length;

  const pathPieces = path.indexOf('.') === -1 ? [path] : path.split('.');

  for (let i = 0; i < plen; ++i) {
    let curPath = '';
    const p = paths[i];

    if (!p.startsWith(path + '.')) {
      continue;
    }

    const type = doc.$__schema.paths[p];
    const pieces = type.splitPath().slice(pathPieces.length);
    const len = pieces.length;

    if (type.defaultValue === void 0) {
      continue;
    }

    let cur = val;

    for (let j = 0; j < len; ++j) {
      if (cur == null) {
        break;
      }

      const piece = pieces[j];

      if (j === len - 1) {
        if (cur[piece] !== void 0) {
          break;
        }

        try {
          const def = type.getDefault(doc, false);
          if (def !== void 0) {
            cur[piece] = def;
          }
        } catch (err) {
          doc.invalidate(path + '.' + curPath, err);
          break;
        }

        break;
      }

      curPath += (!curPath.length ? '' : '.') + piece;

      cur[piece] = cur[piece] || {};
      cur = cur[piece];
    }
  }
}

/**
 * Builds the default doc structure
 *
 * @param {Object} obj
 * @param {Object} [fields]
 * @param {Boolean} [skipId]
 * @param {Boolean} [exclude]
 * @param {Object} [hasIncludedChildren]
 * @api private
 * @method $__buildDoc
 * @memberOf Document
 * @instance
 */

Document.prototype.$__buildDoc = function(obj, fields, skipId, exclude, hasIncludedChildren) {
  const doc = {};

  const paths = Object.keys(this.$__schema.paths).
    // Don't build up any paths that are underneath a map, we don't know
    // what the keys will be
    filter(p => !p.includes('$*'));
  const plen = paths.length;
  let ii = 0;

  for (; ii < plen; ++ii) {
    const p = paths[ii];

    if (p === '_id') {
      if (skipId) {
        continue;
      }
      if (obj && '_id' in obj) {
        continue;
      }
    }

    const path = this.$__schema.paths[p].splitPath();
    const len = path.length;
    const last = len - 1;
    let curPath = '';
    let doc_ = doc;
    let included = false;

    for (let i = 0; i < len; ++i) {
      const piece = path[i];

      if (!curPath.length) {
        curPath = piece;
      } else {
        curPath += '.' + piece;
      }

      // support excluding intermediary levels
      if (exclude === true) {
        if (curPath in fields) {
          break;
        }
      } else if (exclude === false && fields && !included) {
        if (curPath in fields) {
          included = true;
        } else if (!hasIncludedChildren[curPath]) {
          break;
        }
      }

      if (i < last) {
        doc_ = doc_[piece] || (doc_[piece] = {});
      }
    }
  }

  this._doc = doc;
};

/*!
 * Converts to POJO when you use the document for querying
 */

Document.prototype.toBSON = function() {
  return this.toObject(internalToObjectOptions);
};

/**
 * Initializes the document without setters or marking anything modified.
 *
 * Called internally after a document is returned from mongodb. Normally,
 * you do **not** need to call this function on your own.
 *
 * This function triggers `init` [middleware](https://mongoosejs.com/docs/middleware.html).
 * Note that `init` hooks are [synchronous](https://mongoosejs.com/docs/middleware.html#synchronous).
 *
 * @param {Object} doc document returned by mongo
 * @param {Object} [opts]
 * @param {Function} [fn]
 * @api public
 * @memberOf Document
 * @instance
 */

Document.prototype.init = function(doc, opts, fn) {
  if (typeof opts === 'function') {
    fn = opts;
    opts = null;
  }

  this.$__init(doc, opts);

  if (fn) {
    fn(null, this);
  }

  return this;
};

/**
 * Alias for [`.init`](https://mongoosejs.com/docs/api/document.html#Document.prototype.init())
 *
 * @api public
 */

Document.prototype.$init = function() {
  return this.constructor.prototype.init.apply(this, arguments);
};

/**
 * Internal "init" function
 *
 * @param {Document} doc
 * @param {Object} [opts]
 * @returns {Document} this
 * @api private
 */

Document.prototype.$__init = function(doc, opts) {
  this.$isNew = false;
  opts = opts || {};

  // handle docs with populated paths
  // If doc._id is not null or undefined
  if (doc._id != null && opts.populated && opts.populated.length) {
    const id = String(doc._id);
    for (const item of opts.populated) {
      if (item.isVirtual) {
        this.$populated(item.path, utils.getValue(item.path, doc), item);
      } else {
        this.$populated(item.path, item._docs[id], item);
      }

      if (item._childDocs == null) {
        continue;
      }
      for (const child of item._childDocs) {
        if (child == null || child.$__ == null) {
          continue;
        }
        child.$__.parent = this;
      }
      item._childDocs = [];
    }
  }

  init(this, doc, this._doc, opts);

  markArraySubdocsPopulated(this, opts.populated);

  this.$emit('init', this);
  this.constructor.emit('init', this);

  const hasIncludedChildren = this.$__.exclude === false && this.$__.selected ?
    $__hasIncludedChildren(this.$__.selected) :
    null;

  applyDefaults(this, this.$__.selected, this.$__.exclude, hasIncludedChildren, false, this.$__.skipDefaults);

  return this;
};

/**
 * Init helper.
 *
 * @param {Object} self document instance
 * @param {Object} obj raw mongodb doc
 * @param {Object} doc object we are initializing
 * @param {Object} [opts] Optional Options
 * @param {Boolean} [opts.setters] Call `applySetters` instead of `cast`
 * @param {String} [prefix] Prefix to add to each path
 * @api private
 */

function init(self, obj, doc, opts, prefix) {
  prefix = prefix || '';

  if (obj.$__ != null) {
    obj = obj._doc;
  }
  const keys = Object.keys(obj);
  const len = keys.length;
  let schemaType;
  let path;
  let i;
  let index = 0;
  const strict = self.$__.strictMode;
  const docSchema = self.$__schema;

  while (index < len) {
    _init(index++);
  }

  function _init(index) {
    i = keys[index];
    // avoid prototype pollution
    if (i === '__proto__' || i === 'constructor') {
      return;
    }
    path = prefix + i;
    schemaType = docSchema.path(path);

    // Should still work if not a model-level discriminator, but should not be
    // necessary. This is *only* to catch the case where we queried using the
    // base model and the discriminated model has a projection
    if (docSchema.$isRootDiscriminator && !self.$__isSelected(path)) {
      return;
    }

    if (!schemaType && utils.isPOJO(obj[i])) {
      // assume nested object
      if (!doc[i]) {
        doc[i] = {};
        if (!strict && !(i in docSchema.tree) && !(i in docSchema.methods) && !(i in docSchema.virtuals)) {
          self[i] = doc[i];
        }
      }
      init(self, obj[i], doc[i], opts, path + '.');
    } else if (!schemaType) {
      doc[i] = obj[i];
      if (!strict && !prefix) {
        self[i] = obj[i];
      }
    } else {
      // Retain order when overwriting defaults
      if (doc.hasOwnProperty(i) && obj[i] !== void 0) {
        delete doc[i];
      }
      if (obj[i] === null) {
        doc[i] = schemaType._castNullish(null);
      } else if (obj[i] !== undefined) {
        const wasPopulated = obj[i].$__ == null ? null : obj[i].$__.wasPopulated;

        if (schemaType && !wasPopulated) {
          try {
            if (opts && opts.setters) {
              // Call applySetters with `init = false` because otherwise setters are a noop
              const overrideInit = false;
              doc[i] = schemaType.applySetters(obj[i], self, overrideInit);
            } else {
              doc[i] = schemaType.cast(obj[i], self, true);
            }
          } catch (e) {
            self.invalidate(e.path, new ValidatorError({
              path: e.path,
              message: e.message,
              type: 'cast',
              value: e.value,
              reason: e
            }));
          }
        } else {
          doc[i] = obj[i];
        }
      }
      // mark as hydrated
      if (!self.$isModified(path)) {
        self.$__.activePaths.init(path);
      }
    }
  }
}

/**
 * Sends an updateOne command with this document `_id` as the query selector.
 *
 * #### Example:
 *
 *     weirdCar.updateOne({$inc: {wheels:1}}, { w: 1 }, callback);
 *
 * #### Valid options:
 *
 *  - same as in [Model.updateOne](https://mongoosejs.com/docs/api/model.html#Model.updateOne)
 *
 * @see Model.updateOne https://mongoosejs.com/docs/api/model.html#Model.updateOne
 * @param {Object} doc
 * @param {Object} [options] optional see [`Query.prototype.setOptions()`](https://mongoosejs.com/docs/api/query.html#Query.prototype.setOptions())
 * @param {Object} [options.lean] if truthy, mongoose will return the document as a plain JavaScript object rather than a mongoose document. See [`Query.lean()`](https://mongoosejs.com/docs/api/query.html#Query.prototype.lean()) and the [Mongoose lean tutorial](https://mongoosejs.com/docs/tutorials/lean.html).
 * @param {Boolean|String} [options.strict] overwrites the schema's [strict mode option](https://mongoosejs.com/docs/guide.html#strict)
 * @param {Boolean} [options.timestamps=null] If set to `false` and [schema-level timestamps](https://mongoosejs.com/docs/guide.html#timestamps) are enabled, skip timestamps for this update. Note that this allows you to overwrite timestamps. Does nothing if schema-level timestamps are not set.
 * @param {Function} [callback]
 * @return {Query}
 * @api public
 * @memberOf Document
 * @instance
 */

Document.prototype.updateOne = function updateOne(doc, options, callback) {
  const query = this.constructor.updateOne({ _id: this._id }, doc, options);
  const self = this;
  query.pre(function queryPreUpdateOne(cb) {
    self.constructor._middleware.execPre('updateOne', self, [self], cb);
  });
  query.post(function queryPostUpdateOne(cb) {
    self.constructor._middleware.execPost('updateOne', self, [self], {}, cb);
  });

  if (this.$session() != null) {
    if (!('session' in query.options)) {
      query.options.session = this.$session();
    }
  }

  if (callback != null) {
    return query.exec(callback);
  }

  return query;
};

/**
 * Sends a replaceOne command with this document `_id` as the query selector.
 *
 * #### Valid options:
 *
 *  - same as in [Model.replaceOne](https://mongoosejs.com/docs/api/model.html#Model.replaceOne())
 *
 * @see Model.replaceOne https://mongoosejs.com/docs/api/model.html#Model.replaceOne()
 * @param {Object} doc
 * @param {Object} [options]
 * @param {Function} [callback]
 * @return {Query}
 * @api public
 * @memberOf Document
 * @instance
 */

Document.prototype.replaceOne = function replaceOne() {
  const args = [...arguments];
  args.unshift({ _id: this._id });
  return this.constructor.replaceOne.apply(this.constructor, args);
};

/**
 * Getter/setter around the session associated with this document. Used to
 * automatically set `session` if you `save()` a doc that you got from a
 * query with an associated session.
 *
 * #### Example:
 *
 *     const session = MyModel.startSession();
 *     const doc = await MyModel.findOne().session(session);
 *     doc.$session() === session; // true
 *     doc.$session(null);
 *     doc.$session() === null; // true
 *
 * If this is a top-level document, setting the session propagates to all child
 * docs.
 *
 * @param {ClientSession} [session] overwrite the current session
 * @return {ClientSession}
 * @method $session
 * @api public
 * @memberOf Document
 */

Document.prototype.$session = function $session(session) {
  if (arguments.length === 0) {
    if (this.$__.session != null && this.$__.session.hasEnded) {
      this.$__.session = null;
      return null;
    }
    return this.$__.session;
  }

  if (session != null && session.hasEnded) {
    throw new MongooseError('Cannot set a document\'s session to a session that has ended. Make sure you haven\'t ' +
      'called `endSession()` on the session you are passing to `$session()`.');
  }

  if (session == null && this.$__.session == null) {
    return;
  }

  this.$__.session = session;

  if (!this.$isSubdocument) {
    const subdocs = this.$getAllSubdocs();
    for (const child of subdocs) {
      child.$session(session);
    }
  }

  return session;
};

/**
 * Getter/setter around whether this document will apply timestamps by
 * default when using `save()` and `bulkSave()`.
 *
 * #### Example:
 *
 *     const TestModel = mongoose.model('Test', new Schema({ name: String }, { timestamps: true }));
 *     const doc = new TestModel({ name: 'John Smith' });
 *
 *     doc.$timestamps(); // true
 *
 *     doc.$timestamps(false);
 *     await doc.save(); // Does **not** apply timestamps
 *
 * @param {Boolean} [value] overwrite the current session
 * @return {Document|boolean|undefined} When used as a getter (no argument), a boolean will be returned indicating the timestamps option state or if unset "undefined" will be used, otherwise will return "this"
 * @method $timestamps
 * @api public
 * @memberOf Document
 */

Document.prototype.$timestamps = function $timestamps(value) {
  if (arguments.length === 0) {
    if (this.$__.timestamps != null) {
      return this.$__.timestamps;
    }

    if (this.$__schema) {
      return this.$__schema.options.timestamps;
    }

    return undefined;
  }

  const currentValue = this.$timestamps();
  if (value !== currentValue) {
    this.$__.timestamps = value;
  }

  return this;
};

/**
 * Overwrite all values in this document with the values of `obj`, except
 * for immutable properties. Behaves similarly to `set()`, except for it
 * unsets all properties that aren't in `obj`.
 *
 * @param {Object} obj the object to overwrite this document with
 * @method overwrite
 * @memberOf Document
 * @instance
 * @api public
 * @return {Document} this
 */

Document.prototype.overwrite = function overwrite(obj) {
  const keys = Array.from(new Set(Object.keys(this._doc).concat(Object.keys(obj))));

  for (const key of keys) {
    if (key === '_id') {
      continue;
    }
    // Explicitly skip version key
    if (this.$__schema.options.versionKey && key === this.$__schema.options.versionKey) {
      continue;
    }
    if (this.$__schema.options.discriminatorKey && key === this.$__schema.options.discriminatorKey) {
      continue;
    }
    this.$set(key, obj[key]);
  }

  return this;
};

/**
 * Alias for `set()`, used internally to avoid conflicts
 *
 * @param {String|Object} path path or object of key/vals to set
 * @param {Any} val the value to set
 * @param {Schema|String|Number|Buffer|*} [type] optionally specify a type for "on-the-fly" attributes
 * @param {Object} [options] optionally specify options that modify the behavior of the set
 * @param {Boolean} [options.merge=false] if true, setting a [nested path](https://mongoosejs.com/docs/subdocs.html#subdocuments-versus-nested-paths) will merge existing values rather than overwrite the whole object. So `doc.set('nested', { a: 1, b: 2 })` becomes `doc.set('nested.a', 1); doc.set('nested.b', 2);`
 * @return {Document} this
 * @method $set
 * @memberOf Document
 * @instance
 * @api public
 */

Document.prototype.$set = function $set(path, val, type, options) {
  if (utils.isPOJO(type)) {
    options = type;
    type = undefined;
  }

  const merge = options && options.merge;
  const adhoc = type && type !== true;
  const constructing = type === true;
  let adhocs;
  let keys;
  let i = 0;
  let pathtype;
  let key;
  let prefix;

  const userSpecifiedStrict = options && 'strict' in options;
  let strict = userSpecifiedStrict
    ? options.strict
    : this.$__.strictMode;

  if (adhoc) {
    adhocs = this.$__.adhocPaths || (this.$__.adhocPaths = {});
    adhocs[path] = this.$__schema.interpretAsType(path, type, this.$__schema.options);
  }

  if (path == null) {
    [path, val] = [val, path];
  } else if (typeof path !== 'string') {
    // new Document({ key: val })
    if (path instanceof Document) {
      if (path.$__isNested) {
        path = path.toObject();
      } else {
        path = path._doc;
      }
    }
    if (path == null) {
      [path, val] = [val, path];
    }

    prefix = val ? val + '.' : '';
    keys = getKeysInSchemaOrder(this.$__schema, path);

    const len = keys.length;

    // `_skipMinimizeTopLevel` is because we may have deleted the top-level
    // nested key to ensure key order.
    const _skipMinimizeTopLevel = options && options._skipMinimizeTopLevel || false;
    if (len === 0 && _skipMinimizeTopLevel) {
      delete options._skipMinimizeTopLevel;
      if (val) {
        this.$set(val, {});
      }
      return this;
    }

    options = Object.assign({}, options, { _skipMinimizeTopLevel: false });

    for (let i = 0; i < len; ++i) {
      key = keys[i];
      const pathName = prefix ? prefix + key : key;
      pathtype = this.$__schema.pathType(pathName);
      const valForKey = path[key];

      // On initial set, delete any nested keys if we're going to overwrite
      // them to ensure we keep the user's key order.
      if (type === true &&
          !prefix &&
          valForKey != null &&
          pathtype === 'nested' &&
          this._doc[key] != null) {
        delete this._doc[key];
      }

      if (utils.isNonBuiltinObject(valForKey) && pathtype === 'nested') {
        this.$set(pathName, valForKey, constructing, Object.assign({}, options, { _skipMarkModified: true }));
        $applyDefaultsToNested(this.$get(pathName), pathName, this);
        continue;
      } else if (strict) {
        // Don't overwrite defaults with undefined keys (gh-3981) (gh-9039)
        if (constructing && valForKey === void 0 &&
            this.$get(pathName) !== void 0) {
          continue;
        }

        if (pathtype === 'adhocOrUndefined') {
          pathtype = getEmbeddedDiscriminatorPath(this, pathName, { typeOnly: true });
        }

        if (pathtype === 'real' || pathtype === 'virtual') {
          this.$set(pathName, valForKey, constructing, options);
        } else if (pathtype === 'nested' && valForKey instanceof Document) {
          this.$set(pathName,
            valForKey.toObject({ transform: false }), constructing, options);
        } else if (strict === 'throw') {
          if (pathtype === 'nested') {
            throw new ObjectExpectedError(key, valForKey);
          } else {
            throw new StrictModeError(key);
          }
        }
      } else if (valForKey !== void 0) {
        this.$set(pathName, valForKey, constructing, options);
      }
    }

    // Ensure all properties are in correct order
    const orderedDoc = {};
    const orderedKeys = Object.keys(this.$__schema.tree);
    for (let i = 0, len = orderedKeys.length; i < len; ++i) {
      (key = orderedKeys[i]) &&
      (this._doc.hasOwnProperty(key)) &&
      (orderedDoc[key] = undefined);
    }
    this._doc = Object.assign(orderedDoc, this._doc);

    return this;
  }

  let pathType = this.$__schema.pathType(path);
  let parts = null;
  if (pathType === 'adhocOrUndefined') {
    parts = path.indexOf('.') === -1 ? [path] : path.split('.');
    pathType = getEmbeddedDiscriminatorPath(this, parts, { typeOnly: true });
  }
  if (pathType === 'adhocOrUndefined' && !userSpecifiedStrict) {
    // May be path underneath non-strict schema
    if (parts == null) {
      parts = path.indexOf('.') === -1 ? [path] : path.split('.');
    }
    const subdocStrict = getSubdocumentStrictValue(this.$__schema, parts);
    if (subdocStrict !== undefined) {
      strict = subdocStrict;
    }
  }

  // Assume this is a Mongoose document that was copied into a POJO using
  // `Object.assign()` or `{...doc}`
  val = handleSpreadDoc(val);

  // if this doc is being constructed we should not trigger getters
  const priorVal = (() => {
    if (this.$__.priorDoc != null) {
      return this.$__.priorDoc.$__getValue(path);
    }
    if (constructing) {
      return void 0;
    }
    return this.$__getValue(path);
  })();

  if (pathType === 'nested' && val) {
    if (typeof val === 'object' && val != null) {
      if (val.$__ != null) {
        val = val.toObject(internalToObjectOptions);
      }
      if (val == null) {
        this.invalidate(path, new MongooseError.CastError('Object', val, path));
        return this;
      }
      const hasInitialVal = this.$__.savedState != null && this.$__.savedState.hasOwnProperty(path);
      if (this.$__.savedState != null && !this.$isNew && !this.$__.savedState.hasOwnProperty(path)) {
        const initialVal = this.$__getValue(path);
        this.$__.savedState[path] = initialVal;

        const keys = Object.keys(initialVal || {});
        for (const key of keys) {
          this.$__.savedState[path + '.' + key] = initialVal[key];
        }
      }

      if (!merge) {
        this.$__setValue(path, null);
        cleanModifiedSubpaths(this, path);
      } else {
        return this.$set(val, path, constructing);
      }

      const keys = getKeysInSchemaOrder(this.$__schema, val, path);

      this.$__setValue(path, {});
      for (const key of keys) {
        this.$set(path + '.' + key, val[key], constructing, options);
      }
      if (priorVal != null && utils.deepEqual(hasInitialVal ? this.$__.savedState[path] : priorVal, val)) {
        this.unmarkModified(path);
      } else {
        this.markModified(path);
      }
      return this;
    }
    this.invalidate(path, new MongooseError.CastError('Object', val, path));
    return this;
  }

  let schema;
  if (parts == null) {
    parts = path.indexOf('.') === -1 ? [path] : path.split('.');
  }

  // Might need to change path for top-level alias
  if (typeof this.$__schema.aliases[parts[0]] === 'string') {
    parts[0] = this.$__schema.aliases[parts[0]];
  }

  if (pathType === 'adhocOrUndefined' && strict) {
    // check for roots that are Mixed types
    let mixed;

    for (i = 0; i < parts.length; ++i) {
      const subpath = parts.slice(0, i + 1).join('.');

      // If path is underneath a virtual, bypass everything and just set it.
      if (i + 1 < parts.length && this.$__schema.pathType(subpath) === 'virtual') {
        mpath.set(path, val, this);
        return this;
      }

      schema = this.$__schema.path(subpath);
      if (schema == null) {
        continue;
      }

      if (schema instanceof MixedSchema) {
        // allow changes to sub paths of mixed types
        mixed = true;
        break;
      } else if (schema.$isSchemaMap && schema.$__schemaType instanceof MixedSchema && i < parts.length - 1) {
        // Map of mixed and not the last element in the path resolves to mixed
        mixed = true;
        schema = schema.$__schemaType;
        break;
      }
    }

    if (schema == null) {
      // Check for embedded discriminators
      schema = getEmbeddedDiscriminatorPath(this, path);
    }

    if (!mixed && !schema) {
      if (strict === 'throw') {
        throw new StrictModeError(path);
      }
      return this;
    }
  } else if (pathType === 'virtual') {
    schema = this.$__schema.virtualpath(path);
    schema.applySetters(val, this);
    return this;
  } else {
    schema = this.$__path(path);
  }

  // gh-4578, if setting a deeply nested path that doesn't exist yet, create it
  let cur = this._doc;
  let curPath = '';
  for (i = 0; i < parts.length - 1; ++i) {
    cur = cur[parts[i]];
    curPath += (curPath.length !== 0 ? '.' : '') + parts[i];
    if (!cur) {
      this.$set(curPath, {});
      // Hack re: gh-5800. If nested field is not selected, it probably exists
      // so `MongoServerError: cannot use the part (nested of nested.num) to
      // traverse the element ({nested: null})` is not likely. If user gets
      // that error, its their fault for now. We should reconsider disallowing
      // modifying not selected paths for 6.x
      if (!this.$__isSelected(curPath)) {
        this.unmarkModified(curPath);
      }
      cur = this.$__getValue(curPath);
    }
  }

  let pathToMark;

  // When using the $set operator the path to the field must already exist.
  // Else mongodb throws: "LEFT_SUBFIELD only supports Object"

  if (parts.length <= 1) {
    pathToMark = path;
  } else {
    const len = parts.length;
    for (i = 0; i < len; ++i) {
      const subpath = parts.slice(0, i + 1).join('.');
      if (this.$get(subpath, null, { getters: false }) === null) {
        pathToMark = subpath;
        break;
      }
    }

    if (!pathToMark) {
      pathToMark = path;
    }
  }

  if (!schema) {
    this.$__set(pathToMark, path, options, constructing, parts, schema, val, priorVal);

    if (pathType === 'nested' && val == null) {
      cleanModifiedSubpaths(this, path);
    }
    return this;
  }

  // If overwriting a subdocument path, make sure to clear out
  // any errors _before_ setting, so new errors that happen
  // get persisted. Re: #9080
  if (schema.$isSingleNested || schema.$isMongooseArray) {
    _markValidSubpaths(this, path);
  }

  if (val != null && merge && schema.$isSingleNested) {
    if (val instanceof Document) {
      val = val.toObject({ virtuals: false, transform: false });
    }
    const keys = Object.keys(val);
    for (const key of keys) {
      this.$set(path + '.' + key, val[key], constructing, options);
    }

    return this;
  }

  let shouldSet = true;
  try {
    // If the user is trying to set a ref path to a document with
    // the correct model name, treat it as populated
    const refMatches = (() => {
      if (schema.options == null) {
        return false;
      }
      if (!(val instanceof Document)) {
        return false;
      }
      const model = val.constructor;

      // Check ref
      const ref = schema.options.ref;
      if (ref != null && (ref === model.modelName || ref === model.baseModelName)) {
        return true;
      }

      // Check refPath
      const refPath = schema.options.refPath;
      if (refPath == null) {
        return false;
      }
      const modelName = val.get(refPath);
      return modelName === model.modelName || modelName === model.baseModelName;
    })();

    let didPopulate = false;
    if (refMatches && val instanceof Document && (!val.$__.wasPopulated || utils.deepEqual(val.$__.wasPopulated.value, val._id))) {
      const unpopulatedValue = (schema && schema.$isSingleNested) ? schema.cast(val, this) : val._id;
      this.$populated(path, unpopulatedValue, { [populateModelSymbol]: val.constructor });
      val.$__.wasPopulated = { value: unpopulatedValue };
      didPopulate = true;
    }

    let popOpts;
    const typeKey = this.$__schema.options.typeKey;
    if (schema.options &&
        Array.isArray(schema.options[typeKey]) &&
        schema.options[typeKey].length &&
        schema.options[typeKey][0].ref &&
        _isManuallyPopulatedArray(val, schema.options[typeKey][0].ref)) {
      popOpts = { [populateModelSymbol]: val[0].constructor };
      this.$populated(path, val.map(function(v) { return v._id; }), popOpts);

      for (const doc of val) {
        doc.$__.wasPopulated = { value: doc._id };
      }
      didPopulate = true;
    }

    if (!refMatches || !schema.$isSingleNested || !val.$__) {
      // If this path is underneath a single nested schema, we'll call the setter
      // later in `$__set()` because we don't take `_doc` when we iterate through
      // a single nested doc. That's to make sure we get the correct context.
      // Otherwise we would double-call the setter, see gh-7196.
      let setterContext = this;
      if (this.$__schema.singleNestedPaths[path] != null && parts.length > 1) {
        setterContext = getDeepestSubdocumentForPath(this, parts, this.schema);
      }
      if (options != null && options.overwriteImmutable) {
        val = schema.applySetters(val, setterContext, false, priorVal, { overwriteImmutable: true });
      } else {
        val = schema.applySetters(val, setterContext, false, priorVal);
      }
    }

    if (Array.isArray(val) &&
        !Array.isArray(schema) &&
        schema.$isMongooseDocumentArray &&
        val.length !== 0 &&
        val[0] != null &&
        val[0].$__ != null &&
        val[0].$__.populated != null) {
      const populatedPaths = Object.keys(val[0].$__.populated);
      for (const populatedPath of populatedPaths) {
        this.$populated(path + '.' + populatedPath,
          val.map(v => v.$populated(populatedPath)),
          val[0].$__.populated[populatedPath].options);
      }
      didPopulate = true;
    }

    if (!didPopulate && this.$__.populated) {
      // If this array partially contains populated documents, convert them
      // all to ObjectIds re: #8443
      if (Array.isArray(val) && this.$__.populated[path]) {
        for (let i = 0; i < val.length; ++i) {
          if (val[i] instanceof Document) {
            val.set(i, val[i]._id, true);
          }
        }
      }
      delete this.$__.populated[path];
    }

    if (val != null && schema.$isSingleNested) {
      _checkImmutableSubpaths(val, schema, priorVal);
    }

    this.$markValid(path);
  } catch (e) {
    if (e instanceof MongooseError.StrictModeError && e.isImmutableError) {
      this.invalidate(path, e);
    } else if (e instanceof MongooseError.CastError) {
      this.invalidate(e.path, e);
      if (e.$originalErrorPath) {
        this.invalidate(path,
          new MongooseError.CastError(schema.instance, val, path, e.$originalErrorPath));
      }
    } else {
      this.invalidate(path,
        new MongooseError.CastError(schema.instance, val, path, e));
    }
    shouldSet = false;
  }

  if (shouldSet) {
    let savedState = null;
    let savedStatePath = null;
    if (!constructing) {
      const doc = this.$isSubdocument ? this.ownerDocument() : this;
      savedState = doc.$__.savedState;
      savedStatePath = this.$isSubdocument ? this.$__.fullPath + '.' + path : path;
      doc.$__saveInitialState(savedStatePath);
    }

    this.$__set(pathToMark, path, options, constructing, parts, schema, val, priorVal);

    if (savedState != null && savedState.hasOwnProperty(savedStatePath) && utils.deepEqual(val, savedState[savedStatePath])) {
      this.unmarkModified(path);
    }
  }

  if (schema.$isSingleNested && (this.isDirectModified(path) || val == null)) {
    cleanModifiedSubpaths(this, path);
  }

  return this;
};

/*!
 * ignore
 */

function _isManuallyPopulatedArray(val, ref) {
  if (!Array.isArray(val)) {
    return false;
  }
  if (val.length === 0) {
    return false;
  }

  for (const el of val) {
    if (!(el instanceof Document)) {
      return false;
    }
    const modelName = el.constructor.modelName;
    if (modelName == null) {
      return false;
    }
    if (el.constructor.modelName != ref && el.constructor.baseModelName != ref) {
      return false;
    }
  }

  return true;
}

/**
 * Sets the value of a path, or many paths.
 * Alias for [`.$set`](https://mongoosejs.com/docs/api/document.html#Document.prototype.$set()).
 *
 * #### Example:
 *
 *     // path, value
 *     doc.set(path, value)
 *
 *     // object
 *     doc.set({
 *         path  : value
 *       , path2 : {
 *            path  : value
 *         }
 *     })
 *
 *     // on-the-fly cast to number
 *     doc.set(path, value, Number)
 *
 *     // on-the-fly cast to string
 *     doc.set(path, value, String)
 *
 *     // changing strict mode behavior
 *     doc.set(path, value, { strict: false });
 *
 * @param {String|Object} path path or object of key/vals to set
 * @param {Any} val the value to set
 * @param {Schema|String|Number|Buffer|*} [type] optionally specify a type for "on-the-fly" attributes
 * @param {Object} [options] optionally specify options that modify the behavior of the set
 * @return {Document} this
 * @api public
 * @method set
 * @memberOf Document
 * @instance
 */

Document.prototype.set = Document.prototype.$set;

/**
 * Determine if we should mark this change as modified.
 *
 * @param {never} pathToMark UNUSED
 * @param {String|Symbol} path
 * @param {Object} options
 * @param {Any} constructing
 * @param {never} parts UNUSED
 * @param {Schema} schema
 * @param {Any} val
 * @param {Any} priorVal
 * @return {Boolean}
 * @api private
 * @method $__shouldModify
 * @memberOf Document
 * @instance
 */

Document.prototype.$__shouldModify = function(pathToMark, path, options, constructing, parts, schema, val, priorVal) {
  if (options && options._skipMarkModified) {
    return false;
  }
  if (this.$isNew) {
    return true;
  }
  // Is path already modified? If so, always modify. We may unmark modified later.
  if (path in this.$__.activePaths.getStatePaths('modify')) {
    return true;
  }

  if (val === void 0 && !this.$__isSelected(path)) {
    // when a path is not selected in a query, its initial
    // value will be undefined.
    return true;
  }

  if (val === void 0 && path in this.$__.activePaths.getStatePaths('default')) {
    // we're just unsetting the default value which was never saved
    return false;
  }

  // gh-3992: if setting a populated field to a doc, don't mark modified
  // if they have the same _id
  if (this.$populated(path) &&
      val instanceof Document &&
      deepEqual(val._id, priorVal)) {
    return false;
  }

  if (!deepEqual(val, priorVal !== undefined ? priorVal : utils.getValue(path, this))) {
    return true;
  }

  if (!constructing &&
      val !== null &&
      val !== undefined &&
      path in this.$__.activePaths.getStatePaths('default') &&
      deepEqual(val, schema.getDefault(this, constructing))) {
    // a path with a default was $unset on the server
    // and the user is setting it to the same value again
    return true;
  }
  return false;
};

/**
 * Handles the actual setting of the value and marking the path modified if appropriate.
 *
 * @param {String} pathToMark
 * @param {String|Symbol} path
 * @param {Object} options
 * @param {Any} constructing
 * @param {Array} parts
 * @param {Schema} schema
 * @param {Any} val
 * @param {Any} priorVal
 * @api private
 * @method $__set
 * @memberOf Document
 * @instance
 */

Document.prototype.$__set = function(pathToMark, path, options, constructing, parts, schema, val, priorVal) {
  Embedded = Embedded || require('./types/ArraySubdocument');

  const shouldModify = this.$__shouldModify(pathToMark, path, options, constructing, parts,
    schema, val, priorVal);

  if (shouldModify) {
    if (this.$__.primitiveAtomics && this.$__.primitiveAtomics[path]) {
      delete this.$__.primitiveAtomics[path];
      if (Object.keys(this.$__.primitiveAtomics).length === 0) {
        delete this.$__.primitiveAtomics;
      }
    }
    this.markModified(pathToMark);

    // handle directly setting arrays (gh-1126)
    MongooseArray || (MongooseArray = require('./types/array'));
    if (val && utils.isMongooseArray(val)) {
      val._registerAtomic('$set', val);

      // Update embedded document parent references (gh-5189)
      if (utils.isMongooseDocumentArray(val)) {
        val.forEach(function(item) {
          item && item.__parentArray && (item.__parentArray = val);
        });
      }
    }
  } else if (Array.isArray(val) && Array.isArray(priorVal) && utils.isMongooseArray(val) && utils.isMongooseArray(priorVal)) {
    val[arrayAtomicsSymbol] = priorVal[arrayAtomicsSymbol];
    val[arrayAtomicsBackupSymbol] = priorVal[arrayAtomicsBackupSymbol];
    if (utils.isMongooseDocumentArray(val)) {
      val.forEach(doc => { doc.isNew = false; });
    }
  }

  let obj = this._doc;
  let i = 0;
  const l = parts.length;
  let cur = '';

  for (; i < l; i++) {
    const next = i + 1;
    const last = next === l;
    cur += (cur ? '.' + parts[i] : parts[i]);
    if (specialProperties.has(parts[i])) {
      return;
    }

    if (last) {
      if (obj instanceof Map) {
        obj.set(parts[i], val);
      } else {
        obj[parts[i]] = val;
      }
    } else {
      const isMap = obj instanceof Map;
      let value = isMap ? obj.get(parts[i]) : obj[parts[i]];
      if (utils.isPOJO(value)) {
        obj = value;
      } else if (value && value instanceof Embedded) {
        obj = value;
      } else if (value && !Array.isArray(value) && value.$isSingleNested) {
        obj = value._doc;
      } else if (value && Array.isArray(value)) {
        obj = value;
      } else if (value == null) {
        value = {};
        if (isMap) {
          obj.set(parts[i], value);
        } else {
          obj[parts[i]] = value;
        }
        obj = value;
      } else {
        obj = value;
      }
    }
  }
};

/**
 * Gets a raw value from a path (no getters)
 *
 * @param {String} path
 * @return {Any} Returns the value from the given `path`.
 * @api private
 */

Document.prototype.$__getValue = function(path) {
  return utils.getValue(path, this._doc);
};

/**
 * Increments the numeric value at `path` by the given `val`.
 * When you call `save()` on this document, Mongoose will send a
 * [`$inc`](https://www.mongodb.com/docs/manual/reference/operator/update/inc/)
 * as opposed to a `$set`.
 *
 * #### Example:
 *
 *     const schema = new Schema({ counter: Number });
 *     const Test = db.model('Test', schema);
 *
 *     const doc = await Test.create({ counter: 0 });
 *     doc.$inc('counter', 2);
 *     await doc.save(); // Sends a `{ $inc: { counter: 2 } }` to MongoDB
 *     doc.counter; // 2
 *
 *     doc.counter += 2;
 *     await doc.save(); // Sends a `{ $set: { counter: 2 } }` to MongoDB
 *
 * @param {String|Array} path path or paths to update
 * @param {Number} val increment `path` by this value
 * @return {Document} this
 */

Document.prototype.$inc = function $inc(path, val) {
  if (val == null) {
    val = 1;
  }

  if (Array.isArray(path)) {
    path.forEach((p) => this.$inc(p, val));
    return this;
  }

  const schemaType = this.$__path(path);
  if (schemaType == null) {
    if (this.$__.strictMode === 'throw') {
      throw new StrictModeError(path);
    } else if (this.$__.strictMode === true) {
      return this;
    }
  } else if (schemaType.instance !== 'Number') {
    this.invalidate(path, new MongooseError.CastError(schemaType.instance, val, path));
    return this;
  }

  const currentValue = this.$__getValue(path) || 0;
  let shouldSet = false;
  let valToSet = null;
  let valToInc = val;

  try {
    val = schemaType.cast(val);
    valToSet = schemaType.applySetters(currentValue + val, this);
    valToInc = valToSet - currentValue;
    shouldSet = true;
  } catch (err) {
    this.invalidate(path, new MongooseError.CastError('number', val, path, err));
  }

  if (shouldSet) {
    this.$__.primitiveAtomics = this.$__.primitiveAtomics || {};
    if (this.$__.primitiveAtomics[path] == null) {
      this.$__.primitiveAtomics[path] = { $inc: valToInc };
    } else {
      this.$__.primitiveAtomics[path].$inc += valToInc;
    }
    this.markModified(path);
    this.$__setValue(path, valToSet);
  }

  return this;
};

/**
 * Sets a raw value for a path (no casting, setters, transformations)
 *
 * @param {String} path
 * @param {Object} value
 * @return {Document} this
 * @api private
 */

Document.prototype.$__setValue = function(path, val) {
  utils.setValue(path, val, this._doc);
  return this;
};

/**
 * Returns the value of a path.
 *
 * #### Example:
 *
 *     // path
 *     doc.get('age') // 47
 *
 *     // dynamic casting to a string
 *     doc.get('age', String) // "47"
 *
 * @param {String} path
 * @param {Schema|String|Number|Buffer|*} [type] optionally specify a type for on-the-fly attributes
 * @param {Object} [options]
 * @param {Boolean} [options.virtuals=false] Apply virtuals before getting this path
 * @param {Boolean} [options.getters=true] If false, skip applying getters and just get the raw value
 * @return {Any}
 * @api public
 */

Document.prototype.get = function(path, type, options) {
  let adhoc;
  if (options == null) {
    options = {};
  }
  if (type) {
    adhoc = this.$__schema.interpretAsType(path, type, this.$__schema.options);
  }
  const noDottedPath = options.noDottedPath;

  // Fast path if we know we're just accessing top-level path on the document:
  // just get the schema path, avoid `$__path()` because that does string manipulation
  let schema = noDottedPath ? this.$__schema.paths[path] : this.$__path(path);
  if (schema == null) {
    schema = this.$__schema.virtualpath(path);

    if (schema != null) {
      return schema.applyGetters(void 0, this);
    }
  }

  if (noDottedPath) {
    let obj = this._doc[path];
    if (adhoc) {
      obj = adhoc.cast(obj);
    }
    if (schema != null && options.getters !== false) {
      return schema.applyGetters(obj, this);
    }
    return obj;
  }

  if (schema != null && schema.instance === 'Mixed') {
    const virtual = this.$__schema.virtualpath(path);
    if (virtual != null) {
      schema = virtual;
    }
  }

  const hasDot = path.indexOf('.') !== -1;
  let obj = this._doc;

  const pieces = hasDot ? path.split('.') : [path];
  // Might need to change path for top-level alias
  if (typeof this.$__schema.aliases[pieces[0]] === 'string') {
    pieces[0] = this.$__schema.aliases[pieces[0]];
  }

  for (let i = 0, l = pieces.length; i < l; i++) {
    if (obj && obj._doc) {
      obj = obj._doc;
    }

    if (obj == null) {
      obj = void 0;
    } else if (obj instanceof Map) {
      obj = obj.get(pieces[i], { getters: false });
    } else if (i === l - 1) {
      obj = utils.getValue(pieces[i], obj);
    } else {
      obj = obj[pieces[i]];
    }
  }

  if (adhoc) {
    obj = adhoc.cast(obj);
  }

  if (schema != null && options.getters !== false) {
    obj = schema.applyGetters(obj, this);
  } else if (this.$__schema.nested[path] && options.virtuals) {
    // Might need to apply virtuals if this is a nested path
    return applyVirtuals(this, clone(obj) || {}, { path: path });
  }

  return obj;
};

/*!
 * ignore
 */

Document.prototype[getSymbol] = Document.prototype.get;
Document.prototype.$get = Document.prototype.get;

/**
 * Returns the schematype for the given `path`.
 *
 * @param {String} path
 * @return {SchemaPath}
 * @api private
 * @method $__path
 * @memberOf Document
 * @instance
 */

Document.prototype.$__path = function(path) {
  const adhocs = this.$__.adhocPaths;
  const adhocType = adhocs && adhocs.hasOwnProperty(path) ? adhocs[path] : null;

  if (adhocType) {
    return adhocType;
  }
  return this.$__schema.path(path);
};

/**
 * Marks the path as having pending changes to write to the db.
 *
 * _Very helpful when using [Mixed](https://mongoosejs.com/docs/schematypes.html#mixed) types._
 *
 * #### Example:
 *
 *     doc.mixed.type = 'changed';
 *     doc.markModified('mixed.type');
 *     doc.save() // changes to mixed.type are now persisted
 *
 * @param {String} path the path to mark modified
 * @param {Document} [scope] the scope to run validators with
 * @api public
 */

Document.prototype.markModified = function(path, scope) {
  this.$__saveInitialState(path);

  this.$__.activePaths.modify(path);
  if (scope != null && !this.$isSubdocument) {
    this.$__.pathsToScopes = this.$__pathsToScopes || {};
    this.$__.pathsToScopes[path] = scope;
  }
};

/*!
 * ignore
 */

Document.prototype.$__saveInitialState = function $__saveInitialState(path) {
  const savedState = this.$__.savedState;
  const savedStatePath = path;
  if (savedState != null) {
    const firstDot = savedStatePath.indexOf('.');
    const topLevelPath = firstDot === -1 ? savedStatePath : savedStatePath.slice(0, firstDot);
    if (!savedState.hasOwnProperty(topLevelPath)) {
      savedState[topLevelPath] = clone(this.$__getValue(topLevelPath));
    }
  }
};

/**
 * Clears the modified state on the specified path.
 *
 * #### Example:
 *
 *     doc.foo = 'bar';
 *     doc.unmarkModified('foo');
 *     doc.save(); // changes to foo will not be persisted
 *
 * @param {String} path the path to unmark modified
 * @api public
 */

Document.prototype.unmarkModified = function(path) {
  this.$__.activePaths.init(path);
  if (this.$__.pathsToScopes != null) {
    delete this.$__.pathsToScopes[path];
  }
};

/**
 * Don't run validation on this path or persist changes to this path.
 *
 * #### Example:
 *
 *     doc.foo = null;
 *     doc.$ignore('foo');
 *     doc.save(); // changes to foo will not be persisted and validators won't be run
 *
 * @memberOf Document
 * @instance
 * @method $ignore
 * @param {String} path the path to ignore
 * @api public
 */

Document.prototype.$ignore = function(path) {
  this.$__.activePaths.ignore(path);
};

/**
 * Returns the list of paths that have been directly modified. A direct
 * modified path is a path that you explicitly set, whether via `doc.foo = 'bar'`,
 * `Object.assign(doc, { foo: 'bar' })`, or `doc.set('foo', 'bar')`.
 *
 * A path `a` may be in `modifiedPaths()` but not in `directModifiedPaths()`
 * because a child of `a` was directly modified.
 *
 * #### Example:
 *
 *     const schema = new Schema({ foo: String, nested: { bar: String } });
 *     const Model = mongoose.model('Test', schema);
 *     await Model.create({ foo: 'original', nested: { bar: 'original' } });
 *
 *     const doc = await Model.findOne();
 *     doc.nested.bar = 'modified';
 *     doc.directModifiedPaths(); // ['nested.bar']
 *     doc.modifiedPaths(); // ['nested', 'nested.bar']
 *
 * @return {String[]}
 * @api public
 */

Document.prototype.directModifiedPaths = function() {
  return Object.keys(this.$__.activePaths.getStatePaths('modify'));
};

/**
 * Returns true if the given path is nullish or only contains empty objects.
 * Useful for determining whether this subdoc will get stripped out by the
 * [minimize option](https://mongoosejs.com/docs/guide.html#minimize).
 *
 * #### Example:
 *
 *     const schema = new Schema({ nested: { foo: String } });
 *     const Model = mongoose.model('Test', schema);
 *     const doc = new Model({});
 *     doc.$isEmpty('nested'); // true
 *     doc.nested.$isEmpty(); // true
 *
 *     doc.nested.foo = 'bar';
 *     doc.$isEmpty('nested'); // false
 *     doc.nested.$isEmpty(); // false
 *
 * @param {String} [path]
 * @memberOf Document
 * @instance
 * @api public
 * @method $isEmpty
 * @return {Boolean}
 */

Document.prototype.$isEmpty = function(path) {
  const isEmptyOptions = {
    minimize: true,
    virtuals: false,
    getters: false,
    transform: false
  };

  if (arguments.length !== 0) {
    const v = this.$get(path);
    if (v == null) {
      return true;
    }
    if (typeof v !== 'object') {
      return false;
    }
    if (utils.isPOJO(v)) {
      return _isEmpty(v);
    }
    return Object.keys(v.toObject(isEmptyOptions)).length === 0;
  }

  return Object.keys(this.toObject(isEmptyOptions)).length === 0;
};

/*!
 * ignore
 */

function _isEmpty(v) {
  if (v == null) {
    return true;
  }
  if (typeof v !== 'object' || Array.isArray(v)) {
    return false;
  }
  for (const key of Object.keys(v)) {
    if (!_isEmpty(v[key])) {
      return false;
    }
  }
  return true;
}

/**
 * Returns the list of paths that have been modified.
 *
 * @param {Object} [options]
 * @param {Boolean} [options.includeChildren=false] if true, returns children of modified paths as well. For example, if false, the list of modified paths for `doc.colors = { primary: 'blue' };` will **not** contain `colors.primary`. If true, `modifiedPaths()` will return an array that contains `colors.primary`.
 * @return {String[]}
 * @api public
 */

Document.prototype.modifiedPaths = function(options) {
  options = options || {};

  const directModifiedPaths = Object.keys(this.$__.activePaths.getStatePaths('modify'));
  const result = new Set();

  let i = 0;
  let j = 0;
  const len = directModifiedPaths.length;

  for (i = 0; i < len; ++i) {
    const path = directModifiedPaths[i];
    const parts = parentPaths(path);
    const pLen = parts.length;

    for (j = 0; j < pLen; ++j) {
      result.add(parts[j]);
    }

    if (!options.includeChildren) {
      continue;
    }

    let ii = 0;
    let cur = this.$get(path);
    if (typeof cur === 'object' && cur !== null) {
      if (cur._doc) {
        cur = cur._doc;
      }
      const len = cur.length;
      if (Array.isArray(cur)) {
        for (ii = 0; ii < len; ++ii) {
          const subPath = path + '.' + ii;
          if (!result.has(subPath)) {
            result.add(subPath);
            if (cur[ii] != null && cur[ii].$__) {
              const modified = cur[ii].modifiedPaths();
              let iii = 0;
              const iiiLen = modified.length;
              for (iii = 0; iii < iiiLen; ++iii) {
                result.add(subPath + '.' + modified[iii]);
              }
            }
          }
        }
      } else {
        const keys = Object.keys(cur);
        let ii = 0;
        const len = keys.length;
        for (ii = 0; ii < len; ++ii) {
          result.add(path + '.' + keys[ii]);
        }
      }
    }
  }
  return Array.from(result);
};

Document.prototype[documentModifiedPaths] = Document.prototype.modifiedPaths;

/**
 * Returns true if any of the given paths is modified, else false. If no arguments, returns `true` if any path
 * in this document is modified.
 *
 * If `path` is given, checks if a path or any full path containing `path` as part of its path chain has been modified.
 *
 * #### Example:
 *
 *     doc.set('documents.0.title', 'changed');
 *     doc.isModified()                      // true
 *     doc.isModified('documents')           // true
 *     doc.isModified('documents.0.title')   // true
 *     doc.isModified('documents otherProp') // true
 *     doc.isDirectModified('documents')     // false
 *
 * @param {String} [path] optional
 * @return {Boolean}
 * @api public
 */

Document.prototype.isModified = function(paths, modifiedPaths) {
  if (paths) {
    const directModifiedPathsObj = this.$__.activePaths.states.modify;
    if (directModifiedPathsObj == null) {
      return false;
    }

    if (typeof paths === 'string') {
      paths = paths.indexOf(' ') === -1 ? [paths] : paths.split(' ');
    }

    for (const path of paths) {
      if (directModifiedPathsObj[path] != null) {
        return true;
      }
    }

    const modified = modifiedPaths || this[documentModifiedPaths]();
    const isModifiedChild = paths.some(function(path) {
      return !!~modified.indexOf(path);
    });

    const directModifiedPaths = Object.keys(directModifiedPathsObj);
    return isModifiedChild || paths.some(function(path) {
      return directModifiedPaths.some(function(mod) {
        return mod === path || path.startsWith(mod + '.');
      });
    });
  }

  return this.$__.activePaths.some('modify');
};

/**
 * Alias of [`.isModified`](https://mongoosejs.com/docs/api/document.html#Document.prototype.isModified())
 *
 * @method $isModified
 * @memberOf Document
 * @api public
 */

Document.prototype.$isModified = Document.prototype.isModified;

Document.prototype[documentIsModified] = Document.prototype.isModified;

/**
 * Checks if a path is set to its default.
 *
 * #### Example:
 *
 *     MyModel = mongoose.model('test', { name: { type: String, default: 'Val '} });
 *     const m = new MyModel();
 *     m.$isDefault('name'); // true
 *
 * @memberOf Document
 * @instance
 * @method $isDefault
 * @param {String} [path]
 * @return {Boolean}
 * @api public
 */

Document.prototype.$isDefault = function(path) {
  if (path == null) {
    return this.$__.activePaths.some('default');
  }

  if (typeof path === 'string' && path.indexOf(' ') === -1) {
    return this.$__.activePaths.getStatePaths('default').hasOwnProperty(path);
  }

  let paths = path;
  if (!Array.isArray(paths)) {
    paths = paths.split(' ');
  }

  return paths.some(path => this.$__.activePaths.getStatePaths('default').hasOwnProperty(path));
};

/**
 * Getter/setter, determines whether the document was removed or not.
 *
 * #### Example:
 *
 *     const product = await product.remove();
 *     product.$isDeleted(); // true
 *     product.remove(); // no-op, doesn't send anything to the db
 *
 *     product.$isDeleted(false);
 *     product.$isDeleted(); // false
 *     product.remove(); // will execute a remove against the db
 *
 *
 * @param {Boolean} [val] optional, overrides whether mongoose thinks the doc is deleted
 * @return {Boolean|Document} whether mongoose thinks this doc is deleted.
 * @method $isDeleted
 * @memberOf Document
 * @instance
 * @api public
 */

Document.prototype.$isDeleted = function(val) {
  if (arguments.length === 0) {
    return !!this.$__.isDeleted;
  }

  this.$__.isDeleted = !!val;
  return this;
};

/**
 * Returns true if `path` was directly set and modified, else false.
 *
 * #### Example:
 *
 *     doc.set('documents.0.title', 'changed');
 *     doc.isDirectModified('documents.0.title') // true
 *     doc.isDirectModified('documents') // false
 *
 * @param {String|String[]} [path]
 * @return {Boolean}
 * @api public
 */

Document.prototype.isDirectModified = function(path) {
  if (path == null) {
    return this.$__.activePaths.some('modify');
  }

  if (typeof path === 'string' && path.indexOf(' ') === -1) {
    return this.$__.activePaths.getStatePaths('modify').hasOwnProperty(path);
  }

  let paths = path;
  if (!Array.isArray(paths)) {
    paths = paths.split(' ');
  }

  return paths.some(path => this.$__.activePaths.getStatePaths('modify').hasOwnProperty(path));
};

/**
 * Checks if `path` is in the `init` state, that is, it was set by `Document#init()` and not modified since.
 *
 * @param {String} [path]
 * @return {Boolean}
 * @api public
 */

Document.prototype.isInit = function(path) {
  if (path == null) {
    return this.$__.activePaths.some('init');
  }

  if (typeof path === 'string' && path.indexOf(' ') === -1) {
    return this.$__.activePaths.getStatePaths('init').hasOwnProperty(path);
  }

  let paths = path;
  if (!Array.isArray(paths)) {
    paths = paths.split(' ');
  }

  return paths.some(path => this.$__.activePaths.getStatePaths('init').hasOwnProperty(path));
};

/**
 * Checks if `path` was selected in the source query which initialized this document.
 *
 * #### Example:
 *
 *     const doc = await Thing.findOne().select('name');
 *     doc.isSelected('name') // true
 *     doc.isSelected('age')  // false
 *
 * @param {String|String[]} path
 * @return {Boolean}
 * @api public
 */

Document.prototype.isSelected = function isSelected(path) {
  if (this.$__.selected == null) {
    return true;
  }
  if (!path) {
    return false;
  }
  if (path === '_id') {
    return this.$__.selected._id !== 0;
  }

  if (path.indexOf(' ') !== -1) {
    path = path.split(' ');
  }
  if (Array.isArray(path)) {
    return path.some(p => this.$__isSelected(p));
  }

  const paths = Object.keys(this.$__.selected);
  let inclusive = null;

  if (paths.length === 1 && paths[0] === '_id') {
    // only _id was selected.
    return this.$__.selected._id === 0;
  }

  for (const cur of paths) {
    if (cur === '_id') {
      continue;
    }
    if (!isDefiningProjection(this.$__.selected[cur])) {
      continue;
    }
    inclusive = !!this.$__.selected[cur];
    break;
  }

  if (inclusive === null) {
    return true;
  }

  if (path in this.$__.selected) {
    return inclusive;
  }

  const pathDot = path + '.';

  for (const cur of paths) {
    if (cur === '_id') {
      continue;
    }

    if (cur.startsWith(pathDot)) {
      return inclusive || cur !== pathDot;
    }

    if (pathDot.startsWith(cur + '.')) {
      return inclusive;
    }
  }
  return !inclusive;
};

Document.prototype.$__isSelected = Document.prototype.isSelected;

/**
 * Checks if `path` was explicitly selected. If no projection, always returns
 * true.
 *
 * #### Example:
 *
 *     Thing.findOne().select('nested.name').exec(function (err, doc) {
 *        doc.isDirectSelected('nested.name') // true
 *        doc.isDirectSelected('nested.otherName') // false
 *        doc.isDirectSelected('nested')  // false
 *     })
 *
 * @param {String} path
 * @return {Boolean}
 * @api public
 */

Document.prototype.isDirectSelected = function isDirectSelected(path) {
  if (this.$__.selected == null) {
    return true;
  }

  if (path === '_id') {
    return this.$__.selected._id !== 0;
  }

  if (path.indexOf(' ') !== -1) {
    path = path.split(' ');
  }
  if (Array.isArray(path)) {
    return path.some(p => this.isDirectSelected(p));
  }

  const paths = Object.keys(this.$__.selected);
  let inclusive = null;

  if (paths.length === 1 && paths[0] === '_id') {
    // only _id was selected.
    return this.$__.selected._id === 0;
  }

  for (const cur of paths) {
    if (cur === '_id') {
      continue;
    }
    if (!isDefiningProjection(this.$__.selected[cur])) {
      continue;
    }
    inclusive = !!this.$__.selected[cur];
    break;
  }

  if (inclusive === null) {
    return true;
  }

  if (this.$__.selected.hasOwnProperty(path)) {
    return inclusive;
  }

  return !inclusive;
};

/**
 * Executes registered validation rules for this document.
 *
 * #### Note:
 *
 * This method is called `pre` save and if a validation rule is violated, [save](https://mongoosejs.com/docs/api/model.html#Model.prototype.save()) is aborted and the error is thrown.
 *
 * #### Example:
 *
 *     await doc.validate({ validateModifiedOnly: false, pathsToSkip: ['name', 'email']});
 *
 * @param {Array|String} [pathsToValidate] list of paths to validate. If set, Mongoose will validate only the modified paths that are in the given list.
 * @param {Object} [options] internal options
 * @param {Boolean} [options.validateModifiedOnly=false] if `true` mongoose validates only modified paths.
 * @param {Array|string} [options.pathsToSkip] list of paths to skip. If set, Mongoose will validate every modified path that is not in this list.
 * @return {Promise} Returns a Promise.
 * @api public
 */

Document.prototype.validate = async function validate(pathsToValidate, options) {
  if (typeof pathsToValidate === 'function' || typeof options === 'function' || typeof arguments[2] === 'function') {
    throw new MongooseError('Document.prototype.validate() no longer accepts a callback');
  }
  let parallelValidate;
  this.$op = 'validate';

  if (this.$isSubdocument != null) {
    // Skip parallel validate check for subdocuments
  } else if (this.$__.validating) {
    parallelValidate = new ParallelValidateError(this, {
      parentStack: options && options.parentStack,
      conflictStack: this.$__.validating.stack
    });
  } else {
    this.$__.validating = new ParallelValidateError(this, { parentStack: options && options.parentStack });
  }

  if (arguments.length === 1) {
    if (typeof arguments[0] === 'object' && !Array.isArray(arguments[0])) {
      options = arguments[0];
      pathsToValidate = null;
    }
  }
  if (options && typeof options.pathsToSkip === 'string') {
    const isOnePathOnly = options.pathsToSkip.indexOf(' ') === -1;
    options.pathsToSkip = isOnePathOnly ? [options.pathsToSkip] : options.pathsToSkip.split(' ');
  }

  if (parallelValidate != null) {
    throw parallelValidate;
  }

  return new Promise((resolve, reject) => {
    this.$__validate(pathsToValidate, options, (error) => {
      this.$op = null;
      this.$__.validating = null;
      if (error != null) {
        return reject(error);
      }
      resolve();
    });
  });
};

/**
 * Alias of [`.validate`](https://mongoosejs.com/docs/api/document.html#Document.prototype.validate())
 *
 * @method $validate
 * @memberOf Document
 * @api public
 */

Document.prototype.$validate = Document.prototype.validate;

/*!
 * ignore
 */

function _evaluateRequiredFunctions(doc) {
  const requiredFields = Object.keys(doc.$__.activePaths.getStatePaths('require'));
  let i = 0;
  const len = requiredFields.length;
  for (i = 0; i < len; ++i) {
    const path = requiredFields[i];

    const p = doc.$__schema.path(path);

    if (p != null && typeof p.originalRequiredValue === 'function') {
      doc.$__.cachedRequired = doc.$__.cachedRequired || {};
      try {
        doc.$__.cachedRequired[path] = p.originalRequiredValue.call(doc, doc);
      } catch (err) {
        doc.invalidate(path, err);
      }
    }
  }
}

/*!
 * ignore
 */

<<<<<<< HEAD
function _getPathsToValidate(doc, pathsToValidate, pathsToSkip) {
  const skipSchemaValidators = {};
=======
function _getPathsToValidate(doc) {
  const doValidateOptions = {};
>>>>>>> be5b7d50

  _evaluateRequiredFunctions(doc);
  // only validate required fields when necessary
  let paths = new Set(Object.keys(doc.$__.activePaths.getStatePaths('require')).filter(function(path) {
    if (!doc.$__isSelected(path) && !doc.$isModified(path)) {
      return false;
    }
    if (doc.$__.cachedRequired != null && path in doc.$__.cachedRequired) {
      return doc.$__.cachedRequired[path];
    }
    return true;
  }));

  Object.keys(doc.$__.activePaths.getStatePaths('init')).forEach(addToPaths);
  Object.keys(doc.$__.activePaths.getStatePaths('modify')).forEach(addToPaths);
  Object.keys(doc.$__.activePaths.getStatePaths('default')).forEach(addToPaths);
  function addToPaths(p) { paths.add(p); }

  const subdocs = doc.$getAllSubdocs();
  const modifiedPaths = doc.modifiedPaths();
  for (const subdoc of subdocs) {
    if (subdoc.$basePath) {
      const fullPathToSubdoc = subdoc.$__fullPathWithIndexes();

      // Remove child paths for now, because we'll be validating the whole
      // subdoc.
      // The following is a faster take on looping through every path in `paths`
      // and checking if the path starts with `fullPathToSubdoc` re: gh-13191
      for (const modifiedPath of subdoc.modifiedPaths()) {
        paths.delete(fullPathToSubdoc + '.' + modifiedPath);
      }

      if (doc.$isModified(fullPathToSubdoc, modifiedPaths) &&
            !doc.isDirectModified(fullPathToSubdoc) &&
            !doc.$isDefault(fullPathToSubdoc)) {
        paths.add(fullPathToSubdoc);
        if (doc.$__.pathsToScopes == null) {
          doc.$__.pathsToScopes = {};
        }
        doc.$__.pathsToScopes[fullPathToSubdoc] = subdoc.$isDocumentArrayElement ?
          subdoc.__parentArray :
          subdoc.$parent();

        doValidateOptions[fullPathToSubdoc] = { skipSchemaValidators: true };
        if (subdoc.$isDocumentArrayElement && subdoc.__index != null) {
          doValidateOptions[fullPathToSubdoc].index = subdoc.__index;
        }
      }
    }
  }

  for (const path of paths) {
    const _pathType = doc.$__schema.path(path);
    if (!_pathType) {
      continue;
    }

    if (_pathType.$isMongooseDocumentArray) {
      for (const p of paths) {
        if (p == null || p.startsWith(_pathType.path + '.')) {
          paths.delete(p);
        }
      }
    }

    // Optimization: if primitive path with no validators, or array of primitives
    // with no validators, skip validating this path entirely.
    if (!_pathType.caster && _pathType.validators.length === 0 && !_pathType.$parentSchemaDocArray) {
      paths.delete(path);
    } else if (_pathType.$isMongooseArray &&
      !_pathType.$isMongooseDocumentArray && // Skip document arrays...
      !_pathType.$embeddedSchemaType.$isMongooseArray && // and arrays of arrays
      _pathType.validators.length === 0 && // and arrays with top-level validators
      _pathType.$embeddedSchemaType.validators.length === 0) {
      paths.delete(path);
    }
  }

  for (const path of paths) {
    // Single nested paths (paths embedded under single nested subdocs) will
    // be validated on their own when we call `validate()` on the subdoc itself.
    // Re: gh-8468
    if (doc.$__schema.singleNestedPaths.hasOwnProperty(path)) {
      paths.delete(path);
      continue;
    }
  }

  if (Array.isArray(pathsToValidate)) {
    paths = _handlePathsToValidate(paths, pathsToValidate);
  } else if (Array.isArray(pathsToSkip)) {
    paths = _handlePathsToSkip(paths, pathsToSkip);
  }

  // from here on we're not removing items from paths

  // gh-661: if a whole array is modified, make sure to run validation on all
  // the children as well
  for (const path of paths) {
    const _pathType = doc.$__schema.path(path);
    if (!_pathType) {
      continue;
    }

    if (!_pathType.$isMongooseArray ||
        // To avoid potential performance issues, skip doc arrays whose children
        // are not required. `getPositionalPathType()` may be slow, so avoid
        // it unless we have a case of #6364
        (!Array.isArray(_pathType) &&
          _pathType.$isMongooseDocumentArray &&
          !(_pathType && _pathType.schemaOptions && _pathType.schemaOptions.required))) {
      continue;
    }

    // gh-11380: optimization. If the array isn't a document array and there's no validators
    // on the array type, there's no need to run validation on the individual array elements.
    if (_pathType.$isMongooseArray &&
        !_pathType.$isMongooseDocumentArray && // Skip document arrays...
        !_pathType.$embeddedSchemaType.$isMongooseArray && // and arrays of arrays
        _pathType.$embeddedSchemaType.validators.length === 0) {
      continue;
    }

    const val = doc.$__getValue(path);
    _pushNestedArrayPaths(val, paths, path);
  }

  function _pushNestedArrayPaths(val, paths, path) {
    if (val != null) {
      const numElements = val.length;
      for (let j = 0; j < numElements; ++j) {
        if (Array.isArray(val[j])) {
          _pushNestedArrayPaths(val[j], paths, path + '.' + j);
        } else {
          paths.add(path + '.' + j);
        }
      }
    }
  }

  const flattenOptions = { skipArrays: true };
  for (const pathToCheck of paths) {
    if (doc.$__schema.nested[pathToCheck]) {
      let _v = doc.$__getValue(pathToCheck);
      if (isMongooseObject(_v)) {
        _v = _v.toObject({ transform: false });
      }
      const flat = flatten(_v, pathToCheck, flattenOptions, doc.$__schema);
      Object.keys(flat).forEach(addToPaths);
    }
  }

  for (const path of paths) {
    const _pathType = doc.$__schema.path(path);

    if (!_pathType) {
      continue;
    }

    // If underneath a document array, may need to re-validate the parent
    // array re: gh-6818. Do this _after_ adding subpaths, because
    // we don't want to add every array subpath.
    if (_pathType.$parentSchemaDocArray && typeof _pathType.$parentSchemaDocArray.path === 'string') {
      paths.add(_pathType.$parentSchemaDocArray.path);
    }

    if (!_pathType.$isSchemaMap) {
      continue;
    }

    const val = doc.$__getValue(path);
    if (val == null) {
      continue;
    }
    for (const key of val.keys()) {
      paths.add(path + '.' + key);
    }
  }

  paths = Array.from(paths);
  return [paths, doValidateOptions];
}

/*!
 * ignore
 */

Document.prototype.$__validate = function(pathsToValidate, options, callback) {
  if (typeof pathsToValidate === 'function') {
    callback = pathsToValidate;
    options = null;
    pathsToValidate = null;
  } else if (typeof options === 'function') {
    callback = options;
    options = null;
  }

  const hasValidateModifiedOnlyOption = options &&
      (typeof options === 'object') &&
      ('validateModifiedOnly' in options);

  const pathsToSkip = (options && options.pathsToSkip) || null;

  let shouldValidateModifiedOnly;
  if (hasValidateModifiedOnlyOption) {
    shouldValidateModifiedOnly = !!options.validateModifiedOnly;
  } else {
    shouldValidateModifiedOnly = this.$__schema.options.validateModifiedOnly;
  }

  const _this = this;
  const _complete = () => {
    let validationError = this.$__.validationError;
    this.$__.validationError = null;
    this.$__.validating = null;

    if (shouldValidateModifiedOnly && validationError != null) {
      // Remove any validation errors that aren't from modified paths
      const errors = Object.keys(validationError.errors);
      for (const errPath of errors) {
        if (!this.$isModified(errPath)) {
          delete validationError.errors[errPath];
        }
      }
      if (Object.keys(validationError.errors).length === 0) {
        validationError = void 0;
      }
    }

    this.$__.cachedRequired = {};
    this.$emit('validate', _this);
    this.constructor.emit('validate', _this);

    if (validationError) {
      for (const key in validationError.errors) {
        // Make sure cast errors persist
        if (!this[documentArrayParent] &&
            validationError.errors[key] instanceof MongooseError.CastError) {
          this.invalidate(key, validationError.errors[key]);
        }
      }

      return validationError;
    }
  };

  // only validate required fields when necessary
  const pathDetails = _getPathsToValidate(this, pathsToValidate, pathsToSkip);
  const paths = shouldValidateModifiedOnly ?
    pathDetails[0].filter((path) => this.$isModified(path)) :
    pathDetails[0];
  const doValidateOptionsByPath = pathDetails[1];
  if (typeof pathsToValidate === 'string') {
    pathsToValidate = pathsToValidate.split(' ');
  }

  if (paths.length === 0) {
    return immediate(function() {
      const error = _complete();
      if (error) {
        return _this.$__schema.s.hooks.execPost('validate:error', _this, [_this], { error: error }, function(error) {
          callback(error);
        });
      }
      callback(null, _this);
    });
  }

  const validated = {};
  let total = 0;

  for (const path of paths) {
    validatePath(path);
  }

  function validatePath(path) {
    if (path == null || validated[path]) {
      return;
    }

    validated[path] = true;
    total++;

    immediate(function() {
      const schemaType = _this.$__schema.path(path);

      if (!schemaType) {
        return --total || complete();
      }

      // If user marked as invalid or there was a cast error, don't validate
      if (!_this.$isValid(path)) {
        --total || complete();
        return;
      }

      // If setting a path under a mixed path, avoid using the mixed path validator (gh-10141)
      if (schemaType[schemaMixedSymbol] != null && path !== schemaType.path) {
        return --total || complete();
      }

      let val = _this.$__getValue(path);

      // If you `populate()` and get back a null value, required validators
      // shouldn't fail (gh-8018). We should always fall back to the populated
      // value.
      let pop;
      if ((pop = _this.$populated(path))) {
        val = pop;
      } else if (val != null && val.$__ != null && val.$__.wasPopulated) {
        // Array paths, like `somearray.1`, do not show up as populated with `$populated()`,
        // so in that case pull out the document's id
        val = val._id;
      }
      const scope = _this.$__.pathsToScopes != null && path in _this.$__.pathsToScopes ?
        _this.$__.pathsToScopes[path] :
        _this;

      const doValidateOptions = {
        ...doValidateOptionsByPath[path],
        path: path,
        validateModifiedOnly: shouldValidateModifiedOnly
      };

      schemaType.doValidate(val, function(err) {
        if (err) {
          const isSubdoc = schemaType.$isSingleNested ||
              schemaType.$isArraySubdocument ||
              schemaType.$isMongooseDocumentArray;
          if (isSubdoc && err instanceof ValidationError) {
            return --total || complete();
          }
          _this.invalidate(path, err, undefined, true);
        }
        --total || complete();
      }, scope, doValidateOptions);
    });
  }

  function complete() {
    const error = _complete();
    if (error) {
      return _this.$__schema.s.hooks.execPost('validate:error', _this, [_this], { error: error }, function(error) {
        callback(error);
      });
    }
    callback(null, _this);
  }

};

/*!
 * ignore
 */

function _handlePathsToValidate(paths, pathsToValidate) {
  const _pathsToValidate = new Set(pathsToValidate);
  const parentPaths = new Map([]);
  for (const path of pathsToValidate) {
    if (path.indexOf('.') === -1) {
      continue;
    }
    const pieces = path.split('.');
    let cur = pieces[0];
    for (let i = 1; i < pieces.length; ++i) {
      // Since we skip subpaths under single nested subdocs to
      // avoid double validation, we need to add back the
      // single nested subpath if the user asked for it (gh-8626)
      parentPaths.set(cur, path);
      cur = cur + '.' + pieces[i];
    }
  }

  const ret = new Set();
  for (const path of paths) {
    if (_pathsToValidate.has(path)) {
      ret.add(path);
    } else if (parentPaths.has(path)) {
      ret.add(parentPaths.get(path));
    }
  }
  return ret;
}

/*!
 * ignore
 */

function _handlePathsToSkip(paths, pathsToSkip) {
  pathsToSkip = new Set(pathsToSkip);
  paths = Array.from(paths).filter(p => !pathsToSkip.has(p));
  return new Set(paths);
}

/**
 * Executes registered validation rules (skipping asynchronous validators) for this document.
 *
 * #### Note:
 *
 * This method is useful if you need synchronous validation.
 *
 * #### Example:
 *
 *     const err = doc.validateSync();
 *     if (err) {
 *       handleError(err);
 *     } else {
 *       // validation passed
 *     }
 *
 * @param {Array|string} [pathsToValidate] only validate the given paths
 * @param {Object} [options] options for validation
 * @param {Boolean} [options.validateModifiedOnly=false] If `true`, Mongoose will only validate modified paths, as opposed to modified paths and `required` paths.
 * @param {Array|string} [options.pathsToSkip] list of paths to skip. If set, Mongoose will validate every modified path that is not in this list.
 * @return {ValidationError|undefined} ValidationError if there are errors during validation, or undefined if there is no error.
 * @api public
 */

Document.prototype.validateSync = function(pathsToValidate, options) {
  const _this = this;

  if (arguments.length === 1 && typeof arguments[0] === 'object' && !Array.isArray(arguments[0])) {
    options = arguments[0];
    pathsToValidate = null;
  }

  const hasValidateModifiedOnlyOption = options &&
      (typeof options === 'object') &&
      ('validateModifiedOnly' in options);

  let shouldValidateModifiedOnly;
  if (hasValidateModifiedOnlyOption) {
    shouldValidateModifiedOnly = !!options.validateModifiedOnly;
  } else {
    shouldValidateModifiedOnly = this.$__schema.options.validateModifiedOnly;
  }

  let pathsToSkip = options && options.pathsToSkip;

  if (typeof pathsToValidate === 'string') {
    const isOnePathOnly = pathsToValidate.indexOf(' ') === -1;
    pathsToValidate = isOnePathOnly ? [pathsToValidate] : pathsToValidate.split(' ');
  } else if (typeof pathsToSkip === 'string' && pathsToSkip.indexOf(' ') !== -1) {
    pathsToSkip = pathsToSkip.split(' ');
  }

  // only validate required fields when necessary
  const pathDetails = _getPathsToValidate(this, pathsToValidate, pathsToSkip);
  const paths = shouldValidateModifiedOnly ?
    pathDetails[0].filter((path) => this.$isModified(path)) :
    pathDetails[0];
  const skipSchemaValidators = pathDetails[1];

  const validating = {};

  for (let i = 0, len = paths.length; i < len; ++i) {
    const path = paths[i];

    if (validating[path]) {
      continue;
    }

    validating[path] = true;

    const p = _this.$__schema.path(path);
    if (!p) {
      continue;
    }
    if (!_this.$isValid(path)) {
      continue;
    }

    const val = _this.$__getValue(path);
    const err = p.doValidateSync(val, _this, {
      skipSchemaValidators: skipSchemaValidators[path],
      path: path,
      validateModifiedOnly: shouldValidateModifiedOnly
    });
    if (err) {
      const isSubdoc = p.$isSingleNested ||
        p.$isArraySubdocument ||
        p.$isMongooseDocumentArray;
      if (isSubdoc && err instanceof ValidationError) {
        continue;
      }
      _this.invalidate(path, err, undefined, true);
    }
  }

  const err = _this.$__.validationError;
  _this.$__.validationError = undefined;
  _this.$emit('validate', _this);
  _this.constructor.emit('validate', _this);

  if (err) {
    for (const key in err.errors) {
      // Make sure cast errors persist
      if (err.errors[key] instanceof MongooseError.CastError) {
        _this.invalidate(key, err.errors[key]);
      }
    }
  }

  return err;
};

/**
 * Marks a path as invalid, causing validation to fail.
 *
 * The `errorMsg` argument will become the message of the `ValidationError`.
 *
 * The `value` argument (if passed) will be available through the `ValidationError.value` property.
 *
 *     doc.invalidate('size', 'must be less than 20', 14);
 *
 *     doc.validate(function (err) {
 *       console.log(err)
 *       // prints
 *       { message: 'Validation failed',
 *         name: 'ValidationError',
 *         errors:
 *          { size:
 *             { message: 'must be less than 20',
 *               name: 'ValidatorError',
 *               path: 'size',
 *               type: 'user defined',
 *               value: 14 } } }
 *     })
 *
 * @param {String} path the field to invalidate. For array elements, use the `array.i.field` syntax, where `i` is the 0-based index in the array.
 * @param {String|Error} err the error which states the reason `path` was invalid
 * @param {Object|String|Number|any} val optional invalid value
 * @param {String} [kind] optional `kind` property for the error
 * @return {ValidationError} the current ValidationError, with all currently invalidated paths
 * @api public
 */

Document.prototype.invalidate = function(path, err, val, kind) {
  if (!this.$__.validationError) {
    this.$__.validationError = new ValidationError(this);
  }

  if (this.$__.validationError.errors[path]) {
    return;
  }

  if (!err || typeof err === 'string') {
    err = new ValidatorError({
      path: path,
      message: err,
      type: kind || 'user defined',
      value: val
    });
  }

  if (this.$__.validationError === err) {
    return this.$__.validationError;
  }

  this.$__.validationError.addError(path, err);
  return this.$__.validationError;
};

/**
 * Marks a path as valid, removing existing validation errors.
 *
 * @param {String} path the field to mark as valid
 * @api public
 * @memberOf Document
 * @instance
 * @method $markValid
 */

Document.prototype.$markValid = function(path) {
  if (!this.$__.validationError || !this.$__.validationError.errors[path]) {
    return;
  }

  delete this.$__.validationError.errors[path];
  if (Object.keys(this.$__.validationError.errors).length === 0) {
    this.$__.validationError = null;
  }
};

/*!
 * ignore
 */

function _markValidSubpaths(doc, path) {
  if (!doc.$__.validationError) {
    return;
  }

  const keys = Object.keys(doc.$__.validationError.errors);
  for (const key of keys) {
    if (key.startsWith(path + '.')) {
      delete doc.$__.validationError.errors[key];
    }
  }
  if (Object.keys(doc.$__.validationError.errors).length === 0) {
    doc.$__.validationError = null;
  }
}

/*!
 * ignore
 */

function _checkImmutableSubpaths(subdoc, schematype, priorVal) {
  const schema = schematype.schema;
  if (schema == null) {
    return;
  }

  for (const key of Object.keys(schema.paths)) {
    const path = schema.paths[key];
    if (path.$immutableSetter == null) {
      continue;
    }
    const oldVal = priorVal == null ? void 0 : priorVal.$__getValue(key);
    // Calling immutableSetter with `oldVal` even though it expects `newVal`
    // is intentional. That's because `$immutableSetter` compares its param
    // to the current value.
    path.$immutableSetter.call(subdoc, oldVal);
  }
}

/**
 * Saves this document by inserting a new document into the database if [document.isNew](https://mongoosejs.com/docs/api/document.html#Document.prototype.isNew()) is `true`,
 * or sends an [updateOne](https://mongoosejs.com/docs/api/document.html#Document.prototype.updateOne()) operation **only** with the modifications to the database, it does not replace the whole document in the latter case.
 *
 * #### Example:
 *
 *     product.sold = Date.now();
 *     product = await product.save();
 *
 * If save is successful, the returned promise will fulfill with the document
 * saved.
 *
 * #### Example:
 *
 *     const newProduct = await product.save();
 *     newProduct === product; // true
 *
 * @param {Object} [options] options optional options
 * @param {Session} [options.session=null] the [session](https://www.mongodb.com/docs/manual/reference/server-sessions/) associated with this save operation. If not specified, defaults to the [document's associated session](https://mongoosejs.com/docs/api/document.html#Document.prototype.$session()).
 * @param {Object} [options.safe] (DEPRECATED) overrides [schema's safe option](https://mongoosejs.com/docs/guide.html#safe). Use the `w` option instead.
 * @param {Boolean} [options.validateBeforeSave] set to false to save without validating.
 * @param {Boolean} [options.validateModifiedOnly=false] If `true`, Mongoose will only validate modified paths, as opposed to modified paths and `required` paths.
 * @param {Number|String} [options.w] set the [write concern](https://www.mongodb.com/docs/manual/reference/write-concern/#w-option). Overrides the [schema-level `writeConcern` option](https://mongoosejs.com/docs/guide.html#writeConcern)
 * @param {Boolean} [options.j] set to true for MongoDB to wait until this `save()` has been [journaled before resolving the returned promise](https://www.mongodb.com/docs/manual/reference/write-concern/#j-option). Overrides the [schema-level `writeConcern` option](https://mongoosejs.com/docs/guide.html#writeConcern)
 * @param {Number} [options.wtimeout] sets a [timeout for the write concern](https://www.mongodb.com/docs/manual/reference/write-concern/#wtimeout). Overrides the [schema-level `writeConcern` option](https://mongoosejs.com/docs/guide.html#writeConcern).
 * @param {Boolean} [options.checkKeys=true] the MongoDB driver prevents you from saving keys that start with '$' or contain '.' by default. Set this option to `false` to skip that check. See [restrictions on field names](https://www.mongodb.com/docs/manual/reference/limits/#Restrictions-on-Field-Names)
 * @param {Boolean} [options.timestamps=true] if `false` and [timestamps](https://mongoosejs.com/docs/guide.html#timestamps) are enabled, skip timestamps for this `save()`.
 * @param {Function} [fn] optional callback
 * @method save
 * @memberOf Document
 * @instance
 * @throws {DocumentNotFoundError} if this [save updates an existing document](https://mongoosejs.com/docs/api/document.html#Document.prototype.isNew()) but the document doesn't exist in the database. For example, you will get this error if the document is [deleted between when you retrieved the document and when you saved it](documents.html#updating).
 * @return {Promise|undefined} Returns undefined if used with callback or a Promise otherwise.
 * @api public
 * @see middleware https://mongoosejs.com/docs/middleware.html
 */

/**
 * Checks if a path is invalid
 *
 * @param {String|String[]} [path] the field to check. If unset will always return "false"
 * @method $isValid
 * @memberOf Document
 * @instance
 * @api private
 */

Document.prototype.$isValid = function(path) {
  if (this.$__.validationError == null || Object.keys(this.$__.validationError.errors).length === 0) {
    return true;
  }
  if (path == null) {
    return false;
  }

  if (path.indexOf(' ') !== -1) {
    path = path.split(' ');
  }
  if (Array.isArray(path)) {
    return path.some(p => this.$__.validationError.errors[p] == null);
  }

  return this.$__.validationError.errors[path] == null;
};

/**
 * Resets the internal modified state of this document.
 *
 * @api private
 * @return {Document} this
 * @method $__reset
 * @memberOf Document
 * @instance
 */

Document.prototype.$__reset = function reset() {
  let _this = this;

  // Skip for subdocuments
  const subdocs = this.$parent() === this ? this.$getAllSubdocs() : [];
  const resetArrays = new Set();
  for (const subdoc of subdocs) {
    const fullPathWithIndexes = subdoc.$__fullPathWithIndexes();
    subdoc.$__reset();
    if (this.isModified(fullPathWithIndexes) || isParentInit(fullPathWithIndexes)) {
      if (subdoc.$isDocumentArrayElement) {
        resetArrays.add(subdoc.parentArray());
      } else {
        const parent = subdoc.$parent();
        if (parent === this) {
          this.$__.activePaths.clearPath(subdoc.$basePath);
        } else if (parent != null && parent.$isSubdocument) {
          // If map path underneath subdocument, may end up with a case where
          // map path is modified but parent still needs to be reset. See gh-10295
          parent.$__reset();
        }
      }
    }
  }

  for (const array of resetArrays) {
    this.$__.activePaths.clearPath(array.$path());
    array[arrayAtomicsBackupSymbol] = array[arrayAtomicsSymbol];
    array[arrayAtomicsSymbol] = {};
  }

  function isParentInit(path) {
    path = path.indexOf('.') === -1 ? [path] : path.split('.');
    let cur = '';
    for (let i = 0; i < path.length; ++i) {
      cur += (cur.length ? '.' : '') + path[i];
      if (_this.$__.activePaths[cur] === 'init') {
        return true;
      }
    }

    return false;
  }

  // clear atomics
  this.$__dirty().forEach(function(dirt) {
    const type = dirt.value;

    if (type && type[arrayAtomicsSymbol]) {
      type[arrayAtomicsBackupSymbol] = type[arrayAtomicsSymbol];
      type[arrayAtomicsSymbol] = {};
    }
  });

  this.$__.backup = {};
  this.$__.backup.activePaths = {
    modify: Object.assign({}, this.$__.activePaths.getStatePaths('modify')),
    default: Object.assign({}, this.$__.activePaths.getStatePaths('default'))
  };
  this.$__.backup.validationError = this.$__.validationError;
  this.$__.backup.errors = this.$errors;

  // Clear 'dirty' cache
  this.$__.activePaths.clear('modify');
  this.$__.activePaths.clear('default');
  this.$__.validationError = undefined;
  this.$errors = undefined;
  _this = this;
  this.$__schema.requiredPaths().forEach(function(path) {
    _this.$__.activePaths.require(path);
  });

  return this;
};

/*!
 * ignore
 */

Document.prototype.$__undoReset = function $__undoReset() {
  if (this.$__.backup == null || this.$__.backup.activePaths == null) {
    return;
  }

  this.$__.activePaths.states.modify = this.$__.backup.activePaths.modify;
  this.$__.activePaths.states.default = this.$__.backup.activePaths.default;

  this.$__.validationError = this.$__.backup.validationError;
  this.$errors = this.$__.backup.errors;

  for (const dirt of this.$__dirty()) {
    const type = dirt.value;

    if (type && type[arrayAtomicsSymbol] && type[arrayAtomicsBackupSymbol]) {
      type[arrayAtomicsSymbol] = type[arrayAtomicsBackupSymbol];
    }
  }

  for (const subdoc of this.$getAllSubdocs()) {
    subdoc.$__undoReset();
  }
};

/**
 * Returns this documents dirty paths / vals.
 *
 * @return {Array}
 * @api private
 * @method $__dirty
 * @memberOf Document
 * @instance
 */

Document.prototype.$__dirty = function() {
  const _this = this;
  let all = this.$__.activePaths.map('modify', function(path) {
    return {
      path: path,
      value: _this.$__getValue(path),
      schema: _this.$__path(path)
    };
  });

  // gh-2558: if we had to set a default and the value is not undefined,
  // we have to save as well
  all = all.concat(this.$__.activePaths.map('default', function(path) {
    if (path === '_id' || _this.$__getValue(path) == null) {
      return;
    }
    return {
      path: path,
      value: _this.$__getValue(path),
      schema: _this.$__path(path)
    };
  }));

  const allPaths = new Map(all.filter((el) => el != null).map((el) => [el.path, el.value]));
  // Ignore "foo.a" if "foo" is dirty already.
  const minimal = [];

  all.forEach(function(item) {
    if (!item) {
      return;
    }

    let top = null;

    const array = parentPaths(item.path);
    for (let i = 0; i < array.length - 1; i++) {
      if (allPaths.has(array[i])) {
        top = allPaths.get(array[i]);
        break;
      }
    }
    if (top == null) {
      minimal.push(item);
    } else if (top != null &&
        top[arrayAtomicsSymbol] != null &&
        top.hasAtomics()) {
      // special case for top level MongooseArrays
      // the `top` array itself and a sub path of `top` are being set.
      // the only way to honor all of both modifications is through a $set
      // of entire array.
      top[arrayAtomicsSymbol] = {};
      top[arrayAtomicsSymbol].$set = top;
    }
  });
  return minimal;
};

/**
 * Assigns/compiles `schema` into this documents prototype.
 *
 * @param {Schema} schema
 * @api private
 * @method $__setSchema
 * @memberOf Document
 * @instance
 */

Document.prototype.$__setSchema = function(schema) {
  compile(schema.tree, this, undefined, schema.options);

  // Apply default getters if virtual doesn't have any (gh-6262)
  for (const key of Object.keys(schema.virtuals)) {
    schema.virtuals[key]._applyDefaultGetters();
  }
  if (schema.path('schema') == null) {
    this.schema = schema;
  }
  this.$__schema = schema;
  this[documentSchemaSymbol] = schema;
};


/**
 * Get active path that were changed and are arrays
 *
 * @return {Array}
 * @api private
 * @method $__getArrayPathsToValidate
 * @memberOf Document
 * @instance
 */

Document.prototype.$__getArrayPathsToValidate = function() {
  DocumentArray || (DocumentArray = require('./types/DocumentArray'));

  // validate all document arrays.
  return this.$__.activePaths
    .map('init', 'modify', function(i) {
      return this.$__getValue(i);
    }.bind(this))
    .filter(function(val) {
      return val && Array.isArray(val) && utils.isMongooseDocumentArray(val) && val.length;
    }).reduce(function(seed, array) {
      return seed.concat(array);
    }, [])
    .filter(function(doc) {
      return doc;
    });
};


/**
 * Get all subdocs (by bfs)
 *
 * @return {Array}
 * @api public
 * @method $getAllSubdocs
 * @memberOf Document
 * @instance
 */

Document.prototype.$getAllSubdocs = function() {
  DocumentArray || (DocumentArray = require('./types/DocumentArray'));
  Embedded = Embedded || require('./types/ArraySubdocument');

  function docReducer(doc, seed, path) {
    let val = doc;
    let isNested = false;
    if (path) {
      if (doc instanceof Document && doc[documentSchemaSymbol].paths[path]) {
        val = doc._doc[path];
      } else if (doc instanceof Document && doc[documentSchemaSymbol].nested[path]) {
        val = doc._doc[path];
        isNested = true;
      } else {
        val = doc[path];
      }
    }
    if (val instanceof Embedded) {
      seed.push(val);
    } else if (val instanceof Map) {
      seed = Array.from(val.keys()).reduce(function(seed, path) {
        return docReducer(val.get(path), seed, null);
      }, seed);
    } else if (val && !Array.isArray(val) && val.$isSingleNested) {
      seed = Object.keys(val._doc).reduce(function(seed, path) {
        return docReducer(val, seed, path);
      }, seed);
      seed.push(val);
    } else if (val && utils.isMongooseDocumentArray(val)) {
      val.forEach(function _docReduce(doc) {
        if (!doc || !doc._doc) {
          return;
        }
        seed = Object.keys(doc._doc).reduce(function(seed, path) {
          return docReducer(doc._doc, seed, path);
        }, seed);
        if (doc instanceof Embedded) {
          seed.push(doc);
        }
      });
    } else if (isNested && val != null) {
      for (const path of Object.keys(val)) {
        docReducer(val, seed, path);
      }
    }
    return seed;
  }

  const subDocs = [];
  for (const path of Object.keys(this._doc)) {
    docReducer(this, subDocs, path);
  }

  return subDocs;
};

/*!
 * Runs queued functions
 */

function applyQueue(doc) {
  const q = doc.$__schema && doc.$__schema.callQueue;
  if (!q.length) {
    return;
  }

  for (const pair of q) {
    if (pair[0] !== 'pre' && pair[0] !== 'post' && pair[0] !== 'on') {
      doc[pair[0]].apply(doc, pair[1]);
    }
  }
}

/*!
 * ignore
 */

Document.prototype.$__handleReject = function handleReject(err) {
  // emit on the Model if listening
  if (this.$listeners('error').length) {
    this.$emit('error', err);
  } else if (this.constructor.listeners && this.constructor.listeners('error').length) {
    this.constructor.emit('error', err);
  }
};

/**
 * Internal helper for toObject() and toJSON() that doesn't manipulate options
 *
 * @return {Object}
 * @api private
 * @method $toObject
 * @memberOf Document
 * @instance
 */

Document.prototype.$toObject = function(options, json) {
  let defaultOptions = {
    transform: true,
    flattenDecimals: true
  };

  const path = json ? 'toJSON' : 'toObject';
  const baseOptions = this.constructor &&
    this.constructor.base &&
    this.constructor.base.options &&
    get(this.constructor.base.options, path) || {};
  const schemaOptions = this.$__schema && this.$__schema.options || {};
  // merge base default options with Schema's set default options if available.
  // `clone` is necessary here because `utils.options` directly modifies the second input.
  defaultOptions = utils.options(defaultOptions, clone(baseOptions));
  defaultOptions = utils.options(defaultOptions, clone(schemaOptions[path] || {}));

  // If options do not exist or is not an object, set it to empty object
  options = utils.isPOJO(options) ? { ...options } : {};
  options._calledWithOptions = options._calledWithOptions || { ...options };

  let _minimize;
  if (options._calledWithOptions.minimize != null) {
    _minimize = options.minimize;
  } else if (defaultOptions.minimize != null) {
    _minimize = defaultOptions.minimize;
  } else {
    _minimize = schemaOptions.minimize;
  }

  let flattenMaps;
  if (options._calledWithOptions.flattenMaps != null) {
    flattenMaps = options.flattenMaps;
  } else if (defaultOptions.flattenMaps != null) {
    flattenMaps = defaultOptions.flattenMaps;
  } else {
    flattenMaps = schemaOptions.flattenMaps;
  }

  let flattenObjectIds;
  if (options._calledWithOptions.flattenObjectIds != null) {
    flattenObjectIds = options.flattenObjectIds;
  } else if (defaultOptions.flattenObjectIds != null) {
    flattenObjectIds = defaultOptions.flattenObjectIds;
  } else {
    flattenObjectIds = schemaOptions.flattenObjectIds;
  }

  // The original options that will be passed to `clone()`. Important because
  // `clone()` will recursively call `$toObject()` on embedded docs, so we
  // need the original options the user passed in, plus `_isNested` and
  // `_parentOptions` for checking whether we need to depopulate.
  const cloneOptions = Object.assign({}, options, {
    _isNested: true,
    json: json,
    minimize: _minimize,
    flattenMaps: flattenMaps,
    flattenObjectIds: flattenObjectIds,
    _seen: (options && options._seen) || new Map()
  });

  if (utils.hasUserDefinedProperty(options, 'getters')) {
    cloneOptions.getters = options.getters;
  }
  if (utils.hasUserDefinedProperty(options, 'virtuals')) {
    cloneOptions.virtuals = options.virtuals;
  }

  const depopulate = options.depopulate ||
    (options._parentOptions && options._parentOptions.depopulate || false);
  // _isNested will only be true if this is not the top level document, we
  // should never depopulate the top-level document
  if (depopulate && options._isNested && this.$__.wasPopulated) {
    return clone(this.$__.wasPopulated.value || this._id, cloneOptions);
  }

  // merge default options with input options.
  options = utils.options(defaultOptions, options);
  options._isNested = true;
  options.json = json;
  options.minimize = _minimize;

  cloneOptions._parentOptions = options;
  cloneOptions._skipSingleNestedGetters = false;

  const gettersOptions = Object.assign({}, cloneOptions);
  gettersOptions._skipSingleNestedGetters = true;

  // remember the root transform function
  // to save it from being overwritten by sub-transform functions
  const originalTransform = options.transform;

  let ret = clone(this._doc, cloneOptions) || {};

  if (options.getters) {
    applyGetters(this, ret, gettersOptions);

    if (options.minimize) {
      ret = minimize(ret) || {};
    }
  }

  if (options.virtuals || (options.getters && options.virtuals !== false)) {
    applyVirtuals(this, ret, gettersOptions, options);
  }

  if (options.versionKey === false && this.$__schema.options.versionKey) {
    delete ret[this.$__schema.options.versionKey];
  }

  let transform = options.transform;

  // In the case where a subdocument has its own transform function, we need to
  // check and see if the parent has a transform (options.transform) and if the
  // child schema has a transform (this.schema.options.toObject) In this case,
  // we need to adjust options.transform to be the child schema's transform and
  // not the parent schema's
  if (transform) {
    applySchemaTypeTransforms(this, ret);
  }

  if (options.useProjection) {
    omitDeselectedFields(this, ret);
  }

  if (transform === true || (schemaOptions.toObject && transform)) {
    const opts = options.json ? schemaOptions.toJSON : schemaOptions.toObject;

    if (opts) {
      transform = (typeof options.transform === 'function' ? options.transform : opts.transform);
    }
  } else {
    options.transform = originalTransform;
  }

  if (typeof transform === 'function') {
    const xformed = transform(this, ret, options);
    if (typeof xformed !== 'undefined') {
      ret = xformed;
    }
  }

  return ret;
};

/**
 * Converts this document into a plain-old JavaScript object ([POJO](https://masteringjs.io/tutorials/fundamentals/pojo)).
 *
 * Buffers are converted to instances of [mongodb.Binary](https://mongodb.github.io/node-mongodb-native/4.9/classes/Binary.html) for proper storage.
 *
 * #### Getters/Virtuals
 *
 * Example of only applying path getters
 *
 *     doc.toObject({ getters: true, virtuals: false })
 *
 * Example of only applying virtual getters
 *
 *     doc.toObject({ virtuals: true })
 *
 * Example of applying both path and virtual getters
 *
 *     doc.toObject({ getters: true })
 *
 * To apply these options to every document of your schema by default, set your [schemas](https://mongoosejs.com/docs/api/schema.html#Schema()) `toObject` option to the same argument.
 *
 *     schema.set('toObject', { virtuals: true })
 *
 * #### Transform:
 *
 * We may need to perform a transformation of the resulting object based on some criteria, say to remove some sensitive information or return a custom object. In this case we set the optional `transform` function.
 *
 * Transform functions receive three arguments
 *
 *     function (doc, ret, options) {}
 *
 * - `doc` The mongoose document which is being converted
 * - `ret` The plain object representation which has been converted
 * - `options` The options in use (either schema options or the options passed inline)
 *
 * #### Example:
 *
 *     // specify the transform schema option
 *     if (!schema.options.toObject) schema.options.toObject = {};
 *     schema.options.toObject.transform = function (doc, ret, options) {
 *       // remove the _id of every document before returning the result
 *       delete ret._id;
 *       return ret;
 *     }
 *
 *     // without the transformation in the schema
 *     doc.toObject(); // { _id: 'anId', name: 'Wreck-it Ralph' }
 *
 *     // with the transformation
 *     doc.toObject(); // { name: 'Wreck-it Ralph' }
 *
 * With transformations we can do a lot more than remove properties. We can even return completely new customized objects:
 *
 *     if (!schema.options.toObject) schema.options.toObject = {};
 *     schema.options.toObject.transform = function (doc, ret, options) {
 *       return { movie: ret.name }
 *     }
 *
 *     // without the transformation in the schema
 *     doc.toObject(); // { _id: 'anId', name: 'Wreck-it Ralph' }
 *
 *     // with the transformation
 *     doc.toObject(); // { movie: 'Wreck-it Ralph' }
 *
 * _Note: if a transform function returns `undefined`, the return value will be ignored._
 *
 * Transformations may also be applied inline, overridding any transform set in the options:
 *
 *     function xform (doc, ret, options) {
 *       return { inline: ret.name, custom: true }
 *     }
 *
 *     // pass the transform as an inline option
 *     doc.toObject({ transform: xform }); // { inline: 'Wreck-it Ralph', custom: true }
 *
 * If you want to skip transformations, use `transform: false`:
 *
 *     schema.options.toObject.hide = '_id';
 *     schema.options.toObject.transform = function (doc, ret, options) {
 *       if (options.hide) {
 *         options.hide.split(' ').forEach(function (prop) {
 *           delete ret[prop];
 *         });
 *       }
 *       return ret;
 *     }
 *
 *     const doc = new Doc({ _id: 'anId', secret: 47, name: 'Wreck-it Ralph' });
 *     doc.toObject();                                        // { secret: 47, name: 'Wreck-it Ralph' }
 *     doc.toObject({ hide: 'secret _id', transform: false });// { _id: 'anId', secret: 47, name: 'Wreck-it Ralph' }
 *     doc.toObject({ hide: 'secret _id', transform: true }); // { name: 'Wreck-it Ralph' }
 *
 * If you pass a transform in `toObject()` options, Mongoose will apply the transform
 * to [subdocuments](https://mongoosejs.com/docs/subdocs.html) in addition to the top-level document.
 * Similarly, `transform: false` skips transforms for all subdocuments.
 * Note that this behavior is different for transforms defined in the schema:
 * if you define a transform in `schema.options.toObject.transform`, that transform
 * will **not** apply to subdocuments.
 *
 *     const memberSchema = new Schema({ name: String, email: String });
 *     const groupSchema = new Schema({ members: [memberSchema], name: String, email });
 *     const Group = mongoose.model('Group', groupSchema);
 *
 *     const doc = new Group({
 *       name: 'Engineering',
 *       email: 'dev@mongoosejs.io',
 *       members: [{ name: 'Val', email: 'val@mongoosejs.io' }]
 *     });
 *
 *     // Removes `email` from both top-level document **and** array elements
 *     // { name: 'Engineering', members: [{ name: 'Val' }] }
 *     doc.toObject({ transform: (doc, ret) => { delete ret.email; return ret; } });
 *
 * Transforms, like all of these options, are also available for `toJSON`. See [this guide to `JSON.stringify()`](https://thecodebarbarian.com/the-80-20-guide-to-json-stringify-in-javascript.html) to learn why `toJSON()` and `toObject()` are separate functions.
 *
 * See [schema options](https://mongoosejs.com/docs/guide.html#toObject) for some more details.
 *
 * _During save, no custom options are applied to the document before being sent to the database._
 *
 * @param {Object} [options]
 * @param {Boolean} [options.getters=false] if true, apply all getters, including virtuals
 * @param {Boolean} [options.virtuals=false] if true, apply virtuals, including aliases. Use `{ getters: true, virtuals: false }` to just apply getters, not virtuals
 * @param {Boolean} [options.aliases=true] if `options.virtuals = true`, you can set `options.aliases = false` to skip applying aliases. This option is a no-op if `options.virtuals = false`.
 * @param {Boolean} [options.minimize=true] if true, omit any empty objects from the output
 * @param {Function|null} [options.transform=null] if set, mongoose will call this function to allow you to transform the returned object
 * @param {Boolean} [options.depopulate=false] if true, replace any conventionally populated paths with the original id in the output. Has no affect on virtual populated paths.
 * @param {Boolean} [options.versionKey=true] if false, exclude the version key (`__v` by default) from the output
 * @param {Boolean} [options.flattenMaps=false] if true, convert Maps to POJOs. Useful if you want to `JSON.stringify()` the result of `toObject()`.
 * @param {Boolean} [options.flattenObjectIds=false] if true, convert any ObjectIds in the result to 24 character hex strings.
 * @param {Boolean} [options.useProjection=false] - If true, omits fields that are excluded in this document's projection. Unless you specified a projection, this will omit any field that has `select: false` in the schema.
 * @return {Object} js object (not a POJO)
 * @see mongodb.Binary https://mongodb.github.io/node-mongodb-native/4.9/classes/Binary.html
 * @api public
 * @memberOf Document
 * @instance
 */

Document.prototype.toObject = function(options) {
  return this.$toObject(options);
};

/**
 * Minimizes an object, removing undefined values and empty objects
 *
 * @param {Object} object to minimize
 * @return {Object}
 * @api private
 */

function minimize(obj) {
  const keys = Object.keys(obj);
  let i = keys.length;
  let hasKeys;
  let key;
  let val;

  while (i--) {
    key = keys[i];
    val = obj[key];

    if (utils.isPOJO(val)) {
      obj[key] = minimize(val);
    }

    if (undefined === obj[key]) {
      delete obj[key];
      continue;
    }

    hasKeys = true;
  }

  return hasKeys
    ? obj
    : undefined;
}

/*!
 * Applies virtuals properties to `json`.
 */

function applyVirtuals(self, json, options, toObjectOptions) {
  const schema = self.$__schema;
  const paths = Object.keys(schema.virtuals);
  let i = paths.length;
  const numPaths = i;
  let path;
  let assignPath;
  let cur = self._doc;
  let v;
  const aliases = typeof (toObjectOptions && toObjectOptions.aliases) === 'boolean'
    ? toObjectOptions.aliases
    : true;

  let virtualsToApply = null;
  if (Array.isArray(options.virtuals)) {
    virtualsToApply = new Set(options.virtuals);
  } else if (options.virtuals && options.virtuals.pathsToSkip) {
    virtualsToApply = new Set(paths);
    for (let i = 0; i < options.virtuals.pathsToSkip.length; i++) {
      if (virtualsToApply.has(options.virtuals.pathsToSkip[i])) {
        virtualsToApply.delete(options.virtuals.pathsToSkip[i]);
      }
    }
  }

  if (!cur) {
    return json;
  }

  options = options || {};
  for (i = 0; i < numPaths; ++i) {
    path = paths[i];

    if (virtualsToApply != null && !virtualsToApply.has(path)) {
      continue;
    }

    // Allow skipping aliases with `toObject({ virtuals: true, aliases: false })`
    if (!aliases && schema.aliases.hasOwnProperty(path)) {
      continue;
    }

    // We may be applying virtuals to a nested object, for example if calling
    // `doc.nestedProp.toJSON()`. If so, the path we assign to, `assignPath`,
    // will be a trailing substring of the `path`.
    assignPath = path;
    if (options.path != null) {
      if (!path.startsWith(options.path + '.')) {
        continue;
      }
      assignPath = path.substring(options.path.length + 1);
    }
    const parts = assignPath.split('.');
    v = clone(self.get(path), options);
    if (v === void 0) {
      continue;
    }
    const plen = parts.length;
    cur = json;
    for (let j = 0; j < plen - 1; ++j) {
      cur[parts[j]] = cur[parts[j]] || {};
      cur = cur[parts[j]];
    }
    cur[parts[plen - 1]] = v;
  }

  return json;
}


/**
 * Applies virtuals properties to `json`.
 *
 * @param {Document} self
 * @param {Object} json
 * @param {Object} [options]
 * @return {Object} `json`
 * @api private
 */

function applyGetters(self, json, options) {
  const schema = self.$__schema;
  const paths = Object.keys(schema.paths);
  let i = paths.length;
  let path;
  let cur = self._doc;
  let v;

  if (!cur) {
    return json;
  }

  while (i--) {
    path = paths[i];

    const parts = path.split('.');

    const plen = parts.length;
    const last = plen - 1;
    let branch = json;
    let part;
    cur = self._doc;

    if (!self.$__isSelected(path)) {
      continue;
    }

    for (let ii = 0; ii < plen; ++ii) {
      part = parts[ii];
      v = cur[part];
      if (ii === last) {
        const val = self.$get(path);
        branch[part] = clone(val, options);
      } else if (v == null) {
        if (part in cur) {
          branch[part] = v;
        }
        break;
      } else {
        branch = branch[part] || (branch[part] = {});
      }
      cur = v;
    }
  }

  return json;
}

/**
 * Applies schema type transforms to `json`.
 *
 * @param {Document} self
 * @param {Object} json
 * @return {Object} `json`
 * @api private
 */

function applySchemaTypeTransforms(self, json) {
  const schema = self.$__schema;
  const paths = Object.keys(schema.paths || {});
  const cur = self._doc;

  if (!cur) {
    return json;
  }

  for (const path of paths) {
    const schematype = schema.paths[path];
    if (typeof schematype.options.transform === 'function') {
      const val = self.$get(path);
      if (val === undefined) {
        continue;
      }
      const transformedValue = schematype.options.transform.call(self, val);
      throwErrorIfPromise(path, transformedValue);
      utils.setValue(path, transformedValue, json);
    } else if (schematype.$embeddedSchemaType != null &&
        typeof schematype.$embeddedSchemaType.options.transform === 'function') {
      const val = self.$get(path);
      if (val === undefined) {
        continue;
      }
      const vals = [].concat(val);
      const transform = schematype.$embeddedSchemaType.options.transform;
      for (let i = 0; i < vals.length; ++i) {
        const transformedValue = transform.call(self, vals[i]);
        vals[i] = transformedValue;
        throwErrorIfPromise(path, transformedValue);
      }

      json[path] = vals;
    }
  }

  return json;
}

function throwErrorIfPromise(path, transformedValue) {
  if (isPromise(transformedValue)) {
    throw new Error('`transform` function must be synchronous, but the transform on path `' + path + '` returned a promise.');
  }
}

/*!
 * ignore
 */

function omitDeselectedFields(self, json) {
  const schema = self.$__schema;
  const paths = Object.keys(schema.paths || {});
  const cur = self._doc;

  if (!cur) {
    return json;
  }

  let selected = self.$__.selected;
  if (selected === void 0) {
    selected = {};
    queryhelpers.applyPaths(selected, schema);
  }
  if (selected == null || Object.keys(selected).length === 0) {
    return json;
  }

  for (const path of paths) {
    if (selected[path] != null && !selected[path]) {
      delete json[path];
    }
  }

  return json;
}

/**
 * The return value of this method is used in calls to [`JSON.stringify(doc)`](https://thecodebarbarian.com/the-80-20-guide-to-json-stringify-in-javascript#the-tojson-function).
 *
 * This method accepts the same options as [Document#toObject](https://mongoosejs.com/docs/api/document.html#Document.prototype.toObject()). To apply the options to every document of your schema by default, set your [schemas](https://mongoosejs.com/docs/api/schema.html#Schema()) `toJSON` option to the same argument.
 *
 *     schema.set('toJSON', { virtuals: true });
 *
 * There is one difference between `toJSON()` and `toObject()` options.
 * When you call `toJSON()`, the [`flattenMaps` option](https://mongoosejs.com/docs/api/document.html#Document.prototype.toObject()) defaults to `true`, because `JSON.stringify()` doesn't convert maps to objects by default.
 * When you call `toObject()`, the `flattenMaps` option is `false` by default.
 *
 * See [schema options](https://mongoosejs.com/docs/guide.html#toJSON) for more information on setting `toJSON` option defaults.
 *
 * @param {Object} options
 * @param {Boolean} [options.flattenMaps=true] if true, convert Maps to [POJOs](https://masteringjs.io/tutorials/fundamentals/pojo). Useful if you want to `JSON.stringify()` the result.
 * @param {Boolean} [options.flattenObjectIds=false] if true, convert any ObjectIds in the result to 24 character hex strings.
 * @return {Object}
 * @see Document#toObject https://mongoosejs.com/docs/api/document.html#Document.prototype.toObject()
 * @see JSON.stringify() in JavaScript https://thecodebarbarian.com/the-80-20-guide-to-json-stringify-in-javascript.html
 * @api public
 * @memberOf Document
 * @instance
 */

Document.prototype.toJSON = function(options) {
  return this.$toObject(options, true);
};

/*!
 * ignore
 */

Document.prototype.ownerDocument = function() {
  return this;
};


/**
 * If this document is a subdocument or populated document, returns the document's
 * parent. Returns the original document if there is no parent.
 *
 * @return {Document}
 * @api public
 * @method parent
 * @memberOf Document
 * @instance
 */

Document.prototype.parent = function() {
  if (this.$isSubdocument || this.$__.wasPopulated) {
    return this.$__.parent;
  }
  return this;
};

/**
 * Alias for [`parent()`](https://mongoosejs.com/docs/api/document.html#Document.prototype.parent()). If this document is a subdocument or populated
 * document, returns the document's parent. Returns `undefined` otherwise.
 *
 * @return {Document}
 * @api public
 * @method $parent
 * @memberOf Document
 * @instance
 */

Document.prototype.$parent = Document.prototype.parent;

/**
 * Helper for console.log
 *
 * @return {String}
 * @api public
 * @method inspect
 * @memberOf Document
 * @instance
 */

Document.prototype.inspect = function(options) {
  const isPOJO = utils.isPOJO(options);
  let opts;
  if (isPOJO) {
    opts = options;
    opts.minimize = false;
  }
  const ret = this.toObject(opts);

  if (ret == null) {
    // If `toObject()` returns null, `this` is still an object, so if `inspect()`
    // prints out null this can cause some serious confusion. See gh-7942.
    return 'MongooseDocument { ' + ret + ' }';
  }

  return ret;
};

if (inspect.custom) {
  // Avoid Node deprecation warning DEP0079
  Document.prototype[inspect.custom] = Document.prototype.inspect;
}

/**
 * Helper for console.log
 *
 * @return {String}
 * @api public
 * @method toString
 * @memberOf Document
 * @instance
 */

Document.prototype.toString = function() {
  const ret = this.inspect();
  if (typeof ret === 'string') {
    return ret;
  }
  return inspect(ret);
};

/**
 * Returns true if this document is equal to another document.
 *
 * Documents are considered equal when they have matching `_id`s, unless neither
 * document has an `_id`, in which case this function falls back to using
 * `deepEqual()`.
 *
 * @param {Document} [doc] a document to compare. If falsy, will always return "false".
 * @return {Boolean}
 * @api public
 * @memberOf Document
 * @instance
 */

Document.prototype.equals = function(doc) {
  if (!doc) {
    return false;
  }

  const tid = this.$__getValue('_id');
  const docid = doc.$__ != null ? doc.$__getValue('_id') : doc;
  if (!tid && !docid) {
    return deepEqual(this, doc);
  }
  return tid && tid.equals
    ? tid.equals(docid)
    : tid === docid;
};

/**
 * Populates paths on an existing document.
 *
 * #### Example:
 *
 *     // Given a document, `populate()` lets you pull in referenced docs
 *     await doc.populate([
 *       'stories',
 *       { path: 'fans', sort: { name: -1 } }
 *     ]);
 *     doc.populated('stories'); // Array of ObjectIds
 *     doc.stories[0].title; // 'Casino Royale'
 *     doc.populated('fans'); // Array of ObjectIds
 *
 *     // If the referenced doc has been deleted, `populate()` will
 *     // remove that entry from the array.
 *     await Story.delete({ title: 'Casino Royale' });
 *     await doc.populate('stories'); // Empty array
 *
 *     // You can also pass additional query options to `populate()`,
 *     // like projections:
 *     await doc.populate('fans', '-email');
 *     doc.fans[0].email // undefined because of 2nd param `select`
 *
 * @param {String|Object|Array} path either the path to populate or an object specifying all parameters, or either an array of those
 * @param {Object|String} [select] Field selection for the population query
 * @param {Model} [model] The model you wish to use for population. If not specified, populate will look up the model by the name in the Schema's `ref` field.
 * @param {Object} [match] Conditions for the population query
 * @param {Object} [options] Options for the population query (sort, etc)
 * @param {String} [options.path=null] The path to populate.
 * @param {string|PopulateOptions} [options.populate=null] Recursively populate paths in the populated documents. See [deep populate docs](https://mongoosejs.com/docs/populate.html#deep-populate).
 * @param {boolean} [options.retainNullValues=false] by default, Mongoose removes null and undefined values from populated arrays. Use this option to make `populate()` retain `null` and `undefined` array entries.
 * @param {boolean} [options.getters=false] if true, Mongoose will call any getters defined on the `localField`. By default, Mongoose gets the raw value of `localField`. For example, you would need to set this option to `true` if you wanted to [add a `lowercase` getter to your `localField`](https://mongoosejs.com/docs/schematypes.html#schematype-options).
 * @param {boolean} [options.clone=false] When you do `BlogPost.find().populate('author')`, blog posts with the same author will share 1 copy of an `author` doc. Enable this option to make Mongoose clone populated docs before assigning them.
 * @param {Object|Function} [options.match=null] Add an additional filter to the populate query. Can be a filter object containing [MongoDB query syntax](https://www.mongodb.com/docs/manual/tutorial/query-documents/), or a function that returns a filter object.
 * @param {Function} [options.transform=null] Function that Mongoose will call on every populated document that allows you to transform the populated document.
 * @param {Object} [options.options=null] Additional options like `limit` and `lean`.
 * @param {Function} [callback] Callback
 * @see population https://mongoosejs.com/docs/populate.html
 * @see Query#select https://mongoosejs.com/docs/api/query.html#Query.prototype.select()
 * @see Model.populate https://mongoosejs.com/docs/api/model.html#Model.populate()
 * @memberOf Document
 * @instance
 * @return {Promise|null} Returns a Promise if no `callback` is given.
 * @api public
 */

Document.prototype.populate = async function populate() {
  const pop = {};
  const args = [...arguments];
  if (typeof args[args.length - 1] === 'function') {
    throw new MongooseError('Document.prototype.populate() no longer accepts a callback');
  }

  if (args.length !== 0) {
    // use hash to remove duplicate paths
    const res = utils.populate.apply(null, args);
    for (const populateOptions of res) {
      pop[populateOptions.path] = populateOptions;
    }
  }

  const paths = utils.object.vals(pop);
  let topLevelModel = this.constructor;
  if (this.$__isNested) {
    topLevelModel = this.$__[scopeSymbol].constructor;
    const nestedPath = this.$__.nestedPath;
    paths.forEach(function(populateOptions) {
      populateOptions.path = nestedPath + '.' + populateOptions.path;
    });
  }

  // Use `$session()` by default if the document has an associated session
  // See gh-6754
  if (this.$session() != null) {
    const session = this.$session();
    paths.forEach(path => {
      if (path.options == null) {
        path.options = { session: session };
        return;
      }
      if (!('session' in path.options)) {
        path.options.session = session;
      }
    });
  }

  paths.forEach(p => {
    p._localModel = topLevelModel;
  });

  return topLevelModel.populate(this, paths);
};

/**
 * Gets all populated documents associated with this document.
 *
 * @api public
 * @return {Document[]} array of populated documents. Empty array if there are no populated documents associated with this document.
 * @memberOf Document
 * @method $getPopulatedDocs
 * @instance
 */

Document.prototype.$getPopulatedDocs = function $getPopulatedDocs() {
  let keys = [];
  if (this.$__.populated != null) {
    keys = keys.concat(Object.keys(this.$__.populated));
  }
  let result = [];
  for (const key of keys) {
    const value = this.$get(key);
    if (Array.isArray(value)) {
      result = result.concat(value);
    } else if (value instanceof Document) {
      result.push(value);
    }
  }
  return result;
};

/**
 * Gets _id(s) used during population of the given `path`.
 *
 * #### Example:
 *
 *     const doc = await Model.findOne().populate('author');
 *
 *     console.log(doc.author.name); // Dr.Seuss
 *     console.log(doc.populated('author')); // '5144cf8050f071d979c118a7'
 *
 * If the path was not populated, returns `undefined`.
 *
 * @param {String} path
 * @param {Any} [val]
 * @param {Object} [options]
 * @return {Array|ObjectId|Number|Buffer|String|undefined}
 * @memberOf Document
 * @instance
 * @api public
 */

Document.prototype.populated = function(path, val, options) {
  // val and options are internal
  if (val == null || val === true) {
    if (!this.$__.populated) {
      return undefined;
    }
    if (typeof path !== 'string') {
      return undefined;
    }

    // Map paths can be populated with either `path.$*` or just `path`
    const _path = path.endsWith('.$*') ? path.replace(/\.\$\*$/, '') : path;

    const v = this.$__.populated[_path];
    if (v) {
      return val === true ? v : v.value;
    }
    return undefined;
  }

  this.$__.populated || (this.$__.populated = {});
  this.$__.populated[path] = { value: val, options: options };

  // If this was a nested populate, make sure each populated doc knows
  // about its populated children (gh-7685)
  const pieces = path.split('.');
  for (let i = 0; i < pieces.length - 1; ++i) {
    const subpath = pieces.slice(0, i + 1).join('.');
    const subdoc = this.$get(subpath);
    if (subdoc != null && subdoc.$__ != null && this.$populated(subpath)) {
      const rest = pieces.slice(i + 1).join('.');
      subdoc.$populated(rest, val, options);
      // No need to continue because the above recursion should take care of
      // marking the rest of the docs as populated
      break;
    }
  }

  return val;
};

/**
 * Alias of [`.populated`](https://mongoosejs.com/docs/api/document.html#Document.prototype.populated()).
 *
 * @method $populated
 * @memberOf Document
 * @api public
 */

Document.prototype.$populated = Document.prototype.populated;

/**
 * Throws an error if a given path is not populated
 *
 * #### Example:
 *
 *     const doc = await Model.findOne().populate('author');
 *
 *     doc.$assertPopulated('author'); // does not throw
 *     doc.$assertPopulated('other path'); // throws an error
 *
 *     // Manually populate and assert in one call. The following does
 *     // `doc.$set({ likes })` before asserting.
 *     doc.$assertPopulated('likes', { likes });
 *
 *
 * @param {String|String[]} path path or array of paths to check. `$assertPopulated` throws if any of the given paths is not populated.
 * @param {Object} [values] optional values to `$set()`. Convenient if you want to manually populate a path and assert that the path was populated in 1 call.
 * @return {Document} this
 * @memberOf Document
 * @method $assertPopulated
 * @instance
 * @api public
 */

Document.prototype.$assertPopulated = function $assertPopulated(path, values) {
  if (Array.isArray(path)) {
    path.forEach(p => this.$assertPopulated(p, values));
    return this;
  }

  if (arguments.length > 1) {
    this.$set(values);
  }

  if (!this.$populated(path)) {
    throw new MongooseError(`Expected path "${path}" to be populated`);
  }

  return this;
};

/**
 * Takes a populated field and returns it to its unpopulated state.
 *
 * #### Example:
 *
 *     Model.findOne().populate('author').exec(function (err, doc) {
 *       console.log(doc.author.name); // Dr.Seuss
 *       console.log(doc.depopulate('author'));
 *       console.log(doc.author); // '5144cf8050f071d979c118a7'
 *     })
 *
 * If the path was not provided, then all populated fields are returned to their unpopulated state.
 *
 * @param {String|String[]} [path] Specific Path to depopulate. If unset, will depopulate all paths on the Document. Or multiple space-delimited paths.
 * @return {Document} this
 * @see Document.populate https://mongoosejs.com/docs/api/document.html#Document.prototype.populate()
 * @api public
 * @memberOf Document
 * @instance
 */

Document.prototype.depopulate = function(path) {
  if (typeof path === 'string') {
    path = path.indexOf(' ') === -1 ? [path] : path.split(' ');
  }

  let populatedIds;
  const virtualKeys = this.$$populatedVirtuals ? Object.keys(this.$$populatedVirtuals) : [];
  const populated = this.$__ && this.$__.populated || {};

  if (arguments.length === 0) {
    // Depopulate all
    for (const virtualKey of virtualKeys) {
      delete this.$$populatedVirtuals[virtualKey];
      delete this._doc[virtualKey];
      delete populated[virtualKey];
    }

    const keys = Object.keys(populated);

    for (const key of keys) {
      populatedIds = this.$populated(key);
      if (!populatedIds) {
        continue;
      }
      delete populated[key];
      utils.setValue(key, populatedIds, this._doc);
    }
    return this;
  }

  for (const singlePath of path) {
    populatedIds = this.$populated(singlePath);
    delete populated[singlePath];

    if (virtualKeys.indexOf(singlePath) !== -1) {
      delete this.$$populatedVirtuals[singlePath];
      delete this._doc[singlePath];
    } else if (populatedIds) {
      utils.setValue(singlePath, populatedIds, this._doc);
    }
  }
  return this;
};


/**
 * Returns the full path to this document.
 *
 * @param {String} [path]
 * @return {String}
 * @api private
 * @method $__fullPath
 * @memberOf Document
 * @instance
 */

Document.prototype.$__fullPath = function(path) {
  // overridden in SubDocuments
  return path || '';
};

/**
 * Returns the changes that happened to the document
 * in the format that will be sent to MongoDB.
 *
 * #### Example:
 *
 *     const userSchema = new Schema({
 *       name: String,
 *       age: Number,
 *       country: String
 *     });
 *     const User = mongoose.model('User', userSchema);
 *     const user = await User.create({
 *       name: 'Hafez',
 *       age: 25,
 *       country: 'Egypt'
 *     });
 *
 *     // returns an empty object, no changes happened yet
 *     user.getChanges(); // { }
 *
 *     user.country = undefined;
 *     user.age = 26;
 *
 *     user.getChanges(); // { $set: { age: 26 }, { $unset: { country: 1 } } }
 *
 *     await user.save();
 *
 *     user.getChanges(); // { }
 *
 * Modifying the object that `getChanges()` returns does not affect the document's
 * change tracking state. Even if you `delete user.getChanges().$set`, Mongoose
 * will still send a `$set` to the server.
 *
 * @return {Object}
 * @api public
 * @method getChanges
 * @memberOf Document
 * @instance
 */

Document.prototype.getChanges = function() {
  const delta = this.$__delta();
  const changes = delta ? delta[1] : {};
  return changes;
};

/**
 * Returns a copy of this document with a deep clone of `_doc` and `$__`.
 *
 * @return {Document} a copy of this document
 * @api public
 * @method $clone
 * @memberOf Document
 * @instance
 */

Document.prototype.$clone = function() {
  const Model = this.constructor;
  const clonedDoc = new Model();
  clonedDoc.$isNew = this.$isNew;
  if (this._doc) {
    clonedDoc._doc = clone(this._doc);
  }
  if (this.$__) {
    const Cache = this.$__.constructor;
    const clonedCache = new Cache();
    for (const key of Object.getOwnPropertyNames(this.$__)) {
      if (key === 'activePaths') {
        continue;
      }
      clonedCache[key] = clone(this.$__[key]);
    }
    Object.assign(clonedCache.activePaths, clone({ ...this.$__.activePaths }));
    clonedDoc.$__ = clonedCache;
  }
  return clonedDoc;
};

/*!
 * Module exports.
 */

Document.ValidationError = ValidationError;
module.exports = exports = Document;<|MERGE_RESOLUTION|>--- conflicted
+++ resolved
@@ -2618,13 +2618,8 @@
  * ignore
  */
 
-<<<<<<< HEAD
 function _getPathsToValidate(doc, pathsToValidate, pathsToSkip) {
-  const skipSchemaValidators = {};
-=======
-function _getPathsToValidate(doc) {
   const doValidateOptions = {};
->>>>>>> be5b7d50
 
   _evaluateRequiredFunctions(doc);
   // only validate required fields when necessary
