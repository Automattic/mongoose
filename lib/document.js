--- conflicted
+++ resolved
@@ -1682,13 +1682,8 @@
     val[arrayAtomicsBackupSymbol] = priorVal[arrayAtomicsBackupSymbol];
     if (utils.isMongooseDocumentArray(val)) {
       val.forEach(doc => {
-<<<<<<< HEAD
         if (doc != null) {
           doc.$isNew = false;
-=======
-        if (doc) {
-          doc.isNew = false;
->>>>>>> 2d689830
         }
       });
     }
