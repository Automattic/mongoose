--- conflicted
+++ resolved
@@ -671,11 +671,8 @@
   const hasIncludedChildren = this.$__.exclude === false && this.$__.selected ?
     $__hasIncludedChildren(this.$__.selected) :
     null;
-<<<<<<< HEAD
-  applyDefaults(this, this.$__.fields, this.$__.exclude, hasIncludedChildren, false, this.$__.skipDefaults);
-=======
-  $__applyDefaults(this, this.$__.selected, this.$__.exclude, hasIncludedChildren, false, this.$__.skipDefaults);
->>>>>>> 871a1214
+
+  applyDefaults(this, this.$__.selected, this.$__.exclude, hasIncludedChildren, false, this.$__.skipDefaults);
 
   return this;
 };
