'use strict';

/*!
 * Module dependencies.
 */

const DivergentArrayError = require('./error/divergentArray');
const EventEmitter = require('events').EventEmitter;
const InternalCache = require('./internal');
const MongooseBuffer = require('./types/buffer');
const MongooseError = require('./error/index');
const MixedSchema = require('./schema/mixed');
const ModifiedPathsSnapshot = require('./modifiedPathsSnapshot');
const ObjectExpectedError = require('./error/objectExpected');
const ObjectParameterError = require('./error/objectParameter');
const ParallelValidateError = require('./error/parallelValidate');
const Schema = require('./schema');
const StrictModeError = require('./error/strict');
const ValidationError = require('./error/validation');
const ValidatorError = require('./error/validator');
const $__hasIncludedChildren = require('./helpers/projection/hasIncludedChildren');
const applyDefaults = require('./helpers/document/applyDefaults');
const cleanModifiedSubpaths = require('./helpers/document/cleanModifiedSubpaths');
const clone = require('./helpers/clone');
const compile = require('./helpers/document/compile').compile;
const defineKey = require('./helpers/document/compile').defineKey;
const firstKey = require('./helpers/firstKey');
const flatten = require('./helpers/common').flatten;
const getEmbeddedDiscriminatorPath = require('./helpers/document/getEmbeddedDiscriminatorPath');
const getKeysInSchemaOrder = require('./helpers/schema/getKeysInSchemaOrder');
const getSubdocumentStrictValue = require('./helpers/schema/getSubdocumentStrictValue');
const handleSpreadDoc = require('./helpers/document/handleSpreadDoc');
const isBsonType = require('./helpers/isBsonType');
const isDefiningProjection = require('./helpers/projection/isDefiningProjection');
const isExclusive = require('./helpers/projection/isExclusive');
const isPathExcluded = require('./helpers/projection/isPathExcluded');
const inspect = require('util').inspect;
const internalToObjectOptions = require('./options').internalToObjectOptions;
const markArraySubdocsPopulated = require('./helpers/populate/markArraySubdocsPopulated');
const minimize = require('./helpers/minimize');
const mpath = require('mpath');
const parentPaths = require('./helpers/path/parentPaths');
const queryhelpers = require('./queryHelpers');
const utils = require('./utils');
const isPromise = require('./helpers/isPromise');

const deepEqual = utils.deepEqual;
const isMongooseObject = utils.isMongooseObject;

const arrayAtomicsBackupSymbol = require('./helpers/symbols').arrayAtomicsBackupSymbol;
const arrayAtomicsSymbol = require('./helpers/symbols').arrayAtomicsSymbol;
const documentArrayParent = require('./helpers/symbols').documentArrayParent;
const documentIsModified = require('./helpers/symbols').documentIsModified;
const documentModifiedPaths = require('./helpers/symbols').documentModifiedPaths;
const documentSchemaSymbol = require('./helpers/symbols').documentSchemaSymbol;
const getSymbol = require('./helpers/symbols').getSymbol;
const modelSymbol = require('./helpers/symbols').modelSymbol;
const populateModelSymbol = require('./helpers/symbols').populateModelSymbol;
const scopeSymbol = require('./helpers/symbols').scopeSymbol;
const schemaMixedSymbol = require('./schema/symbols').schemaMixedSymbol;
const getDeepestSubdocumentForPath = require('./helpers/document/getDeepestSubdocumentForPath');
const sessionNewDocuments = require('./helpers/symbols').sessionNewDocuments;

let DocumentArray;
let MongooseArray;
let Embedded;

const specialProperties = utils.specialProperties;

const VERSION_WHERE = 1;
const VERSION_INC = 2;
const VERSION_ALL = VERSION_WHERE | VERSION_INC;

/**
 * The core Mongoose document constructor. You should not call this directly,
 * the Mongoose [Model constructor](./api/model.html#Model) calls this for you.
 *
 * @param {Object} obj the values to set
 * @param {Object} [fields] optional object containing the fields which were selected in the query returning this document and any populated paths data
 * @param {Object} [options] various configuration options for the document
 * @param {Boolean} [options.defaults=true] if `false`, skip applying default values to this document.
 * @inherits NodeJS EventEmitter https://nodejs.org/api/events.html#class-eventemitter
 * @event `init`: Emitted on a document after it has been retrieved from the db and fully hydrated by Mongoose.
 * @event `save`: Emitted when the document is successfully saved
 * @api private
 */

function Document(obj, fields, skipId, options) {
  if (typeof skipId === 'object' && skipId != null) {
    options = skipId;
    skipId = options.skipId;
  }
  options = Object.assign({}, options);

  // Support `browserDocument.js` syntax
  if (this.$__schema == null) {
    const _schema = utils.isObject(fields) && !fields.instanceOfSchema ?
      new Schema(fields) :
      fields;
    this.$__setSchema(_schema);
    fields = skipId;
    skipId = options;
    options = arguments[4] || {};
  }

  this.$__ = new InternalCache();

  // Avoid setting `isNew` to `true`, because it is `true` by default
  if (options.isNew != null && options.isNew !== true) {
    this.$isNew = options.isNew;
  }

  if (options.priorDoc != null) {
    this.$__.priorDoc = options.priorDoc;
  }

  if (skipId) {
    this.$__.skipId = skipId;
  }

  if (obj != null && typeof obj !== 'object') {
    throw new ObjectParameterError(obj, 'obj', 'Document');
  }

  let defaults = true;
  if (options.defaults !== undefined) {
    this.$__.defaults = options.defaults;
    defaults = options.defaults;
  }

  const schema = this.$__schema;

  if (typeof fields === 'boolean' || fields === 'throw') {
    if (fields !== true) {
      this.$__.strictMode = fields;
    }
    fields = undefined;
  } else if (schema.options.strict !== true) {
    this.$__.strictMode = schema.options.strict;
  }

  const requiredPaths = schema.requiredPaths(true);
  for (const path of requiredPaths) {
    this.$__.activePaths.require(path);
  }

  let exclude = null;

  // determine if this doc is a result of a query with
  // excluded fields
  if (utils.isPOJO(fields) && Object.keys(fields).length > 0) {
    exclude = isExclusive(fields);
    this.$__.selected = fields;
    this.$__.exclude = exclude;
  }

  const hasIncludedChildren = exclude === false && fields ?
    $__hasIncludedChildren(fields) :
    null;

  if (this._doc == null) {
    this.$__buildDoc(obj, fields, skipId, exclude, hasIncludedChildren, false);

    // By default, defaults get applied **before** setting initial values
    // Re: gh-6155
    if (defaults) {
      applyDefaults(this, fields, exclude, hasIncludedChildren, true, null, {
        skipParentChangeTracking: true
      });
    }
  }
  if (obj) {
    // Skip set hooks
    if (this.$__original_set) {
      this.$__original_set(obj, undefined, true, options);
    } else {
      this.$set(obj, undefined, true, options);
    }

    if (obj instanceof Document) {
      this.$isNew = obj.$isNew;
    }
  }

  // Function defaults get applied **after** setting initial values so they
  // see the full doc rather than an empty one, unless they opt out.
  // Re: gh-3781, gh-6155
  if (options.willInit && defaults) {
    if (options.skipDefaults) {
      this.$__.skipDefaults = options.skipDefaults;
    }
  } else if (defaults) {
    applyDefaults(this, fields, exclude, hasIncludedChildren, false, options.skipDefaults);
  }

  if (!this.$__.strictMode && obj) {
    const _this = this;
    const keys = Object.keys(this._doc);

    keys.forEach(function(key) {
      // Avoid methods, virtuals, existing fields, and `$` keys. The latter is to avoid overwriting
      // Mongoose internals.
      if (!(key in schema.tree) && !(key in schema.methods) && !(key in schema.virtuals) && !key.startsWith('$')) {
        defineKey({ prop: key, subprops: null, prototype: _this });
      }
    });
  }

  applyQueue(this);
}

Document.prototype.$isMongooseDocumentPrototype = true;

/**
 * Boolean flag specifying if the document is new. If you create a document
 * using `new`, this document will be considered "new". `$isNew` is how
 * Mongoose determines whether `save()` should use `insertOne()` to create
 * a new document or `updateOne()` to update an existing document.
 *
 * #### Example:
 *
 *     const user = new User({ name: 'John Smith' });
 *     user.$isNew; // true
 *
 *     await user.save(); // Sends an `insertOne` to MongoDB
 *
 * On the other hand, if you load an existing document from the database
 * using `findOne()` or another [query operation](https://mongoosejs.com/docs/queries.html),
 * `$isNew` will be false.
 *
 * #### Example:
 *
 *     const user = await User.findOne({ name: 'John Smith' });
 *     user.$isNew; // false
 *
 * Mongoose sets `$isNew` to `false` immediately after `save()` succeeds.
 * That means Mongoose sets `$isNew` to false **before** `post('save')` hooks run.
 * In `post('save')` hooks, `$isNew` will be `false` if `save()` succeeded.
 *
 * #### Example:
 *
 *     userSchema.post('save', function() {
 *       this.$isNew; // false
 *     });
 *     await User.create({ name: 'John Smith' });
 *
 * For subdocuments, `$isNew` is true if either the parent has `$isNew` set,
 * or if you create a new subdocument.
 *
 * #### Example:
 *
 *     // Assume `Group` has a document array `users`
 *     const group = await Group.findOne();
 *     group.users[0].$isNew; // false
 *
 *     group.users.push({ name: 'John Smith' });
 *     group.users[1].$isNew; // true
 *
 * @api public
 * @property $isNew
 * @memberOf Document
 * @instance
 */

Object.defineProperty(Document.prototype, 'isNew', {
  get: function() {
    return this.$isNew;
  },
  set: function(value) {
    this.$isNew = value;
  }
});

/**
 * Hash containing current validation errors.
 *
 * @api public
 * @property errors
 * @memberOf Document
 * @instance
 */

Object.defineProperty(Document.prototype, 'errors', {
  get: function() {
    return this.$errors;
  },
  set: function(value) {
    this.$errors = value;
  }
});

/*!
 * ignore
 */

Document.prototype.$isNew = true;

/*!
 * Document exposes the NodeJS event emitter API, so you can use
 * `on`, `once`, etc.
 */
utils.each(
  ['on', 'once', 'emit', 'listeners', 'removeListener', 'setMaxListeners',
    'removeAllListeners', 'addListener'],
  function(emitterFn) {
    Document.prototype[emitterFn] = function() {
      // Delay creating emitter until necessary because emitters take up a lot of memory,
      // especially for subdocuments.
      if (!this.$__.emitter) {
        if (emitterFn === 'emit') {
          return;
        }
        this.$__.emitter = new EventEmitter();
        this.$__.emitter.setMaxListeners(0);
      }
      return this.$__.emitter[emitterFn].apply(this.$__.emitter, arguments);
    };
    Document.prototype[`$${emitterFn}`] = Document.prototype[emitterFn];
  });

Document.prototype.constructor = Document;

for (const i in EventEmitter.prototype) {
  Document[i] = EventEmitter.prototype[i];
}

/**
 * The document's internal schema.
 *
 * @api private
 * @property schema
 * @memberOf Document
 * @instance
 */

Document.prototype.$__schema;

/**
 * The document's schema.
 *
 * @api public
 * @property schema
 * @memberOf Document
 * @instance
 */

Document.prototype.schema;

/**
 * Empty object that you can use for storing properties on the document. This
 * is handy for passing data to middleware without conflicting with Mongoose
 * internals.
 *
 * #### Example:
 *
 *     schema.pre('save', function() {
 *       // Mongoose will set `isNew` to `false` if `save()` succeeds
 *       this.$locals.wasNew = this.isNew;
 *     });
 *
 *     schema.post('save', function() {
 *       // Prints true if `isNew` was set before `save()`
 *       console.log(this.$locals.wasNew);
 *     });
 *
 * @api public
 * @property $locals
 * @memberOf Document
 * @instance
 */

Object.defineProperty(Document.prototype, '$locals', {
  configurable: false,
  enumerable: false,
  get: function() {
    if (this.$__.locals == null) {
      this.$__.locals = {};
    }
    return this.$__.locals;
  },
  set: function(v) {
    this.$__.locals = v;
  }
});

/**
 * Legacy alias for `$isNew`.
 *
 * @api public
 * @property isNew
 * @memberOf Document
 * @see $isNew https://mongoosejs.com/docs/api/document.html#Document.prototype.$isNew
 * @instance
 */

Document.prototype.isNew;

/**
 * Set this property to add additional query filters when Mongoose saves this document and `isNew` is false.
 *
 * #### Example:
 *
 *     // Make sure `save()` never updates a soft deleted document.
 *     schema.pre('save', function() {
 *       this.$where = { isDeleted: false };
 *     });
 *
 * @api public
 * @property $where
 * @memberOf Document
 * @instance
 */

Object.defineProperty(Document.prototype, '$where', {
  configurable: false,
  enumerable: false,
  writable: true
});

/**
 * The string version of this documents _id.
 *
 * #### Note:
 *
 * This getter exists on all documents by default. The getter can be disabled by setting the `id` [option](https://mongoosejs.com/docs/guide.html#id) of its `Schema` to false at construction time.
 *
 *     new Schema({ name: String }, { id: false });
 *
 * @api public
 * @see Schema options https://mongoosejs.com/docs/guide.html#options
 * @property id
 * @memberOf Document
 * @instance
 */

Document.prototype.id;

/**
 * Hash containing current validation $errors.
 *
 * @api public
 * @property $errors
 * @memberOf Document
 * @instance
 */

Document.prototype.$errors;

/**
 * A string containing the current operation that Mongoose is executing
 * on this document. May be `null`, `'save'`, `'validate'`, or `'remove'`.
 *
 * #### Example:
 *
 *     const doc = new Model({ name: 'test' });
 *     doc.$op; // null
 *
 *     const promise = doc.save();
 *     doc.$op; // 'save'
 *
 *     await promise;
 *     doc.$op; // null
 *
 * @api public
 * @property $op
 * @memberOf Document
 * @instance
 */

Object.defineProperty(Document.prototype, '$op', {
  get: function() {
    return this.$__.op || null;
  },
  set: function(value) {
    this.$__.op = value;
  }
});

/*!
 * ignore
 */

function $applyDefaultsToNested(val, path, doc) {
  if (val == null) {
    return;
  }

  const paths = Object.keys(doc.$__schema.paths);
  const plen = paths.length;

  const pathPieces = path.indexOf('.') === -1 ? [path] : path.split('.');

  for (let i = 0; i < plen; ++i) {
    let curPath = '';
    const p = paths[i];

    if (!p.startsWith(path + '.')) {
      continue;
    }

    const type = doc.$__schema.paths[p];
    const pieces = type.splitPath().slice(pathPieces.length);
    const len = pieces.length;

    if (type.defaultValue === void 0) {
      continue;
    }

    let cur = val;

    for (let j = 0; j < len; ++j) {
      if (cur == null) {
        break;
      }

      const piece = pieces[j];

      if (j === len - 1) {
        if (cur[piece] !== void 0) {
          break;
        }

        try {
          const def = type.getDefault(doc, false);
          if (def !== void 0) {
            cur[piece] = def;
          }
        } catch (err) {
          doc.invalidate(path + '.' + curPath, err);
          break;
        }

        break;
      }

      curPath += (!curPath.length ? '' : '.') + piece;

      cur[piece] = cur[piece] || {};
      cur = cur[piece];
    }
  }
}

/**
 * Builds the default doc structure
 *
 * @param {Object} obj
 * @param {Object} [fields]
 * @param {Boolean} [skipId]
 * @param {Boolean} [exclude]
 * @param {Object} [hasIncludedChildren]
 * @api private
 * @method $__buildDoc
 * @memberOf Document
 * @instance
 */

Document.prototype.$__buildDoc = function(obj, fields, skipId, exclude, hasIncludedChildren) {
  const doc = {};

  const paths = Object.keys(this.$__schema.paths).
    // Don't build up any paths that are underneath a map, we don't know
    // what the keys will be
    filter(p => !p.includes('$*'));
  const plen = paths.length;
  let ii = 0;

  for (; ii < plen; ++ii) {
    const p = paths[ii];

    if (p === '_id') {
      if (skipId) {
        continue;
      }
      if (obj && '_id' in obj) {
        continue;
      }
    }

    const path = this.$__schema.paths[p].splitPath();
    const len = path.length;
    const last = len - 1;
    let curPath = '';
    let doc_ = doc;
    let included = false;

    for (let i = 0; i < len; ++i) {
      const piece = path[i];

      if (!curPath.length) {
        curPath = piece;
      } else {
        curPath += '.' + piece;
      }

      // support excluding intermediary levels
      if (exclude === true) {
        if (curPath in fields) {
          break;
        }
      } else if (exclude === false && fields && !included) {
        if (curPath in fields) {
          included = true;
        } else if (!hasIncludedChildren[curPath]) {
          break;
        }
      }

      if (i < last) {
        doc_ = doc_[piece] || (doc_[piece] = {});
      }
    }
  }

  this._doc = doc;
};

/*!
 * Converts to POJO when you use the document for querying
 */

Document.prototype.toBSON = function() {
  return this.toObject(internalToObjectOptions);
};

/**
 * Hydrates this document with the data in `doc`. Does not run setters or mark any paths modified.
 *
 * Called internally after a document is returned from MongoDB. Normally,
 * you do **not** need to call this function on your own.
 *
 * This function triggers `init` [middleware](https://mongoosejs.com/docs/middleware.html).
 * Note that `init` hooks are [synchronous](https://mongoosejs.com/docs/middleware.html#synchronous).
 *
 * @param {Object} doc raw document returned by mongo
 * @param {Object} [opts]
 * @param {Boolean} [opts.hydratedPopulatedDocs=false] If true, hydrate and mark as populated any paths that are populated in the raw document
 * @param {Function} [fn]
 * @api public
 * @memberOf Document
 * @instance
 */

Document.prototype.init = function(doc, opts, fn) {
  if (typeof opts === 'function') {
    fn = opts;
    opts = null;
  }

  this.$__init(doc, opts);

  if (fn) {
    fn(null, this);
  }

  return this;
};

/**
 * Alias for [`.init`](https://mongoosejs.com/docs/api/document.html#Document.prototype.init())
 *
 * @api public
 */

Document.prototype.$init = function() {
  return this.constructor.prototype.init.apply(this, arguments);
};

/**
 * Internal "init" function
 *
 * @param {Document} doc
 * @param {Object} [opts]
 * @returns {Document} this
 * @api private
 */

Document.prototype.$__init = function(doc, opts) {
  this.$isNew = false;
  opts = opts || {};

  // handle docs with populated paths
  // If doc._id is not null or undefined
  if (doc._id != null && opts.populated && opts.populated.length) {
    const id = String(doc._id);
    for (const item of opts.populated) {
      if (item.isVirtual) {
        this.$populated(item.path, utils.getValue(item.path, doc), item);
      } else {
        this.$populated(item.path, item._docs[id], item);
      }

      if (item._childDocs == null) {
        continue;
      }
      for (const child of item._childDocs) {
        if (child == null || child.$__ == null) {
          continue;
        }
        child.$__.parent = this;
      }
      item._childDocs = [];
    }
  }

  init(this, doc, this._doc, opts);

  markArraySubdocsPopulated(this, opts.populated);
  this.$emit('init', this);
  this.constructor.emit('init', this);

  const hasIncludedChildren = this.$__.exclude === false && this.$__.selected ?
    $__hasIncludedChildren(this.$__.selected) :
    null;

  applyDefaults(this, this.$__.selected, this.$__.exclude, hasIncludedChildren, false, this.$__.skipDefaults);
  return this;
};

/**
 * Init helper.
 *
 * @param {Object} self document instance
 * @param {Object} obj raw mongodb doc
 * @param {Object} doc object we are initializing
 * @param {Object} [opts] Optional Options
 * @param {Boolean} [opts.setters] Call `applySetters` instead of `cast`
 * @param {String} [prefix] Prefix to add to each path
 * @api private
 */

function init(self, obj, doc, opts, prefix) {
  prefix = prefix || '';

  if (obj.$__ != null) {
    obj = obj._doc;
  }
  const keys = Object.keys(obj);
  const len = keys.length;
  let schemaType;
  let path;
  let i;
  const strict = self.$__.strictMode;
  const docSchema = self.$__schema;

  for (let index = 0; index < len; ++index) {
    i = keys[index];
    // avoid prototype pollution
    if (specialProperties.has(i)) {
      continue;
    }
    path = prefix ? prefix + i : i;
    schemaType = docSchema.path(path);
    // Should still work if not a model-level discriminator, but should not be
    // necessary. This is *only* to catch the case where we queried using the
    // base model and the discriminated model has a projection
    if (docSchema.$isRootDiscriminator && !self.$__isSelected(path)) {
      continue;
    }

    const value = obj[i];
    if (!schemaType && utils.isPOJO(value)) {
      // assume nested object
      if (!doc[i]) {
        doc[i] = {};
        if (!strict && !(i in docSchema.tree) && !(i in docSchema.methods) && !(i in docSchema.virtuals)) {
          self[i] = doc[i];
        }
      }
      init(self, value, doc[i], opts, path + '.');
    } else if (!schemaType) {
      doc[i] = value;
      if (!strict && !prefix) {
        self[i] = value;
      }
    } else {
      // Retain order when overwriting defaults
      if (doc.hasOwnProperty(i) && value !== void 0 && !opts.hydratedPopulatedDocs) {
        delete doc[i];
      }
      if (value === null) {
        doc[i] = schemaType._castNullish(null);
      } else if (value !== undefined) {
        const wasPopulated = value.$__ == null ? null : value.$__.wasPopulated;

        if (schemaType && !wasPopulated && !opts.hydratedPopulatedDocs) {
          try {
            if (opts && opts.setters) {
              // Call applySetters with `init = false` because otherwise setters are a noop
              const overrideInit = false;
              doc[i] = schemaType.applySetters(value, self, overrideInit);
            } else {
              doc[i] = schemaType.cast(value, self, true);
            }
          } catch (e) {
            self.invalidate(e.path, new ValidatorError({
              path: e.path,
              message: e.message,
              type: 'cast',
              value: e.value,
              reason: e
            }));
          }
        } else if (schemaType && opts.hydratedPopulatedDocs) {
          doc[i] = schemaType.cast(value, self, true, undefined, { hydratedPopulatedDocs: true });

          if (doc[i] && doc[i].$__ && doc[i].$__.wasPopulated) {
            self.$populated(path, doc[i].$__.wasPopulated.value, doc[i].$__.wasPopulated.options);
          } else if (Array.isArray(doc[i]) && doc[i].length && doc[i][0]?.$__?.wasPopulated) {
            self.$populated(path, doc[i].map(populatedDoc => populatedDoc?.$__?.wasPopulated?.value).filter(val => val != null), doc[i][0].$__.wasPopulated.options);
          }
        } else {
          doc[i] = value;
        }
      }
      // mark as hydrated
      if (!self.$isModified(path)) {
        self.$__.activePaths.init(path);
      }
    }
  }
}

/**
 * Sends an updateOne command with this document `_id` as the query selector.
 *
 * #### Example:
 *
 *     weirdCar.updateOne({$inc: {wheels:1}}, { w: 1 });
 *
 * #### Valid options:
 *
 *  - same as in [Model.updateOne](https://mongoosejs.com/docs/api/model.html#Model.updateOne)
 *
 * @see Model.updateOne https://mongoosejs.com/docs/api/model.html#Model.updateOne
 * @param {Object} doc
 * @param {Object} [options] optional see [`Query.prototype.setOptions()`](https://mongoosejs.com/docs/api/query.html#Query.prototype.setOptions())
 * @param {Object} [options.lean] if truthy, mongoose will return the document as a plain JavaScript object rather than a mongoose document. See [`Query.lean()`](https://mongoosejs.com/docs/api/query.html#Query.prototype.lean()) and the [Mongoose lean tutorial](https://mongoosejs.com/docs/tutorials/lean.html).
 * @param {Boolean|String} [options.strict] overwrites the schema's [strict mode option](https://mongoosejs.com/docs/guide.html#strict)
 * @param {Boolean} [options.timestamps=null] If set to `false` and [schema-level timestamps](https://mongoosejs.com/docs/guide.html#timestamps) are enabled, skip timestamps for this update. Note that this allows you to overwrite timestamps. Does nothing if schema-level timestamps are not set.
 * @return {Query}
 * @api public
 * @memberOf Document
 * @instance
 */

Document.prototype.updateOne = function updateOne(doc, options, callback) {
  const query = this.constructor.updateOne({ _id: this._doc._id }, doc, options);
  const self = this;
  query.pre(function queryPreUpdateOne() {
    return self.constructor._middleware.execPre('updateOne', self, [self]);
  });
  query.post(function queryPostUpdateOne() {
    return self.constructor._middleware.execPost('updateOne', self, [self], {});
  });

  if (this.$session() != null) {
    if (!('session' in query.options)) {
      query.options.session = this.$session();
    }
  }

  if (callback != null) {
    return query.exec(callback);
  }

  return query;
};

/**
 * Sends a replaceOne command with this document `_id` as the query selector.
 *
 * #### Valid options:
 *
 *  - same as in [Model.replaceOne](https://mongoosejs.com/docs/api/model.html#Model.replaceOne())
 *
 * @see Model.replaceOne https://mongoosejs.com/docs/api/model.html#Model.replaceOne()
 * @param {Object} doc
 * @param {Object} [options]
 * @param {Function} [callback]
 * @return {Query}
 * @api public
 * @memberOf Document
 * @instance
 */

Document.prototype.replaceOne = function replaceOne() {
  const args = [...arguments];
  args.unshift({ _id: this._doc._id });
  return this.constructor.replaceOne.apply(this.constructor, args);
};

/**
 * Getter/setter around the session associated with this document. Used to
 * automatically set `session` if you `save()` a doc that you got from a
 * query with an associated session.
 *
 * #### Example:
 *
 *     const session = MyModel.startSession();
 *     const doc = await MyModel.findOne().session(session);
 *     doc.$session() === session; // true
 *     doc.$session(null);
 *     doc.$session() === null; // true
 *
 * If this is a top-level document, setting the session propagates to all child
 * docs.
 *
 * @param {ClientSession} [session] overwrite the current session
 * @return {ClientSession}
 * @method $session
 * @api public
 * @memberOf Document
 */

Document.prototype.$session = function $session(session) {
  if (arguments.length === 0) {
    if (this.$__.session != null && this.$__.session.hasEnded) {
      this.$__.session = null;
      return null;
    }
    return this.$__.session;
  }

  if (session != null && session.hasEnded) {
    throw new MongooseError('Cannot set a document\'s session to a session that has ended. Make sure you haven\'t ' +
      'called `endSession()` on the session you are passing to `$session()`.');
  }

  if (session == null && this.$__.session == null) {
    return;
  }

  this.$__.session = session;

  if (!this.$isSubdocument) {
    const subdocs = this.$getAllSubdocs();
    for (const child of subdocs) {
      child.$session(session);
    }
  }

  return session;
};

/**
 * Getter/setter around whether this document will apply timestamps by
 * default when using `save()` and `bulkSave()`.
 *
 * #### Example:
 *
 *     const TestModel = mongoose.model('Test', new Schema({ name: String }, { timestamps: true }));
 *     const doc = new TestModel({ name: 'John Smith' });
 *
 *     doc.$timestamps(); // true
 *
 *     doc.$timestamps(false);
 *     await doc.save(); // Does **not** apply timestamps
 *
 * @param {Boolean} [value] overwrite the current session
 * @return {Document|boolean|undefined} When used as a getter (no argument), a boolean will be returned indicating the timestamps option state or if unset "undefined" will be used, otherwise will return "this"
 * @method $timestamps
 * @api public
 * @memberOf Document
 */

Document.prototype.$timestamps = function $timestamps(value) {
  if (arguments.length === 0) {
    if (this.$__.timestamps != null) {
      return this.$__.timestamps;
    }

    if (this.$__schema) {
      return this.$__schema.options.timestamps;
    }

    return undefined;
  }

  const currentValue = this.$timestamps();
  if (value !== currentValue) {
    this.$__.timestamps = value;
  }

  return this;
};

/**
 * Overwrite all values in this document with the values of `obj`, except
 * for immutable properties. Behaves similarly to `set()`, except for it
 * unsets all properties that aren't in `obj`.
 *
 * @param {Object} obj the object to overwrite this document with
 * @method overwrite
 * @memberOf Document
 * @instance
 * @api public
 * @return {Document} this
 */

Document.prototype.overwrite = function overwrite(obj) {
  const keys = Array.from(new Set(Object.keys(this._doc).concat(Object.keys(obj))));

  for (const key of keys) {
    if (key === '_id') {
      continue;
    }
    // Explicitly skip version key
    if (this.$__schema.options.versionKey && key === this.$__schema.options.versionKey) {
      continue;
    }
    if (this.$__schema.options.discriminatorKey && key === this.$__schema.options.discriminatorKey) {
      continue;
    }
    this.$set(key, obj[key]);
  }

  return this;
};

/**
 * Alias for `set()`, used internally to avoid conflicts
 *
 * @param {String|Object} path path or object of key/vals to set
 * @param {Any} val the value to set
 * @param {Schema|String|Number|Buffer|*} [type] optionally specify a type for "on-the-fly" attributes
 * @param {Object} [options] optionally specify options that modify the behavior of the set
 * @param {Boolean} [options.merge=false] if true, setting a [nested path](https://mongoosejs.com/docs/subdocs.html#subdocuments-versus-nested-paths) will merge existing values rather than overwrite the whole object. So `doc.set('nested', { a: 1, b: 2 })` becomes `doc.set('nested.a', 1); doc.set('nested.b', 2);`
 * @return {Document} this
 * @method $set
 * @memberOf Document
 * @instance
 * @api public
 */

Document.prototype.$set = function $set(path, val, type, options) {
  if (utils.isPOJO(type)) {
    options = type;
    type = undefined;
  }

  const merge = options && options.merge;
  const adhoc = type && type !== true;
  const constructing = type === true;
  let adhocs;
  let keys;
  let i = 0;
  let pathtype;
  let key;
  let prefix;

  const userSpecifiedStrict = options && 'strict' in options;
  let strict = userSpecifiedStrict
    ? options.strict
    : this.$__.strictMode;

  if (adhoc) {
    adhocs = this.$__.adhocPaths || (this.$__.adhocPaths = {});
    adhocs[path] = this.$__schema.interpretAsType(path, type, this.$__schema.options);
  }

  if (path == null) {
    [path, val] = [val, path];
  } else if (typeof path !== 'string') {
    // new Document({ key: val })
    if (path instanceof Document) {
      if (path.$__isNested) {
        path = path.toObject();
      } else {
        // This ternary is to support gh-7898 (copying virtuals if same schema)
        // while not breaking gh-10819, which for some reason breaks if we use toObject()
        path = path.$__schema === this.$__schema
          ? applyVirtuals(path, { ...path._doc })
          : path._doc;
      }
    }
    if (path == null) {
      [path, val] = [val, path];
    }

    prefix = val ? val + '.' : '';
    keys = getKeysInSchemaOrder(this.$__schema, path);

    const len = keys.length;

    // `_skipMinimizeTopLevel` is because we may have deleted the top-level
    // nested key to ensure key order.
    const _skipMinimizeTopLevel = options && options._skipMinimizeTopLevel || false;
    if (len === 0 && _skipMinimizeTopLevel) {
      delete options._skipMinimizeTopLevel;
      if (val) {
        this.$set(val, {});
      }
      return this;
    }

    options = Object.assign({}, options, { _skipMinimizeTopLevel: false });

    for (let i = 0; i < len; ++i) {
      key = keys[i];
      const pathName = prefix ? prefix + key : key;
      pathtype = this.$__schema.pathType(pathName);
      const valForKey = path[key];

      // On initial set, delete any nested keys if we're going to overwrite
      // them to ensure we keep the user's key order.
      if (type === true &&
          !prefix &&
          valForKey != null &&
          pathtype === 'nested' &&
          this._doc[key] != null) {
        delete this._doc[key];
      }

      if (utils.isNonBuiltinObject(valForKey) && pathtype === 'nested') {
        this.$set(pathName, valForKey, constructing, Object.assign({}, options, { _skipMarkModified: true }));
        $applyDefaultsToNested(this.$get(pathName), pathName, this);
        continue;
      } else if (strict) {
        // Don't overwrite defaults with undefined keys (gh-3981) (gh-9039)
        if (constructing && valForKey === void 0 &&
            this.$get(pathName) !== void 0) {
          continue;
        }

        if (pathtype === 'adhocOrUndefined') {
          pathtype = getEmbeddedDiscriminatorPath(this, pathName, { typeOnly: true });
        }

        if (pathtype === 'real' || pathtype === 'virtual') {
          this.$set(pathName, valForKey, constructing, options);
        } else if (pathtype === 'nested' && valForKey instanceof Document) {
          this.$set(pathName,
            valForKey.toObject({ transform: false }), constructing, options);
        } else if (strict === 'throw') {
          if (pathtype === 'nested') {
            throw new ObjectExpectedError(key, valForKey);
          } else {
            throw new StrictModeError(key);
          }
        } else if (pathtype === 'nested' && valForKey == null) {
          this.$set(pathName, valForKey, constructing, options);
        }
      } else {
        this.$set(pathName, valForKey, constructing, options);
      }
    }

    // Ensure all properties are in correct order
    const orderedDoc = {};
    const orderedKeys = Object.keys(this.$__schema.tree);
    for (let i = 0, len = orderedKeys.length; i < len; ++i) {
      (key = orderedKeys[i]) &&
      (this._doc.hasOwnProperty(key)) &&
      (orderedDoc[key] = undefined);
    }
    this._doc = Object.assign(orderedDoc, this._doc);

    return this;
  }

  let pathType = this.$__schema.pathType(path);
  let parts = null;
  if (pathType === 'adhocOrUndefined') {
    parts = path.indexOf('.') === -1 ? [path] : path.split('.');
    pathType = getEmbeddedDiscriminatorPath(this, parts, { typeOnly: true });
  }
  if (pathType === 'adhocOrUndefined' && !userSpecifiedStrict) {
    // May be path underneath non-strict schema
    if (parts == null) {
      parts = path.indexOf('.') === -1 ? [path] : path.split('.');
    }
    const subdocStrict = getSubdocumentStrictValue(this.$__schema, parts);
    if (subdocStrict !== undefined) {
      strict = subdocStrict;
    }
  }

  // Assume this is a Mongoose document that was copied into a POJO using
  // `Object.assign()` or `{...doc}`
  val = handleSpreadDoc(val, true);

  // if this doc is being constructed we should not trigger getters
  const priorVal = (() => {
    if (this.$__.priorDoc != null) {
      return this.$__.priorDoc.$__getValue(path);
    }
    if (constructing) {
      return void 0;
    }
    return this.$__getValue(path);
  })();

  if (pathType === 'nested' && val) {
    if (typeof val === 'object' && val != null) {
      if (val.$__ != null) {
        val = val.toObject(internalToObjectOptions);
      }
      if (val == null) {
        this.invalidate(path, new MongooseError.CastError('Object', val, path));
        return this;
      }
      const wasModified = this.$isModified(path);
      const hasInitialVal = this.$__.savedState != null && this.$__.savedState.hasOwnProperty(path);
      if (this.$__.savedState != null && !this.$isNew && !this.$__.savedState.hasOwnProperty(path)) {
        const initialVal = this.$__getValue(path);
        this.$__.savedState[path] = initialVal;

        const keys = Object.keys(initialVal || {});
        for (const key of keys) {
          this.$__.savedState[path + '.' + key] = initialVal[key];
        }
      }

      if (!merge) {
        this.$__setValue(path, null);
        cleanModifiedSubpaths(this, path);
      } else {
        return this.$set(val, path, constructing, options);
      }

      const keys = getKeysInSchemaOrder(this.$__schema, val, path);

      this.$__setValue(path, {});
      for (const key of keys) {
        this.$set(path + '.' + key, val[key], constructing, { ...options, _skipMarkModified: true });
      }
      if (priorVal != null &&
          (!wasModified || hasInitialVal) &&
          utils.deepEqual(hasInitialVal ? this.$__.savedState[path] : priorVal, val)) {
        this.unmarkModified(path);
      } else {
        this.markModified(path);
      }
      return this;
    }
    this.invalidate(path, new MongooseError.CastError('Object', val, path));
    return this;
  }

  let schema;
  if (parts == null) {
    parts = path.indexOf('.') === -1 ? [path] : path.split('.');
  }

  // Might need to change path for top-level alias
  if (typeof this.$__schema.aliases[parts[0]] === 'string') {
    parts[0] = this.$__schema.aliases[parts[0]];
  }

  if (pathType === 'adhocOrUndefined' && strict) {
    // check for roots that are Mixed types
    let mixed;

    for (i = 0; i < parts.length; ++i) {
      const subpath = parts.slice(0, i + 1).join('.');

      // If path is underneath a virtual, bypass everything and just set it.
      if (i + 1 < parts.length && this.$__schema.pathType(subpath) === 'virtual') {
        mpath.set(path, val, this);
        return this;
      }

      schema = this.$__schema.path(subpath);
      if (schema == null) {
        continue;
      }

      if (schema instanceof MixedSchema) {
        // allow changes to sub paths of mixed types
        mixed = true;
        break;
      } else if (schema.$isSchemaMap && schema.$__schemaType instanceof MixedSchema && i < parts.length - 1) {
        // Map of mixed and not the last element in the path resolves to mixed
        mixed = true;
        schema = schema.$__schemaType;
        break;
      }
    }

    if (schema == null) {
      // Check for embedded discriminators
      schema = getEmbeddedDiscriminatorPath(this, path);
    }

    if (!mixed && !schema) {
      if (strict === 'throw') {
        throw new StrictModeError(path);
      }
      return this;
    }
  } else if (pathType === 'virtual') {
    schema = this.$__schema.virtualpath(path);
    schema.applySetters(val, this);
    return this;
  } else {
    schema = this.$__path(path);
  }

  // gh-4578, if setting a deeply nested path that doesn't exist yet, create it
  let cur = this._doc;
  let curPath = '';
  for (i = 0; i < parts.length - 1; ++i) {
    cur = cur[parts[i]];
    curPath += (curPath.length !== 0 ? '.' : '') + parts[i];
    if (!cur) {
      this.$set(curPath, {});
      // Hack re: gh-5800. If nested field is not selected, it probably exists
      // so `MongoServerError: cannot use the part (nested of nested.num) to
      // traverse the element ({nested: null})` is not likely. If user gets
      // that error, its their fault for now. We should reconsider disallowing
      // modifying not selected paths for 6.x
      if (!this.$__isSelected(curPath)) {
        this.unmarkModified(curPath);
      }
      cur = this.$__getValue(curPath);
    }
  }

  let pathToMark;

  // When using the $set operator the path to the field must already exist.
  // Else mongodb throws: "LEFT_SUBFIELD only supports Object"

  if (parts.length <= 1) {
    pathToMark = path;
  } else {
    const len = parts.length;
    for (i = 0; i < len; ++i) {
      const subpath = parts.slice(0, i + 1).join('.');
      if (this.$get(subpath, null, { getters: false }) === null) {
        pathToMark = subpath;
        break;
      }
    }

    if (!pathToMark) {
      pathToMark = path;
    }
  }

  if (!schema) {
    this.$__set(pathToMark, path, options, constructing, parts, schema, val, priorVal);

    if (pathType === 'nested' && val == null) {
      cleanModifiedSubpaths(this, path);
    }
    return this;
  }

  // If overwriting a subdocument path, make sure to clear out
  // any errors _before_ setting, so new errors that happen
  // get persisted. Re: #9080
  if (schema.$isSingleNested || schema.$isMongooseArray) {
    _markValidSubpaths(this, path);
  }

  if (val != null && merge && schema.$isSingleNested) {
    if (val instanceof Document) {
      val = val.toObject({ virtuals: false, transform: false });
    }
    const keys = Object.keys(val);
    for (const key of keys) {
      this.$set(path + '.' + key, val[key], constructing, options);
    }

    return this;
  }

  let shouldSet = true;
  try {
    // If the user is trying to set a ref path to a document with
    // the correct model name, treat it as populated
    const refMatches = (() => {
      if (schema.options == null) {
        return false;
      }
      if (!(val instanceof Document)) {
        return false;
      }
      const model = val.constructor;

      // Check ref
      const refOpt = typeof schema.options.ref === 'function' && !schema.options.ref[modelSymbol] ? schema.options.ref.call(this, this) : schema.options.ref;

      const ref = refOpt?.modelName || refOpt;
      if (ref != null && (ref === model.modelName || ref === model.baseModelName)) {
        return true;
      }

      // Check refPath
      const refPath = schema.options.refPath;
      if (refPath == null) {
        return false;
      }
      const modelName = val.get(refPath);
      return modelName === model.modelName || modelName === model.baseModelName;
    })();

    let didPopulate = false;
    if (refMatches && val instanceof Document && (!val.$__.wasPopulated || utils.deepEqual(val.$__.wasPopulated.value, val._doc._id))) {
      const unpopulatedValue = (schema && schema.$isSingleNested) ? schema.cast(val, this) : val._doc._id;
      this.$populated(path, unpopulatedValue, { [populateModelSymbol]: val.constructor });
      val.$__.wasPopulated = { value: unpopulatedValue };
      didPopulate = true;
    }

    let popOpts;
    const typeKey = this.$__schema.options.typeKey;
    if (schema.options &&
        Array.isArray(schema.options[typeKey]) &&
        schema.options[typeKey].length &&
        schema.options[typeKey][0] &&
        schema.options[typeKey][0].ref &&
        _isManuallyPopulatedArray(val, schema.options[typeKey][0].ref)) {
      popOpts = { [populateModelSymbol]: val[0].constructor };
      this.$populated(path, val.map(function(v) { return v._doc._id; }), popOpts);

      for (const doc of val) {
        doc.$__.wasPopulated = { value: doc._doc._id };
      }
      didPopulate = true;
    }

    if (!refMatches || !schema.$isSingleNested || !val.$__) {
      // If this path is underneath a single nested schema, we'll call the setter
      // later in `$__set()` because we don't take `_doc` when we iterate through
      // a single nested doc. That's to make sure we get the correct context.
      // Otherwise we would double-call the setter, see gh-7196.
      let setterContext = this;
      if (this.$__schema.singleNestedPaths[path] != null && parts.length > 1) {
        setterContext = getDeepestSubdocumentForPath(this, parts, this.schema);
      }
      if (options != null && options.overwriteImmutable) {
        val = schema.applySetters(val, setterContext, false, priorVal, { overwriteImmutable: true });
      } else {
        val = schema.applySetters(val, setterContext, false, priorVal);
      }
    }

    if (Array.isArray(val) &&
        !Array.isArray(schema) &&
        schema.$isMongooseDocumentArray &&
        val.length !== 0 &&
        val[0] != null &&
        val[0].$__ != null &&
        val[0].$__.populated != null) {
      const populatedPaths = Object.keys(val[0].$__.populated);
      for (const populatedPath of populatedPaths) {
        this.$populated(path + '.' + populatedPath,
          val.map(v => v.$populated(populatedPath)),
          val[0].$__.populated[populatedPath].options);
      }
      didPopulate = true;
    }

    if (!didPopulate && this.$__.populated) {
      // If this array partially contains populated documents, convert them
      // all to ObjectIds re: #8443
      if (Array.isArray(val) && this.$__.populated[path]) {
        for (let i = 0; i < val.length; ++i) {
          if (val[i] instanceof Document) {
            val.set(i, val[i]._doc._id, true);
          }
        }
      }
      delete this.$__.populated[path];
    }

    if (val != null && schema.$isSingleNested) {
      _checkImmutableSubpaths(val, schema, priorVal);
    }

    this.$markValid(path);
  } catch (e) {
    if (e instanceof MongooseError.StrictModeError && e.isImmutableError) {
      this.invalidate(path, e);
    } else if (e instanceof MongooseError.CastError) {
      this.invalidate(e.path, e);
      if (e.$originalErrorPath) {
        this.invalidate(path,
          new MongooseError.CastError(schema.instance, val, path, e.$originalErrorPath));
      }
    } else {
      this.invalidate(path,
        new MongooseError.CastError(schema.instance, val, path, e));
    }
    shouldSet = false;
  }

  if (shouldSet) {
    let savedState = null;
    let savedStatePath = null;
    if (!constructing) {
      const doc = this.$isSubdocument ? this.ownerDocument() : this;
      savedState = doc.$__.savedState;
      savedStatePath = this.$isSubdocument ? this.$__.fullPath + '.' + path : path;
      doc.$__saveInitialState(savedStatePath);
    }

    this.$__set(pathToMark, path, options, constructing, parts, schema, val, priorVal);

    const isInTransaction = !!this.$__.session?.transaction;
    const isModifiedWithinTransaction = this.$__.session &&
      this.$__.session[sessionNewDocuments] &&
      this.$__.session[sessionNewDocuments].has(this) &&
      this.$__.session[sessionNewDocuments].get(this).modifiedPaths &&
      !this.$__.session[sessionNewDocuments].get(this).modifiedPaths.has(savedStatePath);
    if (savedState != null &&
        savedState.hasOwnProperty(savedStatePath) &&
        (!isInTransaction || isModifiedWithinTransaction) &&
        utils.deepEqual(val, savedState[savedStatePath])) {
      this.unmarkModified(path);
    }
  }

  if (schema.$isSingleNested && (this.isDirectModified(path) || val == null)) {
    cleanModifiedSubpaths(this, path);
  }

  return this;
};

/*!
 * ignore
 */

function _isManuallyPopulatedArray(val, ref) {
  if (!Array.isArray(val)) {
    return false;
  }
  if (val.length === 0) {
    return false;
  }

  for (const el of val) {
    if (!(el instanceof Document)) {
      return false;
    }
    const modelName = el.constructor.modelName;
    if (modelName == null) {
      return false;
    }
    if (el.constructor.modelName != ref && el.constructor.baseModelName != ref) {
      return false;
    }
  }

  return true;
}

/**
 * Sets the value of a path, or many paths.
 * Alias for [`.$set`](https://mongoosejs.com/docs/api/document.html#Document.prototype.$set()).
 *
 * #### Example:
 *
 *     // path, value
 *     doc.set(path, value)
 *
 *     // object
 *     doc.set({
 *         path  : value
 *       , path2 : {
 *            path  : value
 *         }
 *     })
 *
 *     // on-the-fly cast to number
 *     doc.set(path, value, Number)
 *
 *     // on-the-fly cast to string
 *     doc.set(path, value, String)
 *
 *     // changing strict mode behavior
 *     doc.set(path, value, { strict: false });
 *
 * @param {String|Object} path path or object of key/vals to set
 * @param {Any} val the value to set
 * @param {Schema|String|Number|Buffer|*} [type] optionally specify a type for "on-the-fly" attributes
 * @param {Object} [options] optionally specify options that modify the behavior of the set
 * @return {Document} this
 * @api public
 * @method set
 * @memberOf Document
 * @instance
 */

Document.prototype.set = Document.prototype.$set;

/**
 * Determine if we should mark this change as modified.
 *
 * @param {never} pathToMark UNUSED
 * @param {String|Symbol} path
 * @param {Object} options
 * @param {Any} constructing
 * @param {never} parts UNUSED
 * @param {Schema} schema
 * @param {Any} val
 * @param {Any} priorVal
 * @return {Boolean}
 * @api private
 * @method $__shouldModify
 * @memberOf Document
 * @instance
 */

Document.prototype.$__shouldModify = function(pathToMark, path, options, constructing, parts, schema, val, priorVal) {
  if (options && options._skipMarkModified) {
    return false;
  }
  if (this.$isNew) {
    return true;
  }
  // Is path already modified? If so, always modify. We may unmark modified later.
  if (path in this.$__.activePaths.getStatePaths('modify')) {
    return true;
  }

  if (val === void 0 && !this.$__isSelected(path)) {
    // when a path is not selected in a query, its initial
    // value will be undefined.
    return true;
  }

  if (val === void 0 && path in this.$__.activePaths.getStatePaths('default')) {
    // we're just unsetting the default value which was never saved
    return false;
  }

  // gh-3992: if setting a populated field to a doc, don't mark modified
  // if they have the same _id
  if (this.$populated(path) &&
      val instanceof Document &&
      deepEqual(val._doc._id, priorVal)) {
    return false;
  }

  if (!deepEqual(val, priorVal !== undefined ? priorVal : utils.getValue(path, this))) {
    return true;
  }

  if (!constructing &&
      val !== null &&
      val !== undefined &&
      path in this.$__.activePaths.getStatePaths('default') &&
      deepEqual(val, schema.getDefault(this, constructing))) {
    // a path with a default was $unset on the server
    // and the user is setting it to the same value again
    return true;
  }
  return false;
};

/**
 * Handles the actual setting of the value and marking the path modified if appropriate.
 *
 * @param {String} pathToMark
 * @param {String|Symbol} path
 * @param {Object} options
 * @param {Any} constructing
 * @param {Array} parts
 * @param {Schema} schema
 * @param {Any} val
 * @param {Any} priorVal
 * @api private
 * @method $__set
 * @memberOf Document
 * @instance
 */

Document.prototype.$__set = function(pathToMark, path, options, constructing, parts, schema, val, priorVal) {
  Embedded = Embedded || require('./types/arraySubdocument');

  const shouldModify = this.$__shouldModify(pathToMark, path, options, constructing, parts,
    schema, val, priorVal);

  if (shouldModify) {
    if (this.$__.primitiveAtomics && this.$__.primitiveAtomics[path]) {
      delete this.$__.primitiveAtomics[path];
      if (Object.keys(this.$__.primitiveAtomics).length === 0) {
        delete this.$__.primitiveAtomics;
      }
    }
    this.markModified(pathToMark);

    // handle directly setting arrays (gh-1126)
    MongooseArray || (MongooseArray = require('./types/array'));
    if (val && utils.isMongooseArray(val)) {
      val._registerAtomic('$set', val);

      // Update embedded document parent references (gh-5189)
      if (utils.isMongooseDocumentArray(val)) {
        val.forEach(function(item) {
          item && item.__parentArray && (item.__parentArray = val);
        });
      }
    }
  } else if (Array.isArray(val) && Array.isArray(priorVal) && utils.isMongooseArray(val) && utils.isMongooseArray(priorVal)) {
    val[arrayAtomicsSymbol] = priorVal[arrayAtomicsSymbol];
    val[arrayAtomicsBackupSymbol] = priorVal[arrayAtomicsBackupSymbol];
    if (utils.isMongooseDocumentArray(val)) {
      val.forEach(doc => {
        if (doc != null) {
          doc.$isNew = false;
        }
      });
    }
  }

  let obj = this._doc;
  let i = 0;
  const l = parts.length;
  let cur = '';

  for (; i < l; i++) {
    const next = i + 1;
    const last = next === l;
    cur += (cur ? '.' + parts[i] : parts[i]);
    if (specialProperties.has(parts[i])) {
      continue;
    }

    if (last) {
      if (obj instanceof Map) {
        obj.set(parts[i], val);
      } else if (obj.$isSingleNested) {
        if (!(parts[i] in obj)) {
          obj[parts[i]] = val;
          obj._doc[parts[i]] = val;
        } else {
          obj._doc[parts[i]] = val;
        }
        if (shouldModify) {
          obj.markModified(parts[i]);
        }
      } else {
        obj[parts[i]] = val;
      }
    } else {
      const isMap = obj instanceof Map;
      let value = isMap ? obj.get(parts[i]) : obj[parts[i]];
      if (utils.isPOJO(value)) {
        obj = value;
      } else if (value && value instanceof Embedded) {
        obj = value;
      } else if (value && !Array.isArray(value) && value.$isSingleNested) {
        obj = value;
      } else if (value && Array.isArray(value)) {
        obj = value;
      } else if (value == null) {
        value = {};
        if (isMap) {
          obj.set(parts[i], value);
        } else {
          obj[parts[i]] = value;
        }
        obj = value;
      } else {
        obj = value;
      }
    }
  }
};

/**
 * Gets a raw value from a path (no getters)
 *
 * @param {String} path
 * @return {Any} Returns the value from the given `path`.
 * @api private
 */

Document.prototype.$__getValue = function(path) {
  if (typeof path !== 'string' && !Array.isArray(path)) {
    throw new TypeError(
      `Invalid \`path\`. Must be either string or array. Got "${path}" (type ${typeof path})`
    );
  }
  return utils.getValue(path, this._doc);
};

/**
 * Increments the numeric value at `path` by the given `val`.
 * When you call `save()` on this document, Mongoose will send a
 * [`$inc`](https://www.mongodb.com/docs/manual/reference/operator/update/inc/)
 * as opposed to a `$set`.
 *
 * #### Example:
 *
 *     const schema = new Schema({ counter: Number });
 *     const Test = db.model('Test', schema);
 *
 *     const doc = await Test.create({ counter: 0 });
 *     doc.$inc('counter', 2);
 *     await doc.save(); // Sends a `{ $inc: { counter: 2 } }` to MongoDB
 *     doc.counter; // 2
 *
 *     doc.counter += 2;
 *     await doc.save(); // Sends a `{ $set: { counter: 2 } }` to MongoDB
 *
 * @param {String|Array} path path or paths to update
 * @param {Number} val increment `path` by this value
 * @return {Document} this
 */

Document.prototype.$inc = function $inc(path, val) {
  if (val == null) {
    val = 1;
  }

  if (Array.isArray(path)) {
    path.forEach((p) => this.$inc(p, val));
    return this;
  }

  const schemaType = this.$__path(path);
  if (schemaType == null) {
    if (this.$__.strictMode === 'throw') {
      throw new StrictModeError(path);
    } else if (this.$__.strictMode === true) {
      return this;
    }
  } else if (schemaType.instance !== 'Number') {
    this.invalidate(path, new MongooseError.CastError(schemaType.instance, val, path));
    return this;
  }

  const currentValue = this.$__getValue(path) || 0;
  let shouldSet = false;
  let valToSet = null;
  let valToInc = val;

  try {
    val = schemaType.cast(val);
    valToSet = schemaType.applySetters(currentValue + val, this);
    valToInc = valToSet - currentValue;
    shouldSet = true;
  } catch (err) {
    this.invalidate(path, new MongooseError.CastError('number', val, path, err));
  }

  if (shouldSet) {
    this.$__.primitiveAtomics = this.$__.primitiveAtomics || {};
    if (this.$__.primitiveAtomics[path] == null) {
      this.$__.primitiveAtomics[path] = { $inc: valToInc };
    } else {
      this.$__.primitiveAtomics[path].$inc += valToInc;
    }
    this.markModified(path);
    this.$__setValue(path, valToSet);
  }

  return this;
};

/**
 * Sets a raw value for a path (no casting, setters, transformations)
 *
 * @param {String} path
 * @param {Object} value
 * @return {Document} this
 * @api private
 */

Document.prototype.$__setValue = function(path, val) {
  utils.setValue(path, val, this._doc);
  return this;
};

/**
 * Returns the value of a path.
 *
 * #### Example:
 *
 *     // path
 *     doc.get('age') // 47
 *
 *     // dynamic casting to a string
 *     doc.get('age', String) // "47"
 *
 * @param {String} path
 * @param {Schema|String|Number|Buffer|*} [type] optionally specify a type for on-the-fly attributes
 * @param {Object} [options]
 * @param {Boolean} [options.virtuals=false] Apply virtuals before getting this path
 * @param {Boolean} [options.getters=true] If false, skip applying getters and just get the raw value
 * @return {Any}
 * @api public
 */

Document.prototype.get = function(path, type, options) {
  let adhoc;
  if (options == null) {
    options = {};
  }
  if (type) {
    adhoc = this.$__schema.interpretAsType(path, type, this.$__schema.options);
  }
  const noDottedPath = options.noDottedPath;

  // Fast path if we know we're just accessing top-level path on the document:
  // just get the schema path, avoid `$__path()` because that does string manipulation
  let schema = noDottedPath ? this.$__schema.paths[path] : this.$__path(path);
  if (schema == null) {
    schema = this.$__schema.virtualpath(path);

    if (schema != null) {
      return schema.applyGetters(void 0, this);
    }
  }

  if (noDottedPath) {
    let obj = this._doc[path];
    if (adhoc) {
      obj = adhoc.cast(obj);
    }
    if (schema != null && options.getters !== false) {
      return schema.applyGetters(obj, this);
    }
    return obj;
  }

  if (schema != null && schema.instance === 'Mixed') {
    const virtual = this.$__schema.virtualpath(path);
    if (virtual != null) {
      schema = virtual;
    }
  }

  const hasDot = path.indexOf('.') !== -1;
  let obj = this._doc;

  const pieces = hasDot ? path.split('.') : [path];
  // Might need to change path for top-level alias
  if (typeof this.$__schema.aliases[pieces[0]] === 'string') {
    pieces[0] = this.$__schema.aliases[pieces[0]];
  }

  for (let i = 0, l = pieces.length; i < l; i++) {
    if (obj && obj._doc) {
      obj = obj._doc;
    }

    if (obj == null) {
      obj = void 0;
    } else if (obj instanceof Map) {
      obj = obj.get(pieces[i], { getters: false });
    } else if (i === l - 1) {
      obj = utils.getValue(pieces[i], obj);
    } else {
      obj = obj[pieces[i]];
    }
  }

  if (adhoc) {
    obj = adhoc.cast(obj);
  }

  if (schema != null && options.getters !== false) {
    obj = schema.applyGetters(obj, this);
  } else if (this.$__schema.nested[path] && options.virtuals) {
    // Might need to apply virtuals if this is a nested path
    return applyVirtuals(this, clone(obj) || {}, { path: path });
  }

  return obj;
};

/*!
 * ignore
 */

Document.prototype[getSymbol] = Document.prototype.get;
Document.prototype.$get = Document.prototype.get;

/**
 * Returns the schematype for the given `path`.
 *
 * @param {String} path
 * @return {SchemaPath}
 * @api private
 * @method $__path
 * @memberOf Document
 * @instance
 */

Document.prototype.$__path = function(path) {
  const adhocs = this.$__.adhocPaths;
  const adhocType = adhocs && adhocs.hasOwnProperty(path) ? adhocs[path] : null;

  if (adhocType) {
    return adhocType;
  }
  return this.$__schema.path(path);
};

/**
 * Marks the path as having pending changes to write to the db.
 *
 * _Very helpful when using [Mixed](https://mongoosejs.com/docs/schematypes.html#mixed) types._
 *
 * #### Example:
 *
 *     doc.mixed.type = 'changed';
 *     doc.markModified('mixed.type');
 *     doc.save() // changes to mixed.type are now persisted
 *
 * @param {String} path the path to mark modified
 * @param {Document} [scope] the scope to run validators with
 * @api public
 */

Document.prototype.markModified = function(path, scope) {
  this.$__saveInitialState(path);

  this.$__.activePaths.modify(path);
  if (scope != null && !this.$isSubdocument) {
    this.$__.pathsToScopes = this.$__pathsToScopes || {};
    this.$__.pathsToScopes[path] = scope;
  }
};

/*!
 * ignore
 */

Document.prototype.$__saveInitialState = function $__saveInitialState(path) {
  const savedState = this.$__.savedState;
  const savedStatePath = path;
  if (savedState != null) {
    const firstDot = savedStatePath.indexOf('.');
    const topLevelPath = firstDot === -1 ? savedStatePath : savedStatePath.slice(0, firstDot);
    if (!savedState.hasOwnProperty(topLevelPath)) {
      savedState[topLevelPath] = clone(this.$__getValue(topLevelPath));
    }
  }
};

/**
 * Clears the modified state on the specified path.
 *
 * #### Example:
 *
 *     doc.foo = 'bar';
 *     doc.unmarkModified('foo');
 *     doc.save(); // changes to foo will not be persisted
 *
 * @param {String} path the path to unmark modified
 * @api public
 */

Document.prototype.unmarkModified = function(path) {
  this.$__.activePaths.init(path);
  if (this.$__.pathsToScopes != null) {
    delete this.$__.pathsToScopes[path];
  }
};

/**
 * Don't run validation on this path or persist changes to this path.
 *
 * #### Example:
 *
 *     doc.foo = null;
 *     doc.$ignore('foo');
 *     doc.save(); // changes to foo will not be persisted and validators won't be run
 *
 * @memberOf Document
 * @instance
 * @method $ignore
 * @param {String} path the path to ignore
 * @api public
 */

Document.prototype.$ignore = function(path) {
  this.$__.activePaths.ignore(path);
};

/**
 * Returns the list of paths that have been directly modified. A direct
 * modified path is a path that you explicitly set, whether via `doc.foo = 'bar'`,
 * `Object.assign(doc, { foo: 'bar' })`, or `doc.set('foo', 'bar')`.
 *
 * A path `a` may be in `modifiedPaths()` but not in `directModifiedPaths()`
 * because a child of `a` was directly modified.
 *
 * #### Example:
 *
 *     const schema = new Schema({ foo: String, nested: { bar: String } });
 *     const Model = mongoose.model('Test', schema);
 *     await Model.create({ foo: 'original', nested: { bar: 'original' } });
 *
 *     const doc = await Model.findOne();
 *     doc.nested.bar = 'modified';
 *     doc.directModifiedPaths(); // ['nested.bar']
 *     doc.modifiedPaths(); // ['nested', 'nested.bar']
 *
 * @return {String[]}
 * @api public
 */

Document.prototype.directModifiedPaths = function() {
  return Object.keys(this.$__.activePaths.getStatePaths('modify'));
};

/**
 * Returns true if the given path is nullish or only contains empty objects.
 * Useful for determining whether this subdoc will get stripped out by the
 * [minimize option](https://mongoosejs.com/docs/guide.html#minimize).
 *
 * #### Example:
 *
 *     const schema = new Schema({ nested: { foo: String } });
 *     const Model = mongoose.model('Test', schema);
 *     const doc = new Model({});
 *     doc.$isEmpty('nested'); // true
 *     doc.nested.$isEmpty(); // true
 *
 *     doc.nested.foo = 'bar';
 *     doc.$isEmpty('nested'); // false
 *     doc.nested.$isEmpty(); // false
 *
 * @param {String} [path]
 * @memberOf Document
 * @instance
 * @api public
 * @method $isEmpty
 * @return {Boolean}
 */

Document.prototype.$isEmpty = function(path) {
  const isEmptyOptions = {
    minimize: true,
    virtuals: false,
    getters: false,
    transform: false
  };

  if (arguments.length !== 0) {
    const v = this.$get(path);
    if (v == null) {
      return true;
    }
    if (typeof v !== 'object') {
      return false;
    }
    if (utils.isPOJO(v)) {
      return _isEmpty(v);
    }
    return Object.keys(v.toObject(isEmptyOptions)).length === 0;
  }

  return Object.keys(this.toObject(isEmptyOptions)).length === 0;
};

/*!
 * ignore
 */

function _isEmpty(v) {
  if (v == null) {
    return true;
  }
  if (typeof v !== 'object' || Array.isArray(v)) {
    return false;
  }
  for (const key of Object.keys(v)) {
    if (!_isEmpty(v[key])) {
      return false;
    }
  }
  return true;
}

/**
 * Returns the list of paths that have been modified.
 *
 * @param {Object} [options]
 * @param {Boolean} [options.includeChildren=false] if true, returns children of modified paths as well. For example, if false, the list of modified paths for `doc.colors = { primary: 'blue' };` will **not** contain `colors.primary`. If true, `modifiedPaths()` will return an array that contains `colors.primary`.
 * @return {String[]}
 * @api public
 */

Document.prototype.modifiedPaths = function(options) {
  options = options || {};

  const directModifiedPaths = Object.keys(this.$__.activePaths.getStatePaths('modify'));
  const result = new Set();

  let i = 0;
  let j = 0;
  const len = directModifiedPaths.length;

  for (i = 0; i < len; ++i) {
    const path = directModifiedPaths[i];
    const parts = parentPaths(path);
    const pLen = parts.length;

    for (j = 0; j < pLen; ++j) {
      result.add(parts[j]);
    }

    if (!options.includeChildren) {
      continue;
    }

    let ii = 0;
    let cur = this.$get(path);
    if (typeof cur === 'object' && cur !== null) {
      if (cur._doc) {
        cur = cur._doc;
      }
      const len = cur.length;
      if (Array.isArray(cur)) {
        for (ii = 0; ii < len; ++ii) {
          const subPath = path + '.' + ii;
          if (!result.has(subPath)) {
            result.add(subPath);
            if (cur[ii] != null && cur[ii].$__) {
              const modified = cur[ii].modifiedPaths();
              let iii = 0;
              const iiiLen = modified.length;
              for (iii = 0; iii < iiiLen; ++iii) {
                result.add(subPath + '.' + modified[iii]);
              }
            }
          }
        }
      } else {
        const keys = Object.keys(cur);
        let ii = 0;
        const len = keys.length;
        for (ii = 0; ii < len; ++ii) {
          result.add(path + '.' + keys[ii]);
        }
      }
    }
  }
  return Array.from(result);
};

Document.prototype[documentModifiedPaths] = Document.prototype.modifiedPaths;

/**
 * Returns true if any of the given paths is modified, else false. If no arguments, returns `true` if any path
 * in this document is modified.
 *
 * If `path` is given, checks if a path or any full path containing `path` as part of its path chain has been modified.
 *
 * #### Example:
 *
 *     doc.set('documents.0.title', 'changed');
 *     doc.isModified()                      // true
 *     doc.isModified('documents')           // true
 *     doc.isModified('documents.0.title')   // true
 *     doc.isModified('documents otherProp') // true
 *     doc.isDirectModified('documents')     // false
 *
 * @param {String} [path] optional
 * @param {Object} [options]
 * @param {Boolean} [options.ignoreAtomics=false] If true, doesn't return true if path is underneath an array that was modified with atomic operations like `push()`
 * @return {Boolean}
 * @api public
 */

Document.prototype.isModified = function(paths, options, modifiedPaths) {
  if (paths) {
    const ignoreAtomics = options && options.ignoreAtomics;
    const directModifiedPathsObj = this.$__.activePaths.states.modify;
    if (directModifiedPathsObj == null) {
      return false;
    }

    if (typeof paths === 'string') {
      paths = paths.indexOf(' ') === -1 ? [paths] : paths.split(' ');
    }

    for (const path of paths) {
      if (directModifiedPathsObj[path] != null) {
        return true;
      }
    }

    const modified = modifiedPaths || this[documentModifiedPaths]();
    const isModifiedChild = paths.some(function(path) {
      return !!~modified.indexOf(path);
    });

    let directModifiedPaths = Object.keys(directModifiedPathsObj);
    if (ignoreAtomics) {
      directModifiedPaths = directModifiedPaths.filter(path => {
        const value = this.$__getValue(path);
        if (value != null && value[arrayAtomicsSymbol] != null && value[arrayAtomicsSymbol].$set === undefined) {
          return false;
        }
        return true;
      });
    }
    return isModifiedChild || paths.some(function(path) {
      return directModifiedPaths.some(function(mod) {
        return mod === path || path.startsWith(mod + '.');
      });
    });
  }

  return this.$__.activePaths.some('modify');
};

/**
 * Alias of [`.isModified`](https://mongoosejs.com/docs/api/document.html#Document.prototype.isModified())
 *
 * @method $isModified
 * @memberOf Document
 * @api public
 */

Document.prototype.$isModified = Document.prototype.isModified;

Document.prototype[documentIsModified] = Document.prototype.isModified;

/**
 * Checks if a path is set to its default.
 *
 * #### Example:
 *
 *     MyModel = mongoose.model('test', { name: { type: String, default: 'Val '} });
 *     const m = new MyModel();
 *     m.$isDefault('name'); // true
 *
 * @memberOf Document
 * @instance
 * @method $isDefault
 * @param {String} [path]
 * @return {Boolean}
 * @api public
 */

Document.prototype.$isDefault = function(path) {
  if (path == null) {
    return this.$__.activePaths.some('default');
  }

  if (typeof path === 'string' && path.indexOf(' ') === -1) {
    return this.$__.activePaths.getStatePaths('default').hasOwnProperty(path);
  }

  let paths = path;
  if (!Array.isArray(paths)) {
    paths = paths.split(' ');
  }

  return paths.some(path => this.$__.activePaths.getStatePaths('default').hasOwnProperty(path));
};

/**
 * Getter/setter, determines whether the document was deleted. The `Model.prototype.deleteOne()` method sets `$isDeleted` if the delete operation succeeded.
 *
 * #### Example:
 *
 *     const product = await product.deleteOne();
 *     product.$isDeleted(); // true
 *     product.deleteOne(); // no-op, doesn't send anything to the db
 *
 *     product.$isDeleted(false);
 *     product.$isDeleted(); // false
 *     product.deleteOne(); // will execute a remove against the db
 *
 *
 * @param {Boolean} [val] optional, overrides whether mongoose thinks the doc is deleted
 * @return {Boolean|Document} whether mongoose thinks this doc is deleted.
 * @method $isDeleted
 * @memberOf Document
 * @instance
 * @api public
 */

Document.prototype.$isDeleted = function(val) {
  if (arguments.length === 0) {
    return !!this.$__.isDeleted;
  }

  this.$__.isDeleted = !!val;
  return this;
};

/**
 * Returns true if `path` was directly set and modified, else false.
 *
 * #### Example:
 *
 *     doc.set('documents.0.title', 'changed');
 *     doc.isDirectModified('documents.0.title') // true
 *     doc.isDirectModified('documents') // false
 *
 * @param {String|String[]} [path]
 * @return {Boolean}
 * @api public
 */

Document.prototype.isDirectModified = function(path) {
  if (path == null) {
    return this.$__.activePaths.some('modify');
  }

  if (typeof path === 'string' && path.indexOf(' ') === -1) {
    const res = this.$__.activePaths.getStatePaths('modify').hasOwnProperty(path);
    if (res || path.indexOf('.') === -1) {
      return res;
    }

    const pieces = path.split('.');
    for (let i = 0; i < pieces.length - 1; ++i) {
      const subpath = pieces.slice(0, i + 1).join('.');
      const subdoc = this.$get(subpath);
      if (subdoc != null && subdoc.$__ != null && subdoc.isDirectModified(pieces.slice(i + 1).join('.'))) {
        return true;
      }
    }

    return false;
  }

  let paths = path;
  if (typeof paths === 'string') {
    paths = paths.split(' ');
  }

  return paths.some(path => this.isDirectModified(path));
};

/**
 * Checks if `path` is in the `init` state, that is, it was set by `Document#init()` and not modified since.
 *
 * @param {String} [path]
 * @return {Boolean}
 * @api public
 */

Document.prototype.isInit = function(path) {
  if (path == null) {
    return this.$__.activePaths.some('init');
  }

  if (typeof path === 'string' && path.indexOf(' ') === -1) {
    return this.$__.activePaths.getStatePaths('init').hasOwnProperty(path);
  }

  let paths = path;
  if (!Array.isArray(paths)) {
    paths = paths.split(' ');
  }

  return paths.some(path => this.$__.activePaths.getStatePaths('init').hasOwnProperty(path));
};

/**
 * Checks if `path` was selected in the source query which initialized this document.
 *
 * #### Example:
 *
 *     const doc = await Thing.findOne().select('name');
 *     doc.isSelected('name') // true
 *     doc.isSelected('age')  // false
 *
 * @param {String|String[]} path
 * @return {Boolean}
 * @api public
 */

Document.prototype.isSelected = function isSelected(path) {
  if (this.$__.selected == null) {
    return true;
  }
  if (!path) {
    return false;
  }
  if (path === '_id') {
    return this.$__.selected._id !== 0;
  }

  if (path.indexOf(' ') !== -1) {
    path = path.split(' ');
  }
  if (Array.isArray(path)) {
    return path.some(p => this.$__isSelected(p));
  }

  const paths = Object.keys(this.$__.selected);
  let inclusive = null;

  if (paths.length === 1 && paths[0] === '_id') {
    // only _id was selected.
    return this.$__.selected._id === 0;
  }

  for (const cur of paths) {
    if (cur === '_id') {
      continue;
    }
    if (!isDefiningProjection(this.$__.selected[cur])) {
      continue;
    }
    inclusive = !!this.$__.selected[cur];
    break;
  }

  if (inclusive === null) {
    return true;
  }

  if (path in this.$__.selected) {
    return inclusive;
  }

  const pathDot = path + '.';

  for (const cur of paths) {
    if (cur === '_id') {
      continue;
    }

    if (cur.startsWith(pathDot)) {
      return inclusive || cur !== pathDot;
    }

    if (pathDot.startsWith(cur + '.')) {
      return inclusive;
    }
  }
  return !inclusive;
};

Document.prototype.$__isSelected = Document.prototype.isSelected;

/**
 * Checks if `path` was explicitly selected. If no projection, always returns
 * true.
 *
 * #### Example:
 *
 *     Thing.findOne().select('nested.name').exec(function (err, doc) {
 *        doc.isDirectSelected('nested.name') // true
 *        doc.isDirectSelected('nested.otherName') // false
 *        doc.isDirectSelected('nested')  // false
 *     })
 *
 * @param {String} path
 * @return {Boolean}
 * @api public
 */

Document.prototype.isDirectSelected = function isDirectSelected(path) {
  if (this.$__.selected == null) {
    return true;
  }

  if (path === '_id') {
    return this.$__.selected._id !== 0;
  }

  if (path.indexOf(' ') !== -1) {
    path = path.split(' ');
  }
  if (Array.isArray(path)) {
    return path.some(p => this.isDirectSelected(p));
  }

  const paths = Object.keys(this.$__.selected);
  let inclusive = null;

  if (paths.length === 1 && paths[0] === '_id') {
    // only _id was selected.
    return this.$__.selected._id === 0;
  }

  for (const cur of paths) {
    if (cur === '_id') {
      continue;
    }
    if (!isDefiningProjection(this.$__.selected[cur])) {
      continue;
    }
    inclusive = !!this.$__.selected[cur];
    break;
  }

  if (inclusive === null) {
    return true;
  }

  if (this.$__.selected.hasOwnProperty(path)) {
    return inclusive;
  }

  return !inclusive;
};

/**
 * Executes registered validation rules for this document.
 *
 * #### Note:
 *
 * This method is called `pre` save and if a validation rule is violated, [save](https://mongoosejs.com/docs/api/model.html#Model.prototype.save()) is aborted and the error is thrown.
 *
 * #### Example:
 *
 *     await doc.validate({ validateModifiedOnly: false, pathsToSkip: ['name', 'email']});
 *
 * @param {Array|String} [pathsToValidate] list of paths to validate. If set, Mongoose will validate only the modified paths that are in the given list.
 * @param {Object} [options] internal options
 * @param {Boolean} [options.validateModifiedOnly=false] if `true` mongoose validates only modified paths.
 * @param {Array|string} [options.pathsToSkip] list of paths to skip. If set, Mongoose will validate every modified path that is not in this list.
 * @return {Promise} Returns a Promise.
 * @api public
 */

Document.prototype.validate = async function validate(pathsToValidate, options) {
  if (typeof pathsToValidate === 'function' || typeof options === 'function' || typeof arguments[2] === 'function') {
    throw new MongooseError('Document.prototype.validate() no longer accepts a callback');
  }
  this.$op = 'validate';

  if (arguments.length === 1) {
    if (typeof arguments[0] === 'object' && !Array.isArray(arguments[0])) {
      options = arguments[0];
      pathsToValidate = null;
    }
  }
  if (options && typeof options.pathsToSkip === 'string') {
    const isOnePathOnly = options.pathsToSkip.indexOf(' ') === -1;
    options.pathsToSkip = isOnePathOnly ? [options.pathsToSkip] : options.pathsToSkip.split(' ');
  }
  const _skipParallelValidateCheck = options && options._skipParallelValidateCheck;

  if (this.$isSubdocument != null) {
    // Skip parallel validate check for subdocuments
  } else if (this.$__.validating && !_skipParallelValidateCheck) {
    throw new ParallelValidateError(this);
  } else if (!_skipParallelValidateCheck) {
    this.$__.validating = true;
<<<<<<< HEAD
  }

  try {
    await this.$__validate(pathsToValidate, options);
  } finally {
    this.$op = null;
    this.$__.validating = null;
=======
>>>>>>> 05c981a2
  }
};

/**
 * Alias of [`.validate`](https://mongoosejs.com/docs/api/document.html#Document.prototype.validate())
 *
 * @method $validate
 * @memberOf Document
 * @api public
 */

Document.prototype.$validate = Document.prototype.validate;

/*!
 * ignore
 */

function _evaluateRequiredFunctions(doc) {
  const requiredFields = Object.keys(doc.$__.activePaths.getStatePaths('require'));
  let i = 0;
  const len = requiredFields.length;
  for (i = 0; i < len; ++i) {
    const path = requiredFields[i];

    const p = doc.$__schema.path(path);

    if (p != null && typeof p.originalRequiredValue === 'function') {
      doc.$__.cachedRequired = doc.$__.cachedRequired || {};
      try {
        doc.$__.cachedRequired[path] = p.originalRequiredValue.call(doc, doc);
      } catch (err) {
        doc.invalidate(path, err);
      }
    }
  }
}

/*!
 * ignore
 */

function _getPathsToValidate(doc, pathsToValidate, pathsToSkip, isNestedValidate) {
  const doValidateOptions = {};

  _evaluateRequiredFunctions(doc);
  // only validate required fields when necessary
  let paths = new Set(Object.keys(doc.$__.activePaths.getStatePaths('require')).filter(function(path) {
    if (!doc.$__isSelected(path) && !doc.$isModified(path)) {
      return false;
    }
    if (doc.$__.cachedRequired != null && path in doc.$__.cachedRequired) {
      return doc.$__.cachedRequired[path];
    }
    return true;
  }));

  Object.keys(doc.$__.activePaths.getStatePaths('init')).forEach(addToPaths);
  Object.keys(doc.$__.activePaths.getStatePaths('modify')).forEach(addToPaths);
  Object.keys(doc.$__.activePaths.getStatePaths('default')).forEach(addToPaths);
  function addToPaths(p) { paths.add(p); }

  if (!isNestedValidate) {
    // If we're validating a subdocument, all this logic will run anyway on the top-level document, so skip for subdocuments.
    // But only run for top-level subdocuments, because we're looking for subdocuments that are not modified at top-level but
    // have a modified path. If that is the case, we will run validation on the top-level subdocument, and via that run validation
    // on any subdocuments down to the modified path.
    const topLevelSubdocs = [];
    for (const path of Object.keys(doc.$__schema.paths)) {
      const schemaType = doc.$__schema.path(path);
      if (schemaType.$isSingleNested) {
        const subdoc = doc.$get(path);
        if (subdoc) {
          topLevelSubdocs.push(subdoc);
        }
      } else if (schemaType.$isMongooseDocumentArray) {
        const arr = doc.$get(path);
        if (arr && arr.length) {
          for (const subdoc of arr) {
            if (subdoc) {
              topLevelSubdocs.push(subdoc);
            }
          }
        }
      }
    }
    const modifiedPaths = doc.modifiedPaths();
    for (const subdoc of topLevelSubdocs) {
      if (subdoc.$basePath) {
        const fullPathToSubdoc = subdoc.$__pathRelativeToParent();

        // Remove child paths for now, because we'll be validating the whole
        // subdoc.
        // The following is a faster take on looping through every path in `paths`
        // and checking if the path starts with `fullPathToSubdoc` re: gh-13191
        for (const modifiedPath of subdoc.modifiedPaths()) {
          paths.delete(fullPathToSubdoc + '.' + modifiedPath);
        }

        const subdocParent = subdoc.$parent();
        if (doc.$isModified(fullPathToSubdoc, null, modifiedPaths) &&
              // Avoid using isDirectModified() here because that does additional checks on whether the parent path
              // is direct modified, which can cause performance issues re: gh-14897
              !subdocParent.$__.activePaths.getStatePaths('modify').hasOwnProperty(fullPathToSubdoc) &&
              !subdocParent.$isDefault(fullPathToSubdoc)) {
          paths.add(fullPathToSubdoc);

          if (doc.$__.pathsToScopes == null) {
            doc.$__.pathsToScopes = {};
          }
          doc.$__.pathsToScopes[fullPathToSubdoc] = subdoc.$isDocumentArrayElement ?
            subdoc.__parentArray :
            subdoc.$parent();

          doValidateOptions[fullPathToSubdoc] = { skipSchemaValidators: true };
          if (subdoc.$isDocumentArrayElement && subdoc.__index != null) {
            doValidateOptions[fullPathToSubdoc].index = subdoc.__index;
          }
        }
      }
    }
  }

  for (const path of paths) {
    const _pathType = doc.$__schema.path(path);
    if (!_pathType) {
      continue;
    }

    if (_pathType.$isMongooseDocumentArray) {
      for (const p of paths) {
        if (p == null || p.startsWith(_pathType.path + '.')) {
          paths.delete(p);
        }
      }
    }

    // Optimization: if primitive path with no validators, or array of primitives
    // with no validators, skip validating this path entirely.
    if (!_pathType.caster && _pathType.validators.length === 0 && !_pathType.$parentSchemaDocArray) {
      paths.delete(path);
    } else if (_pathType.$isMongooseArray &&
      !_pathType.$isMongooseDocumentArray && // Skip document arrays...
      !_pathType.$embeddedSchemaType.$isMongooseArray && // and arrays of arrays
      _pathType.validators.length === 0 && // and arrays with top-level validators
      _pathType.$embeddedSchemaType.validators.length === 0) {
      paths.delete(path);
    }
  }


  if (Array.isArray(pathsToValidate)) {
    paths = _handlePathsToValidate(paths, pathsToValidate);
  } else if (Array.isArray(pathsToSkip)) {
    paths = _handlePathsToSkip(paths, pathsToSkip);
  }

  // from here on we're not removing items from paths

  // gh-661: if a whole array is modified, make sure to run validation on all
  // the children as well
  _addArrayPathsToValidate(doc, paths);

  const flattenOptions = { skipArrays: true };
  for (const pathToCheck of paths) {
    if (doc.$__schema.nested[pathToCheck]) {
      let _v = doc.$__getValue(pathToCheck);
      if (isMongooseObject(_v)) {
        _v = _v.toObject({ transform: false });
      }
      const flat = flatten(_v, pathToCheck, flattenOptions, doc.$__schema);
      // Single nested paths (paths embedded under single nested subdocs) will
      // be validated on their own when we call `validate()` on the subdoc itself.
      // Re: gh-8468
      Object.keys(flat).filter(path => !doc.$__schema.singleNestedPaths.hasOwnProperty(path)).forEach(addToPaths);
    }
  }

  for (const path of paths) {
    const _pathType = doc.$__schema.path(path);

    if (!_pathType) {
      continue;
    }

    // If underneath a document array, may need to re-validate the parent
    // array re: gh-6818. Do this _after_ adding subpaths, because
    // we don't want to add every array subpath.
    if (_pathType.$parentSchemaDocArray && typeof _pathType.$parentSchemaDocArray.path === 'string') {
      paths.add(_pathType.$parentSchemaDocArray.path);
    }

    if (!_pathType.$isSchemaMap) {
      continue;
    }

    const val = doc.$__getValue(path);
    if (val == null) {
      continue;
    }
    for (const key of val.keys()) {
      paths.add(path + '.' + key);
    }
  }

  paths = Array.from(paths);
  return [paths, doValidateOptions];
}

function _addArrayPathsToValidate(doc, paths) {
  for (const path of paths) {
    const _pathType = doc.$__schema.path(path);
    if (!_pathType) {
      continue;
    }

    if (!_pathType.$isMongooseArray ||
        // To avoid potential performance issues, skip doc arrays whose children
        // are not required. `getPositionalPathType()` may be slow, so avoid
        // it unless we have a case of #6364
        (!Array.isArray(_pathType) &&
          _pathType.$isMongooseDocumentArray &&
          !(_pathType && _pathType.schemaOptions && _pathType.schemaOptions.required))) {
      continue;
    }

    // gh-11380: optimization. If the array isn't a document array and there's no validators
    // on the array type, there's no need to run validation on the individual array elements.
    if (_pathType.$isMongooseArray &&
        !_pathType.$isMongooseDocumentArray && // Skip document arrays...
        !_pathType.$embeddedSchemaType.$isMongooseArray && // and arrays of arrays
        _pathType.$embeddedSchemaType.validators.length === 0) {
      continue;
    }

    const val = doc.$__getValue(path);
    _pushNestedArrayPaths(val, paths, path);
  }
}

function _pushNestedArrayPaths(val, paths, path) {
  if (val != null) {
    const numElements = val.length;
    for (let j = 0; j < numElements; ++j) {
      if (Array.isArray(val[j])) {
        _pushNestedArrayPaths(val[j], paths, path + '.' + j);
      } else {
        paths.add(path + '.' + j);
      }
    }
  }
}

/*!
 * ignore
 */

Document.prototype._execDocumentPreHooks = async function _execDocumentPreHooks(opName, ...args) {
  return this.constructor._middleware.execPre(opName, this, [...args]);
};

/*!
 * ignore
 */

Document.prototype._execDocumentPostHooks = async function _execDocumentPostHooks(opName, error) {
  return this.constructor._middleware.execPost(opName, this, [this], { error });
};

/*!
 * ignore
 */

Document.prototype.$__validate = async function $__validate(pathsToValidate, options) {
  try {
    await this._execDocumentPreHooks('validate');
  } catch (error) {
    await this._execDocumentPostHooks('validate', error);
    return;
  }

  if (this.$__.saveOptions && this.$__.saveOptions.pathsToSave && !pathsToValidate) {
    pathsToValidate = [...this.$__.saveOptions.pathsToSave];
  }

  const hasValidateModifiedOnlyOption = options &&
      (typeof options === 'object') &&
      ('validateModifiedOnly' in options);

  const pathsToSkip = (options && options.pathsToSkip) || null;

  let shouldValidateModifiedOnly;
  if (hasValidateModifiedOnlyOption) {
    shouldValidateModifiedOnly = !!options.validateModifiedOnly;
  } else {
    shouldValidateModifiedOnly = this.$__schema.options.validateModifiedOnly;
  }

  const validateAllPaths = options && options.validateAllPaths;
  if (validateAllPaths) {
    if (pathsToSkip) {
      throw new TypeError('Cannot set both `validateAllPaths` and `pathsToSkip`');
    }
    if (pathsToValidate) {
      throw new TypeError('Cannot set both `validateAllPaths` and `pathsToValidate`');
    }
    if (hasValidateModifiedOnlyOption && shouldValidateModifiedOnly) {
      throw new TypeError('Cannot set both `validateAllPaths` and `validateModifiedOnly`');
    }
  }

  const _this = this;
  const _complete = () => {
    let validationError = this.$__.validationError;
    this.$__.validationError = null;
    this.$__.validating = null;

    if (shouldValidateModifiedOnly && validationError != null) {
      // Remove any validation errors that aren't from modified paths
      const errors = Object.keys(validationError.errors);
      for (const errPath of errors) {
        if (!this.$isModified(errPath)) {
          delete validationError.errors[errPath];
        }
      }
      if (Object.keys(validationError.errors).length === 0) {
        validationError = void 0;
      }
    }

    this.$__.cachedRequired = {};
    this.$emit('validate', _this);
    this.constructor.emit('validate', _this);

    if (validationError) {
      for (const key in validationError.errors) {
        // Make sure cast errors persist
        if (!this[documentArrayParent] &&
            validationError.errors[key] instanceof MongooseError.CastError) {
          this.invalidate(key, validationError.errors[key]);
        }
      }

      return validationError;
    }
  };

  // only validate required fields when necessary
  let paths;
  let doValidateOptionsByPath;
  if (validateAllPaths) {
    paths = new Set(Object.keys(this.$__schema.paths));
    // gh-661: if a whole array is modified, make sure to run validation on all
    // the children as well
    for (const path of paths) {
      const schemaType = this.$__schema.path(path);
      if (!schemaType || !schemaType.$isMongooseArray) {
        continue;
      }
      const val = this.$__getValue(path);
      if (!val) {
        continue;
      }
      _pushNestedArrayPaths(val, paths, path);
    }
    paths = [...paths];
    doValidateOptionsByPath = {};
  } else {
    const pathDetails = _getPathsToValidate(this, pathsToValidate, pathsToSkip, options && options._nestedValidate);
    paths = shouldValidateModifiedOnly ?
      pathDetails[0].filter((path) => this.$isModified(path)) :
      pathDetails[0];
    doValidateOptionsByPath = pathDetails[1];
  }

  if (typeof pathsToValidate === 'string') {
    pathsToValidate = pathsToValidate.split(' ');
  }

  if (paths.length === 0) {
    const error = _complete();
    await this._execDocumentPostHooks('validate', error);
    return;
  }

  const validated = {};

  let pathsToSave = this.$__.saveOptions?.pathsToSave;
  const promises = [];
  if (Array.isArray(pathsToSave)) {
    pathsToSave = new Set(pathsToSave);
    for (const path of paths) {
      if (!pathsToSave.has(path)) {
        continue;
      }
      promises.push(validatePath(path));
    }
  } else {
    for (const path of paths) {
      promises.push(validatePath(path));
    }
  }
  await Promise.all(promises);
  const error = _complete();
  await this._execDocumentPostHooks('validate', error);

  async function validatePath(path) {
    if (path == null || validated[path]) {
      return;
    }

    validated[path] = true;
    const schemaType = _this.$__schema.path(path);

    if (!schemaType) {
      return;
    }

    // If user marked as invalid or there was a cast error, don't validate
    if (!_this.$isValid(path)) {
      return;
    }

    // If setting a path under a mixed path, avoid using the mixed path validator (gh-10141)
    if (schemaType[schemaMixedSymbol] != null && path !== schemaType.path) {
      return;
    }

    let val = _this.$__getValue(path);

    // If you `populate()` and get back a null value, required validators
    // shouldn't fail (gh-8018). We should always fall back to the populated
    // value.
    let pop;
    if ((pop = _this.$populated(path))) {
      val = pop;
    } else if (val != null && val.$__ != null && val.$__.wasPopulated) {
      // Array paths, like `somearray.1`, do not show up as populated with `$populated()`,
      // so in that case pull out the document's id
      val = val._doc._id;
    }
    const scope = _this.$__.pathsToScopes != null && path in _this.$__.pathsToScopes ?
      _this.$__.pathsToScopes[path] :
      _this;

    const doValidateOptions = {
      ...doValidateOptionsByPath[path],
      path: path,
      validateAllPaths,
      _nestedValidate: true
    };

    try {
      await schemaType.doValidate(val, scope, doValidateOptions);
    } catch (err) {
      const isSubdoc = schemaType.$isSingleNested ||
          schemaType.$isArraySubdocument ||
          schemaType.$isMongooseDocumentArray;
      if (isSubdoc && err instanceof ValidationError) {
        return;
      }
      _this.invalidate(path, err, undefined, true);
    }
  }
};

/*!
 * ignore
 */

function _handlePathsToValidate(paths, pathsToValidate) {
  const _pathsToValidate = new Set(pathsToValidate);
  const parentPaths = new Map([]);
  for (const path of pathsToValidate) {
    if (path.indexOf('.') === -1) {
      continue;
    }
    const pieces = path.split('.');
    let cur = pieces[0];
    for (let i = 1; i < pieces.length; ++i) {
      // Since we skip subpaths under single nested subdocs to
      // avoid double validation, we need to add back the
      // single nested subpath if the user asked for it (gh-8626)
      parentPaths.set(cur, path);
      cur = cur + '.' + pieces[i];
    }
  }

  const ret = new Set();
  for (const path of paths) {
    if (_pathsToValidate.has(path)) {
      ret.add(path);
    } else if (parentPaths.has(path)) {
      ret.add(parentPaths.get(path));
    }
  }
  return ret;
}

/*!
 * ignore
 */

function _handlePathsToSkip(paths, pathsToSkip) {
  pathsToSkip = new Set(pathsToSkip);
  paths = Array.from(paths).filter(p => !pathsToSkip.has(p));
  return new Set(paths);
}

/**
 * Executes registered validation rules (skipping asynchronous validators) for this document.
 *
 * #### Note:
 *
 * This method is useful if you need synchronous validation.
 *
 * #### Example:
 *
 *     const err = doc.validateSync();
 *     if (err) {
 *       handleError(err);
 *     } else {
 *       // validation passed
 *     }
 *
 * @param {Array|string} [pathsToValidate] only validate the given paths
 * @param {Object} [options] options for validation
 * @param {Boolean} [options.validateModifiedOnly=false] If `true`, Mongoose will only validate modified paths, as opposed to modified paths and `required` paths.
 * @param {Array|string} [options.pathsToSkip] list of paths to skip. If set, Mongoose will validate every modified path that is not in this list.
 * @return {ValidationError|undefined} ValidationError if there are errors during validation, or undefined if there is no error.
 * @api public
 */

Document.prototype.validateSync = function(pathsToValidate, options) {
  const _this = this;

  if (arguments.length === 1 && typeof arguments[0] === 'object' && !Array.isArray(arguments[0])) {
    options = arguments[0];
    pathsToValidate = null;
  }

  const hasValidateModifiedOnlyOption = options &&
      (typeof options === 'object') &&
      ('validateModifiedOnly' in options);

  let shouldValidateModifiedOnly;
  if (hasValidateModifiedOnlyOption) {
    shouldValidateModifiedOnly = !!options.validateModifiedOnly;
  } else {
    shouldValidateModifiedOnly = this.$__schema.options.validateModifiedOnly;
  }

  let pathsToSkip = options && options.pathsToSkip;

  const validateAllPaths = options && options.validateAllPaths;
  if (validateAllPaths) {
    if (pathsToSkip) {
      throw new TypeError('Cannot set both `validateAllPaths` and `pathsToSkip`');
    }
    if (pathsToValidate) {
      throw new TypeError('Cannot set both `validateAllPaths` and `pathsToValidate`');
    }
  }

  if (typeof pathsToValidate === 'string') {
    const isOnePathOnly = pathsToValidate.indexOf(' ') === -1;
    pathsToValidate = isOnePathOnly ? [pathsToValidate] : pathsToValidate.split(' ');
  } else if (typeof pathsToSkip === 'string' && pathsToSkip.indexOf(' ') !== -1) {
    pathsToSkip = pathsToSkip.split(' ');
  }

  // only validate required fields when necessary
  let paths;
  let skipSchemaValidators;
  if (validateAllPaths) {
    paths = new Set(Object.keys(this.$__schema.paths));
    // gh-661: if a whole array is modified, make sure to run validation on all
    // the children as well
    for (const path of paths) {
      const schemaType = this.$__schema.path(path);
      if (!schemaType || !schemaType.$isMongooseArray) {
        continue;
      }
      const val = this.$__getValue(path);
      if (!val) {
        continue;
      }
      _pushNestedArrayPaths(val, paths, path);
    }
    paths = [...paths];
    skipSchemaValidators = {};
  } else {
    const pathDetails = _getPathsToValidate(this, pathsToValidate, pathsToSkip);
    paths = shouldValidateModifiedOnly ?
      pathDetails[0].filter((path) => this.$isModified(path)) :
      pathDetails[0];
    skipSchemaValidators = pathDetails[1];
  }

  const validating = {};

  for (let i = 0, len = paths.length; i < len; ++i) {
    const path = paths[i];

    if (validating[path]) {
      continue;
    }

    validating[path] = true;

    const p = _this.$__schema.path(path);
    if (!p) {
      continue;
    }
    if (!_this.$isValid(path)) {
      continue;
    }

    const val = _this.$__getValue(path);
    const err = p.doValidateSync(val, _this, {
      skipSchemaValidators: skipSchemaValidators[path],
      path: path,
      validateModifiedOnly: shouldValidateModifiedOnly,
      validateAllPaths
    });
    if (err) {
      const isSubdoc = p.$isSingleNested ||
        p.$isArraySubdocument ||
        p.$isMongooseDocumentArray;
      if (isSubdoc && err instanceof ValidationError) {
        continue;
      }
      _this.invalidate(path, err, undefined, true);
    }
  }

  const err = _this.$__.validationError;
  _this.$__.validationError = undefined;
  _this.$emit('validate', _this);
  _this.constructor.emit('validate', _this);

  if (err) {
    for (const key in err.errors) {
      // Make sure cast errors persist
      if (err.errors[key] instanceof MongooseError.CastError) {
        _this.invalidate(key, err.errors[key]);
      }
    }
  }

  return err;
};

/**
 * Marks a path as invalid, causing validation to fail.
 *
 * The `errorMsg` argument will become the message of the `ValidationError`.
 *
 * The `value` argument (if passed) will be available through the `ValidationError.value` property.
 *
 *     doc.invalidate('size', 'must be less than 20', 14);
 *
 *     doc.validate(function (err) {
 *       console.log(err)
 *       // prints
 *       { message: 'Validation failed',
 *         name: 'ValidationError',
 *         errors:
 *          { size:
 *             { message: 'must be less than 20',
 *               name: 'ValidatorError',
 *               path: 'size',
 *               type: 'user defined',
 *               value: 14 } } }
 *     })
 *
 * @param {String} path the field to invalidate. For array elements, use the `array.i.field` syntax, where `i` is the 0-based index in the array.
 * @param {String|Error} err the error which states the reason `path` was invalid
 * @param {Object|String|Number|any} val optional invalid value
 * @param {String} [kind] optional `kind` property for the error
 * @return {ValidationError} the current ValidationError, with all currently invalidated paths
 * @api public
 */

Document.prototype.invalidate = function(path, err, val, kind) {
  if (!this.$__.validationError) {
    this.$__.validationError = new ValidationError(this);
  }

  if (this.$__.validationError.errors[path]) {
    return;
  }

  if (!err || typeof err === 'string') {
    err = new ValidatorError({
      path: path,
      message: err,
      type: kind || 'user defined',
      value: val
    });
  }

  if (this.$__.validationError === err) {
    return this.$__.validationError;
  }

  this.$__.validationError.addError(path, err);
  return this.$__.validationError;
};

/**
 * Marks a path as valid, removing existing validation errors.
 *
 * @param {String} path the field to mark as valid
 * @api public
 * @memberOf Document
 * @instance
 * @method $markValid
 */

Document.prototype.$markValid = function(path) {
  if (!this.$__.validationError || !this.$__.validationError.errors[path]) {
    return;
  }

  delete this.$__.validationError.errors[path];
  if (Object.keys(this.$__.validationError.errors).length === 0) {
    this.$__.validationError = null;
  }
};

/*!
 * ignore
 */

function _markValidSubpaths(doc, path) {
  if (!doc.$__.validationError) {
    return;
  }

  const keys = Object.keys(doc.$__.validationError.errors);
  for (const key of keys) {
    if (key.startsWith(path + '.')) {
      delete doc.$__.validationError.errors[key];
    }
  }
  if (Object.keys(doc.$__.validationError.errors).length === 0) {
    doc.$__.validationError = null;
  }
}

/*!
 * ignore
 */

function _checkImmutableSubpaths(subdoc, schematype, priorVal) {
  const schema = schematype.schema;
  if (schema == null) {
    return;
  }

  for (const key of Object.keys(schema.paths)) {
    const path = schema.paths[key];
    if (path.$immutableSetter == null) {
      continue;
    }
    const oldVal = priorVal == null ? void 0 : priorVal.$__getValue(key);
    // Calling immutableSetter with `oldVal` even though it expects `newVal`
    // is intentional. That's because `$immutableSetter` compares its param
    // to the current value.
    path.$immutableSetter.call(subdoc, oldVal);
  }
}

/**
 * Saves this document by inserting a new document into the database if [document.isNew](https://mongoosejs.com/docs/api/document.html#Document.prototype.isNew()) is `true`,
 * or sends an [updateOne](https://mongoosejs.com/docs/api/document.html#Document.prototype.updateOne()) operation **only** with the modifications to the database, it does not replace the whole document in the latter case.
 *
 * #### Example:
 *
 *     product.sold = Date.now();
 *     product = await product.save();
 *
 * If save is successful, the returned promise will fulfill with the document
 * saved.
 *
 * #### Example:
 *
 *     const newProduct = await product.save();
 *     newProduct === product; // true
 *
 * @param {Object} [options] options optional options
 * @param {Session} [options.session=null] the [session](https://www.mongodb.com/docs/manual/reference/server-sessions/) associated with this save operation. If not specified, defaults to the [document's associated session](https://mongoosejs.com/docs/api/document.html#Document.prototype.$session()).
 * @param {Object} [options.safe] (DEPRECATED) overrides [schema's safe option](https://mongoosejs.com/docs/guide.html#safe). Use the `w` option instead.
 * @param {Boolean} [options.validateBeforeSave] set to false to save without validating.
 * @param {Boolean} [options.validateModifiedOnly=false] If `true`, Mongoose will only validate modified paths, as opposed to modified paths and `required` paths.
 * @param {Number|String} [options.w] set the [write concern](https://www.mongodb.com/docs/manual/reference/write-concern/#w-option). Overrides the [schema-level `writeConcern` option](https://mongoosejs.com/docs/guide.html#writeConcern)
 * @param {Boolean} [options.j] set to true for MongoDB to wait until this `save()` has been [journaled before resolving the returned promise](https://www.mongodb.com/docs/manual/reference/write-concern/#j-option). Overrides the [schema-level `writeConcern` option](https://mongoosejs.com/docs/guide.html#writeConcern)
 * @param {Number} [options.wtimeout] sets a [timeout for the write concern](https://www.mongodb.com/docs/manual/reference/write-concern/#wtimeout). Overrides the [schema-level `writeConcern` option](https://mongoosejs.com/docs/guide.html#writeConcern).
 * @param {Boolean} [options.checkKeys=true] the MongoDB driver prevents you from saving keys that start with '$' or contain '.' by default. Set this option to `false` to skip that check. See [restrictions on field names](https://www.mongodb.com/docs/manual/reference/limits/#Restrictions-on-Field-Names)
 * @param {Boolean} [options.timestamps=true] if `false` and [timestamps](https://mongoosejs.com/docs/guide.html#timestamps) are enabled, skip timestamps for this `save()`.
 * @method save
 * @memberOf Document
 * @instance
 * @throws {DocumentNotFoundError} if this [save updates an existing document](https://mongoosejs.com/docs/api/document.html#Document.prototype.isNew()) but the document doesn't exist in the database. For example, you will get this error if the document is [deleted between when you retrieved the document and when you saved it](documents.html#updating).
 * @return {Promise}
 * @api public
 * @see middleware https://mongoosejs.com/docs/middleware.html
 */

/**
 * Checks if a path is invalid
 *
 * @param {String|String[]} [path] the field to check. If unset will always return "false"
 * @method $isValid
 * @memberOf Document
 * @instance
 * @api private
 */

Document.prototype.$isValid = function(path) {
  if (this.$__.validationError == null || Object.keys(this.$__.validationError.errors).length === 0) {
    return true;
  }
  if (path == null) {
    return false;
  }

  if (path.indexOf(' ') !== -1) {
    path = path.split(' ');
  }
  if (Array.isArray(path)) {
    return path.some(p => this.$__.validationError.errors[p] == null);
  }

  return this.$__.validationError.errors[path] == null;
};

/**
 * Resets the internal modified state of this document.
 *
 * @api private
 * @return {Document} this
 * @method $__reset
 * @memberOf Document
 * @instance
 */

Document.prototype.$__reset = function reset() {
  let _this = this;

  // Skip for subdocuments
  const subdocs = !this.$isSubdocument ? this.$getAllSubdocs({ useCache: true }) : null;
  if (subdocs && subdocs.length > 0) {
    for (const subdoc of subdocs) {
      subdoc.$__reset();
    }
  }

  // clear atomics
  this.$__dirty().forEach(function(dirt) {
    const type = dirt.value;

    if (type && type[arrayAtomicsSymbol]) {
      type[arrayAtomicsBackupSymbol] = type[arrayAtomicsSymbol];
      type[arrayAtomicsSymbol] = {};
    }
  });

  this.$__.backup = {};
  this.$__.backup.activePaths = {
    modify: Object.assign({}, this.$__.activePaths.getStatePaths('modify')),
    default: Object.assign({}, this.$__.activePaths.getStatePaths('default'))
  };
  this.$__.backup.validationError = this.$__.validationError;
  this.$__.backup.errors = this.$errors;

  // Clear 'dirty' cache
  this.$__.activePaths.clear('modify');
  this.$__.activePaths.clear('default');
  this.$__.validationError = undefined;
  this.$errors = undefined;
  _this = this;
  this.$__schema.requiredPaths().forEach(function(path) {
    _this.$__.activePaths.require(path);
  });

  return this;
};

/*!
 * ignore
 */

Document.prototype.$__undoReset = function $__undoReset() {
  if (this.$__.backup == null || this.$__.backup.activePaths == null) {
    return;
  }

  this.$__.activePaths.states.modify = this.$__.backup.activePaths.modify;
  this.$__.activePaths.states.default = this.$__.backup.activePaths.default;

  this.$__.validationError = this.$__.backup.validationError;
  this.$errors = this.$__.backup.errors;

  for (const dirt of this.$__dirty()) {
    const type = dirt.value;

    if (type && type[arrayAtomicsSymbol] && type[arrayAtomicsBackupSymbol]) {
      type[arrayAtomicsSymbol] = type[arrayAtomicsBackupSymbol];
    }
  }

  if (!this.$isSubdocument) {
    for (const subdoc of this.$getAllSubdocs()) {
      subdoc.$__undoReset();
    }
  }
};

/**
 * Returns this documents dirty paths / vals.
 *
 * @return {Array}
 * @api private
 * @method $__dirty
 * @memberOf Document
 * @instance
 */

Document.prototype.$__dirty = function() {
  const _this = this;
  let all = this.$__.activePaths.map('modify', function(path) {
    return {
      path: path,
      value: _this.$__getValue(path),
      schema: _this.$__path(path)
    };
  });

  // gh-2558: if we had to set a default and the value is not undefined,
  // we have to save as well
  all = all.concat(this.$__.activePaths.map('default', function(path) {
    if (path === '_id' || _this.$__getValue(path) == null) {
      return;
    }
    return {
      path: path,
      value: _this.$__getValue(path),
      schema: _this.$__path(path)
    };
  }));

  const allPaths = new Map(all.filter((el) => el != null).map((el) => [el.path, el.value]));
  // Ignore "foo.a" if "foo" is dirty already.
  const minimal = [];

  all.forEach(function(item) {
    if (!item) {
      return;
    }

    let top = null;

    const array = parentPaths(item.path);
    for (let i = 0; i < array.length - 1; i++) {
      if (allPaths.has(array[i])) {
        top = allPaths.get(array[i]);
        break;
      }
    }
    if (top == null) {
      minimal.push(item);
    } else if (top != null &&
        top[arrayAtomicsSymbol] != null &&
        top.hasAtomics()) {
      // special case for top level MongooseArrays
      // the `top` array itself and a sub path of `top` are being set.
      // the only way to honor all of both modifications is through a $set
      // of entire array.
      top[arrayAtomicsSymbol] = {};
      top[arrayAtomicsSymbol].$set = top;
    }
  });
  return minimal;
};

/**
 * Assigns/compiles `schema` into this documents prototype.
 *
 * @param {Schema} schema
 * @api private
 * @method $__setSchema
 * @memberOf Document
 * @instance
 */

Document.prototype.$__setSchema = function(schema) {
  compile(schema.tree, this, undefined, schema.options);

  // Apply default getters if virtual doesn't have any (gh-6262)
  for (const key of Object.keys(schema.virtuals)) {
    schema.virtuals[key]._applyDefaultGetters();
  }
  if (schema.path('schema') == null) {
    this.schema = schema;
  }
  this.$__schema = schema;
  this[documentSchemaSymbol] = schema;
};


/**
 * Get active path that were changed and are arrays
 *
 * @return {Array}
 * @api private
 * @method $__getArrayPathsToValidate
 * @memberOf Document
 * @instance
 */

Document.prototype.$__getArrayPathsToValidate = function() {
  DocumentArray || (DocumentArray = require('./types/documentArray'));

  // validate all document arrays.
  return this.$__.activePaths
    .map('init', 'modify', function(i) {
      return this.$__getValue(i);
    }.bind(this))
    .filter(function(val) {
      return val && Array.isArray(val) && utils.isMongooseDocumentArray(val) && val.length;
    }).reduce(function(seed, array) {
      return seed.concat(array);
    }, [])
    .filter(function(doc) {
      return doc;
    });
};


/**
 * Get all subdocs (by bfs)
 *
 * @param {Object} [options] options. Currently for internal use.
 * @return {Array}
 * @api public
 * @method $getAllSubdocs
 * @memberOf Document
 * @instance
 */

Document.prototype.$getAllSubdocs = function(options) {
  if (options?.useCache && this.$__.saveOptions?.__subdocs) {
    return this.$__.saveOptions.__subdocs;
  }

  DocumentArray || (DocumentArray = require('./types/documentArray'));
  Embedded = Embedded || require('./types/arraySubdocument');

  const subDocs = [];
  function getSubdocs(doc) {
    const newSubdocs = [];

    for (const { model } of doc.$__schema.childSchemas) {
      // Avoid using `childSchemas.path` to avoid compatibility versions with pre-8.8 versions of Mongoose
      const val = doc.$__getValue(model.path);
      if (val == null) {
        continue;
      }
      if (val.$__) {
        newSubdocs.push(val);
      }
      if (Array.isArray(val)) {
        for (const el of val) {
          if (el != null && el.$__) {
            newSubdocs.push(el);
          }
        }
      }
      if (val instanceof Map) {
        for (const el of val.values()) {
          if (el != null && el.$__) {
            newSubdocs.push(el);
          }
        }
      }
    }

    for (const subdoc of newSubdocs) {
      getSubdocs(subdoc);
    }
    subDocs.push(...newSubdocs);
  }

  getSubdocs(this);

  if (this.$__.saveOptions) {
    this.$__.saveOptions.__subdocs = subDocs;
  }

  return subDocs;
};

/*!
 * Runs queued functions
 */

function applyQueue(doc) {
  const q = doc.$__schema && doc.$__schema.callQueue;
  if (!q.length) {
    return;
  }

  for (const pair of q) {
    if (pair[0] !== 'pre' && pair[0] !== 'post' && pair[0] !== 'on') {
      doc[pair[0]].apply(doc, pair[1]);
    }
  }
}

/*!
 * ignore
 */

Document.prototype.$__handleReject = function handleReject(err) {
  // emit on the Model if listening
  if (this.$listeners('error').length) {
    this.$emit('error', err);
  } else if (this.constructor.listeners && this.constructor.listeners('error').length) {
    this.constructor.emit('error', err);
  }
};

/**
 * Internal common logic for toObject() and toJSON()
 *
 * @return {Object}
 * @api private
 * @method $toObject
 * @memberOf Document
 * @instance
 */

Document.prototype.$toObject = function(options, json) {
  const defaultOptions = this.$__schema._defaultToObjectOptions(json);

  const hasOnlyPrimitiveValues = this.$__hasOnlyPrimitiveValues();

  // If options do not exist or is not an object, set it to empty object
  options = utils.isPOJO(options) ? { ...options } : {};
  options._calledWithOptions = options._calledWithOptions || { ...options };

  let _minimize;
  if (options._calledWithOptions.minimize != null) {
    _minimize = options.minimize;
  } else if (this.$__schemaTypeOptions?.minimize != null) {
    _minimize = this.$__schemaTypeOptions.minimize;
  } else if (defaultOptions != null && defaultOptions.minimize != null) {
    _minimize = defaultOptions.minimize;
  } else {
    _minimize = this.$__schema.options.minimize;
  }

  options.minimize = _minimize;
  if (!hasOnlyPrimitiveValues) {
    options._seen = options._seen || new Map();
  }

  const depopulate = options._calledWithOptions.depopulate
    ?? defaultOptions?.depopulate
    ?? options.depopulate
    ?? false;
  // _isNested will only be true if this is not the top level document, we
  // should never depopulate the top-level document
  if (depopulate && options._isNested && this.$__.wasPopulated) {
    return clone(this.$__.wasPopulated.value || this._doc._id, options);
  }
  if (depopulate) {
    options.depopulate = true;
  }

  // merge default options with input options.
  if (defaultOptions != null) {
    for (const key of Object.keys(defaultOptions)) {
      if (options[key] == null) {
        options[key] = defaultOptions[key];
      }
    }
  }
  options._isNested = true;
  options.json = json;
  options.minimize = _minimize;

  const parentOptions = options._parentOptions;
  // Parent options should only bubble down for subdocuments, not populated docs
  options._parentOptions = this.$isSubdocument ? options : null;

  const schemaFieldsOnly = options._calledWithOptions.schemaFieldsOnly
    ?? options.schemaFieldsOnly
    ?? defaultOptions.schemaFieldsOnly
    ?? false;

  let ret;
  if (hasOnlyPrimitiveValues && !options.flattenObjectIds) {
    // Fast path: if we don't have any nested objects or arrays, we only need a
    // shallow clone.
    ret = this.$__toObjectShallow(schemaFieldsOnly);
  } else if (schemaFieldsOnly) {
    ret = {};
    for (const path of Object.keys(this.$__schema.paths)) {
      const value = this.$__getValue(path);
      if (value === undefined) {
        continue;
      }
      let pathToSet = path;
      let objToSet = ret;
      if (path.indexOf('.') !== -1) {
        const segments = path.split('.');
        pathToSet = segments[segments.length - 1];
        for (let i = 0; i < segments.length - 1; ++i) {
          objToSet[segments[i]] = objToSet[segments[i]] ?? {};
          objToSet = objToSet[segments[i]];
        }
      }
      if (value === null) {
        objToSet[pathToSet] = null;
        continue;
      }
      objToSet[pathToSet] = clone(value, options);
    }
  } else {
    ret = clone(this._doc, options) || {};
  }

  const getters = options._calledWithOptions.getters
    ?? options.getters
    ?? defaultOptions.getters
    ?? false;

  if (getters) {
    applyGetters(this, ret);

    if (options.minimize) {
      ret = minimize(ret) || {};
    }
  }

  const virtuals = options._calledWithOptions.virtuals
    ?? defaultOptions.virtuals
    ?? parentOptions?.virtuals
    ?? undefined;

  if (virtuals || (getters && virtuals !== false)) {
    applyVirtuals(this, ret, options, options);
  }

  if (options.versionKey === false && this.$__schema.options.versionKey) {
    delete ret[this.$__schema.options.versionKey];
  }

  const transform = options._calledWithOptions.transform ?? true;
  let transformFunction = undefined;
  if (transform === true) {
    transformFunction = defaultOptions.transform;
  } else if (typeof transform === 'function') {
    transformFunction = transform;
  }

  // In the case where a subdocument has its own transform function, we need to
  // check and see if the parent has a transform (options.transform) and if the
  // child schema has a transform (this.schema.options.toObject) In this case,
  // we need to adjust options.transform to be the child schema's transform and
  // not the parent schema's
  if (transform) {
    applySchemaTypeTransforms(this, ret);
  }

  if (options.useProjection) {
    omitDeselectedFields(this, ret);
  }

  if (typeof transformFunction === 'function') {
    const xformed = transformFunction(this, ret, options);
    if (typeof xformed !== 'undefined') {
      ret = xformed;
    }
  }

  return ret;
};

/*!
 * Internal shallow clone alternative to `$toObject()`: much faster, no options processing
 */

Document.prototype.$__toObjectShallow = function $__toObjectShallow(schemaFieldsOnly) {
  const ret = {};
  if (this._doc != null) {
    const keys = schemaFieldsOnly ? Object.keys(this.$__schema.paths) : Object.keys(this._doc);
    for (const key of keys) {
      // Safe to do this even in the schemaFieldsOnly case because we assume there's no nested paths
      const value = this._doc[key];
      if (value instanceof Date) {
        ret[key] = new Date(value);
      } else if (value !== undefined) {
        ret[key] = value;
      }
    }
  }

  return ret;
};

/**
 * Converts this document into a plain-old JavaScript object ([POJO](https://masteringjs.io/tutorials/fundamentals/pojo)).
 *
 * Buffers are converted to instances of [mongodb.Binary](https://mongodb.github.io/node-mongodb-native/4.9/classes/Binary.html) for proper storage.
 *
 * #### Getters/Virtuals
 *
 * Example of only applying path getters
 *
 *     doc.toObject({ getters: true, virtuals: false })
 *
 * Example of only applying virtual getters
 *
 *     doc.toObject({ virtuals: true })
 *
 * Example of applying both path and virtual getters
 *
 *     doc.toObject({ getters: true })
 *
 * To apply these options to every document of your schema by default, set your [schemas](https://mongoosejs.com/docs/api/schema.html#Schema()) `toObject` option to the same argument.
 *
 *     schema.set('toObject', { virtuals: true })
 *
 * #### Transform:
 *
 * We may need to perform a transformation of the resulting object based on some criteria, say to remove some sensitive information or return a custom object. In this case we set the optional `transform` function.
 *
 * Transform functions receive three arguments
 *
 *     function (doc, ret, options) {}
 *
 * - `doc` The mongoose document which is being converted
 * - `ret` The plain object representation which has been converted
 * - `options` The options in use (either schema options or the options passed inline)
 *
 * #### Example:
 *
 *     // specify the transform schema option
 *     if (!schema.options.toObject) schema.options.toObject = {};
 *     schema.options.toObject.transform = function (doc, ret, options) {
 *       // remove the _id of every document before returning the result
 *       delete ret._id;
 *       return ret;
 *     }
 *
 *     // without the transformation in the schema
 *     doc.toObject(); // { _id: 'anId', name: 'Wreck-it Ralph' }
 *
 *     // with the transformation
 *     doc.toObject(); // { name: 'Wreck-it Ralph' }
 *
 * With transformations we can do a lot more than remove properties. We can even return completely new customized objects:
 *
 *     if (!schema.options.toObject) schema.options.toObject = {};
 *     schema.options.toObject.transform = function (doc, ret, options) {
 *       return { movie: ret.name }
 *     }
 *
 *     // without the transformation in the schema
 *     doc.toObject(); // { _id: 'anId', name: 'Wreck-it Ralph' }
 *
 *     // with the transformation
 *     doc.toObject(); // { movie: 'Wreck-it Ralph' }
 *
 * _Note: if a transform function returns `undefined`, the return value will be ignored._
 *
 * Transformations may also be applied inline, overridding any transform set in the schema options.
 * Any transform function specified in `toObject` options also propagates to any subdocuments.
 *
 *     function deleteId(doc, ret, options) {
 *       delete ret._id;
 *       return ret;
 *     }
 *
 *     const schema = mongoose.Schema({ name: String, docArr: [{ name: String }] });
 *     const TestModel = mongoose.model('Test', schema);
 *
 *     const doc = new TestModel({ name: 'test', docArr: [{ name: 'test' }] });
 *
 *     // pass the transform as an inline option. Deletes `_id` property
 *     // from both the top-level document and the subdocument.
 *     const obj = doc.toObject({ transform: deleteId });
 *     obj._id; // undefined
 *     obj.docArr[0]._id; // undefined
 *
 * If you want to skip transformations, use `transform: false`:
 *
 *     schema.options.toObject.hide = '_id';
 *     schema.options.toObject.transform = function (doc, ret, options) {
 *       if (options.hide) {
 *         options.hide.split(' ').forEach(function (prop) {
 *           delete ret[prop];
 *         });
 *       }
 *       return ret;
 *     }
 *
 *     const doc = new Doc({ _id: 'anId', secret: 47, name: 'Wreck-it Ralph' });
 *     doc.toObject();                                        // { secret: 47, name: 'Wreck-it Ralph' }
 *     doc.toObject({ hide: 'secret _id', transform: false });// { _id: 'anId', secret: 47, name: 'Wreck-it Ralph' }
 *     doc.toObject({ hide: 'secret _id', transform: true }); // { name: 'Wreck-it Ralph' }
 *
 * If you pass a transform in `toObject()` options, Mongoose will apply the transform
 * to [subdocuments](https://mongoosejs.com/docs/subdocs.html) in addition to the top-level document.
 * Similarly, `transform: false` skips transforms for all subdocuments.
 * Note that this behavior is different for transforms defined in the schema:
 * if you define a transform in `schema.options.toObject.transform`, that transform
 * will **not** apply to subdocuments.
 *
 *     const memberSchema = new Schema({ name: String, email: String });
 *     const groupSchema = new Schema({ members: [memberSchema], name: String, email });
 *     const Group = mongoose.model('Group', groupSchema);
 *
 *     const doc = new Group({
 *       name: 'Engineering',
 *       email: 'dev@mongoosejs.io',
 *       members: [{ name: 'Val', email: 'val@mongoosejs.io' }]
 *     });
 *
 *     // Removes `email` from both top-level document **and** array elements
 *     // { name: 'Engineering', members: [{ name: 'Val' }] }
 *     doc.toObject({ transform: (doc, ret) => { delete ret.email; return ret; } });
 *
 * Transforms, like all of these options, are also available for `toJSON`. See [this guide to `JSON.stringify()`](https://thecodebarbarian.com/the-80-20-guide-to-json-stringify-in-javascript.html) to learn why `toJSON()` and `toObject()` are separate functions.
 *
 * See [schema options](https://mongoosejs.com/docs/guide.html#toObject) for some more details.
 *
 * _During save, no custom options are applied to the document before being sent to the database._
 *
 * @param {Object} [options]
 * @param {Boolean} [options.getters=false] if true, apply all getters, including virtuals
 * @param {Boolean|Object} [options.virtuals=false] if true, apply virtuals, including aliases. Use `{ getters: true, virtuals: false }` to just apply getters, not virtuals. An object of the form `{ pathsToSkip: ['someVirtual'] }` may also be used to omit specific virtuals.
 * @param {Boolean} [options.aliases=true] if `options.virtuals = true`, you can set `options.aliases = false` to skip applying aliases. This option is a no-op if `options.virtuals = false`.
 * @param {Boolean} [options.minimize=true] if true, omit any empty objects from the output
 * @param {Function|null} [options.transform=null] if set, mongoose will call this function to allow you to transform the returned object
 * @param {Boolean} [options.depopulate=false] if true, replace any conventionally populated paths with the original id in the output. Has no affect on virtual populated paths.
 * @param {Boolean} [options.versionKey=true] if false, exclude the version key (`__v` by default) from the output
 * @param {Boolean} [options.flattenMaps=false] if true, convert Maps to POJOs. Useful if you want to `JSON.stringify()` the result of `toObject()`.
 * @param {Boolean} [options.flattenObjectIds=false] if true, convert any ObjectIds in the result to 24 character hex strings.
 * @param {Boolean} [options.useProjection=false] - If true, omits fields that are excluded in this document's projection. Unless you specified a projection, this will omit any field that has `select: false` in the schema.
 * @param {Boolean} [options.schemaFieldsOnly=false] - If true, the resulting object will only have fields that are defined in the document's schema. By default, `toObject()` returns all fields in the underlying document from MongoDB, including ones that are not listed in the schema.
 * @return {Object} document as a plain old JavaScript object (POJO). This object may contain ObjectIds, Maps, Dates, mongodb.Binary, Buffers, and other non-POJO values.
 * @see mongodb.Binary https://mongodb.github.io/node-mongodb-native/4.9/classes/Binary.html
 * @api public
 * @memberOf Document
 * @instance
 */

Document.prototype.toObject = function(options) {
  return this.$toObject(options);
};

/*!
 * Applies virtuals properties to `json`.
 */

function applyVirtuals(self, json, options, toObjectOptions) {
  const schema = self.$__schema;
  const virtuals = schema.virtuals;
  const paths = Object.keys(virtuals);
  let i = paths.length;
  const numPaths = i;
  let path;
  let assignPath;
  let cur = self._doc;
  let v;
  const aliases = typeof (toObjectOptions && toObjectOptions.aliases) === 'boolean'
    ? toObjectOptions.aliases
    : true;

  options = options || {};
  let virtualsToApply = null;
  if (Array.isArray(options.virtuals)) {
    virtualsToApply = new Set(options.virtuals);
  } else if (options.virtuals && options.virtuals.pathsToSkip) {
    virtualsToApply = new Set(paths);
    for (let i = 0; i < options.virtuals.pathsToSkip.length; i++) {
      if (virtualsToApply.has(options.virtuals.pathsToSkip[i])) {
        virtualsToApply.delete(options.virtuals.pathsToSkip[i]);
      }
    }
  }

  if (!cur) {
    return json;
  }

  for (i = 0; i < numPaths; ++i) {
    path = paths[i];

    if (virtualsToApply != null && !virtualsToApply.has(path)) {
      continue;
    }

    // Allow skipping aliases with `toObject({ virtuals: true, aliases: false })`
    if (!aliases && schema.aliases.hasOwnProperty(path)) {
      continue;
    }

    // We may be applying virtuals to a nested object, for example if calling
    // `doc.nestedProp.toJSON()`. If so, the path we assign to, `assignPath`,
    // will be a trailing substring of the `path`.
    assignPath = path;
    if (options.path != null) {
      if (!path.startsWith(options.path + '.')) {
        continue;
      }
      assignPath = path.substring(options.path.length + 1);
    }
    if (assignPath.indexOf('.') === -1 && assignPath === path) {
      v = virtuals[path].applyGetters(void 0, self);
      if (v === void 0) {
        continue;
      }
      v = clone(v, options);
      json[assignPath] = v;
      continue;
    }
    const parts = assignPath.split('.');
    v = clone(self.get(path), options);
    if (v === void 0) {
      continue;
    }
    const plen = parts.length;
    cur = json;
    for (let j = 0; j < plen - 1; ++j) {
      cur[parts[j]] = cur[parts[j]] || {};
      cur = cur[parts[j]];
    }
    cur[parts[plen - 1]] = v;
  }

  return json;
}


/**
 * Applies virtuals properties to `json`.
 *
 * @param {Document} self
 * @param {Object} json
 * @return {Object} `json`
 * @api private
 */

function applyGetters(self, json) {
  const schema = self.$__schema;
  const paths = Object.keys(schema.paths);
  let i = paths.length;
  let path;
  let cur = self._doc;
  let v;

  if (!cur) {
    return json;
  }

  while (i--) {
    path = paths[i];

    const parts = path.split('.');

    const plen = parts.length;
    const last = plen - 1;
    let branch = json;
    let part;
    cur = self._doc;

    if (!self.$__isSelected(path)) {
      continue;
    }

    for (let ii = 0; ii < plen; ++ii) {
      part = parts[ii];
      v = cur[part];
      // If we've reached a non-object part of the branch, continuing would
      // cause "Cannot create property 'foo' on string 'bar'" error.
      // Necessary for mongoose-intl plugin re: gh-14446
      if (branch != null && typeof branch !== 'object') {
        break;
      } else if (ii === last) {
        branch[part] = schema.paths[path].applyGetters(
          branch[part],
          self
        );
        if (Array.isArray(branch[part]) && schema.paths[path].$embeddedSchemaType) {
          for (let i = 0; i < branch[part].length; ++i) {
            branch[part][i] = schema.paths[path].$embeddedSchemaType.applyGetters(
              branch[part][i],
              self
            );
          }
        }
      } else if (v == null) {
        if (part in cur) {
          branch[part] = v;
        }
        break;
      } else {
        branch = branch[part] || (branch[part] = {});
      }
      cur = v;
    }
  }

  return json;
}

/**
 * Applies schema type transforms to `json`.
 *
 * @param {Document} self
 * @param {Object} json
 * @return {Object} `json`
 * @api private
 */

function applySchemaTypeTransforms(self, json) {
  const schema = self.$__schema;
  const paths = Object.keys(schema.paths || {});
  const cur = self._doc;

  if (!cur) {
    return json;
  }

  for (const path of paths) {
    const schematype = schema.paths[path];
    const topLevelTransformFunction = schematype.options.transform ?? schematype.constructor?.defaultOptions?.transform;
    const embeddedSchemaTypeTransformFunction = schematype.$embeddedSchemaType?.options?.transform
      ?? schematype.$embeddedSchemaType?.constructor?.defaultOptions?.transform;
    if (typeof topLevelTransformFunction === 'function') {
      const val = self.$get(path);
      if (val === undefined) {
        continue;
      }
      const transformedValue = topLevelTransformFunction.call(self, val);
      throwErrorIfPromise(path, transformedValue);
      utils.setValue(path, transformedValue, json);
    } else if (typeof embeddedSchemaTypeTransformFunction === 'function') {
      const val = self.$get(path);
      if (val === undefined) {
        continue;
      }
      const vals = [].concat(val);
      for (let i = 0; i < vals.length; ++i) {
        const transformedValue = embeddedSchemaTypeTransformFunction.call(self, vals[i]);
        vals[i] = transformedValue;
        throwErrorIfPromise(path, transformedValue);
      }

      json[path] = vals;
    }
  }

  return json;
}

function throwErrorIfPromise(path, transformedValue) {
  if (isPromise(transformedValue)) {
    throw new Error('`transform` function must be synchronous, but the transform on path `' + path + '` returned a promise.');
  }
}

/*!
 * ignore
 */

function omitDeselectedFields(self, json) {
  const schema = self.$__schema;
  const paths = Object.keys(schema.paths || {});
  const cur = self._doc;

  if (!cur) {
    return json;
  }

  let selected = self.$__.selected;
  if (selected === void 0) {
    selected = {};
    queryhelpers.applyPaths(selected, schema);
  }
  if (selected == null || Object.keys(selected).length === 0) {
    return json;
  }

  for (const path of paths) {
    if (selected[path] != null && !selected[path]) {
      delete json[path];
    }
  }

  return json;
}

/**
 * The return value of this method is used in calls to [`JSON.stringify(doc)`](https://thecodebarbarian.com/the-80-20-guide-to-json-stringify-in-javascript#the-tojson-function).
 *
 * This method accepts the same options as [Document#toObject](https://mongoosejs.com/docs/api/document.html#Document.prototype.toObject()). To apply the options to every document of your schema by default, set your [schemas](https://mongoosejs.com/docs/api/schema.html#Schema()) `toJSON` option to the same argument.
 *
 *     schema.set('toJSON', { virtuals: true });
 *
 * There is one difference between `toJSON()` and `toObject()` options.
 * When you call `toJSON()`, the [`flattenMaps` option](https://mongoosejs.com/docs/api/document.html#Document.prototype.toObject()) defaults to `true`, because `JSON.stringify()` doesn't convert maps to objects by default.
 * When you call `toObject()`, the `flattenMaps` option is `false` by default.
 *
 * See [schema options](https://mongoosejs.com/docs/guide.html#toJSON) for more information on setting `toJSON` option defaults.
 *
 * @param {Object} options
 * @param {Boolean} [options.flattenMaps=true] if true, convert Maps to [POJOs](https://masteringjs.io/tutorials/fundamentals/pojo). Useful if you want to `JSON.stringify()` the result.
 * @param {Boolean} [options.flattenObjectIds=false] if true, convert any ObjectIds in the result to 24 character hex strings.
 * @param {Boolean} [options.schemaFieldsOnly=false] - If true, the resulting object will only have fields that are defined in the document's schema. By default, `toJSON()` returns all fields in the underlying document from MongoDB, including ones that are not listed in the schema.
 * @return {Object}
 * @see Document#toObject https://mongoosejs.com/docs/api/document.html#Document.prototype.toObject()
 * @see JSON.stringify() in JavaScript https://thecodebarbarian.com/the-80-20-guide-to-json-stringify-in-javascript.html
 * @api public
 * @memberOf Document
 * @instance
 */

Document.prototype.toJSON = function(options) {
  return this.$toObject(options, true);
};

/*!
 * ignore
 */

Document.prototype.ownerDocument = function() {
  return this;
};


/**
 * If this document is a subdocument or populated document, returns the document's
 * parent. Returns the original document if there is no parent.
 *
 * @return {Document}
 * @api public
 * @method parent
 * @memberOf Document
 * @instance
 */

Document.prototype.parent = function() {
  if (this.$isSubdocument || this.$__.wasPopulated) {
    return this.$__.parent;
  }
  return this;
};

/**
 * Alias for [`parent()`](https://mongoosejs.com/docs/api/document.html#Document.prototype.parent()). If this document is a subdocument or populated
 * document, returns the document's parent. Returns `undefined` otherwise.
 *
 * @return {Document}
 * @api public
 * @method $parent
 * @memberOf Document
 * @instance
 */

Document.prototype.$parent = Document.prototype.parent;

/**
 * Helper for console.log
 *
 * @return {String}
 * @api public
 * @method inspect
 * @memberOf Document
 * @instance
 */

Document.prototype.inspect = function(options) {
  const isPOJO = utils.isPOJO(options);
  let opts;
  if (isPOJO) {
    opts = options;
    opts.minimize = false;
  }

  const ret = arguments.length > 0 ? this.toObject(opts) : this.toObject();

  if (ret == null) {
    // If `toObject()` returns null, `this` is still an object, so if `inspect()`
    // prints out null this can cause some serious confusion. See gh-7942.
    return 'MongooseDocument { ' + ret + ' }';
  }

  return ret;
};

if (inspect.custom) {
  // Avoid Node deprecation warning DEP0079
  Document.prototype[inspect.custom] = Document.prototype.inspect;
}

/**
 * Helper for console.log
 *
 * @return {String}
 * @api public
 * @method toString
 * @memberOf Document
 * @instance
 */

Document.prototype.toString = function() {
  const ret = this.inspect();
  if (typeof ret === 'string') {
    return ret;
  }
  return inspect(ret);
};

/**
 * Returns true if this document is equal to another document.
 *
 * Documents are considered equal when they have matching `_id`s, unless neither
 * document has an `_id`, in which case this function falls back to using
 * `deepEqual()`.
 *
 * @param {Document} [doc] a document to compare. If falsy, will always return "false".
 * @return {Boolean}
 * @api public
 * @memberOf Document
 * @instance
 */

Document.prototype.equals = function(doc) {
  if (!doc) {
    return false;
  }

  const tid = this.$__getValue('_id');
  const docid = doc.$__ != null ? doc.$__getValue('_id') : doc;
  if (!tid && !docid) {
    return deepEqual(this, doc);
  }
  return tid && tid.equals
    ? tid.equals(docid)
    : tid === docid;
};

/**
 * Populates paths on an existing document.
 *
 * #### Example:
 *
 *     // Given a document, `populate()` lets you pull in referenced docs
 *     await doc.populate([
 *       'stories',
 *       { path: 'fans', sort: { name: -1 } }
 *     ]);
 *     doc.populated('stories'); // Array of ObjectIds
 *     doc.stories[0].title; // 'Casino Royale'
 *     doc.populated('fans'); // Array of ObjectIds
 *
 *     // If the referenced doc has been deleted, `populate()` will
 *     // remove that entry from the array.
 *     await Story.delete({ title: 'Casino Royale' });
 *     await doc.populate('stories'); // Empty array
 *
 *     // You can also pass additional query options to `populate()`,
 *     // like projections:
 *     await doc.populate('fans', '-email');
 *     doc.fans[0].email // undefined because of 2nd param `select`
 *
 * @param {String|Object|Array} path either the path to populate or an object specifying all parameters, or either an array of those
 * @param {Object|String} [select] Field selection for the population query
 * @param {Model} [model] The model you wish to use for population. If not specified, populate will look up the model by the name in the Schema's `ref` field.
 * @param {Object} [match] Conditions for the population query
 * @param {Object} [options] Options for the population query (sort, etc)
 * @param {String} [options.path=null] The path to populate.
 * @param {string|PopulateOptions} [options.populate=null] Recursively populate paths in the populated documents. See [deep populate docs](https://mongoosejs.com/docs/populate.html#deep-populate).
 * @param {boolean} [options.retainNullValues=false] by default, Mongoose removes null and undefined values from populated arrays. Use this option to make `populate()` retain `null` and `undefined` array entries.
 * @param {boolean} [options.getters=false] if true, Mongoose will call any getters defined on the `localField`. By default, Mongoose gets the raw value of `localField`. For example, you would need to set this option to `true` if you wanted to [add a `lowercase` getter to your `localField`](https://mongoosejs.com/docs/schematypes.html#schematype-options).
 * @param {boolean} [options.clone=false] When you do `BlogPost.find().populate('author')`, blog posts with the same author will share 1 copy of an `author` doc. Enable this option to make Mongoose clone populated docs before assigning them.
 * @param {Object|Function} [options.match=null] Add an additional filter to the populate query. Can be a filter object containing [MongoDB query syntax](https://www.mongodb.com/docs/manual/tutorial/query-documents/), or a function that returns a filter object.
 * @param {Function} [options.transform=null] Function that Mongoose will call on every populated document that allows you to transform the populated document.
 * @param {Object} [options.options=null] Additional options like `limit` and `lean`.
 * @param {Boolean} [options.forceRepopulate=true] Set to `false` to prevent Mongoose from repopulating paths that are already populated
 * @param {Boolean} [options.ordered=false] Set to `true` to execute any populate queries one at a time, as opposed to in parallel. We recommend setting this option to `true` if using transactions, especially if also populating multiple paths or paths with multiple models. MongoDB server does **not** support multiple operations in parallel on a single transaction.
 * @param {Function} [callback] Callback
 * @see population https://mongoosejs.com/docs/populate.html
 * @see Query#select https://mongoosejs.com/docs/api/query.html#Query.prototype.select()
 * @see Model.populate https://mongoosejs.com/docs/api/model.html#Model.populate()
 * @memberOf Document
 * @instance
 * @return {Promise|null} Returns a Promise if no `callback` is given.
 * @api public
 */

Document.prototype.populate = async function populate() {
  const pop = {};
  const args = [...arguments];
  if (typeof args[args.length - 1] === 'function') {
    throw new MongooseError('Document.prototype.populate() no longer accepts a callback');
  }

  if (args.length !== 0) {
    // use hash to remove duplicate paths
    const res = utils.populate.apply(null, args);
    for (const populateOptions of res) {
      pop[populateOptions.path] = populateOptions;
    }
  }

  const paths = utils.object.vals(pop);

  let topLevelModel = this.constructor;
  if (this.$__isNested) {
    topLevelModel = this.$__[scopeSymbol].constructor;
    const nestedPath = this.$__.nestedPath;
    paths.forEach(function(populateOptions) {
      populateOptions.path = nestedPath + '.' + populateOptions.path;
    });
  }

  // Use `$session()` by default if the document has an associated session
  // See gh-6754
  if (this.$session() != null) {
    const session = this.$session();
    paths.forEach(path => {
      if (path.options == null) {
        path.options = { session: session };
        return;
      }
      if (!('session' in path.options)) {
        path.options.session = session;
      }
    });
  }

  paths.forEach(p => {
    p._localModel = topLevelModel;
  });

  return topLevelModel.populate(this, paths);
};

/**
 * Gets all populated documents associated with this document.
 *
 * @api public
 * @return {Document[]} array of populated documents. Empty array if there are no populated documents associated with this document.
 * @memberOf Document
 * @method $getPopulatedDocs
 * @instance
 */

Document.prototype.$getPopulatedDocs = function $getPopulatedDocs() {
  let keys = [];
  if (this.$__.populated != null) {
    keys = keys.concat(Object.keys(this.$__.populated));
  }
  let result = [];
  for (const key of keys) {
    const value = this.$get(key);
    if (Array.isArray(value)) {
      result = result.concat(value);
    } else if (value instanceof Document) {
      result.push(value);
    }
  }
  return result;
};

/**
 * Gets _id(s) used during population of the given `path`.
 *
 * #### Example:
 *
 *     const doc = await Model.findOne().populate('author');
 *
 *     console.log(doc.author.name); // Dr.Seuss
 *     console.log(doc.populated('author')); // '5144cf8050f071d979c118a7'
 *
 * If the path was not populated, returns `undefined`.
 *
 * @param {String} path
 * @param {Any} [val]
 * @param {Object} [options]
 * @return {Array|ObjectId|Number|Buffer|String|undefined}
 * @memberOf Document
 * @instance
 * @api public
 */

Document.prototype.populated = function(path, val, options) {
  // val and options are internal
  if (val == null || val === true) {
    if (!this.$__.populated) {
      return undefined;
    }
    if (typeof path !== 'string') {
      return undefined;
    }

    // Map paths can be populated with either `path.$*` or just `path`
    const _path = path.endsWith('.$*') ? path.replace(/\.\$\*$/, '') : path;

    const v = this.$__.populated[_path];
    if (v) {
      return val === true ? v : v.value;
    }
    return undefined;
  }

  this.$__.populated || (this.$__.populated = {});
  this.$__.populated[path] = { value: val, options: options };

  // If this was a nested populate, make sure each populated doc knows
  // about its populated children (gh-7685)
  const pieces = path.split('.');
  for (let i = 0; i < pieces.length - 1; ++i) {
    const subpath = pieces.slice(0, i + 1).join('.');
    const subdoc = this.$get(subpath);
    if (subdoc != null && subdoc.$__ != null && this.$populated(subpath)) {
      const rest = pieces.slice(i + 1).join('.');
      subdoc.$populated(rest, val, options);
      // No need to continue because the above recursion should take care of
      // marking the rest of the docs as populated
      break;
    }
  }

  return val;
};

/**
 * Alias of [`.populated`](https://mongoosejs.com/docs/api/document.html#Document.prototype.populated()).
 *
 * @method $populated
 * @memberOf Document
 * @api public
 */

Document.prototype.$populated = Document.prototype.populated;

/**
 * Throws an error if a given path is not populated
 *
 * #### Example:
 *
 *     const doc = await Model.findOne().populate('author');
 *
 *     doc.$assertPopulated('author'); // does not throw
 *     doc.$assertPopulated('other path'); // throws an error
 *
 *     // Manually populate and assert in one call. The following does
 *     // `doc.$set({ likes })` before asserting.
 *     doc.$assertPopulated('likes', { likes });
 *
 *
 * @param {String|String[]} path path or array of paths to check. `$assertPopulated` throws if any of the given paths is not populated.
 * @param {Object} [values] optional values to `$set()`. Convenient if you want to manually populate a path and assert that the path was populated in 1 call.
 * @return {Document} this
 * @memberOf Document
 * @method $assertPopulated
 * @instance
 * @api public
 */

Document.prototype.$assertPopulated = function $assertPopulated(path, values) {
  if (Array.isArray(path)) {
    path.forEach(p => this.$assertPopulated(p, values));
    return this;
  }

  if (arguments.length > 1) {
    this.$set(values);
  }

  if (!this.$populated(path)) {
    throw new MongooseError(`Expected path "${path}" to be populated`);
  }

  return this;
};

/**
 * Takes a populated field and returns it to its unpopulated state.
 *
 * #### Example:
 *
 *     Model.findOne().populate('author').exec(function (err, doc) {
 *       console.log(doc.author.name); // Dr.Seuss
 *       console.log(doc.depopulate('author'));
 *       console.log(doc.author); // '5144cf8050f071d979c118a7'
 *     })
 *
 * If the path was not provided, then all populated fields are returned to their unpopulated state.
 *
 * @param {String|String[]} [path] Specific Path to depopulate. If unset, will depopulate all paths on the Document. Or multiple space-delimited paths.
 * @return {Document} this
 * @see Document.populate https://mongoosejs.com/docs/api/document.html#Document.prototype.populate()
 * @api public
 * @memberOf Document
 * @instance
 */

Document.prototype.depopulate = function(path) {
  if (typeof path === 'string') {
    path = path.indexOf(' ') === -1 ? [path] : path.split(' ');
  }

  let populatedIds;
  const virtualKeys = this.$$populatedVirtuals ? Object.keys(this.$$populatedVirtuals) : [];
  const populated = this.$__ && this.$__.populated || {};

  if (arguments.length === 0) {
    // Depopulate all
    for (const virtualKey of virtualKeys) {
      delete this.$$populatedVirtuals[virtualKey];
      delete this._doc[virtualKey];
      delete populated[virtualKey];
    }

    const keys = Object.keys(populated);

    for (const key of keys) {
      populatedIds = this.$populated(key);
      if (!populatedIds) {
        continue;
      }
      delete populated[key];
      if (Array.isArray(populatedIds)) {
        const arr = utils.getValue(key, this._doc);
        if (arr.isMongooseArray) {
          const rawArray = arr.__array;
          for (let i = 0; i < rawArray.length; ++i) {
            const subdoc = rawArray[i];
            if (subdoc == null) {
              continue;
            }
            rawArray[i] = subdoc instanceof Document ? subdoc._doc._id : subdoc._id;
          }
        } else {
          utils.setValue(key, populatedIds, this._doc);
        }
      } else {
        utils.setValue(key, populatedIds, this._doc);
      }
    }
    return this;
  }

  for (const singlePath of path) {
    populatedIds = this.$populated(singlePath);
    delete populated[singlePath];

    if (virtualKeys.indexOf(singlePath) !== -1) {
      delete this.$$populatedVirtuals[singlePath];
      delete this._doc[singlePath];
    } else if (populatedIds) {
      if (Array.isArray(populatedIds)) {
        const arr = utils.getValue(singlePath, this._doc);
        if (arr.isMongooseArray) {
          const rawArray = arr.__array;
          for (let i = 0; i < rawArray.length; ++i) {
            const subdoc = rawArray[i];
            if (subdoc == null) {
              continue;
            }
            rawArray[i] = subdoc instanceof Document ? subdoc._doc._id : subdoc._id;
          }
        } else {
          utils.setValue(singlePath, populatedIds, this._doc);
        }
      } else {
        utils.setValue(singlePath, populatedIds, this._doc);
      }
    }
  }
  return this;
};


/**
 * Returns the full path to this document.
 *
 * @param {String} [path]
 * @return {String}
 * @api private
 * @method $__fullPath
 * @memberOf Document
 * @instance
 */

Document.prototype.$__fullPath = function(path) {
  // overridden in SubDocuments
  return path || '';
};

/**
 * Returns the changes that happened to the document
 * in the format that will be sent to MongoDB.
 *
 * #### Example:
 *
 *     const userSchema = new Schema({
 *       name: String,
 *       age: Number,
 *       country: String
 *     });
 *     const User = mongoose.model('User', userSchema);
 *     const user = await User.create({
 *       name: 'Hafez',
 *       age: 25,
 *       country: 'Egypt'
 *     });
 *
 *     // returns an empty object, no changes happened yet
 *     user.getChanges(); // { }
 *
 *     user.country = undefined;
 *     user.age = 26;
 *
 *     user.getChanges(); // { $set: { age: 26 }, { $unset: { country: 1 } } }
 *
 *     await user.save();
 *
 *     user.getChanges(); // { }
 *
 * Modifying the object that `getChanges()` returns does not affect the document's
 * change tracking state. Even if you `delete user.getChanges().$set`, Mongoose
 * will still send a `$set` to the server.
 *
 * @return {Object}
 * @api public
 * @method getChanges
 * @memberOf Document
 * @instance
 */

Document.prototype.getChanges = function() {
  const delta = this.$__delta();
  const changes = delta ? delta[1] : {};
  return changes;
};

/**
 * Produces a special query document of the modified properties used in updates.
 *
 * @api private
 * @method $__delta
 * @memberOf Document
 * @instance
 */

Document.prototype.$__delta = function $__delta() {
  const dirty = this.$__dirty();
  const optimisticConcurrency = this.$__schema.options.optimisticConcurrency;
  if (optimisticConcurrency) {
    if (Array.isArray(optimisticConcurrency)) {
      const optCon = new Set(optimisticConcurrency);
      const modPaths = this.modifiedPaths();
      if (modPaths.find(path => optCon.has(path))) {
        this.$__.version = dirty.length ? VERSION_ALL : VERSION_WHERE;
      }
    } else {
      this.$__.version = dirty.length ? VERSION_ALL : VERSION_WHERE;
    }
  }

  if (!dirty.length && VERSION_ALL !== this.$__.version) {
    return;
  }
  const where = {};
  const delta = {};
  const len = dirty.length;
  const divergent = [];
  let d = 0;

  where._id = this._doc._id;
  // If `_id` is an object, need to depopulate, but also need to be careful
  // because `_id` can technically be null (see gh-6406)
  if ((where && where._id && where._id.$__ || null) != null) {
    where._id = where._id.toObject({ transform: false, depopulate: true });
  }
  for (; d < len; ++d) {
    const data = dirty[d];
    let value = data.value;
    const match = checkDivergentArray(this, data.path, value);
    if (match) {
      divergent.push(match);
      continue;
    }

    const pop = this.$populated(data.path, true);
    if (!pop && this.$__.selected) {
      // If any array was selected using an $elemMatch projection, we alter the path and where clause
      // NOTE: MongoDB only supports projected $elemMatch on top level array.
      const pathSplit = data.path.split('.');
      const top = pathSplit[0];
      if (this.$__.selected[top] && this.$__.selected[top].$elemMatch) {
        // If the selected array entry was modified
        if (pathSplit.length > 1 && pathSplit[1] == 0 && typeof where[top] === 'undefined') {
          where[top] = this.$__.selected[top];
          pathSplit[1] = '$';
          data.path = pathSplit.join('.');
        }
        // if the selected array was modified in any other way throw an error
        else {
          divergent.push(data.path);
          continue;
        }
      }
    }

    // If this path is set to default, and either this path or one of
    // its parents is excluded, don't treat this path as dirty.
    if (this.$isDefault(data.path) && this.$__.selected) {
      if (data.path.indexOf('.') === -1 && isPathExcluded(this.$__.selected, data.path)) {
        continue;
      }

      const pathsToCheck = parentPaths(data.path);
      if (pathsToCheck.find(path => isPathExcluded(this.$__.isSelected, path))) {
        continue;
      }
    }

    if (divergent.length) continue;
    if (value === undefined) {
      operand(this, where, delta, data, 1, '$unset');
    } else if (value === null) {
      operand(this, where, delta, data, null);
    } else if (utils.isMongooseArray(value) && value.$path() && value[arrayAtomicsSymbol]) {
      // arrays and other custom types (support plugins etc)
      handleAtomics(this, where, delta, data, value);
    } else if (value[MongooseBuffer.pathSymbol] && Buffer.isBuffer(value)) {
      // MongooseBuffer
      value = value.toObject();
      operand(this, where, delta, data, value);
    } else {
      if (this.$__.primitiveAtomics && this.$__.primitiveAtomics[data.path] != null) {
        const val = this.$__.primitiveAtomics[data.path];
        const op = firstKey(val);
        operand(this, where, delta, data, val[op], op);
      } else {
        value = clone(value, {
          depopulate: true,
          transform: false,
          virtuals: false,
          getters: false,
          omitUndefined: true,
          _isNested: true
        });
        operand(this, where, delta, data, value);
      }
    }
  }

  if (divergent.length) {
    throw new DivergentArrayError(divergent);
  }

  if (this.$__.version) {
    this.$__version(where, delta);
  }

  if (Object.keys(delta).length === 0) {
    return [where, null];
  }

  return [where, delta];
};

/**
 * Determine if array was populated with some form of filter and is now
 * being updated in a manner which could overwrite data unintentionally.
 *
 * @see https://github.com/Automattic/mongoose/issues/1334
 * @param {Document} doc
 * @param {String} path
 * @param {Any} array
 * @return {String|undefined}
 * @api private
 */

function checkDivergentArray(doc, path, array) {
  // see if we populated this path
  const pop = doc.$populated(path, true);

  if (!pop && doc.$__.selected) {
    // If any array was selected using an $elemMatch projection, we deny the update.
    // NOTE: MongoDB only supports projected $elemMatch on top level array.
    const top = path.split('.')[0];
    if (doc.$__.selected[top + '.$']) {
      return top;
    }
  }

  if (!(pop && utils.isMongooseArray(array))) return;

  // If the array was populated using options that prevented all
  // documents from being returned (match, skip, limit) or they
  // deselected the _id field, $pop and $set of the array are
  // not safe operations. If _id was deselected, we do not know
  // how to remove elements. $pop will pop off the _id from the end
  // of the array in the db which is not guaranteed to be the
  // same as the last element we have here. $set of the entire array
  // would be similarly destructive as we never received all
  // elements of the array and potentially would overwrite data.
  const check = pop.options.match ||
      pop.options.options && utils.object.hasOwnProperty(pop.options.options, 'limit') || // 0 is not permitted
      pop.options.options && pop.options.options.skip || // 0 is permitted
      pop.options.select && // deselected _id?
      (pop.options.select._id === 0 ||
      /\s?-_id\s?/.test(pop.options.select));

  if (check) {
    const atomics = array[arrayAtomicsSymbol];
    if (Object.keys(atomics).length === 0 || atomics.$set || atomics.$pop) {
      return path;
    }
  }
}

/**
 * Apply the operation to the delta (update) clause as
 * well as track versioning for our where clause.
 *
 * @param {Document} self
 * @param {Object} where Unused
 * @param {Object} delta
 * @param {Object} data
 * @param {Mixed} val
 * @param {String} [op]
 * @api private
 */

function operand(self, where, delta, data, val, op) {
  // delta
  op || (op = '$set');
  if (!delta[op]) delta[op] = {};
  delta[op][data.path] = val;
  // disabled versioning?
  if (self.$__schema.options.versionKey === false) return;

  // path excluded from versioning?
  if (shouldSkipVersioning(self, data.path)) return;

  // already marked for versioning?
  if (VERSION_ALL === (VERSION_ALL & self.$__.version)) return;

  if (self.$__schema.options.optimisticConcurrency) {
    return;
  }

  switch (op) {
    case '$set':
    case '$unset':
    case '$pop':
    case '$pull':
    case '$pullAll':
    case '$push':
    case '$addToSet':
    case '$inc':
      break;
    default:
      // nothing to do
      return;
  }

  // ensure updates sent with positional notation are
  // editing the correct array element.
  // only increment the version if an array position changes.
  // modifying elements of an array is ok if position does not change.
  if (op === '$push' || op === '$addToSet' || op === '$pullAll' || op === '$pull') {
    if (/\.\d+\.|\.\d+$/.test(data.path)) {
      self.$__.version = VERSION_ALL;
    } else {
      self.$__.version = VERSION_INC;
    }
  } else if (/^\$p/.test(op)) {
    // potentially changing array positions
    self.$__.version = VERSION_ALL;
  } else if (Array.isArray(val)) {
    // $set an array
    self.$__.version = VERSION_ALL;
  } else if (/\.\d+\.|\.\d+$/.test(data.path)) {
    // now handling $set, $unset
    // subpath of array
    self.$__.version = VERSION_WHERE;
  }
}

/**
 * Compiles an update and where clause for a `val` with _atomics.
 *
 * @param {Document} self
 * @param {Object} where
 * @param {Object} delta
 * @param {Object} data
 * @param {Array} value
 * @api private
 */

function handleAtomics(self, where, delta, data, value) {
  if (delta.$set && delta.$set[data.path]) {
    // $set has precedence over other atomics
    return;
  }

  if (typeof value.$__getAtomics === 'function') {
    value.$__getAtomics().forEach(function(atomic) {
      const op = atomic[0];
      const val = atomic[1];
      operand(self, where, delta, data, val, op);
    });
    return;
  }

  // legacy support for plugins

  const atomics = value[arrayAtomicsSymbol];
  const ops = Object.keys(atomics);
  let i = ops.length;
  let val;
  let op;

  if (i === 0) {
    // $set

    if (utils.isMongooseObject(value)) {
      value = value.toObject({ depopulate: 1, _isNested: true });
    } else if (value.valueOf) {
      value = value.valueOf();
    }

    return operand(self, where, delta, data, value);
  }

  function iter(mem) {
    return utils.isMongooseObject(mem)
      ? mem.toObject({ depopulate: 1, _isNested: true })
      : mem;
  }

  while (i--) {
    op = ops[i];
    val = atomics[op];

    if (utils.isMongooseObject(val)) {
      val = val.toObject({ depopulate: true, transform: false, _isNested: true });
    } else if (Array.isArray(val)) {
      val = val.map(iter);
    } else if (val.valueOf) {
      val = val.valueOf();
    }

    if (op === '$addToSet') {
      val = { $each: val };
    }

    operand(self, where, delta, data, val, op);
  }
}

/**
 * Determines whether versioning should be skipped for the given path
 *
 * @param {Document} self
 * @param {String} path
 * @return {Boolean} true if versioning should be skipped for the given path
 * @api private
 */
function shouldSkipVersioning(self, path) {
  const skipVersioning = self.$__schema.options.skipVersioning;
  if (!skipVersioning) return false;

  // Remove any array indexes from the path
  path = path.replace(/\.\d+\./, '.');

  return skipVersioning[path];
}

/**
 * Returns a copy of this document with a deep clone of `_doc` and `$__`.
 *
 * @return {Document} a copy of this document
 * @api public
 * @method $clone
 * @memberOf Document
 * @instance
 */

Document.prototype.$clone = function() {
  const Model = this.constructor;
  const clonedDoc = new Model();
  clonedDoc.$isNew = this.$isNew;
  if (this._doc) {
    clonedDoc._doc = clone(this._doc, { retainDocuments: true });
  }
  if (this.$__) {
    const Cache = this.$__.constructor;
    const clonedCache = new Cache();
    for (const key of Object.getOwnPropertyNames(this.$__)) {
      if (key === 'activePaths') {
        continue;
      }
      clonedCache[key] = clone(this.$__[key]);
    }
    Object.assign(clonedCache.activePaths, clone({ ...this.$__.activePaths }));
    clonedDoc.$__ = clonedCache;
  }
  return clonedDoc;
};

/**
 * Creates a snapshot of this document's internal change tracking state. You can later
 * reset this document's change tracking state using `$restoreModifiedPathsSnapshot()`.
 *
 * #### Example:
 *
 *     const doc = await TestModel.findOne();
 *     const snapshot = doc.$createModifiedPathsSnapshot();
 *
 * @return {ModifiedPathsSnapshot} a copy of this document's internal change tracking state
 * @api public
 * @method $createModifiedPathsSnapshot
 * @memberOf Document
 * @instance
 */

Document.prototype.$createModifiedPathsSnapshot = function $createModifiedPathsSnapshot() {
  const subdocSnapshot = new WeakMap();
  if (!this.$isSubdocument) {
    const subdocs = this.$getAllSubdocs();
    for (const child of subdocs) {
      subdocSnapshot.set(child, child.$__.activePaths.clone());
    }
  }

  return new ModifiedPathsSnapshot(
    subdocSnapshot,
    this.$__.activePaths.clone(),
    this.$__.version
  );
};

/**
 * Restore this document's change tracking state to the given snapshot.
 * Note that `$restoreModifiedPathsSnapshot()` does **not** modify the document's
 * properties, just resets the change tracking state.
 *
 * This method is especially useful when writing [custom transaction wrappers](https://github.com/Automattic/mongoose/issues/14268#issuecomment-2100505554) that need to restore change tracking when aborting a transaction.
 *
 * #### Example:
 *
 *     const doc = await TestModel.findOne();
 *     const snapshot = doc.$createModifiedPathsSnapshot();
 *
 *     doc.name = 'test';
 *     doc.$restoreModifiedPathsSnapshot(snapshot);
 *     doc.$isModified('name'); // false because `name` was not modified when snapshot was taken
 *     doc.name; // 'test', `$restoreModifiedPathsSnapshot()` does **not** modify the document's data, only change tracking
 *
 * @param {ModifiedPathsSnapshot} snapshot of the document's internal change tracking state snapshot to restore
 * @api public
 * @method $restoreModifiedPathsSnapshot
 * @return {Document} this
 * @memberOf Document
 * @instance
 */

Document.prototype.$restoreModifiedPathsSnapshot = function $restoreModifiedPathsSnapshot(snapshot) {
  this.$__.activePaths = snapshot.activePaths.clone();
  this.$__.version = snapshot.version;
  if (!this.$isSubdocument) {
    const subdocs = this.$getAllSubdocs();
    for (const child of subdocs) {
      if (snapshot.subdocSnapshot.has(child)) {
        child.$__.activePaths = snapshot.subdocSnapshot.get(child);
      }
    }
  }

  return this;
};

/**
 * Clear the document's modified paths.
 *
 * #### Example:
 *
 *     const doc = await TestModel.findOne();
 *
 *     doc.name = 'test';
 *     doc.$isModified('name'); // true
 *
 *     doc.$clearModifiedPaths();
 *     doc.name; // 'test', `$clearModifiedPaths()` does **not** modify the document's data, only change tracking
 *
 * @api public
 * @return {Document} this
 * @method $clearModifiedPaths
 * @memberOf Document
 * @instance
 */

Document.prototype.$clearModifiedPaths = function $clearModifiedPaths() {
  this.$__.activePaths.clear('modify');
  this.$__.activePaths.clear('init');
  this.$__.version = 0;
  if (!this.$isSubdocument) {
    const subdocs = this.$getAllSubdocs();
    for (const child of subdocs) {
      child.$clearModifiedPaths();
    }
  }

  return this;
};

/*!
 * Check if the given document only has primitive values
 */

Document.prototype.$__hasOnlyPrimitiveValues = function $__hasOnlyPrimitiveValues() {
  return !this.$__.populated && !this.$__.wasPopulated && (this._doc == null || Object.values(this._doc).every(v => {
    return v == null
      || typeof v !== 'object'
      || (utils.isNativeObject(v) && !Array.isArray(v))
      || isBsonType(v, 'ObjectId')
      || isBsonType(v, 'Decimal128');
  }));
};

/*!
 * Module exports.
 */

Document.VERSION_WHERE = VERSION_WHERE;
Document.VERSION_INC = VERSION_INC;
Document.VERSION_ALL = VERSION_ALL;
Document.ValidationError = ValidationError;
module.exports = exports = Document;<|MERGE_RESOLUTION|>--- conflicted
+++ resolved
@@ -2639,7 +2639,6 @@
     throw new ParallelValidateError(this);
   } else if (!_skipParallelValidateCheck) {
     this.$__.validating = true;
-<<<<<<< HEAD
   }
 
   try {
@@ -2647,8 +2646,6 @@
   } finally {
     this.$op = null;
     this.$__.validating = null;
-=======
->>>>>>> 05c981a2
   }
 };
 
