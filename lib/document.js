/*!
 * Module dependencies.
 */

var EventEmitter = require('events').EventEmitter
  , setMaxListeners = EventEmitter.prototype.setMaxListeners
  , MongooseError = require('./error')
  , MixedSchema = require('./schema/mixed')
  , Schema = require('./schema')
  , ObjectId = require('./types/objectid')
  , ValidatorError = require('./schematype').ValidatorError
  , utils = require('./utils')
  , clone = utils.clone
  , isMongooseObject = utils.isMongooseObject
  , inspect = require('util').inspect
  , ValidationError = MongooseError.ValidationError
  , InternalCache = require('./internal')
  , deepEqual = utils.deepEqual
  , hooks = require('hooks-fixed')
  , Promise = require('./promise')
  , DocumentArray
  , MongooseArray
  , Embedded

/**
 * Document constructor.
 *
 * @param {Object} obj the values to set
 * @param {Object} [fields] optional object containing the fields which were selected in the query returning this document and any populated paths data
 * @param {Boolean} [skipId] bool, should we auto create an ObjectId _id
 * @inherits NodeJS EventEmitter http://nodejs.org/api/events.html#events_class_events_eventemitter
 * @event `init`: Emitted on a document after it has was retreived from the db and fully hydrated by Mongoose.
 * @event `save`: Emitted when the document is successfully saved
 * @api private
 */

function Document (obj, fields, skipId) {
  this.$__ = new InternalCache;
  this.$__.emitter = new EventEmitter();
  this.isNew = true;
  this.errors = undefined;

  var schema = this.schema;

  if ('boolean' === typeof fields) {
    this.$__.strictMode = fields;
    fields = undefined;
  } else {
    this.$__.strictMode = schema.options && schema.options.strict;
    this.$__.selected = fields;
  }

  var required = schema.requiredPaths();
  for (var i = 0; i < required.length; ++i) {
    this.$__.activePaths.require(required[i]);
  }

  this.$__.emitter.setMaxListeners(0);
  this._doc = this.$__buildDoc(obj, fields, skipId);

  if (obj) {
    this.set(obj, undefined, true);
  }

  if (!schema.options.strict && obj) {
    var self = this
      , keys = Object.keys(this._doc);

    keys.forEach(function(key) {
      if (!(key in schema.tree)) {
        defineKey(key, null, self);
      }
    });
  }

  this.$__registerHooksFromSchema();
}

/*!
 * Document exposes the NodeJS event emitter API, so you can use
 * `on`, `once`, etc.
 */
utils.each(
  ['on', 'once', 'emit', 'listeners', 'removeListener', 'setMaxListeners',
    'removeAllListeners', 'addListener'],
  function(emitterFn) {
    Document.prototype[emitterFn] = function() {
      return this.$__.emitter[emitterFn].apply(this.$__.emitter, arguments);
    };
  });

Document.prototype.constructor = Document;

/**
 * The documents schema.
 *
 * @api public
 * @property schema
 */

Document.prototype.schema;

/**
 * Boolean flag specifying if the document is new.
 *
 * @api public
 * @property isNew
 */

Document.prototype.isNew;

/**
 * The string version of this documents _id.
 *
 * ####Note:
 *
 * This getter exists on all documents by default. The getter can be disabled by setting the `id` [option](/docs/guide.html#id) of its `Schema` to false at construction time.
 *
 *     new Schema({ name: String }, { id: false });
 *
 * @api public
 * @see Schema options /docs/guide.html#options
 * @property id
 */

Document.prototype.id;

/**
 * Hash containing current validation errors.
 *
 * @api public
 * @property errors
 */

Document.prototype.errors;

/**
 * Builds the default doc structure
 *
 * @param {Object} obj
 * @param {Object} [fields]
 * @param {Boolean} [skipId]
 * @return {Object}
 * @api private
 * @method $__buildDoc
 * @memberOf Document
 */

Document.prototype.$__buildDoc = function (obj, fields, skipId) {
  var doc = {}
    , self = this
    , exclude
    , keys
    , key
    , ki

  // determine if this doc is a result of a query with
  // excluded fields
  if (fields && 'Object' === utils.getFunctionName(fields.constructor)) {
    keys = Object.keys(fields);
    ki = keys.length;

    while (ki--) {
      if ('_id' !== keys[ki]) {
        exclude = 0 === fields[keys[ki]];
        break;
      }
    }
  }

  var paths = Object.keys(this.schema.paths)
    , plen = paths.length
    , ii = 0

  for (; ii < plen; ++ii) {
    var p = paths[ii];

    if ('_id' == p) {
      if (skipId) continue;
      if (obj && '_id' in obj) continue;
    }

    var type = this.schema.paths[p];
    var path = p.split('.');
    var len = path.length;
    var last = len - 1;
    var curPath = '';
    var doc_ = doc;
    var i = 0;
    var included = false;

    for (; i < len; ++i) {
      var piece = path[i]
        , def

      curPath += piece;

      // support excluding intermediary levels
      if (exclude) {
        if (curPath in fields) break;
      } else if (fields && curPath in fields) {
        included = true;
      }

      if (i === last) {
        if (fields) {
          if (exclude) {
            // apply defaults to all non-excluded fields
            if (p in fields) continue;

            def = type.getDefault(self, true);
            if ('undefined' !== typeof def) {
              doc_[piece] = def;
              self.$__.activePaths.default(p);
            }

          } else if (included) {
            // selected field
            def = type.getDefault(self, true);
            if ('undefined' !== typeof def) {
              doc_[piece] = def;
              self.$__.activePaths.default(p);
            }
          }
        } else {
          def = type.getDefault(self, true);
          if ('undefined' !== typeof def) {
            doc_[piece] = def;
            self.$__.activePaths.default(p);
          }
        }
      } else {
        doc_ = doc_[piece] || (doc_[piece] = {});
        curPath += '.';
      }
    }
  }

  return doc;
};

/**
 * Initializes the document without setters or marking anything modified.
 *
 * Called internally after a document is returned from mongodb.
 *
 * @param {Object} doc document returned by mongo
 * @param {Function} fn callback
 * @api private
 */

Document.prototype.init = function (doc, opts, fn) {
  // do not prefix this method with $__ since its
  // used by public hooks

  if ('function' == typeof opts) {
    fn = opts;
    opts = null;
  }

  this.isNew = false;

  // handle docs with populated paths
  // If doc._id is not null or undefined
  if (doc._id != null && opts && opts.populated && opts.populated.length) {
    var id = String(doc._id);
    for (var i = 0; i < opts.populated.length; ++i) {
      var item = opts.populated[i];
      this.populated(item.path, item._docs[id], item);
    }
  }

  init(this, doc, this._doc);
  this.$__storeShard();

  this.emit('init', this);
  if (fn) fn(null);
  return this;
};

/*!
 * Init helper.
 *
 * @param {Object} self document instance
 * @param {Object} obj raw mongodb doc
 * @param {Object} doc object we are initializing
 * @api private
 */

function init (self, obj, doc, prefix) {
  prefix = prefix || '';

  var keys = Object.keys(obj)
    , len = keys.length
    , schema
    , path
    , i;

  while (len--) {
    i = keys[len];
    path = prefix + i;
    schema = self.schema.path(path);

    if (!schema && utils.isObject(obj[i]) &&
        (!obj[i].constructor || 'Object' == utils.getFunctionName(obj[i].constructor))) {
      // assume nested object
      if (!doc[i]) doc[i] = {};
      init(self, obj[i], doc[i], path + '.');
    } else {
      if (obj[i] === null) {
        doc[i] = null;
      } else if (obj[i] !== undefined) {
        if (schema) {
          try {
            doc[i] = schema.cast(obj[i], self, true);
          } catch (e) {
            self.invalidate(e.path, new ValidatorError({
              path: e.path,
              message: e.message,
              type: 'cast',
              value: e.value
            }));
          }
        } else {
          doc[i] = obj[i];
        }
      }
      // mark as hydrated
      if (!self.isModified(path)) {
        self.$__.activePaths.init(path);
      }
    }
  }
}

/**
 * Stores the current values of the shard keys.
 *
 * ####Note:
 *
 * _Shard key values do not / are not allowed to change._
 *
 * @api private
 * @method $__storeShard
 * @memberOf Document
 */

Document.prototype.$__storeShard = function () {
  // backwards compat
  var key = this.schema.options.shardKey || this.schema.options.shardkey;
  if (!(key && 'Object' == utils.getFunctionName(key.constructor))) return;

  var orig = this.$__.shardval = {}
    , paths = Object.keys(key)
    , len = paths.length
    , val

  for (var i = 0; i < len; ++i) {
    val = this.getValue(paths[i]);
    if (isMongooseObject(val)) {
      orig[paths[i]] = val.toObject({ depopulate: true })
    } else if (null != val &&
        val.valueOf &&
        // Explicitly don't take value of dates
        (!val.constructor || utils.getFunctionName(val.constructor) !== 'Date')) {
      orig[paths[i]] = val.valueOf();
    } else {
      orig[paths[i]] = val;
    }
  }
}

/*!
 * Set up middleware support
 */

for (var k in hooks) {
  Document.prototype[k] = Document[k] = hooks[k];
}

/**
 * Sends an update command with this document `_id` as the query selector.
 *
 * ####Example:
 *
 *     weirdCar.update({$inc: {wheels:1}}, { w: 1 }, callback);
 *
 * ####Valid options:
 *
 *  - same as in [Model.update](#model_Model.update)
 *
 * @see Model.update #model_Model.update
 * @param {Object} doc
 * @param {Object} options
 * @param {Function} callback
 * @return {Query}
 * @api public
 */

Document.prototype.update = function update () {
  var args = utils.args(arguments);
  args.unshift({_id: this._id});
  return this.constructor.update.apply(this.constructor, args);
}

/**
 * Sets the value of a path, or many paths.
 *
 * ####Example:
 *
 *     // path, value
 *     doc.set(path, value)
 *
 *     // object
 *     doc.set({
 *         path  : value
 *       , path2 : {
 *            path  : value
 *         }
 *     })
 *
 *     // on-the-fly cast to number
 *     doc.set(path, value, Number)
 *
 *     // on-the-fly cast to string
 *     doc.set(path, value, String)
 *
 *     // changing strict mode behavior
 *     doc.set(path, value, { strict: false });
 *
 * @param {String|Object} path path or object of key/vals to set
 * @param {Any} val the value to set
 * @param {Schema|String|Number|Buffer|etc..} [type] optionally specify a type for "on-the-fly" attributes
 * @param {Object} [options] optionally specify options that modify the behavior of the set
 * @api public
 */

Document.prototype.set = function (path, val, type, options) {
  if (type && 'Object' == utils.getFunctionName(type.constructor)) {
    options = type;
    type = undefined;
  }

  var merge = options && options.merge
    , adhoc = type && true !== type
    , constructing = true === type
    , adhocs

  var strict = options && 'strict' in options
    ? options.strict
    : this.$__.strictMode;

  if (adhoc) {
    adhocs = this.$__.adhocPaths || (this.$__.adhocPaths = {});
    adhocs[path] = Schema.interpretAsType(path, type);
  }

  if ('string' !== typeof path) {
    // new Document({ key: val })

    if (null === path || undefined === path) {
      var _ = path;
      path = val;
      val = _;

    } else {
      var prefix = val
        ? val + '.'
        : '';

      if (path instanceof Document) path = path._doc;

      var keys = Object.keys(path)
        , i = keys.length
        , pathtype
        , key;

      while (i--) {
        key = keys[i];
        var pathName = prefix + key;
        pathtype = this.schema.pathType(pathName);
        if (null != path[key]
            // need to know if plain object - no Buffer, ObjectId, ref, etc
            && utils.isObject(path[key])
            && (!path[key].constructor || 'Object' == utils.getFunctionName(path[key].constructor))
            && 'virtual' != pathtype
            && !(this.$__path(pathName) instanceof MixedSchema)
            && !(this.schema.paths[pathName] && this.schema.paths[pathName].options.ref)) {
          this.set(path[key], prefix + key, constructing);
        } else if (strict) {
          if ('real' === pathtype || 'virtual' === pathtype) {
            this.set(prefix + key, path[key], constructing);
          } else if ('throw' == strict) {
            throw new Error('Field `' + key + '` is not in schema.');
          }
        } else if (undefined !== path[key]) {
          this.set(prefix + key, path[key], constructing);
        }
      }

      return this;
    }
  }

  // ensure _strict is honored for obj props
  // docschema = new Schema({ path: { nest: 'string' }})
  // doc.set('path', obj);
  var pathType = this.schema.pathType(path);
  if ('nested' == pathType && val) {
    if (utils.isObject(val) &&
        (!val.constructor || 'Object' == utils.getFunctionName(val.constructor))) {
      if (!merge) this.setValue(path, null);
      this.set(val, path, constructing);
      return this;
    }
    this.invalidate(path, new MongooseError.CastError('Object', val, path));
    return this;
  }

  var schema;
  var parts = path.split('.');

  if ('adhocOrUndefined' == pathType && strict) {

    // check for roots that are Mixed types
    var mixed;

    for (var i = 0; i < parts.length; ++i) {
      var subpath = parts.slice(0, i+1).join('.');
      schema = this.schema.path(subpath);
      if (schema instanceof MixedSchema) {
        // allow changes to sub paths of mixed types
        mixed = true;
        break;
      }
    }

    if (!mixed) {
      if ('throw' == strict) {
        throw new Error("Field `" + path + "` is not in schema.");
      }
      return this;
    }

  } else if ('virtual' == pathType) {
    schema = this.schema.virtualpath(path);
    schema.applySetters(val, this);
    return this;
  } else {
    schema = this.$__path(path);
  }

  var pathToMark;

  // When using the $set operator the path to the field must already exist.
  // Else mongodb throws: "LEFT_SUBFIELD only supports Object"

  if (parts.length <= 1) {
    pathToMark = path;
  } else {
    for (var i = 0; i < parts.length; ++i) {
      var subpath = parts.slice(0, i+1).join('.');
      if (this.isDirectModified(subpath) // earlier prefixes that are already
                                         // marked as dirty have precedence
          || this.get(subpath) === null) {
        pathToMark = subpath;
        break;
      }
    }

    if (!pathToMark) pathToMark = path;
  }

  // if this doc is being constructed we should not trigger getters
  var priorVal = constructing
    ? undefined
    : this.getValue(path);

  if (!schema) {
    this.$__set(pathToMark, path, constructing, parts, schema, val, priorVal);
    return this;
  }

  var shouldSet = true;
  try {
    // If the user is trying to set a ref path to a document with
    // the correct model name, treat it as populated
    if (schema.options &&
        schema.options.ref &&
        val instanceof Document &&
        schema.options.ref === val.constructor.modelName) {
      this.populated(path, val._id);
    }
    val = schema.applySetters(val, this, false, priorVal);
    this.$markValid(path);
  } catch (e) {
    this.invalidate(path,
      new MongooseError.CastError(schema.instance, val, path));
    shouldSet = false;
  }

  if (shouldSet) {
    this.$__set(pathToMark, path, constructing, parts, schema, val, priorVal);
  }

  return this;
}

/**
 * Determine if we should mark this change as modified.
 *
 * @return {Boolean}
 * @api private
 * @method $__shouldModify
 * @memberOf Document
 */

Document.prototype.$__shouldModify = function (
    pathToMark, path, constructing, parts, schema, val, priorVal) {

  if (this.isNew) return true;

  if (undefined === val && !this.isSelected(path)) {
    // when a path is not selected in a query, its initial
    // value will be undefined.
    return true;
  }

  if (undefined === val && path in this.$__.activePaths.states.default) {
    // we're just unsetting the default value which was never saved
    return false;
  }

  if (!deepEqual(val, priorVal || this.get(path))) {
    return true;
  }

  if (!constructing &&
      null != val &&
      path in this.$__.activePaths.states.default &&
      deepEqual(val, schema.getDefault(this, constructing))) {
    // a path with a default was $unset on the server
    // and the user is setting it to the same value again
    return true;
  }
  return false;
}

/**
 * Handles the actual setting of the value and marking the path modified if appropriate.
 *
 * @api private
 * @method $__set
 * @memberOf Document
 */

Document.prototype.$__set = function (
    pathToMark, path, constructing, parts, schema, val, priorVal) {
  Embedded = Embedded || require('./types/embedded');

  var shouldModify = this.$__shouldModify.apply(this, arguments);
  var _this = this;

  if (shouldModify) {
    this.markModified(pathToMark, val);

    // handle directly setting arrays (gh-1126)
    MongooseArray || (MongooseArray = require('./types/array'));
    if (val && val.isMongooseArray) {
      val._registerAtomic('$set', val);

      // Small hack for gh-1638: if we're overwriting the entire array, ignore
      // paths that were modified before the array overwrite
      this.$__.activePaths.forEach(function(modifiedPath) {
        if (modifiedPath.indexOf(path + '.') === 0) {
          _this.$__.activePaths.ignore(modifiedPath);
        }
      });
    }
  }

  var obj = this._doc
    , i = 0
    , l = parts.length

  for (; i < l; i++) {
    var next = i + 1
      , last = next === l;

    if (last) {
      obj[parts[i]] = val;
    } else {
      if (obj[parts[i]] && 'Object' === utils.getFunctionName(obj[parts[i]].constructor)) {
        obj = obj[parts[i]];
      } else if (obj[parts[i]] && obj[parts[i]] instanceof Embedded) {
        obj = obj[parts[i]];
      } else if (obj[parts[i]] && Array.isArray(obj[parts[i]])) {
        obj = obj[parts[i]];
      } else {
        obj = obj[parts[i]] = {};
      }
    }
  }
}

/**
 * Gets a raw value from a path (no getters)
 *
 * @param {String} path
 * @api private
 */

Document.prototype.getValue = function (path) {
  return utils.getValue(path, this._doc);
}

/**
 * Sets a raw value for a path (no casting, setters, transformations)
 *
 * @param {String} path
 * @param {Object} value
 * @api private
 */

Document.prototype.setValue = function (path, val) {
  utils.setValue(path, val, this._doc);
  return this;
}

/**
 * Returns the value of a path.
 *
 * ####Example
 *
 *     // path
 *     doc.get('age') // 47
 *
 *     // dynamic casting to a string
 *     doc.get('age', String) // "47"
 *
 * @param {String} path
 * @param {Schema|String|Number|Buffer|etc..} [type] optionally specify a type for on-the-fly attributes
 * @api public
 */

Document.prototype.get = function (path, type) {
  var adhoc;
  if (type) {
    adhoc = Schema.interpretAsType(path, type);
  }

  var schema = this.$__path(path) || this.schema.virtualpath(path)
    , pieces = path.split('.')
    , obj = this._doc;

  for (var i = 0, l = pieces.length; i < l; i++) {
    obj = undefined === obj || null === obj
      ? undefined
      : obj[pieces[i]];
  }

  if (adhoc) {
    obj = adhoc.cast(obj);
  }

  if (schema) {
    obj = schema.applyGetters(obj, this);
  }

  return obj;
};

/**
 * Returns the schematype for the given `path`.
 *
 * @param {String} path
 * @api private
 * @method $__path
 * @memberOf Document
 */

Document.prototype.$__path = function (path) {
  var adhocs = this.$__.adhocPaths
    , adhocType = adhocs && adhocs[path];

  if (adhocType) {
    return adhocType;
  } else {
    return this.schema.path(path);
  }
};

/**
 * Marks the path as having pending changes to write to the db.
 *
 * _Very helpful when using [Mixed](./schematypes.html#mixed) types._
 *
 * ####Example:
 *
 *     doc.mixed.type = 'changed';
 *     doc.markModified('mixed.type');
 *     doc.save() // changes to mixed.type are now persisted
 *
 * @param {String} path the path to mark modified
 * @api public
 */

Document.prototype.markModified = function (path) {
  this.$__.activePaths.modify(path);
}

/**
 * Returns the list of paths that have been modified.
 *
 * @return {Array}
 * @api public
 */

Document.prototype.modifiedPaths = function () {
  var directModifiedPaths = Object.keys(this.$__.activePaths.states.modify);

  return directModifiedPaths.reduce(function (list, path) {
    var parts = path.split('.');
    return list.concat(parts.reduce(function (chains, part, i) {
      return chains.concat(parts.slice(0, i).concat(part).join('.'));
    }, []));
  }, []);
};

/**
 * Returns true if this document was modified, else false.
 *
 * If `path` is given, checks if a path or any full path containing `path` as part of its path chain has been modified.
 *
 * ####Example
 *
 *     doc.set('documents.0.title', 'changed');
 *     doc.isModified()                    // true
 *     doc.isModified('documents')         // true
 *     doc.isModified('documents.0.title') // true
 *     doc.isDirectModified('documents')   // false
 *
 * @param {String} [path] optional
 * @return {Boolean}
 * @api public
 */

Document.prototype.isModified = function (path) {
  return path
    ? !!~this.modifiedPaths().indexOf(path)
    : this.$__.activePaths.some('modify');
};

/**
 * Returns true if `path` was directly set and modified, else false.
 *
 * ####Example
 *
 *     doc.set('documents.0.title', 'changed');
 *     doc.isDirectModified('documents.0.title') // true
 *     doc.isDirectModified('documents') // false
 *
 * @param {String} path
 * @return {Boolean}
 * @api public
 */

Document.prototype.isDirectModified = function (path) {
  return (path in this.$__.activePaths.states.modify);
};

/**
 * Checks if `path` was initialized.
 *
 * @param {String} path
 * @return {Boolean}
 * @api public
 */

Document.prototype.isInit = function (path) {
  return (path in this.$__.activePaths.states.init);
};

/**
 * Checks if `path` was selected in the source query which initialized this document.
 *
 * ####Example
 *
 *     Thing.findOne().select('name').exec(function (err, doc) {
 *        doc.isSelected('name') // true
 *        doc.isSelected('age')  // false
 *     })
 *
 * @param {String} path
 * @return {Boolean}
 * @api public
 */

Document.prototype.isSelected = function isSelected (path) {
  if (this.$__.selected) {

    if ('_id' === path) {
      return 0 !== this.$__.selected._id;
    }

    var paths = Object.keys(this.$__.selected)
      , i = paths.length
      , inclusive = false
      , cur

    if (1 === i && '_id' === paths[0]) {
      // only _id was selected.
      return 0 === this.$__.selected._id;
    }

    while (i--) {
      cur = paths[i];
      if ('_id' == cur) continue;
      inclusive = !! this.$__.selected[cur];
      break;
    }

    if (path in this.$__.selected) {
      return inclusive;
    }

    i = paths.length;
    var pathDot = path + '.';

    while (i--) {
      cur = paths[i];
      if ('_id' == cur) continue;

      if (0 === cur.indexOf(pathDot)) {
        return inclusive;
      }

      if (0 === pathDot.indexOf(cur + '.')) {
        return inclusive;
      }
    }

    return ! inclusive;
  }

  return true;
};

/**
 * Executes registered validation rules for this document.
 *
 * ####Note:
 *
 * This method is called `pre` save and if a validation rule is violated, [save](#model_Model-save) is aborted and the error is returned to your `callback`.
 *
 * ####Example:
 *
 *     doc.validate(function (err) {
 *       if (err) handleError(err);
 *       else // validation passed
 *     });
 *
 * @param {Function} optional cb called after validation completes, passing an error if one occurred
 * @return {Promise} Promise
 * @api public
 */

Document.prototype.validate = function (cb) {
  var self = this;
  var promise = new Promise(cb);

  // only validate required fields when necessary
  var paths = Object.keys(this.$__.activePaths.states.require).filter(function (path) {
    if (!self.isSelected(path) && !self.isModified(path)) return false;
    return true;
  });

  paths = paths.concat(Object.keys(this.$__.activePaths.states.init));
  paths = paths.concat(Object.keys(this.$__.activePaths.states.modify));
  paths = paths.concat(Object.keys(this.$__.activePaths.states.default));

  if (0 === paths.length) {
    process.nextTick(function() {
      complete();
    });
    return promise;
  }

  var validating = {}
    , total = 0;

  // gh-661: if a whole array is modified, make sure to run validation on all
  // the children as well
  for (var i = 0; i < paths.length; ++i) {
    var path = paths[i];
    var val = self.getValue(path);
    if (val instanceof Array && !Buffer.isBuffer(val) &&
        !val.isMongooseDocumentArray) {
      var numElements = val.length;
      for (var j = 0; j < numElements; ++j) {
        paths.push(path + '.' + j);
      }
    }
  }
  paths.forEach(validatePath);
  return promise;

  function validatePath (path) {
    if (validating[path]) return;

    validating[path] = true;
    total++;

    process.nextTick(function(){
      var p = self.schema.path(path);
      if (!p) {
        return --total || complete();
      }

      // If user marked as invalid or there was a cast error, don't validate
      if (!self.$isValid(path)) {
        --total || complete();
        return;
      }

      var val = self.getValue(path);
      p.doValidate(val, function (err) {
        if (err) {
          self.invalidate(path, err, undefined, true);
        }
        --total || complete();
      }, self);
    });
  }

  function complete () {
    var err = self.$__.validationError;
    self.$__.validationError = undefined;
    self.emit('validate', self);
    if (err) {
      for (var key in err.errors) {
        // Make sure cast errors persist
        if (!self.__parent && err.errors[key] instanceof MongooseError.CastError) {
          self.invalidate(key, err.errors[key]);
        }
      }
      promise.reject(err);
    } else {
      promise.fulfill();
    }
  }
};

/**
 * Executes registered validation rules (skipping asynchronous validators) for this document.
 *
 * ####Note:
 *
 * This method is useful if you need synchronous validation.
 *
 * ####Example:
 *
 *     var err = doc.validateSync();
 *     if ( err ){
 *       handleError( err );
 *     } else {
 *       // validation passed
 *     }
 *
 * @return {MongooseError|undefined} MongooseError if there are errors during validation, or undefined if there is no error.
 * @api public
 */

Document.prototype.validateSync = function () {
  var self = this;

  // only validate required fields when necessary
  var paths = Object.keys(this.$__.activePaths.states.require).filter(function (path) {
    if (!self.isSelected(path) && !self.isModified(path)) return false;
    return true;
  });

  paths = paths.concat(Object.keys(this.$__.activePaths.states.init));
  paths = paths.concat(Object.keys(this.$__.activePaths.states.modify));
  paths = paths.concat(Object.keys(this.$__.activePaths.states.default));

  var validating = {};

  paths.forEach(function (path) {
    if (validating[path]) return;

    validating[path] = true;

    var p = self.schema.path(path);
    if (!p) return;
    if (!self.$isValid(path)) {
      return;
    }

    var val = self.getValue(path);
    var err = p.doValidateSync(val, self);
    if (err) {
      self.invalidate(path, err, undefined, true);
    }
  });

  var err = self.$__.validationError;
  self.$__.validationError = undefined;
  self.emit('validate', self);

  if (err) {
    for (var key in err.errors) {
      // Make sure cast errors persist
      if (err.errors[key] instanceof MongooseError.CastError) {
        self.invalidate(key, err.errors[key]);
      }
    }
  }

  return err;
};

/**
 * Marks a path as invalid, causing validation to fail.
 *
 * The `errorMsg` argument will become the message of the `ValidationError`.
 *
 * The `value` argument (if passed) will be available through the `ValidationError.value` property.
 *
 *     doc.invalidate('size', 'must be less than 20', 14);

 *     doc.validate(function (err) {
 *       console.log(err)
 *       // prints
 *       { message: 'Validation failed',
 *         name: 'ValidationError',
 *         errors:
 *          { size:
 *             { message: 'must be less than 20',
 *               name: 'ValidatorError',
 *               path: 'size',
 *               type: 'user defined',
 *               value: 14 } } }
 *     })
 *
 * @param {String} path the field to invalidate
 * @param {String|Error} errorMsg the error which states the reason `path` was invalid
 * @param {Object|String|Number|any} value optional invalid value
 * @api public
 */

Document.prototype.invalidate = function (path, err, val) {
  if (!this.$__.validationError) {
    this.$__.validationError = new ValidationError(this);
  }

  if (this.$__.validationError.errors[path]) return;

  if (!err || 'string' === typeof err) {
    err = new ValidatorError({
      path: path,
      message: err,
      type: 'user defined',
      value: val
    });
  }

  if (this.$__.validationError == err) return;

  this.$__.validationError.errors[path] = err;
};

/**
 * Marks a path as valid, removing existing validation errors.
 *
 * @param {String} path the field to mark as valid
 * @method $markValid
 * @api private
 */

Document.prototype.$markValid = function(path) {
  if (!this.$__.validationError || !this.$__.validationError.errors[path]) {
    return;
  }

  delete this.$__.validationError.errors[path];
  if (Object.keys(this.$__.validationError.errors).length === 0) {
    this.$__.validationError = null;
  }
};

/**
 * Checks if a path is invalid
 *
 * @param {String} path the field to check
 * @method $isValid
 * @api private
 */

Document.prototype.$isValid = function(path) {
  return !this.$__.validationError || !this.$__.validationError.errors[path];
};

/**
 * Resets the internal modified state of this document.
 *
 * @api private
 * @return {Document}
 * @method $__reset
 * @memberOf Document
 */

Document.prototype.$__reset = function reset () {
  var self = this;
  DocumentArray || (DocumentArray = require('./types/documentarray'));

  this.$__.activePaths
  .map('init', 'modify', function (i) {
    return self.getValue(i);
  })
  .filter(function (val) {
    return val && val instanceof Array && val.isMongooseDocumentArray && val.length;
  })
  .forEach(function (array) {
    var i = array.length;
    while (i--) {
      var doc = array[i];
      if (!doc) continue;
      doc.$__reset();
    }
  });

  // clear atomics
  this.$__dirty().forEach(function (dirt) {
    var type = dirt.value;
    if (type && type._atomics) {
      type._atomics = {};
    }
  });

  // Clear 'modify'('dirty') cache
  this.$__.activePaths.clear('modify');
  this.$__.validationError = undefined;
  this.errors = undefined;
  var self = this;
  this.schema.requiredPaths().forEach(function (path) {
    self.$__.activePaths.require(path);
  });

  return this;
}

/**
 * Returns this documents dirty paths / vals.
 *
 * @api private
 * @method $__dirty
 * @memberOf Document
 */

Document.prototype.$__dirty = function () {
  var self = this;

  var all = this.$__.activePaths.map('modify', function (path) {
    return {
      path: path,
      value: self.getValue(path),
      schema: self.$__path(path)
    };
  });

  // gh-2558: if we had to set a default and the value is not undefined,
  // we have to save as well
  all = all.concat(this.$__.activePaths.map('default', function (path) {
    if (path === '_id' || !self.getValue(path)) {
      return;
    }
    return {
      path: path,
      value: self.getValue(path),
      schema: self.$__path(path)
    };
  }));

  // Sort dirty paths in a flat hierarchy.
  all.sort(function (a, b) {
    return (a.path < b.path ? -1 : (a.path > b.path ? 1 : 0));
  });

  // Ignore "foo.a" if "foo" is dirty already.
  var minimal = []
    , lastPath
    , top;

  all.forEach(function (item, i) {
    if (!item) {
      return;
    }
    if (item.path.indexOf(lastPath) !== 0) {
      lastPath = item.path + '.';
      minimal.push(item);
      top = item;
    } else {
      // special case for top level MongooseArrays
      if (top.value && top.value._atomics && top.value.hasAtomics()) {
        // the `top` array itself and a sub path of `top` are being modified.
        // the only way to honor all of both modifications is through a $set
        // of entire array.
        top.value._atomics = {};
        top.value._atomics.$set = top.value;
      }
    }
  });

  top = lastPath = null;
  return minimal;
}

/*!
 * Compiles schemas.
 */

function compile (tree, proto, prefix) {
  var keys = Object.keys(tree)
    , i = keys.length
    , limb
    , key;

  while (i--) {
    key = keys[i];
    limb = tree[key];

    defineKey(key
        , (('Object' === utils.getFunctionName(limb.constructor)
               && Object.keys(limb).length)
               && (!limb.type || limb.type.type)
               ? limb
               : null)
        , proto
        , prefix
        , keys);
  }
};

// gets descriptors for all properties of `object`
// makes all properties non-enumerable to match previous behavior to #2211
function getOwnPropertyDescriptors(object) {
  var result = {};

  Object.getOwnPropertyNames(object).forEach(function(key) {
    result[key] = Object.getOwnPropertyDescriptor(object, key);
    result[key].enumerable = true;
  });

  return result;
}

/*!
 * Defines the accessor named prop on the incoming prototype.
 */

function defineKey (prop, subprops, prototype, prefix, keys) {
  var prefix = prefix || ''
    , path = (prefix ? prefix + '.' : '') + prop;

  if (subprops) {

    Object.defineProperty(prototype, prop, {
        enumerable: true
      , configurable: true
      , get: function () {
          if (!this.$__.getters)
            this.$__.getters = {};

          if (!this.$__.getters[path]) {
            var nested = Object.create(Object.getPrototypeOf(this), getOwnPropertyDescriptors(this));

            // save scope for nested getters/setters
            if (!prefix) nested.$__.scope = this;

            // shadow inherited getters from sub-objects so
            // thing.nested.nested.nested... doesn't occur (gh-366)
            var i = 0
              , len = keys.length;

            for (; i < len; ++i) {
              // over-write the parents getter without triggering it
              Object.defineProperty(nested, keys[i], {
                  enumerable: false   // It doesn't show up.
                , writable: true      // We can set it later.
                , configurable: true  // We can Object.defineProperty again.
                , value: undefined    // It shadows its parent.
              });
            }

            nested.toObject = function() {
              return this.get(path);
            };

            nested.toJSON = nested.toObject;

            compile(subprops, nested, path);
            this.$__.getters[path] = nested;
          }

          return this.$__.getters[path];
        }
      , set: function (v) {
          if (v instanceof Document) v = v.toObject();
          return (this.$__.scope || this).set(path, v);
        }
    });

  } else {
    Object.defineProperty(prototype, prop, {
        enumerable: true
      , configurable: true
      , get: function ( ) { return this.get.call(this.$__.scope || this, path); }
      , set: function (v) { return this.set.call(this.$__.scope || this, path, v); }
    });
  }
}

/**
 * Assigns/compiles `schema` into this documents prototype.
 *
 * @param {Schema} schema
 * @api private
 * @method $__setSchema
 * @memberOf Document
 */

Document.prototype.$__setSchema = function (schema) {
  compile(schema.tree, this);
  this.schema = schema;
};


/**
 * Get active path that were changed and are arrays
 *
 * @api private
 * @method $__getArrayPathsToValidate
 * @memberOf Document
 */

Document.prototype.$__getArrayPathsToValidate = function () {
  DocumentArray || (DocumentArray = require('./types/documentarray'));

  // validate all document arrays.
  return this.$__.activePaths
    .map('init', 'modify', function (i) {
      return this.getValue(i);
    }.bind(this))
    .filter(function (val) {
      return val && val instanceof Array && val.isMongooseDocumentArray && val.length;
    }).reduce(function(seed, array) {
      return seed.concat(array);
    }, [])
    .filter(function (doc) {return doc});
};


/**
 * Get all subdocs (by bfs)
 *
 * @api private
 * @method $__getAllSubdocs
 * @memberOf Document
 */

Document.prototype.$__getAllSubdocs = function () {
  DocumentArray || (DocumentArray = require('./types/documentarray'));
  Embedded = Embedded || require('./types/embedded');

  function docReducer(seed, path) {
    var val = this[path];
    if (val instanceof Embedded) seed.push(val);
    if (val && val.isMongooseDocumentArray) {
      val.forEach(function _docReduce(doc) {
        if (!doc || !doc._doc) return;
        if (doc instanceof Embedded) seed.push(doc);
        seed = Object.keys(doc._doc).reduce(docReducer.bind(doc._doc), seed);
      });
    }
    return seed;
  }

  var subDocs = Object.keys(this._doc).reduce(docReducer.bind(this), []);

  return subDocs;
};

/**
 * Executes methods queued from the Schema definition
 *
 * @api private
 * @method $__registerHooksFromSchema
 * @memberOf Document
 */

Document.prototype.$__registerHooksFromSchema = function () {
  Embedded = Embedded || require('./types/embedded');

  var self = this;
  var q = self.schema && self.schema.callQueue;
  if (!q.length) return self;

  // we are only interested in 'pre' hooks, and group by point-cut
  var toWrap = q.reduce(function (seed, pair) {
    if (pair[0] !== 'pre' && pair[0] !== 'post' && pair[0] !== 'on') {
      self[pair[0]].apply(self, pair[1]);
      return seed;
    }
    var args = [].slice.call(pair[1]);
    var pointCut = pair[0] === 'on' ? 'post' : args[0];
    if (!(pointCut in seed)) seed[pointCut] = [];
    seed[pointCut].push(args);
    return seed;
  }, {post: []});

  // 'post' hooks are simpler
  toWrap.post.forEach(function (args) {
    self.on.apply(self, args);
  });
  delete toWrap.post;

  Object.keys(toWrap).forEach(function (pointCut) {

    // skip weird handlers
    if (~"set ".indexOf(pointCut)) {
      toWrap[pointCut].forEach(function (args) {
        self.pre.apply(self, args);
      });
      return;
    }

    // this is so we can wrap everything into a promise;
    var newName = ('$__original_' + pointCut);
    if (!self[pointCut]) {
      return;
    }
    self[newName] = self[pointCut];
    self[pointCut] = function wrappedPointCut () {
      var args = [].slice.call(arguments);
      var lastArg = args.pop();

      var wrapingPromise = new Promise;
      wrapingPromise.end();
      if (typeof lastArg == 'function') {
        wrapingPromise.onResolve(lastArg);
      }
      if (!(this instanceof Embedded) && !wrapingPromise.hasRejectListeners()) {
        wrapingPromise.onReject(self.$__handleReject.bind(self));
      }
      args.push(function () {
        return wrapingPromise.resolve.apply(wrapingPromise, arguments);
      });

      // fire original
      self[newName].apply(self, args);
      return wrapingPromise;
    };

    toWrap[pointCut].forEach(function (args) {
      args[0] = newName;
      self.pre.apply(self, args);
    });
  })
  return self;
};


Document.prototype.$__handleReject = function handleReject(err) {
  // emit on the Model if listening
  if (this.listeners('error').length) {
    this.emit('error', err);
  } else if (this.constructor.listeners && this.constructor.listeners('error').length) {
    this.constructor.emit('error', err);
  } else if (this.listeners && this.listeners('error').length) {
    this.emit('error', err);
  }
};



/**
 * Internal helper for toObject() and toJSON() that doesn't manipulate options
 *
 * @api private
 * @method $toObject
 * @memberOf Document
 */

Document.prototype.$toObject = function(options, json) {
  var ret = clone(this._doc, options);

  if (options.virtuals || options.getters && false !== options.virtuals) {
    applyGetters(this, ret, 'virtuals', options);
  }

  if (options.getters) {
    applyGetters(this, ret, 'paths', options);
    // applyGetters for paths will add nested empty objects;
    // if minimize is set, we need to remove them.
    if (options.minimize) {
      ret = minimize(ret) || {};
    }
  }

  // In the case where a subdocument has its own transform function, we need to
  // check and see if the parent has a transform (options.transform) and if the
  // child schema has a transform (this.schema.options.toObject) In this case,
  // we need to adjust options.transform to be the child schema's transform and
  // not the parent schema's
  var transform = options.transform;

  if (true === options.transform) {
    var opts = options.json ?
      this.schema.options.toJSON :
      this.schema.options.toObject;
    if (opts) {
      transform = opts.transform;
    }
  }

  if ('function' == typeof transform) {
    var xformed = transform(this, ret, options);
    if ('undefined' != typeof xformed) ret = xformed;
  }

  return ret;
};

/**
 * Converts this document into a plain javascript object, ready for storage in MongoDB.
 *
 * Buffers are converted to instances of [mongodb.Binary](http://mongodb.github.com/node-mongodb-native/api-bson-generated/binary.html) for proper storage.
 *
 * ####Options:
 *
 * - `getters` apply all getters (path and virtual getters)
 * - `virtuals` apply virtual getters (can override `getters` option)
 * - `minimize` remove empty objects (defaults to true)
 * - `transform` a transform function to apply to the resulting document before returning
 * - `depopulate` depopulate any populated paths, replacing them with their original refs (defaults to false)
 * - `versionKey` whether to include the version key (defaults to true)
 * - `retainKeyOrder` keep the order of object keys. If this is set to true, `Object.keys(new Doc({ a: 1, b: 2}).toObject())` will always produce `['a', 'b']` (defaults to false)
 *
 * ####Getters/Virtuals
 *
 * Example of only applying path getters
 *
 *     doc.toObject({ getters: true, virtuals: false })
 *
 * Example of only applying virtual getters
 *
 *     doc.toObject({ virtuals: true })
 *
 * Example of applying both path and virtual getters
 *
 *     doc.toObject({ getters: true })
 *
 * To apply these options to every document of your schema by default, set your [schemas](#schema_Schema) `toObject` option to the same argument.
 *
 *     schema.set('toObject', { virtuals: true })
 *
 * ####Transform
 *
 * We may need to perform a transformation of the resulting object based on some criteria, say to remove some sensitive information or return a custom object. In this case we set the optional `transform` function.
 *
 * Transform functions receive three arguments
 *
 *     function (doc, ret, options) {}
 *
 * - `doc` The mongoose document which is being converted
 * - `ret` The plain object representation which has been converted
 * - `options` The options in use (either schema options or the options passed inline)
 *
 * ####Example
 *
 *     // specify the transform schema option
 *     if (!schema.options.toObject) schema.options.toObject = {};
 *     schema.options.toObject.transform = function (doc, ret, options) {
 *       // remove the _id of every document before returning the result
 *       delete ret._id;
 *     }
 *
 *     // without the transformation in the schema
 *     doc.toObject(); // { _id: 'anId', name: 'Wreck-it Ralph' }
 *
 *     // with the transformation
 *     doc.toObject(); // { name: 'Wreck-it Ralph' }
 *
 * With transformations we can do a lot more than remove properties. We can even return completely new customized objects:
 *
 *     if (!schema.options.toObject) schema.options.toObject = {};
 *     schema.options.toObject.transform = function (doc, ret, options) {
 *       return { movie: ret.name }
 *     }
 *
 *     // without the transformation in the schema
 *     doc.toObject(); // { _id: 'anId', name: 'Wreck-it Ralph' }
 *
 *     // with the transformation
 *     doc.toObject(); // { movie: 'Wreck-it Ralph' }
 *
 * _Note: if a transform function returns `undefined`, the return value will be ignored._
 *
 * Transformations may also be applied inline, overridding any transform set in the options:
 *
 *     function xform (doc, ret, options) {
 *       return { inline: ret.name, custom: true }
 *     }
 *
 *     // pass the transform as an inline option
 *     doc.toObject({ transform: xform }); // { inline: 'Wreck-it Ralph', custom: true }
 *
 * _Note: if you call `toObject` and pass any options, the transform declared in your schema options will __not__ be applied. To force its application pass `transform: true`_
 *
 *     if (!schema.options.toObject) schema.options.toObject = {};
 *     schema.options.toObject.hide = '_id';
 *     schema.options.toObject.transform = function (doc, ret, options) {
 *       if (options.hide) {
 *         options.hide.split(' ').forEach(function (prop) {
 *           delete ret[prop];
 *         });
 *       }
 *     }
 *
 *     var doc = new Doc({ _id: 'anId', secret: 47, name: 'Wreck-it Ralph' });
 *     doc.toObject();                                        // { secret: 47, name: 'Wreck-it Ralph' }
 *     doc.toObject({ hide: 'secret _id' });                  // { _id: 'anId', secret: 47, name: 'Wreck-it Ralph' }
 *     doc.toObject({ hide: 'secret _id', transform: true }); // { name: 'Wreck-it Ralph' }
 *
 * Transforms are applied _only to the document and are not applied to sub-documents_.
 *
 * Transforms, like all of these options, are also available for `toJSON`.
 *
 * See [schema options](/docs/guide.html#toObject) for some more details.
 *
 * _During save, no custom options are applied to the document before being sent to the database._
 *
 * @param {Object} [options]
 * @return {Object} js object
 * @see mongodb.Binary http://mongodb.github.com/node-mongodb-native/api-bson-generated/binary.html
 * @api public
 */

Document.prototype.toObject = function (options) {
  var defaultOptions = { transform: true };

  if (options && options.depopulate && !options._skipDepopulateTopLevel && this.$__.wasPopulated) {
    // populated paths that we set to a document
    return clone(this._id, options);
  }

  // If we're calling toObject on a populated doc, we may want to skip
  // depopulated on the top level
  if (options && options._skipDepopulateTopLevel) {
    options._skipDepopulateTopLevel = false;
  }

  // When internally saving this document we always pass options,
  // bypassing the custom schema options.
  var optionsParameter = options;
  if (!(options && 'Object' == utils.getFunctionName(options.constructor)) ||
      (options && options._useSchemaOptions)) {
    options = this.schema.options.toObject
      ? clone(this.schema.options.toObject)
      : {};
  }

  for (var key in defaultOptions) {
    if (options[key] === undefined) {
      options[key] = defaultOptions[key];
    }
  }

  ;('minimize' in options) || (options.minimize = this.schema.options.minimize);
  if (!optionsParameter) {
    options._useSchemaOptions = true;
  }

<<<<<<< HEAD
  // remember the root transform function
  // to save it from being overwritten by sub-transform functions
  var originalTransform = options.transform;

  var ret = clone(this._doc, options);

  if (options.virtuals || options.getters && false !== options.virtuals) {
    applyGetters(this, ret, 'virtuals', options);
  }

  if (options.getters) {
    applyGetters(this, ret, 'paths', options);
    // applyGetters for paths will add nested empty objects;
    // if minimize is set, we need to remove them.
    if (options.minimize) {
      ret = minimize(ret) || {};
    }
  }

  if (options.versionKey === false && this.schema.options.versionKey) {
    delete ret[this.schema.options.versionKey];
  }

  var transform = options.transform;

  // In the case where a subdocument has its own transform function, we need to
  // check and see if the parent has a transform (options.transform) and if the
  // child schema has a transform (this.schema.options.toObject) In this case,
  // we need to adjust options.transform to be the child schema's transform and
  // not the parent schema's
  if (true === transform ||
      (this.schema.options.toObject && transform)) {

    var opts = options.json? this.schema.options.toJSON : this.schema.options.toObject;

    if (opts) {
      transform = (typeof options.transform === 'function' ? options.transform : opts.transform);
    }
  } else {
    options.transform = originalTransform;
  }

  if ('function' == typeof transform) {
    var xformed = transform(this, ret, options);
    if ('undefined' != typeof xformed) ret = xformed;
  }

  return ret;
=======
  return this.$toObject(options);
>>>>>>> 0bc83860
};

/*!
 * Minimizes an object, removing undefined values and empty objects
 *
 * @param {Object} object to minimize
 * @return {Object}
 */

function minimize (obj) {
  var keys = Object.keys(obj)
    , i = keys.length
    , hasKeys
    , key
    , val

  while (i--) {
    key = keys[i];
    val = obj[key];

    if (utils.isObject(val)) {
      obj[key] = minimize(val);
    }

    if (undefined === obj[key]) {
      delete obj[key];
      continue;
    }

    hasKeys = true;
  }

  return hasKeys
    ? obj
    : undefined;
}

/*!
 * Applies virtuals properties to `json`.
 *
 * @param {Document} self
 * @param {Object} json
 * @param {String} type either `virtuals` or `paths`
 * @return {Object} `json`
 */

function applyGetters (self, json, type, options) {
  var schema = self.schema
    , paths = Object.keys(schema[type])
    , i = paths.length
    , path

  while (i--) {
    path = paths[i];

    var parts = path.split('.')
      , plen = parts.length
      , last = plen - 1
      , branch = json
      , part

    for (var ii = 0; ii < plen; ++ii) {
      part = parts[ii];
      if (ii === last) {
        branch[part] = clone(self.get(path), options);
      } else {
        branch = branch[part] || (branch[part] = {});
      }
    }
  }

  return json;
}

/**
 * The return value of this method is used in calls to JSON.stringify(doc).
 *
 * This method accepts the same options as [Document#toObject](#document_Document-toObject). To apply the options to every document of your schema by default, set your [schemas](#schema_Schema) `toJSON` option to the same argument.
 *
 *     schema.set('toJSON', { virtuals: true })
 *
 * See [schema options](/docs/guide.html#toJSON) for details.
 *
 * @param {Object} options
 * @return {Object}
 * @see Document#toObject #document_Document-toObject
 * @api public
 */

Document.prototype.toJSON = function (options) {
<<<<<<< HEAD
  // check for object type since an array of documents
  // being stringified passes array indexes instead
  // of options objects. JSON.stringify([doc, doc])
  // The second check here is to make sure that populated documents (or
  // subdocuments) use their own options for `.toJSON()` instead of their
  // parent's
  if (!(options && 'Object' == utils.getFunctionName(options.constructor))
      || ((!options || options.json) && this.schema.options.toJSON)) {
=======
  if (options && options.depopulate && this.$__.wasPopulated) {
    // populated paths that we set to a document
    return clone(this._id, options);
  }

  // When internally saving this document we always pass options,
  // bypassing the custom schema options.
  var optionsParameter = options;
  if (!(options && 'Object' == options.constructor.name) ||
      (options && options._useSchemaOptions)) {
>>>>>>> 0bc83860
    options = this.schema.options.toJSON
      ? this.schema.options.toJSON
      : {};
  }

  options = clone(options);

  ;('minimize' in options) || (options.minimize = this.schema.options.minimize);
  if (!optionsParameter) {
    options._useSchemaOptions = true;
  }

  options.json = true;

  return this.$toObject(options);
};

/**
 * Helper for console.log
 *
 * @api public
 */

Document.prototype.inspect = function (options) {
  var opts = options && 'Object' == utils.getFunctionName(options.constructor) ? options : {};
  opts.minimize = false;
  return inspect(this.toObject(opts));
};

/**
 * Helper for console.log
 *
 * @api public
 * @method toString
 */

Document.prototype.toString = Document.prototype.inspect;

/**
 * Returns true if the Document stores the same data as doc.
 *
 * Documents are considered equal when they have matching `_id`s, unless neither
 * document has an `_id`, in which case this function falls back to using
 * `deepEqual()`.
 *
 * @param {Document} doc a document to compare
 * @return {Boolean}
 * @api public
 */

Document.prototype.equals = function (doc) {
  var tid = this.get('_id');
  var docid = doc.get('_id');
  if (!tid && !docid) {
    return deepEqual(this, doc);
  }
  return tid && tid.equals
    ? tid.equals(docid)
    : tid === docid;
};

/**
 * Populates document references, executing the `callback` when complete.
 *
 * ####Example:
 *
 *     doc
 *     .populate('company')
 *     .populate({
 *       path: 'notes',
 *       match: /airline/,
 *       select: 'text',
 *       model: 'modelName'
 *       options: opts
 *     }, function (err, user) {
 *       assert(doc._id == user._id) // the document itself is passed
 *     })
 *
 *     // summary
 *     doc.populate(path)               // not executed
 *     doc.populate(options);           // not executed
 *     doc.populate(path, callback)     // executed
 *     doc.populate(options, callback); // executed
 *     doc.populate(callback);          // executed
 *
 *
 * ####NOTE:
 *
 * Population does not occur unless a `callback` is passed *or* you explicitly
 * call `execPopulate()`.
 * Passing the same path a second time will overwrite the previous path options.
 * See [Model.populate()](#model_Model.populate) for explaination of options.
 *
 * @see Model.populate #model_Model.populate
 * @param {String|Object} [path] The path to populate or an options object
 * @param {Function} [callback] When passed, population is invoked
 * @api public
 * @return {Document} this
 */

Document.prototype.populate = function populate () {
  if (0 === arguments.length) return this;

  var pop = this.$__.populate || (this.$__.populate = {});
  var args = utils.args(arguments);
  var fn;

  if ('function' == typeof args[args.length-1]) {
    fn = args.pop();
  }

  // allow `doc.populate(callback)`
  if (args.length) {
    // use hash to remove duplicate paths
    var res = utils.populate.apply(null, args);
    for (var i = 0; i < res.length; ++i) {
      pop[res[i].path] = res[i];
    }
  }

  if (fn) {
    var paths = utils.object.vals(pop);
    this.$__.populate = undefined;
    this.constructor.populate(this, paths, fn);
  }

  return this;
};

/**
 * Explicitly executes population and returns a promise. Useful for ES6
 * integration.
 *
 * ####Example:
 *
 *     var promise = doc.
 *       populate('company').
 *       populate({
 *         path: 'notes',
 *         match: /airline/,
 *         select: 'text',
 *         model: 'modelName'
 *         options: opts
 *       }).
 *       execPopulate();
 *
 *     // summary
 *     doc.execPopulate()
 *
 *
 * ####NOTE:
 *
 * Population does not occur unless a `callback` is passed.
 * Passing the same path a second time will overwrite the previous path options.
 * See [Model.populate()](#model_Model.populate) for explaination of options.
 *
 * @see Document.populate #Document_model.populate
 * @api public
 * @return {Promise} promise that resolves to the document when population is done
 */

Document.prototype.execPopulate = function() {
  var promise = new Promise;
  var _this = this;

  this.populate(function(error) {
    if (error) {
      return promise.reject(error);
    }
    promise.fulfill(_this);
  });
  return promise;
};

/**
 * Gets _id(s) used during population of the given `path`.
 *
 * ####Example:
 *
 *     Model.findOne().populate('author').exec(function (err, doc) {
 *       console.log(doc.author.name)         // Dr.Seuss
 *       console.log(doc.populated('author')) // '5144cf8050f071d979c118a7'
 *     })
 *
 * If the path was not populated, undefined is returned.
 *
 * @param {String} path
 * @return {Array|ObjectId|Number|Buffer|String|undefined}
 * @api public
 */

Document.prototype.populated = function (path, val, options) {
  // val and options are internal

  if (val == null) {
    if (!this.$__.populated) return undefined;
    var v = this.$__.populated[path];
    if (v) return v.value;
    return undefined;
  }

  // internal

  if (true === val) {
    if (!this.$__.populated) return undefined;
    return this.$__.populated[path];
  }

  this.$__.populated || (this.$__.populated = {});
  this.$__.populated[path] = { value: val, options: options };
  return val;
}

/**
 * Returns the full path to this document.
 *
 * @param {String} [path]
 * @return {String}
 * @api private
 * @method $__fullPath
 * @memberOf Document
 */

Document.prototype.$__fullPath = function (path) {
  // overridden in SubDocuments
  return path || '';
}

/*!
 * Module exports.
 */

Document.ValidationError = ValidationError;
module.exports = exports = Document;<|MERGE_RESOLUTION|>--- conflicted
+++ resolved
@@ -1782,7 +1782,6 @@
     options._useSchemaOptions = true;
   }
 
-<<<<<<< HEAD
   // remember the root transform function
   // to save it from being overwritten by sub-transform functions
   var originalTransform = options.transform;
@@ -1831,9 +1830,6 @@
   }
 
   return ret;
-=======
-  return this.$toObject(options);
->>>>>>> 0bc83860
 };
 
 /*!
@@ -1924,7 +1920,6 @@
  */
 
 Document.prototype.toJSON = function (options) {
-<<<<<<< HEAD
   // check for object type since an array of documents
   // being stringified passes array indexes instead
   // of options objects. JSON.stringify([doc, doc])
@@ -1933,18 +1928,6 @@
   // parent's
   if (!(options && 'Object' == utils.getFunctionName(options.constructor))
       || ((!options || options.json) && this.schema.options.toJSON)) {
-=======
-  if (options && options.depopulate && this.$__.wasPopulated) {
-    // populated paths that we set to a document
-    return clone(this._id, options);
-  }
-
-  // When internally saving this document we always pass options,
-  // bypassing the custom schema options.
-  var optionsParameter = options;
-  if (!(options && 'Object' == options.constructor.name) ||
-      (options && options._useSchemaOptions)) {
->>>>>>> 0bc83860
     options = this.schema.options.toJSON
       ? this.schema.options.toJSON
       : {};
