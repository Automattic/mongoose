'use strict';

/*!
 * Module dependencies.
 */

const MongooseCollection = require('../../collection');
const MongooseError = require('../../error/mongooseError');
const Collection = require('mongodb').Collection;
const ObjectId = require('../../types/objectid');
const getConstructorName = require('../../helpers/getConstructorName');
const internalToObjectOptions = require('../../options').internalToObjectOptions;
const stream = require('stream');
const util = require('util');

/**
 * A [node-mongodb-native](https://github.com/mongodb/node-mongodb-native) collection implementation.
 *
 * All methods methods from the [node-mongodb-native](https://github.com/mongodb/node-mongodb-native) driver are copied and wrapped in queue management.
 *
 * @inherits Collection https://mongodb.github.io/node-mongodb-native/4.9/classes/Collection.html
 * @api private
 */

function NativeCollection(name, conn, options) {
  this.collection = null;
  this.Promise = options.Promise || Promise;
  this.modelName = options.modelName;
  delete options.modelName;
  this._closed = false;
  MongooseCollection.apply(this, arguments);
}

/*!
 * Inherit from abstract Collection.
 */

Object.setPrototypeOf(NativeCollection.prototype, MongooseCollection.prototype);

/**
 * Called when the connection opens.
 *
 * @api private
 */

NativeCollection.prototype.onOpen = function() {
  this.collection = this.conn.db.collection(this.name);
  MongooseCollection.prototype.onOpen.call(this);
  return this.collection;
};

/**
 * Called when the connection closes
 *
 * @api private
 */

NativeCollection.prototype.onClose = function(force) {
  MongooseCollection.prototype.onClose.call(this, force);
};

/**
 * Helper to get the collection, in case `this.collection` isn't set yet.
 * May happen if `bufferCommands` is false and created the model when
 * Mongoose was disconnected.
 *
 * @api private
 */

NativeCollection.prototype._getCollection = function _getCollection() {
  if (this.collection) {
    return this.collection;
  }
  if (this.conn.db != null) {
    this.collection = this.conn.db.collection(this.name);
    return this.collection;
  }
  return null;
};

/*!
 * ignore
 */

const syncCollectionMethods = { watch: true, find: true, aggregate: true };

/**
 * Copy the collection methods and make them subject to queues
 * @param {Number|String} I
 * @api private
 */

function iter(i) {
  NativeCollection.prototype[i] = function() {
    const collection = this._getCollection();
    const args = Array.from(arguments);
    const _this = this;
    const globalDebug = _this &&
      _this.conn &&
      _this.conn.base &&
      _this.conn.base.options &&
      _this.conn.base.options.debug;
    const connectionDebug = _this &&
      _this.conn &&
      _this.conn.options &&
      _this.conn.options.debug;
    const debug = connectionDebug == null ? globalDebug : connectionDebug;
    const lastArg = arguments[arguments.length - 1];
    const opId = new ObjectId();

    // If user force closed, queueing will hang forever. See #5664
    if (this.conn.$wasForceClosed) {
      const error = new MongooseError('Connection was force closed');
      if (args.length > 0 &&
        typeof args[args.length - 1] === 'function') {
        args[args.length - 1](error);
        return;
      } else {
        throw error;
      }
    }

    let _args = args;
    let callback = null;
    if (this._shouldBufferCommands() && this.buffer) {
      this.conn.emit('buffer', {
        _id: opId,
        modelName: _this.modelName,
        collectionName: _this.name,
        method: i,
        args: args
      });

      let callback;
      let _args = args;
      let promise = null;
      let timeout = null;
      if (syncCollectionMethods[i] && typeof lastArg === 'function') {
<<<<<<< HEAD
        this.addQueue(() => {
          lastArg.call(this, null, this[i].apply(this, _args.slice(0, _args.length - 1)));
        }, []);
      } else if (syncCollectionMethods[i]) {
        promise = new Promise((resolve, reject) => {
=======
        this.addQueue(i, _args);
        callback = lastArg;
      } else if (syncCollectionMethods[i]) {
        promise = new this.Promise((resolve, reject) => {
>>>>>>> 29f57c12
          callback = function collectionOperationCallback(err, res) {
            if (timeout != null) {
              clearTimeout(timeout);
            }
            if (err != null) {
              return reject(err);
            }
            resolve(res);
          };
          _args = args.concat([callback]);
          this.addQueue(i, _args);
        });
      } else if (typeof lastArg === 'function') {
        callback = function collectionOperationCallback() {
          if (timeout != null) {
            clearTimeout(timeout);
          }
          return lastArg.apply(this, arguments);
        };
        _args = args.slice(0, args.length - 1).concat([callback]);
      } else {
        promise = new Promise((resolve, reject) => {
          callback = function collectionOperationCallback(err, res) {
            if (timeout != null) {
              clearTimeout(timeout);
            }
            if (err != null) {
              return reject(err);
            }
            resolve(res);
          };
          _args = args.concat([callback]);
          this.addQueue(i, _args);
        });
      }

      const bufferTimeoutMS = this._getBufferTimeoutMS();
      timeout = setTimeout(() => {
        const removed = this.removeQueue(i, _args);
        if (removed) {
          const message = 'Operation `' + this.name + '.' + i + '()` buffering timed out after ' +
            bufferTimeoutMS + 'ms';
          const err = new MongooseError(message);
          this.conn.emit('buffer-end', { _id: opId, modelName: _this.modelName, collectionName: _this.name, method: i, error: err });
          callback(err);
        }
      }, bufferTimeoutMS);

      if (!syncCollectionMethods[i] && typeof lastArg === 'function') {
        this.addQueue(i, _args);
        return;
      }

      return promise;
    } else if (!syncCollectionMethods[i] && typeof lastArg === 'function') {
      callback = function collectionOperationCallback(err, res) {
        if (err != null) {
          _this.conn.emit('operation-end', { _id: opId, modelName: _this.modelName, collectionName: _this.name, method: i, error: err });
        } else {
          _this.conn.emit('operation-end', { _id: opId, modelName: _this.modelName, collectionName: _this.name, method: i, result: res });
        }
        return lastArg.apply(this, arguments);
      };
      _args = args.slice(0, args.length - 1).concat([callback]);
    }

    if (debug) {
      if (typeof debug === 'function') {
        let argsToAdd = null;
        if (typeof args[args.length - 1] == 'function') {
          argsToAdd = args.slice(0, args.length - 1);
        } else {
          argsToAdd = args;
        }
        debug.apply(_this,
          [_this.name, i].concat(argsToAdd));
      } else if (debug instanceof stream.Writable) {
        this.$printToStream(_this.name, i, args, debug);
      } else {
        const color = debug.color == null ? true : debug.color;
        const shell = debug.shell == null ? false : debug.shell;
        this.$print(_this.name, i, args, color, shell);
      }
    }

    this.conn.emit('operation-start', { _id: opId, modelName: _this.modelName, collectionName: this.name, method: i, params: _args });

    try {
      if (collection == null) {
        const message = 'Cannot call `' + this.name + '.' + i + '()` before initial connection ' +
          'is complete if `bufferCommands = false`. Make sure you `await mongoose.connect()` if ' +
          'you have `bufferCommands = false`.';
        throw new MongooseError(message);
      }

      if (syncCollectionMethods[i] && typeof lastArg === 'function') {
        const ret = collection[i].apply(collection, _args.slice(0, _args.length - 1));
        return lastArg.call(this, null, ret);
      }

      const ret = collection[i].apply(collection, _args);
      if (ret != null && typeof ret.then === 'function') {
        return ret.then(
          res => {
            typeof lastArg === 'function' && lastArg(null, res);
            return res;
          },
          err => {
            if (typeof lastArg === 'function') {
              lastArg(err);
              return;
            }
            throw err;
          }
        );
      }
      return ret;
    } catch (error) {
      // Collection operation may throw because of max bson size, catch it here
      // See gh-3906
      if (typeof lastArg === 'function') {
        return lastArg(error);
      } else {
        this.conn.emit('operation-end', { _id: opId, modelName: _this.modelName, collectionName: this.name, method: i, error: error });

        throw error;
      }
    }
  };
}

for (const key of Object.getOwnPropertyNames(Collection.prototype)) {
  // Janky hack to work around gh-3005 until we can get rid of the mongoose
  // collection abstraction
  const descriptor = Object.getOwnPropertyDescriptor(Collection.prototype, key);
  // Skip properties with getters because they may throw errors (gh-8528)
  if (descriptor.get !== undefined) {
    continue;
  }
  if (typeof Collection.prototype[key] !== 'function') {
    continue;
  }

  iter(key);
}

/**
 * Debug print helper
 *
 * @api public
 * @method $print
 */

NativeCollection.prototype.$print = function(name, i, args, color, shell) {
  const moduleName = color ? '\x1B[0;36mMongoose:\x1B[0m ' : 'Mongoose: ';
  const functionCall = [name, i].join('.');
  const _args = [];
  for (let j = args.length - 1; j >= 0; --j) {
    if (this.$format(args[j]) || _args.length) {
      _args.unshift(this.$format(args[j], color, shell));
    }
  }
  const params = '(' + _args.join(', ') + ')';

  console.info(moduleName + functionCall + params);
};

/**
 * Debug print helper
 *
 * @api public
 * @method $print
 */

NativeCollection.prototype.$printToStream = function(name, i, args, stream) {
  const functionCall = [name, i].join('.');
  const _args = [];
  for (let j = args.length - 1; j >= 0; --j) {
    if (this.$format(args[j]) || _args.length) {
      _args.unshift(this.$format(args[j]));
    }
  }
  const params = '(' + _args.join(', ') + ')';

  stream.write(functionCall + params, 'utf8');
};

/**
 * Formatter for debug print args
 *
 * @api public
 * @method $format
 */

NativeCollection.prototype.$format = function(arg, color, shell) {
  const type = typeof arg;
  if (type === 'function' || type === 'undefined') return '';
  return format(arg, false, color, shell);
};

/**
 * Debug print helper
 * @param {Any} representation
 * @api private
 */

function inspectable(representation) {
  const ret = {
    inspect: function() { return representation; }
  };
  if (util.inspect.custom) {
    ret[util.inspect.custom] = ret.inspect;
  }
  return ret;
}
function map(o) {
  return format(o, true);
}
function formatObjectId(x, key) {
  x[key] = inspectable('ObjectId("' + x[key].toHexString() + '")');
}
function formatDate(x, key, shell) {
  if (shell) {
    x[key] = inspectable('ISODate("' + x[key].toUTCString() + '")');
  } else {
    x[key] = inspectable('new Date("' + x[key].toUTCString() + '")');
  }
}
function format(obj, sub, color, shell) {
  if (obj && typeof obj.toBSON === 'function') {
    obj = obj.toBSON();
  }
  if (obj == null) {
    return obj;
  }

  const clone = require('../../helpers/clone');
  let x = clone(obj, internalToObjectOptions);
  const constructorName = getConstructorName(x);

  if (constructorName === 'Binary') {
    x = 'BinData(' + x.sub_type + ', "' + x.toString('base64') + '")';
  } else if (constructorName === 'ObjectId') {
    x = inspectable('ObjectId("' + x.toHexString() + '")');
  } else if (constructorName === 'Date') {
    x = inspectable('new Date("' + x.toUTCString() + '")');
  } else if (constructorName === 'Object') {
    const keys = Object.keys(x);
    const numKeys = keys.length;
    let key;
    for (let i = 0; i < numKeys; ++i) {
      key = keys[i];
      if (x[key]) {
        let error;
        if (typeof x[key].toBSON === 'function') {
          try {
            // `session.toBSON()` throws an error. This means we throw errors
            // in debug mode when using transactions, see gh-6712. As a
            // workaround, catch `toBSON()` errors, try to serialize without
            // `toBSON()`, and rethrow if serialization still fails.
            x[key] = x[key].toBSON();
          } catch (_error) {
            error = _error;
          }
        }
        const _constructorName = getConstructorName(x[key]);
        if (_constructorName === 'Binary') {
          x[key] = 'BinData(' + x[key].sub_type + ', "' +
            x[key].buffer.toString('base64') + '")';
        } else if (_constructorName === 'Object') {
          x[key] = format(x[key], true);
        } else if (_constructorName === 'ObjectId') {
          formatObjectId(x, key);
        } else if (_constructorName === 'Date') {
          formatDate(x, key, shell);
        } else if (_constructorName === 'ClientSession') {
          x[key] = inspectable('ClientSession("' +
            (
              x[key] &&
              x[key].id &&
              x[key].id.id &&
              x[key].id.id.buffer || ''
            ).toString('hex') + '")');
        } else if (Array.isArray(x[key])) {
          x[key] = x[key].map(map);
        } else if (error != null) {
          // If there was an error with `toBSON()` and the object wasn't
          // already converted to a string representation, rethrow it.
          // Open to better ideas on how to handle this.
          throw error;
        }
      }
    }
  }
  if (sub) {
    return x;
  }

  return util.
    inspect(x, false, 10, color).
    replace(/\n/g, '').
    replace(/\s{2,}/g, ' ');
}

/**
 * Retrieves information about this collections indexes.
 *
 * @param {Function} callback
 * @method getIndexes
 * @api public
 */

NativeCollection.prototype.getIndexes = NativeCollection.prototype.indexInformation;

/*!
 * Module exports.
 */

module.exports = NativeCollection;<|MERGE_RESOLUTION|>--- conflicted
+++ resolved
@@ -136,18 +136,10 @@
       let promise = null;
       let timeout = null;
       if (syncCollectionMethods[i] && typeof lastArg === 'function') {
-<<<<<<< HEAD
-        this.addQueue(() => {
-          lastArg.call(this, null, this[i].apply(this, _args.slice(0, _args.length - 1)));
-        }, []);
-      } else if (syncCollectionMethods[i]) {
-        promise = new Promise((resolve, reject) => {
-=======
         this.addQueue(i, _args);
         callback = lastArg;
       } else if (syncCollectionMethods[i]) {
         promise = new this.Promise((resolve, reject) => {
->>>>>>> 29f57c12
           callback = function collectionOperationCallback(err, res) {
             if (timeout != null) {
               clearTimeout(timeout);
