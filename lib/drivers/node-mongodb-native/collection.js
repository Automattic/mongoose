--- conflicted
+++ resolved
@@ -139,16 +139,11 @@
   iter(i);
 }
 
-<<<<<<< HEAD
-/*!
- * ignore
-=======
 /**
  * Debug print helper
  *
  * @api public
  * @method $print
->>>>>>> edff51eb
  */
 
 NativeCollection.prototype.$print = function(name, i, args) {
@@ -162,16 +157,11 @@
       this.$format(args[3]));
 };
 
-<<<<<<< HEAD
-/*!
- * ignore
-=======
 /**
  * Formatter for debug print args
  *
  * @api public
  * @method $format
->>>>>>> edff51eb
  */
 
 NativeCollection.prototype.$format = function(arg) {
