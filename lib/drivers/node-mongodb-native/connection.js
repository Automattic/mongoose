--- conflicted
+++ resolved
@@ -5,11 +5,7 @@
 'use strict';
 
 const MongooseConnection = require('../../connection');
-<<<<<<< HEAD
-const MongooseError = require('../../error/mongooseError');
-=======
 const MongooseError = require('../../error/index');
->>>>>>> 570be58f
 const STATES = require('../../connectionstate');
 const mongodb = require('mongodb');
 const pkg = require('../../../package.json');
@@ -203,10 +199,6 @@
 
 /*!
  * ignore
-<<<<<<< HEAD
- *
- * Documented in `lib/connection.js`
-=======
  */
 
 NativeConnection.prototype.createClient = async function createClient(uri, options) {
@@ -313,7 +305,6 @@
 
 /*!
  * ignore
->>>>>>> 570be58f
  */
 
 NativeConnection.prototype.setClient = function setClient(client) {
@@ -410,115 +401,6 @@
   }
 }
 
-<<<<<<< HEAD
-/*!
- * ignore
- */
-
-NativeConnection.prototype._createMongoClient = async function _createMongoClient(conn, uri, options) {
-  if (typeof uri !== 'string') {
-    throw new MongooseError('The `uri` parameter to `openUri()` must be a ' +
-      `string, got "${typeof uri}". Make sure the first parameter to ` +
-      '`mongoose.connect()` or `mongoose.createConnection()` is a string.');
-  }
-
-  if (conn._destroyCalled) {
-    throw new MongooseError(
-      'Connection has been closed and destroyed, and cannot be used for re-opening the connection. ' +
-      'Please create a new connection with `mongoose.createConnection()` or `mongoose.connect()`.'
-    );
-  }
-
-  if (conn.readyState === STATES.connecting || conn.readyState === STATES.connected) {
-    if (conn._connectionString !== uri) {
-      throw new MongooseError('Can\'t call `openUri()` on an active connection with ' +
-        'different connection strings. Make sure you aren\'t calling `mongoose.connect()` ' +
-        'multiple times. See: https://mongoosejs.com/docs/connections.html#multiple_connections');
-    }
-  }
-
-  options = processConnectionOptions(uri, options);
-
-  if (options) {
-
-    const autoIndex = options.config && options.config.autoIndex != null ?
-      options.config.autoIndex :
-      options.autoIndex;
-    if (autoIndex != null) {
-      conn.config.autoIndex = autoIndex !== false;
-      delete options.config;
-      delete options.autoIndex;
-    }
-
-    if ('autoCreate' in options) {
-      conn.config.autoCreate = !!options.autoCreate;
-      delete options.autoCreate;
-    }
-
-    if ('sanitizeFilter' in options) {
-      conn.config.sanitizeFilter = options.sanitizeFilter;
-      delete options.sanitizeFilter;
-    }
-
-    // Backwards compat
-    if (options.user || options.pass) {
-      options.auth = options.auth || {};
-      options.auth.username = options.user;
-      options.auth.password = options.pass;
-
-      conn.user = options.user;
-      conn.pass = options.pass;
-    }
-    delete options.user;
-    delete options.pass;
-
-    if (options.bufferCommands != null) {
-      conn.config.bufferCommands = options.bufferCommands;
-      delete options.bufferCommands;
-    }
-  } else {
-    options = {};
-  }
-
-  conn._connectionOptions = options;
-  const dbName = options.dbName;
-  if (dbName != null) {
-    conn.$dbName = dbName;
-  }
-  delete options.dbName;
-
-  if (!utils.hasUserDefinedProperty(options, 'driverInfo')) {
-    options.driverInfo = {
-      name: 'Mongoose',
-      version: pkg.version
-    };
-  }
-
-  conn.readyState = STATES.connecting;
-  conn._connectionString = uri;
-
-  let client;
-  try {
-    client = new mongodb.MongoClient(uri, options);
-  } catch (error) {
-    conn.readyState = STATES.disconnected;
-    throw error;
-  }
-  conn.client = client;
-
-  client.setMaxListeners(0);
-  await client.connect();
-
-  _setClient(conn, client, options, dbName);
-
-  for (const db of conn.otherDbs) {
-    _setClient(db, client, {}, db.name);
-  }
-  return conn;
-};
-=======
->>>>>>> 570be58f
-
 /*!
  * Module exports.
  */
