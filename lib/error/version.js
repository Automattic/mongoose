--- conflicted
+++ resolved
@@ -14,10 +14,6 @@
  */
 
 function VersionError(doc, currentVersion, modifiedPaths) {
-<<<<<<< HEAD
-=======
-  var modifiedPathsStr = modifiedPaths.join(', ');
->>>>>>> df93f5b2
   MongooseError.call(this, 'No matching document found for id "' + doc._id +
     '" version ' + currentVersion + ' modifiedPaths "' + modifiedPathsStr + '"');
   this.name = 'VersionError';
