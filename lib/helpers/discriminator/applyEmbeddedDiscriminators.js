'use strict';

module.exports = applyEmbeddedDiscriminators;

function applyEmbeddedDiscriminators(schema, seen = new WeakSet(), overwriteExisting = false) {
  if (seen.has(schema)) {
    return;
  }
  seen.add(schema);
  for (const path of Object.keys(schema.paths)) {
    const schemaType = schema.paths[path];
    if (!schemaType.schema) {
      continue;
    }
    applyEmbeddedDiscriminators(schemaType.schema, seen);
    if (!schemaType.schema._applyDiscriminators) {
      continue;
    }
    if (schemaType._appliedDiscriminators && !overwriteExisting) {
      continue;
    }
    for (const discriminatorKey of schemaType.schema._applyDiscriminators.keys()) {
      const {
        schema: discriminatorSchema,
        options
      } = schemaType.schema._applyDiscriminators.get(discriminatorKey);
      applyEmbeddedDiscriminators(discriminatorSchema, seen);
<<<<<<< HEAD
      schemaType.discriminator(
        discriminatorKey,
        discriminatorSchema,
        overwriteExisting ? { overwriteExisting: true } : null
      );
=======
      schemaType.discriminator(discriminatorKey, discriminatorSchema, options);
>>>>>>> c97c0601
    }
    schemaType._appliedDiscriminators = true;
  }
}<|MERGE_RESOLUTION|>--- conflicted
+++ resolved
@@ -25,15 +25,11 @@
         options
       } = schemaType.schema._applyDiscriminators.get(discriminatorKey);
       applyEmbeddedDiscriminators(discriminatorSchema, seen);
-<<<<<<< HEAD
       schemaType.discriminator(
         discriminatorKey,
         discriminatorSchema,
-        overwriteExisting ? { overwriteExisting: true } : null
+        overwriteExisting ? { ...options, overwriteExisting: true } : options
       );
-=======
-      schemaType.discriminator(discriminatorKey, discriminatorSchema, options);
->>>>>>> c97c0601
     }
     schemaType._appliedDiscriminators = true;
   }
