'use strict';

const MongooseError = require('../../error/mongooseError');
const getDiscriminatorByValue = require('../../helpers/discriminator/getDiscriminatorByValue');
const applyTimestampsToChildren = require('../update/applyTimestampsToChildren');
const applyTimestampsToUpdate = require('../update/applyTimestampsToUpdate');
const cast = require('../../cast');
const castUpdate = require('../query/castUpdate');
const clone = require('../clone');
const decorateUpdateWithVersionKey = require('../update/decorateUpdateWithVersionKey');
const { inspect } = require('util');
const setDefaultsOnInsert = require('../setDefaultsOnInsert');

/**
 * Given a model and a bulkWrite op, return a thunk that handles casting and
 * validating the individual op.
 * @param {Model} originalModel
 * @param {Object} op
 * @param {Object} [options]
 * @api private
 */

module.exports = function castBulkWrite(originalModel, op, options) {
  const now = originalModel.base.now();

  if (op['insertOne']) {
<<<<<<< HEAD
    return callback => module.exports.castInsertOne(originalModel, op['insertOne'], options).then(() => callback(null), err => callback(err));
  } else if (op['updateOne']) {
    return (callback) => {
      try {
        module.exports.castUpdateOne(originalModel, op['updateOne'], options, now);
        callback(null);
      } catch (err) {
        callback(err);
=======
    return (callback) => {
      const model = decideModelByObject(originalModel, op['insertOne']['document']);

      const doc = new model(op['insertOne']['document']);
      if (model.schema.options.timestamps && (op['insertOne'].timestamps ?? options.timestamps ?? true)) {
        doc.initializeTimestamps();
      }
      if (options.session != null) {
        doc.$session(options.session);
      }
      const versionKey = model?.schema?.options?.versionKey;
      if (versionKey && doc[versionKey] == null) {
        doc[versionKey] = 0;
      }
      op['insertOne']['document'] = doc;

      if (options.skipValidation || op['insertOne'].skipValidation) {
        callback(null);
        return;
      }

      op['insertOne']['document'].$validate().then(
        () => { callback(null); },
        err => { callback(err, null); }
      );
    };
  } else if (op['updateOne']) {
    return (callback) => {
      try {
        if (!op['updateOne']['filter']) {
          throw new Error('Must provide a filter object.');
        }
        if (!op['updateOne']['update']) {
          throw new Error('Must provide an update object.');
        }

        const model = decideModelByObject(originalModel, op['updateOne']['filter']);
        const schema = model.schema;
        const strict = options.strict != null ? options.strict : model.schema.options.strict;

        _addDiscriminatorToObject(schema, op['updateOne']['filter']);

        if (model.schema.$timestamps != null && op['updateOne'].timestamps !== false) {
          const createdAt = model.schema.$timestamps.createdAt;
          const updatedAt = model.schema.$timestamps.updatedAt;
          applyTimestampsToUpdate(now, createdAt, updatedAt, op['updateOne']['update'], {
            timestamps: op['updateOne'].timestamps,
            overwriteImmutable: op['updateOne'].overwriteImmutable
          });
        }

        if (op['updateOne'].timestamps !== false) {
          applyTimestampsToChildren(now, op['updateOne']['update'], model.schema);
        }

        const shouldSetDefaultsOnInsert = op['updateOne'].setDefaultsOnInsert == null ?
          globalSetDefaultsOnInsert :
          op['updateOne'].setDefaultsOnInsert;
        if (shouldSetDefaultsOnInsert !== false) {
          setDefaultsOnInsert(op['updateOne']['filter'], model.schema, op['updateOne']['update'], {
            setDefaultsOnInsert: true,
            upsert: op['updateOne'].upsert
          });
        }

        decorateUpdateWithVersionKey(
          op['updateOne']['update'],
          op['updateOne'],
          model.schema.options.versionKey
        );

        op['updateOne']['filter'] = cast(model.schema, op['updateOne']['filter'], {
          strict: strict,
          upsert: op['updateOne'].upsert
        });

        op['updateOne']['update'] = castUpdate(model.schema, op['updateOne']['update'], {
          strict: strict,
          overwrite: false,
          upsert: op['updateOne'].upsert,
          overwriteImmutable: op['updateOne'].overwriteImmutable
        }, model, op['updateOne']['filter']);
      } catch (error) {
        return callback(error, null);
>>>>>>> a1ef665c
      }
    };
  } else if (op['updateMany']) {
    return (callback) => {
      try {
<<<<<<< HEAD
        module.exports.castUpdateMany(originalModel, op['updateMany'], options, now);
        callback(null);
      } catch (err) {
        callback(err);
=======
        if (!op['updateMany']['filter']) {
          throw new Error('Must provide a filter object.');
        }
        if (!op['updateMany']['update']) {
          throw new Error('Must provide an update object.');
        }

        const model = decideModelByObject(originalModel, op['updateMany']['filter']);
        const schema = model.schema;
        const strict = options.strict != null ? options.strict : model.schema.options.strict;

        const shouldSetDefaultsOnInsert = op['updateMany'].setDefaultsOnInsert == null ?
          globalSetDefaultsOnInsert :
          op['updateMany'].setDefaultsOnInsert;

        if (shouldSetDefaultsOnInsert !== false) {
          setDefaultsOnInsert(op['updateMany']['filter'], model.schema, op['updateMany']['update'], {
            setDefaultsOnInsert: true,
            upsert: op['updateMany'].upsert
          });
        }

        if (model.schema.$timestamps != null && op['updateMany'].timestamps !== false) {
          const createdAt = model.schema.$timestamps.createdAt;
          const updatedAt = model.schema.$timestamps.updatedAt;
          applyTimestampsToUpdate(now, createdAt, updatedAt, op['updateMany']['update'], {
            timestamps: op['updateMany'].timestamps,
            overwriteImmutable: op['updateMany'].overwriteImmutable
          });
        }
        if (op['updateMany'].timestamps !== false) {
          applyTimestampsToChildren(now, op['updateMany']['update'], model.schema);
        }

        _addDiscriminatorToObject(schema, op['updateMany']['filter']);

        decorateUpdateWithVersionKey(
          op['updateMany']['update'],
          op['updateMany'],
          model.schema.options.versionKey
        );

        op['updateMany']['filter'] = cast(model.schema, op['updateMany']['filter'], {
          strict: strict,
          upsert: op['updateMany'].upsert
        });

        op['updateMany']['update'] = castUpdate(model.schema, op['updateMany']['update'], {
          strict: strict,
          overwrite: false,
          upsert: op['updateMany'].upsert,
          overwriteImmutable: op['updateMany'].overwriteImmutable
        }, model, op['updateMany']['filter']);
      } catch (error) {
        return callback(error, null);
>>>>>>> a1ef665c
      }
    };
  } else if (op['replaceOne']) {
    return (callback) => {
<<<<<<< HEAD
      module.exports.castReplaceOne(originalModel, op['replaceOne'], options).then(() => callback(null), err => callback(err));
=======
      const model = decideModelByObject(originalModel, op['replaceOne']['filter']);
      const schema = model.schema;
      const strict = options.strict != null ? options.strict : model.schema.options.strict;

      _addDiscriminatorToObject(schema, op['replaceOne']['filter']);
      try {
        op['replaceOne']['filter'] = cast(model.schema, op['replaceOne']['filter'], {
          strict: strict,
          upsert: op['replaceOne'].upsert
        });
      } catch (error) {
        return callback(error, null);
      }

      // set `skipId`, otherwise we get "_id field cannot be changed"
      const doc = new model(op['replaceOne']['replacement'], strict, true);
      if (model.schema.options.timestamps && (op['replaceOne'].timestamps ?? options.timestamps ?? true)) {
        doc.initializeTimestamps();
      }
      if (options.session != null) {
        doc.$session(options.session);
      }
      const versionKey = model?.schema?.options?.versionKey;
      if (versionKey && doc[versionKey] == null) {
        doc[versionKey] = 0;
      }
      op['replaceOne']['replacement'] = doc;

      if (options.skipValidation || op['replaceOne'].skipValidation) {
        op['replaceOne']['replacement'] = op['replaceOne']['replacement'].toBSON();
        callback(null);
        return;
      }

      op['replaceOne']['replacement'].$validate().then(
        () => {
          op['replaceOne']['replacement'] = op['replaceOne']['replacement'].toBSON();
          callback(null);
        },
        error => {
          callback(error, null);
        }
      );
>>>>>>> a1ef665c
    };
  } else if (op['deleteOne']) {
    return (callback) => {
      try {
        module.exports.castDeleteOne(originalModel, op['deleteOne']);
        callback(null);
      } catch (err) {
        callback(err);
      }
    };
  } else if (op['deleteMany']) {
    return (callback) => {
      try {
        module.exports.castDeleteMany(originalModel, op['deleteMany']);
        callback(null);
      } catch (err) {
        callback(err);
      }
    };
  } else {
    return (callback) => {
      const error = new MongooseError(`Invalid op passed to \`bulkWrite()\`: ${inspect(op)}`);
      callback(error, null);
    };
  }
};

module.exports.castInsertOne = async function castInsertOne(originalModel, insertOne, options) {
  const model = decideModelByObject(originalModel, insertOne['document']);

  const doc = new model(insertOne['document']);
  if (model.schema.options.timestamps && getTimestampsOpt(insertOne, options)) {
    doc.initializeTimestamps();
  }
  if (options.session != null) {
    doc.$session(options.session);
  }
  const versionKey = model?.schema?.options?.versionKey;
  if (versionKey && doc[versionKey] == null) {
    doc[versionKey] = 0;
  }
  insertOne['document'] = doc;

  if (options.skipValidation || insertOne.skipValidation) {
    return insertOne;
  }

  await insertOne['document'].$validate();
  return insertOne;
};

module.exports.castUpdateOne = function castUpdateOne(originalModel, updateOne, options, now) {
  if (!updateOne['filter']) {
    throw new Error('Must provide a filter object.');
  }
  if (!updateOne['update']) {
    throw new Error('Must provide an update object.');
  }

  const model = decideModelByObject(originalModel, updateOne['filter']);
  const schema = model.schema;
  const strict = options.strict != null ? options.strict : model.schema.options.strict;

  const update = clone(updateOne['update']);

  _addDiscriminatorToObject(schema, updateOne['filter']);

  const doInitTimestamps = getTimestampsOpt(updateOne, options);

  if (model.schema.$timestamps != null && doInitTimestamps) {
    const createdAt = model.schema.$timestamps.createdAt;
    const updatedAt = model.schema.$timestamps.updatedAt;
    applyTimestampsToUpdate(now, createdAt, updatedAt, update, {
      timestamps: updateOne.timestamps
    });
  }

  if (doInitTimestamps) {
    applyTimestampsToChildren(now, update, model.schema);
  }

  const globalSetDefaultsOnInsert = originalModel.base.options.setDefaultsOnInsert;
  const shouldSetDefaultsOnInsert = updateOne.setDefaultsOnInsert == null ?
    globalSetDefaultsOnInsert :
    updateOne.setDefaultsOnInsert;
  if (shouldSetDefaultsOnInsert !== false) {
    setDefaultsOnInsert(updateOne['filter'], model.schema, update, {
      setDefaultsOnInsert: true,
      upsert: updateOne.upsert
    });
  }

  decorateUpdateWithVersionKey(
    update,
    updateOne,
    model.schema.options.versionKey
  );

  updateOne['filter'] = cast(model.schema, updateOne['filter'], {
    strict: strict,
    upsert: updateOne.upsert
  });
  updateOne['update'] = castUpdate(model.schema, update, {
    strict: strict,
    upsert: updateOne.upsert,
    arrayFilters: updateOne.arrayFilters,
    overwriteDiscriminatorKey: updateOne.overwriteDiscriminatorKey,
    overwriteImmutable: updateOne.overwriteImmutable
  }, model, updateOne['filter']);

  return updateOne;
};

module.exports.castUpdateMany = function castUpdateMany(originalModel, updateMany, options, now) {
  if (!updateMany['filter']) {
    throw new Error('Must provide a filter object.');
  }
  if (!updateMany['update']) {
    throw new Error('Must provide an update object.');
  }

  const model = decideModelByObject(originalModel, updateMany['filter']);
  const schema = model.schema;
  const strict = options.strict != null ? options.strict : model.schema.options.strict;

  const globalSetDefaultsOnInsert = originalModel.base.options.setDefaultsOnInsert;
  const shouldSetDefaultsOnInsert = updateMany.setDefaultsOnInsert == null ?
    globalSetDefaultsOnInsert :
    updateMany.setDefaultsOnInsert;

  if (shouldSetDefaultsOnInsert !== false) {
    setDefaultsOnInsert(updateMany['filter'], model.schema, updateMany['update'], {
      setDefaultsOnInsert: true,
      upsert: updateMany.upsert
    });
  }

  const doInitTimestamps = getTimestampsOpt(updateMany, options);

  if (model.schema.$timestamps != null && doInitTimestamps) {
    const createdAt = model.schema.$timestamps.createdAt;
    const updatedAt = model.schema.$timestamps.updatedAt;
    applyTimestampsToUpdate(now, createdAt, updatedAt, updateMany['update'], {
      timestamps: updateMany.timestamps
    });
  }
  if (doInitTimestamps) {
    applyTimestampsToChildren(now, updateMany['update'], model.schema);
  }

  _addDiscriminatorToObject(schema, updateMany['filter']);

  decorateUpdateWithVersionKey(
    updateMany['update'],
    updateMany,
    model.schema.options.versionKey
  );

  updateMany['filter'] = cast(model.schema, updateMany['filter'], {
    strict: strict,
    upsert: updateMany.upsert
  });

  updateMany['update'] = castUpdate(model.schema, updateMany['update'], {
    strict: strict,
    upsert: updateMany.upsert,
    arrayFilters: updateMany.arrayFilters,
    overwriteDiscriminatorKey: updateMany.overwriteDiscriminatorKey,
    overwriteImmutable: updateMany.overwriteImmutable
  }, model, updateMany['filter']);
};

module.exports.castReplaceOne = async function castReplaceOne(originalModel, replaceOne, options) {
  const model = decideModelByObject(originalModel, replaceOne['filter']);
  const schema = model.schema;
  const strict = options.strict != null ? options.strict : model.schema.options.strict;

  _addDiscriminatorToObject(schema, replaceOne['filter']);
  replaceOne['filter'] = cast(model.schema, replaceOne['filter'], {
    strict: strict,
    upsert: replaceOne.upsert
  });

  // set `skipId`, otherwise we get "_id field cannot be changed"
  const doc = new model(replaceOne['replacement'], strict, true);
  if (model.schema.options.timestamps && getTimestampsOpt(replaceOne, options)) {
    doc.initializeTimestamps();
  }
  if (options.session != null) {
    doc.$session(options.session);
  }
  const versionKey = model?.schema?.options?.versionKey;
  if (versionKey && doc[versionKey] == null) {
    doc[versionKey] = 0;
  }
  replaceOne['replacement'] = doc;

  if (options.skipValidation || replaceOne.skipValidation) {
    replaceOne['replacement'] = replaceOne['replacement'].toBSON();
    return;
  }

  await replaceOne['replacement'].$validate();
  replaceOne['replacement'] = replaceOne['replacement'].toBSON();
};

module.exports.castDeleteOne = function castDeleteOne(originalModel, deleteOne) {
  const model = decideModelByObject(originalModel, deleteOne['filter']);
  const schema = model.schema;

  _addDiscriminatorToObject(schema, deleteOne['filter']);

  deleteOne['filter'] = cast(model.schema, deleteOne['filter']);
};

module.exports.castDeleteMany = function castDeleteMany(originalModel, deleteMany) {
  const model = decideModelByObject(originalModel, deleteMany['filter']);
  const schema = model.schema;

  _addDiscriminatorToObject(schema, deleteMany['filter']);

  deleteMany['filter'] = cast(model.schema, deleteMany['filter']);
};

module.exports.cast = {
  insertOne: module.exports.castInsertOne,
  updateOne: module.exports.castUpdateOne,
  updateMany: module.exports.castUpdateMany,
  replaceOne: module.exports.castReplaceOne,
  deleteOne: module.exports.castDeleteOne,
  deleteMany: module.exports.castDeleteMany
};

function _addDiscriminatorToObject(schema, obj) {
  if (schema == null) {
    return;
  }
  if (schema.discriminatorMapping && !schema.discriminatorMapping.isRoot) {
    obj[schema.discriminatorMapping.key] = schema.discriminatorMapping.value;
  }
}

/**
 * gets discriminator model if discriminator key is present in object
 * @api private
 */

function decideModelByObject(model, object) {
  const discriminatorKey = model.schema.options.discriminatorKey;
  if (object != null && object.hasOwnProperty(discriminatorKey)) {
    model = getDiscriminatorByValue(model.discriminators, object[discriminatorKey]) || model;
  }
  return model;
}
<<<<<<< HEAD


/**
 * gets timestamps option for a given operation. If the option is set within an individual operation, use it. Otherwise, use the global timestamps option configured in the `bulkWrite` options. Overall default is `true`.
 * @api private
 */

function getTimestampsOpt(opCommand, options) {
  const opLevelOpt = opCommand.timestamps;
  const bulkLevelOpt = options.timestamps;
  if (opLevelOpt != null) {
    return opLevelOpt;
  } else if (bulkLevelOpt != null) {
    return bulkLevelOpt;
  }
  return true;
}
=======
>>>>>>> a1ef665c
<|MERGE_RESOLUTION|>--- conflicted
+++ resolved
@@ -24,7 +24,6 @@
   const now = originalModel.base.now();
 
   if (op['insertOne']) {
-<<<<<<< HEAD
     return callback => module.exports.castInsertOne(originalModel, op['insertOne'], options).then(() => callback(null), err => callback(err));
   } else if (op['updateOne']) {
     return (callback) => {
@@ -33,210 +32,20 @@
         callback(null);
       } catch (err) {
         callback(err);
-=======
-    return (callback) => {
-      const model = decideModelByObject(originalModel, op['insertOne']['document']);
-
-      const doc = new model(op['insertOne']['document']);
-      if (model.schema.options.timestamps && (op['insertOne'].timestamps ?? options.timestamps ?? true)) {
-        doc.initializeTimestamps();
       }
-      if (options.session != null) {
-        doc.$session(options.session);
-      }
-      const versionKey = model?.schema?.options?.versionKey;
-      if (versionKey && doc[versionKey] == null) {
-        doc[versionKey] = 0;
-      }
-      op['insertOne']['document'] = doc;
-
-      if (options.skipValidation || op['insertOne'].skipValidation) {
-        callback(null);
-        return;
-      }
-
-      op['insertOne']['document'].$validate().then(
-        () => { callback(null); },
-        err => { callback(err, null); }
-      );
-    };
-  } else if (op['updateOne']) {
+    };
+  } else if (op['updateMany']) {
     return (callback) => {
       try {
-        if (!op['updateOne']['filter']) {
-          throw new Error('Must provide a filter object.');
-        }
-        if (!op['updateOne']['update']) {
-          throw new Error('Must provide an update object.');
-        }
-
-        const model = decideModelByObject(originalModel, op['updateOne']['filter']);
-        const schema = model.schema;
-        const strict = options.strict != null ? options.strict : model.schema.options.strict;
-
-        _addDiscriminatorToObject(schema, op['updateOne']['filter']);
-
-        if (model.schema.$timestamps != null && op['updateOne'].timestamps !== false) {
-          const createdAt = model.schema.$timestamps.createdAt;
-          const updatedAt = model.schema.$timestamps.updatedAt;
-          applyTimestampsToUpdate(now, createdAt, updatedAt, op['updateOne']['update'], {
-            timestamps: op['updateOne'].timestamps,
-            overwriteImmutable: op['updateOne'].overwriteImmutable
-          });
-        }
-
-        if (op['updateOne'].timestamps !== false) {
-          applyTimestampsToChildren(now, op['updateOne']['update'], model.schema);
-        }
-
-        const shouldSetDefaultsOnInsert = op['updateOne'].setDefaultsOnInsert == null ?
-          globalSetDefaultsOnInsert :
-          op['updateOne'].setDefaultsOnInsert;
-        if (shouldSetDefaultsOnInsert !== false) {
-          setDefaultsOnInsert(op['updateOne']['filter'], model.schema, op['updateOne']['update'], {
-            setDefaultsOnInsert: true,
-            upsert: op['updateOne'].upsert
-          });
-        }
-
-        decorateUpdateWithVersionKey(
-          op['updateOne']['update'],
-          op['updateOne'],
-          model.schema.options.versionKey
-        );
-
-        op['updateOne']['filter'] = cast(model.schema, op['updateOne']['filter'], {
-          strict: strict,
-          upsert: op['updateOne'].upsert
-        });
-
-        op['updateOne']['update'] = castUpdate(model.schema, op['updateOne']['update'], {
-          strict: strict,
-          overwrite: false,
-          upsert: op['updateOne'].upsert,
-          overwriteImmutable: op['updateOne'].overwriteImmutable
-        }, model, op['updateOne']['filter']);
-      } catch (error) {
-        return callback(error, null);
->>>>>>> a1ef665c
-      }
-    };
-  } else if (op['updateMany']) {
-    return (callback) => {
-      try {
-<<<<<<< HEAD
         module.exports.castUpdateMany(originalModel, op['updateMany'], options, now);
         callback(null);
       } catch (err) {
         callback(err);
-=======
-        if (!op['updateMany']['filter']) {
-          throw new Error('Must provide a filter object.');
-        }
-        if (!op['updateMany']['update']) {
-          throw new Error('Must provide an update object.');
-        }
-
-        const model = decideModelByObject(originalModel, op['updateMany']['filter']);
-        const schema = model.schema;
-        const strict = options.strict != null ? options.strict : model.schema.options.strict;
-
-        const shouldSetDefaultsOnInsert = op['updateMany'].setDefaultsOnInsert == null ?
-          globalSetDefaultsOnInsert :
-          op['updateMany'].setDefaultsOnInsert;
-
-        if (shouldSetDefaultsOnInsert !== false) {
-          setDefaultsOnInsert(op['updateMany']['filter'], model.schema, op['updateMany']['update'], {
-            setDefaultsOnInsert: true,
-            upsert: op['updateMany'].upsert
-          });
-        }
-
-        if (model.schema.$timestamps != null && op['updateMany'].timestamps !== false) {
-          const createdAt = model.schema.$timestamps.createdAt;
-          const updatedAt = model.schema.$timestamps.updatedAt;
-          applyTimestampsToUpdate(now, createdAt, updatedAt, op['updateMany']['update'], {
-            timestamps: op['updateMany'].timestamps,
-            overwriteImmutable: op['updateMany'].overwriteImmutable
-          });
-        }
-        if (op['updateMany'].timestamps !== false) {
-          applyTimestampsToChildren(now, op['updateMany']['update'], model.schema);
-        }
-
-        _addDiscriminatorToObject(schema, op['updateMany']['filter']);
-
-        decorateUpdateWithVersionKey(
-          op['updateMany']['update'],
-          op['updateMany'],
-          model.schema.options.versionKey
-        );
-
-        op['updateMany']['filter'] = cast(model.schema, op['updateMany']['filter'], {
-          strict: strict,
-          upsert: op['updateMany'].upsert
-        });
-
-        op['updateMany']['update'] = castUpdate(model.schema, op['updateMany']['update'], {
-          strict: strict,
-          overwrite: false,
-          upsert: op['updateMany'].upsert,
-          overwriteImmutable: op['updateMany'].overwriteImmutable
-        }, model, op['updateMany']['filter']);
-      } catch (error) {
-        return callback(error, null);
->>>>>>> a1ef665c
       }
     };
   } else if (op['replaceOne']) {
     return (callback) => {
-<<<<<<< HEAD
       module.exports.castReplaceOne(originalModel, op['replaceOne'], options).then(() => callback(null), err => callback(err));
-=======
-      const model = decideModelByObject(originalModel, op['replaceOne']['filter']);
-      const schema = model.schema;
-      const strict = options.strict != null ? options.strict : model.schema.options.strict;
-
-      _addDiscriminatorToObject(schema, op['replaceOne']['filter']);
-      try {
-        op['replaceOne']['filter'] = cast(model.schema, op['replaceOne']['filter'], {
-          strict: strict,
-          upsert: op['replaceOne'].upsert
-        });
-      } catch (error) {
-        return callback(error, null);
-      }
-
-      // set `skipId`, otherwise we get "_id field cannot be changed"
-      const doc = new model(op['replaceOne']['replacement'], strict, true);
-      if (model.schema.options.timestamps && (op['replaceOne'].timestamps ?? options.timestamps ?? true)) {
-        doc.initializeTimestamps();
-      }
-      if (options.session != null) {
-        doc.$session(options.session);
-      }
-      const versionKey = model?.schema?.options?.versionKey;
-      if (versionKey && doc[versionKey] == null) {
-        doc[versionKey] = 0;
-      }
-      op['replaceOne']['replacement'] = doc;
-
-      if (options.skipValidation || op['replaceOne'].skipValidation) {
-        op['replaceOne']['replacement'] = op['replaceOne']['replacement'].toBSON();
-        callback(null);
-        return;
-      }
-
-      op['replaceOne']['replacement'].$validate().then(
-        () => {
-          op['replaceOne']['replacement'] = op['replaceOne']['replacement'].toBSON();
-          callback(null);
-        },
-        error => {
-          callback(error, null);
-        }
-      );
->>>>>>> a1ef665c
     };
   } else if (op['deleteOne']) {
     return (callback) => {
@@ -491,8 +300,6 @@
   }
   return model;
 }
-<<<<<<< HEAD
-
 
 /**
  * gets timestamps option for a given operation. If the option is set within an individual operation, use it. Otherwise, use the global timestamps option configured in the `bulkWrite` options. Overall default is `true`.
@@ -508,6 +315,4 @@
     return bulkLevelOpt;
   }
   return true;
-}
-=======
->>>>>>> a1ef665c
+}