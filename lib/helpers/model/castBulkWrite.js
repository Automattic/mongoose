--- conflicted
+++ resolved
@@ -28,134 +28,19 @@
   } else if (op['updateOne']) {
     return (callback) => {
       try {
-<<<<<<< HEAD
         module.exports.castUpdateOne(originalModel, op['updateOne'], options, now);
         callback(null);
       } catch (err) {
         callback(err);
-=======
-        if (!op['updateOne']['filter']) {
-          throw new Error('Must provide a filter object.');
-        }
-        if (!op['updateOne']['update']) {
-          throw new Error('Must provide an update object.');
-        }
-
-        const model = decideModelByObject(originalModel, op['updateOne']['filter']);
-        const schema = model.schema;
-        const strict = options.strict != null ? options.strict : model.schema.options.strict;
-
-        const update = clone(op['updateOne']['update']);
-
-        _addDiscriminatorToObject(schema, op['updateOne']['filter']);
-
-        const doInitTimestamps = getTimestampsOpt(op['updateOne'], options);
-
-        if (model.schema.$timestamps != null && doInitTimestamps) {
-          const createdAt = model.schema.$timestamps.createdAt;
-          const updatedAt = model.schema.$timestamps.updatedAt;
-          applyTimestampsToUpdate(now, createdAt, updatedAt, update, {});
-        }
-
-        if (doInitTimestamps) {
-          applyTimestampsToChildren(now, update, model.schema);
-        }
-
-        const shouldSetDefaultsOnInsert = op['updateOne'].setDefaultsOnInsert == null ?
-          globalSetDefaultsOnInsert :
-          op['updateOne'].setDefaultsOnInsert;
-        if (shouldSetDefaultsOnInsert !== false) {
-          setDefaultsOnInsert(op['updateOne']['filter'], model.schema, update, {
-            setDefaultsOnInsert: true,
-            upsert: op['updateOne'].upsert
-          });
-        }
-
-        decorateUpdateWithVersionKey(
-          update,
-          op['updateOne'],
-          model.schema.options.versionKey
-        );
-
-        op['updateOne']['filter'] = cast(model.schema, op['updateOne']['filter'], {
-          strict: strict,
-          upsert: op['updateOne'].upsert
-        });
-        op['updateOne']['update'] = castUpdate(model.schema, update, {
-          strict: strict,
-          upsert: op['updateOne'].upsert,
-          arrayFilters: op['updateOne'].arrayFilters,
-          overwriteDiscriminatorKey: op['updateOne'].overwriteDiscriminatorKey
-        }, model, op['updateOne']['filter']);
-      } catch (error) {
-        return callback(error, null);
->>>>>>> 26079041
       }
     };
   } else if (op['updateMany']) {
     return (callback) => {
       try {
-<<<<<<< HEAD
         module.exports.castUpdateMany(originalModel, op['updateMany'], options, now);
         callback(null);
       } catch (err) {
         callback(err);
-=======
-        if (!op['updateMany']['filter']) {
-          throw new Error('Must provide a filter object.');
-        }
-        if (!op['updateMany']['update']) {
-          throw new Error('Must provide an update object.');
-        }
-
-        const model = decideModelByObject(originalModel, op['updateMany']['filter']);
-        const schema = model.schema;
-        const strict = options.strict != null ? options.strict : model.schema.options.strict;
-
-        const shouldSetDefaultsOnInsert = op['updateMany'].setDefaultsOnInsert == null ?
-          globalSetDefaultsOnInsert :
-          op['updateMany'].setDefaultsOnInsert;
-
-        if (shouldSetDefaultsOnInsert !== false) {
-          setDefaultsOnInsert(op['updateMany']['filter'], model.schema, op['updateMany']['update'], {
-            setDefaultsOnInsert: true,
-            upsert: op['updateMany'].upsert
-          });
-        }
-
-        const doInitTimestamps = getTimestampsOpt(op['updateMany'], options);
-
-        if (model.schema.$timestamps != null && doInitTimestamps) {
-          const createdAt = model.schema.$timestamps.createdAt;
-          const updatedAt = model.schema.$timestamps.updatedAt;
-          applyTimestampsToUpdate(now, createdAt, updatedAt, op['updateMany']['update'], {});
-        }
-        if (doInitTimestamps) {
-          applyTimestampsToChildren(now, op['updateMany']['update'], model.schema);
-        }
-
-        _addDiscriminatorToObject(schema, op['updateMany']['filter']);
-
-        decorateUpdateWithVersionKey(
-          op['updateMany']['update'],
-          op['updateMany'],
-          model.schema.options.versionKey
-        );
-
-        op['updateMany']['filter'] = cast(model.schema, op['updateMany']['filter'], {
-          strict: strict,
-          upsert: op['updateMany'].upsert
-        });
-
-        op['updateMany']['update'] = castUpdate(model.schema, op['updateMany']['update'], {
-          strict: strict,
-          upsert: op['updateMany'].upsert,
-          arrayFilters: op['updateMany'].arrayFilters,
-          overwriteDiscriminatorKey: op['updateMany'].overwriteDiscriminatorKey
-        }, model, op['updateMany']['filter']);
-      } catch (error) {
-        return callback(error, null);
->>>>>>> 26079041
       }
     };
   } else if (op['replaceOne']) {
@@ -264,7 +149,8 @@
   updateOne['update'] = castUpdate(model.schema, update, {
     strict: strict,
     upsert: updateOne.upsert,
-    arrayFilters: updateOne.arrayFilters
+    arrayFilters: updateOne.arrayFilters,
+    overwriteDiscriminatorKey: updateOne.overwriteDiscriminatorKey
   }, model, updateOne['filter']);
 
   return updateOne;
@@ -321,7 +207,8 @@
   updateMany['update'] = castUpdate(model.schema, updateMany['update'], {
     strict: strict,
     upsert: updateMany.upsert,
-    arrayFilters: updateMany.arrayFilters
+    arrayFilters: updateMany.arrayFilters,
+    overwriteDiscriminatorKey: updateMany.overwriteDiscriminatorKey
   }, model, updateMany['filter']);
 };
 
