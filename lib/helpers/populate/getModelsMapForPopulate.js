--- conflicted
+++ resolved
@@ -71,14 +71,9 @@
     }
 
     modelNames = null;
-<<<<<<< HEAD
     let isRefPath = false;
     let normalizedRefPath = null;
-=======
-    let isRefPath = !!_firstWithRefPath;
-    let normalizedRefPath = _firstWithRefPath ? get(_firstWithRefPath, 'options.refPath', null) : null;
     let schemaOptions = null;
->>>>>>> 8066fd26
 
     if (Array.isArray(schema)) {
       const schemasArray = schema;
@@ -126,44 +121,9 @@
       }
     }
 
-<<<<<<< HEAD
     const data = {};
     const localField = options.path;
     const foreignField = '_id';
-=======
-    const _virtualRes = getVirtual(model.schema, options.path);
-    const virtual = _virtualRes == null ? null : _virtualRes.virtual;
-
-    let localField;
-    let count = false;
-    if (virtual && virtual.options) {
-      const virtualPrefix = _virtualRes.nestedSchemaPath ?
-        _virtualRes.nestedSchemaPath + '.' : '';
-      if (typeof virtual.options.localField === 'function') {
-        localField = virtualPrefix + virtual.options.localField.call(doc, doc);
-      } else if (Array.isArray(virtual.options.localField)) {
-        localField = virtual.options.localField.map(field => virtualPrefix + field);
-      } else {
-        localField = virtualPrefix + virtual.options.localField;
-      }
-      count = virtual.options.count;
-
-      if (virtual.options.skip != null && !options.hasOwnProperty('skip')) {
-        options.skip = virtual.options.skip;
-      }
-      if (virtual.options.limit != null && !options.hasOwnProperty('limit')) {
-        options.limit = virtual.options.limit;
-      }
-      if (virtual.options.perDocumentLimit != null && !options.hasOwnProperty('perDocumentLimit')) {
-        options.perDocumentLimit = virtual.options.perDocumentLimit;
-      }
-    } else {
-      localField = options.path;
-    }
-    let foreignField = virtual && virtual.options ?
-      virtual.options.foreignField :
-      '_id';
->>>>>>> 8066fd26
 
     // `justOne = null` means we don't know from the schema whether the end
     // result should be an array or a single doc. This can result from
@@ -181,7 +141,6 @@
       continue;
     }
 
-<<<<<<< HEAD
     data.isVirtual = false;
     data.justOne = justOne;
     data.localField = localField;
@@ -189,71 +148,10 @@
 
     // Get local fields
     const ret = _getLocalFieldValues(doc, localField, model, options, null, schema);
-=======
-    if (virtual && (!localField || !foreignField)) {
-      return new MongooseError('If you are populating a virtual, you must set the ' +
-        'localField and foreignField options');
-    }
-
-    options.isVirtual = isVirtual;
-    options.virtual = virtual;
-    if (typeof localField === 'function') {
-      localField = localField.call(doc, doc);
-    }
-    if (typeof foreignField === 'function') {
-      foreignField = foreignField.call(doc);
-    }
-
-    let match = get(options, 'match', null) ||
-      get(currentOptions, 'match', null) ||
-      get(options, 'virtual.options.match', null) ||
-      get(options, 'virtual.options.options.match', null);
-
-    let hasMatchFunction = typeof match === 'function';
-    if (hasMatchFunction) {
-      match = match.call(doc, doc);
-    }
-
-    if (Array.isArray(localField) && Array.isArray(foreignField) && localField.length === foreignField.length) {
-      match = Object.assign({}, match);
-      for (let i = 1; i < localField.length; ++i) {
-        match[foreignField[i]] = convertTo_id(mpath.get(localField[i], doc, lookupLocalFields), schema);
-        hasMatchFunction = true;
-      }
-
-      localField = localField[0];
-      foreignField = foreignField[0];
-    }
-
-    const localFieldPathType = modelSchema._getPathType(localField);
-    const localFieldPath = localFieldPathType === 'real' ? modelSchema.path(localField) : localFieldPathType.schema;
-    const localFieldGetters = localFieldPath && localFieldPath.getters ? localFieldPath.getters : [];
-    let ret;
-
-    const _populateOptions = get(options, 'options', {});
-
-    const getters = 'getters' in _populateOptions ?
-      _populateOptions.getters :
-      options.isVirtual && get(virtual, 'options.getters', false);
-    if (localFieldGetters.length > 0 && getters) {
-      const hydratedDoc = (doc.$__ != null) ? doc : model.hydrate(doc);
-      const localFieldValue = mpath.get(localField, doc, lookupLocalFields);
-      if (Array.isArray(localFieldValue)) {
-        const localFieldHydratedValue = mpath.get(localField.split('.').slice(0, -1), hydratedDoc, lookupLocalFields);
-        ret = localFieldValue.map((localFieldArrVal, localFieldArrIndex) =>
-          localFieldPath.applyGetters(localFieldArrVal, localFieldHydratedValue[localFieldArrIndex]));
-      } else {
-        ret = localFieldPath.applyGetters(localFieldValue, hydratedDoc);
-      }
-    } else {
-      ret = convertTo_id(mpath.get(localField, doc, lookupLocalFields), schema);
-    }
->>>>>>> 8066fd26
 
     const id = String(utils.getValue(foreignField, doc));
     options._docs[id] = Array.isArray(ret) ? ret.slice() : ret;
 
-<<<<<<< HEAD
     let match = get(options, 'match', null);
 
     const hasMatchFunction = typeof match === 'function';
@@ -266,121 +164,13 @@
 
     const embeddedDiscriminatorModelNames = _findRefPathForDiscriminators(doc,
       modelSchema, data, options, normalizedRefPath, ret);
-=======
-    // Re: gh-8452. Embedded discriminators may not have `refPath`, so clear
-    // out embedded discriminator docs that don't have a `refPath` on the
-    // populated path.
-    if (isRefPath && normalizedRefPath != null) {
-      const pieces = normalizedRefPath.split('.');
-      let cur = '';
-      for (let j = 0; j < pieces.length; ++j) {
-        const piece = pieces[j];
-        cur = cur + (cur.length === 0 ? '' : '.') + piece;
-        const schematype = modelSchema.path(cur);
-        if (schematype != null &&
-            schematype.$isMongooseArray &&
-            schematype.caster.discriminators != null &&
-            Object.keys(schematype.caster.discriminators).length > 0) {
-          const subdocs = utils.getValue(cur, doc);
-          const remnant = options.path.substr(cur.length + 1);
-          const discriminatorKey = schematype.caster.schema.options.discriminatorKey;
-          modelNames = [];
-          for (const subdoc of subdocs) {
-            const discriminatorName = utils.getValue(discriminatorKey, subdoc);
-            const discriminator = schematype.caster.discriminators[discriminatorName];
-            const discriminatorSchema = discriminator && discriminator.schema;
-            if (discriminatorSchema == null) {
-              continue;
-            }
-            const _path = discriminatorSchema.path(remnant);
-            if (_path == null || _path.options.refPath == null) {
-              const docValue = utils.getValue(localField.substr(cur.length + 1), subdoc);
-              ret = ret.map(v => v === docValue ? SkipPopulateValue(v) : v);
-              continue;
-            }
-            const modelName = utils.getValue(pieces.slice(j + 1).join('.'), subdoc);
-            modelNames.push(modelName);
-          }
-        }
-      }
-    }
->>>>>>> 8066fd26
 
     modelNames = embeddedDiscriminatorModelNames || modelNames;
 
-<<<<<<< HEAD
     try {
       addModelNamesToMap(model, map, available, modelNames, options, data, ret, doc);
     } catch (err) {
       return err;
-=======
-      // `PopulateOptions#connection`: if the model is passed as a string, the
-      // connection matters because different connections have different models.
-      const connection = options.connection != null ? options.connection : model.db;
-
-      try {
-        Model = originalModel && originalModel[modelSymbol] ?
-          originalModel :
-          modelName[modelSymbol] ? modelName : connection.model(modelName);
-      } catch (error) {
-        // If `ret` is undefined, we'll add an empty entry to modelsMap. We shouldn't
-        // execute a query, but it is necessary to make sure `justOne` gets handled
-        // correctly for setting an empty array (see gh-8455)
-        if (ret !== undefined) {
-          return error;
-        }
-      }
-
-      let ids = ret;
-      const flat = Array.isArray(ret) ? utils.array.flatten(ret) : [];
-
-      if (isRefPath && Array.isArray(ret) && flat.length === modelNames.length) {
-        ids = flat.filter((val, i) => modelNames[i] === modelName);
-      }
-
-      if (!available[modelName] || currentOptions.perDocumentLimit != null || get(currentOptions, 'options.perDocumentLimit') != null) {
-        currentOptions = {
-          model: Model
-        };
-
-        if (isVirtual && get(virtual, 'options.options')) {
-          currentOptions.options = utils.clone(virtual.options.options);
-        } else if (schemaOptions != null) {
-          currentOptions.options = Object.assign({}, schemaOptions);
-        }
-        utils.merge(currentOptions, options);
-
-        // Used internally for checking what model was used to populate this
-        // path.
-        options[populateModelSymbol] = Model;
-
-        available[modelName] = {
-          model: Model,
-          options: currentOptions,
-          match: hasMatchFunction ? [match] : match,
-          docs: [doc],
-          ids: [ids],
-          allIds: [ret],
-          localField: new Set([localField]),
-          foreignField: new Set([foreignField]),
-          justOne: justOne,
-          isVirtual: isVirtual,
-          virtual: virtual,
-          count: count,
-          [populateModelSymbol]: Model
-        };
-        map.push(available[modelName]);
-      } else {
-        available[modelName].localField.add(localField);
-        available[modelName].foreignField.add(foreignField);
-        available[modelName].docs.push(doc);
-        available[modelName].ids.push(ids);
-        available[modelName].allIds.push(ret);
-        if (hasMatchFunction) {
-          available[modelName].match.push(match);
-        }
-      }
->>>>>>> 8066fd26
     }
   }
 
