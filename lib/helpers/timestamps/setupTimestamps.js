'use strict';

const applyTimestampsToChildren = require('../update/applyTimestampsToChildren');
const applyTimestampsToUpdate = require('../update/applyTimestampsToUpdate');
const get = require('../get');
const handleTimestampOption = require('../schema/handleTimestampOption');
const symbols = require('../../schema/symbols');

module.exports = function setupTimestamps(schema, timestamps) {
  const childHasTimestamp = schema.childSchemas.find(withTimestamp);
  function withTimestamp(s) {
    const ts = s.schema.options.timestamps;
    return !!ts;
  }

  if (!timestamps && !childHasTimestamp) {
    return;
  }

  const createdAt = handleTimestampOption(timestamps, 'createdAt');
  const updatedAt = handleTimestampOption(timestamps, 'updatedAt');
  const currentTime = timestamps != null && timestamps.hasOwnProperty('currentTime') ?
    timestamps.currentTime :
    null;
  const schemaAdditions = {};

  schema.$timestamps = { createdAt: createdAt, updatedAt: updatedAt };

  if (updatedAt && !schema.paths[updatedAt]) {
    schemaAdditions[updatedAt] = Date;
  }

  if (createdAt && !schema.paths[createdAt]) {
    schemaAdditions[createdAt] = { [schema.options.typeKey || 'type']: Date, immutable: true };
  }
  schema.add(schemaAdditions);

  schema.pre('save', function(next) {
    const timestampOption = get(this, '$__.saveOptions.timestamps');
    if (timestampOption === false) {
      return next();
    }

    const skipUpdatedAt = timestampOption != null && timestampOption.updatedAt === false;
    const skipCreatedAt = timestampOption != null && timestampOption.createdAt === false;

    const defaultTimestamp = currentTime != null ?
      currentTime() :
      this.ownerDocument().constructor.base.now();
    const auto_id = this._id && this._id.auto;

<<<<<<< HEAD
    if (!skipCreatedAt && createdAt && !this.$__getValue(createdAt) && this.$__isSelected(createdAt)) {
=======
    if (!skipCreatedAt && this.isNew && createdAt && !this.get(createdAt) && this.$__isSelected(createdAt)) {
>>>>>>> d2b846fc
      this.$set(createdAt, auto_id ? this._id.getTimestamp() : defaultTimestamp);
    }

    if (!skipUpdatedAt && updatedAt && (this.isNew || this.$isModified())) {
      let ts = defaultTimestamp;
      if (this.isNew) {
        if (createdAt != null) {
          ts = this.$__getValue(createdAt);
        } else if (auto_id) {
          ts = this._id.getTimestamp();
        }
      }
      this.$set(updatedAt, ts);
    }

    next();
  });

  schema.methods.initializeTimestamps = function() {
    const ts = currentTime != null ?
      currentTime() :
      this.constructor.base.now();
    if (createdAt && !this.get(createdAt)) {
      this.$set(createdAt, ts);
    }
    if (updatedAt && !this.get(updatedAt)) {
      this.$set(updatedAt, ts);
    }
    return this;
  };

  _setTimestampsOnUpdate[symbols.builtInMiddleware] = true;

  const opts = { query: true, model: false };
  schema.pre('findOneAndReplace', opts, _setTimestampsOnUpdate);
  schema.pre('findOneAndUpdate', opts, _setTimestampsOnUpdate);
  schema.pre('replaceOne', opts, _setTimestampsOnUpdate);
  schema.pre('update', opts, _setTimestampsOnUpdate);
  schema.pre('updateOne', opts, _setTimestampsOnUpdate);
  schema.pre('updateMany', opts, _setTimestampsOnUpdate);

  function _setTimestampsOnUpdate(next) {
    const now = currentTime != null ?
      currentTime() :
      this.model.base.now();
    // Replacing with null update should still trigger timestamps
    if (this.op === 'findOneAndReplace' && this.getUpdate() == null) {
      this.setUpdate({});
    }
    applyTimestampsToUpdate(now, createdAt, updatedAt, this.getUpdate(),
      this.options, this.schema);
    applyTimestampsToChildren(now, this.getUpdate(), this.model.schema);
    next();
  }
};<|MERGE_RESOLUTION|>--- conflicted
+++ resolved
@@ -49,11 +49,7 @@
       this.ownerDocument().constructor.base.now();
     const auto_id = this._id && this._id.auto;
 
-<<<<<<< HEAD
-    if (!skipCreatedAt && createdAt && !this.$__getValue(createdAt) && this.$__isSelected(createdAt)) {
-=======
-    if (!skipCreatedAt && this.isNew && createdAt && !this.get(createdAt) && this.$__isSelected(createdAt)) {
->>>>>>> d2b846fc
+    if (!skipCreatedAt && this.isNew && createdAt && !this.$__getValue(createdAt) && this.$__isSelected(createdAt)) {
       this.$set(createdAt, auto_id ? this._id.getTimestamp() : defaultTimestamp);
     }
 
