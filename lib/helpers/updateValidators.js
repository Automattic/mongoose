'use strict';

/*!
 * Module dependencies.
 */

const ValidationError = require('../error/validation');
const cleanPositionalOperators = require('./schema/cleanPositionalOperators');
const flatten = require('./common').flatten;
const modifiedPaths = require('./common').modifiedPaths;

/**
 * Applies validators and defaults to update and findOneAndUpdate operations,
 * specifically passing a null doc as `this` to validators and defaults
 *
 * @param {Query} query
 * @param {Schema} schema
 * @param {Object} castedDoc
 * @param {Object} options
 * @method runValidatorsOnUpdate
 * @api private
 */

module.exports = async function updateValidators(query, schema, castedDoc, options) {
  const keys = Object.keys(castedDoc || {});
  let updatedKeys = {};
  let updatedValues = {};
  const isPull = {};
  const arrayAtomicUpdates = {};
  const numKeys = keys.length;
  let hasDollarUpdate = false;
  const modified = {};
  let currentUpdate;
  let key;

  for (let i = 0; i < numKeys; ++i) {
    if (keys[i].startsWith('$')) {
      hasDollarUpdate = true;
      if (keys[i] === '$push' || keys[i] === '$addToSet') {
        const _keys = Object.keys(castedDoc[keys[i]]);
        for (let ii = 0; ii < _keys.length; ++ii) {
          currentUpdate = castedDoc[keys[i]][_keys[ii]];
          if (currentUpdate && currentUpdate.$each) {
            arrayAtomicUpdates[_keys[ii]] = (arrayAtomicUpdates[_keys[ii]] || []).
              concat(currentUpdate.$each);
          } else {
            arrayAtomicUpdates[_keys[ii]] = (arrayAtomicUpdates[_keys[ii]] || []).
              concat([currentUpdate]);
          }
        }
        continue;
      }
      modifiedPaths(castedDoc[keys[i]], '', modified);
      const flat = flatten(castedDoc[keys[i]], null, null, schema);
      const paths = Object.keys(flat);
      const numPaths = paths.length;
      for (let j = 0; j < numPaths; ++j) {
        const updatedPath = cleanPositionalOperators(paths[j]);
        key = keys[i];
        // With `$pull` we might flatten `$in`. Skip stuff nested under `$in`
        // for the rest of the logic, it will get handled later.
        if (updatedPath.includes('$')) {
          continue;
        }
        if (key === '$set' || key === '$setOnInsert' ||
            key === '$pull' || key === '$pullAll') {
          updatedValues[updatedPath] = flat[paths[j]];
          isPull[updatedPath] = key === '$pull' || key === '$pullAll';
        } else if (key === '$unset') {
          updatedValues[updatedPath] = undefined;
        }
        updatedKeys[updatedPath] = true;
      }
    }
  }

  if (!hasDollarUpdate) {
    modifiedPaths(castedDoc, '', modified);
    updatedValues = flatten(castedDoc, null, null, schema);
    updatedKeys = Object.keys(updatedValues);
  }

  const updates = Object.keys(updatedValues);
  const numUpdates = updates.length;
  const validatorsToExecute = [];
  const validationErrors = [];

  const alreadyValidated = [];

  const context = query;
  for (let i = 0; i < numUpdates; ++i) {
    const v = updatedValues[updates[i]];
    const schemaPath = schema._getSchema(updates[i]);
    if (schemaPath == null) {
      continue;
    }
    if (schemaPath.instance === 'Mixed' && schemaPath.path !== updates[i]) {
      continue;
    }

    if (v && Array.isArray(v.$in)) {
      v.$in.forEach((v, i) => {
        validatorsToExecute.push(
          schemaPath.doValidate(v, context, { updateValidator: true }).catch(err => {
            err.path = updates[i] + '.$in.' + i;
            validationErrors.push(err);
          })
        );
      });
    } else {
      if (isPull[updates[i]] &&
          schemaPath.$isMongooseArray) {
        continue;
      }

      if (schemaPath.$isMongooseDocumentArrayElement && v != null && v.$__ != null) {
        alreadyValidated.push(updates[i]);
        validatorsToExecute.push(
          schemaPath.doValidate(v, context, { updateValidator: true }).catch(err => {
            if (err.errors) {
              for (const key of Object.keys(err.errors)) {
                const _err = err.errors[key];
                _err.path = updates[i] + '.' + key;
                validationErrors.push(_err);
              }
            } else {
              err.path = updates[i];
              validationErrors.push(err);
            }
          })
        );
      } else {
        for (const path of alreadyValidated) {
          if (updates[i].startsWith(path + '.')) {
            continue;
          }
<<<<<<< HEAD
        }
        validatorsToExecute.push(
          schemaPath.doValidate(v, context, { updateValidator: true }).catch(err => {
=======
          if (schemaPath.$isSingleNested) {
            alreadyValidated.push(updates[i]);
          }

          schemaPath.doValidate(v, function(err) {
>>>>>>> 8849eb33
            if (schemaPath.schema != null &&
                schemaPath.schema.options.storeSubdocValidationError === false &&
                err instanceof ValidationError) {
              return;
            }

            if (err) {
              err.path = updates[i];
              validationErrors.push(err);
            }
          })
        );
      }
    }
  }

  const arrayUpdates = Object.keys(arrayAtomicUpdates);
  for (const arrayUpdate of arrayUpdates) {
    let schemaPath = schema._getSchema(arrayUpdate);
    if (schemaPath && schemaPath.$isMongooseDocumentArray) {
      validatorsToExecute.push(
        schemaPath.doValidate(
          arrayAtomicUpdates[arrayUpdate],
          options && options.context === 'query' ? query : null
        ).catch(err => {
          err.path = arrayUpdate;
          validationErrors.push(err);
        })
      );
    } else {
      schemaPath = schema._getSchema(arrayUpdate + '.0');
      for (const atomicUpdate of arrayAtomicUpdates[arrayUpdate]) {
        validatorsToExecute.push(
          schemaPath.doValidate(
            atomicUpdate,
            options && options.context === 'query' ? query : null,
            { updateValidator: true }
          ).catch(err => {
            err.path = arrayUpdate;
            validationErrors.push(err);
          })
        );
      }
    }
  }

  await Promise.all(validatorsToExecute);
  if (validationErrors.length) {
    const err = new ValidationError(null);

    for (const validationError of validationErrors) {
      err.addError(validationError.path, validationError);
    }
    throw err;
  }
};<|MERGE_RESOLUTION|>--- conflicted
+++ resolved
@@ -130,21 +130,15 @@
           })
         );
       } else {
-        for (const path of alreadyValidated) {
-          if (updates[i].startsWith(path + '.')) {
-            continue;
-          }
-<<<<<<< HEAD
+        const isAlreadyValidated = alreadyValidated.find(path => updates[i].startsWith(path + '.'));
+        if (isAlreadyValidated) {
+          continue;
+        }
+        if (schemaPath.$isSingleNested) {
+          alreadyValidated.push(updates[i]);
         }
         validatorsToExecute.push(
           schemaPath.doValidate(v, context, { updateValidator: true }).catch(err => {
-=======
-          if (schemaPath.$isSingleNested) {
-            alreadyValidated.push(updates[i]);
-          }
-
-          schemaPath.doValidate(v, function(err) {
->>>>>>> 8849eb33
             if (schemaPath.schema != null &&
                 schemaPath.schema.options.storeSubdocValidationError === false &&
                 err instanceof ValidationError) {
