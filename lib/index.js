'use strict';

/*!
 * Module dependencies.
 */

require('./driver').set(require('./drivers/node-mongodb-native'));

const Document = require('./document');
const EventEmitter = require('events').EventEmitter;
const Kareem = require('kareem');
const Schema = require('./schema');
const SchemaType = require('./schematype');
const SchemaTypes = require('./schema/index');
const VirtualType = require('./virtualtype');
const STATES = require('./connectionstate');
const VALID_OPTIONS = require('./validoptions');
const Types = require('./types');
const Query = require('./query');
const Model = require('./model');
const applyPlugins = require('./helpers/schema/applyPlugins');
const driver = require('./driver');
const promiseOrCallback = require('./helpers/promiseOrCallback');
const legacyPluralize = require('./helpers/pluralize');
const utils = require('./utils');
const pkg = require('../package.json');
const cast = require('./cast');
const removeSubdocs = require('./plugins/removeSubdocs');
const saveSubdocs = require('./plugins/saveSubdocs');
const trackTransaction = require('./plugins/trackTransaction');
const validateBeforeSave = require('./plugins/validateBeforeSave');

const Aggregate = require('./aggregate');
const PromiseProvider = require('./promise_provider');
const printStrictQueryWarning = require('./helpers/printStrictQueryWarning');
const shardingPlugin = require('./plugins/sharding');
const trusted = require('./helpers/query/trusted').trusted;
const sanitizeFilter = require('./helpers/query/sanitizeFilter');
const isBsonType = require('./helpers/isBsonType');
const MongooseError = require('./error/mongooseError');
const SetOptionError = require('./error/setOptionError');

const defaultMongooseSymbol = Symbol.for('mongoose:default');

require('./helpers/printJestWarning');

const objectIdHexRegexp = /^[0-9A-Fa-f]{24}$/;

/**
 * Mongoose constructor.
 *
 * The exports object of the `mongoose` module is an instance of this class.
 * Most apps will only use this one instance.
 *
 * #### Example:
 *
 *     const mongoose = require('mongoose');
 *     mongoose instanceof mongoose.Mongoose; // true
 *
 *     // Create a new Mongoose instance with its own `connect()`, `set()`, `model()`, etc.
 *     const m = new mongoose.Mongoose();
 *
 * @api public
 * @param {Object} options see [`Mongoose#set()` docs](/docs/api/mongoose.html#mongoose_Mongoose-set)
 */
function Mongoose(options) {
  this.connections = [];
  this.models = {};
  this.events = new EventEmitter();
  this.__driver = driver.get();
  // default global options
  this.options = Object.assign({
    pluralization: true,
    autoIndex: true,
    autoCreate: true
  }, options);
  const conn = this.createConnection(); // default connection
  conn.models = this.models;

  if (this.options.pluralization) {
    this._pluralize = legacyPluralize;
  }

  // If a user creates their own Mongoose instance, give them a separate copy
  // of the `Schema` constructor so they get separate custom types. (gh-6933)
  if (!options || !options[defaultMongooseSymbol]) {
    const _this = this;
    this.Schema = function() {
      this.base = _this;
      return Schema.apply(this, arguments);
    };
    this.Schema.prototype = Object.create(Schema.prototype);

    Object.assign(this.Schema, Schema);
    this.Schema.base = this;
    this.Schema.Types = Object.assign({}, Schema.Types);
  } else {
    // Hack to work around babel's strange behavior with
    // `import mongoose, { Schema } from 'mongoose'`. Because `Schema` is not
    // an own property of a Mongoose global, Schema will be undefined. See gh-5648
    for (const key of ['Schema', 'model']) {
      this[key] = Mongoose.prototype[key];
    }
  }
  this.Schema.prototype.base = this;

  Object.defineProperty(this, 'plugins', {
    configurable: false,
    enumerable: true,
    writable: false,
    value: [
      [saveSubdocs, { deduplicate: true }],
      [validateBeforeSave, { deduplicate: true }],
      [shardingPlugin, { deduplicate: true }],
      [removeSubdocs, { deduplicate: true }],
      [trackTransaction, { deduplicate: true }]
    ]
  });
}

Mongoose.prototype.cast = cast;
/**
 * Expose connection states for user-land
 *
 * @memberOf Mongoose
 * @property STATES
 * @api public
 */
Mongoose.prototype.STATES = STATES;

/**
 * Expose connection states for user-land
 *
 * @memberOf Mongoose
 * @property ConnectionStates
 * @api public
 */
Mongoose.prototype.ConnectionStates = STATES;

/**
 * Object with `get()` and `set()` containing the underlying driver this Mongoose instance
 * uses to communicate with the database. A driver is a Mongoose-specific interface that defines functions
 * like `find()`.
 *
 * @deprecated
 * @memberOf Mongoose
 * @property driver
 * @api public
 */

Mongoose.prototype.driver = driver;

/**
 * Overwrites the current driver used by this Mongoose instance. A driver is a
 * Mongoose-specific interface that defines functions like `find()`.
 *
 * @memberOf Mongoose
 * @method setDriver
 * @api public
 */

Mongoose.prototype.setDriver = function setDriver(driver) {
  const _mongoose = this instanceof Mongoose ? this : mongoose;

  if (_mongoose.__driver === driver) {
    return _mongoose;
  }

  const openConnection = _mongoose.connections && _mongoose.connections.find(conn => conn.readyState !== STATES.disconnected);
  if (openConnection) {
    const msg = 'Cannot modify Mongoose driver if a connection is already open. ' +
      'Call `mongoose.disconnect()` before modifying the driver';
    throw new MongooseError(msg);
  }
  _mongoose.__driver = driver;

  const Connection = driver.getConnection();
  _mongoose.connections = [new Connection(_mongoose)];
  _mongoose.connections[0].models = _mongoose.models;

  return _mongoose;
};

/**
 * Sets mongoose options
 *
 * `key` can be used a object to set multiple options at once.
 * If a error gets thrown for one option, other options will still be evaluated.
 *
 * #### Example:
 *
 *     mongoose.set('test', value) // sets the 'test' option to `value`
 *
 *     mongoose.set('debug', true) // enable logging collection methods + arguments to the console/file
 *
 *     mongoose.set('debug', function(collectionName, methodName, ...methodArgs) {}); // use custom function to log collection methods + arguments
 *
 *     mongoose.set({ debug: true, autoIndex: false }); // set multiple options at once
 *
 * Currently supported options are:
 * - 'applyPluginsToChildSchemas': `true` by default. Set to false to skip applying global plugins to child schemas
 * - 'applyPluginsToDiscriminators': `false` by default. Set to true to apply global plugins to discriminator schemas. This typically isn't necessary because plugins are applied to the base schema and discriminators copy all middleware, methods, statics, and properties from the base schema.
 * - 'autoCreate': Set to `true` to make Mongoose call [`Model.createCollection()`](/docs/api/model.html#model_Model-createCollection) automatically when you create a model with `mongoose.model()` or `conn.model()`. This is useful for testing transactions, change streams, and other features that require the collection to exist.
 * - 'autoIndex': `true` by default. Set to false to disable automatic index creation for all models associated with this Mongoose instance.
 * - 'debug': If `true`, prints the operations mongoose sends to MongoDB to the console. If a writable stream is passed, it will log to that stream, without colorization. If a callback function is passed, it will receive the collection name, the method name, then all arguments passed to the method. For example, if you wanted to replicate the default logging, you could output from the callback `Mongoose: ${collectionName}.${methodName}(${methodArgs.join(', ')})`.
 * - 'returnOriginal': If `false`, changes the default `returnOriginal` option to `findOneAndUpdate()`, `findByIdAndUpdate`, and `findOneAndReplace()` to false. This is equivalent to setting the `new` option to `true` for `findOneAndX()` calls by default. Read our [`findOneAndUpdate()` tutorial](/docs/tutorials/findoneandupdate.html) for more information.
 * - 'bufferCommands': enable/disable mongoose's buffering mechanism for all connections and models
 * - 'cloneSchemas': `false` by default. Set to `true` to `clone()` all schemas before compiling into a model.
 * - 'timestamps.createdAt.immutable': `true` by default. If `false`, it will change the `createdAt` field to be [`immutable: false`](https://mongoosejs.com/docs/api/schematype.html#schematype_SchemaType-immutable) which means you can update the `createdAt`
 * - 'maxTimeMS': If set, attaches [maxTimeMS](https://docs.mongodb.com/manual/reference/operator/meta/maxTimeMS/) to every query
 * - 'objectIdGetter': `true` by default. Mongoose adds a getter to MongoDB ObjectId's called `_id` that returns `this` for convenience with populate. Set this to false to remove the getter.
 * - 'overwriteModels': Set to `true` to default to overwriting models with the same name when calling `mongoose.model()`, as opposed to throwing an `OverwriteModelError`.
 * - 'returnOriginal': If `false`, changes the default `returnOriginal` option to `findOneAndUpdate()`, `findByIdAndUpdate`, and `findOneAndReplace()` to false. This is equivalent to setting the `new` option to `true` for `findOneAndX()` calls by default. Read our [`findOneAndUpdate()` tutorial](/docs/tutorials/findoneandupdate.html) for more information.
 * - 'runValidators': `false` by default. Set to true to enable [update validators](/docs/validation.html#update-validators) for all validators by default.
 * - 'sanitizeFilter': `false` by default. Set to true to enable the [sanitization of the query filters](/docs/api/mongoose.html#mongoose_Mongoose-sanitizeFilter) against query selector injection attacks by wrapping any nested objects that have a property whose name starts with `$` in a `$eq`.
 * - 'selectPopulatedPaths': `true` by default. Set to false to opt out of Mongoose adding all fields that you `populate()` to your `select()`. The schema-level option `selectPopulatedPaths` overwrites this one.
 * - 'strict': `true` by default, may be `false`, `true`, or `'throw'`. Sets the default strict mode for schemas.
<<<<<<< HEAD
 * - 'strictQuery': same value as 'strict' by default (`true`), may be `false`, `true`, or `'throw'`. Sets the default [strictQuery](/docs/guide.html#strictQuery) mode for schemas.
 * - 'toJSON': `{ transform: true, flattenDecimals: true }` by default. Overwrites default objects to [`toJSON()`](/docs/api/document.html#document_Document-toJSON), for determining how Mongoose documents get serialized by `JSON.stringify()`
 * - 'toObject': `{ transform: true, flattenDecimals: true }` by default. Overwrites default objects to [`toObject()`](/docs/api/document.html#document_Document-toObject)
=======
 * - 'strictQuery': same value as 'strict' by default (`true`), may be `false`, `true`, or `'throw'`. Sets the default [strictQuery](/docs/guide.html#strictQuery) mode for schemas. The default value will be switched back to `false` in Mongoose 7, use `mongoose.set('strictQuery', false);` if you want to prepare for the change.
 * - 'toJSON': `{ transform: true, flattenDecimals: true }` by default. Overwrites default objects to [`toJSON()`](/docs/api.html#document_Document-toJSON), for determining how Mongoose documents get serialized by `JSON.stringify()`
 * - 'toObject': `{ transform: true, flattenDecimals: true }` by default. Overwrites default objects to [`toObject()`](/docs/api.html#document_Document-toObject)
>>>>>>> 30b2f2fd
 *
 * @param {String|Object} key The name of the option or a object of multiple key-value pairs
 * @param {String|Function|Boolean} value The value of the option, unused if "key" is a object
 * @returns {Mongoose} The used Mongoose instnace
 * @api public
 */

Mongoose.prototype.set = function(key, value) {
  const _mongoose = this instanceof Mongoose ? this : mongoose;

  if (arguments.length === 1 && typeof key !== 'object') {
    if (VALID_OPTIONS.indexOf(key) === -1) {
      const error = new SetOptionError();
      error.addError(key, new SetOptionError.SetOptionInnerError(key));
      throw error;
    }

    return _mongoose.options[key];
  }

  let options = {};

  if (arguments.length === 2) {
    options = { [key]: value };
  }

  if (arguments.length === 1 && typeof key === 'object') {
    options = key;
  }

  // array for errors to collect all errors for all key-value pairs, like ".validate"
  let error = undefined;

  for (const [optionKey, optionValue] of Object.entries(options)) {
    if (VALID_OPTIONS.indexOf(optionKey) === -1) {
      if (!error) {
        error = new SetOptionError();
      }
      error.addError(optionKey, new SetOptionError.SetOptionInnerError(optionKey));
      continue;
    }

    _mongoose.options[optionKey] = optionValue;

    if (optionKey === 'objectIdGetter') {
      if (optionValue) {
        Object.defineProperty(mongoose.Types.ObjectId.prototype, '_id', {
          enumerable: false,
          configurable: true,
          get: function() {
            return this;
          }
        });
      } else {
        delete mongoose.Types.ObjectId.prototype._id;
      }
    }
  }

  if (error) {
    throw error;
  }

  return _mongoose;
};

/**
 * Gets mongoose options
 *
 * #### Example:
 *
 *     mongoose.get('test') // returns the 'test' value
 *
 * @param {String} key
 * @method get
 * @api public
 */

Mongoose.prototype.get = Mongoose.prototype.set;

/**
 * Creates a Connection instance.
 *
 * Each `connection` instance maps to a single database. This method is helpful when managing multiple db connections.
 *
 *
 * _Options passed take precedence over options included in connection strings._
 *
 * #### Example:
 *
 *     // with mongodb:// URI
 *     db = mongoose.createConnection('mongodb://user:pass@localhost:port/database');
 *
 *     // and options
 *     const opts = { db: { native_parser: true }}
 *     db = mongoose.createConnection('mongodb://user:pass@localhost:port/database', opts);
 *
 *     // replica sets
 *     db = mongoose.createConnection('mongodb://user:pass@localhost:port,anotherhost:port,yetanother:port/database');
 *
 *     // and options
 *     const opts = { replset: { strategy: 'ping', rs_name: 'testSet' }}
 *     db = mongoose.createConnection('mongodb://user:pass@localhost:port,anotherhost:port,yetanother:port/database', opts);
 *
 *     // initialize now, connect later
 *     db = mongoose.createConnection();
 *     db.openUri('localhost', 'database', port, [opts]);
 *
 * @param {String} uri mongodb URI to connect to
 * @param {Object} [options] passed down to the [MongoDB driver's `connect()` function](https://mongodb.github.io/node-mongodb-native/4.9/interfaces/MongoClientOptions.html), except for 4 mongoose-specific options explained below.
 * @param {Boolean} [options.bufferCommands=true] Mongoose specific option. Set to false to [disable buffering](https://mongoosejs.com/docs/faq.html#callback_never_executes) on all models associated with this connection.
 * @param {String} [options.dbName] The name of the database you want to use. If not provided, Mongoose uses the database name from connection string.
 * @param {String} [options.user] username for authentication, equivalent to `options.auth.user`. Maintained for backwards compatibility.
 * @param {String} [options.pass] password for authentication, equivalent to `options.auth.password`. Maintained for backwards compatibility.
 * @param {Boolean} [options.autoIndex=true] Mongoose-specific option. Set to false to disable automatic index creation for all models associated with this connection.
 * @param {Class} [options.promiseLibrary] Sets the [underlying driver's promise library](https://mongodb.github.io/node-mongodb-native/4.9/interfaces/MongoClientOptions.html#promiseLibrary).
 * @param {Number} [options.maxPoolSize=5] The maximum number of sockets the MongoDB driver will keep open for this connection. Keep in mind that MongoDB only allows one operation per socket at a time, so you may want to increase this if you find you have a few slow queries that are blocking faster queries from proceeding. See [Slow Trains in MongoDB and Node.js](https://thecodebarbarian.com/slow-trains-in-mongodb-and-nodejs).
 * @param {Number} [options.minPoolSize=1] The minimum number of sockets the MongoDB driver will keep open for this connection. Keep in mind that MongoDB only allows one operation per socket at a time, so you may want to increase this if you find you have a few slow queries that are blocking faster queries from proceeding. See [Slow Trains in MongoDB and Node.js](https://thecodebarbarian.com/slow-trains-in-mongodb-and-nodejs).
 * @param {Number} [options.connectTimeoutMS=30000] How long the MongoDB driver will wait before killing a socket due to inactivity _during initial connection_. Defaults to 30000. This option is passed transparently to [Node.js' `socket#setTimeout()` function](https://nodejs.org/api/net.html#net_socket_settimeout_timeout_callback).
 * @param {Number} [options.socketTimeoutMS=30000] How long the MongoDB driver will wait before killing a socket due to inactivity _after initial connection_. A socket may be inactive because of either no activity or a long-running operation. This is set to `30000` by default, you should set this to 2-3x your longest running operation if you expect some of your database operations to run longer than 20 seconds. This option is passed to [Node.js `socket#setTimeout()` function](https://nodejs.org/api/net.html#net_socket_settimeout_timeout_callback) after the MongoDB driver successfully completes.
 * @param {Number} [options.family=0] Passed transparently to [Node.js' `dns.lookup()`](https://nodejs.org/api/dns.html#dns_dns_lookup_hostname_options_callback) function. May be either `0`, `4`, or `6`. `4` means use IPv4 only, `6` means use IPv6 only, `0` means try both.
 * @return {Connection} the created Connection object. Connections are not thenable, so you can't do `await mongoose.createConnection()`. To await use `mongoose.createConnection(uri).asPromise()` instead.
 * @api public
 */

Mongoose.prototype.createConnection = function(uri, options, callback) {
  const _mongoose = this instanceof Mongoose ? this : mongoose;

  const Connection = _mongoose.__driver.getConnection();
  const conn = new Connection(_mongoose);
  if (typeof options === 'function') {
    callback = options;
    options = null;
  }
  _mongoose.connections.push(conn);
  _mongoose.events.emit('createConnection', conn);

  if (arguments.length > 0) {
    conn.openUri(uri, options, callback);
  }

  return conn;
};

/**
 * Opens the default mongoose connection.
 *
 * #### Example:
 *
 *     mongoose.connect('mongodb://user:pass@localhost:port/database');
 *
 *     // replica sets
 *     const uri = 'mongodb://user:pass@localhost:port,anotherhost:port,yetanother:port/mydatabase';
 *     mongoose.connect(uri);
 *
 *     // with options
 *     mongoose.connect(uri, options);
 *
 *     // optional callback that gets fired when initial connection completed
 *     const uri = 'mongodb://nonexistent.domain:27000';
 *     mongoose.connect(uri, function(error) {
 *       // if error is truthy, the initial connection failed.
 *     })
 *
 * @param {String} uri mongodb URI to connect to
 * @param {Object} [options] passed down to the [MongoDB driver's `connect()` function](https://mongodb.github.io/node-mongodb-native/4.9/interfaces/MongoClientOptions.html), except for 4 mongoose-specific options explained below.
 * @param {Boolean} [options.bufferCommands=true] Mongoose specific option. Set to false to [disable buffering](https://mongoosejs.com/docs/faq.html#callback_never_executes) on all models associated with this connection.
 * @param {Number} [options.bufferTimeoutMS=10000] Mongoose specific option. If `bufferCommands` is true, Mongoose will throw an error after `bufferTimeoutMS` if the operation is still buffered.
 * @param {String} [options.dbName] The name of the database we want to use. If not provided, use database name from connection string.
 * @param {String} [options.user] username for authentication, equivalent to `options.auth.user`. Maintained for backwards compatibility.
 * @param {String} [options.pass] password for authentication, equivalent to `options.auth.password`. Maintained for backwards compatibility.
 * @param {Number} [options.maxPoolSize=100] The maximum number of sockets the MongoDB driver will keep open for this connection. Keep in mind that MongoDB only allows one operation per socket at a time, so you may want to increase this if you find you have a few slow queries that are blocking faster queries from proceeding. See [Slow Trains in MongoDB and Node.js](https://thecodebarbarian.com/slow-trains-in-mongodb-and-nodejs).
 * @param {Number} [options.minPoolSize=0] The minimum number of sockets the MongoDB driver will keep open for this connection.
 * @param {Number} [options.serverSelectionTimeoutMS] If `useUnifiedTopology = true`, the MongoDB driver will try to find a server to send any given operation to, and keep retrying for `serverSelectionTimeoutMS` milliseconds before erroring out. If not set, the MongoDB driver defaults to using `30000` (30 seconds).
 * @param {Number} [options.heartbeatFrequencyMS] If `useUnifiedTopology = true`, the MongoDB driver sends a heartbeat every `heartbeatFrequencyMS` to check on the status of the connection. A heartbeat is subject to `serverSelectionTimeoutMS`, so the MongoDB driver will retry failed heartbeats for up to 30 seconds by default. Mongoose only emits a `'disconnected'` event after a heartbeat has failed, so you may want to decrease this setting to reduce the time between when your server goes down and when Mongoose emits `'disconnected'`. We recommend you do **not** set this setting below 1000, too many heartbeats can lead to performance degradation.
 * @param {Boolean} [options.autoIndex=true] Mongoose-specific option. Set to false to disable automatic index creation for all models associated with this connection.
 * @param {Class} [options.promiseLibrary] Sets the [underlying driver's promise library](https://mongodb.github.io/node-mongodb-native/4.9/interfaces/MongoClientOptions.html#promiseLibrary).
 * @param {Number} [options.connectTimeoutMS=30000] How long the MongoDB driver will wait before killing a socket due to inactivity _during initial connection_. Defaults to 30000. This option is passed transparently to [Node.js' `socket#setTimeout()` function](https://nodejs.org/api/net.html#net_socket_settimeout_timeout_callback).
 * @param {Number} [options.socketTimeoutMS=30000] How long the MongoDB driver will wait before killing a socket due to inactivity _after initial connection_. A socket may be inactive because of either no activity or a long-running operation. This is set to `30000` by default, you should set this to 2-3x your longest running operation if you expect some of your database operations to run longer than 20 seconds. This option is passed to [Node.js `socket#setTimeout()` function](https://nodejs.org/api/net.html#net_socket_settimeout_timeout_callback) after the MongoDB driver successfully completes.
 * @param {Number} [options.family=0] Passed transparently to [Node.js' `dns.lookup()`](https://nodejs.org/api/dns.html#dns_dns_lookup_hostname_options_callback) function. May be either `0`, `4`, or `6`. `4` means use IPv4 only, `6` means use IPv6 only, `0` means try both.
 * @param {Boolean} [options.autoCreate=false] Set to `true` to make Mongoose automatically call `createCollection()` on every model created on this connection.
 * @param {Function} [callback]
 * @see Mongoose#createConnection /docs/api/mongoose.html#mongoose_Mongoose-createConnection
 * @api public
 * @return {Promise} resolves to `this` if connection succeeded
 */

Mongoose.prototype.connect = function(uri, options, callback) {
  const _mongoose = this instanceof Mongoose ? this : mongoose;
  const conn = _mongoose.connection;

  if (_mongoose.options.strictQuery === undefined) {
    printStrictQueryWarning();
  }

  return _mongoose._promiseOrCallback(callback, cb => {
    conn.openUri(uri, options, err => {
      if (err != null) {
        return cb(err);
      }
      return cb(null, _mongoose);
    });
  });
};

/**
 * Runs `.close()` on all connections in parallel.
 *
 * @param {Function} [callback] called after all connection close, or when first error occurred.
 * @return {Promise} resolves when all connections are closed, or rejects with the first error that occurred.
 * @api public
 */

Mongoose.prototype.disconnect = function(callback) {
  const _mongoose = this instanceof Mongoose ? this : mongoose;

  return _mongoose._promiseOrCallback(callback, cb => {
    let remaining = _mongoose.connections.length;
    if (remaining <= 0) {
      return cb(null);
    }
    _mongoose.connections.forEach(conn => {
      conn.close(function(error) {
        if (error) {
          return cb(error);
        }
        if (!--remaining) {
          cb(null);
        }
      });
    });
  });
};

/**
 * _Requires MongoDB >= 3.6.0._ Starts a [MongoDB session](https://docs.mongodb.com/manual/release-notes/3.6/#client-sessions)
 * for benefits like causal consistency, [retryable writes](https://docs.mongodb.com/manual/core/retryable-writes/),
 * and [transactions](https://thecodebarbarian.com/a-node-js-perspective-on-mongodb-4-transactions.html).
 *
 * Calling `mongoose.startSession()` is equivalent to calling `mongoose.connection.startSession()`.
 * Sessions are scoped to a connection, so calling `mongoose.startSession()`
 * starts a session on the [default mongoose connection](/docs/api/mongoose.html#mongoose_Mongoose-connection).
 *
 * @param {Object} [options] see the [mongodb driver options](https://mongodb.github.io/node-mongodb-native/4.9/classes/MongoClient.html#startSession)
 * @param {Boolean} [options.causalConsistency=true] set to false to disable causal consistency
 * @param {Function} [callback]
 * @return {Promise<ClientSession>} promise that resolves to a MongoDB driver `ClientSession`
 * @api public
 */

Mongoose.prototype.startSession = function() {
  const _mongoose = this instanceof Mongoose ? this : mongoose;

  return _mongoose.connection.startSession.apply(_mongoose.connection, arguments);
};

/**
 * Getter/setter around function for pluralizing collection names.
 *
 * @param {Function|null} [fn] overwrites the function used to pluralize collection names
 * @return {Function|null} the current function used to pluralize collection names, defaults to the legacy function from `mongoose-legacy-pluralize`.
 * @api public
 */

Mongoose.prototype.pluralize = function(fn) {
  const _mongoose = this instanceof Mongoose ? this : mongoose;

  if (arguments.length > 0) {
    _mongoose._pluralize = fn;
  }
  return _mongoose._pluralize;
};

/**
 * Defines a model or retrieves it.
 *
 * Models defined on the `mongoose` instance are available to all connection
 * created by the same `mongoose` instance.
 *
 * If you call `mongoose.model()` with twice the same name but a different schema,
 * you will get an `OverwriteModelError`. If you call `mongoose.model()` with
 * the same name and same schema, you'll get the same schema back.
 *
 * #### Example:
 *
 *     const mongoose = require('mongoose');
 *
 *     // define an Actor model with this mongoose instance
 *     const schema = new Schema({ name: String });
 *     mongoose.model('Actor', schema);
 *
 *     // create a new connection
 *     const conn = mongoose.createConnection(..);
 *
 *     // create Actor model
 *     const Actor = conn.model('Actor', schema);
 *     conn.model('Actor') === Actor; // true
 *     conn.model('Actor', schema) === Actor; // true, same schema
 *     conn.model('Actor', schema, 'actors') === Actor; // true, same schema and collection name
 *
 *     // This throws an `OverwriteModelError` because the schema is different.
 *     conn.model('Actor', new Schema({ name: String }));
 *
 * _When no `collection` argument is passed, Mongoose uses the model name. If you don't like this behavior, either pass a collection name, use `mongoose.pluralize()`, or set your schemas collection name option._
 *
 * #### Example:
 *
 *     const schema = new Schema({ name: String }, { collection: 'actor' });
 *
 *     // or
 *
 *     schema.set('collection', 'actor');
 *
 *     // or
 *
 *     const collectionName = 'actor'
 *     const M = mongoose.model('Actor', schema, collectionName)
 *
 * @param {String|Function} name model name or class extending Model
 * @param {Schema} [schema] the schema to use.
 * @param {String} [collection] name (optional, inferred from model name)
 * @return {Model} The model associated with `name`. Mongoose will create the model if it doesn't already exist.
 * @api public
 */

Mongoose.prototype.model = function(name, schema, collection, options) {
  const _mongoose = this instanceof Mongoose ? this : mongoose;

  if (typeof schema === 'string') {
    collection = schema;
    schema = false;
  }

  if (arguments.length === 1) {
    const model = _mongoose.models[name];
    if (!model) {
      throw new MongooseError.MissingSchemaError(name);
    }
    return model;
  }

  if (utils.isObject(schema) && !(schema instanceof Schema)) {
    schema = new Schema(schema);
  }
  if (schema && !(schema instanceof Schema)) {
    throw new Error('The 2nd parameter to `mongoose.model()` should be a ' +
      'schema or a POJO');
  }

  // handle internal options from connection.model()
  options = options || {};

  const originalSchema = schema;
  if (schema) {
    if (_mongoose.get('cloneSchemas')) {
      schema = schema.clone();
    }
    _mongoose._applyPlugins(schema);
  }

  // connection.model() may be passing a different schema for
  // an existing model name. in this case don't read from cache.
  const overwriteModels = _mongoose.options.hasOwnProperty('overwriteModels') ?
    _mongoose.options.overwriteModels :
    options.overwriteModels;
  if (_mongoose.models.hasOwnProperty(name) && options.cache !== false && overwriteModels !== true) {
    if (originalSchema &&
        originalSchema.instanceOfSchema &&
        originalSchema !== _mongoose.models[name].schema) {
      throw new _mongoose.Error.OverwriteModelError(name);
    }
    if (collection && collection !== _mongoose.models[name].collection.name) {
      // subclass current model with alternate collection
      const model = _mongoose.models[name];
      schema = model.prototype.schema;
      const sub = model.__subclass(_mongoose.connection, schema, collection);
      // do not cache the sub model
      return sub;
    }
    return _mongoose.models[name];
  }
  if (schema == null) {
    throw new _mongoose.Error.MissingSchemaError(name);
  }

  const model = _mongoose._model(name, schema, collection, options);
  _mongoose.connection.models[name] = model;
  _mongoose.models[name] = model;

  return model;
};

/*!
 * ignore
 */

Mongoose.prototype._model = function(name, schema, collection, options) {
  const _mongoose = this instanceof Mongoose ? this : mongoose;

  let model;
  if (typeof name === 'function') {
    model = name;
    name = model.name;
    if (!(model.prototype instanceof Model)) {
      throw new _mongoose.Error('The provided class ' + name + ' must extend Model');
    }
  }

  if (schema) {
    if (_mongoose.get('cloneSchemas')) {
      schema = schema.clone();
    }
    _mongoose._applyPlugins(schema);
  }

  // Apply relevant "global" options to the schema
  if (schema == null || !('pluralization' in schema.options)) {
    schema.options.pluralization = _mongoose.options.pluralization;
  }

  if (!collection) {
    collection = schema.get('collection') ||
      utils.toCollectionName(name, _mongoose.pluralize());
  }

  const connection = options.connection || _mongoose.connection;
  model = _mongoose.Model.compile(model || name, schema, collection, connection, _mongoose);
  // Errors handled internally, so safe to ignore error
  model.init(function $modelInitNoop() {});

  connection.emit('model', model);

  if (schema._applyDiscriminators != null) {
    for (const disc of Object.keys(schema._applyDiscriminators)) {
      model.discriminator(disc, schema._applyDiscriminators[disc]);
    }
  }

  return model;
};

/**
 * Removes the model named `name` from the default connection, if it exists.
 * You can use this function to clean up any models you created in your tests to
 * prevent OverwriteModelErrors.
 *
 * Equivalent to `mongoose.connection.deleteModel(name)`.
 *
 * #### Example:
 *
 *     mongoose.model('User', new Schema({ name: String }));
 *     console.log(mongoose.model('User')); // Model object
 *     mongoose.deleteModel('User');
 *     console.log(mongoose.model('User')); // undefined
 *
 *     // Usually useful in a Mocha `afterEach()` hook
 *     afterEach(function() {
 *       mongoose.deleteModel(/.+/); // Delete every model
 *     });
 *
 * @api public
 * @param {String|RegExp} name if string, the name of the model to remove. If regexp, removes all models whose name matches the regexp.
 * @return {Mongoose} this
 */

Mongoose.prototype.deleteModel = function(name) {
  const _mongoose = this instanceof Mongoose ? this : mongoose;

  _mongoose.connection.deleteModel(name);
  delete _mongoose.models[name];
  return _mongoose;
};

/**
 * Returns an array of model names created on this instance of Mongoose.
 *
 * #### Note:
 *
 * _Does not include names of models created using `connection.model()`._
 *
 * @api public
 * @return {Array}
 */

Mongoose.prototype.modelNames = function() {
  const _mongoose = this instanceof Mongoose ? this : mongoose;

  const names = Object.keys(_mongoose.models);
  return names;
};

/**
 * Applies global plugins to `schema`.
 *
 * @param {Schema} schema
 * @api private
 */

Mongoose.prototype._applyPlugins = function(schema, options) {
  const _mongoose = this instanceof Mongoose ? this : mongoose;

  options = options || {};
  options.applyPluginsToDiscriminators = _mongoose.options && _mongoose.options.applyPluginsToDiscriminators || false;
  options.applyPluginsToChildSchemas = typeof (_mongoose.options && _mongoose.options.applyPluginsToDiscriminators) === 'boolean' ? _mongoose.options.applyPluginsToDiscriminators : true;
  applyPlugins(schema, _mongoose.plugins, options, '$globalPluginsApplied');
};

/**
 * Declares a global plugin executed on all Schemas.
 *
 * Equivalent to calling `.plugin(fn)` on each Schema you create.
 *
 * @param {Function} fn plugin callback
 * @param {Object} [opts] optional options
 * @return {Mongoose} this
 * @see plugins /docs/plugins
 * @api public
 */

Mongoose.prototype.plugin = function(fn, opts) {
  const _mongoose = this instanceof Mongoose ? this : mongoose;

  _mongoose.plugins.push([fn, opts]);
  return _mongoose;
};

/**
 * The Mongoose module's default connection. Equivalent to `mongoose.connections[0]`, see [`connections`](#mongoose_Mongoose-connections).
 *
 * #### Example:
 *
 *     const mongoose = require('mongoose');
 *     mongoose.connect(...);
 *     mongoose.connection.on('error', cb);
 *
 * This is the connection used by default for every model created using [mongoose.model](#index_Mongoose-model).
 *
 * To create a new connection, use [`createConnection()`](#mongoose_Mongoose-createConnection).
 *
 * @memberOf Mongoose
 * @instance
 * @property {Connection} connection
 * @api public
 */

Mongoose.prototype.__defineGetter__('connection', function() {
  return this.connections[0];
});

Mongoose.prototype.__defineSetter__('connection', function(v) {
  if (v instanceof this.__driver.getConnection()) {
    this.connections[0] = v;
    this.models = v.models;
  }
});

/**
 * An array containing all [connections](connections.html) associated with this
 * Mongoose instance. By default, there is 1 connection. Calling
 * [`createConnection()`](#mongoose_Mongoose-createConnection) adds a connection
 * to this array.
 *
 * #### Example:
 *
 *     const mongoose = require('mongoose');
 *     mongoose.connections.length; // 1, just the default connection
 *     mongoose.connections[0] === mongoose.connection; // true
 *
 *     mongoose.createConnection('mongodb://localhost:27017/test');
 *     mongoose.connections.length; // 2
 *
 * @memberOf Mongoose
 * @instance
 * @property {Array} connections
 * @api public
 */

Mongoose.prototype.connections;

/**
 * The Mongoose Aggregate constructor
 *
 * @method Aggregate
 * @api public
 */

Mongoose.prototype.Aggregate = Aggregate;

/**
 * The Mongoose Collection constructor
 *
 * @memberOf Mongoose
 * @instance
 * @method Collection
 * @api public
 */

Object.defineProperty(Mongoose.prototype, 'Collection', {
  get: function() {
    return this.__driver.Collection;
  },
  set: function(Collection) {
    this.__driver.Collection = Collection;
  }
});

/**
 * The Mongoose [Connection](#connection_Connection) constructor
 *
 * @memberOf Mongoose
 * @instance
 * @method Connection
 * @api public
 */

Object.defineProperty(Mongoose.prototype, 'Connection', {
  get: function() {
    return this.__driver.getConnection();
  },
  set: function(Connection) {
    if (Connection === this.__driver.getConnection()) {
      return;
    }

    this.__driver.getConnection = () => Connection;
  }
});

/**
 * The Mongoose version
 *
 * #### Example:
 *
 *     console.log(mongoose.version); // '5.x.x'
 *
 * @property version
 * @api public
 */

Mongoose.prototype.version = pkg.version;

/**
 * The Mongoose constructor
 *
 * The exports of the mongoose module is an instance of this class.
 *
 * #### Example:
 *
 *     const mongoose = require('mongoose');
 *     const mongoose2 = new mongoose.Mongoose();
 *
 * @method Mongoose
 * @api public
 */

Mongoose.prototype.Mongoose = Mongoose;

/**
 * The Mongoose [Schema](#schema_Schema) constructor
 *
 * #### Example:
 *
 *     const mongoose = require('mongoose');
 *     const Schema = mongoose.Schema;
 *     const CatSchema = new Schema(..);
 *
 * @method Schema
 * @api public
 */

Mongoose.prototype.Schema = Schema;

/**
 * The Mongoose [SchemaType](#schematype_SchemaType) constructor
 *
 * @method SchemaType
 * @api public
 */

Mongoose.prototype.SchemaType = SchemaType;

/**
 * The various Mongoose SchemaTypes.
 *
 * #### Note:
 *
 * _Alias of mongoose.Schema.Types for backwards compatibility._
 *
 * @property SchemaTypes
 * @see Schema.SchemaTypes /docs/schematypes
 * @api public
 */

Mongoose.prototype.SchemaTypes = Schema.Types;

/**
 * The Mongoose [VirtualType](#virtualtype_VirtualType) constructor
 *
 * @method VirtualType
 * @api public
 */

Mongoose.prototype.VirtualType = VirtualType;

/**
 * The various Mongoose Types.
 *
 * #### Example:
 *
 *     const mongoose = require('mongoose');
 *     const array = mongoose.Types.Array;
 *
 * #### Types:
 *
 * - [Array](/docs/schematypes.html#arrays)
 * - [Buffer](/docs/schematypes.html#buffers)
 * - [Embedded](/docs/schematypes.html#schemas)
 * - [DocumentArray](/docs/api/documentarraypath.html)
 * - [Decimal128](/docs/api/mongoose.html#mongoose_Mongoose-Decimal128)
 * - [ObjectId](/docs/schematypes.html#objectids)
 * - [Map](/docs/schematypes.html#maps)
 * - [Subdocument](/docs/schematypes.html#schemas)
 *
 * Using this exposed access to the `ObjectId` type, we can construct ids on demand.
 *
 *     const ObjectId = mongoose.Types.ObjectId;
 *     const id1 = new ObjectId;
 *
 * @property Types
 * @api public
 */

Mongoose.prototype.Types = Types;

/**
 * The Mongoose [Query](#query_Query) constructor.
 *
 * @method Query
 * @api public
 */

Mongoose.prototype.Query = Query;

/**
 * The Mongoose [Promise](#promise_Promise) constructor.
 *
 * @memberOf Mongoose
 * @instance
 * @property Promise
 * @api public
 */

Object.defineProperty(Mongoose.prototype, 'Promise', {
  get: function() {
    return PromiseProvider.get();
  },
  set: function(lib) {
    PromiseProvider.set(lib);
  }
});

/**
 * Storage layer for mongoose promises
 *
 * @method PromiseProvider
 * @api public
 */

Mongoose.prototype.PromiseProvider = PromiseProvider;

/**
 * The Mongoose [Model](#model_Model) constructor.
 *
 * @method Model
 * @api public
 */

Mongoose.prototype.Model = Model;

/**
 * The Mongoose [Document](/docs/api/document.html#Document) constructor.
 *
 * @method Document
 * @api public
 */

Mongoose.prototype.Document = Document;

/**
 * The Mongoose DocumentProvider constructor. Mongoose users should not have to
 * use this directly
 *
 * @method DocumentProvider
 * @api public
 */

Mongoose.prototype.DocumentProvider = require('./document_provider');

/**
 * The Mongoose ObjectId [SchemaType](/docs/schematypes.html). Used for
 * declaring paths in your schema that should be
 * [MongoDB ObjectIds](https://docs.mongodb.com/manual/reference/method/ObjectId/).
 * Do not use this to create a new ObjectId instance, use `mongoose.Types.ObjectId`
 * instead.
 *
 * #### Example:
 *
 *     const childSchema = new Schema({ parentId: mongoose.ObjectId });
 *
 * @property ObjectId
 * @api public
 */

Mongoose.prototype.ObjectId = SchemaTypes.ObjectId;

/**
 * Returns true if Mongoose can cast the given value to an ObjectId, or
 * false otherwise.
 *
 * #### Example:
 *
 *     mongoose.isValidObjectId(new mongoose.Types.ObjectId()); // true
 *     mongoose.isValidObjectId('0123456789ab'); // true
 *     mongoose.isValidObjectId(6); // true
 *     mongoose.isValidObjectId(new User({ name: 'test' })); // true
 *
 *     mongoose.isValidObjectId({ test: 42 }); // false
 *
 * @method isValidObjectId
 * @param {Any} v
 * @returns {boolean} true if `v` is something Mongoose can coerce to an ObjectId
 * @api public
 */

Mongoose.prototype.isValidObjectId = function(v) {
  const _mongoose = this instanceof Mongoose ? this : mongoose;
  return _mongoose.Types.ObjectId.isValid(v);
};

/**
 * Returns true if the given value is a Mongoose ObjectId (using `instanceof`) or if the
 * given value is a 24 character hex string, which is the most commonly used string representation
 * of an ObjectId.
 *
 * This function is similar to `isValidObjectId()`, but considerably more strict, because
 * `isValidObjectId()` will return `true` for _any_ value that Mongoose can convert to an
 * ObjectId. That includes Mongoose documents, any string of length 12, and any number.
 * `isObjectIdOrHexString()` returns true only for `ObjectId` instances or 24 character hex
 * strings, and will return false for numbers, documents, and strings of length 12.
 *
 * #### Example:
 *
 *     mongoose.isObjectIdOrHexString(new mongoose.Types.ObjectId()); // true
 *     mongoose.isObjectIdOrHexString('62261a65d66c6be0a63c051f'); // true
 *
 *     mongoose.isObjectIdOrHexString('0123456789ab'); // false
 *     mongoose.isObjectIdOrHexString(6); // false
 *     mongoose.isObjectIdOrHexString(new User({ name: 'test' })); // false
 *     mongoose.isObjectIdOrHexString({ test: 42 }); // false
 *
 * @method isObjectIdOrHexString
 * @param {Any} v
 * @returns {boolean} true if `v` is an ObjectId instance _or_ a 24 char hex string
 * @api public
 */

Mongoose.prototype.isObjectIdOrHexString = function(v) {
  return isBsonType(v, 'ObjectID') || (typeof v === 'string' && objectIdHexRegexp.test(v));
};

/**
 *
 * Syncs all the indexes for the models registered with this connection.
 *
 * @param {Object} options
 * @param {Boolean} options.continueOnError `false` by default. If set to `true`, mongoose will not throw an error if one model syncing failed, and will return an object where the keys are the names of the models, and the values are the results/errors for each model.
 * @return {Promise} Returns a Promise, when the Promise resolves the value is a list of the dropped indexes.
 */
Mongoose.prototype.syncIndexes = function(options) {
  const _mongoose = this instanceof Mongoose ? this : mongoose;
  return _mongoose.connection.syncIndexes(options);
};

/**
 * The Mongoose Decimal128 [SchemaType](/docs/schematypes.html). Used for
 * declaring paths in your schema that should be
 * [128-bit decimal floating points](https://thecodebarbarian.com/a-nodejs-perspective-on-mongodb-34-decimal.html).
 * Do not use this to create a new Decimal128 instance, use `mongoose.Types.Decimal128`
 * instead.
 *
 * #### Example:
 *
 *     const vehicleSchema = new Schema({ fuelLevel: mongoose.Decimal128 });
 *
 * @property Decimal128
 * @api public
 */

Mongoose.prototype.Decimal128 = SchemaTypes.Decimal128;

/**
 * The Mongoose Mixed [SchemaType](/docs/schematypes.html). Used for
 * declaring paths in your schema that Mongoose's change tracking, casting,
 * and validation should ignore.
 *
 * #### Example:
 *
 *     const schema = new Schema({ arbitrary: mongoose.Mixed });
 *
 * @property Mixed
 * @api public
 */

Mongoose.prototype.Mixed = SchemaTypes.Mixed;

/**
 * The Mongoose Date [SchemaType](/docs/schematypes.html).
 *
 * #### Example:
 *
 *     const schema = new Schema({ test: Date });
 *     schema.path('test') instanceof mongoose.Date; // true
 *
 * @property Date
 * @api public
 */

Mongoose.prototype.Date = SchemaTypes.Date;

/**
 * The Mongoose Number [SchemaType](/docs/schematypes.html). Used for
 * declaring paths in your schema that Mongoose should cast to numbers.
 *
 * #### Example:
 *
 *     const schema = new Schema({ num: mongoose.Number });
 *     // Equivalent to:
 *     const schema = new Schema({ num: 'number' });
 *
 * @property Number
 * @api public
 */

Mongoose.prototype.Number = SchemaTypes.Number;

/**
 * The [MongooseError](#error_MongooseError) constructor.
 *
 * @method Error
 * @api public
 */

Mongoose.prototype.Error = require('./error/index');

/**
 * Mongoose uses this function to get the current time when setting
 * [timestamps](/docs/guide.html#timestamps). You may stub out this function
 * using a tool like [Sinon](https://www.npmjs.com/package/sinon) for testing.
 *
 * @method now
 * @returns Date the current time
 * @api public
 */

Mongoose.prototype.now = function now() { return new Date(); };

/**
 * The Mongoose CastError constructor
 *
 * @method CastError
 * @param {String} type The name of the type
 * @param {Any} value The value that failed to cast
 * @param {String} path The path `a.b.c` in the doc where this cast error occurred
 * @param {Error} [reason] The original error that was thrown
 * @api public
 */

Mongoose.prototype.CastError = require('./error/cast');

/**
 * The constructor used for schematype options
 *
 * @method SchemaTypeOptions
 * @api public
 */

Mongoose.prototype.SchemaTypeOptions = require('./options/SchemaTypeOptions');

/**
 * The [node-mongodb-native](https://github.com/mongodb/node-mongodb-native) driver Mongoose uses.
 *
 * @property mongo
 * @api public
 */

Mongoose.prototype.mongo = require('mongodb');

/**
 * The [mquery](https://github.com/aheckmann/mquery) query builder Mongoose uses.
 *
 * @property mquery
 * @api public
 */

Mongoose.prototype.mquery = require('mquery');

/**
 * Sanitizes query filters against [query selector injection attacks](https://thecodebarbarian.com/2014/09/04/defending-against-query-selector-injection-attacks.html)
 * by wrapping any nested objects that have a property whose name starts with `$` in a `$eq`.
 *
 * ```javascript
 * const obj = { username: 'val', pwd: { $ne: null } };
 * sanitizeFilter(obj);
 * obj; // { username: 'val', pwd: { $eq: { $ne: null } } });
 * ```
 *
 * @method sanitizeFilter
 * @param {Object} filter
 * @returns Object the sanitized object
 * @api public
 */

Mongoose.prototype.sanitizeFilter = sanitizeFilter;

/**
 * Tells `sanitizeFilter()` to skip the given object when filtering out potential [query selector injection attacks](https://thecodebarbarian.com/2014/09/04/defending-against-query-selector-injection-attacks.html).
 * Use this method when you have a known query selector that you want to use.
 *
 * ```javascript
 * const obj = { username: 'val', pwd: trusted({ $type: 'string', $eq: 'my secret' }) };
 * sanitizeFilter(obj);
 *
 * // Note that `sanitizeFilter()` did not add `$eq` around `$type`.
 * obj; // { username: 'val', pwd: { $type: 'string', $eq: 'my secret' } });
 * ```
 *
 * @method trusted
 * @param {Object} obj
 * @returns Object the passed in object
 * @api public
 */

Mongoose.prototype.trusted = trusted;

/*!
 * ignore
 */

Mongoose.prototype._promiseOrCallback = function(callback, fn, ee) {
  return promiseOrCallback(callback, fn, ee, this.Promise);
};

/**
 * Use this function in `pre()` middleware to skip calling the wrapped function.
 *
 * #### Example:
 *
 *     schema.pre('save', function() {
 *       // Will skip executing `save()`, but will execute post hooks as if
 *       // `save()` had executed with the result `{ matchedCount: 0 }`
 *       return mongoose.skipMiddlewareFunction({ matchedCount: 0 });
 *     });
 *
 * @method skipMiddlewareFunction
 * @param {any} result
 * @api public
 */

Mongoose.prototype.skipMiddlewareFunction = Kareem.skipWrappedFunction;

/**
 * Use this function in `post()` middleware to replace the result
 *
 * #### Example:
 *
 *     schema.post('find', function(res) {
 *       // Normally you have to modify `res` in place. But with
 *       // `overwriteMiddlewarResult()`, you can make `find()` return a
 *       // completely different value.
 *       return mongoose.overwriteMiddlewareResult(res.filter(doc => !doc.isDeleted));
 *     });
 *
 * @method overwriteMiddlewareResult
 * @param {any} result
 * @api public
 */

Mongoose.prototype.overwriteMiddlewareResult = Kareem.overwriteResult;

/**
 * The exports object is an instance of Mongoose.
 *
 * @api private
 */

const mongoose = module.exports = exports = new Mongoose({
  [defaultMongooseSymbol]: true
});<|MERGE_RESOLUTION|>--- conflicted
+++ resolved
@@ -215,15 +215,9 @@
  * - 'sanitizeFilter': `false` by default. Set to true to enable the [sanitization of the query filters](/docs/api/mongoose.html#mongoose_Mongoose-sanitizeFilter) against query selector injection attacks by wrapping any nested objects that have a property whose name starts with `$` in a `$eq`.
  * - 'selectPopulatedPaths': `true` by default. Set to false to opt out of Mongoose adding all fields that you `populate()` to your `select()`. The schema-level option `selectPopulatedPaths` overwrites this one.
  * - 'strict': `true` by default, may be `false`, `true`, or `'throw'`. Sets the default strict mode for schemas.
-<<<<<<< HEAD
- * - 'strictQuery': same value as 'strict' by default (`true`), may be `false`, `true`, or `'throw'`. Sets the default [strictQuery](/docs/guide.html#strictQuery) mode for schemas.
+ * - 'strictQuery': same value as 'strict' by default (`true`), may be `false`, `true`, or `'throw'`. Sets the default [strictQuery](/docs/guide.html#strictQuery) mode for schemas. The default value will be switched back to `false` in Mongoose 7, use `mongoose.set('strictQuery', false);` if you want to prepare for the change.
  * - 'toJSON': `{ transform: true, flattenDecimals: true }` by default. Overwrites default objects to [`toJSON()`](/docs/api/document.html#document_Document-toJSON), for determining how Mongoose documents get serialized by `JSON.stringify()`
  * - 'toObject': `{ transform: true, flattenDecimals: true }` by default. Overwrites default objects to [`toObject()`](/docs/api/document.html#document_Document-toObject)
-=======
- * - 'strictQuery': same value as 'strict' by default (`true`), may be `false`, `true`, or `'throw'`. Sets the default [strictQuery](/docs/guide.html#strictQuery) mode for schemas. The default value will be switched back to `false` in Mongoose 7, use `mongoose.set('strictQuery', false);` if you want to prepare for the change.
- * - 'toJSON': `{ transform: true, flattenDecimals: true }` by default. Overwrites default objects to [`toJSON()`](/docs/api.html#document_Document-toJSON), for determining how Mongoose documents get serialized by `JSON.stringify()`
- * - 'toObject': `{ transform: true, flattenDecimals: true }` by default. Overwrites default objects to [`toObject()`](/docs/api.html#document_Document-toObject)
->>>>>>> 30b2f2fd
  *
  * @param {String|Object} key The name of the option or a object of multiple key-value pairs
  * @param {String|Function|Boolean} value The value of the option, unused if "key" is a object
