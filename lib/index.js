'use strict';

/*!
 * Module dependencies.
 */

require('./driver').set(require('./drivers/node-mongodb-native'));

const mongoose = require('./mongoose');

mongoose.Mongoose.prototype.mongo = require('mongodb');

<<<<<<< HEAD
module.exports = mongoose;
=======
const defaultMongooseSymbol = Symbol.for('mongoose:default');

require('./helpers/printJestWarning');

const objectIdHexRegexp = /^[0-9A-Fa-f]{24}$/;

/**
 * Mongoose constructor.
 *
 * The exports object of the `mongoose` module is an instance of this class.
 * Most apps will only use this one instance.
 *
 * #### Example:
 *
 *     const mongoose = require('mongoose');
 *     mongoose instanceof mongoose.Mongoose; // true
 *
 *     // Create a new Mongoose instance with its own `connect()`, `set()`, `model()`, etc.
 *     const m = new mongoose.Mongoose();
 *
 * @api public
 * @param {Object} options see [`Mongoose#set()` docs](https://mongoosejs.com/docs/api/mongoose.html#Mongoose.prototype.set())
 */
function Mongoose(options) {
  this.connections = [];
  this.nextConnectionId = 0;
  this.models = {};
  this.events = new EventEmitter();
  this.__driver = driver.get();
  // default global options
  this.options = Object.assign({
    pluralization: true,
    autoIndex: true,
    autoCreate: true
  }, options);
  const createInitialConnection = utils.getOption('createInitialConnection', this.options);
  if (createInitialConnection == null || createInitialConnection) {
    const conn = this.createConnection(); // default connection
    conn.models = this.models;
  }

  if (this.options.pluralization) {
    this._pluralize = legacyPluralize;
  }

  // If a user creates their own Mongoose instance, give them a separate copy
  // of the `Schema` constructor so they get separate custom types. (gh-6933)
  if (!options || !options[defaultMongooseSymbol]) {
    const _this = this;
    this.Schema = function() {
      this.base = _this;
      return Schema.apply(this, arguments);
    };
    this.Schema.prototype = Object.create(Schema.prototype);

    Object.assign(this.Schema, Schema);
    this.Schema.base = this;
    this.Schema.Types = Object.assign({}, Schema.Types);
  } else {
    // Hack to work around babel's strange behavior with
    // `import mongoose, { Schema } from 'mongoose'`. Because `Schema` is not
    // an own property of a Mongoose global, Schema will be undefined. See gh-5648
    for (const key of ['Schema', 'model']) {
      this[key] = Mongoose.prototype[key];
    }
  }
  this.Schema.prototype.base = this;

  Object.defineProperty(this, 'plugins', {
    configurable: false,
    enumerable: true,
    writable: false,
    value: Object.values(builtinPlugins).map(plugin => ([plugin, { deduplicate: true }]))
  });
}

Mongoose.prototype.cast = cast;
/**
 * Expose connection states for user-land
 *
 * @memberOf Mongoose
 * @property STATES
 * @api public
 */
Mongoose.prototype.STATES = STATES;

/**
 * Expose connection states for user-land
 *
 * @memberOf Mongoose
 * @property ConnectionStates
 * @api public
 */
Mongoose.prototype.ConnectionStates = STATES;

/**
 * Object with `get()` and `set()` containing the underlying driver this Mongoose instance
 * uses to communicate with the database. A driver is a Mongoose-specific interface that defines functions
 * like `find()`.
 *
 * @deprecated
 * @memberOf Mongoose
 * @property driver
 * @api public
 */

Mongoose.prototype.driver = driver;

/**
 * Overwrites the current driver used by this Mongoose instance. A driver is a
 * Mongoose-specific interface that defines functions like `find()`.
 *
 * @memberOf Mongoose
 * @method setDriver
 * @api public
 */

Mongoose.prototype.setDriver = function setDriver(driver) {
  const _mongoose = this instanceof Mongoose ? this : mongoose;

  if (_mongoose.__driver === driver) {
    return _mongoose;
  }

  const openConnection = _mongoose.connections && _mongoose.connections.find(conn => conn.readyState !== STATES.disconnected);
  if (openConnection) {
    const msg = 'Cannot modify Mongoose driver if a connection is already open. ' +
      'Call `mongoose.disconnect()` before modifying the driver';
    throw new MongooseError(msg);
  }
  _mongoose.__driver = driver;

  const Connection = driver.Connection;
  _mongoose.connections = [new Connection(_mongoose)];
  _mongoose.connections[0].models = _mongoose.models;

  return _mongoose;
};

/**
 * Sets mongoose options
 *
 * `key` can be used a object to set multiple options at once.
 * If a error gets thrown for one option, other options will still be evaluated.
 *
 * #### Example:
 *
 *     mongoose.set('test', value) // sets the 'test' option to `value`
 *
 *     mongoose.set('debug', true) // enable logging collection methods + arguments to the console/file
 *
 *     mongoose.set('debug', function(collectionName, methodName, ...methodArgs) {}); // use custom function to log collection methods + arguments
 *
 *     mongoose.set({ debug: true, autoIndex: false }); // set multiple options at once
 *
 * Currently supported options are:
 * - `allowDiskUse`: Set to `true` to set `allowDiskUse` to true to all aggregation operations by default.
 * - `applyPluginsToChildSchemas`: `true` by default. Set to false to skip applying global plugins to child schemas
 * - `applyPluginsToDiscriminators`: `false` by default. Set to true to apply global plugins to discriminator schemas. This typically isn't necessary because plugins are applied to the base schema and discriminators copy all middleware, methods, statics, and properties from the base schema.
 * - `autoCreate`: Set to `true` to make Mongoose call [`Model.createCollection()`](https://mongoosejs.com/docs/api/model.html#Model.createCollection()) automatically when you create a model with `mongoose.model()` or `conn.model()`. This is useful for testing transactions, change streams, and other features that require the collection to exist.
 * - `autoIndex`: `true` by default. Set to false to disable automatic index creation for all models associated with this Mongoose instance.
 * - `bufferCommands`: enable/disable mongoose's buffering mechanism for all connections and models
 * - `bufferTimeoutMS`: If bufferCommands is on, this option sets the maximum amount of time Mongoose buffering will wait before throwing an error. If not specified, Mongoose will use 10000 (10 seconds).
 * - `cloneSchemas`: `false` by default. Set to `true` to `clone()` all schemas before compiling into a model.
 * - `debug`: If `true`, prints the operations mongoose sends to MongoDB to the console. If a writable stream is passed, it will log to that stream, without colorization. If a callback function is passed, it will receive the collection name, the method name, then all arguments passed to the method. For example, if you wanted to replicate the default logging, you could output from the callback `Mongoose: ${collectionName}.${methodName}(${methodArgs.join(', ')})`.
 * - `id`: If `true`, adds a `id` virtual to all schemas unless overwritten on a per-schema basis.
 * - `timestamps.createdAt.immutable`: `true` by default. If `false`, it will change the `createdAt` field to be [`immutable: false`](https://mongoosejs.com/docs/api/schematype.html#SchemaType.prototype.immutable) which means you can update the `createdAt`
 * - `maxTimeMS`: If set, attaches [maxTimeMS](https://www.mongodb.com/docs/manual/reference/operator/meta/maxTimeMS/) to every query
 * - `objectIdGetter`: `true` by default. Mongoose adds a getter to MongoDB ObjectId's called `_id` that returns `this` for convenience with populate. Set this to false to remove the getter.
 * - `overwriteModels`: Set to `true` to default to overwriting models with the same name when calling `mongoose.model()`, as opposed to throwing an `OverwriteModelError`.
 * - `returnOriginal`: If `false`, changes the default `returnOriginal` option to `findOneAndUpdate()`, `findByIdAndUpdate`, and `findOneAndReplace()` to false. This is equivalent to setting the `new` option to `true` for `findOneAndX()` calls by default. Read our [`findOneAndUpdate()` tutorial](https://mongoosejs.com/docs/tutorials/findoneandupdate.html) for more information.
 * - `runValidators`: `false` by default. Set to true to enable [update validators](https://mongoosejs.com/docs/validation.html#update-validators) for all validators by default.
 * - `sanitizeFilter`: `false` by default. Set to true to enable the [sanitization of the query filters](https://mongoosejs.com/docs/api/mongoose.html#Mongoose.prototype.sanitizeFilter()) against query selector injection attacks by wrapping any nested objects that have a property whose name starts with `$` in a `$eq`.
 * - `selectPopulatedPaths`: `true` by default. Set to false to opt out of Mongoose adding all fields that you `populate()` to your `select()`. The schema-level option `selectPopulatedPaths` overwrites this one.
 * - `strict`: `true` by default, may be `false`, `true`, or `'throw'`. Sets the default strict mode for schemas.
 * - `strictQuery`: `false` by default. May be `false`, `true`, or `'throw'`. Sets the default [strictQuery](https://mongoosejs.com/docs/guide.html#strictQuery) mode for schemas.
 * - `toJSON`: `{ transform: true, flattenDecimals: true }` by default. Overwrites default objects to [`toJSON()`](https://mongoosejs.com/docs/api/document.html#Document.prototype.toJSON()), for determining how Mongoose documents get serialized by `JSON.stringify()`
 * - `toObject`: `{ transform: true, flattenDecimals: true }` by default. Overwrites default objects to [`toObject()`](https://mongoosejs.com/docs/api/document.html#Document.prototype.toObject())
 *
 * @param {String|Object} key The name of the option or a object of multiple key-value pairs
 * @param {String|Function|Boolean} value The value of the option, unused if "key" is a object
 * @returns {Mongoose} The used Mongoose instnace
 * @api public
 */

Mongoose.prototype.set = function(key, value) {
  const _mongoose = this instanceof Mongoose ? this : mongoose;

  if (arguments.length === 1 && typeof key !== 'object') {
    if (VALID_OPTIONS.indexOf(key) === -1) {
      const error = new SetOptionError();
      error.addError(key, new SetOptionError.SetOptionInnerError(key));
      throw error;
    }

    return _mongoose.options[key];
  }

  let options = {};

  if (arguments.length === 2) {
    options = { [key]: value };
  }

  if (arguments.length === 1 && typeof key === 'object') {
    options = key;
  }

  // array for errors to collect all errors for all key-value pairs, like ".validate"
  let error = undefined;

  for (const [optionKey, optionValue] of Object.entries(options)) {
    if (VALID_OPTIONS.indexOf(optionKey) === -1) {
      if (!error) {
        error = new SetOptionError();
      }
      error.addError(optionKey, new SetOptionError.SetOptionInnerError(optionKey));
      continue;
    }

    _mongoose.options[optionKey] = optionValue;

    if (optionKey === 'objectIdGetter') {
      if (optionValue) {
        Object.defineProperty(mongoose.Types.ObjectId.prototype, '_id', {
          enumerable: false,
          configurable: true,
          get: function() {
            return this;
          }
        });
      } else {
        delete mongoose.Types.ObjectId.prototype._id;
      }
    }
  }

  if (error) {
    throw error;
  }

  return _mongoose;
};

/**
 * Gets mongoose options
 *
 * #### Example:
 *
 *     mongoose.get('test') // returns the 'test' value
 *
 * @param {String} key
 * @method get
 * @api public
 */

Mongoose.prototype.get = Mongoose.prototype.set;

/**
 * Creates a Connection instance.
 *
 * Each `connection` instance maps to a single database. This method is helpful when managing multiple db connections.
 *
 *
 * _Options passed take precedence over options included in connection strings._
 *
 * #### Example:
 *
 *     // with mongodb:// URI
 *     db = mongoose.createConnection('mongodb://user:pass@127.0.0.1:port/database');
 *
 *     // and options
 *     const opts = { db: { native_parser: true }}
 *     db = mongoose.createConnection('mongodb://user:pass@127.0.0.1:port/database', opts);
 *
 *     // replica sets
 *     db = mongoose.createConnection('mongodb://user:pass@127.0.0.1:port,anotherhost:port,yetanother:port/database');
 *
 *     // and options
 *     const opts = { replset: { strategy: 'ping', rs_name: 'testSet' }}
 *     db = mongoose.createConnection('mongodb://user:pass@127.0.0.1:port,anotherhost:port,yetanother:port/database', opts);
 *
 *     // initialize now, connect later
 *     db = mongoose.createConnection();
 *     db.openUri('127.0.0.1', 'database', port, [opts]);
 *
 * @param {String} uri mongodb URI to connect to
 * @param {Object} [options] passed down to the [MongoDB driver's `connect()` function](https://mongodb.github.io/node-mongodb-native/4.9/interfaces/MongoClientOptions.html), except for 4 mongoose-specific options explained below.
 * @param {Boolean} [options.bufferCommands=true] Mongoose specific option. Set to false to [disable buffering](https://mongoosejs.com/docs/faq.html#callback_never_executes) on all models associated with this connection.
 * @param {String} [options.dbName] The name of the database you want to use. If not provided, Mongoose uses the database name from connection string.
 * @param {String} [options.user] username for authentication, equivalent to `options.auth.user`. Maintained for backwards compatibility.
 * @param {String} [options.pass] password for authentication, equivalent to `options.auth.password`. Maintained for backwards compatibility.
 * @param {Boolean} [options.autoIndex=true] Mongoose-specific option. Set to false to disable automatic index creation for all models associated with this connection.
 * @param {Class} [options.promiseLibrary] Sets the [underlying driver's promise library](https://mongodb.github.io/node-mongodb-native/4.9/interfaces/MongoClientOptions.html#promiseLibrary).
 * @param {Number} [options.maxPoolSize=5] The maximum number of sockets the MongoDB driver will keep open for this connection. Keep in mind that MongoDB only allows one operation per socket at a time, so you may want to increase this if you find you have a few slow queries that are blocking faster queries from proceeding. See [Slow Trains in MongoDB and Node.js](https://thecodebarbarian.com/slow-trains-in-mongodb-and-nodejs).
 * @param {Number} [options.minPoolSize=1] The minimum number of sockets the MongoDB driver will keep open for this connection. Keep in mind that MongoDB only allows one operation per socket at a time, so you may want to increase this if you find you have a few slow queries that are blocking faster queries from proceeding. See [Slow Trains in MongoDB and Node.js](https://thecodebarbarian.com/slow-trains-in-mongodb-and-nodejs).
 * @param {Number} [options.socketTimeoutMS=0] How long the MongoDB driver will wait before killing a socket due to inactivity _after initial connection_. Defaults to 0, which means Node.js will not time out the socket due to inactivity. A socket may be inactive because of either no activity or a long-running operation. This option is passed to [Node.js `socket#setTimeout()` function](https://nodejs.org/api/net.html#net_socket_settimeout_timeout_callback) after the MongoDB driver successfully completes.
 * @param {Number} [options.family=0] Passed transparently to [Node.js' `dns.lookup()`](https://nodejs.org/api/dns.html#dns_dns_lookup_hostname_options_callback) function. May be either `0`, `4`, or `6`. `4` means use IPv4 only, `6` means use IPv6 only, `0` means try both.
 * @return {Connection} the created Connection object. Connections are not thenable, so you can't do `await mongoose.createConnection()`. To await use `mongoose.createConnection(uri).asPromise()` instead.
 * @api public
 */

Mongoose.prototype.createConnection = function(uri, options) {
  const _mongoose = this instanceof Mongoose ? this : mongoose;

  const Connection = _mongoose.__driver.Connection;
  const conn = new Connection(_mongoose);
  _mongoose.connections.push(conn);
  _mongoose.nextConnectionId++;
  _mongoose.events.emit('createConnection', conn);

  if (arguments.length > 0) {
    conn.openUri(uri, { ...options, _fireAndForget: true });
  }

  return conn;
};

/**
 * Opens the default mongoose connection.
 *
 * #### Example:
 *
 *     mongoose.connect('mongodb://user:pass@127.0.0.1:port/database');
 *
 *     // replica sets
 *     const uri = 'mongodb://user:pass@127.0.0.1:port,anotherhost:port,yetanother:port/mydatabase';
 *     mongoose.connect(uri);
 *
 *     // with options
 *     mongoose.connect(uri, options);
 *
 *     // optional callback that gets fired when initial connection completed
 *     const uri = 'mongodb://nonexistent.domain:27000';
 *     mongoose.connect(uri, function(error) {
 *       // if error is truthy, the initial connection failed.
 *     })
 *
 * @param {String} uri mongodb URI to connect to
 * @param {Object} [options] passed down to the [MongoDB driver's `connect()` function](https://mongodb.github.io/node-mongodb-native/4.9/interfaces/MongoClientOptions.html), except for 4 mongoose-specific options explained below.
 * @param {Boolean} [options.bufferCommands=true] Mongoose specific option. Set to false to [disable buffering](https://mongoosejs.com/docs/faq.html#callback_never_executes) on all models associated with this connection.
 * @param {Number} [options.bufferTimeoutMS=10000] Mongoose specific option. If `bufferCommands` is true, Mongoose will throw an error after `bufferTimeoutMS` if the operation is still buffered.
 * @param {String} [options.dbName] The name of the database we want to use. If not provided, use database name from connection string.
 * @param {String} [options.user] username for authentication, equivalent to `options.auth.user`. Maintained for backwards compatibility.
 * @param {String} [options.pass] password for authentication, equivalent to `options.auth.password`. Maintained for backwards compatibility.
 * @param {Number} [options.maxPoolSize=100] The maximum number of sockets the MongoDB driver will keep open for this connection. Keep in mind that MongoDB only allows one operation per socket at a time, so you may want to increase this if you find you have a few slow queries that are blocking faster queries from proceeding. See [Slow Trains in MongoDB and Node.js](https://thecodebarbarian.com/slow-trains-in-mongodb-and-nodejs).
 * @param {Number} [options.minPoolSize=0] The minimum number of sockets the MongoDB driver will keep open for this connection.
 * @param {Number} [options.serverSelectionTimeoutMS] If `useUnifiedTopology = true`, the MongoDB driver will try to find a server to send any given operation to, and keep retrying for `serverSelectionTimeoutMS` milliseconds before erroring out. If not set, the MongoDB driver defaults to using `30000` (30 seconds).
 * @param {Number} [options.heartbeatFrequencyMS] If `useUnifiedTopology = true`, the MongoDB driver sends a heartbeat every `heartbeatFrequencyMS` to check on the status of the connection. A heartbeat is subject to `serverSelectionTimeoutMS`, so the MongoDB driver will retry failed heartbeats for up to 30 seconds by default. Mongoose only emits a `'disconnected'` event after a heartbeat has failed, so you may want to decrease this setting to reduce the time between when your server goes down and when Mongoose emits `'disconnected'`. We recommend you do **not** set this setting below 1000, too many heartbeats can lead to performance degradation.
 * @param {Boolean} [options.autoIndex=true] Mongoose-specific option. Set to false to disable automatic index creation for all models associated with this connection.
 * @param {Class} [options.promiseLibrary] Sets the [underlying driver's promise library](https://mongodb.github.io/node-mongodb-native/4.9/interfaces/MongoClientOptions.html#promiseLibrary).
 * @param {Number} [options.socketTimeoutMS=0] How long the MongoDB driver will wait before killing a socket due to inactivity _after initial connection_. A socket may be inactive because of either no activity or a long-running operation. `socketTimeoutMS` defaults to 0, which means Node.js will not time out the socket due to inactivity. This option is passed to [Node.js `socket#setTimeout()` function](https://nodejs.org/api/net.html#net_socket_settimeout_timeout_callback) after the MongoDB driver successfully completes.
 * @param {Number} [options.family=0] Passed transparently to [Node.js' `dns.lookup()`](https://nodejs.org/api/dns.html#dns_dns_lookup_hostname_options_callback) function. May be either `0`, `4`, or `6`. `4` means use IPv4 only, `6` means use IPv6 only, `0` means try both.
 * @param {Boolean} [options.autoCreate=false] Set to `true` to make Mongoose automatically call `createCollection()` on every model created on this connection.
 * @param {Function} [callback]
 * @see Mongoose#createConnection https://mongoosejs.com/docs/api/mongoose.html#Mongoose.prototype.createConnection()
 * @api public
 * @return {Promise} resolves to `this` if connection succeeded
 */

Mongoose.prototype.connect = async function connect(uri, options) {
  if (typeof options === 'function' || (arguments.length >= 3 && typeof arguments[2] === 'function')) {
    throw new MongooseError('Mongoose.prototype.connect() no longer accepts a callback');
  }

  const _mongoose = this instanceof Mongoose ? this : mongoose;
  const conn = _mongoose.connection;

  return conn.openUri(uri, options).then(() => _mongoose);
};

/**
 * Runs `.close()` on all connections in parallel.
 *
 * @return {Promise} resolves when all connections are closed, or rejects with the first error that occurred.
 * @api public
 */

Mongoose.prototype.disconnect = async function disconnect() {
  if (arguments.length >= 1 && typeof arguments[0] === 'function') {
    throw new MongooseError('Mongoose.prototype.disconnect() no longer accepts a callback');
  }

  const _mongoose = this instanceof Mongoose ? this : mongoose;

  const remaining = _mongoose.connections.length;
  if (remaining <= 0) {
    return;
  }
  await Promise.all(_mongoose.connections.map(conn => conn.close()));
};

/**
 * _Requires MongoDB >= 3.6.0._ Starts a [MongoDB session](https://www.mongodb.com/docs/manual/release-notes/3.6/#client-sessions)
 * for benefits like causal consistency, [retryable writes](https://www.mongodb.com/docs/manual/core/retryable-writes/),
 * and [transactions](https://thecodebarbarian.com/a-node-js-perspective-on-mongodb-4-transactions.html).
 *
 * Calling `mongoose.startSession()` is equivalent to calling `mongoose.connection.startSession()`.
 * Sessions are scoped to a connection, so calling `mongoose.startSession()`
 * starts a session on the [default mongoose connection](https://mongoosejs.com/docs/api/mongoose.html#Mongoose.prototype.connection).
 *
 * @param {Object} [options] see the [mongodb driver options](https://mongodb.github.io/node-mongodb-native/4.9/classes/MongoClient.html#startSession)
 * @param {Boolean} [options.causalConsistency=true] set to false to disable causal consistency
 * @param {Function} [callback]
 * @return {Promise<ClientSession>} promise that resolves to a MongoDB driver `ClientSession`
 * @api public
 */

Mongoose.prototype.startSession = function() {
  const _mongoose = this instanceof Mongoose ? this : mongoose;

  return _mongoose.connection.startSession.apply(_mongoose.connection, arguments);
};

/**
 * Getter/setter around function for pluralizing collection names.
 *
 * @param {Function|null} [fn] overwrites the function used to pluralize collection names
 * @return {Function|null} the current function used to pluralize collection names, defaults to the legacy function from `mongoose-legacy-pluralize`.
 * @api public
 */

Mongoose.prototype.pluralize = function(fn) {
  const _mongoose = this instanceof Mongoose ? this : mongoose;

  if (arguments.length > 0) {
    _mongoose._pluralize = fn;
  }
  return _mongoose._pluralize;
};

/**
 * Defines a model or retrieves it.
 *
 * Models defined on the `mongoose` instance are available to all connection
 * created by the same `mongoose` instance.
 *
 * If you call `mongoose.model()` with twice the same name but a different schema,
 * you will get an `OverwriteModelError`. If you call `mongoose.model()` with
 * the same name and same schema, you'll get the same schema back.
 *
 * #### Example:
 *
 *     const mongoose = require('mongoose');
 *
 *     // define an Actor model with this mongoose instance
 *     const schema = new Schema({ name: String });
 *     mongoose.model('Actor', schema);
 *
 *     // create a new connection
 *     const conn = mongoose.createConnection(..);
 *
 *     // create Actor model
 *     const Actor = conn.model('Actor', schema);
 *     conn.model('Actor') === Actor; // true
 *     conn.model('Actor', schema) === Actor; // true, same schema
 *     conn.model('Actor', schema, 'actors') === Actor; // true, same schema and collection name
 *
 *     // This throws an `OverwriteModelError` because the schema is different.
 *     conn.model('Actor', new Schema({ name: String }));
 *
 * _When no `collection` argument is passed, Mongoose uses the model name. If you don't like this behavior, either pass a collection name, use `mongoose.pluralize()`, or set your schemas collection name option._
 *
 * #### Example:
 *
 *     const schema = new Schema({ name: String }, { collection: 'actor' });
 *
 *     // or
 *
 *     schema.set('collection', 'actor');
 *
 *     // or
 *
 *     const collectionName = 'actor'
 *     const M = mongoose.model('Actor', schema, collectionName)
 *
 * @param {String|Function} name model name or class extending Model
 * @param {Schema} [schema] the schema to use.
 * @param {String} [collection] name (optional, inferred from model name)
 * @return {Model} The model associated with `name`. Mongoose will create the model if it doesn't already exist.
 * @api public
 */

Mongoose.prototype.model = function(name, schema, collection, options) {
  const _mongoose = this instanceof Mongoose ? this : mongoose;

  if (typeof schema === 'string') {
    collection = schema;
    schema = false;
  }

  if (arguments.length === 1) {
    const model = _mongoose.models[name];
    if (!model) {
      throw new MongooseError.MissingSchemaError(name);
    }
    return model;
  }

  if (utils.isObject(schema) && !(schema instanceof Schema)) {
    schema = new Schema(schema);
  }
  if (schema && !(schema instanceof Schema)) {
    throw new Error('The 2nd parameter to `mongoose.model()` should be a ' +
      'schema or a POJO');
  }

  // handle internal options from connection.model()
  options = options || {};

  const originalSchema = schema;
  if (schema) {
    if (_mongoose.get('cloneSchemas')) {
      schema = schema.clone();
    }
    _mongoose._applyPlugins(schema);
  }

  // connection.model() may be passing a different schema for
  // an existing model name. in this case don't read from cache.
  const overwriteModels = _mongoose.options.hasOwnProperty('overwriteModels') ?
    _mongoose.options.overwriteModels :
    options.overwriteModels;
  if (_mongoose.models.hasOwnProperty(name) && options.cache !== false && overwriteModels !== true) {
    if (originalSchema &&
        originalSchema.instanceOfSchema &&
        originalSchema !== _mongoose.models[name].schema) {
      throw new _mongoose.Error.OverwriteModelError(name);
    }
    if (collection && collection !== _mongoose.models[name].collection.name) {
      // subclass current model with alternate collection
      const model = _mongoose.models[name];
      schema = model.prototype.schema;
      const sub = model.__subclass(_mongoose.connection, schema, collection);
      // do not cache the sub model
      return sub;
    }
    return _mongoose.models[name];
  }
  if (schema == null) {
    throw new _mongoose.Error.MissingSchemaError(name);
  }

  const model = _mongoose._model(name, schema, collection, options);
  _mongoose.connection.models[name] = model;
  _mongoose.models[name] = model;

  return model;
};

/*!
 * ignore
 */

Mongoose.prototype._model = function(name, schema, collection, options) {
  const _mongoose = this instanceof Mongoose ? this : mongoose;

  let model;
  if (typeof name === 'function') {
    model = name;
    name = model.name;
    if (!(model.prototype instanceof Model)) {
      throw new _mongoose.Error('The provided class ' + name + ' must extend Model');
    }
  }

  if (schema) {
    if (_mongoose.get('cloneSchemas')) {
      schema = schema.clone();
    }
    _mongoose._applyPlugins(schema);
  }

  // Apply relevant "global" options to the schema
  if (schema == null || !('pluralization' in schema.options)) {
    schema.options.pluralization = _mongoose.options.pluralization;
  }

  if (!collection) {
    collection = schema.get('collection') ||
      utils.toCollectionName(name, _mongoose.pluralize());
  }

  const connection = options.connection || _mongoose.connection;
  model = _mongoose.Model.compile(model || name, schema, collection, connection, _mongoose);
  // Errors handled internally, so safe to ignore error
  model.init().catch(function $modelInitNoop() {});

  connection.emit('model', model);

  if (schema._applyDiscriminators != null) {
    for (const disc of schema._applyDiscriminators.keys()) {
      model.discriminator(disc, schema._applyDiscriminators.get(disc));
    }
  }

  return model;
};

/**
 * Removes the model named `name` from the default connection, if it exists.
 * You can use this function to clean up any models you created in your tests to
 * prevent OverwriteModelErrors.
 *
 * Equivalent to `mongoose.connection.deleteModel(name)`.
 *
 * #### Example:
 *
 *     mongoose.model('User', new Schema({ name: String }));
 *     console.log(mongoose.model('User')); // Model object
 *     mongoose.deleteModel('User');
 *     console.log(mongoose.model('User')); // undefined
 *
 *     // Usually useful in a Mocha `afterEach()` hook
 *     afterEach(function() {
 *       mongoose.deleteModel(/.+/); // Delete every model
 *     });
 *
 * @api public
 * @param {String|RegExp} name if string, the name of the model to remove. If regexp, removes all models whose name matches the regexp.
 * @return {Mongoose} this
 */

Mongoose.prototype.deleteModel = function(name) {
  const _mongoose = this instanceof Mongoose ? this : mongoose;

  _mongoose.connection.deleteModel(name);
  delete _mongoose.models[name];
  return _mongoose;
};

/**
 * Returns an array of model names created on this instance of Mongoose.
 *
 * #### Note:
 *
 * _Does not include names of models created using `connection.model()`._
 *
 * @api public
 * @return {Array}
 */

Mongoose.prototype.modelNames = function() {
  const _mongoose = this instanceof Mongoose ? this : mongoose;

  const names = Object.keys(_mongoose.models);
  return names;
};

/**
 * Applies global plugins to `schema`.
 *
 * @param {Schema} schema
 * @api private
 */

Mongoose.prototype._applyPlugins = function(schema, options) {
  const _mongoose = this instanceof Mongoose ? this : mongoose;

  options = options || {};
  options.applyPluginsToDiscriminators = _mongoose.options && _mongoose.options.applyPluginsToDiscriminators || false;
  options.applyPluginsToChildSchemas = typeof (_mongoose.options && _mongoose.options.applyPluginsToChildSchemas) === 'boolean' ?
    _mongoose.options.applyPluginsToChildSchemas :
    true;
  applyPlugins(schema, _mongoose.plugins, options, '$globalPluginsApplied');
};

/**
 * Declares a global plugin executed on all Schemas.
 *
 * Equivalent to calling `.plugin(fn)` on each Schema you create.
 *
 * @param {Function} fn plugin callback
 * @param {Object} [opts] optional options
 * @return {Mongoose} this
 * @see plugins https://mongoosejs.com/docs/plugins.html
 * @api public
 */

Mongoose.prototype.plugin = function(fn, opts) {
  const _mongoose = this instanceof Mongoose ? this : mongoose;

  _mongoose.plugins.push([fn, opts]);
  return _mongoose;
};

/**
 * The Mongoose module's default connection. Equivalent to `mongoose.connections[0]`, see [`connections`](https://mongoosejs.com/docs/api/mongoose.html#Mongoose.prototype.connections).
 *
 * #### Example:
 *
 *     const mongoose = require('mongoose');
 *     mongoose.connect(...);
 *     mongoose.connection.on('error', cb);
 *
 * This is the connection used by default for every model created using [mongoose.model](https://mongoosejs.com/docs/api/mongoose.html#Mongoose.prototype.model()).
 *
 * To create a new connection, use [`createConnection()`](https://mongoosejs.com/docs/api/mongoose.html#Mongoose.prototype.createConnection()).
 *
 * @memberOf Mongoose
 * @instance
 * @property {Connection} connection
 * @api public
 */

Mongoose.prototype.__defineGetter__('connection', function() {
  return this.connections[0];
});

Mongoose.prototype.__defineSetter__('connection', function(v) {
  if (v instanceof this.__driver.Connection) {
    this.connections[0] = v;
    this.models = v.models;
  }
});

/**
 * An array containing all [connections](connection.html) associated with this
 * Mongoose instance. By default, there is 1 connection. Calling
 * [`createConnection()`](https://mongoosejs.com/docs/api/mongoose.html#Mongoose.prototype.createConnection()) adds a connection
 * to this array.
 *
 * #### Example:
 *
 *     const mongoose = require('mongoose');
 *     mongoose.connections.length; // 1, just the default connection
 *     mongoose.connections[0] === mongoose.connection; // true
 *
 *     mongoose.createConnection('mongodb://127.0.0.1:27017/test');
 *     mongoose.connections.length; // 2
 *
 * @memberOf Mongoose
 * @instance
 * @property {Array} connections
 * @api public
 */

Mongoose.prototype.connections;

/**
 * An integer containing the value of the next connection id. Calling
 * [`createConnection()`](https://mongoosejs.com/docs/api/mongoose.html#Mongoose.prototype.createConnection()) increments
 * this value.
 *
 * #### Example:
 *
 *     const mongoose = require('mongoose');
 *     mongoose.createConnection(); // id `0`, `nextConnectionId` becomes `1`
 *     mongoose.createConnection(); // id `1`, `nextConnectionId` becomes `2`
 *     mongoose.connections[0].destroy() // Removes connection with id `0`
 *     mongoose.createConnection(); // id `2`, `nextConnectionId` becomes `3`
 *
 * @memberOf Mongoose
 * @instance
 * @property {Number} nextConnectionId
 * @api private
 */

Mongoose.prototype.nextConnectionId;

/**
 * The Mongoose Aggregate constructor
 *
 * @method Aggregate
 * @api public
 */

Mongoose.prototype.Aggregate = Aggregate;

/**
 * The Mongoose Collection constructor
 *
 * @memberOf Mongoose
 * @instance
 * @method Collection
 * @api public
 */

Object.defineProperty(Mongoose.prototype, 'Collection', {
  get: function() {
    return this.__driver.Collection;
  },
  set: function(Collection) {
    this.__driver.Collection = Collection;
  }
});

/**
 * The Mongoose [Connection](https://mongoosejs.com/docs/api/connection.html#Connection()) constructor
 *
 * @memberOf Mongoose
 * @instance
 * @method Connection
 * @api public
 */

Object.defineProperty(Mongoose.prototype, 'Connection', {
  get: function() {
    return this.__driver.Connection;
  },
  set: function(Connection) {
    if (Connection === this.__driver.Connection) {
      return;
    }

    this.__driver.Connection = Connection;
  }
});

/**
 * The Mongoose version
 *
 * #### Example:
 *
 *     console.log(mongoose.version); // '5.x.x'
 *
 * @property version
 * @api public
 */

Mongoose.prototype.version = pkg.version;

/**
 * The Mongoose constructor
 *
 * The exports of the mongoose module is an instance of this class.
 *
 * #### Example:
 *
 *     const mongoose = require('mongoose');
 *     const mongoose2 = new mongoose.Mongoose();
 *
 * @method Mongoose
 * @api public
 */

Mongoose.prototype.Mongoose = Mongoose;

/**
 * The Mongoose [Schema](https://mongoosejs.com/docs/api/schema.html#Schema()) constructor
 *
 * #### Example:
 *
 *     const mongoose = require('mongoose');
 *     const Schema = mongoose.Schema;
 *     const CatSchema = new Schema(..);
 *
 * @method Schema
 * @api public
 */

Mongoose.prototype.Schema = Schema;

/**
 * The Mongoose [SchemaType](https://mongoosejs.com/docs/api/schematype.html#SchemaType()) constructor
 *
 * @method SchemaType
 * @api public
 */

Mongoose.prototype.SchemaType = SchemaType;

/**
 * The various Mongoose SchemaTypes.
 *
 * #### Note:
 *
 * _Alias of mongoose.Schema.Types for backwards compatibility._
 *
 * @property SchemaTypes
 * @see Schema.SchemaTypes https://mongoosejs.com/docs/schematypes.html
 * @api public
 */

Mongoose.prototype.SchemaTypes = Schema.Types;

/**
 * The Mongoose [VirtualType](https://mongoosejs.com/docs/api/virtualtype.html#VirtualType()) constructor
 *
 * @method VirtualType
 * @api public
 */

Mongoose.prototype.VirtualType = VirtualType;

/**
 * The various Mongoose Types.
 *
 * #### Example:
 *
 *     const mongoose = require('mongoose');
 *     const array = mongoose.Types.Array;
 *
 * #### Types:
 *
 * - [Array](https://mongoosejs.com/docs/schematypes.html#arrays)
 * - [Buffer](https://mongoosejs.com/docs/schematypes.html#buffers)
 * - [Embedded](https://mongoosejs.com/docs/schematypes.html#schemas)
 * - [DocumentArray](https://mongoosejs.com/docs/api/documentarraypath.html)
 * - [Decimal128](https://mongoosejs.com/docs/api/mongoose.html#Mongoose.prototype.Decimal128)
 * - [ObjectId](https://mongoosejs.com/docs/schematypes.html#objectids)
 * - [Map](https://mongoosejs.com/docs/schematypes.html#maps)
 * - [Subdocument](https://mongoosejs.com/docs/schematypes.html#schemas)
 *
 * Using this exposed access to the `ObjectId` type, we can construct ids on demand.
 *
 *     const ObjectId = mongoose.Types.ObjectId;
 *     const id1 = new ObjectId;
 *
 * @property Types
 * @api public
 */

Mongoose.prototype.Types = Types;

/**
 * The Mongoose [Query](https://mongoosejs.com/docs/api/query.html#Query()) constructor.
 *
 * @method Query
 * @api public
 */

Mongoose.prototype.Query = Query;

/**
 * The Mongoose [Model](https://mongoosejs.com/docs/api/model.html#Model()) constructor.
 *
 * @method Model
 * @api public
 */

Mongoose.prototype.Model = Model;

/**
 * The Mongoose [Document](https://mongoosejs.com/docs/api/document.html#Document()) constructor.
 *
 * @method Document
 * @api public
 */

Mongoose.prototype.Document = Document;

/**
 * The Mongoose DocumentProvider constructor. Mongoose users should not have to
 * use this directly
 *
 * @method DocumentProvider
 * @api public
 */

Mongoose.prototype.DocumentProvider = require('./documentProvider');

/**
 * The Mongoose ObjectId [SchemaType](https://mongoosejs.com/docs/schematypes.html). Used for
 * declaring paths in your schema that should be
 * [MongoDB ObjectIds](https://www.mongodb.com/docs/manual/reference/method/ObjectId/).
 * Do not use this to create a new ObjectId instance, use `mongoose.Types.ObjectId`
 * instead.
 *
 * #### Example:
 *
 *     const childSchema = new Schema({ parentId: mongoose.ObjectId });
 *
 * @property ObjectId
 * @api public
 */

Mongoose.prototype.ObjectId = SchemaTypes.ObjectId;

/**
 * Returns true if Mongoose can cast the given value to an ObjectId, or
 * false otherwise.
 *
 * #### Example:
 *
 *     mongoose.isValidObjectId(new mongoose.Types.ObjectId()); // true
 *     mongoose.isValidObjectId('0123456789ab'); // true
 *     mongoose.isValidObjectId(6); // true
 *     mongoose.isValidObjectId(new User({ name: 'test' })); // true
 *
 *     mongoose.isValidObjectId({ test: 42 }); // false
 *
 * @method isValidObjectId
 * @param {Any} v
 * @returns {boolean} true if `v` is something Mongoose can coerce to an ObjectId
 * @api public
 */

Mongoose.prototype.isValidObjectId = function(v) {
  const _mongoose = this instanceof Mongoose ? this : mongoose;
  return _mongoose.Types.ObjectId.isValid(v);
};

/**
 * Returns true if the given value is a Mongoose ObjectId (using `instanceof`) or if the
 * given value is a 24 character hex string, which is the most commonly used string representation
 * of an ObjectId.
 *
 * This function is similar to `isValidObjectId()`, but considerably more strict, because
 * `isValidObjectId()` will return `true` for _any_ value that Mongoose can convert to an
 * ObjectId. That includes Mongoose documents, any string of length 12, and any number.
 * `isObjectIdOrHexString()` returns true only for `ObjectId` instances or 24 character hex
 * strings, and will return false for numbers, documents, and strings of length 12.
 *
 * #### Example:
 *
 *     mongoose.isObjectIdOrHexString(new mongoose.Types.ObjectId()); // true
 *     mongoose.isObjectIdOrHexString('62261a65d66c6be0a63c051f'); // true
 *
 *     mongoose.isObjectIdOrHexString('0123456789ab'); // false
 *     mongoose.isObjectIdOrHexString(6); // false
 *     mongoose.isObjectIdOrHexString(new User({ name: 'test' })); // false
 *     mongoose.isObjectIdOrHexString({ test: 42 }); // false
 *
 * @method isObjectIdOrHexString
 * @param {Any} v
 * @returns {boolean} true if `v` is an ObjectId instance _or_ a 24 char hex string
 * @api public
 */

Mongoose.prototype.isObjectIdOrHexString = function(v) {
  return isBsonType(v, 'ObjectId') || (typeof v === 'string' && objectIdHexRegexp.test(v));
};

/**
 *
 * Syncs all the indexes for the models registered with this connection.
 *
 * @param {Object} options
 * @param {Boolean} options.continueOnError `false` by default. If set to `true`, mongoose will not throw an error if one model syncing failed, and will return an object where the keys are the names of the models, and the values are the results/errors for each model.
 * @return {Promise} Returns a Promise, when the Promise resolves the value is a list of the dropped indexes.
 */
Mongoose.prototype.syncIndexes = function(options) {
  const _mongoose = this instanceof Mongoose ? this : mongoose;
  return _mongoose.connection.syncIndexes(options);
};

/**
 * The Mongoose Decimal128 [SchemaType](https://mongoosejs.com/docs/schematypes.html). Used for
 * declaring paths in your schema that should be
 * [128-bit decimal floating points](https://thecodebarbarian.com/a-nodejs-perspective-on-mongodb-34-decimal.html).
 * Do not use this to create a new Decimal128 instance, use `mongoose.Types.Decimal128`
 * instead.
 *
 * #### Example:
 *
 *     const vehicleSchema = new Schema({ fuelLevel: mongoose.Decimal128 });
 *
 * @property Decimal128
 * @api public
 */

Mongoose.prototype.Decimal128 = SchemaTypes.Decimal128;

/**
 * The Mongoose Mixed [SchemaType](https://mongoosejs.com/docs/schematypes.html). Used for
 * declaring paths in your schema that Mongoose's change tracking, casting,
 * and validation should ignore.
 *
 * #### Example:
 *
 *     const schema = new Schema({ arbitrary: mongoose.Mixed });
 *
 * @property Mixed
 * @api public
 */

Mongoose.prototype.Mixed = SchemaTypes.Mixed;

/**
 * The Mongoose Date [SchemaType](https://mongoosejs.com/docs/schematypes.html).
 *
 * #### Example:
 *
 *     const schema = new Schema({ test: Date });
 *     schema.path('test') instanceof mongoose.Date; // true
 *
 * @property Date
 * @api public
 */

Mongoose.prototype.Date = SchemaTypes.Date;

/**
 * The Mongoose Number [SchemaType](https://mongoosejs.com/docs/schematypes.html). Used for
 * declaring paths in your schema that Mongoose should cast to numbers.
 *
 * #### Example:
 *
 *     const schema = new Schema({ num: mongoose.Number });
 *     // Equivalent to:
 *     const schema = new Schema({ num: 'number' });
 *
 * @property Number
 * @api public
 */

Mongoose.prototype.Number = SchemaTypes.Number;

/**
 * The [MongooseError](https://mongoosejs.com/docs/api/error.html#Error()) constructor.
 *
 * @method Error
 * @api public
 */

Mongoose.prototype.Error = require('./error/index');
Mongoose.prototype.MongooseError = require('./error/mongooseError');

/**
 * Mongoose uses this function to get the current time when setting
 * [timestamps](https://mongoosejs.com/docs/guide.html#timestamps). You may stub out this function
 * using a tool like [Sinon](https://www.npmjs.com/package/sinon) for testing.
 *
 * @method now
 * @returns Date the current time
 * @api public
 */

Mongoose.prototype.now = function now() { return new Date(); };

/**
 * The Mongoose CastError constructor
 *
 * @method CastError
 * @param {String} type The name of the type
 * @param {Any} value The value that failed to cast
 * @param {String} path The path `a.b.c` in the doc where this cast error occurred
 * @param {Error} [reason] The original error that was thrown
 * @api public
 */

Mongoose.prototype.CastError = require('./error/cast');

/**
 * The constructor used for schematype options
 *
 * @method SchemaTypeOptions
 * @api public
 */

Mongoose.prototype.SchemaTypeOptions = require('./options/schemaTypeOptions');

/**
 * The [node-mongodb-native](https://github.com/mongodb/node-mongodb-native) driver Mongoose uses.
 *
 * @property mongo
 * @api public
 */

Mongoose.prototype.mongo = require('mongodb');

/**
 * The [mquery](https://github.com/aheckmann/mquery) query builder Mongoose uses.
 *
 * @property mquery
 * @api public
 */

Mongoose.prototype.mquery = require('mquery');

/**
 * Sanitizes query filters against [query selector injection attacks](https://thecodebarbarian.com/2014/09/04/defending-against-query-selector-injection-attacks.html)
 * by wrapping any nested objects that have a property whose name starts with `$` in a `$eq`.
 *
 * ```javascript
 * const obj = { username: 'val', pwd: { $ne: null } };
 * sanitizeFilter(obj);
 * obj; // { username: 'val', pwd: { $eq: { $ne: null } } });
 * ```
 *
 * @method sanitizeFilter
 * @param {Object} filter
 * @returns Object the sanitized object
 * @api public
 */

Mongoose.prototype.sanitizeFilter = sanitizeFilter;

/**
 * Tells `sanitizeFilter()` to skip the given object when filtering out potential [query selector injection attacks](https://thecodebarbarian.com/2014/09/04/defending-against-query-selector-injection-attacks.html).
 * Use this method when you have a known query selector that you want to use.
 *
 * ```javascript
 * const obj = { username: 'val', pwd: trusted({ $type: 'string', $eq: 'my secret' }) };
 * sanitizeFilter(obj);
 *
 * // Note that `sanitizeFilter()` did not add `$eq` around `$type`.
 * obj; // { username: 'val', pwd: { $type: 'string', $eq: 'my secret' } });
 * ```
 *
 * @method trusted
 * @param {Object} obj
 * @returns Object the passed in object
 * @api public
 */

Mongoose.prototype.trusted = trusted;

/**
 * Use this function in `pre()` middleware to skip calling the wrapped function.
 *
 * #### Example:
 *
 *     schema.pre('save', function() {
 *       // Will skip executing `save()`, but will execute post hooks as if
 *       // `save()` had executed with the result `{ matchedCount: 0 }`
 *       return mongoose.skipMiddlewareFunction({ matchedCount: 0 });
 *     });
 *
 * @method skipMiddlewareFunction
 * @param {any} result
 * @api public
 */

Mongoose.prototype.skipMiddlewareFunction = Kareem.skipWrappedFunction;

/**
 * Use this function in `post()` middleware to replace the result
 *
 * #### Example:
 *
 *     schema.post('find', function(res) {
 *       // Normally you have to modify `res` in place. But with
 *       // `overwriteMiddlewarResult()`, you can make `find()` return a
 *       // completely different value.
 *       return mongoose.overwriteMiddlewareResult(res.filter(doc => !doc.isDeleted));
 *     });
 *
 * @method overwriteMiddlewareResult
 * @param {any} result
 * @api public
 */

Mongoose.prototype.overwriteMiddlewareResult = Kareem.overwriteResult;

/**
 * The exports object is an instance of Mongoose.
 *
 * @api private
 */

const mongoose = module.exports = exports = new Mongoose({
  [defaultMongooseSymbol]: true
});
>>>>>>> b8d40f19
<|MERGE_RESOLUTION|>--- conflicted
+++ resolved
@@ -10,1252 +10,4 @@
 
 mongoose.Mongoose.prototype.mongo = require('mongodb');
 
-<<<<<<< HEAD
-module.exports = mongoose;
-=======
-const defaultMongooseSymbol = Symbol.for('mongoose:default');
-
-require('./helpers/printJestWarning');
-
-const objectIdHexRegexp = /^[0-9A-Fa-f]{24}$/;
-
-/**
- * Mongoose constructor.
- *
- * The exports object of the `mongoose` module is an instance of this class.
- * Most apps will only use this one instance.
- *
- * #### Example:
- *
- *     const mongoose = require('mongoose');
- *     mongoose instanceof mongoose.Mongoose; // true
- *
- *     // Create a new Mongoose instance with its own `connect()`, `set()`, `model()`, etc.
- *     const m = new mongoose.Mongoose();
- *
- * @api public
- * @param {Object} options see [`Mongoose#set()` docs](https://mongoosejs.com/docs/api/mongoose.html#Mongoose.prototype.set())
- */
-function Mongoose(options) {
-  this.connections = [];
-  this.nextConnectionId = 0;
-  this.models = {};
-  this.events = new EventEmitter();
-  this.__driver = driver.get();
-  // default global options
-  this.options = Object.assign({
-    pluralization: true,
-    autoIndex: true,
-    autoCreate: true
-  }, options);
-  const createInitialConnection = utils.getOption('createInitialConnection', this.options);
-  if (createInitialConnection == null || createInitialConnection) {
-    const conn = this.createConnection(); // default connection
-    conn.models = this.models;
-  }
-
-  if (this.options.pluralization) {
-    this._pluralize = legacyPluralize;
-  }
-
-  // If a user creates their own Mongoose instance, give them a separate copy
-  // of the `Schema` constructor so they get separate custom types. (gh-6933)
-  if (!options || !options[defaultMongooseSymbol]) {
-    const _this = this;
-    this.Schema = function() {
-      this.base = _this;
-      return Schema.apply(this, arguments);
-    };
-    this.Schema.prototype = Object.create(Schema.prototype);
-
-    Object.assign(this.Schema, Schema);
-    this.Schema.base = this;
-    this.Schema.Types = Object.assign({}, Schema.Types);
-  } else {
-    // Hack to work around babel's strange behavior with
-    // `import mongoose, { Schema } from 'mongoose'`. Because `Schema` is not
-    // an own property of a Mongoose global, Schema will be undefined. See gh-5648
-    for (const key of ['Schema', 'model']) {
-      this[key] = Mongoose.prototype[key];
-    }
-  }
-  this.Schema.prototype.base = this;
-
-  Object.defineProperty(this, 'plugins', {
-    configurable: false,
-    enumerable: true,
-    writable: false,
-    value: Object.values(builtinPlugins).map(plugin => ([plugin, { deduplicate: true }]))
-  });
-}
-
-Mongoose.prototype.cast = cast;
-/**
- * Expose connection states for user-land
- *
- * @memberOf Mongoose
- * @property STATES
- * @api public
- */
-Mongoose.prototype.STATES = STATES;
-
-/**
- * Expose connection states for user-land
- *
- * @memberOf Mongoose
- * @property ConnectionStates
- * @api public
- */
-Mongoose.prototype.ConnectionStates = STATES;
-
-/**
- * Object with `get()` and `set()` containing the underlying driver this Mongoose instance
- * uses to communicate with the database. A driver is a Mongoose-specific interface that defines functions
- * like `find()`.
- *
- * @deprecated
- * @memberOf Mongoose
- * @property driver
- * @api public
- */
-
-Mongoose.prototype.driver = driver;
-
-/**
- * Overwrites the current driver used by this Mongoose instance. A driver is a
- * Mongoose-specific interface that defines functions like `find()`.
- *
- * @memberOf Mongoose
- * @method setDriver
- * @api public
- */
-
-Mongoose.prototype.setDriver = function setDriver(driver) {
-  const _mongoose = this instanceof Mongoose ? this : mongoose;
-
-  if (_mongoose.__driver === driver) {
-    return _mongoose;
-  }
-
-  const openConnection = _mongoose.connections && _mongoose.connections.find(conn => conn.readyState !== STATES.disconnected);
-  if (openConnection) {
-    const msg = 'Cannot modify Mongoose driver if a connection is already open. ' +
-      'Call `mongoose.disconnect()` before modifying the driver';
-    throw new MongooseError(msg);
-  }
-  _mongoose.__driver = driver;
-
-  const Connection = driver.Connection;
-  _mongoose.connections = [new Connection(_mongoose)];
-  _mongoose.connections[0].models = _mongoose.models;
-
-  return _mongoose;
-};
-
-/**
- * Sets mongoose options
- *
- * `key` can be used a object to set multiple options at once.
- * If a error gets thrown for one option, other options will still be evaluated.
- *
- * #### Example:
- *
- *     mongoose.set('test', value) // sets the 'test' option to `value`
- *
- *     mongoose.set('debug', true) // enable logging collection methods + arguments to the console/file
- *
- *     mongoose.set('debug', function(collectionName, methodName, ...methodArgs) {}); // use custom function to log collection methods + arguments
- *
- *     mongoose.set({ debug: true, autoIndex: false }); // set multiple options at once
- *
- * Currently supported options are:
- * - `allowDiskUse`: Set to `true` to set `allowDiskUse` to true to all aggregation operations by default.
- * - `applyPluginsToChildSchemas`: `true` by default. Set to false to skip applying global plugins to child schemas
- * - `applyPluginsToDiscriminators`: `false` by default. Set to true to apply global plugins to discriminator schemas. This typically isn't necessary because plugins are applied to the base schema and discriminators copy all middleware, methods, statics, and properties from the base schema.
- * - `autoCreate`: Set to `true` to make Mongoose call [`Model.createCollection()`](https://mongoosejs.com/docs/api/model.html#Model.createCollection()) automatically when you create a model with `mongoose.model()` or `conn.model()`. This is useful for testing transactions, change streams, and other features that require the collection to exist.
- * - `autoIndex`: `true` by default. Set to false to disable automatic index creation for all models associated with this Mongoose instance.
- * - `bufferCommands`: enable/disable mongoose's buffering mechanism for all connections and models
- * - `bufferTimeoutMS`: If bufferCommands is on, this option sets the maximum amount of time Mongoose buffering will wait before throwing an error. If not specified, Mongoose will use 10000 (10 seconds).
- * - `cloneSchemas`: `false` by default. Set to `true` to `clone()` all schemas before compiling into a model.
- * - `debug`: If `true`, prints the operations mongoose sends to MongoDB to the console. If a writable stream is passed, it will log to that stream, without colorization. If a callback function is passed, it will receive the collection name, the method name, then all arguments passed to the method. For example, if you wanted to replicate the default logging, you could output from the callback `Mongoose: ${collectionName}.${methodName}(${methodArgs.join(', ')})`.
- * - `id`: If `true`, adds a `id` virtual to all schemas unless overwritten on a per-schema basis.
- * - `timestamps.createdAt.immutable`: `true` by default. If `false`, it will change the `createdAt` field to be [`immutable: false`](https://mongoosejs.com/docs/api/schematype.html#SchemaType.prototype.immutable) which means you can update the `createdAt`
- * - `maxTimeMS`: If set, attaches [maxTimeMS](https://www.mongodb.com/docs/manual/reference/operator/meta/maxTimeMS/) to every query
- * - `objectIdGetter`: `true` by default. Mongoose adds a getter to MongoDB ObjectId's called `_id` that returns `this` for convenience with populate. Set this to false to remove the getter.
- * - `overwriteModels`: Set to `true` to default to overwriting models with the same name when calling `mongoose.model()`, as opposed to throwing an `OverwriteModelError`.
- * - `returnOriginal`: If `false`, changes the default `returnOriginal` option to `findOneAndUpdate()`, `findByIdAndUpdate`, and `findOneAndReplace()` to false. This is equivalent to setting the `new` option to `true` for `findOneAndX()` calls by default. Read our [`findOneAndUpdate()` tutorial](https://mongoosejs.com/docs/tutorials/findoneandupdate.html) for more information.
- * - `runValidators`: `false` by default. Set to true to enable [update validators](https://mongoosejs.com/docs/validation.html#update-validators) for all validators by default.
- * - `sanitizeFilter`: `false` by default. Set to true to enable the [sanitization of the query filters](https://mongoosejs.com/docs/api/mongoose.html#Mongoose.prototype.sanitizeFilter()) against query selector injection attacks by wrapping any nested objects that have a property whose name starts with `$` in a `$eq`.
- * - `selectPopulatedPaths`: `true` by default. Set to false to opt out of Mongoose adding all fields that you `populate()` to your `select()`. The schema-level option `selectPopulatedPaths` overwrites this one.
- * - `strict`: `true` by default, may be `false`, `true`, or `'throw'`. Sets the default strict mode for schemas.
- * - `strictQuery`: `false` by default. May be `false`, `true`, or `'throw'`. Sets the default [strictQuery](https://mongoosejs.com/docs/guide.html#strictQuery) mode for schemas.
- * - `toJSON`: `{ transform: true, flattenDecimals: true }` by default. Overwrites default objects to [`toJSON()`](https://mongoosejs.com/docs/api/document.html#Document.prototype.toJSON()), for determining how Mongoose documents get serialized by `JSON.stringify()`
- * - `toObject`: `{ transform: true, flattenDecimals: true }` by default. Overwrites default objects to [`toObject()`](https://mongoosejs.com/docs/api/document.html#Document.prototype.toObject())
- *
- * @param {String|Object} key The name of the option or a object of multiple key-value pairs
- * @param {String|Function|Boolean} value The value of the option, unused if "key" is a object
- * @returns {Mongoose} The used Mongoose instnace
- * @api public
- */
-
-Mongoose.prototype.set = function(key, value) {
-  const _mongoose = this instanceof Mongoose ? this : mongoose;
-
-  if (arguments.length === 1 && typeof key !== 'object') {
-    if (VALID_OPTIONS.indexOf(key) === -1) {
-      const error = new SetOptionError();
-      error.addError(key, new SetOptionError.SetOptionInnerError(key));
-      throw error;
-    }
-
-    return _mongoose.options[key];
-  }
-
-  let options = {};
-
-  if (arguments.length === 2) {
-    options = { [key]: value };
-  }
-
-  if (arguments.length === 1 && typeof key === 'object') {
-    options = key;
-  }
-
-  // array for errors to collect all errors for all key-value pairs, like ".validate"
-  let error = undefined;
-
-  for (const [optionKey, optionValue] of Object.entries(options)) {
-    if (VALID_OPTIONS.indexOf(optionKey) === -1) {
-      if (!error) {
-        error = new SetOptionError();
-      }
-      error.addError(optionKey, new SetOptionError.SetOptionInnerError(optionKey));
-      continue;
-    }
-
-    _mongoose.options[optionKey] = optionValue;
-
-    if (optionKey === 'objectIdGetter') {
-      if (optionValue) {
-        Object.defineProperty(mongoose.Types.ObjectId.prototype, '_id', {
-          enumerable: false,
-          configurable: true,
-          get: function() {
-            return this;
-          }
-        });
-      } else {
-        delete mongoose.Types.ObjectId.prototype._id;
-      }
-    }
-  }
-
-  if (error) {
-    throw error;
-  }
-
-  return _mongoose;
-};
-
-/**
- * Gets mongoose options
- *
- * #### Example:
- *
- *     mongoose.get('test') // returns the 'test' value
- *
- * @param {String} key
- * @method get
- * @api public
- */
-
-Mongoose.prototype.get = Mongoose.prototype.set;
-
-/**
- * Creates a Connection instance.
- *
- * Each `connection` instance maps to a single database. This method is helpful when managing multiple db connections.
- *
- *
- * _Options passed take precedence over options included in connection strings._
- *
- * #### Example:
- *
- *     // with mongodb:// URI
- *     db = mongoose.createConnection('mongodb://user:pass@127.0.0.1:port/database');
- *
- *     // and options
- *     const opts = { db: { native_parser: true }}
- *     db = mongoose.createConnection('mongodb://user:pass@127.0.0.1:port/database', opts);
- *
- *     // replica sets
- *     db = mongoose.createConnection('mongodb://user:pass@127.0.0.1:port,anotherhost:port,yetanother:port/database');
- *
- *     // and options
- *     const opts = { replset: { strategy: 'ping', rs_name: 'testSet' }}
- *     db = mongoose.createConnection('mongodb://user:pass@127.0.0.1:port,anotherhost:port,yetanother:port/database', opts);
- *
- *     // initialize now, connect later
- *     db = mongoose.createConnection();
- *     db.openUri('127.0.0.1', 'database', port, [opts]);
- *
- * @param {String} uri mongodb URI to connect to
- * @param {Object} [options] passed down to the [MongoDB driver's `connect()` function](https://mongodb.github.io/node-mongodb-native/4.9/interfaces/MongoClientOptions.html), except for 4 mongoose-specific options explained below.
- * @param {Boolean} [options.bufferCommands=true] Mongoose specific option. Set to false to [disable buffering](https://mongoosejs.com/docs/faq.html#callback_never_executes) on all models associated with this connection.
- * @param {String} [options.dbName] The name of the database you want to use. If not provided, Mongoose uses the database name from connection string.
- * @param {String} [options.user] username for authentication, equivalent to `options.auth.user`. Maintained for backwards compatibility.
- * @param {String} [options.pass] password for authentication, equivalent to `options.auth.password`. Maintained for backwards compatibility.
- * @param {Boolean} [options.autoIndex=true] Mongoose-specific option. Set to false to disable automatic index creation for all models associated with this connection.
- * @param {Class} [options.promiseLibrary] Sets the [underlying driver's promise library](https://mongodb.github.io/node-mongodb-native/4.9/interfaces/MongoClientOptions.html#promiseLibrary).
- * @param {Number} [options.maxPoolSize=5] The maximum number of sockets the MongoDB driver will keep open for this connection. Keep in mind that MongoDB only allows one operation per socket at a time, so you may want to increase this if you find you have a few slow queries that are blocking faster queries from proceeding. See [Slow Trains in MongoDB and Node.js](https://thecodebarbarian.com/slow-trains-in-mongodb-and-nodejs).
- * @param {Number} [options.minPoolSize=1] The minimum number of sockets the MongoDB driver will keep open for this connection. Keep in mind that MongoDB only allows one operation per socket at a time, so you may want to increase this if you find you have a few slow queries that are blocking faster queries from proceeding. See [Slow Trains in MongoDB and Node.js](https://thecodebarbarian.com/slow-trains-in-mongodb-and-nodejs).
- * @param {Number} [options.socketTimeoutMS=0] How long the MongoDB driver will wait before killing a socket due to inactivity _after initial connection_. Defaults to 0, which means Node.js will not time out the socket due to inactivity. A socket may be inactive because of either no activity or a long-running operation. This option is passed to [Node.js `socket#setTimeout()` function](https://nodejs.org/api/net.html#net_socket_settimeout_timeout_callback) after the MongoDB driver successfully completes.
- * @param {Number} [options.family=0] Passed transparently to [Node.js' `dns.lookup()`](https://nodejs.org/api/dns.html#dns_dns_lookup_hostname_options_callback) function. May be either `0`, `4`, or `6`. `4` means use IPv4 only, `6` means use IPv6 only, `0` means try both.
- * @return {Connection} the created Connection object. Connections are not thenable, so you can't do `await mongoose.createConnection()`. To await use `mongoose.createConnection(uri).asPromise()` instead.
- * @api public
- */
-
-Mongoose.prototype.createConnection = function(uri, options) {
-  const _mongoose = this instanceof Mongoose ? this : mongoose;
-
-  const Connection = _mongoose.__driver.Connection;
-  const conn = new Connection(_mongoose);
-  _mongoose.connections.push(conn);
-  _mongoose.nextConnectionId++;
-  _mongoose.events.emit('createConnection', conn);
-
-  if (arguments.length > 0) {
-    conn.openUri(uri, { ...options, _fireAndForget: true });
-  }
-
-  return conn;
-};
-
-/**
- * Opens the default mongoose connection.
- *
- * #### Example:
- *
- *     mongoose.connect('mongodb://user:pass@127.0.0.1:port/database');
- *
- *     // replica sets
- *     const uri = 'mongodb://user:pass@127.0.0.1:port,anotherhost:port,yetanother:port/mydatabase';
- *     mongoose.connect(uri);
- *
- *     // with options
- *     mongoose.connect(uri, options);
- *
- *     // optional callback that gets fired when initial connection completed
- *     const uri = 'mongodb://nonexistent.domain:27000';
- *     mongoose.connect(uri, function(error) {
- *       // if error is truthy, the initial connection failed.
- *     })
- *
- * @param {String} uri mongodb URI to connect to
- * @param {Object} [options] passed down to the [MongoDB driver's `connect()` function](https://mongodb.github.io/node-mongodb-native/4.9/interfaces/MongoClientOptions.html), except for 4 mongoose-specific options explained below.
- * @param {Boolean} [options.bufferCommands=true] Mongoose specific option. Set to false to [disable buffering](https://mongoosejs.com/docs/faq.html#callback_never_executes) on all models associated with this connection.
- * @param {Number} [options.bufferTimeoutMS=10000] Mongoose specific option. If `bufferCommands` is true, Mongoose will throw an error after `bufferTimeoutMS` if the operation is still buffered.
- * @param {String} [options.dbName] The name of the database we want to use. If not provided, use database name from connection string.
- * @param {String} [options.user] username for authentication, equivalent to `options.auth.user`. Maintained for backwards compatibility.
- * @param {String} [options.pass] password for authentication, equivalent to `options.auth.password`. Maintained for backwards compatibility.
- * @param {Number} [options.maxPoolSize=100] The maximum number of sockets the MongoDB driver will keep open for this connection. Keep in mind that MongoDB only allows one operation per socket at a time, so you may want to increase this if you find you have a few slow queries that are blocking faster queries from proceeding. See [Slow Trains in MongoDB and Node.js](https://thecodebarbarian.com/slow-trains-in-mongodb-and-nodejs).
- * @param {Number} [options.minPoolSize=0] The minimum number of sockets the MongoDB driver will keep open for this connection.
- * @param {Number} [options.serverSelectionTimeoutMS] If `useUnifiedTopology = true`, the MongoDB driver will try to find a server to send any given operation to, and keep retrying for `serverSelectionTimeoutMS` milliseconds before erroring out. If not set, the MongoDB driver defaults to using `30000` (30 seconds).
- * @param {Number} [options.heartbeatFrequencyMS] If `useUnifiedTopology = true`, the MongoDB driver sends a heartbeat every `heartbeatFrequencyMS` to check on the status of the connection. A heartbeat is subject to `serverSelectionTimeoutMS`, so the MongoDB driver will retry failed heartbeats for up to 30 seconds by default. Mongoose only emits a `'disconnected'` event after a heartbeat has failed, so you may want to decrease this setting to reduce the time between when your server goes down and when Mongoose emits `'disconnected'`. We recommend you do **not** set this setting below 1000, too many heartbeats can lead to performance degradation.
- * @param {Boolean} [options.autoIndex=true] Mongoose-specific option. Set to false to disable automatic index creation for all models associated with this connection.
- * @param {Class} [options.promiseLibrary] Sets the [underlying driver's promise library](https://mongodb.github.io/node-mongodb-native/4.9/interfaces/MongoClientOptions.html#promiseLibrary).
- * @param {Number} [options.socketTimeoutMS=0] How long the MongoDB driver will wait before killing a socket due to inactivity _after initial connection_. A socket may be inactive because of either no activity or a long-running operation. `socketTimeoutMS` defaults to 0, which means Node.js will not time out the socket due to inactivity. This option is passed to [Node.js `socket#setTimeout()` function](https://nodejs.org/api/net.html#net_socket_settimeout_timeout_callback) after the MongoDB driver successfully completes.
- * @param {Number} [options.family=0] Passed transparently to [Node.js' `dns.lookup()`](https://nodejs.org/api/dns.html#dns_dns_lookup_hostname_options_callback) function. May be either `0`, `4`, or `6`. `4` means use IPv4 only, `6` means use IPv6 only, `0` means try both.
- * @param {Boolean} [options.autoCreate=false] Set to `true` to make Mongoose automatically call `createCollection()` on every model created on this connection.
- * @param {Function} [callback]
- * @see Mongoose#createConnection https://mongoosejs.com/docs/api/mongoose.html#Mongoose.prototype.createConnection()
- * @api public
- * @return {Promise} resolves to `this` if connection succeeded
- */
-
-Mongoose.prototype.connect = async function connect(uri, options) {
-  if (typeof options === 'function' || (arguments.length >= 3 && typeof arguments[2] === 'function')) {
-    throw new MongooseError('Mongoose.prototype.connect() no longer accepts a callback');
-  }
-
-  const _mongoose = this instanceof Mongoose ? this : mongoose;
-  const conn = _mongoose.connection;
-
-  return conn.openUri(uri, options).then(() => _mongoose);
-};
-
-/**
- * Runs `.close()` on all connections in parallel.
- *
- * @return {Promise} resolves when all connections are closed, or rejects with the first error that occurred.
- * @api public
- */
-
-Mongoose.prototype.disconnect = async function disconnect() {
-  if (arguments.length >= 1 && typeof arguments[0] === 'function') {
-    throw new MongooseError('Mongoose.prototype.disconnect() no longer accepts a callback');
-  }
-
-  const _mongoose = this instanceof Mongoose ? this : mongoose;
-
-  const remaining = _mongoose.connections.length;
-  if (remaining <= 0) {
-    return;
-  }
-  await Promise.all(_mongoose.connections.map(conn => conn.close()));
-};
-
-/**
- * _Requires MongoDB >= 3.6.0._ Starts a [MongoDB session](https://www.mongodb.com/docs/manual/release-notes/3.6/#client-sessions)
- * for benefits like causal consistency, [retryable writes](https://www.mongodb.com/docs/manual/core/retryable-writes/),
- * and [transactions](https://thecodebarbarian.com/a-node-js-perspective-on-mongodb-4-transactions.html).
- *
- * Calling `mongoose.startSession()` is equivalent to calling `mongoose.connection.startSession()`.
- * Sessions are scoped to a connection, so calling `mongoose.startSession()`
- * starts a session on the [default mongoose connection](https://mongoosejs.com/docs/api/mongoose.html#Mongoose.prototype.connection).
- *
- * @param {Object} [options] see the [mongodb driver options](https://mongodb.github.io/node-mongodb-native/4.9/classes/MongoClient.html#startSession)
- * @param {Boolean} [options.causalConsistency=true] set to false to disable causal consistency
- * @param {Function} [callback]
- * @return {Promise<ClientSession>} promise that resolves to a MongoDB driver `ClientSession`
- * @api public
- */
-
-Mongoose.prototype.startSession = function() {
-  const _mongoose = this instanceof Mongoose ? this : mongoose;
-
-  return _mongoose.connection.startSession.apply(_mongoose.connection, arguments);
-};
-
-/**
- * Getter/setter around function for pluralizing collection names.
- *
- * @param {Function|null} [fn] overwrites the function used to pluralize collection names
- * @return {Function|null} the current function used to pluralize collection names, defaults to the legacy function from `mongoose-legacy-pluralize`.
- * @api public
- */
-
-Mongoose.prototype.pluralize = function(fn) {
-  const _mongoose = this instanceof Mongoose ? this : mongoose;
-
-  if (arguments.length > 0) {
-    _mongoose._pluralize = fn;
-  }
-  return _mongoose._pluralize;
-};
-
-/**
- * Defines a model or retrieves it.
- *
- * Models defined on the `mongoose` instance are available to all connection
- * created by the same `mongoose` instance.
- *
- * If you call `mongoose.model()` with twice the same name but a different schema,
- * you will get an `OverwriteModelError`. If you call `mongoose.model()` with
- * the same name and same schema, you'll get the same schema back.
- *
- * #### Example:
- *
- *     const mongoose = require('mongoose');
- *
- *     // define an Actor model with this mongoose instance
- *     const schema = new Schema({ name: String });
- *     mongoose.model('Actor', schema);
- *
- *     // create a new connection
- *     const conn = mongoose.createConnection(..);
- *
- *     // create Actor model
- *     const Actor = conn.model('Actor', schema);
- *     conn.model('Actor') === Actor; // true
- *     conn.model('Actor', schema) === Actor; // true, same schema
- *     conn.model('Actor', schema, 'actors') === Actor; // true, same schema and collection name
- *
- *     // This throws an `OverwriteModelError` because the schema is different.
- *     conn.model('Actor', new Schema({ name: String }));
- *
- * _When no `collection` argument is passed, Mongoose uses the model name. If you don't like this behavior, either pass a collection name, use `mongoose.pluralize()`, or set your schemas collection name option._
- *
- * #### Example:
- *
- *     const schema = new Schema({ name: String }, { collection: 'actor' });
- *
- *     // or
- *
- *     schema.set('collection', 'actor');
- *
- *     // or
- *
- *     const collectionName = 'actor'
- *     const M = mongoose.model('Actor', schema, collectionName)
- *
- * @param {String|Function} name model name or class extending Model
- * @param {Schema} [schema] the schema to use.
- * @param {String} [collection] name (optional, inferred from model name)
- * @return {Model} The model associated with `name`. Mongoose will create the model if it doesn't already exist.
- * @api public
- */
-
-Mongoose.prototype.model = function(name, schema, collection, options) {
-  const _mongoose = this instanceof Mongoose ? this : mongoose;
-
-  if (typeof schema === 'string') {
-    collection = schema;
-    schema = false;
-  }
-
-  if (arguments.length === 1) {
-    const model = _mongoose.models[name];
-    if (!model) {
-      throw new MongooseError.MissingSchemaError(name);
-    }
-    return model;
-  }
-
-  if (utils.isObject(schema) && !(schema instanceof Schema)) {
-    schema = new Schema(schema);
-  }
-  if (schema && !(schema instanceof Schema)) {
-    throw new Error('The 2nd parameter to `mongoose.model()` should be a ' +
-      'schema or a POJO');
-  }
-
-  // handle internal options from connection.model()
-  options = options || {};
-
-  const originalSchema = schema;
-  if (schema) {
-    if (_mongoose.get('cloneSchemas')) {
-      schema = schema.clone();
-    }
-    _mongoose._applyPlugins(schema);
-  }
-
-  // connection.model() may be passing a different schema for
-  // an existing model name. in this case don't read from cache.
-  const overwriteModels = _mongoose.options.hasOwnProperty('overwriteModels') ?
-    _mongoose.options.overwriteModels :
-    options.overwriteModels;
-  if (_mongoose.models.hasOwnProperty(name) && options.cache !== false && overwriteModels !== true) {
-    if (originalSchema &&
-        originalSchema.instanceOfSchema &&
-        originalSchema !== _mongoose.models[name].schema) {
-      throw new _mongoose.Error.OverwriteModelError(name);
-    }
-    if (collection && collection !== _mongoose.models[name].collection.name) {
-      // subclass current model with alternate collection
-      const model = _mongoose.models[name];
-      schema = model.prototype.schema;
-      const sub = model.__subclass(_mongoose.connection, schema, collection);
-      // do not cache the sub model
-      return sub;
-    }
-    return _mongoose.models[name];
-  }
-  if (schema == null) {
-    throw new _mongoose.Error.MissingSchemaError(name);
-  }
-
-  const model = _mongoose._model(name, schema, collection, options);
-  _mongoose.connection.models[name] = model;
-  _mongoose.models[name] = model;
-
-  return model;
-};
-
-/*!
- * ignore
- */
-
-Mongoose.prototype._model = function(name, schema, collection, options) {
-  const _mongoose = this instanceof Mongoose ? this : mongoose;
-
-  let model;
-  if (typeof name === 'function') {
-    model = name;
-    name = model.name;
-    if (!(model.prototype instanceof Model)) {
-      throw new _mongoose.Error('The provided class ' + name + ' must extend Model');
-    }
-  }
-
-  if (schema) {
-    if (_mongoose.get('cloneSchemas')) {
-      schema = schema.clone();
-    }
-    _mongoose._applyPlugins(schema);
-  }
-
-  // Apply relevant "global" options to the schema
-  if (schema == null || !('pluralization' in schema.options)) {
-    schema.options.pluralization = _mongoose.options.pluralization;
-  }
-
-  if (!collection) {
-    collection = schema.get('collection') ||
-      utils.toCollectionName(name, _mongoose.pluralize());
-  }
-
-  const connection = options.connection || _mongoose.connection;
-  model = _mongoose.Model.compile(model || name, schema, collection, connection, _mongoose);
-  // Errors handled internally, so safe to ignore error
-  model.init().catch(function $modelInitNoop() {});
-
-  connection.emit('model', model);
-
-  if (schema._applyDiscriminators != null) {
-    for (const disc of schema._applyDiscriminators.keys()) {
-      model.discriminator(disc, schema._applyDiscriminators.get(disc));
-    }
-  }
-
-  return model;
-};
-
-/**
- * Removes the model named `name` from the default connection, if it exists.
- * You can use this function to clean up any models you created in your tests to
- * prevent OverwriteModelErrors.
- *
- * Equivalent to `mongoose.connection.deleteModel(name)`.
- *
- * #### Example:
- *
- *     mongoose.model('User', new Schema({ name: String }));
- *     console.log(mongoose.model('User')); // Model object
- *     mongoose.deleteModel('User');
- *     console.log(mongoose.model('User')); // undefined
- *
- *     // Usually useful in a Mocha `afterEach()` hook
- *     afterEach(function() {
- *       mongoose.deleteModel(/.+/); // Delete every model
- *     });
- *
- * @api public
- * @param {String|RegExp} name if string, the name of the model to remove. If regexp, removes all models whose name matches the regexp.
- * @return {Mongoose} this
- */
-
-Mongoose.prototype.deleteModel = function(name) {
-  const _mongoose = this instanceof Mongoose ? this : mongoose;
-
-  _mongoose.connection.deleteModel(name);
-  delete _mongoose.models[name];
-  return _mongoose;
-};
-
-/**
- * Returns an array of model names created on this instance of Mongoose.
- *
- * #### Note:
- *
- * _Does not include names of models created using `connection.model()`._
- *
- * @api public
- * @return {Array}
- */
-
-Mongoose.prototype.modelNames = function() {
-  const _mongoose = this instanceof Mongoose ? this : mongoose;
-
-  const names = Object.keys(_mongoose.models);
-  return names;
-};
-
-/**
- * Applies global plugins to `schema`.
- *
- * @param {Schema} schema
- * @api private
- */
-
-Mongoose.prototype._applyPlugins = function(schema, options) {
-  const _mongoose = this instanceof Mongoose ? this : mongoose;
-
-  options = options || {};
-  options.applyPluginsToDiscriminators = _mongoose.options && _mongoose.options.applyPluginsToDiscriminators || false;
-  options.applyPluginsToChildSchemas = typeof (_mongoose.options && _mongoose.options.applyPluginsToChildSchemas) === 'boolean' ?
-    _mongoose.options.applyPluginsToChildSchemas :
-    true;
-  applyPlugins(schema, _mongoose.plugins, options, '$globalPluginsApplied');
-};
-
-/**
- * Declares a global plugin executed on all Schemas.
- *
- * Equivalent to calling `.plugin(fn)` on each Schema you create.
- *
- * @param {Function} fn plugin callback
- * @param {Object} [opts] optional options
- * @return {Mongoose} this
- * @see plugins https://mongoosejs.com/docs/plugins.html
- * @api public
- */
-
-Mongoose.prototype.plugin = function(fn, opts) {
-  const _mongoose = this instanceof Mongoose ? this : mongoose;
-
-  _mongoose.plugins.push([fn, opts]);
-  return _mongoose;
-};
-
-/**
- * The Mongoose module's default connection. Equivalent to `mongoose.connections[0]`, see [`connections`](https://mongoosejs.com/docs/api/mongoose.html#Mongoose.prototype.connections).
- *
- * #### Example:
- *
- *     const mongoose = require('mongoose');
- *     mongoose.connect(...);
- *     mongoose.connection.on('error', cb);
- *
- * This is the connection used by default for every model created using [mongoose.model](https://mongoosejs.com/docs/api/mongoose.html#Mongoose.prototype.model()).
- *
- * To create a new connection, use [`createConnection()`](https://mongoosejs.com/docs/api/mongoose.html#Mongoose.prototype.createConnection()).
- *
- * @memberOf Mongoose
- * @instance
- * @property {Connection} connection
- * @api public
- */
-
-Mongoose.prototype.__defineGetter__('connection', function() {
-  return this.connections[0];
-});
-
-Mongoose.prototype.__defineSetter__('connection', function(v) {
-  if (v instanceof this.__driver.Connection) {
-    this.connections[0] = v;
-    this.models = v.models;
-  }
-});
-
-/**
- * An array containing all [connections](connection.html) associated with this
- * Mongoose instance. By default, there is 1 connection. Calling
- * [`createConnection()`](https://mongoosejs.com/docs/api/mongoose.html#Mongoose.prototype.createConnection()) adds a connection
- * to this array.
- *
- * #### Example:
- *
- *     const mongoose = require('mongoose');
- *     mongoose.connections.length; // 1, just the default connection
- *     mongoose.connections[0] === mongoose.connection; // true
- *
- *     mongoose.createConnection('mongodb://127.0.0.1:27017/test');
- *     mongoose.connections.length; // 2
- *
- * @memberOf Mongoose
- * @instance
- * @property {Array} connections
- * @api public
- */
-
-Mongoose.prototype.connections;
-
-/**
- * An integer containing the value of the next connection id. Calling
- * [`createConnection()`](https://mongoosejs.com/docs/api/mongoose.html#Mongoose.prototype.createConnection()) increments
- * this value.
- *
- * #### Example:
- *
- *     const mongoose = require('mongoose');
- *     mongoose.createConnection(); // id `0`, `nextConnectionId` becomes `1`
- *     mongoose.createConnection(); // id `1`, `nextConnectionId` becomes `2`
- *     mongoose.connections[0].destroy() // Removes connection with id `0`
- *     mongoose.createConnection(); // id `2`, `nextConnectionId` becomes `3`
- *
- * @memberOf Mongoose
- * @instance
- * @property {Number} nextConnectionId
- * @api private
- */
-
-Mongoose.prototype.nextConnectionId;
-
-/**
- * The Mongoose Aggregate constructor
- *
- * @method Aggregate
- * @api public
- */
-
-Mongoose.prototype.Aggregate = Aggregate;
-
-/**
- * The Mongoose Collection constructor
- *
- * @memberOf Mongoose
- * @instance
- * @method Collection
- * @api public
- */
-
-Object.defineProperty(Mongoose.prototype, 'Collection', {
-  get: function() {
-    return this.__driver.Collection;
-  },
-  set: function(Collection) {
-    this.__driver.Collection = Collection;
-  }
-});
-
-/**
- * The Mongoose [Connection](https://mongoosejs.com/docs/api/connection.html#Connection()) constructor
- *
- * @memberOf Mongoose
- * @instance
- * @method Connection
- * @api public
- */
-
-Object.defineProperty(Mongoose.prototype, 'Connection', {
-  get: function() {
-    return this.__driver.Connection;
-  },
-  set: function(Connection) {
-    if (Connection === this.__driver.Connection) {
-      return;
-    }
-
-    this.__driver.Connection = Connection;
-  }
-});
-
-/**
- * The Mongoose version
- *
- * #### Example:
- *
- *     console.log(mongoose.version); // '5.x.x'
- *
- * @property version
- * @api public
- */
-
-Mongoose.prototype.version = pkg.version;
-
-/**
- * The Mongoose constructor
- *
- * The exports of the mongoose module is an instance of this class.
- *
- * #### Example:
- *
- *     const mongoose = require('mongoose');
- *     const mongoose2 = new mongoose.Mongoose();
- *
- * @method Mongoose
- * @api public
- */
-
-Mongoose.prototype.Mongoose = Mongoose;
-
-/**
- * The Mongoose [Schema](https://mongoosejs.com/docs/api/schema.html#Schema()) constructor
- *
- * #### Example:
- *
- *     const mongoose = require('mongoose');
- *     const Schema = mongoose.Schema;
- *     const CatSchema = new Schema(..);
- *
- * @method Schema
- * @api public
- */
-
-Mongoose.prototype.Schema = Schema;
-
-/**
- * The Mongoose [SchemaType](https://mongoosejs.com/docs/api/schematype.html#SchemaType()) constructor
- *
- * @method SchemaType
- * @api public
- */
-
-Mongoose.prototype.SchemaType = SchemaType;
-
-/**
- * The various Mongoose SchemaTypes.
- *
- * #### Note:
- *
- * _Alias of mongoose.Schema.Types for backwards compatibility._
- *
- * @property SchemaTypes
- * @see Schema.SchemaTypes https://mongoosejs.com/docs/schematypes.html
- * @api public
- */
-
-Mongoose.prototype.SchemaTypes = Schema.Types;
-
-/**
- * The Mongoose [VirtualType](https://mongoosejs.com/docs/api/virtualtype.html#VirtualType()) constructor
- *
- * @method VirtualType
- * @api public
- */
-
-Mongoose.prototype.VirtualType = VirtualType;
-
-/**
- * The various Mongoose Types.
- *
- * #### Example:
- *
- *     const mongoose = require('mongoose');
- *     const array = mongoose.Types.Array;
- *
- * #### Types:
- *
- * - [Array](https://mongoosejs.com/docs/schematypes.html#arrays)
- * - [Buffer](https://mongoosejs.com/docs/schematypes.html#buffers)
- * - [Embedded](https://mongoosejs.com/docs/schematypes.html#schemas)
- * - [DocumentArray](https://mongoosejs.com/docs/api/documentarraypath.html)
- * - [Decimal128](https://mongoosejs.com/docs/api/mongoose.html#Mongoose.prototype.Decimal128)
- * - [ObjectId](https://mongoosejs.com/docs/schematypes.html#objectids)
- * - [Map](https://mongoosejs.com/docs/schematypes.html#maps)
- * - [Subdocument](https://mongoosejs.com/docs/schematypes.html#schemas)
- *
- * Using this exposed access to the `ObjectId` type, we can construct ids on demand.
- *
- *     const ObjectId = mongoose.Types.ObjectId;
- *     const id1 = new ObjectId;
- *
- * @property Types
- * @api public
- */
-
-Mongoose.prototype.Types = Types;
-
-/**
- * The Mongoose [Query](https://mongoosejs.com/docs/api/query.html#Query()) constructor.
- *
- * @method Query
- * @api public
- */
-
-Mongoose.prototype.Query = Query;
-
-/**
- * The Mongoose [Model](https://mongoosejs.com/docs/api/model.html#Model()) constructor.
- *
- * @method Model
- * @api public
- */
-
-Mongoose.prototype.Model = Model;
-
-/**
- * The Mongoose [Document](https://mongoosejs.com/docs/api/document.html#Document()) constructor.
- *
- * @method Document
- * @api public
- */
-
-Mongoose.prototype.Document = Document;
-
-/**
- * The Mongoose DocumentProvider constructor. Mongoose users should not have to
- * use this directly
- *
- * @method DocumentProvider
- * @api public
- */
-
-Mongoose.prototype.DocumentProvider = require('./documentProvider');
-
-/**
- * The Mongoose ObjectId [SchemaType](https://mongoosejs.com/docs/schematypes.html). Used for
- * declaring paths in your schema that should be
- * [MongoDB ObjectIds](https://www.mongodb.com/docs/manual/reference/method/ObjectId/).
- * Do not use this to create a new ObjectId instance, use `mongoose.Types.ObjectId`
- * instead.
- *
- * #### Example:
- *
- *     const childSchema = new Schema({ parentId: mongoose.ObjectId });
- *
- * @property ObjectId
- * @api public
- */
-
-Mongoose.prototype.ObjectId = SchemaTypes.ObjectId;
-
-/**
- * Returns true if Mongoose can cast the given value to an ObjectId, or
- * false otherwise.
- *
- * #### Example:
- *
- *     mongoose.isValidObjectId(new mongoose.Types.ObjectId()); // true
- *     mongoose.isValidObjectId('0123456789ab'); // true
- *     mongoose.isValidObjectId(6); // true
- *     mongoose.isValidObjectId(new User({ name: 'test' })); // true
- *
- *     mongoose.isValidObjectId({ test: 42 }); // false
- *
- * @method isValidObjectId
- * @param {Any} v
- * @returns {boolean} true if `v` is something Mongoose can coerce to an ObjectId
- * @api public
- */
-
-Mongoose.prototype.isValidObjectId = function(v) {
-  const _mongoose = this instanceof Mongoose ? this : mongoose;
-  return _mongoose.Types.ObjectId.isValid(v);
-};
-
-/**
- * Returns true if the given value is a Mongoose ObjectId (using `instanceof`) or if the
- * given value is a 24 character hex string, which is the most commonly used string representation
- * of an ObjectId.
- *
- * This function is similar to `isValidObjectId()`, but considerably more strict, because
- * `isValidObjectId()` will return `true` for _any_ value that Mongoose can convert to an
- * ObjectId. That includes Mongoose documents, any string of length 12, and any number.
- * `isObjectIdOrHexString()` returns true only for `ObjectId` instances or 24 character hex
- * strings, and will return false for numbers, documents, and strings of length 12.
- *
- * #### Example:
- *
- *     mongoose.isObjectIdOrHexString(new mongoose.Types.ObjectId()); // true
- *     mongoose.isObjectIdOrHexString('62261a65d66c6be0a63c051f'); // true
- *
- *     mongoose.isObjectIdOrHexString('0123456789ab'); // false
- *     mongoose.isObjectIdOrHexString(6); // false
- *     mongoose.isObjectIdOrHexString(new User({ name: 'test' })); // false
- *     mongoose.isObjectIdOrHexString({ test: 42 }); // false
- *
- * @method isObjectIdOrHexString
- * @param {Any} v
- * @returns {boolean} true if `v` is an ObjectId instance _or_ a 24 char hex string
- * @api public
- */
-
-Mongoose.prototype.isObjectIdOrHexString = function(v) {
-  return isBsonType(v, 'ObjectId') || (typeof v === 'string' && objectIdHexRegexp.test(v));
-};
-
-/**
- *
- * Syncs all the indexes for the models registered with this connection.
- *
- * @param {Object} options
- * @param {Boolean} options.continueOnError `false` by default. If set to `true`, mongoose will not throw an error if one model syncing failed, and will return an object where the keys are the names of the models, and the values are the results/errors for each model.
- * @return {Promise} Returns a Promise, when the Promise resolves the value is a list of the dropped indexes.
- */
-Mongoose.prototype.syncIndexes = function(options) {
-  const _mongoose = this instanceof Mongoose ? this : mongoose;
-  return _mongoose.connection.syncIndexes(options);
-};
-
-/**
- * The Mongoose Decimal128 [SchemaType](https://mongoosejs.com/docs/schematypes.html). Used for
- * declaring paths in your schema that should be
- * [128-bit decimal floating points](https://thecodebarbarian.com/a-nodejs-perspective-on-mongodb-34-decimal.html).
- * Do not use this to create a new Decimal128 instance, use `mongoose.Types.Decimal128`
- * instead.
- *
- * #### Example:
- *
- *     const vehicleSchema = new Schema({ fuelLevel: mongoose.Decimal128 });
- *
- * @property Decimal128
- * @api public
- */
-
-Mongoose.prototype.Decimal128 = SchemaTypes.Decimal128;
-
-/**
- * The Mongoose Mixed [SchemaType](https://mongoosejs.com/docs/schematypes.html). Used for
- * declaring paths in your schema that Mongoose's change tracking, casting,
- * and validation should ignore.
- *
- * #### Example:
- *
- *     const schema = new Schema({ arbitrary: mongoose.Mixed });
- *
- * @property Mixed
- * @api public
- */
-
-Mongoose.prototype.Mixed = SchemaTypes.Mixed;
-
-/**
- * The Mongoose Date [SchemaType](https://mongoosejs.com/docs/schematypes.html).
- *
- * #### Example:
- *
- *     const schema = new Schema({ test: Date });
- *     schema.path('test') instanceof mongoose.Date; // true
- *
- * @property Date
- * @api public
- */
-
-Mongoose.prototype.Date = SchemaTypes.Date;
-
-/**
- * The Mongoose Number [SchemaType](https://mongoosejs.com/docs/schematypes.html). Used for
- * declaring paths in your schema that Mongoose should cast to numbers.
- *
- * #### Example:
- *
- *     const schema = new Schema({ num: mongoose.Number });
- *     // Equivalent to:
- *     const schema = new Schema({ num: 'number' });
- *
- * @property Number
- * @api public
- */
-
-Mongoose.prototype.Number = SchemaTypes.Number;
-
-/**
- * The [MongooseError](https://mongoosejs.com/docs/api/error.html#Error()) constructor.
- *
- * @method Error
- * @api public
- */
-
-Mongoose.prototype.Error = require('./error/index');
-Mongoose.prototype.MongooseError = require('./error/mongooseError');
-
-/**
- * Mongoose uses this function to get the current time when setting
- * [timestamps](https://mongoosejs.com/docs/guide.html#timestamps). You may stub out this function
- * using a tool like [Sinon](https://www.npmjs.com/package/sinon) for testing.
- *
- * @method now
- * @returns Date the current time
- * @api public
- */
-
-Mongoose.prototype.now = function now() { return new Date(); };
-
-/**
- * The Mongoose CastError constructor
- *
- * @method CastError
- * @param {String} type The name of the type
- * @param {Any} value The value that failed to cast
- * @param {String} path The path `a.b.c` in the doc where this cast error occurred
- * @param {Error} [reason] The original error that was thrown
- * @api public
- */
-
-Mongoose.prototype.CastError = require('./error/cast');
-
-/**
- * The constructor used for schematype options
- *
- * @method SchemaTypeOptions
- * @api public
- */
-
-Mongoose.prototype.SchemaTypeOptions = require('./options/schemaTypeOptions');
-
-/**
- * The [node-mongodb-native](https://github.com/mongodb/node-mongodb-native) driver Mongoose uses.
- *
- * @property mongo
- * @api public
- */
-
-Mongoose.prototype.mongo = require('mongodb');
-
-/**
- * The [mquery](https://github.com/aheckmann/mquery) query builder Mongoose uses.
- *
- * @property mquery
- * @api public
- */
-
-Mongoose.prototype.mquery = require('mquery');
-
-/**
- * Sanitizes query filters against [query selector injection attacks](https://thecodebarbarian.com/2014/09/04/defending-against-query-selector-injection-attacks.html)
- * by wrapping any nested objects that have a property whose name starts with `$` in a `$eq`.
- *
- * ```javascript
- * const obj = { username: 'val', pwd: { $ne: null } };
- * sanitizeFilter(obj);
- * obj; // { username: 'val', pwd: { $eq: { $ne: null } } });
- * ```
- *
- * @method sanitizeFilter
- * @param {Object} filter
- * @returns Object the sanitized object
- * @api public
- */
-
-Mongoose.prototype.sanitizeFilter = sanitizeFilter;
-
-/**
- * Tells `sanitizeFilter()` to skip the given object when filtering out potential [query selector injection attacks](https://thecodebarbarian.com/2014/09/04/defending-against-query-selector-injection-attacks.html).
- * Use this method when you have a known query selector that you want to use.
- *
- * ```javascript
- * const obj = { username: 'val', pwd: trusted({ $type: 'string', $eq: 'my secret' }) };
- * sanitizeFilter(obj);
- *
- * // Note that `sanitizeFilter()` did not add `$eq` around `$type`.
- * obj; // { username: 'val', pwd: { $type: 'string', $eq: 'my secret' } });
- * ```
- *
- * @method trusted
- * @param {Object} obj
- * @returns Object the passed in object
- * @api public
- */
-
-Mongoose.prototype.trusted = trusted;
-
-/**
- * Use this function in `pre()` middleware to skip calling the wrapped function.
- *
- * #### Example:
- *
- *     schema.pre('save', function() {
- *       // Will skip executing `save()`, but will execute post hooks as if
- *       // `save()` had executed with the result `{ matchedCount: 0 }`
- *       return mongoose.skipMiddlewareFunction({ matchedCount: 0 });
- *     });
- *
- * @method skipMiddlewareFunction
- * @param {any} result
- * @api public
- */
-
-Mongoose.prototype.skipMiddlewareFunction = Kareem.skipWrappedFunction;
-
-/**
- * Use this function in `post()` middleware to replace the result
- *
- * #### Example:
- *
- *     schema.post('find', function(res) {
- *       // Normally you have to modify `res` in place. But with
- *       // `overwriteMiddlewarResult()`, you can make `find()` return a
- *       // completely different value.
- *       return mongoose.overwriteMiddlewareResult(res.filter(doc => !doc.isDeleted));
- *     });
- *
- * @method overwriteMiddlewareResult
- * @param {any} result
- * @api public
- */
-
-Mongoose.prototype.overwriteMiddlewareResult = Kareem.overwriteResult;
-
-/**
- * The exports object is an instance of Mongoose.
- *
- * @api private
- */
-
-const mongoose = module.exports = exports = new Mongoose({
-  [defaultMongooseSymbol]: true
-});
->>>>>>> b8d40f19
+module.exports = mongoose;