--- conflicted
+++ resolved
@@ -58,11 +58,6 @@
 function Mongoose(options) {
   this.connections = [];
   this.models = {};
-<<<<<<< HEAD
-=======
-  this.modelSchemas = {};
-  this.events = new EventEmitter();
->>>>>>> 7b514436
   // default global options
   this.options = Object.assign({
     pluralization: true,
@@ -557,21 +552,10 @@
   const connection = options.connection || _mongoose.connection;
   model = _mongoose.Model.compile(model || name, schema, collection, connection, _mongoose);
 
-<<<<<<< HEAD
   // Errors handled internally, so safe to ignore error
   model.init(function $modelInitNoop() {});
-=======
-  if (!skipInit) {
-    // Errors handled internally, so safe to ignore error
-    model.init(function $modelInitNoop() {});
-  }
 
   connection.emit('model', model);
-
-  if (options.cache === false) {
-    return model;
-  }
->>>>>>> 7b514436
 
   return model;
 };
@@ -717,31 +701,16 @@
 Mongoose.prototype.connections;
 
 /*!
-<<<<<<< HEAD
- * Driver dependent APIs
- */
-
-
-/*!
  * Connection
  */
-const Connection = require('./drivers/node-mongodb-native/connection');
-=======
- * Connection
- */
 
 const Connection = driver.get().getConnection();
->>>>>>> 7b514436
 
 /*!
  * Collection
  */
 
-<<<<<<< HEAD
-const Collection = require('./drivers/node-mongodb-native/collection');
-=======
 const Collection = driver.get().Collection;
->>>>>>> 7b514436
 
 /**
  * The Mongoose Aggregate constructor
