--- conflicted
+++ resolved
@@ -3704,12 +3704,7 @@
 
     const delta = document.$__delta();
 
-<<<<<<< HEAD
     if (document.$isNew) {
-=======
-    if (document.isNew) {
-      // new document
->>>>>>> 3a900dea
       accumulator.push({
         insertOne: { document }
       });
