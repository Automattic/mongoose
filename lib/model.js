--- conflicted
+++ resolved
@@ -3993,10 +3993,6 @@
     const localFieldGetters = localFieldPath ? localFieldPath.getters : [];
     let ret;
 
-<<<<<<< HEAD
-    if (localFieldGetters.length) {
-      const hydratedDoc = (doc.$__ != null) ? doc : model.hydrate(doc);
-=======
     const _populateOptions = get(options, 'options', {});
 
     const getters = 'getters' in _populateOptions ?
@@ -4004,7 +4000,6 @@
       options.isVirtual && get(virtual, 'options.getters', false);
     if (localFieldGetters.length > 0 && getters) {
       let hydratedDoc = (doc.$__ != null) ? doc : model.hydrate(doc);
->>>>>>> 02775dd5
       ret = localFieldPath.applyGetters(doc[localField], hydratedDoc);
     } else {
       ret = convertTo_id(utils.getValue(localField, doc));
