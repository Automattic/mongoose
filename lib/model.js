--- conflicted
+++ resolved
@@ -1314,15 +1314,9 @@
     }
   }
 
-<<<<<<< HEAD
-  const diffIndexesResult = await model.diffIndexes({ indexOptionsToCreate: true });
-  const dropped = await model.cleanIndexes({ ...options, toDrop: diffIndexesResult.toDrop });
-  await model.createIndexes({ ...options, toCreate: diffIndexesResult.toCreate });
-=======
-  const diffIndexesResult = await this.diffIndexes();
+  const diffIndexesResult = await this.diffIndexes({ indexOptionsToCreate: true });
   const dropped = await this.cleanIndexes({ ...options, toDrop: diffIndexesResult.toDrop });
   await this.createIndexes({ ...options, toCreate: diffIndexesResult.toCreate });
->>>>>>> dcca5cac
 
   return dropped;
 };
