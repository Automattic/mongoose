'use strict';

/*!
 * Module dependencies.
 */

const Aggregate = require('./aggregate');
const ChangeStream = require('./cursor/changeStream');
const Document = require('./document');
const DocumentNotFoundError = require('./error/notFound');
const EventEmitter = require('events').EventEmitter;
const Kareem = require('kareem');
const MongooseBulkWriteError = require('./error/bulkWriteError');
const MongooseError = require('./error/index');
const ObjectParameterError = require('./error/objectParameter');
const OverwriteModelError = require('./error/overwriteModel');
const Query = require('./query');
const SaveOptions = require('./options/saveOptions');
const Schema = require('./schema');
const ValidationError = require('./error/validation');
const VersionError = require('./error/version');
const ParallelSaveError = require('./error/parallelSave');
const applyDefaultsHelper = require('./helpers/document/applyDefaults');
const applyDefaultsToPOJO = require('./helpers/model/applyDefaultsToPOJO');
const applyEmbeddedDiscriminators = require('./helpers/discriminator/applyEmbeddedDiscriminators');
const applyHooks = require('./helpers/model/applyHooks');
const applyMethods = require('./helpers/model/applyMethods');
const applyProjection = require('./helpers/projection/applyProjection');
const applyReadConcern = require('./helpers/schema/applyReadConcern');
const applySchemaCollation = require('./helpers/indexes/applySchemaCollation');
const applyStaticHooks = require('./helpers/model/applyStaticHooks');
const applyStatics = require('./helpers/model/applyStatics');
const applyTimestampsHelper = require('./helpers/document/applyTimestamps');
const applyWriteConcern = require('./helpers/schema/applyWriteConcern');
const applyVirtualsHelper = require('./helpers/document/applyVirtuals');
const assignVals = require('./helpers/populate/assignVals');
const castBulkWrite = require('./helpers/model/castBulkWrite');
const clone = require('./helpers/clone');
const createPopulateQueryFilter = require('./helpers/populate/createPopulateQueryFilter');
const decorateUpdateWithVersionKey = require('./helpers/update/decorateUpdateWithVersionKey');
const getDefaultBulkwriteResult = require('./helpers/getDefaultBulkwriteResult');
const getSchemaDiscriminatorByValue = require('./helpers/discriminator/getSchemaDiscriminatorByValue');
const discriminator = require('./helpers/model/discriminator');
const each = require('./helpers/each');
const get = require('./helpers/get');
const getConstructorName = require('./helpers/getConstructorName');
const getDiscriminatorByValue = require('./helpers/discriminator/getDiscriminatorByValue');
const getModelsMapForPopulate = require('./helpers/populate/getModelsMapForPopulate');
const immediate = require('./helpers/immediate');
const internalToObjectOptions = require('./options').internalToObjectOptions;
const isDefaultIdIndex = require('./helpers/indexes/isDefaultIdIndex');
const isIndexEqual = require('./helpers/indexes/isIndexEqual');
const isTimeseriesIndex = require('./helpers/indexes/isTimeseriesIndex');
const {
  getRelatedDBIndexes,
  getRelatedSchemaIndexes
} = require('./helpers/indexes/getRelatedIndexes');
const decorateDiscriminatorIndexOptions = require('./helpers/indexes/decorateDiscriminatorIndexOptions');
const isPathSelectedInclusive = require('./helpers/projection/isPathSelectedInclusive');
const leanPopulateMap = require('./helpers/populate/leanPopulateMap');
const parallelLimit = require('./helpers/parallelLimit');
const prepareDiscriminatorPipeline = require('./helpers/aggregate/prepareDiscriminatorPipeline');
const pushNestedArrayPaths = require('./helpers/model/pushNestedArrayPaths');
const removeDeselectedForeignField = require('./helpers/populate/removeDeselectedForeignField');
const setDottedPath = require('./helpers/path/setDottedPath');
const util = require('util');
const utils = require('./utils');
const minimize = require('./helpers/minimize');
const MongooseBulkSaveIncompleteError = require('./error/bulkSaveIncompleteError');
const ObjectExpectedError = require('./error/objectExpected');
const decorateBulkWriteResult = require('./helpers/model/decorateBulkWriteResult');
const modelCollectionSymbol = Symbol('mongoose#Model#collection');
const modelDbSymbol = Symbol('mongoose#Model#db');
const modelSymbol = require('./helpers/symbols').modelSymbol;
const subclassedSymbol = Symbol('mongoose#Model#subclassed');

const { VERSION_INC, VERSION_WHERE, VERSION_ALL } = Document;

const saveToObjectOptions = Object.assign({}, internalToObjectOptions, {
  bson: true
});

/**
 * A Model is a class that's your primary tool for interacting with MongoDB.
 * An instance of a Model is called a [Document](https://mongoosejs.com/docs/api/document.html#Document).
 *
 * In Mongoose, the term "Model" refers to subclasses of the `mongoose.Model`
 * class. You should not use the `mongoose.Model` class directly. The
 * [`mongoose.model()`](https://mongoosejs.com/docs/api/mongoose.html#Mongoose.prototype.model()) and
 * [`connection.model()`](https://mongoosejs.com/docs/api/connection.html#Connection.prototype.model()) functions
 * create subclasses of `mongoose.Model` as shown below.
 *
 * #### Example:
 *
 *     // `UserModel` is a "Model", a subclass of `mongoose.Model`.
 *     const UserModel = mongoose.model('User', new Schema({ name: String }));
 *
 *     // You can use a Model to create new documents using `new`:
 *     const userDoc = new UserModel({ name: 'Foo' });
 *     await userDoc.save();
 *
 *     // You also use a model to create queries:
 *     const userFromDb = await UserModel.findOne({ name: 'Foo' });
 *
 * @param {Object} doc values for initial set
 * @param {Object} [fields] optional object containing the fields that were selected in the query which returned this document. You do **not** need to set this parameter to ensure Mongoose handles your [query projection](https://mongoosejs.com/docs/api/query.html#Query.prototype.select()).
 * @param {Object} [options] optional object containing the options for the document.
 * @param {Boolean} [options.defaults=true] if `false`, skip applying default values to this document.
 * @param {Boolean} [options.skipId=false] By default, Mongoose document if one is not provided and the document's schema does not override Mongoose's default `_id`. Set `skipId` to `true` to skip this generation step.
 * @inherits Document https://mongoosejs.com/docs/api/document.html
 * @event `error`: If listening to this event, 'error' is emitted when a document was saved and an `error` occurred. If not listening, the event bubbles to the connection used to create this Model.
 * @event `index`: Emitted after `Model#ensureIndexes` completes. If an error occurred it is passed with the event.
 * @event `index-single-start`: Emitted when an individual index starts within `Model#ensureIndexes`. The fields and options being used to build the index are also passed with the event.
 * @event `index-single-done`: Emitted when an individual index finishes within `Model#ensureIndexes`. If an error occurred it is passed with the event. The fields, options, and index name are also passed.
 * @api public
 */

function Model(doc, fields, options) {
  if (fields instanceof Schema) {
    throw new TypeError('2nd argument to `Model` constructor must be a POJO or string, ' +
      '**not** a schema. Make sure you\'re calling `mongoose.model()`, not ' +
      '`mongoose.Model()`.');
  }
  if (typeof doc === 'string') {
    throw new TypeError('First argument to `Model` constructor must be an object, ' +
      '**not** a string. Make sure you\'re calling `mongoose.model()`, not ' +
      '`mongoose.Model()`.');
  }
  Document.call(this, doc, fields, options);
}

/**
 * Inherits from Document.
 *
 * All Model.prototype features are available on
 * top level (non-sub) documents.
 * @api private
 */

Object.setPrototypeOf(Model.prototype, Document.prototype);
Model.prototype.$isMongooseModelPrototype = true;

/**
 * Connection the model uses.
 *
 * @api public
 * @property db
 * @memberOf Model
 * @instance
 */

Model.prototype.db;

/**
 * Changes the Connection instance this model uses to make requests to MongoDB.
 * This function is most useful for changing the Connection that a Model defined using `mongoose.model()` uses
 * after initialization.
 *
 * #### Example:
 *
 *     await mongoose.connect('mongodb://127.0.0.1:27017/db1');
 *     const UserModel = mongoose.model('User', mongoose.Schema({ name: String }));
 *     UserModel.connection === mongoose.connection; // true
 *
 *     const conn2 = await mongoose.createConnection('mongodb://127.0.0.1:27017/db2').asPromise();
 *     UserModel.useConnection(conn2); // `UserModel` now stores documents in `db2`, not `db1`
 *
 *     UserModel.connection === mongoose.connection; // false
 *     UserModel.connection === conn2; // true
 *
 *     conn2.model('User') === UserModel; // true
 *     mongoose.model('User'); // Throws 'MissingSchemaError'
 *
 * Note: `useConnection()` does **not** apply any [connection-level plugins](https://mongoosejs.com/docs/api/connection.html#Connection.prototype.plugin()) from the new connection.
 * If you use `useConnection()` to switch a model's connection, the model will still have the old connection's plugins.
 *
 * @function useConnection
 * @param [Connection] connection The new connection to use
 * @return [Model] this
 * @api public
 */

Model.useConnection = function useConnection(connection) {
  if (!connection) {
    throw new Error('Please provide a connection.');
  }
  if (this.db) {
    delete this.db.models[this.modelName];
    delete this.prototype.db;
    delete this.prototype[modelDbSymbol];
    delete this.prototype.collection;
    delete this.prototype.$collection;
    delete this.prototype[modelCollectionSymbol];
  }

  this.db = connection;
  const collection = connection.collection(this.collection.collectionName, connection.options);
  this.prototype.collection = collection;
  this.prototype.$collection = collection;
  this.prototype[modelCollectionSymbol] = collection;
  this.prototype.db = connection;
  this.prototype[modelDbSymbol] = connection;
  this.collection = collection;
  this.$__collection = collection;
  connection.models[this.modelName] = this;

  return this;
};

/**
 * The collection instance this model uses.
 * A Mongoose collection is a thin wrapper around a [MongoDB Node.js driver collection]([MongoDB Node.js driver collection](https://mongodb.github.io/node-mongodb-native/Next/classes/Collection.html)).
 * Using `Model.collection` means you bypass Mongoose middleware, validation, and casting.
 *
 * This property is read-only. Modifying this property is a no-op.
 *
 * @api public
 * @property collection
 * @memberOf Model
 * @instance
 */

Model.prototype.collection;

/**
 * Internal collection the model uses.
 *
 * This property is read-only. Modifying this property is a no-op.
 *
 * @api private
 * @property collection
 * @memberOf Model
 * @instance
 */


Model.prototype.$__collection;

/**
 * The name of the model
 *
 * @api public
 * @property modelName
 * @memberOf Model
 * @instance
 */

Model.prototype.modelName;

/**
 * Additional properties to attach to the query when calling `save()` and
 * `isNew` is false.
 *
 * @api public
 * @property $where
 * @memberOf Model
 * @instance
 */

Model.prototype.$where;

/**
 * If this is a discriminator model, `baseModelName` is the name of
 * the base model.
 *
 * @api public
 * @property baseModelName
 * @memberOf Model
 * @instance
 */

Model.prototype.baseModelName;

/**
 * Event emitter that reports any errors that occurred. Useful for global error
 * handling.
 *
 * #### Example:
 *
 *     MyModel.events.on('error', err => console.log(err.message));
 *
 *     // Prints a 'CastError' because of the above handler
 *     await MyModel.findOne({ _id: 'Not a valid ObjectId' }).catch(noop);
 *
 * @api public
 * @property events
 * @fires error whenever any query or model function errors
 * @memberOf Model
 * @static
 */

Model.events;

/**
 * Compiled middleware for this model. Set in `applyHooks()`.
 *
 * @api private
 * @property _middleware
 * @memberOf Model
 * @static
 */

Model._middleware;

/*!
 * ignore
 */

function _applyCustomWhere(doc, where) {
  if (doc.$where == null) {
    return;
  }
  for (const key of Object.keys(doc.$where)) {
    where[key] = doc.$where[key];
  }
}

/*!
 * ignore
 */
function _createSaveOptions(doc, options) {
  const saveOptions = {};

  applyWriteConcern(doc.$__schema, options);
  if (typeof options.writeConcern !== 'undefined') {
    saveOptions.writeConcern = {};
    if ('w' in options.writeConcern) {
      saveOptions.writeConcern.w = options.writeConcern.w;
    }
    if ('j' in options.writeConcern) {
      saveOptions.writeConcern.j = options.writeConcern.j;
    }
    if ('wtimeout' in options.writeConcern) {
      saveOptions.writeConcern.wtimeout = options.writeConcern.wtimeout;
    }
  } else {
    if ('w' in options) {
      saveOptions.w = options.w;
    }
    if ('j' in options) {
      saveOptions.j = options.j;
    }
    if ('wtimeout' in options) {
      saveOptions.wtimeout = options.wtimeout;
    }
  }
  if ('checkKeys' in options) {
    saveOptions.checkKeys = options.checkKeys;
  }

  const session = doc.$session();
  const asyncLocalStorage = doc[modelDbSymbol].base.transactionAsyncLocalStorage?.getStore();
  if (session != null) {
    saveOptions.session = session;
  } else if (!options.hasOwnProperty('session') && asyncLocalStorage?.session != null) {
    // Only set session from asyncLocalStorage if `session` option wasn't originally passed in options
    saveOptions.session = asyncLocalStorage.session;
  }

  return saveOptions;
}

/*!
 * ignore
 */

Model.prototype.$__save = async function $__save(options) {
  try {
    await this._execDocumentPreHooks('save', options);
  } catch (error) {
    await this._execDocumentPostHooks('save', error);
    return;
  }


  let result = null;
  let where = null;
  try {
    const saveOptions = _createSaveOptions(this, options);

    if (this.$isNew) {
      // send entire doc
      const obj = this.toObject(saveToObjectOptions);
      if ((obj || {})._id === void 0) {
        // documents must have an _id else mongoose won't know
        // what to update later if more changes are made. the user
        // wouldn't know what _id was generated by mongodb either
        // nor would the ObjectId generated by mongodb necessarily
        // match the schema definition.
        throw new MongooseError('document must have an _id before saving');
      }

      this.$__version(true, obj);
      this.$__reset();
      _setIsNew(this, false);
      // Make it possible to retry the insert
      this.$__.inserting = true;
      result = await this[modelCollectionSymbol].insertOne(obj, saveOptions).catch(err => {
        _setIsNew(this, true);
        throw err;
      });
    } else {
      // Make sure we don't treat it as a new object on error,
      // since it already exists
      this.$__.inserting = false;
      const delta = this.$__delta();

      if (options.pathsToSave) {
        for (const key in delta[1]['$set']) {
          if (options.pathsToSave.includes(key)) {
            continue;
          } else if (options.pathsToSave.some(pathToSave => key.slice(0, pathToSave.length) === pathToSave && key.charAt(pathToSave.length) === '.')) {
            continue;
          } else {
            delete delta[1]['$set'][key];
          }
        }
      }
      if (delta) {
        where = this.$__where(delta[0]);
        _applyCustomWhere(this, where);

        const update = delta[1];
        if (this.$__schema.options.minimize) {
          for (const updateOp of Object.values(update)) {
            if (updateOp == null) {
              continue;
            }
            for (const key of Object.keys(updateOp)) {
              if (updateOp[key] == null || typeof updateOp[key] !== 'object') {
                continue;
              }
              if (!utils.isPOJO(updateOp[key])) {
                continue;
              }
              minimize(updateOp[key]);
              if (Object.keys(updateOp[key]).length === 0) {
                delete updateOp[key];
                update.$unset = update.$unset || {};
                update.$unset[key] = 1;
              }
            }
          }
        }

        // store the modified paths before the document is reset
        this.$__.modifiedPaths = this.modifiedPaths();
        this.$__reset();

        _setIsNew(this, false);
        result = await this[modelCollectionSymbol].updateOne(where, update, saveOptions).catch(err => {
          this.$__undoReset();
          throw err;
        });
      } else {
        where = this.$__where();
        _applyCustomWhere(this, where);
        if (this.$__.version) {
          this.$__version(where, delta);
        }

        applyReadConcern(this.$__schema, saveOptions);
        result = await this.constructor.collection.findOne(where, saveOptions)
          .then(documentExists => ({ matchedCount: !documentExists ? 0 : 1 }));
      }
    }
  } catch (err) {
    const error = this.$__schema._transformDuplicateKeyError(err);
    await this._execDocumentPostHooks('save', error);
    return;
  }

  let numAffected = 0;
  const writeConcern = options != null ?
    options.writeConcern != null ?
      options.writeConcern.w :
      options.w :
    0;
  if (writeConcern !== 0) {
    // Skip checking if write succeeded if writeConcern is set to
    // unacknowledged writes, because otherwise `numAffected` will always be 0
    if (result != null) {
      if (Array.isArray(result)) {
        numAffected = result.length;
      } else if (result.matchedCount != null) {
        numAffected = result.matchedCount;
      } else {
        numAffected = result;
      }
    }

    const versionBump = this.$__.version;
    // was this an update that required a version bump?
    if (versionBump && !this.$__.inserting) {
      const doIncrement = VERSION_INC === (VERSION_INC & this.$__.version);
      this.$__.version = undefined;
      const key = this.$__schema.options.versionKey;
      const version = this.$__getValue(key) || 0;
      if (numAffected <= 0) {
        // the update failed. pass an error back
        this.$__undoReset();
        const err = this.$__.$versionError ||
          new VersionError(this, version, this.$__.modifiedPaths);
        await this._execDocumentPostHooks('save', err);
        return;
      }

      // increment version if was successful
      if (doIncrement) {
        this.$__setValue(key, version + 1);
      }
    }
    if (result != null && numAffected <= 0) {
      this.$__undoReset();
      const error = new DocumentNotFoundError(where, this.constructor.modelName, numAffected, result);
      await this._execDocumentPostHooks('save', error);
      return;
    }
  }
  this.$__.saving = undefined;
  this.$__.savedState = {};
  this.$emit('save', this, numAffected);
  this.constructor.emit('save', this, numAffected);
  await this._execDocumentPostHooks('save');
};

/*!
 * ignore
 */

function generateVersionError(doc, modifiedPaths, defaultPaths) {
  const key = doc.$__schema.options.versionKey;
  if (!key) {
    return null;
  }
  const version = doc.$__getValue(key) || 0;
  return new VersionError(doc, version, modifiedPaths.concat(defaultPaths));
}

/**
 * Saves this document by inserting a new document into the database if [document.isNew](https://mongoosejs.com/docs/api/document.html#Document.prototype.isNew) is `true`,
 * or sends an [updateOne](https://mongoosejs.com/docs/api/document.html#Document.prototype.updateOne()) operation with just the modified paths if `isNew` is `false`.
 *
 * #### Example:
 *
 *     product.sold = Date.now();
 *     product = await product.save();
 *
 * If save is successful, the returned promise will fulfill with the document
 * saved.
 *
 * #### Example:
 *
 *     const newProduct = await product.save();
 *     newProduct === product; // true
 *
 * @param {Object} [options] options optional options
 * @param {Session} [options.session=null] the [session](https://www.mongodb.com/docs/manual/reference/server-sessions/) associated with this save operation. If not specified, defaults to the [document's associated session](https://mongoosejs.com/docs/api/document.html#Document.prototype.session()).
 * @param {Object} [options.safe] (DEPRECATED) overrides [schema's safe option](https://mongoosejs.com/docs/guide.html#safe). Use the `w` option instead.
 * @param {Boolean} [options.validateBeforeSave] set to false to save without validating.
 * @param {Boolean} [options.validateModifiedOnly=false] if `true`, Mongoose will only validate modified paths, as opposed to modified paths and `required` paths.
 * @param {Number|String} [options.w] set the [write concern](https://www.mongodb.com/docs/manual/reference/write-concern/#w-option). Overrides the [schema-level `writeConcern` option](https://mongoosejs.com/docs/guide.html#writeConcern)
 * @param {Boolean} [options.j] set to true for MongoDB to wait until this `save()` has been [journaled before resolving the returned promise](https://www.mongodb.com/docs/manual/reference/write-concern/#j-option). Overrides the [schema-level `writeConcern` option](https://mongoosejs.com/docs/guide.html#writeConcern)
 * @param {Number} [options.wtimeout] sets a [timeout for the write concern](https://www.mongodb.com/docs/manual/reference/write-concern/#wtimeout). Overrides the [schema-level `writeConcern` option](https://mongoosejs.com/docs/guide.html#writeConcern).
 * @param {Boolean} [options.checkKeys=true] the MongoDB driver prevents you from saving keys that start with '$' or contain '.' by default. Set this option to `false` to skip that check. See [restrictions on field names](https://docs.mongodb.com/manual/reference/limits/#mongodb-limit-Restrictions-on-Field-Names)
 * @param {Boolean} [options.timestamps=true] if `false` and [timestamps](https://mongoosejs.com/docs/guide.html#timestamps) are enabled, skip timestamps for this `save()`.
 * @param {Array} [options.pathsToSave] An array of paths that tell mongoose to only validate and save the paths in `pathsToSave`.
 * @throws {DocumentNotFoundError} if this [save updates an existing document](https://mongoosejs.com/docs/api/document.html#Document.prototype.isNew) but the document doesn't exist in the database. For example, you will get this error if the document is [deleted between when you retrieved the document and when you saved it](documents.html#updating).
 * @return {Promise}
 * @api public
 * @see middleware https://mongoosejs.com/docs/middleware.html
 */

Model.prototype.save = async function save(options) {
  if (typeof options === 'function' || typeof arguments[1] === 'function') {
    throw new MongooseError('Model.prototype.save() no longer accepts a callback');
  }

  let parallelSave;
  this.$op = 'save';

  if (this.$__.saving) {
    parallelSave = new ParallelSaveError(this);
  } else {
    this.$__.saving = new ParallelSaveError(this);
  }

  options = new SaveOptions(options);
  if (options.hasOwnProperty('session')) {
    this.$session(options.session);
  }
  if (this.$__.timestamps != null) {
    options.timestamps = this.$__.timestamps;
  }
  this.$__.$versionError = generateVersionError(
    this,
    this.modifiedPaths(),
    Object.keys(this.$__.activePaths.getStatePaths('default'))
  );

  if (parallelSave) {
    this.$__handleReject(parallelSave);
    throw parallelSave;
  }

  this.$__.saveOptions = options;

  try {
    await this.$__save(options);
  } catch (error) {
    this.$__handleReject(error);
    throw error;
  } finally {
    this.$__.saving = null;
    this.$__.saveOptions = null;
    this.$__.$versionError = null;
    this.$op = null;
  }

  return this;
};

Model.prototype.$save = Model.prototype.save;

/**
 * Appends versioning to the where and update clauses.
 *
 * @api private
 * @method $__version
 * @memberOf Model
 * @instance
 */

Model.prototype.$__version = function(where, delta) {
  const key = this.$__schema.options.versionKey;
  if (where === true) {
    // this is an insert
    if (key) {
      setDottedPath(delta, key, 0);
      this.$__setValue(key, 0);
    }
    return;
  }

  if (key === false) {
    return;
  }

  // updates

  // only apply versioning if our versionKey was selected. else
  // there is no way to select the correct version. we could fail
  // fast here and force them to include the versionKey but
  // thats a bit intrusive. can we do this automatically?

  if (!this.$__isSelected(key)) {
    return;
  }

  // $push $addToSet don't need the where clause set
  if (VERSION_WHERE === (VERSION_WHERE & this.$__.version)) {
    const value = this.$__getValue(key);
    if (value != null) where[key] = value;
  }

  if (VERSION_INC === (VERSION_INC & this.$__.version)) {
    if (get(delta.$set, key, null) != null) {
      // Version key is getting set, means we'll increment the doc's version
      // after a successful save, so we should set the incremented version so
      // future saves don't fail (gh-5779)
      ++delta.$set[key];
    } else {
      delta.$inc = delta.$inc || {};
      delta.$inc[key] = 1;
    }
  }
};

/**
 * Signal that we desire an increment of this documents version.
 *
 * #### Example:
 *
 *     const doc = await Model.findById(id);
 *     doc.increment();
 *     await doc.save();
 *
 * @see versionKeys https://mongoosejs.com/docs/guide.html#versionKey
 * @memberOf Model
 * @method increment
 * @api public
 */

Model.prototype.increment = function increment() {
  this.$__.version = VERSION_ALL;
  return this;
};

/**
 * Returns a query object
 *
 * @api private
 * @method $__where
 * @memberOf Model
 * @instance
 */

Model.prototype.$__where = function _where(where) {
  where || (where = {});

  if (!where._id) {
    where._id = this._doc._id;
  }

  if (this._doc._id === void 0) {
    throw new MongooseError('No _id found on document!');
  }

  return where;
};

/**
 * Delete this document from the db. Returns a Query instance containing a `deleteOne` operation by this document's `_id`.
 *
 * #### Example:
 *
 *     await product.deleteOne();
 *     await Product.findById(product._id); // null
 *
 * Since `deleteOne()` returns a Query, the `deleteOne()` will **not** execute unless you use either `await`, `.then()`, `.catch()`, or [`.exec()`](https://mongoosejs.com/docs/api/query.html#Query.prototype.exec())
 *
 * #### Example:
 *
 *     product.deleteOne(); // Doesn't do anything
 *     product.deleteOne().exec(); // Deletes the document, returns a promise
 *
 * @return {Query} Query
 * @api public
 */

Model.prototype.deleteOne = function deleteOne(options) {
  if (typeof options === 'function' ||
      typeof arguments[1] === 'function') {
    throw new MongooseError('Model.prototype.deleteOne() no longer accepts a callback');
  }

  if (!options) {
    options = {};
  }

  if (options.hasOwnProperty('session')) {
    this.$session(options.session);
  }

  const self = this;
  const where = this.$__where();
  const query = self.constructor.deleteOne(where, options);

  if (this.$session() != null) {
    if (!('session' in query.options)) {
      query.options.session = this.$session();
    }
  }

  query.pre(async function queryPreDeleteOne() {
    const res = await self.constructor._middleware.execPre('deleteOne', self, [self]);
    // `self` is passed to pre hooks as argument for backwards compatibility, but that
    // isn't the actual arguments passed to the wrapped function.
    if (res?.length !== 1 || res[0] !== self) {
      throw new Error('Document deleteOne pre hooks cannot overwrite arguments');
    }
    // Apply custom where conditions _after_ document deleteOne middleware for
    // consistency with save() - sharding plugin needs to set $where
    if (self.$where != null) {
      this.where(self.$where);
    }
    return res;
  });
  query.pre(function callSubdocPreHooks() {
    return Promise.all(self.$getAllSubdocs().map(subdoc => subdoc.constructor._middleware.execPre('deleteOne', subdoc, [subdoc])));
  });
  query.pre(function skipIfAlreadyDeleted() {
    if (self.$__.isDeleted) {
      throw new Kareem.skipWrappedFunction();
    }
  });
  query.post(function callSubdocPostHooks() {
    return Promise.all(self.$getAllSubdocs().map(subdoc => subdoc.constructor._middleware.execPost('deleteOne', subdoc, [subdoc])));
  });
  query.post(function queryPostDeleteOne() {
    return self.constructor._middleware.execPost('deleteOne', self, [self], {});
  });

  return query;
};

/**
 * Returns the model instance used to create this document if no `name` specified.
 * If `name` specified, returns the model with the given `name`.
 *
 * #### Example:
 *
 *     const doc = new Tank({});
 *     doc.$model() === Tank; // true
 *     await doc.$model('User').findById(id);
 *
 * @param {String} [name] model name
 * @method $model
 * @api public
 * @return {Model}
 */

Model.prototype.$model = function $model(name) {
  if (arguments.length === 0) {
    return this.constructor;
  }
  return this[modelDbSymbol].model(name);
};

/**
 * Returns the model instance used to create this document if no `name` specified.
 * If `name` specified, returns the model with the given `name`.
 *
 * #### Example:
 *
 *     const doc = new Tank({});
 *     doc.$model() === Tank; // true
 *     await doc.$model('User').findById(id);
 *
 * @param {String} [name] model name
 * @method model
 * @api public
 * @return {Model}
 */

Model.prototype.model = Model.prototype.$model;

/**
 * Returns a document with `_id` only if at least one document exists in the database that matches
 * the given `filter`, and `null` otherwise.
 *
 * Under the hood, `MyModel.exists({ answer: 42 })` is equivalent to
 * `MyModel.findOne({ answer: 42 }).select({ _id: 1 }).lean()`
 *
 * #### Example:
 *
 *     await Character.deleteMany({});
 *     await Character.create({ name: 'Jean-Luc Picard' });
 *
 *     await Character.exists({ name: /picard/i }); // { _id: ... }
 *     await Character.exists({ name: /riker/i }); // null
 *
 * This function triggers the following middleware.
 *
 * - `findOne()`
 *
 * @param {Object} filter
 * @param {Object} [options] optional see [`Query.prototype.setOptions()`](https://mongoosejs.com/docs/api/query.html#Query.prototype.setOptions())
 * @return {Query}
 */

Model.exists = function exists(filter, options) {
  _checkContext(this, 'exists');
  if (typeof arguments[2] === 'function') {
    throw new MongooseError('Model.exists() no longer accepts a callback');
  }

  const query = this.findOne(filter).
    select({ _id: 1 }).
    lean().
    setOptions(options);

  return query;
};

/**
 * Adds a discriminator type.
 *
 * #### Example:
 *
 *     function BaseSchema() {
 *       Schema.apply(this, arguments);
 *
 *       this.add({
 *         name: String,
 *         createdAt: Date
 *       });
 *     }
 *     util.inherits(BaseSchema, Schema);
 *
 *     const PersonSchema = new BaseSchema();
 *     const BossSchema = new BaseSchema({ department: String });
 *
 *     const Person = mongoose.model('Person', PersonSchema);
 *     const Boss = Person.discriminator('Boss', BossSchema);
 *     new Boss().__t; // "Boss". `__t` is the default `discriminatorKey`
 *
 *     const employeeSchema = new Schema({ boss: ObjectId });
 *     const Employee = Person.discriminator('Employee', employeeSchema, 'staff');
 *     new Employee().__t; // "staff" because of 3rd argument above
 *
 * @param {String} name discriminator model name
 * @param {Schema} schema discriminator model schema
 * @param {Object|String} [options] If string, same as `options.value`.
 * @param {String} [options.value] the string stored in the `discriminatorKey` property. If not specified, Mongoose uses the `name` parameter.
 * @param {Boolean} [options.clone=true] By default, `discriminator()` clones the given `schema`. Set to `false` to skip cloning.
 * @param {Boolean} [options.overwriteModels=false] by default, Mongoose does not allow you to define a discriminator with the same name as another discriminator. Set this to allow overwriting discriminators with the same name.
 * @param {Boolean} [options.mergeHooks=true] By default, Mongoose merges the base schema's hooks with the discriminator schema's hooks. Set this option to `false` to make Mongoose use the discriminator schema's hooks instead.
 * @param {Boolean} [options.mergePlugins=true] By default, Mongoose merges the base schema's plugins with the discriminator schema's plugins. Set this option to `false` to make Mongoose use the discriminator schema's plugins instead.
 * @return {Model} The newly created discriminator model
 * @api public
 */

Model.discriminator = function(name, schema, options) {
  let model;
  if (typeof name === 'function') {
    model = name;
    name = utils.getFunctionName(model);
    if (!(model.prototype instanceof Model)) {
      throw new MongooseError('The provided class ' + name + ' must extend Model');
    }
  }

  options = options || {};
  const value = utils.isPOJO(options) ? options.value : options;
  const clone = typeof options.clone === 'boolean' ? options.clone : true;
  const mergePlugins = typeof options.mergePlugins === 'boolean' ? options.mergePlugins : true;
  const overwriteModels = typeof options.overwriteModels === 'boolean' ? options.overwriteModels : false;

  _checkContext(this, 'discriminator');

  if (utils.isObject(schema) && !schema.instanceOfSchema) {
    schema = new Schema(schema);
  }
  if (schema instanceof Schema && clone) {
    schema = schema.clone();
  }

  schema = discriminator(this, name, schema, value, mergePlugins, options.mergeHooks, overwriteModels);
  if (this.db.models[name] && !schema.options.overwriteModels && !overwriteModels) {
    throw new OverwriteModelError(name);
  }

  schema.$isRootDiscriminator = true;
  schema.$globalPluginsApplied = true;

  model = this.db.model(model || name, schema, this.$__collection.name);
  this.discriminators[name] = model;
  const d = this.discriminators[name];
  Object.setPrototypeOf(d.prototype, this.prototype);
  Object.defineProperty(d, 'baseModelName', {
    value: this.modelName,
    configurable: true,
    writable: false
  });

  // apply methods and statics
  applyMethods(d, schema);
  applyStatics(d, schema);

  if (this[subclassedSymbol] != null) {
    for (const submodel of this[subclassedSymbol]) {
      submodel.discriminators = submodel.discriminators || {};
      submodel.discriminators[name] =
        model.__subclass(model.db, schema, submodel.collection.name);
    }
  }

  return d;
};

/**
 * Make sure `this` is a model
 * @api private
 */

function _checkContext(ctx, fnName) {
  // Check context, because it is easy to mistakenly type
  // `new Model.discriminator()` and get an incomprehensible error
  if (ctx == null || ctx === global) {
    throw new MongooseError('`Model.' + fnName + '()` cannot run without a ' +
      'model as `this`. Make sure you are calling `MyModel.' + fnName + '()` ' +
      'where `MyModel` is a Mongoose model.');
  } else if (ctx[modelSymbol] == null) {
    throw new MongooseError('`Model.' + fnName + '()` cannot run without a ' +
      'model as `this`. Make sure you are not calling ' +
      '`new Model.' + fnName + '()`');
  }
}

// Model (class) features

/*!
 * Give the constructor the ability to emit events.
 */

for (const i in EventEmitter.prototype) {
  Model[i] = EventEmitter.prototype[i];
}

/**
 * This function is responsible for initializing the underlying connection in MongoDB based on schema options.
 * This function performs the following operations:
 *
 * - `createCollection()` unless [`autoCreate`](https://mongoosejs.com/docs/guide.html#autoCreate) option is turned off
 * - `ensureIndexes()` unless [`autoIndex`](https://mongoosejs.com/docs/guide.html#autoIndex) option is turned off
 * - `createSearchIndex()` on all schema search indexes if `autoSearchIndex` is enabled.
 *
 * Mongoose calls this function automatically when a model is a created using
 * [`mongoose.model()`](https://mongoosejs.com/docs/api/mongoose.html#Mongoose.prototype.model()) or
 * [`connection.model()`](https://mongoosejs.com/docs/api/connection.html#Connection.prototype.model()), so you
 * don't need to call `init()` to trigger index builds.
 *
 * However, you _may_ need to call `init()`  to get back a promise that will resolve when your indexes are finished.
 * Calling `await Model.init()` is helpful if you need to wait for indexes to build before continuing.
 * For example, if you want to wait for unique indexes to build before continuing with a test case.
 *
 * #### Example:
 *
 *     const eventSchema = new Schema({ thing: { type: 'string', unique: true } })
 *     // This calls `Event.init()` implicitly, so you don't need to call
 *     // `Event.init()` on your own.
 *     const Event = mongoose.model('Event', eventSchema);
 *
 *     await Event.init();
 *     console.log('Indexes are done building!');
 *
 * @api public
 * @returns {Promise}
 */

Model.init = function init() {
  _checkContext(this, 'init');
  if (typeof arguments[0] === 'function') {
    throw new MongooseError('Model.init() no longer accepts a callback');
  }

  this.schema.emit('init', this);

  if (this.$init != null) {
    return this.$init;
  }

  const conn = this.db;
  const _ensureIndexes = async() => {
    const autoIndex = utils.getOption(
      'autoIndex',
      this.schema.options,
      conn.config,
      conn.base.options
    );
    if (!autoIndex) {
      return;
    }
    return await this.ensureIndexes({ _automatic: true });
  };
  const _createSearchIndexes = async() => {
    const autoSearchIndex = utils.getOption(
      'autoSearchIndex',
      this.schema.options,
      conn.config,
      conn.base.options
    );
    if (!autoSearchIndex) {
      return;
    }

    return await this.createSearchIndexes();
  };
  const _createCollection = async() => {
    let autoCreate = utils.getOption(
      'autoCreate',
      this.schema.options,
      conn.config
      // No base.options here because we don't want to take the base value if the connection hasn't
      // set it yet
    );
    if (autoCreate == null) {
      // `autoCreate` may later be set when the connection is opened, so wait for connect before checking
      await conn._waitForConnect(true);
      autoCreate = utils.getOption(
        'autoCreate',
        this.schema.options,
        conn.config,
        conn.base.options
      );
    }

    if (!autoCreate) {
      return;
    }

    return await this.createCollection();
  };

  this.$init = _createCollection().
    then(() => _ensureIndexes()).
    then(() => _createSearchIndexes());

  const _catch = this.$init.catch;
  const _this = this;
  this.$init.catch = function() {
    _this.$caught = true;
    return _catch.apply(_this.$init, arguments);
  };

  return this.$init;
};


/**
 * Create the collection for this model. By default, if no indexes are specified,
 * mongoose will not create the collection for the model until any documents are
 * created. Use this method to create the collection explicitly.
 *
 * Note 1: You may need to call this before starting a transaction
 * See https://www.mongodb.com/docs/manual/core/transactions/#transactions-and-operations
 *
 * Note 2: You don't have to call this if your schema contains index or unique field.
 * In that case, just use `Model.init()`
 *
 * #### Example:
 *
 *     const userSchema = new Schema({ name: String })
 *     const User = mongoose.model('User', userSchema);
 *
 *     User.createCollection().then(function(collection) {
 *       console.log('Collection is created!');
 *     });
 *
 * @api public
 * @param {Object} [options] see [MongoDB driver docs](https://mongodb.github.io/node-mongodb-native/4.9/classes/Db.html#createCollection)
 * @returns {Promise}
 */

Model.createCollection = async function createCollection(options) {
  _checkContext(this, 'createCollection');
  if (typeof arguments[0] === 'function' || typeof arguments[1] === 'function') {
    throw new MongooseError('Model.createCollection() no longer accepts a callback');
  }

  [options] = await this.hooks.execPre('createCollection', this, [options]).catch(err => {
    if (err instanceof Kareem.skipWrappedFunction) {
      return [err];
    }
    throw err;
  });

  const collectionOptions = this &&
    this.schema &&
    this.schema.options &&
    this.schema.options.collectionOptions;
  if (collectionOptions != null) {
    options = Object.assign({}, collectionOptions, options);
  }

  const schemaCollation = this &&
    this.schema &&
    this.schema.options &&
    this.schema.options.collation;
  if (schemaCollation != null) {
    options = Object.assign({ collation: schemaCollation }, options);
  }
  const capped = this &&
    this.schema &&
    this.schema.options &&
    this.schema.options.capped;
  if (capped != null) {
    if (typeof capped === 'number') {
      options = Object.assign({ capped: true, size: capped }, options);
    } else if (typeof capped === 'object') {
      options = Object.assign({ capped: true }, capped, options);
    }
  }
  const timeseries = this &&
    this.schema &&
    this.schema.options &&
    this.schema.options.timeseries;
  if (timeseries != null) {
    options = Object.assign({ timeseries }, options);
    if (options.expireAfterSeconds != null) {
      // do nothing
    } else if (options.expires != null) {
      utils.expires(options);
    } else if (this.schema.options.expireAfterSeconds != null) {
      options.expireAfterSeconds = this.schema.options.expireAfterSeconds;
    } else if (this.schema.options.expires != null) {
      options.expires = this.schema.options.expires;
      utils.expires(options);
    }
  }

  const clusteredIndex = this &&
    this.schema &&
    this.schema.options &&
    this.schema.options.clusteredIndex;
  if (clusteredIndex != null) {
    options = Object.assign({ clusteredIndex: { ...clusteredIndex, unique: true } }, options);
  }

  try {
    if (!(options instanceof Kareem.skipWrappedFunction)) {
      await this.db.createCollection(this.$__collection.collectionName, options);
    }
  } catch (err) {
    if (err != null && (err.name !== 'MongoServerError' || err.code !== 48)) {
      await this.hooks.execPost('createCollection', this, [null], { error: err });
    }
  }

  await this.hooks.execPost('createCollection', this, [this.$__collection]);

  return this.$__collection;
};

/**
 * Makes the indexes in MongoDB match the indexes defined in this model's
 * schema. This function will drop any indexes that are not defined in
 * the model's schema except the `_id` index, and build any indexes that
 * are in your schema but not in MongoDB.
 *
 * See the [introductory blog post](https://thecodebarbarian.com/whats-new-in-mongoose-5-2-syncindexes)
 * for more information.
 *
 * #### Example:
 *
 *     const schema = new Schema({ name: { type: String, unique: true } });
 *     const Customer = mongoose.model('Customer', schema);
 *     await Customer.collection.createIndex({ age: 1 }); // Index is not in schema
 *     // Will drop the 'age' index and create an index on `name`
 *     await Customer.syncIndexes();
 *
 * You should be careful about running `syncIndexes()` on production applications under heavy load,
 * because index builds are expensive operations, and unexpected index drops can lead to degraded
 * performance. Before running `syncIndexes()`, you can use the [`diffIndexes()` function](#Model.diffIndexes())
 * to check what indexes `syncIndexes()` will drop and create.
 *
 * #### Example:
 *
 *     const { toDrop, toCreate } = await Model.diffIndexes();
 *     toDrop; // Array of strings containing names of indexes that `syncIndexes()` will drop
 *     toCreate; // Array of strings containing names of indexes that `syncIndexes()` will create
 *
 * @param {Object} [options] options to pass to `ensureIndexes()`
 * @param {Boolean} [options.hideIndexes=false] set to `true` to hide indexes instead of dropping. Requires MongoDB server 4.4 or higher
 * @return {Promise}
 * @api public
 */

Model.syncIndexes = async function syncIndexes(options) {
  _checkContext(this, 'syncIndexes');
  if (typeof arguments[0] === 'function' || typeof arguments[1] === 'function') {
    throw new MongooseError('Model.syncIndexes() no longer accepts a callback');
  }

  const autoCreate = options?.autoCreate ??
    this.schema.options?.autoCreate ??
    this.db.config.autoCreate ??
    this.db.base?.options?.autoCreate ??
    true;

  if (autoCreate) {
    try {
      await this.createCollection();
    } catch (err) {
      if (err != null && (err.name !== 'MongoServerError' || err.code !== 48)) {
        throw err;
      }
    }
  }

  const diffIndexesResult = await this.diffIndexes({ indexOptionsToCreate: true });
  const dropped = await this.cleanIndexes({ ...options, toDrop: diffIndexesResult.toDrop });
  await this.createIndexes({ ...options, toCreate: diffIndexesResult.toCreate });

  return dropped;
};

/**
 * Create an [Atlas search index](https://www.mongodb.com/docs/atlas/atlas-search/create-index/).
 * This function only works when connected to MongoDB Atlas.
 *
 * #### Example:
 *
 *     const schema = new Schema({ name: { type: String, unique: true } });
 *     const Customer = mongoose.model('Customer', schema);
 *     await Customer.createSearchIndex({ name: 'test', definition: { mappings: { dynamic: true } } });
 *
 * @param {Object} description index options, including `name` and `definition`
 * @param {String} description.name
 * @param {Object} description.definition
 * @return {Promise}
 * @api public
 */

Model.createSearchIndex = async function createSearchIndex(description) {
  _checkContext(this, 'createSearchIndex');

  return await this.$__collection.createSearchIndex(description);
};

/**
 * Update an existing [Atlas search index](https://www.mongodb.com/docs/atlas/atlas-search/create-index/).
 * This function only works when connected to MongoDB Atlas.
 *
 * #### Example:
 *
 *     const schema = new Schema({ name: { type: String, unique: true } });
 *     const Customer = mongoose.model('Customer', schema);
 *     await Customer.updateSearchIndex('test', { mappings: { dynamic: true } });
 *
 * @param {String} name
 * @param {Object} definition
 * @return {Promise}
 * @api public
 */

Model.updateSearchIndex = async function updateSearchIndex(name, definition) {
  _checkContext(this, 'updateSearchIndex');

  return await this.$__collection.updateSearchIndex(name, definition);
};

/**
 * Delete an existing [Atlas search index](https://www.mongodb.com/docs/atlas/atlas-search/create-index/) by name.
 * This function only works when connected to MongoDB Atlas.
 *
 * #### Example:
 *
 *     const schema = new Schema({ name: { type: String, unique: true } });
 *     const Customer = mongoose.model('Customer', schema);
 *     await Customer.dropSearchIndex('test');
 *
 * @param {String} name
 * @return {Promise}
 * @api public
 */

Model.dropSearchIndex = async function dropSearchIndex(name) {
  _checkContext(this, 'dropSearchIndex');

  return await this.$__collection.dropSearchIndex(name);
};

/**
 * List all [Atlas search indexes](https://www.mongodb.com/docs/atlas/atlas-search/create-index/) on this model's collection.
 * This function only works when connected to MongoDB Atlas.
 *
 * #### Example:
 *
 *     const schema = new Schema({ name: { type: String, unique: true } });
 *     const Customer = mongoose.model('Customer', schema);
 *
 *     await Customer.createSearchIndex({ name: 'test', definition: { mappings: { dynamic: true } } });
 *     const res = await Customer.listSearchIndexes(); // Includes `[{ name: 'test' }]`
 *
 * @param {Object} [options]
 * @return {Promise<Array>}
 * @api public
 */

Model.listSearchIndexes = async function listSearchIndexes(options) {
  _checkContext(this, 'listSearchIndexes');

  const cursor = await this.$__collection.listSearchIndexes(options);

  return await cursor.toArray();
};

/**
 * Does a dry-run of `Model.syncIndexes()`, returning the indexes that `syncIndexes()` would drop and create if you were to run `syncIndexes()`.
 *
 * #### Example:
 *
 *     const { toDrop, toCreate } = await Model.diffIndexes();
 *     toDrop; // Array of strings containing names of indexes that `syncIndexes()` will drop
 *     toCreate; // Array of index specs containing the keys of indexes that `syncIndexes()` will create
 *
 * @param {Object} [options]
 * @param {Boolean} [options.indexOptionsToCreate=false] If true, `toCreate` will include both the index spec and the index options, not just the index spec
 * @return {Promise<Object>} contains the indexes that would be dropped in MongoDB and indexes that would be created in MongoDB as `{ toDrop: string[], toCreate: string[] }`.
 */

Model.diffIndexes = async function diffIndexes(options) {
  if (typeof arguments[0] === 'function' || typeof arguments[1] === 'function') {
    throw new MongooseError('Model.syncIndexes() no longer accepts a callback');
  }

  const model = this;

  let dbIndexes = await model.listIndexes().catch(err => {
    if (err.codeName == 'NamespaceNotFound') {
      return undefined;
    }
    throw err;
  });
  if (dbIndexes === undefined) {
    dbIndexes = [];
  }
  dbIndexes = getRelatedDBIndexes(model, dbIndexes);

  const schema = model.schema;
  const schemaIndexes = getRelatedSchemaIndexes(model, schema.indexes());

  const toDrop = getIndexesToDrop(schema, schemaIndexes, dbIndexes);
  const toCreate = getIndexesToCreate(schema, schemaIndexes, dbIndexes, toDrop, options);

  return { toDrop, toCreate };
};

function getIndexesToCreate(schema, schemaIndexes, dbIndexes, toDrop, options) {
  const toCreate = [];
  const indexOptionsToCreate = options?.indexOptionsToCreate ?? false;

  for (const [schemaIndexKeysObject, schemaIndexOptions] of schemaIndexes) {
    let found = false;

    const options = decorateDiscriminatorIndexOptions(schema, clone(schemaIndexOptions));

    for (const index of dbIndexes) {
      if (isDefaultIdIndex(index)) {
        continue;
      }
      if (
        isIndexEqual(schemaIndexKeysObject, options, index) &&
        !toDrop.includes(index.name)
      ) {
        found = true;
        break;
      }
    }

    if (!found) {
      if (indexOptionsToCreate) {
        toCreate.push([schemaIndexKeysObject, schemaIndexOptions]);
      } else {
        toCreate.push(schemaIndexKeysObject);
      }
    }
  }

  return toCreate;
}

function getIndexesToDrop(schema, schemaIndexes, dbIndexes) {
  const toDrop = [];

  for (const dbIndex of dbIndexes) {
    let found = false;
    // Never try to drop `_id` index, MongoDB server doesn't allow it
    if (isDefaultIdIndex(dbIndex)) {
      continue;
    }
    // Timeseries collections have a default index on { timeField: 1, metaField: 1 }.
    if (isTimeseriesIndex(dbIndex, schema.options)) {
      continue;
    }

    for (const [schemaIndexKeysObject, schemaIndexOptions] of schemaIndexes) {
      const options = decorateDiscriminatorIndexOptions(schema, clone(schemaIndexOptions));
      applySchemaCollation(schemaIndexKeysObject, options, schema.options);

      if (isIndexEqual(schemaIndexKeysObject, options, dbIndex)) {
        found = true;
        break;
      }
    }

    if (found) {
      continue;
    }

    toDrop.push(dbIndex.name);
  }

  return toDrop;
}
/**
 * Deletes all indexes that aren't defined in this model's schema. Used by
 * `syncIndexes()`.
 *
 * The returned promise resolves to a list of the dropped indexes' names as an array
 *
 * @param {Object} [options]
 * @param {Array<String>} [options.toDrop] if specified, contains a list of index names to drop
 * @param {Boolean} [options.hideIndexes=false] set to `true` to hide indexes instead of dropping. Requires MongoDB server 4.4 or higher
 * @return {Promise<Array<String>>} list of dropped or hidden index names
 * @api public
 */

Model.cleanIndexes = async function cleanIndexes(options) {
  _checkContext(this, 'cleanIndexes');
  if (typeof arguments[0] === 'function' || typeof arguments[1] === 'function') {
    throw new MongooseError('Model.cleanIndexes() no longer accepts a callback');
  }
  const model = this;

  if (Array.isArray(options && options.toDrop)) {
    const res = await _dropIndexes(options.toDrop, model, options);
    return res;
  }

  const res = await model.diffIndexes();
  return await _dropIndexes(res.toDrop, model, options);
};

async function _dropIndexes(toDrop, model, options) {
  if (toDrop.length === 0) {
    return [];
  }

  const collection = model.$__collection;
  if (options && options.hideIndexes) {
    await Promise.all(toDrop.map(indexName => {
      return model.db.db.command({
        collMod: collection.collectionName,
        index: { name: indexName, hidden: true }
      });
    }));
  } else {
    await Promise.all(toDrop.map(indexName => collection.dropIndex(indexName)));
  }

  return toDrop;
}

/**
 * Lists the indexes currently defined in MongoDB. This may or may not be
 * the same as the indexes defined in your schema depending on whether you
 * use the [`autoIndex` option](https://mongoosejs.com/docs/guide.html#autoIndex) and if you
 * build indexes manually.
 *
 * @return {Promise}
 * @api public
 */

Model.listIndexes = async function listIndexes() {
  _checkContext(this, 'listIndexes');
  if (typeof arguments[0] === 'function') {
    throw new MongooseError('Model.listIndexes() no longer accepts a callback');
  }

  if (this.$__collection.buffer) {
    await new Promise(resolve => {
      this.$__collection.addQueue(resolve);
    });
  }

  return this.$__collection.listIndexes().toArray();
};

/**
 * Sends `createIndex` commands to mongo for each index declared in the schema.
 * The `createIndex` commands are sent in series.
 *
 * #### Example:
 *
 *     await Event.ensureIndexes();
 *
 * After completion, an `index` event is emitted on this `Model` passing an error if one occurred.
 *
 * #### Example:
 *
 *     const eventSchema = new Schema({ thing: { type: 'string', unique: true } })
 *     const Event = mongoose.model('Event', eventSchema);
 *
 *     Event.on('index', function (err) {
 *       if (err) console.error(err); // error occurred during index creation
 *     });
 *
 * _NOTE: It is not recommended that you run this in production. Index creation may impact database performance depending on your load. Use with caution._
 *
 * @param {Object} [options] internal options
 * @return {Promise}
 * @api public
 */

Model.ensureIndexes = async function ensureIndexes(options) {
  _checkContext(this, 'ensureIndexes');
  if (typeof arguments[0] === 'function' || typeof arguments[1] === 'function') {
    throw new MongooseError('Model.ensureIndexes() no longer accepts a callback');
  }

  await new Promise((resolve, reject) => {
    _ensureIndexes(this, options, (err) => {
      if (err != null) {
        return reject(err);
      }
      resolve();
    });
  });
};

/**
 * Similar to `ensureIndexes()`, except for it uses the [`createIndex`](https://mongodb.github.io/node-mongodb-native/4.9/classes/Db.html#createIndex)
 * function.
 *
 * @param {Object} [options] internal options
 * @return {Promise}
 * @api public
 */

Model.createIndexes = async function createIndexes(options) {
  _checkContext(this, 'createIndexes');

  if (typeof arguments[0] === 'function' || typeof arguments[1] === 'function') {
    throw new MongooseError('Model.createIndexes() no longer accepts a callback');
  }

  return this.ensureIndexes(options);
};


/*!
 * ignore
 */

function _ensureIndexes(model, options, callback) {
  const indexes = Array.isArray(options?.toCreate) ? options.toCreate : model.schema.indexes();
  let indexError;

  options = options || {};
  const done = function(err) {
    if (err && !model.$caught) {
      model.emit('error', err);
    }
    model.emit('index', err || indexError);
    callback && callback(err || indexError);
  };

  for (const index of indexes) {
    if (isDefaultIdIndex(index)) {
      utils.warn('mongoose: Cannot specify a custom index on `_id` for ' +
        'model name "' + model.modelName + '", ' +
        'MongoDB does not allow overwriting the default `_id` index. See ' +
        'https://bit.ly/mongodb-id-index');
    }
  }

  if (!indexes.length) {
    immediate(function() {
      done();
    });
    return;
  }
  // Indexes are created one-by-one

  const indexSingleDone = function(err, fields, options, name) {
    model.emit('index-single-done', err, fields, options, name);
  };
  const indexSingleStart = function(fields, options) {
    model.emit('index-single-start', fields, options);
  };

  const baseSchema = model.schema._baseSchema;
  const baseSchemaIndexes = baseSchema ? baseSchema.indexes() : [];

  immediate(function() {
    // If buffering is off, do this manually.
    if (options._automatic && !model.collection.collection) {
      model.collection.addQueue(create, []);
    } else {
      create();
    }
  });


  function create() {
    if (options._automatic) {
      if (model.schema.options.autoIndex === false ||
          (model.schema.options.autoIndex == null && model.db.config.autoIndex === false)) {
        return done();
      }
    }

    const index = indexes.shift();
    if (!index) {
      return done();
    }
    if (options._automatic && index[1]._autoIndex === false) {
      return create();
    }

    if (baseSchemaIndexes.find(i => utils.deepEqual(i, index))) {
      return create();
    }

    const indexFields = clone(index[0]);
    const indexOptions = clone(index[1]);

    delete indexOptions._autoIndex;
    decorateDiscriminatorIndexOptions(model.schema, indexOptions);
    applyWriteConcern(model.schema, indexOptions);
    applySchemaCollation(indexFields, indexOptions, model.schema.options);

    indexSingleStart(indexFields, options);

    // Just in case `createIndex()` throws a sync error
    let promise = null;
    try {
      promise = model.collection.createIndex(indexFields, indexOptions);
    } catch (err) {
      if (!indexError) {
        indexError = err;
      }
      if (!model.$caught) {
        model.emit('error', err);
      }

      indexSingleDone(err, indexFields, indexOptions);
      create();
      return;
    }

    promise.then(
      name => {
        indexSingleDone(null, indexFields, indexOptions, name);
        create();
      },
      err => {
        if (!indexError) {
          indexError = err;
        }
        if (!model.$caught) {
          model.emit('error', err);
        }

        indexSingleDone(err, indexFields, indexOptions);
        create();
      }
    );
  }
}

/**
 * Creates all [Atlas search indexes](https://www.mongodb.com/docs/atlas/atlas-search/create-index/) defined in this model's schema.
 * This function only works when connected to MongoDB Atlas.
 *
 * #### Example:
 *
 *     const schema = new Schema({
 *       name: String,
 *       description: String
 *     });
 *     schema.searchIndex({ name: 'test', definition: { mappings: { dynamic: true } } });
 *     const Product = mongoose.model('Product', schema);
 *
 *     // Creates the search index defined in the schema
 *     await Product.createSearchIndexes();
 *
 * @api public
 * @return {Promise} resolves to the results of creating the search indexes
 */

Model.createSearchIndexes = async function createSearchIndexes() {
  _checkContext(this, 'createSearchIndexes');
  const results = [];
  for (const searchIndex of this.schema._searchIndexes) {
    results.push(await this.createSearchIndex(searchIndex));
  }
  return results;
};

/**
 * Schema the model uses.
 *
 * @property schema
 * @static
 * @api public
 * @memberOf Model
 */

Model.schema;

/**
 * Connection instance the model uses.
 *
 * @property db
 * @static
 * @api public
 * @memberOf Model
 */

Model.db;

/**
 * Collection the model uses.
 *
 * @property collection
 * @api public
 * @memberOf Model
 */

Model.collection;

/**
 * Internal collection the model uses.
 *
 * @property collection
 * @api private
 * @memberOf Model
 */
Model.$__collection;

/**
 * Base Mongoose instance the model uses.
 *
 * @property base
 * @api public
 * @memberOf Model
 */

Model.base;

/**
 * Registered discriminators for this model.
 *
 * @property discriminators
 * @api public
 * @memberOf Model
 */

Model.discriminators;

/**
 * Translate any aliases fields/conditions so the final query or document object is pure
 *
 * #### Example:
 *
 *     await Character.find(Character.translateAliases({
 *        '名': 'Eddard Stark' // Alias for 'name'
 *     });
 *
 * By default, `translateAliases()` overwrites raw fields with aliased fields.
 * So if `n` is an alias for `name`, `{ n: 'alias', name: 'raw' }` will resolve to `{ name: 'alias' }`.
 * However, you can set the `errorOnDuplicates` option to throw an error if there are potentially conflicting paths.
 * The `translateAliases` option for queries uses `errorOnDuplicates`.
 *
 * #### Note:
 *
 * Only translate arguments of object type anything else is returned raw
 *
 * @param {Object} fields fields/conditions that may contain aliased keys
 * @param {Boolean} [errorOnDuplicates] if true, throw an error if there's both a key and an alias for that key in `fields`
 * @return {Object} the translated 'pure' fields/conditions
 */
Model.translateAliases = function translateAliases(fields, errorOnDuplicates) {
  _checkContext(this, 'translateAliases');

  const translate = (key, value) => {
    let alias;
    const translated = [];
    const fieldKeys = key.split('.');
    let currentSchema = this.schema;
    for (const i in fieldKeys) {
      const name = fieldKeys[i];
      if (currentSchema && currentSchema.aliases[name]) {
        alias = currentSchema.aliases[name];
        if (errorOnDuplicates && alias in fields) {
          throw new MongooseError(`Provided object has both field "${name}" and its alias "${alias}"`);
        }
        // Alias found,
        translated.push(alias);
      } else {
        alias = name;
        // Alias not found, so treat as un-aliased key
        translated.push(name);
      }

      // Check if aliased path is a schema
      if (currentSchema && currentSchema.paths[alias]) {
        currentSchema = currentSchema.paths[alias].schema;
      }
      else
        currentSchema = null;
    }

    const translatedKey = translated.join('.');
    if (fields instanceof Map)
      fields.set(translatedKey, value);
    else
      fields[translatedKey] = value;

    if (translatedKey !== key) {
      // We'll be using the translated key instead
      if (fields instanceof Map) {
        // Delete from map
        fields.delete(key);
      } else {
        // Delete from object
        delete fields[key]; // We'll be using the translated key instead
      }
    }
    return fields;
  };

  if (typeof fields === 'object') {
    // Fields is an object (query conditions or document fields)
    if (fields instanceof Map) {
      // A Map was supplied
      for (const field of new Map(fields)) {
        fields = translate(field[0], field[1]);
      }
    } else {
      // Infer a regular object was supplied
      for (const key of Object.keys(fields)) {
        fields = translate(key, fields[key]);
        if (key[0] === '$') {
          if (Array.isArray(fields[key])) {
            for (const i in fields[key]) {
              // Recursively translate nested queries
              fields[key][i] = this.translateAliases(fields[key][i]);
            }
          } else {
            this.translateAliases(fields[key]);
          }
        }
      }
    }

    return fields;
  } else {
    // Don't know typeof fields
    return fields;
  }
};

/**
 * Deletes the first document that matches `conditions` from the collection.
 * It returns an object with the property `deletedCount` indicating how many documents were deleted.
 *
 * #### Example:
 *
 *     await Character.deleteOne({ name: 'Eddard Stark' }); // returns {deletedCount: 1}
 *
 * #### Note:
 *
 * This function triggers `deleteOne` query hooks. Read the
 * [middleware docs](https://mongoosejs.com/docs/middleware.html#naming) to learn more.
 *
 * @param {Object} conditions
 * @param {Object} [options] optional see [`Query.prototype.setOptions()`](https://mongoosejs.com/docs/api/query.html#Query.prototype.setOptions())
 * @param {Boolean} [options.translateAliases=null] If set to `true`, translates any schema-defined aliases in `filter`, `projection`, `update`, and `distinct`. Throws an error if there are any conflicts where both alias and raw property are defined on the same object.
 * @return {Query}
 * @api public
 */

Model.deleteOne = function deleteOne(conditions, options) {
  _checkContext(this, 'deleteOne');

  if (typeof arguments[0] === 'function' || typeof arguments[1] === 'function' || typeof arguments[2] === 'function') {
    throw new MongooseError('Model.prototype.deleteOne() no longer accepts a callback');
  }

  const mq = new this.Query({}, {}, this, this.$__collection);
  mq.setOptions(options);

  return mq.deleteOne(conditions);
};

/**
 * Deletes all of the documents that match `conditions` from the collection.
 * It returns an object with the property `deletedCount` containing the number of documents deleted.
 *
 * #### Example:
 *
 *     await Character.deleteMany({ name: /Stark/, age: { $gte: 18 } }); // returns {deletedCount: x} where x is the number of documents deleted.
 *
 * #### Note:
 *
 * This function triggers `deleteMany` query hooks. Read the
 * [middleware docs](https://mongoosejs.com/docs/middleware.html#naming) to learn more.
 *
 * @param {Object} conditions
 * @param {Object} [options] optional see [`Query.prototype.setOptions()`](https://mongoosejs.com/docs/api/query.html#Query.prototype.setOptions())
 * @param {Boolean} [options.translateAliases=null] If set to `true`, translates any schema-defined aliases in `filter`, `projection`, `update`, and `distinct`. Throws an error if there are any conflicts where both alias and raw property are defined on the same object.
 * @return {Query}
 * @api public
 */

Model.deleteMany = function deleteMany(conditions, options) {
  _checkContext(this, 'deleteMany');

  if (typeof arguments[0] === 'function' || typeof arguments[1] === 'function' || typeof arguments[2] === 'function') {
    throw new MongooseError('Model.deleteMany() no longer accepts a callback');
  }

  const mq = new this.Query({}, {}, this, this.$__collection);
  mq.setOptions(options);

  return mq.deleteMany(conditions);
};

/**
 * Finds documents.
 *
 * Mongoose casts the `filter` to match the model's schema before the command is sent.
 * See our [query casting tutorial](https://mongoosejs.com/docs/tutorials/query_casting.html) for
 * more information on how Mongoose casts `filter`.
 *
 * #### Example:
 *
 *     // find all documents
 *     await MyModel.find({});
 *
 *     // find all documents named john and at least 18
 *     await MyModel.find({ name: 'john', age: { $gte: 18 } }).exec();
 *
 *     // executes, name LIKE john and only selecting the "name" and "friends" fields
 *     await MyModel.find({ name: /john/i }, 'name friends').exec();
 *
 *     // passing options
 *     await MyModel.find({ name: /john/i }, null, { skip: 10 }).exec();
 *
 * @param {Object|ObjectId} filter
 * @param {Object|String|String[]} [projection] optional fields to return, see [`Query.prototype.select()`](https://mongoosejs.com/docs/api/query.html#Query.prototype.select())
 * @param {Object} [options] optional see [`Query.prototype.setOptions()`](https://mongoosejs.com/docs/api/query.html#Query.prototype.setOptions())
 * @param {Boolean} [options.translateAliases=null] If set to `true`, translates any schema-defined aliases in `filter`, `projection`, `update`, and `distinct`. Throws an error if there are any conflicts where both alias and raw property are defined on the same object.
 * @return {Query}
 * @see field selection https://mongoosejs.com/docs/api/query.html#Query.prototype.select()
 * @see query casting https://mongoosejs.com/docs/tutorials/query_casting.html
 * @api public
 */

Model.find = function find(conditions, projection, options) {
  _checkContext(this, 'find');
  if (typeof arguments[0] === 'function' || typeof arguments[1] === 'function' || typeof arguments[2] === 'function' || typeof arguments[3] === 'function') {
    throw new MongooseError('Model.find() no longer accepts a callback');
  }

  const mq = new this.Query({}, {}, this, this.$__collection);
  mq.select(projection);
  mq.setOptions(options);

  return mq.find(conditions);
};

/**
 * Finds a single document by its _id field. `findById(id)` is equivalent to `findOne({ _id: id })`.
 *
 * The `id` is cast based on the Schema before sending the command.
 *
 * This function triggers the following middleware.
 *
 * - `findOne()`
 *
 * #### Example:
 *
 *     // Find the adventure with the given `id`, or `null` if not found
 *     await Adventure.findById(id).exec();
 *
 *     // select only the adventures name and length
 *     await Adventure.findById(id, 'name length').exec();
 *
 * @param {Any} id value of `_id` to query by
 * @param {Object|String|String[]} [projection] optional fields to return, see [`Query.prototype.select()`](https://mongoosejs.com/docs/api/query.html#Query.prototype.select())
 * @param {Object} [options] optional see [`Query.prototype.setOptions()`](https://mongoosejs.com/docs/api/query.html#Query.prototype.setOptions())
 * @return {Query}
 * @see field selection https://mongoosejs.com/docs/api/query.html#Query.prototype.select()
 * @see lean queries https://mongoosejs.com/docs/tutorials/lean.html
 * @see findById in Mongoose https://masteringjs.io/tutorials/mongoose/find-by-id
 * @api public
 */

Model.findById = function findById(id, projection, options) {
  _checkContext(this, 'findById');
  if (typeof arguments[0] === 'function' || typeof arguments[1] === 'function' || typeof arguments[2] === 'function') {
    throw new MongooseError('Model.findById() no longer accepts a callback');
  }

  return this.findOne({ _id: id }, projection, options);
};

/**
 * Finds one document.
 *
 * The `conditions` are cast to their respective SchemaTypes before the command is sent.
 *
 * *Note:* `conditions` is optional, and if `conditions` is null or undefined,
 * mongoose will send an empty `findOne` command to MongoDB, which will return
 * an arbitrary document. If you're querying by `_id`, use `findById()` instead.
 *
 * #### Example:
 *
 *     // Find one adventure whose `country` is 'Croatia', otherwise `null`
 *     await Adventure.findOne({ country: 'Croatia' }).exec();
 *
 *     // Model.findOne() no longer accepts a callback
 *
 *     // Select only the adventures name and length
 *     await Adventure.findOne({ country: 'Croatia' }, 'name length').exec();
 *
 * @param {Object} [conditions]
 * @param {Object|String|String[]} [projection] optional fields to return, see [`Query.prototype.select()`](https://mongoosejs.com/docs/api/query.html#Query.prototype.select())
 * @param {Object} [options] optional see [`Query.prototype.setOptions()`](https://mongoosejs.com/docs/api/query.html#Query.prototype.setOptions())
 * @param {Boolean} [options.translateAliases=null] If set to `true`, translates any schema-defined aliases in `filter`, `projection`, `update`, and `distinct`. Throws an error if there are any conflicts where both alias and raw property are defined on the same object.
 * @return {Query}
 * @see field selection https://mongoosejs.com/docs/api/query.html#Query.prototype.select()
 * @see lean queries https://mongoosejs.com/docs/tutorials/lean.html
 * @api public
 */

Model.findOne = function findOne(conditions, projection, options) {
  _checkContext(this, 'findOne');
  if (typeof arguments[0] === 'function' || typeof arguments[1] === 'function' || typeof arguments[2] === 'function') {
    throw new MongooseError('Model.findOne() no longer accepts a callback');
  }

  const mq = new this.Query({}, {}, this, this.$__collection);
  mq.select(projection);
  mq.setOptions(options);

  return mq.findOne(conditions);
};

/**
 * Estimates the number of documents in the MongoDB collection. Faster than
 * using `countDocuments()` for large collections because
 * `estimatedDocumentCount()` uses collection metadata rather than scanning
 * the entire collection.
 *
 * #### Example:
 *
 *     const numAdventures = await Adventure.estimatedDocumentCount();
 *
 * @param {Object} [options]
 * @return {Query}
 * @api public
 */

Model.estimatedDocumentCount = function estimatedDocumentCount(options) {
  _checkContext(this, 'estimatedDocumentCount');

  const mq = new this.Query({}, {}, this, this.$__collection);

  return mq.estimatedDocumentCount(options);
};

/**
 * Counts number of documents matching `filter` in a database collection.
 *
 * #### Example:
 *
 *     const count = await Adventure.countDocuments({ type: 'jungle' });
 *     console.log('there are %d jungle adventures', count);
 *
 * If you want to count all documents in a large collection,
 * use the [`estimatedDocumentCount()` function](https://mongoosejs.com/docs/api/model.html#Model.estimatedDocumentCount())
 * instead. If you call `countDocuments({})`, MongoDB will always execute
 * a full collection scan and **not** use any indexes.
 *
 * The `countDocuments()` function is similar to `count()`, but there are a
 * [few operators that `countDocuments()` does not support](https://mongodb.github.io/node-mongodb-native/4.9/classes/Collection.html#countDocuments).
 * Below are the operators that `count()` supports but `countDocuments()` does not,
 * and the suggested replacement:
 *
 * - `$where`: [`$expr`](https://www.mongodb.com/docs/manual/reference/operator/query/expr/)
 * - `$near`: [`$geoWithin`](https://www.mongodb.com/docs/manual/reference/operator/query/geoWithin/) with [`$center`](https://www.mongodb.com/docs/manual/reference/operator/query/center/#op._S_center)
 * - `$nearSphere`: [`$geoWithin`](https://www.mongodb.com/docs/manual/reference/operator/query/geoWithin/) with [`$centerSphere`](https://www.mongodb.com/docs/manual/reference/operator/query/centerSphere/#op._S_centerSphere)
 *
 * @param {Object} filter
 * @return {Query}
 * @api public
 */

Model.countDocuments = function countDocuments(conditions, options) {
  _checkContext(this, 'countDocuments');
  if (typeof arguments[0] === 'function' || typeof arguments[1] === 'function' || typeof arguments[2] === 'function') {
    throw new MongooseError('Model.countDocuments() no longer accepts a callback');
  }

  const mq = new this.Query({}, {}, this, this.$__collection);
  if (options != null) {
    mq.setOptions(options);
  }

  return mq.countDocuments(conditions);
};


/**
 * Creates a Query for a `distinct` operation.
 *
 * #### Example:
 *
 *     const query = Link.distinct('url');
 *     query.exec();
 *
 * @param {String} field
 * @param {Object} [conditions] optional
 * @param {Object} [options] optional
 * @return {Query}
 * @api public
 */

Model.distinct = function distinct(field, conditions, options) {
  _checkContext(this, 'distinct');
  if (typeof arguments[0] === 'function' || typeof arguments[1] === 'function' || typeof arguments[2] === 'function') {
    throw new MongooseError('Model.distinct() no longer accepts a callback');
  }

  const mq = new this.Query({}, {}, this, this.$__collection);
  if (options != null) {
    mq.setOptions(options);
  }

  return mq.distinct(field, conditions);
};

/**
 * Creates a Query, applies the passed conditions, and returns the Query.
 *
 * For example, instead of writing:
 *
 *     User.find({ age: { $gte: 21, $lte: 65 } });
 *
 * we can instead write:
 *
 *     User.where('age').gte(21).lte(65).exec();
 *
 * Since the Query class also supports `where` you can continue chaining
 *
 *     User
 *     .where('age').gte(21).lte(65)
 *     .where('name', /^b/i)
 *     ... etc
 *
 * @param {String} path
 * @param {Object} [val] optional value
 * @return {Query}
 * @api public
 */

Model.where = function where(path, val) {
  _checkContext(this, 'where');

  void val; // eslint
  const mq = new this.Query({}, {}, this, this.$__collection).find({});
  return mq.where.apply(mq, arguments);
};

/**
 * Creates a `Query` and specifies a `$where` condition.
 *
 * Sometimes you need to query for things in mongodb using a JavaScript expression. You can do so via `find({ $where: javascript })`, or you can use the mongoose shortcut method $where via a Query chain or from your mongoose Model.
 *
 *     Blog.$where('this.username.indexOf("val") !== -1').exec(function (err, docs) {});
 *
 * @param {String|Function} argument is a javascript string or anonymous function
 * @method $where
 * @memberOf Model
 * @return {Query}
 * @see Query.$where https://mongoosejs.com/docs/api/query.html#Query.prototype.$where
 * @api public
 */

Model.$where = function $where() {
  _checkContext(this, '$where');

  const mq = new this.Query({}, {}, this, this.$__collection).find({});
  return mq.$where.apply(mq, arguments);
};

/**
 * Issues a mongodb findOneAndUpdate command.
 *
 * Finds a matching document, updates it according to the `update` arg, passing any `options`. A Query object is returned.
 *
 * #### Example:
 *
 *     A.findOneAndUpdate(filter, update, options);  // returns Query
 *     A.findOneAndUpdate(filter, update);           // returns Query
 *     A.findOneAndUpdate(filter);                   // returns Query
 *     A.findOneAndUpdate();                         // returns Query
 *
 *     // Other supported syntaxes
 *     // Note that calling `Query#findOneAndUpdate()` with 1 arg will treat the arg as `update`, NOT `filter`
 *     A.find(filter).findOneAndUpdate(update);
 *
 * #### Note:
 *
 * All top level update keys which are not `atomic` operation names are treated as set operations:
 *
 * #### Example:
 *
 *     const query = { name: 'borne' };
 *     Model.findOneAndUpdate(query, { name: 'jason bourne' }, options);
 *
 *     // is sent as
 *     Model.findOneAndUpdate(query, { $set: { name: 'jason bourne' }}, options);
 *
 * #### Note:
 *
 * `findOneAndX` and `findByIdAndX` functions support limited validation that
 * you can enable by setting the `runValidators` option.
 *
 * If you need full-fledged validation, use the traditional approach of first
 * retrieving the document.
 *
 *     const doc = await Model.findById(id);
 *     doc.name = 'jason bourne';
 *     await doc.save();
 *
 * @param {Object} [conditions]
 * @param {Object} [update]
 * @param {Object} [options] optional see [`Query.prototype.setOptions()`](https://mongoosejs.com/docs/api/query.html#Query.prototype.setOptions())
 * @param {String} [options.returnDocument='before'] Has two possible values, `'before'` and `'after'`. By default, it will return the document before the update was applied.
 * @param {Object} [options.lean] if truthy, mongoose will return the document as a plain JavaScript object rather than a mongoose document. See [`Query.lean()`](https://mongoosejs.com/docs/api/query.html#Query.prototype.lean()) and [the Mongoose lean tutorial](https://mongoosejs.com/docs/tutorials/lean.html).
 * @param {ClientSession} [options.session=null] The session associated with this query. See [transactions docs](https://mongoosejs.com/docs/transactions.html).
 * @param {Boolean|String} [options.strict] overwrites the schema's [strict mode option](https://mongoosejs.com/docs/guide.html#strict)
 * @param {Boolean} [options.timestamps=null] If set to `false` and [schema-level timestamps](https://mongoosejs.com/docs/guide.html#timestamps) are enabled, skip timestamps for this update. Note that this allows you to overwrite timestamps. Does nothing if schema-level timestamps are not set.
 * @param {Boolean} [options.upsert=false] if true, and no documents found, insert a new document
 * @param {Object|String|String[]} [options.projection=null] optional fields to return, see [`Query.prototype.select()`](https://mongoosejs.com/docs/api/query.html#Query.prototype.select())
 * @param {Boolean} [options.new=false] if true, return the modified document rather than the original
 * @param {Object|String} [options.fields] Field selection. Equivalent to `.select(fields).findOneAndUpdate()`
 * @param {Number} [options.maxTimeMS] puts a time limit on the query - requires mongodb >= 2.6.0
 * @param {Object|String} [options.sort] if multiple docs are found by the conditions, sets the sort order to choose which doc to update.
 * @param {Boolean} [options.runValidators] if true, runs [update validators](https://mongoosejs.com/docs/validation.html#update-validators) on this command. Update validators validate the update operation against the model's schema
 * @param {Boolean} [options.setDefaultsOnInsert=true] If `setDefaultsOnInsert` and `upsert` are true, mongoose will apply the [defaults](https://mongoosejs.com/docs/defaults.html) specified in the model's schema if a new document is created
 * @param {Boolean} [options.includeResultMetadata] if true, returns the [raw result from the MongoDB driver](https://mongodb.github.io/node-mongodb-native/4.9/interfaces/ModifyResult.html)
 * @param {Boolean} [options.translateAliases=null] If set to `true`, translates any schema-defined aliases in `filter`, `projection`, `update`, and `distinct`. Throws an error if there are any conflicts where both alias and raw property are defined on the same object.
 * @param {Boolean} [options.overwriteDiscriminatorKey=false] Mongoose removes discriminator key updates from `update` by default, set `overwriteDiscriminatorKey` to `true` to allow updating the discriminator key
 * @return {Query}
 * @see Tutorial https://mongoosejs.com/docs/tutorials/findoneandupdate.html
 * @see mongodb https://www.mongodb.com/docs/manual/reference/command/findAndModify/
 * @api public
 */

Model.findOneAndUpdate = function(conditions, update, options) {
  _checkContext(this, 'findOneAndUpdate');
  if (typeof arguments[0] === 'function' || typeof arguments[1] === 'function' || typeof arguments[2] === 'function' || typeof arguments[3] === 'function') {
    throw new MongooseError('Model.findOneAndUpdate() no longer accepts a callback');
  }

  let fields;
  if (options) {
    fields = options.fields || options.projection;
  }

  update = clone(update, {
    depopulate: true,
    _isNested: true
  });

  decorateUpdateWithVersionKey(update, options, this.schema.options.versionKey);

  const mq = new this.Query({}, {}, this, this.$__collection);
  mq.select(fields);

  return mq.findOneAndUpdate(conditions, update, options);
};

/**
 * Issues a mongodb findOneAndUpdate command by a document's _id field.
 * `findByIdAndUpdate(id, ...)` is equivalent to `findOneAndUpdate({ _id: id }, ...)`.
 *
 * Finds a matching document, updates it according to the `update` arg,
 * passing any `options`, and returns the found document (if any).
 *
 * This function triggers the following middleware.
 *
 * - `findOneAndUpdate()`
 *
 * #### Example:
 *
 *     A.findByIdAndUpdate(id, update, options)  // returns Query
 *     A.findByIdAndUpdate(id, update)           // returns Query
 *     A.findByIdAndUpdate()                     // returns Query
 *
 * #### Note:
 *
 * All top level update keys which are not `atomic` operation names are treated as set operations:
 *
 * #### Example:
 *
 *     Model.findByIdAndUpdate(id, { name: 'jason bourne' }, options)
 *
 *     // is sent as
 *     Model.findByIdAndUpdate(id, { $set: { name: 'jason bourne' }}, options)
 *
 * #### Note:
 *
 * `findOneAndX` and `findByIdAndX` functions support limited validation. You can
 * enable validation by setting the `runValidators` option.
 *
 * If you need full-fledged validation, use the traditional approach of first
 * retrieving the document.
 *
 *     const doc = await Model.findById(id)
 *     doc.name = 'jason bourne';
 *     await doc.save();
 *
 * @param {Object|Number|String} id value of `_id` to query by
 * @param {Object} [update]
 * @param {Object} [options] optional see [`Query.prototype.setOptions()`](https://mongoosejs.com/docs/api/query.html#Query.prototype.setOptions())
 * @param {String} [options.returnDocument='before'] Has two possible values, `'before'` and `'after'`. By default, it will return the document before the update was applied.
 * @param {Object} [options.lean] if truthy, mongoose will return the document as a plain JavaScript object rather than a mongoose document. See [`Query.lean()`](https://mongoosejs.com/docs/api/query.html#Query.prototype.lean()) and [the Mongoose lean tutorial](https://mongoosejs.com/docs/tutorials/lean.html).
 * @param {ClientSession} [options.session=null] The session associated with this query. See [transactions docs](https://mongoosejs.com/docs/transactions.html).
 * @param {Boolean|String} [options.strict] overwrites the schema's [strict mode option](https://mongoosejs.com/docs/guide.html#strict)
 * @param {Boolean} [options.timestamps=null] If set to `false` and [schema-level timestamps](https://mongoosejs.com/docs/guide.html#timestamps) are enabled, skip timestamps for this update. Note that this allows you to overwrite timestamps. Does nothing if schema-level timestamps are not set.
 * @param {Object|String} [options.sort] if multiple docs are found by the conditions, sets the sort order to choose which doc to update.
 * @param {Boolean} [options.runValidators] if true, runs [update validators](https://mongoosejs.com/docs/validation.html#update-validators) on this command. Update validators validate the update operation against the model's schema
 * @param {Boolean} [options.setDefaultsOnInsert=true] If `setDefaultsOnInsert` and `upsert` are true, mongoose will apply the [defaults](https://mongoosejs.com/docs/defaults.html) specified in the model's schema if a new document is created
 * @param {Boolean} [options.includeResultMetadata] if true, returns the full [ModifyResult from the MongoDB driver](https://mongodb.github.io/node-mongodb-native/4.9/interfaces/ModifyResult.html) rather than just the document
 * @param {Boolean} [options.upsert=false] if true, and no documents found, insert a new document
 * @param {Boolean} [options.new=false] if true, return the modified document rather than the original
 * @param {Object|String} [options.select] sets the document fields to return.
 * @param {Boolean} [options.translateAliases=null] If set to `true`, translates any schema-defined aliases in `filter`, `projection`, `update`, and `distinct`. Throws an error if there are any conflicts where both alias and raw property are defined on the same object.
 * @param {Boolean} [options.overwriteDiscriminatorKey=false] Mongoose removes discriminator key updates from `update` by default, set `overwriteDiscriminatorKey` to `true` to allow updating the discriminator key
 * @return {Query}
 * @see Model.findOneAndUpdate https://mongoosejs.com/docs/api/model.html#Model.findOneAndUpdate()
 * @see mongodb https://www.mongodb.com/docs/manual/reference/command/findAndModify/
 * @api public
 */

Model.findByIdAndUpdate = function(id, update, options) {
  _checkContext(this, 'findByIdAndUpdate');
  if (typeof arguments[0] === 'function' || typeof arguments[1] === 'function' || typeof arguments[2] === 'function' || typeof arguments[3] === 'function') {
    throw new MongooseError('Model.findByIdAndUpdate() no longer accepts a callback');
  }

  // if a model is passed in instead of an id
  if (id instanceof Document) {
    id = id._doc._id;
  }

  return this.findOneAndUpdate.call(this, { _id: id }, update, options);
};

/**
 * Issue a MongoDB `findOneAndDelete()` command.
 *
 * Finds a matching document, removes it, and returns the found document (if any).
 *
 * This function triggers the following middleware.
 *
 * - `findOneAndDelete()`
 *
 * #### Example:
 *
 *     A.findOneAndDelete(conditions, options)  // return Query
 *     A.findOneAndDelete(conditions) // returns Query
 *     A.findOneAndDelete()           // returns Query
 *
 * `findOneAndX` and `findByIdAndX` functions support limited validation. You can
 * enable validation by setting the `runValidators` option.
 *
 * If you need full-fledged validation, use the traditional approach of first
 * retrieving the document.
 *
 *     const doc = await Model.findById(id)
 *     doc.name = 'jason bourne';
 *     await doc.save();
 *
 * @param {Object} conditions
 * @param {Object} [options] optional see [`Query.prototype.setOptions()`](https://mongoosejs.com/docs/api/query.html#Query.prototype.setOptions())
 * @param {Boolean|String} [options.strict] overwrites the schema's [strict mode option](https://mongoosejs.com/docs/guide.html#strict)
 * @param {Object|String|String[]} [options.projection=null] optional fields to return, see [`Query.prototype.select()`](https://mongoosejs.com/docs/api/query.html#Query.prototype.select())
 * @param {ClientSession} [options.session=null] The session associated with this query. See [transactions docs](https://mongoosejs.com/docs/transactions.html).
 * @param {Boolean} [options.includeResultMetadata] if true, returns the full [ModifyResult from the MongoDB driver](https://mongodb.github.io/node-mongodb-native/4.9/interfaces/ModifyResult.html) rather than just the document
 * @param {Object|String} [options.sort] if multiple docs are found by the conditions, sets the sort order to choose which doc to update.
 * @param {Object|String} [options.select] sets the document fields to return.
 * @param {Number} [options.maxTimeMS] puts a time limit on the query - requires mongodb >= 2.6.0
 * @param {Boolean} [options.translateAliases=null] If set to `true`, translates any schema-defined aliases in `filter`, `projection`, `update`, and `distinct`. Throws an error if there are any conflicts where both alias and raw property are defined on the same object.
 * @return {Query}
 * @api public
 */

Model.findOneAndDelete = function(conditions, options) {
  _checkContext(this, 'findOneAndDelete');

  if (typeof arguments[0] === 'function' || typeof arguments[1] === 'function' || typeof arguments[2] === 'function') {
    throw new MongooseError('Model.findOneAndDelete() no longer accepts a callback');
  }

  let fields;
  if (options) {
    fields = options.select;
    options.select = undefined;
  }

  const mq = new this.Query({}, {}, this, this.$__collection);
  mq.select(fields);

  return mq.findOneAndDelete(conditions, options);
};

/**
 * Issue a MongoDB `findOneAndDelete()` command by a document's _id field.
 * In other words, `findByIdAndDelete(id)` is a shorthand for
 * `findOneAndDelete({ _id: id })`.
 *
 * This function triggers the following middleware.
 *
 * - `findOneAndDelete()`
 *
 * @param {Object|Number|String} id value of `_id` to query by
 * @param {Object} [options] optional see [`Query.prototype.setOptions()`](https://mongoosejs.com/docs/api/query.html#Query.prototype.setOptions())
 * @param {Boolean|String} [options.strict] overwrites the schema's [strict mode option](https://mongoosejs.com/docs/guide.html#strict)
 * @param {Boolean} [options.translateAliases=null] If set to `true`, translates any schema-defined aliases in `filter`, `projection`, `update`, and `distinct`. Throws an error if there are any conflicts where both alias and raw property are defined on the same object.
 * @return {Query}
 * @see Model.findOneAndDelete https://mongoosejs.com/docs/api/model.html#Model.findOneAndDelete()
 * @see mongodb https://www.mongodb.com/docs/manual/reference/command/findAndModify/
 */

Model.findByIdAndDelete = function(id, options) {
  _checkContext(this, 'findByIdAndDelete');

  if (typeof arguments[0] === 'function' || typeof arguments[1] === 'function' || typeof arguments[2] === 'function') {
    throw new MongooseError('Model.findByIdAndDelete() no longer accepts a callback');
  }

  return this.findOneAndDelete({ _id: id }, options);
};

/**
 * Issue a MongoDB `findOneAndReplace()` command.
 *
 * Finds a matching document, replaces it with the provided doc, and returns the document.
 *
 * This function triggers the following query middleware.
 *
 * - `findOneAndReplace()`
 *
 * #### Example:
 *
 *     A.findOneAndReplace(filter, replacement, options)  // return Query
 *     A.findOneAndReplace(filter, replacement) // returns Query
 *     A.findOneAndReplace()                    // returns Query
 *
 * @param {Object} filter Replace the first document that matches this filter
 * @param {Object} [replacement] Replace with this document
 * @param {Object} [options] optional see [`Query.prototype.setOptions()`](https://mongoosejs.com/docs/api/query.html#Query.prototype.setOptions())
 * @param {String} [options.returnDocument='before'] Has two possible values, `'before'` and `'after'`. By default, it will return the document before the update was applied.
 * @param {Object} [options.lean] if truthy, mongoose will return the document as a plain JavaScript object rather than a mongoose document. See [`Query.lean()`](https://mongoosejs.com/docs/api/query.html#Query.prototype.lean()) and [the Mongoose lean tutorial](https://mongoosejs.com/docs/tutorials/lean.html).
 * @param {ClientSession} [options.session=null] The session associated with this query. See [transactions docs](https://mongoosejs.com/docs/transactions.html).
 * @param {Boolean|String} [options.strict] overwrites the schema's [strict mode option](https://mongoosejs.com/docs/guide.html#strict)
 * @param {Boolean} [options.timestamps=null] If set to `false` and [schema-level timestamps](https://mongoosejs.com/docs/guide.html#timestamps) are enabled, skip timestamps for this update. Note that this allows you to overwrite timestamps. Does nothing if schema-level timestamps are not set.
 * @param {Object|String|String[]} [options.projection=null] optional fields to return, see [`Query.prototype.select()`](https://mongoosejs.com/docs/api/query.html#Query.prototype.select())
 * @param {Object|String} [options.sort] if multiple docs are found by the conditions, sets the sort order to choose which doc to update.
 * @param {Boolean} [options.includeResultMetadata] if true, returns the full [ModifyResult from the MongoDB driver](https://mongodb.github.io/node-mongodb-native/4.9/interfaces/ModifyResult.html) rather than just the document
 * @param {Object|String} [options.select] sets the document fields to return.
 * @param {Number} [options.maxTimeMS] puts a time limit on the query - requires mongodb >= 2.6.0
 * @param {Boolean} [options.translateAliases=null] If set to `true`, translates any schema-defined aliases in `filter`, `projection`, `update`, and `distinct`. Throws an error if there are any conflicts where both alias and raw property are defined on the same object.
 * @return {Query}
 * @api public
 */

Model.findOneAndReplace = function(filter, replacement, options) {
  _checkContext(this, 'findOneAndReplace');

  if (typeof arguments[0] === 'function' || typeof arguments[1] === 'function' || typeof arguments[2] === 'function' || typeof arguments[3] === 'function') {
    throw new MongooseError('Model.findOneAndReplace() no longer accepts a callback');
  }

  let fields;
  if (options) {
    fields = options.select;
    options.select = undefined;
  }

  const mq = new this.Query({}, {}, this, this.$__collection);
  mq.select(fields);

  return mq.findOneAndReplace(filter, replacement, options);
};

/**
 * Shortcut for saving one or more documents to the database.
 * `MyModel.create(docs)` does `new MyModel(doc).save()` for every doc in
 * docs.
 *
 * This function triggers the following middleware.
 *
 * - `save()`
 *
 * #### Example:
 *
 *     // Insert one new `Character` document
 *     await Character.create({ name: 'Jean-Luc Picard' });
 *
 *     // Insert multiple new `Character` documents
 *     await Character.create([{ name: 'Will Riker' }, { name: 'Geordi LaForge' }]);
 *
 *     // Create a new character within a transaction. Note that you **must**
 *     // pass an array as the first parameter to `create()` if you want to
 *     // specify options.
 *     await Character.create([{ name: 'Jean-Luc Picard' }], { session });
 *
 * @param {Array|Object} docs Documents to insert, as a spread or array
 * @param {Object} [options] Options passed down to `save()`. To specify `options`, `docs` **must** be an array, not a spread. See [Model.save](https://mongoosejs.com/docs/api/model.html#Model.prototype.save()) for available options.
 * @param {Boolean} [options.ordered] saves the docs in series rather than parallel.
 * @param {Boolean} [options.aggregateErrors] Aggregate Errors instead of throwing the first one that occurs. Default: false
 * @return {Promise}
 * @api public
 */

Model.create = async function create(doc, options) {
  if (typeof options === 'function' ||
      typeof arguments[2] === 'function') {
    throw new MongooseError('Model.create() no longer accepts a callback');
  }

  _checkContext(this, 'create');

  let args;
  const discriminatorKey = this.schema.options.discriminatorKey;

  if (Array.isArray(doc)) {
    args = doc;
    options = options != null && typeof options === 'object' ? options : {};
  } else {
    const last = arguments[arguments.length - 1];
    options = {};
    const hasCallback = typeof last === 'function' ||
      typeof options === 'function' ||
      typeof arguments[2] === 'function';
    if (hasCallback) {
      throw new MongooseError('Model.create() no longer accepts a callback');
    } else {
      args = [...arguments];
      // For backwards compatibility with 6.x, because of gh-5061 Mongoose 6.x and
      // older would treat a falsy last arg as a callback. We don't want to throw
      // an error here, because it would look strange if `Test.create({}, void 0)`
      // threw a callback error. But we also don't want to create an unnecessary document.
      if (args.length > 1 && !last) {
        args.pop();
      }
    }

    if (args.length === 2 &&
        args[0] != null &&
        args[1] != null &&
        args[0].session == null &&
        last &&
        getConstructorName(last.session) === 'ClientSession' &&
        !this.schema.path('session')) {
      // Probably means the user is running into the common mistake of trying
      // to use a spread to specify options, see gh-7535
      utils.warn('WARNING: to pass a `session` to `Model.create()` in ' +
        'Mongoose, you **must** pass an array as the first argument. See: ' +
        'https://mongoosejs.com/docs/api/model.html#Model.create()');
    }
  }

  if (args.length === 0) {
    return Array.isArray(doc) ? [] : null;
  }
  let res = [];
  const immediateError = typeof options.aggregateErrors === 'boolean' ? !options.aggregateErrors : true;

  delete options.aggregateErrors; // dont pass on the option to "$save"

  if (options.session && !options.ordered && args.length > 1) {
    throw new MongooseError('Cannot call `create()` with a session and multiple documents unless `ordered: true` is set');
  }

  if (options.ordered) {
    for (let i = 0; i < args.length; i++) {
      try {
        const doc = args[i];
        const Model = this.discriminators && doc[discriminatorKey] != null ?
          this.discriminators[doc[discriminatorKey]] || getDiscriminatorByValue(this.discriminators, doc[discriminatorKey]) :
          this;
        if (Model == null) {
          throw new MongooseError(`Discriminator "${doc[discriminatorKey]}" not ` +
          `found for model "${this.modelName}"`);
        }
        let toSave = doc;
        if (!(toSave instanceof Model)) {
          toSave = new Model(toSave);
        }

        await toSave.$save(options);
        res.push(toSave);
      } catch (err) {
        if (!immediateError) {
          res.push(err);
        } else {
          throw err;
        }
      }
    }
    return res;
  } else if (!immediateError) {
    res = await Promise.allSettled(args.map(async doc => {
      const Model = this.discriminators && doc[discriminatorKey] != null ?
        this.discriminators[doc[discriminatorKey]] || getDiscriminatorByValue(this.discriminators, doc[discriminatorKey]) :
        this;
      if (Model == null) {
        throw new MongooseError(`Discriminator "${doc[discriminatorKey]}" not ` +
            `found for model "${this.modelName}"`);
      }
      let toSave = doc;

      if (!(toSave instanceof Model)) {
        toSave = new Model(toSave);
      }

      await toSave.$save(options);

      return toSave;
    }));
    res = res.map(result => result.status === 'fulfilled' ? result.value : result.reason);
  } else {
    let firstError = null;
    res = await Promise.all(args.map(async doc => {
      const Model = this.discriminators && doc[discriminatorKey] != null ?
        this.discriminators[doc[discriminatorKey]] || getDiscriminatorByValue(this.discriminators, doc[discriminatorKey]) :
        this;
      if (Model == null) {
        throw new MongooseError(`Discriminator "${doc[discriminatorKey]}" not ` +
            `found for model "${this.modelName}"`);
      }
      try {
        let toSave = doc;

        if (!(toSave instanceof Model)) {
          toSave = new Model(toSave);
        }

        await toSave.$save(options);

        return toSave;
      } catch (err) {
        if (!firstError) {
          firstError = err;
        }
      }
    }));
    if (firstError) {
      throw firstError;
    }
  }


  if (!Array.isArray(doc) && args.length === 1) {
    return res[0];
  }

  return res;
};

/**
 * Shortcut for saving one document to the database.
 * `MyModel.insertOne(obj, options)` is almost equivalent to `new MyModel(obj).save(options)`.
 * The difference is that `insertOne()` checks if `obj` is already a document, and checks for discriminators.
 *
 * This function triggers the following middleware.
 *
 * - `save()`
 *
 * #### Example:
 *
 *     // Insert one new `Character` document
 *     const character = await Character.insertOne({ name: 'Jean-Luc Picard' });
 *     character.name; // 'Jean-Luc Picard'
 *
 *     // Create a new character within a transaction.
 *     await Character.insertOne({ name: 'Jean-Luc Picard' }, { session });
 *
 * @param {Object|Document} doc Document to insert, as a POJO or Mongoose document
 * @param {Object} [options] Options passed down to `save()`.
 * @return {Promise<Document>} resolves to the saved document
 * @api public
 */

Model.insertOne = async function insertOne(doc, options) {
  _checkContext(this, 'insertOne');

  const discriminatorKey = this.schema.options.discriminatorKey;
  const Model = this.discriminators && doc[discriminatorKey] != null ?
    this.discriminators[doc[discriminatorKey]] || getDiscriminatorByValue(this.discriminators, doc[discriminatorKey]) :
    this;
  if (Model == null) {
    throw new MongooseError(
      `Discriminator "${doc[discriminatorKey]}" not found for model "${this.modelName}"`
    );
  }
  if (!(doc instanceof Model)) {
    doc = new Model(doc);
  }

  return await doc.$save(options);
};

/**
 * _Requires a replica set running MongoDB >= 3.6.0._ Watches the
 * underlying collection for changes using
 * [MongoDB change streams](https://www.mongodb.com/docs/manual/changeStreams/).
 *
 * This function does **not** trigger any middleware. In particular, it
 * does **not** trigger aggregate middleware.
 *
 * The ChangeStream object is an event emitter that emits the following events:
 *
 * - 'change': A change occurred, see below example
 * - 'error': An unrecoverable error occurred. In particular, change streams currently error out if they lose connection to the replica set primary. Follow [this GitHub issue](https://github.com/Automattic/mongoose/issues/6799) for updates.
 * - 'end': Emitted if the underlying stream is closed
 * - 'close': Emitted if the underlying stream is closed
 *
 * #### Example:
 *
 *     const doc = await Person.create({ name: 'Ned Stark' });
 *     const changeStream = Person.watch().on('change', change => console.log(change));
 *     // Will print from the above `console.log()`:
 *     // { _id: { _data: ... },
 *     //   operationType: 'delete',
 *     //   ns: { db: 'mydb', coll: 'Person' },
 *     //   documentKey: { _id: 5a51b125c5500f5aa094c7bd } }
 *     await doc.deleteOne();
 *
 * @param {Array} [pipeline]
 * @param {Object} [options] see the [mongodb driver options](https://mongodb.github.io/node-mongodb-native/4.9/classes/Collection.html#watch)
 * @param {Boolean} [options.hydrate=false] if true and `fullDocument: 'updateLookup'` is set, Mongoose will automatically hydrate `fullDocument` into a fully fledged Mongoose document
 * @return {ChangeStream} mongoose-specific change stream wrapper, inherits from EventEmitter
 * @api public
 */

Model.watch = function(pipeline, options) {
  _checkContext(this, 'watch');

  options = options || {};
  const watchOptions = options?.hydrate !== undefined ?
    utils.omit(options, ['hydrate']) :
    { ...options };
  options.model = this;


  const changeStreamThunk = cb => {
    pipeline = pipeline || [];
    prepareDiscriminatorPipeline(pipeline, this.schema, 'fullDocument');
    if (this.$__collection.buffer) {
      this.$__collection.addQueue(() => {
        if (this.closed) {
          return;
        }
        const driverChangeStream = this.$__collection.watch(pipeline, watchOptions);
        cb(null, driverChangeStream);
      });
    } else {
      const driverChangeStream = this.$__collection.watch(pipeline, watchOptions);
      cb(null, driverChangeStream);
    }
  };

  return new ChangeStream(changeStreamThunk, pipeline, options);
};

/**
 * _Requires MongoDB >= 3.6.0._ Starts a [MongoDB session](https://www.mongodb.com/docs/manual/release-notes/3.6/#client-sessions)
 * for benefits like causal consistency, [retryable writes](https://www.mongodb.com/docs/manual/core/retryable-writes/),
 * and [transactions](https://thecodebarbarian.com/a-node-js-perspective-on-mongodb-4-transactions.html).
 *
 * Calling `MyModel.startSession()` is equivalent to calling `MyModel.db.startSession()`.
 *
 * This function does not trigger any middleware.
 *
 * #### Example:
 *
 *     const session = await Person.startSession();
 *     let doc = await Person.findOne({ name: 'Ned Stark' }, null, { session });
 *     await doc.deleteOne();
 *     // `doc` will always be null, even if reading from a replica set
 *     // secondary. Without causal consistency, it is possible to
 *     // get a doc back from the below query if the query reads from a
 *     // secondary that is experiencing replication lag.
 *     doc = await Person.findOne({ name: 'Ned Stark' }, null, { session, readPreference: 'secondary' });
 *
 * @param {Object} [options] see the [mongodb driver options](https://mongodb.github.io/node-mongodb-native/4.9/classes/MongoClient.html#startSession)
 * @param {Boolean} [options.causalConsistency=true] set to false to disable causal consistency
 * @return {Promise<ClientSession>} promise that resolves to a MongoDB driver `ClientSession`
 * @api public
 */

Model.startSession = function() {
  _checkContext(this, 'startSession');

  return this.db.startSession.apply(this.db, arguments);
};

/**
 * Shortcut for validating an array of documents and inserting them into
 * MongoDB if they're all valid. This function is faster than `.create()`
 * because it only sends one operation to the server, rather than one for each
 * document.
 *
 * Mongoose always validates each document **before** sending `insertMany`
 * to MongoDB. So if one document has a validation error, no documents will
 * be saved, unless you set
 * [the `ordered` option to false](https://www.mongodb.com/docs/manual/reference/method/db.collection.insertMany/#error-handling).
 *
 * This function does **not** trigger save middleware.
 *
 * This function triggers the following middleware.
 *
 * - `insertMany()`
 *
 * #### Example:
 *
 *     const docs = await Movies.insertMany([
 *       { name: 'Star Wars' },
 *       { name: 'The Empire Strikes Back' }
 *     ]);
 *     docs[0].name; // 'Star Wars'
 *
 *     // Return raw result from MongoDB
 *     const result = await Movies.insertMany([
 *       { name: 'Star Wars' },
 *       { name: 'The Empire Strikes Back' }
 *     ], { rawResult: true });
 *
 * @param {Array|Object|*} doc(s)
 * @param {Object} [options] see the [mongodb driver options](https://mongodb.github.io/node-mongodb-native/4.9/classes/Collection.html#insertMany)
 * @param {Boolean} [options.ordered=true] if true, will fail fast on the first error encountered. If false, will insert all the documents it can and report errors later. An `insertMany()` with `ordered = false` is called an "unordered" `insertMany()`.
 * @param {Boolean} [options.rawResult=false] if false, the returned promise resolves to the documents that passed mongoose document validation. If `true`, will return the [raw result from the MongoDB driver](https://mongodb.github.io/node-mongodb-native/4.9/interfaces/InsertManyResult.html) with a `mongoose` property that contains `validationErrors` and `results` if this is an unordered `insertMany`.
 * @param {Boolean} [options.lean=false] if `true`, skips hydrating the documents. This means Mongoose will **not** cast or validate the documents passed to `insertMany()`, but **will** apply default values. This option is useful if you need the extra performance, but comes with data integrity risk. Consider using with [`castObject()`](https://mongoosejs.com/docs/api/model.html#Model.castObject()) if you need casting.
 * @param {Number} [options.limit=null] this limits the number of documents being processed (validation/casting) by mongoose in parallel, this does **NOT** send the documents in batches to MongoDB. Use this option if you're processing a large number of documents and your app is running out of memory.
 * @param {String|Object|Array} [options.populate=null] populates the result documents. This option is a no-op if `rawResult` is set.
 * @param {Boolean} [options.throwOnValidationError=false] If true and `ordered: false`, throw an error if one of the operations failed validation, but all valid operations completed successfully.
 * @return {Promise} resolving to the raw result from the MongoDB driver if `options.rawResult` was `true`, or the documents that passed validation, otherwise
 * @api public
 */

Model.insertMany = async function insertMany(arr, options) {
  _checkContext(this, 'insertMany');
  if (typeof options === 'function' ||
    typeof arguments[2] === 'function') {
    throw new MongooseError('Model.insertMany() no longer accepts a callback');
  }

  try {
    [arr] = await this._middleware.execPre('insertMany', this, [arr]);
  } catch (error) {
    await this._middleware.execPost('insertMany', this, [arr], { error });
  }

  options = options || {};
  const ThisModel = this;
  const limit = options.limit || 1000;
  const rawResult = !!options.rawResult;
  const ordered = typeof options.ordered === 'boolean' ? options.ordered : true;
  const throwOnValidationError = typeof options.throwOnValidationError === 'boolean' ? options.throwOnValidationError : false;
  const lean = !!options.lean;

  const asyncLocalStorage = this.db.base.transactionAsyncLocalStorage?.getStore();
  if ((!options || !options.hasOwnProperty('session')) && asyncLocalStorage?.session != null) {
    options = { ...options, session: asyncLocalStorage.session };
  }

  if (!Array.isArray(arr)) {
    arr = [arr];
  }

  const validationErrors = [];
  const validationErrorsToOriginalOrder = new Map();
  const results = ordered ? null : new Array(arr.length);
<<<<<<< HEAD
  const toExecute = arr.map((doc, index) =>
    callback => {
      // If option `lean` is set to true bypass validation and hydration
      if (lean) {
        // Apply defaults to plain objects even when lean is true
        if (doc != null && typeof doc === 'object' && !(doc instanceof _this)) {
          try {
            applyDefaultsToPOJO(doc, _this.schema);
          } catch (err) {
            return callback(err);
          }
        }
        // we have to execute callback at the nextTick to be compatible
        // with parallelLimit, as `results` variable has TDZ issue if we
        // execute the callback synchronously
        return immediate(() => callback(null, doc));
      }
      let createdNewDoc = false;
      if (!(doc instanceof _this)) {
        if (doc != null && typeof doc !== 'object') {
          return callback(new ObjectParameterError(doc, 'arr.' + index, 'insertMany'));
        }
        try {
          doc = new _this(doc);
          createdNewDoc = true;
        } catch (err) {
          return callback(err);
        }
=======
  async function validateDoc(doc, index) {
    // If option `lean` is set to true bypass validation and hydration
    if (lean) {
      return doc;
    }
    let createdNewDoc = false;
    if (!(doc instanceof ThisModel)) {
      if (doc != null && typeof doc !== 'object') {
        throw new ObjectParameterError(doc, 'arr.' + index, 'insertMany');
>>>>>>> 113e801c
      }
      doc = new ThisModel(doc);
      createdNewDoc = true;
    }

    if (options.session != null) {
      doc.$session(options.session);
    }
    return doc.$validate(createdNewDoc ? { _skipParallelValidateCheck: true } : null)
      .then(() => doc)
      .catch(error => {
        if (ordered === false) {
          error.index = index;
          validationErrors.push(error);
          validationErrorsToOriginalOrder.set(error, index);
          results[index] = error;
          return;
        }
        throw error;
      });
  }

  const docs = await parallelLimit(arr, validateDoc, limit);

  const originalDocIndex = new Map();
  const validDocIndexToOriginalIndex = new Map();
  for (let i = 0; i < docs.length; ++i) {
    originalDocIndex.set(docs[i], i);
  }

  // We filter all failed pre-validations by removing nulls
  const docAttributes = docs.filter(function(doc) {
    return doc != null;
  });
  for (let i = 0; i < docAttributes.length; ++i) {
    validDocIndexToOriginalIndex.set(i, originalDocIndex.get(docAttributes[i]));
  }

  // Make sure validation errors are in the same order as the
  // original documents, so if both doc1 and doc2 both fail validation,
  // `Model.insertMany([doc1, doc2])` will always have doc1's validation
  // error before doc2's. Re: gh-12791.
  if (validationErrors.length > 0) {
    validationErrors.sort((err1, err2) => {
      return validationErrorsToOriginalOrder.get(err1) - validationErrorsToOriginalOrder.get(err2);
    });
  }

  // Quickly escape while there aren't any valid docAttributes
  if (docAttributes.length === 0) {
    if (throwOnValidationError) {
      throw new MongooseBulkWriteError(
        validationErrors,
        results,
        null,
        'insertMany'
      );
    }
    if (rawResult) {
      const res = {
        acknowledged: true,
        insertedCount: 0,
        insertedIds: {}
      };
      decorateBulkWriteResult(res, validationErrors, validationErrors);
      return res;
    }
    return [];
  }
  const docObjects = lean ? docAttributes : docAttributes.map(function(doc) {
    if (doc.$__schema.options.versionKey) {
      doc[doc.$__schema.options.versionKey] = 0;
    }
    const shouldSetTimestamps = (!options || options.timestamps !== false) && doc.initializeTimestamps && (!doc.$__ || doc.$__.timestamps !== false);
    if (shouldSetTimestamps) {
      doc.initializeTimestamps();
    }
    if (doc.$__hasOnlyPrimitiveValues()) {
      return doc.$__toObjectShallow();
    }
    return doc.toObject(internalToObjectOptions);
  });

  let res;
  try {
    res = await this.$__collection.insertMany(docObjects, options);
  } catch (error) {
    // `writeErrors` is a property reported by the MongoDB driver,
    // just not if there's only 1 error.
    if (error.writeErrors == null &&
        (error.result && error.result.result && error.result.result.writeErrors) != null) {
      error.writeErrors = error.result.result.writeErrors;
    }

    // `insertedDocs` is a Mongoose-specific property
    const hasWriteErrors = error && error.writeErrors;
    const erroredIndexes = new Set((error && error.writeErrors || []).map(err => err.index));

    if (error.writeErrors != null) {
      for (let i = 0; i < error.writeErrors.length; ++i) {
        const originalIndex = validDocIndexToOriginalIndex.get(error.writeErrors[i].index);
        error.writeErrors[i] = { ...error.writeErrors[i], index: originalIndex };
        if (!ordered) {
          results[originalIndex] = error.writeErrors[i];
        }
      }
    }

    if (!ordered) {
      for (let i = 0; i < results.length; ++i) {
        if (results[i] === void 0) {
          results[i] = docs[i];
        }
      }

      error.results = results;
    }

    let firstErroredIndex = -1;
    error.insertedDocs = docAttributes.
      filter((doc, i) => {
        const isErrored = !hasWriteErrors || erroredIndexes.has(i);

        if (ordered) {
          if (firstErroredIndex > -1) {
            return i < firstErroredIndex;
          }

          if (isErrored) {
            firstErroredIndex = i;
          }
        }

        return !isErrored;
      }).
      map(function setIsNewForInsertedDoc(doc) {
        if (lean) {
          return doc;
        }
        doc.$__reset();
        _setIsNew(doc, false);
        return doc;
      });

    if (rawResult && ordered === false) {
      decorateBulkWriteResult(error, validationErrors, results);
    }

    await this._middleware.execPost('insertMany', this, [arr], { error });
  }

  if (!lean) {
    for (const attribute of docAttributes) {
      attribute.$__reset();
      _setIsNew(attribute, false);
    }
  }

  if (ordered === false && throwOnValidationError && validationErrors.length > 0) {
    for (let i = 0; i < results.length; ++i) {
      if (results[i] === void 0) {
        results[i] = docs[i];
      }
    }
    throw new MongooseBulkWriteError(
      validationErrors,
      results,
      res,
      'insertMany'
    );
  }

  if (rawResult) {
    if (ordered === false) {
      for (let i = 0; i < results.length; ++i) {
        if (results[i] === void 0) {
          results[i] = docs[i];
        }
      }

      // Decorate with mongoose validation errors in case of unordered,
      // because then still do `insertMany()`
      decorateBulkWriteResult(res, validationErrors, results);
    }
    return res;
  }

  if (options.populate != null) {
    return this.populate(docAttributes, options.populate).catch(err => {
      if (err != null) {
        err.insertedDocs = docAttributes;
      }
      throw err;
    });
  }

  return await this._middleware.execPost('insertMany', this, [docAttributes]).then(res => res[0]);
};

/*!
 * ignore
 */

function _setIsNew(doc, val) {
  doc.$isNew = val;
  doc.$emit('isNew', val);
  doc.constructor.emit('isNew', val);

  const subdocs = doc.$getAllSubdocs({ useCache: true });
  for (const subdoc of subdocs) {
    subdoc.$isNew = val;
    subdoc.$emit('isNew', val);
  }
}

/**
 * Sends multiple `insertOne`, `updateOne`, `updateMany`, `replaceOne`,
 * `deleteOne`, and/or `deleteMany` operations to the MongoDB server in one
 * command. This is faster than sending multiple independent operations (e.g.
 * if you use `create()`) because with `bulkWrite()` there is only one round
 * trip to MongoDB.
 *
 * Mongoose will perform casting on all operations you provide.
 * The only exception is [setting the `update` operator for `updateOne` or `updateMany` to a pipeline](https://www.mongodb.com/docs/manual/reference/method/db.collection.bulkWrite/#updateone-and-updatemany): Mongoose does **not** cast update pipelines.
 *
 * This function does **not** trigger any middleware, neither `save()`, nor `update()`.
 * If you need to trigger
 * `save()` middleware for every document use [`create()`](https://mongoosejs.com/docs/api/model.html#Model.create()) instead.
 *
 * #### Example:
 *
 *     Character.bulkWrite([
 *       {
 *         insertOne: {
 *           document: {
 *             name: 'Eddard Stark',
 *             title: 'Warden of the North'
 *           }
 *         }
 *       },
 *       {
 *         updateOne: {
 *           filter: { name: 'Eddard Stark' },
 *           // If you were using the MongoDB driver directly, you'd need to do
 *           // `update: { $set: { title: ... } }` but mongoose adds $set for
 *           // you.
 *           update: { title: 'Hand of the King' }
 *         }
 *       },
 *       {
 *         deleteOne: {
 *           filter: { name: 'Eddard Stark' }
 *         }
 *       }
 *     ]).then(res => {
 *      // Prints "1 1 1"
 *      console.log(res.insertedCount, res.modifiedCount, res.deletedCount);
 *     });
 *
 *     // Mongoose does **not** cast update pipelines, so no casting for the `update` option below.
 *     // Mongoose does still cast `filter`
 *     await Character.bulkWrite([{
 *       updateOne: {
 *         filter: { name: 'Annika Hansen' },
 *         update: [{ $set: { name: 7 } }] // Array means update pipeline, so Mongoose skips casting
 *       }
 *     }]);
 *
 * The [supported operations](https://www.mongodb.com/docs/manual/reference/method/db.collection.bulkWrite/#db.collection.bulkWrite) are:
 *
 * - `insertOne`
 * - `updateOne`
 * - `updateMany`
 * - `deleteOne`
 * - `deleteMany`
 * - `replaceOne`
 *
 * @param {Array} ops
 * @param {Object} [ops.insertOne.document] The document to insert
 * @param {Object} [ops.insertOne.timestamps=true] If false, do not apply [timestamps](https://mongoosejs.com/docs/guide.html#timestamps) to the operation
 * @param {Object} [ops.updateOne.filter] Update the first document that matches this filter
 * @param {Object} [ops.updateOne.update] An object containing [update operators](https://www.mongodb.com/docs/manual/reference/operator/update/)
 * @param {Boolean} [ops.updateOne.upsert=false] If true, insert a doc if none match
 * @param {Boolean} [ops.updateOne.timestamps=true] If false, do not apply [timestamps](https://mongoosejs.com/docs/guide.html#timestamps) to the operation
 * @param {Object} [ops.updateOne.collation] The [MongoDB collation](https://thecodebarbarian.com/a-nodejs-perspective-on-mongodb-34-collations) to use
 * @param {Array} [ops.updateOne.arrayFilters] The [array filters](https://thecodebarbarian.com/a-nodejs-perspective-on-mongodb-36-array-filters.html) used in `update`
 * @param {Object} [ops.updateMany.filter] Update all the documents that match this filter
 * @param {Object} [ops.updateMany.update] An object containing [update operators](https://www.mongodb.com/docs/manual/reference/operator/update/)
 * @param {Boolean} [ops.updateMany.upsert=false] If true, insert a doc if no documents match `filter`
 * @param {Boolean} [ops.updateMany.timestamps=true] If false, do not apply [timestamps](https://mongoosejs.com/docs/guide.html#timestamps) to the operation
 * @param {Object} [ops.updateMany.collation] The [MongoDB collation](https://thecodebarbarian.com/a-nodejs-perspective-on-mongodb-34-collations) to use
 * @param {Array} [ops.updateMany.arrayFilters] The [array filters](https://thecodebarbarian.com/a-nodejs-perspective-on-mongodb-36-array-filters.html) used in `update`
 * @param {Object} [ops.deleteOne.filter] Delete the first document that matches this filter
 * @param {Object} [ops.deleteMany.filter] Delete all documents that match this filter
 * @param {Object} [ops.replaceOne.filter] Replace the first document that matches this filter
 * @param {Object} [ops.replaceOne.replacement] The replacement document
 * @param {Boolean} [ops.replaceOne.upsert=false] If true, insert a doc if no documents match `filter`
 * @param {Object} [ops.replaceOne.timestamps=true] If false, do not apply [timestamps](https://mongoosejs.com/docs/guide.html#timestamps) to the operation
 * @param {Object} [options]
 * @param {Boolean} [options.ordered=true] If true, execute writes in order and stop at the first error. If false, execute writes in parallel and continue until all writes have either succeeded or errored.
 * @param {Boolean} [options.timestamps=true] If false, do not apply [timestamps](https://mongoosejs.com/docs/guide.html#timestamps) to any operations. Can be overridden at the operation-level.
 * @param {ClientSession} [options.session=null] The session associated with this bulk write. See [transactions docs](https://mongoosejs.com/docs/transactions.html).
 * @param {String|number} [options.w=1] The [write concern](https://www.mongodb.com/docs/manual/reference/write-concern/). See [`Query#w()`](https://mongoosejs.com/docs/api/query.html#Query.prototype.w()) for more information.
 * @param {number} [options.wtimeout=null] The [write concern timeout](https://www.mongodb.com/docs/manual/reference/write-concern/#wtimeout).
 * @param {Boolean} [options.j=true] If false, disable [journal acknowledgement](https://www.mongodb.com/docs/manual/reference/write-concern/#j-option)
 * @param {Boolean} [options.skipValidation=false] Set to true to skip Mongoose schema validation on bulk write operations. Mongoose currently runs validation on `insertOne` and `replaceOne` operations by default.
 * @param {Boolean} [options.bypassDocumentValidation=false] If true, disable [MongoDB server-side schema validation](https://www.mongodb.com/docs/manual/core/schema-validation/) for all writes in this bulk.
 * @param {Boolean} [options.throwOnValidationError=false] If true and `ordered: false`, throw an error if one of the operations failed validation, but all valid operations completed successfully. Note that Mongoose will still send all valid operations to the MongoDB server.
 * @param {Boolean|"throw"} [options.strict=null] Overwrites the [`strict` option](https://mongoosejs.com/docs/guide.html#strict) on schema. If false, allows filtering and writing fields not defined in the schema for all writes in this bulk.
 * @return {Promise} resolves to a [`BulkWriteOpResult`](https://mongodb.github.io/node-mongodb-native/4.9/classes/BulkWriteResult.html) if the operation succeeds
 * @api public
 */

Model.bulkWrite = async function bulkWrite(ops, options) {
  _checkContext(this, 'bulkWrite');

  if (typeof options === 'function' ||
      typeof arguments[2] === 'function') {
    throw new MongooseError('Model.bulkWrite() no longer accepts a callback');
  }
  options = options || {};

  [ops, options] = await this.hooks.execPre('bulkWrite', this, [ops, options]).catch(err => {
    if (err instanceof Kareem.skipWrappedFunction) {
      return [err];
    }
    throw err;
  });

  if (ops instanceof Kareem.skipWrappedFunction) {
    return ops.args[0];
  }

  const ordered = options.ordered == null ? true : options.ordered;

  if (ops.length === 0) {
    const BulkWriteResult = this.base.driver.get().BulkWriteResult;
    const bulkWriteResult = new BulkWriteResult(getDefaultBulkwriteResult(), false);
    bulkWriteResult.n = 0;
    decorateBulkWriteResult(bulkWriteResult, [], []);
    return bulkWriteResult;
  }

  const validations = options?._skipCastBulkWrite ? [] : ops.map(op => castBulkWrite(this, op, options));
  const asyncLocalStorage = this.db.base.transactionAsyncLocalStorage?.getStore();
  if ((!options || !options.hasOwnProperty('session')) && asyncLocalStorage?.session != null) {
    options = { ...options, session: asyncLocalStorage.session };
  }

  let res = null;
  if (ordered) {
    await new Promise((resolve, reject) => {
      each(validations, (fn, cb) => fn(cb), error => {
        if (error) {
          return reject(error);
        }

        resolve();
      });
    });

    try {
      res = await this.$__collection.bulkWrite(ops, options);
    } catch (error) {
      await this.hooks.execPost('bulkWrite', this, [null], { error });
    }
  } else {
    let validOpIndexes = [];
    let validationErrors = [];
    const results = [];
    if (validations.length > 0) {
      validOpIndexes = await Promise.all(ops.map((op, i) => {
        if (i >= validations.length) {
          return i;
        }
        return new Promise((resolve) => {
          validations[i]((err) => {
            if (err == null) {
              resolve(i);
            } else {
              validationErrors.push({ index: i, error: err });
              results[i] = err;
            }
            resolve();
          });
        });
      }));
      validOpIndexes = validOpIndexes.filter(index => index != null);
    } else {
      validOpIndexes = ops.map((op, i) => i);
    }

    validationErrors = validationErrors.
      sort((v1, v2) => v1.index - v2.index).
      map(v => v.error);

    const validOps = validOpIndexes.sort().map(index => ops[index]);

    if (validOps.length === 0) {
      if (options.throwOnValidationError && validationErrors.length) {
        throw new MongooseBulkWriteError(
          validationErrors,
          results,
          res,
          'bulkWrite'
        );
      }
      const BulkWriteResult = this.base.driver.get().BulkWriteResult;
      const bulkWriteResult = new BulkWriteResult(getDefaultBulkwriteResult(), false);
      bulkWriteResult.result = getDefaultBulkwriteResult();
      decorateBulkWriteResult(bulkWriteResult, validationErrors, results);
      return bulkWriteResult;
    }

    let error;
    [res, error] = await this.$__collection.bulkWrite(validOps, options).
      then(res => ([res, null])).
      catch(error => ([null, error]));

    const writeErrorsByIndex = {};
    if (error?.writeErrors) {
      for (const writeError of error.writeErrors) {
        writeErrorsByIndex[writeError.err.index] = writeError;
      }
    }
    for (let i = 0; i < validOpIndexes.length; ++i) {
      results[validOpIndexes[i]] = writeErrorsByIndex[i] ?? null;
    }
    if (error) {
      if (validationErrors.length > 0) {
        decorateBulkWriteResult(error, validationErrors, results);
      }

      await this.hooks.execPost('bulkWrite', this, [null], { error });
    }

    if (validationErrors.length > 0) {
      if (options.throwOnValidationError) {
        throw new MongooseBulkWriteError(
          validationErrors,
          results,
          res,
          'bulkWrite'
        );
      } else {
        decorateBulkWriteResult(res, validationErrors, results);
      }
    }
  }

  await this.hooks.execPost('bulkWrite', this, [res]);

  return res;
};

/**
 * Takes an array of documents, gets the changes and inserts/updates documents in the database
 * according to whether or not the document is new, or whether it has changes or not.
 *
 * `bulkSave` uses `bulkWrite` under the hood, so it's mostly useful when dealing with many documents (10K+)
 *
 * `bulkSave()` throws errors under the following conditions:
 *
 * - one of the provided documents fails validation. In this case, `bulkSave()` does not send a `bulkWrite()`, and throws the first validation error.
 * - `bulkWrite()` fails (for example, due to being unable to connect to MongoDB or due to duplicate key error)
 * - `bulkWrite()` did not insert or update **any** documents. In this case, `bulkSave()` will throw a DocumentNotFound error.
 *
 * Note that `bulkSave()` will **not** throw an error if only some of the `save()` calls succeeded.
 *
 * @param {Array<Document>} documents
 * @param {Object} [options] options passed to the underlying `bulkWrite()`
 * @param {Boolean} [options.timestamps] defaults to `null`, when set to false, mongoose will not add/update timestamps to the documents.
 * @param {ClientSession} [options.session=null] The session associated with this bulk write. See [transactions docs](https://mongoosejs.com/docs/transactions.html).
 * @param {String|number} [options.w=1] The [write concern](https://www.mongodb.com/docs/manual/reference/write-concern/). See [`Query#w()`](https://mongoosejs.com/docs/api/query.html#Query.prototype.w()) for more information.
 * @param {number} [options.wtimeout=null] The [write concern timeout](https://www.mongodb.com/docs/manual/reference/write-concern/#wtimeout).
 * @param {Boolean} [options.j=true] If false, disable [journal acknowledgement](https://www.mongodb.com/docs/manual/reference/write-concern/#j-option)
 * @param {Boolean} [options.validateBeforeSave=true] set to `false` to skip Mongoose validation on all documents
 * @return {BulkWriteResult} the return value from `bulkWrite()`
 */
Model.bulkSave = async function bulkSave(documents, options) {
  options = options || {};

  if (options.timestamps != null) {
    for (const document of documents) {
      document.$__.saveOptions = document.$__.saveOptions || {};
      document.$__.saveOptions.timestamps = options.timestamps;
    }
  } else {
    for (const document of documents) {
      if (document.$__.timestamps != null) {
        document.$__.saveOptions = document.$__.saveOptions || {};
        document.$__.saveOptions.timestamps = document.$__.timestamps;
      }
    }
  }

  await Promise.all(documents.map(doc => buildPreSavePromise(doc, options)));

  const writeOperations = this.buildBulkWriteOperations(documents, options);
  const opts = { skipValidation: true, _skipCastBulkWrite: true, ...options };
  const { bulkWriteResult, bulkWriteError } = await this.bulkWrite(writeOperations, opts).then(
    (res) => ({ bulkWriteResult: res, bulkWriteError: null }),
    (err) => ({ bulkWriteResult: null, bulkWriteError: err })
  );
  // If not a MongoBulkWriteError, treat this as all documents failed to save.
  if (bulkWriteError != null && bulkWriteError.name !== 'MongoBulkWriteError') {
    throw bulkWriteError;
  }

  const matchedCount = bulkWriteResult?.matchedCount ?? 0;
  const insertedCount = bulkWriteResult?.insertedCount ?? 0;
  if (writeOperations.length > 0 && matchedCount + insertedCount < writeOperations.length && !bulkWriteError) {
    throw new MongooseBulkSaveIncompleteError(
      this.modelName,
      documents,
      bulkWriteResult
    );
  }

  const successfulDocuments = [];
  for (let i = 0; i < documents.length; i++) {
    const document = documents[i];
    const documentError = bulkWriteError && bulkWriteError.writeErrors.find(writeError => {
      const writeErrorDocumentId = writeError.err.op._id || writeError.err.op.q._id;
      return writeErrorDocumentId.toString() === document._doc._id.toString();
    });

    if (documentError == null) {
      successfulDocuments.push(document);
    }
  }
  await Promise.all(successfulDocuments.map(document => handleSuccessfulWrite(document)));

  if (bulkWriteError != null) {
    throw bulkWriteError;
  }

  return bulkWriteResult;
};

async function buildPreSavePromise(document, options) {
  const [newOptions] = await document.schema.s.hooks.execPre('save', document, [options]);
  if (newOptions !== options) {
    throw new Error('Cannot overwrite options in pre("save") hook on bulkSave()');
  }
}

async function handleSuccessfulWrite(document) {
  if (document.$isNew) {
    _setIsNew(document, false);
  }

  document.$__reset();
  return document.schema.s.hooks.execPost('save', document, [document]);
}

/**
 * Apply defaults to the given document or POJO.
 *
 * @param {Object|Document} obj object or document to apply defaults on
 * @returns {Object|Document}
 * @api public
 */

Model.applyDefaults = function applyDefaults(doc) {
  if (doc == null) {
    return doc;
  }
  if (doc.$__ != null) {
    applyDefaultsHelper(doc, doc.$__.fields, doc.$__.exclude);

    for (const subdoc of doc.$getAllSubdocs()) {
      applyDefaults(subdoc, subdoc.$__.fields, subdoc.$__.exclude);
    }

    return doc;
  }

  applyDefaultsToPOJO(doc, this.schema);

  return doc;
};

/**
 * Apply this model's virtuals to a given POJO. Virtuals execute with the POJO as the context `this`.
 *
 * #### Example:
 *
 *     const userSchema = new Schema({ name: String });
 *     userSchema.virtual('upper').get(function() { return this.name.toUpperCase(); });
 *     const User = mongoose.model('User', userSchema);
 *
 *     const obj = { name: 'John' };
 *     User.applyVirtuals(obj);
 *     obj.name; // 'John'
 *     obj.upper; // 'JOHN', Mongoose applied the return value of the virtual to the given object
 *
 * @param {Object} obj object or document to apply virtuals on
 * @param {Array<string>} [virtualsToApply] optional whitelist of virtuals to apply
 * @returns {Object} obj
 * @api public
 */

Model.applyVirtuals = function applyVirtuals(obj, virtualsToApply) {
  if (obj == null) {
    return obj;
  }
  // Nothing to do if this is already a hydrated document - it should already have virtuals
  if (obj.$__ != null) {
    return obj;
  }

  applyVirtualsHelper(this.schema, obj, virtualsToApply);

  return obj;
};

/**
 * Apply this model's timestamps to a given POJO, including subdocument timestamps
 *
 * #### Example:
 *
 *     const userSchema = new Schema({ name: String }, { timestamps: true });
 *     const User = mongoose.model('User', userSchema);
 *
 *     const obj = { name: 'John' };
 *     User.applyTimestamps(obj);
 *     obj.createdAt; // 2024-06-01T18:00:00.000Z
 *     obj.updatedAt; // 2024-06-01T18:00:00.000Z
 *
 * @param {Object} obj object or document to apply virtuals on
 * @param {Object} [options]
 * @param {Boolean} [options.isUpdate=false] if true, treat this as an update: just set updatedAt, skip setting createdAt. If false, set both createdAt and updatedAt
 * @param {Function} [options.currentTime] if set, Mongoose will call this function to get the current time.
 * @returns {Object} obj
 * @api public
 */

Model.applyTimestamps = function applyTimestamps(obj, options) {
  if (obj == null) {
    return obj;
  }
  // Nothing to do if this is already a hydrated document - it should already have timestamps
  if (obj.$__ != null) {
    return obj;
  }

  applyTimestampsHelper(this.schema, obj, options);

  return obj;
};

/**
 * Cast the given POJO to the model's schema
 *
 * #### Example:
 *
 *     const Test = mongoose.model('Test', Schema({ num: Number }));
 *
 *     const obj = Test.castObject({ num: '42' });
 *     obj.num; // 42 as a number
 *
 *     Test.castObject({ num: 'not a number' }); // Throws a ValidationError
 *
 * @param {Object} obj object or document to cast
 * @param {Object} options options passed to castObject
 * @param {Boolean} options.ignoreCastErrors If set to `true` will not throw a ValidationError and only return values that were successfully cast.
 * @returns {Object} POJO casted to the model's schema
 * @throws {ValidationError} if casting failed for at least one path
 * @api public
 */

Model.castObject = function castObject(obj, options) {
  options = options || {};
  const ret = {};

  let schema = this.schema;
  const discriminatorKey = schema.options.discriminatorKey;
  if (schema.discriminators != null && obj != null && obj[discriminatorKey] != null) {
    schema = getSchemaDiscriminatorByValue(schema, obj[discriminatorKey]) || schema;
  }
  const paths = Object.keys(schema.paths);

  for (const path of paths) {
    const schemaType = schema.path(path);
    if (!schemaType || !schemaType.$isMongooseArray) {
      continue;
    }

    const val = get(obj, path);
    pushNestedArrayPaths(paths, val, path);
  }

  let error = null;

  for (const path of paths) {
    const schemaType = schema.path(path);
    if (schemaType == null) {
      continue;
    }

    let val = get(obj, path, void 0);

    if (val == null) {
      continue;
    }

    const pieces = path.indexOf('.') === -1 ? [path] : path.split('.');
    let cur = ret;
    for (let i = 0; i < pieces.length - 1; ++i) {
      if (cur[pieces[i]] == null) {
        cur[pieces[i]] = isNaN(pieces[i + 1]) ? {} : [];
      }
      cur = cur[pieces[i]];
    }

    if (schemaType.$isMongooseDocumentArray) {
      const castNonArraysOption = schemaType.options?.castNonArrays ?? schemaType.constructor.options.castNonArrays;
      if (!Array.isArray(val)) {
        if (!castNonArraysOption) {
          if (!options.ignoreCastErrors) {
            error = error || new ValidationError();
            error.addError(path, new ObjectExpectedError(path, val));
          }
        } else {
          cur[pieces[pieces.length - 1]] = [
            Model.castObject.call(schemaType.Constructor, val)
          ];
        }

        continue;
      }
    }
    if (schemaType.$isSingleNested || schemaType.$isMongooseDocumentArrayElement) {
      try {
        val = Model.castObject.call(schemaType.Constructor, val);
      } catch (err) {
        if (!options.ignoreCastErrors) {
          error = error || new ValidationError();
          error.addError(path, err);
        }
        continue;
      }

      cur[pieces[pieces.length - 1]] = val;
      continue;
    }

    try {
      val = schemaType.cast(val);
      cur[pieces[pieces.length - 1]] = val;
    } catch (err) {
      if (!options.ignoreCastErrors) {
        error = error || new ValidationError();
        error.addError(path, err);
      }

      continue;
    }
  }

  if (error != null) {
    throw error;
  }

  return ret;
};

/**
 * Build bulk write operations for `bulkSave()`.
 *
 * @param {Array<Document>} documents The array of documents to build write operations of
 * @param {Object} options
 * @param {Boolean} options.skipValidation defaults to `false`, when set to true, building the write operations will bypass validating the documents.
 * @param {Boolean} options.timestamps defaults to `null`, when set to false, mongoose will not add/update timestamps to the documents.
 * @return {Array<Promise>} Returns a array of all Promises the function executes to be awaited.
 * @api private
 */

Model.buildBulkWriteOperations = function buildBulkWriteOperations(documents, options) {
  if (!Array.isArray(documents)) {
    throw new Error(`bulkSave expects an array of documents to be passed, received \`${documents}\` instead`);
  }

  setDefaultOptions();

  const writeOperations = documents.map((document, i) => {
    if (!options.skipValidation) {
      if (!(document instanceof Document)) {
        throw new Error(`documents.${i} was not a mongoose document, documents must be an array of mongoose documents (instanceof mongoose.Document).`);
      }
      if (options.validateBeforeSave == null || options.validateBeforeSave) {
        const err = document.validateSync();
        if (err != null) {
          throw err;
        }
      }
    }

    const isANewDocument = document.isNew;
    if (isANewDocument) {
      const writeOperation = { insertOne: { document } };
      utils.injectTimestampsOption(writeOperation.insertOne, options.timestamps);
      return writeOperation;
    }

    const delta = document.$__delta();
    const isDocumentWithChanges = delta != null && !utils.isEmptyObject(delta[0]);

    if (isDocumentWithChanges) {
      const where = document.$__where(delta[0]);
      const changes = delta[1];

      _applyCustomWhere(document, where);

      // If shard key is set, add shard keys to _filter_ condition to right shard is targeted
      const shardKey = this.schema.options.shardKey;
      if (shardKey) {
        const paths = Object.keys(shardKey);
        const len = paths.length;

        for (let i = 0; i < len; ++i) {
          where[paths[i]] = document[paths[i]];
        }
      }

      document.$__version(where, delta);
      const writeOperation = { updateOne: { filter: where, update: changes } };
      utils.injectTimestampsOption(writeOperation.updateOne, options.timestamps);
      return writeOperation;
    }

    return null;
  }).filter(op => op !== null);

  return writeOperations;


  function setDefaultOptions() {
    options = options || {};
    if (options.skipValidation == null) {
      options.skipValidation = false;
    }
  }
};


/**
 * Shortcut for creating a new Document from existing raw data, pre-saved in the DB.
 * The document returned has no paths marked as modified initially.
 *
 * #### Example:
 *
 *     // hydrate previous data into a Mongoose document
 *     const mongooseCandy = Candy.hydrate({ _id: '54108337212ffb6d459f854c', type: 'jelly bean' });
 *
 * @param {Object} obj
 * @param {Object|String|String[]} [projection] optional projection containing which fields should be selected for this document
 * @param {Object} [options] optional options
 * @param {Boolean} [options.setters=false] if true, apply schema setters when hydrating
 * @param {Boolean} [options.hydratedPopulatedDocs=false] if true, populates the docs if passing pre-populated data
 * @param {Boolean} [options.virtuals=false] if true, sets any virtuals present on `obj`
 * @return {Document} document instance
 * @api public
 */

Model.hydrate = function(obj, projection, options) {
  _checkContext(this, 'hydrate');

  if (options?.virtuals && options?.hydratedPopulatedDocs === false) {
    throw new MongooseError('Cannot set `hydratedPopulatedDocs` option to false if `virtuals` option is truthy because `virtuals: true` also sets populated virtuals');
  }

  if (projection != null) {
    if (obj != null && obj.$__ != null) {
      obj = obj.toObject(internalToObjectOptions);
    }
    obj = applyProjection(obj, projection);
  }
  const document = require('./queryHelpers').createModel(this, obj, projection);
  document.$init(obj, options);
  return document;
};

/**
 * Same as `updateOne()`, except MongoDB will update _all_ documents that match
 * `filter` (as opposed to just the first one) regardless of the value of
 * the `multi` option.
 *
 * **Note** updateMany will _not_ fire update middleware. Use `pre('updateMany')`
 * and `post('updateMany')` instead.
 *
 * #### Example:
 *
 *     const res = await Person.updateMany({ name: /Stark$/ }, { isDeleted: true });
 *     res.matchedCount; // Number of documents matched
 *     res.modifiedCount; // Number of documents modified
 *     res.acknowledged; // Boolean indicating the MongoDB server received the operation. This may be false if Mongoose did not send an update to the server because the update was empty.
 *     res.upsertedId; // null or an id containing a document that had to be upserted.
 *     res.upsertedCount; // Number indicating how many documents had to be upserted. Will either be 0 or 1.
 *
 *     // Other supported syntaxes
 *     await Person.find({ name: /Stark$/ }).updateMany({ isDeleted: true }); // Using chaining syntax
 *     await Person.find().updateMany({ isDeleted: true }); // Set `isDeleted` on _all_ Person documents
 *
 * This function triggers the following middleware.
 *
 * - `updateMany()`
 *
 * @param {Object} filter
 * @param {Object|Array} update. If array, this update will be treated as an update pipeline and not casted.
 * @param {Object} [options] optional see [`Query.prototype.setOptions()`](https://mongoosejs.com/docs/api/query.html#Query.prototype.setOptions())
 * @param {Boolean|String} [options.strict] overwrites the schema's [strict mode option](https://mongoosejs.com/docs/guide.html#strict)
 * @param {Boolean} [options.upsert=false] if true, and no documents found, insert a new document
 * @param {Object} [options.writeConcern=null] sets the [write concern](https://www.mongodb.com/docs/manual/reference/write-concern/) for replica sets. Overrides the [schema-level write concern](https://mongoosejs.com/docs/guide.html#writeConcern)
 * @param {Boolean} [options.timestamps=null] If set to `false` and [schema-level timestamps](https://mongoosejs.com/docs/guide.html#timestamps) are enabled, skip timestamps for this update. Does nothing if schema-level timestamps are not set.
 * @param {Boolean} [options.translateAliases=null] If set to `true`, translates any schema-defined aliases in `filter`, `projection`, `update`, and `distinct`. Throws an error if there are any conflicts where both alias and raw property are defined on the same object.
 * @param {Boolean} [options.overwriteDiscriminatorKey=false] Mongoose removes discriminator key updates from `update` by default, set `overwriteDiscriminatorKey` to `true` to allow updating the discriminator key
 * @return {Query}
 * @see Query docs https://mongoosejs.com/docs/queries.html
 * @see MongoDB docs https://www.mongodb.com/docs/manual/reference/command/update/#update-command-output
 * @see UpdateResult https://mongodb.github.io/node-mongodb-native/4.9/interfaces/UpdateResult.html
 * @api public
 */

Model.updateMany = function updateMany(conditions, update, options) {
  _checkContext(this, 'updateMany');

  if (update == null) {
    throw new MongooseError('updateMany `update` parameter cannot be nullish');
  }

  return _update(this, 'updateMany', conditions, update, options);
};

/**
 * Update _only_ the first document that matches `filter`.
 *
 * - Use `replaceOne()` if you want to overwrite an entire document rather than using atomic operators like `$set`.
 *
 * #### Example:
 *
 *     const res = await Person.updateOne({ name: 'Jean-Luc Picard' }, { ship: 'USS Enterprise' });
 *     res.matchedCount; // Number of documents matched
 *     res.modifiedCount; // Number of documents modified
 *     res.acknowledged; // Boolean indicating the MongoDB server received the operation. This may be false if Mongoose did not send an update to the server because the update was empty.
 *     res.upsertedId; // null or an id containing a document that had to be upserted.
 *     res.upsertedCount; // Number indicating how many documents had to be upserted. Will either be 0 or 1.
 *
 *     // Other supported syntaxes
 *     await Person.findOne({ name: 'Jean-Luc Picard' }).updateOne({ ship: 'USS Enterprise' }); // Using chaining syntax
 *     await Person.updateOne({ ship: 'USS Enterprise' }); // Updates first doc's `ship` property
 *
 * This function triggers the following middleware.
 *
 * - `updateOne()`
 *
 * @param {Object} filter
 * @param {Object|Array} update. If array, this update will be treated as an update pipeline and not casted.
 * @param {Object} [options] optional see [`Query.prototype.setOptions()`](https://mongoosejs.com/docs/api/query.html#Query.prototype.setOptions())
 * @param {Boolean|String} [options.strict] overwrites the schema's [strict mode option](https://mongoosejs.com/docs/guide.html#strict)
 * @param {Boolean} [options.upsert=false] if true, and no documents found, insert a new document
 * @param {Object} [options.writeConcern=null] sets the [write concern](https://www.mongodb.com/docs/manual/reference/write-concern/) for replica sets. Overrides the [schema-level write concern](https://mongoosejs.com/docs/guide.html#writeConcern)
 * @param {Boolean} [options.timestamps=null] If set to `false` and [schema-level timestamps](https://mongoosejs.com/docs/guide.html#timestamps) are enabled, skip timestamps for this update. Note that this allows you to overwrite timestamps. Does nothing if schema-level timestamps are not set.
 * @param {Boolean} [options.translateAliases=null] If set to `true`, translates any schema-defined aliases in `filter`, `projection`, `update`, and `distinct`. Throws an error if there are any conflicts where both alias and raw property are defined on the same object.
 * @param {Boolean} [options.overwriteDiscriminatorKey=false] Mongoose removes discriminator key updates from `update` by default, set `overwriteDiscriminatorKey` to `true` to allow updating the discriminator key
 * @return {Query}
 * @see Query docs https://mongoosejs.com/docs/queries.html
 * @see MongoDB docs https://www.mongodb.com/docs/manual/reference/command/update/#update-command-output
 * @see UpdateResult https://mongodb.github.io/node-mongodb-native/4.9/interfaces/UpdateResult.html
 * @api public
 */

Model.updateOne = function updateOne(conditions, doc, options) {
  _checkContext(this, 'updateOne');

  return _update(this, 'updateOne', conditions, doc, options);
};

/**
 * Replace the existing document with the given document (no atomic operators like `$set`).
 *
 * #### Example:
 *
 *     const res = await Person.replaceOne({ _id: 24601 }, { name: 'Jean Valjean' });
 *     res.matchedCount; // Number of documents matched
 *     res.modifiedCount; // Number of documents modified
 *     res.acknowledged; // Boolean indicating the MongoDB server received the operation.
 *     res.upsertedId; // null or an id containing a document that had to be upserted.
 *     res.upsertedCount; // Number indicating how many documents had to be upserted. Will either be 0 or 1.
 *
 * This function triggers the following middleware.
 *
 * - `replaceOne()`
 *
 * @param {Object} filter
 * @param {Object} doc
 * @param {Object} [options] optional see [`Query.prototype.setOptions()`](https://mongoosejs.com/docs/api/query.html#Query.prototype.setOptions())
 * @param {Boolean|String} [options.strict] overwrites the schema's [strict mode option](https://mongoosejs.com/docs/guide.html#strict)
 * @param {Boolean} [options.upsert=false] if true, and no documents found, insert a new document
 * @param {Object} [options.writeConcern=null] sets the [write concern](https://www.mongodb.com/docs/manual/reference/write-concern/) for replica sets. Overrides the [schema-level write concern](https://mongoosejs.com/docs/guide.html#writeConcern)
 * @param {Boolean} [options.timestamps=null] If set to `false` and [schema-level timestamps](https://mongoosejs.com/docs/guide.html#timestamps) are enabled, skip timestamps for this update. Does nothing if schema-level timestamps are not set.
 * @param {Boolean} [options.translateAliases=null] If set to `true`, translates any schema-defined aliases in `filter`, `projection`, `update`, and `distinct`. Throws an error if there are any conflicts where both alias and raw property are defined on the same object.
 * @return {Query}
 * @see Query docs https://mongoosejs.com/docs/queries.html
 * @see UpdateResult https://mongodb.github.io/node-mongodb-native/4.9/interfaces/UpdateResult.html
 * @return {Query}
 * @api public
 */

Model.replaceOne = function replaceOne(conditions, doc, options) {
  _checkContext(this, 'replaceOne');

  const versionKey = this && this.schema && this.schema.options && this.schema.options.versionKey || null;
  if (versionKey && !doc[versionKey]) {
    doc[versionKey] = 0;
  }

  return _update(this, 'replaceOne', conditions, doc, options);
};

/**
 * Common code for `updateOne()`, `updateMany()`, `replaceOne()`, and `update()`
 * because they need to do the same thing
 * @api private
 */

function _update(model, op, conditions, doc, options) {
  const mq = new model.Query({}, {}, model, model.collection);

  // gh-2406
  // make local deep copy of conditions
  if (conditions instanceof Document) {
    conditions = conditions.toObject();
  } else {
    conditions = clone(conditions);
  }
  options = typeof options === 'function' ? options : clone(options);

  const versionKey = model &&
  model.schema &&
  model.schema.options &&
  model.schema.options.versionKey || null;
  decorateUpdateWithVersionKey(doc, options, versionKey);

  return mq[op](conditions, doc, options);
}

/**
 * Performs [aggregations](https://www.mongodb.com/docs/manual/aggregation/) on the models collection.
 *
 * The `aggregate` itself is returned.
 *
 * This function triggers the following middleware.
 *
 * - `aggregate()`
 *
 * #### Example:
 *
 *     // Find the max balance of all accounts
 *     const res = await Users.aggregate([
 *       { $group: { _id: null, maxBalance: { $max: '$balance' }}},
 *       { $project: { _id: 0, maxBalance: 1 }}
 *     ]);
 *
 *     console.log(res); // [ { maxBalance: 98000 } ]
 *
 *     // Or use the aggregation pipeline builder.
 *     const res = await Users.aggregate().
 *       group({ _id: null, maxBalance: { $max: '$balance' } }).
 *       project('-id maxBalance').
 *       exec();
 *     console.log(res); // [ { maxBalance: 98 } ]
 *
 * #### Note:
 *
 * - Mongoose does **not** cast aggregation pipelines to the model's schema because `$project` and `$group` operators allow redefining the "shape" of the documents at any stage of the pipeline, which may leave documents in an incompatible format. You can use the [mongoose-cast-aggregation plugin](https://github.com/AbdelrahmanHafez/mongoose-cast-aggregation) to enable minimal casting for aggregation pipelines.
 * - The documents returned are plain javascript objects, not mongoose documents (since any shape of document can be returned).
 *
 * #### More About Aggregations:
 *
 * - [Mongoose `Aggregate`](https://mongoosejs.com/docs/api/aggregate.html)
 * - [An Introduction to Mongoose Aggregate](https://masteringjs.io/tutorials/mongoose/aggregate)
 * - [MongoDB Aggregation docs](https://www.mongodb.com/docs/manual/applications/aggregation/)
 *
 * @see Aggregate https://mongoosejs.com/docs/api/aggregate.html#Aggregate()
 * @see MongoDB https://www.mongodb.com/docs/manual/applications/aggregation/
 * @param {Array} [pipeline] aggregation pipeline as an array of objects
 * @param {Object} [options] aggregation options
 * @return {Aggregate}
 * @api public
 */

Model.aggregate = function aggregate(pipeline, options) {
  _checkContext(this, 'aggregate');

  if (typeof options === 'function' || typeof arguments[2] === 'function') {
    throw new MongooseError('Model.aggregate() no longer accepts a callback');
  }

  const aggregate = new Aggregate(pipeline || []);
  aggregate.model(this);
  if (options != null) {
    aggregate.option(options);
  }

  return aggregate;
};

/**
 * Casts and validates the given object against this model's schema, passing the
 * given `context` to custom validators.
 *
 * #### Example:
 *
 *     const Model = mongoose.model('Test', Schema({
 *       name: { type: String, required: true },
 *       age: { type: Number, required: true }
 *     });
 *
 *     try {
 *       await Model.validate({ name: null }, ['name'])
 *     } catch (err) {
 *       err instanceof mongoose.Error.ValidationError; // true
 *       Object.keys(err.errors); // ['name']
 *     }
 *
 * @param {Object} obj
 * @param {Object|Array|String} pathsOrOptions
 * @param {Object} [context]
 * @return {Promise<Object>} casted and validated copy of `obj` if validation succeeded
 * @api public
 */

Model.validate = async function validate(obj, pathsOrOptions, context) {
  if ((arguments.length < 3) || (arguments.length === 3 && typeof arguments[2] === 'function')) {
    // For convenience, if we're validating a document or an object, make `context` default to
    // the model so users don't have to always pass `context`, re: gh-10132, gh-10346
    context = obj;
  }
  if (typeof context === 'function' || typeof arguments[3] === 'function') {
    throw new MongooseError('Model.validate() no longer accepts a callback');
  }

  let schema = this.schema;
  const discriminatorKey = schema.options.discriminatorKey;
  if (schema.discriminators != null && obj != null && obj[discriminatorKey] != null) {
    schema = getSchemaDiscriminatorByValue(schema, obj[discriminatorKey]) || schema;
  }
  let paths = Object.keys(schema.paths);

  if (pathsOrOptions != null) {
    const _pathsToValidate = typeof pathsOrOptions === 'string' ? new Set(pathsOrOptions.split(' ')) : Array.isArray(pathsOrOptions) ? new Set(pathsOrOptions) : new Set(paths);
    paths = paths.filter(p => {
      if (pathsOrOptions.pathsToSkip) {
        if (Array.isArray(pathsOrOptions.pathsToSkip)) {
          if (pathsOrOptions.pathsToSkip.find(x => x == p)) {
            return false;
          }
        } else if (typeof pathsOrOptions.pathsToSkip == 'string') {
          if (pathsOrOptions.pathsToSkip.includes(p)) {
            return false;
          }
        }
      }
      const pieces = p.split('.');
      let cur = pieces[0];

      for (const piece of pieces) {
        if (_pathsToValidate.has(cur)) {
          return true;
        }
        cur += '.' + piece;
      }

      return _pathsToValidate.has(p);
    });
  }

  for (const path of paths) {
    const schemaType = schema.path(path);
    if (!schemaType || !schemaType.$isMongooseArray || schemaType.$isMongooseDocumentArray) {
      continue;
    }

    const val = get(obj, path);
    pushNestedArrayPaths(paths, val, path);
  }

  let error = null;
  paths = new Set(paths);

  try {
    obj = this.castObject(obj);
  } catch (err) {
    error = err;
    for (const key of Object.keys(error.errors || {})) {
      paths.delete(key);
    }
  }

  const promises = [];
  for (const path of paths) {
    const schemaType = schema.path(path);
    if (schemaType == null) {
      continue;
    }

    const pieces = path.indexOf('.') === -1 ? [path] : path.split('.');
    let cur = obj;
    for (let i = 0; i < pieces.length - 1; ++i) {
      cur = cur[pieces[i]];
    }

    const val = get(obj, path, void 0);
    promises.push(
      schemaType.doValidate(val, context, { path: path }).catch(err => {
        error = error || new ValidationError();
        error.addError(path, err);
      })
    );
  }

  await Promise.all(promises);
  if (error != null) {
    throw error;
  }

  return obj;
};

/**
 * Populates document references.
 *
 * Changed in Mongoose 6: the model you call `populate()` on should be the
 * "local field" model, **not** the "foreign field" model.
 *
 * #### Available top-level options:
 *
 * - path: space delimited path(s) to populate
 * - select: optional fields to select
 * - match: optional query conditions to match
 * - model: optional name of the model to use for population
 * - options: optional query options like sort, limit, etc
 * - justOne: optional boolean, if true Mongoose will always set `path` to a document, or `null` if no document was found. If false, Mongoose will always set `path` to an array, which will be empty if no documents are found. Inferred from schema by default.
 * - strictPopulate: optional boolean, set to `false` to allow populating paths that aren't in the schema.
 * - forceRepopulate: optional boolean, defaults to `true`. Set to `false` to prevent Mongoose from repopulating paths that are already populated
 *
 * #### Example:
 *
 *     const Dog = mongoose.model('Dog', new Schema({ name: String, breed: String }));
 *     const Person = mongoose.model('Person', new Schema({
 *       name: String,
 *       pet: { type: mongoose.ObjectId, ref: 'Dog' }
 *     }));
 *
 *     const pets = await Pet.create([
 *       { name: 'Daisy', breed: 'Beagle' },
 *       { name: 'Einstein', breed: 'Catalan Sheepdog' }
 *     ]);
 *
 *     // populate many plain objects
 *     const users = [
 *       { name: 'John Wick', dog: pets[0]._id },
 *       { name: 'Doc Brown', dog: pets[1]._id }
 *     ];
 *     await User.populate(users, { path: 'dog', select: 'name' });
 *     users[0].dog.name; // 'Daisy'
 *     users[0].dog.breed; // undefined because of `select`
 *
 * @param {Document|Array} docs Either a single document or array of documents to populate.
 * @param {Object|String} options Either the paths to populate or an object specifying all parameters
 * @param {string} [options.path=null] The path to populate.
 * @param {string|PopulateOptions} [options.populate=null] Recursively populate paths in the populated documents. See [deep populate docs](https://mongoosejs.com/docs/populate.html#deep-populate).
 * @param {boolean} [options.retainNullValues=false] By default, Mongoose removes null and undefined values from populated arrays. Use this option to make `populate()` retain `null` and `undefined` array entries.
 * @param {boolean} [options.getters=false] If true, Mongoose will call any getters defined on the `localField`. By default, Mongoose gets the raw value of `localField`. For example, you would need to set this option to `true` if you wanted to [add a `lowercase` getter to your `localField`](https://mongoosejs.com/docs/schematypes.html#schematype-options).
 * @param {boolean} [options.clone=false] When you do `BlogPost.find().populate('author')`, blog posts with the same author will share 1 copy of an `author` doc. Enable this option to make Mongoose clone populated docs before assigning them.
 * @param {Object|Function} [options.match=null] Add an additional filter to the populate query. Can be a filter object containing [MongoDB query syntax](https://www.mongodb.com/docs/manual/tutorial/query-documents/), or a function that returns a filter object.
 * @param {Boolean} [options.skipInvalidIds=false] By default, Mongoose throws a cast error if `localField` and `foreignField` schemas don't line up. If you enable this option, Mongoose will instead filter out any `localField` properties that cannot be casted to `foreignField`'s schema type.
 * @param {Number} [options.perDocumentLimit=null] For legacy reasons, `limit` with `populate()` may give incorrect results because it only executes a single query for every document being populated. If you set `perDocumentLimit`, Mongoose will ensure correct `limit` per document by executing a separate query for each document to `populate()`. For example, `.find().populate({ path: 'test', perDocumentLimit: 2 })` will execute 2 additional queries if `.find()` returns 2 documents.
 * @param {Boolean} [options.strictPopulate=true] Set to false to allow populating paths that aren't defined in the given model's schema.
 * @param {Object} [options.options=null] Additional options like `limit` and `lean`.
 * @param {Function} [options.transform=null] Function that Mongoose will call on every populated document that allows you to transform the populated document.
 * @param {Boolean} [options.forceRepopulate=true] Set to `false` to prevent Mongoose from repopulating paths that are already populated
 * @param {Boolean} [options.ordered=false] Set to `true` to execute any populate queries one at a time, as opposed to in parallel. Set this option to `true` if populating multiple paths or paths with multiple models in transactions.
 * @return {Promise}
 * @api public
 */

Model.populate = async function populate(docs, paths) {
  _checkContext(this, 'populate');
  if (typeof paths === 'function' || typeof arguments[2] === 'function') {
    throw new MongooseError('Model.populate() no longer accepts a callback');
  }
  // normalized paths
  paths = utils.populate(paths);

  if (paths.length === 0) {
    return docs;
  }

  // each path has its own query options and must be executed separately
  if (paths.find(p => p.ordered)) {
    // Populate in series, primarily for transactions because MongoDB doesn't support multiple operations on
    // one transaction in parallel.
    // Note that if _any_ path has `ordered`, we make the top-level populate `ordered` as well.
    for (const path of paths) {
      await _populatePath(this, docs, path);
    }
  } else {
    // By default, populate in parallel
    const promises = [];
    for (const path of paths) {
      promises.push(_populatePath(this, docs, path));
    }
    await Promise.all(promises);
  }

  return docs;
};

/*!
 * Populates `docs` for a single `populateOptions` instance.
 */
const excludeIdReg = /\s?-_id\s?/;
const excludeIdRegGlobal = /\s?-_id\s?/g;

async function _populatePath(model, docs, populateOptions) {
  if (populateOptions.strictPopulate == null) {
    if (populateOptions._localModel != null && populateOptions._localModel.schema._userProvidedOptions.strictPopulate != null) {
      populateOptions.strictPopulate = populateOptions._localModel.schema._userProvidedOptions.strictPopulate;
    } else if (populateOptions._localModel != null && model.base.options.strictPopulate != null) {
      populateOptions.strictPopulate = model.base.options.strictPopulate;
    } else if (model.base.options.strictPopulate != null) {
      populateOptions.strictPopulate = model.base.options.strictPopulate;
    }
  }

  // normalize single / multiple docs passed
  if (!Array.isArray(docs)) {
    docs = [docs];
  }
  if (docs.length === 0 || docs.every(utils.isNullOrUndefined)) {
    return;
  }

  const modelsMap = getModelsMapForPopulate(model, docs, populateOptions);
  if (modelsMap instanceof MongooseError) {
    throw modelsMap;
  }
  const len = modelsMap.length;
  let vals = [];

  function flatten(item) {
    // no need to include undefined values in our query
    return undefined !== item;
  }

  let hasOne = false;
  const params = [];
  for (let i = 0; i < len; ++i) {
    const mod = modelsMap[i];
    let select = mod.options.select;
    let ids = utils.array.flatten(mod.ids, flatten);
    ids = utils.array.unique(ids);

    const assignmentOpts = {};
    assignmentOpts.sort = mod &&
      mod.options &&
      mod.options.options &&
      mod.options.options.sort || void 0;
    assignmentOpts.excludeId = excludeIdReg.test(select) || (select && select._id === 0);

    // Lean transform may delete `_id`, which would cause assignment
    // to fail. So delay running lean transform until _after_
    // `_assign()`
    if (mod.options &&
        mod.options.options &&
        mod.options.options.lean &&
        mod.options.options.lean.transform) {
      mod.options.options._leanTransform = mod.options.options.lean.transform;
      mod.options.options.lean = true;
    }

    if (ids.length === 0 || ids.every(utils.isNullOrUndefined)) {
      // Ensure that we set to 0 or empty array even
      // if we don't actually execute a query to make sure there's a value
      // and we know this path was populated for future sets. See gh-7731, gh-8230
      _assign(model, [], mod, assignmentOpts);
      continue;
    }

    hasOne = true;
    if (typeof populateOptions.foreignField === 'string') {
      mod.foreignField.clear();
      mod.foreignField.add(populateOptions.foreignField);
    }
    const match = createPopulateQueryFilter(ids, mod.match, mod.foreignField, mod.model, mod.options.skipInvalidIds);
    if (assignmentOpts.excludeId) {
      // override the exclusion from the query so we can use the _id
      // for document matching during assignment. we'll delete the
      // _id back off before returning the result.
      if (typeof select === 'string') {
        select = select.replace(excludeIdRegGlobal, ' ');
      } else if (Array.isArray(select)) {
        select = select.filter(field => field !== '-_id');
      } else {
        // preserve original select conditions by copying
        select = { ...select };
        delete select._id;
      }
    }

    if (mod.options.options && mod.options.options.limit != null) {
      assignmentOpts.originalLimit = mod.options.options.limit;
    } else if (mod.options.limit != null) {
      assignmentOpts.originalLimit = mod.options.limit;
    }
    params.push([mod, match, select, assignmentOpts]);
  }
  if (!hasOne) {
    // If models but no docs, skip further deep populate.
    if (modelsMap.length !== 0) {
      return;
    }
    // If no models and no docs to populate but we have a nested populate,
    // probably a case of unnecessarily populating a non-ref path re: gh-8946
    if (populateOptions.populate != null) {
      const opts = utils.populate(populateOptions.populate).map(pop => Object.assign({}, pop, {
        path: populateOptions.path + '.' + pop.path
      }));
      return model.populate(docs, opts);
    }
    return;
  }

  if (populateOptions.ordered) {
    // Populate in series, primarily for transactions because MongoDB doesn't support multiple operations on
    // one transaction in parallel.
    for (const arr of params) {
      await _execPopulateQuery.apply(null, arr).then(valsFromDb => { vals = vals.concat(valsFromDb); });
    }
  } else {
    // By default, populate in parallel
    const promises = [];
    for (const arr of params) {
      promises.push(_execPopulateQuery.apply(null, arr).then(valsFromDb => { vals = vals.concat(valsFromDb); }));
    }

    await Promise.all(promises);
  }


  for (const arr of params) {
    const mod = arr[0];
    const assignmentOpts = arr[3];
    for (const val of vals) {
      mod.options._childDocs.push(val);
    }
    _assign(model, vals, mod, assignmentOpts);
  }

  for (const arr of params) {
    removeDeselectedForeignField(arr[0].foreignField, arr[0].options, vals);
  }
  for (const arr of params) {
    const mod = arr[0];
    if (mod.options && mod.options.options && mod.options.options._leanTransform) {
      for (const doc of vals) {
        mod.options.options._leanTransform(doc);
      }
    }
  }
}

/*!
 * ignore
 */

function _execPopulateQuery(mod, match, select) {
  let subPopulate = clone(mod.options.populate);
  const queryOptions = {};
  if (mod.options.skip !== undefined) {
    queryOptions.skip = mod.options.skip;
  }
  if (mod.options.limit !== undefined) {
    queryOptions.limit = mod.options.limit;
  }
  if (mod.options.perDocumentLimit !== undefined) {
    queryOptions.perDocumentLimit = mod.options.perDocumentLimit;
  }
  Object.assign(queryOptions, mod.options.options);

  if (mod.count) {
    delete queryOptions.skip;
  }

  if (queryOptions.perDocumentLimit != null) {
    queryOptions.limit = queryOptions.perDocumentLimit;
    delete queryOptions.perDocumentLimit;
  } else if (queryOptions.limit != null) {
    queryOptions.limit = queryOptions.limit * mod.ids.length;
  }

  const query = mod.model.find(match, select, queryOptions);
  // If we're doing virtual populate and projection is inclusive and foreign
  // field is not selected, automatically select it because mongoose needs it.
  // If projection is exclusive and client explicitly unselected the foreign
  // field, that's the client's fault.
  for (const foreignField of mod.foreignField) {
    if (foreignField !== '_id' &&
        query.selectedInclusively() &&
        !isPathSelectedInclusive(query._fields, foreignField)) {
      query.select(foreignField);
    }
  }

  // If using count, still need the `foreignField` so we can match counts
  // to documents, otherwise we would need a separate `count()` for every doc.
  if (mod.count) {
    for (const foreignField of mod.foreignField) {
      query.select(foreignField);
    }
  }

  // If we need to sub-populate, call populate recursively
  if (subPopulate) {
    // If subpopulating on a discriminator, skip check for non-existent
    // paths. Because the discriminator may not have the path defined.
    if (mod.model.baseModelName != null) {
      if (Array.isArray(subPopulate)) {
        subPopulate.forEach(pop => { pop.strictPopulate = false; });
      } else if (typeof subPopulate === 'string') {
        subPopulate = { path: subPopulate, strictPopulate: false };
      } else {
        subPopulate.strictPopulate = false;
      }
    }
    const basePath = mod.options._fullPath || mod.options.path;

    if (Array.isArray(subPopulate)) {
      for (const pop of subPopulate) {
        pop._fullPath = basePath + '.' + pop.path;
      }
    } else if (typeof subPopulate === 'object') {
      subPopulate._fullPath = basePath + '.' + subPopulate.path;
    }

    query.populate(subPopulate);
  }

  return query.exec().then(
    docs => {
      for (const val of docs) {
        leanPopulateMap.set(val, mod.model);
      }
      return docs;
    }
  );
}

/*!
 * ignore
 */

function _assign(model, vals, mod, assignmentOpts) {
  const options = mod.options;
  const isVirtual = mod.isVirtual;
  const justOne = mod.justOne;
  let _val;
  const lean = options &&
    options.options &&
    options.options.lean || false;
  const len = vals.length;
  const rawOrder = {};
  const rawDocs = {};
  let key;
  let val;

  // Clone because `assignRawDocsToIdStructure` will mutate the array
  const allIds = clone(mod.allIds);
  // optimization:
  // record the document positions as returned by
  // the query result.
  for (let i = 0; i < len; i++) {
    val = vals[i];
    if (val == null) {
      continue;
    }
    for (const foreignField of mod.foreignField) {
      _val = utils.getValue(foreignField, val);
      if (Array.isArray(_val)) {
        _val = utils.array.unique(utils.array.flatten(_val));

        for (let __val of _val) {
          if (__val instanceof Document) {
            __val = __val._doc._id;
          }
          key = String(__val);
          if (rawDocs[key]) {
            if (Array.isArray(rawDocs[key])) {
              rawDocs[key].push(val);
              rawOrder[key].push(i);
            } else {
              rawDocs[key] = [rawDocs[key], val];
              rawOrder[key] = [rawOrder[key], i];
            }
          } else {
            if (isVirtual && !justOne) {
              rawDocs[key] = [val];
              rawOrder[key] = [i];
            } else {
              rawDocs[key] = val;
              rawOrder[key] = i;
            }
          }
        }
      } else {
        if (_val instanceof Document) {
          _val = _val._doc._id;
        }
        key = String(_val);
        if (rawDocs[key]) {
          if (Array.isArray(rawDocs[key])) {
            rawDocs[key].push(val);
            rawOrder[key].push(i);
          } else if (isVirtual ||
            rawDocs[key].constructor !== val.constructor ||
            (rawDocs[key] instanceof Document ? String(rawDocs[key]._doc._id) : String(rawDocs[key]._id)) !== (val instanceof Document ? String(val._doc._id) : String(val._id))) {
            // May need to store multiple docs with the same id if there's multiple models
            // if we have discriminators or a ref function. But avoid converting to an array
            // if we have multiple queries on the same model because of `perDocumentLimit` re: gh-9906
            rawDocs[key] = [rawDocs[key], val];
            rawOrder[key] = [rawOrder[key], i];
          }
        } else {
          rawDocs[key] = val;
          rawOrder[key] = i;
        }
      }
      // flag each as result of population
      if (!lean) {
        val.$__.wasPopulated = val.$__.wasPopulated || { value: _val };
      }
    }
  }

  assignVals({
    originalModel: model,
    // If virtual, make sure to not mutate original field
    rawIds: mod.isVirtual ? allIds : mod.allIds,
    allIds: allIds,
    unpopulatedValues: mod.unpopulatedValues,
    foreignField: mod.foreignField,
    rawDocs: rawDocs,
    rawOrder: rawOrder,
    docs: mod.docs,
    path: options.path,
    options: assignmentOpts,
    justOne: mod.justOne,
    isVirtual: mod.isVirtual,
    allOptions: mod,
    populatedModel: mod.model,
    lean: lean,
    virtual: mod.virtual,
    count: mod.count,
    match: mod.match
  });
}

/**
 * Compiler utility.
 *
 * @param {String|Function} name model name or class extending Model
 * @param {Schema} schema
 * @param {String} collectionName
 * @param {Connection} connection
 * @param {Mongoose} base mongoose instance
 * @api private
 */

Model.compile = function compile(name, schema, collectionName, connection, base) {
  const versioningEnabled = schema.options.versionKey !== false;

  if (versioningEnabled && !schema.paths[schema.options.versionKey]) {
    // add versioning to top level documents only
    const o = {};
    o[schema.options.versionKey] = Number;
    schema.add(o);
  }
  let model;
  if (typeof name === 'function' && name.prototype instanceof Model) {
    model = name;
    name = model.name;
    schema.loadClass(model, false);
    model.prototype.$isMongooseModelPrototype = true;
  } else {
    // generate new class
    model = function model(doc, fields, skipId) {
      model.hooks.execPreSync('createModel', doc);
      if (!(this instanceof model)) {
        return new model(doc, fields, skipId);
      }
      const discriminatorKey = model.schema.options.discriminatorKey;

      if (model.discriminators == null || doc == null || doc[discriminatorKey] == null) {
        Model.call(this, doc, fields, skipId);
        return;
      }

      // If discriminator key is set, use the discriminator instead (gh-7586)
      const Discriminator = model.discriminators[doc[discriminatorKey]] ||
        getDiscriminatorByValue(model.discriminators, doc[discriminatorKey]);
      if (Discriminator != null) {
        return new Discriminator(doc, fields, skipId);
      }

      // Otherwise, just use the top-level model
      Model.call(this, doc, fields, skipId);
    };
  }

  model.hooks = schema.s.hooks.clone();
  model.base = base;
  model.modelName = name;

  if (!(model.prototype instanceof Model)) {
    Object.setPrototypeOf(model, Model);
    Object.setPrototypeOf(model.prototype, Model.prototype);
  }
  model.model = function model(name) {
    return this.db.model(name);
  };

  model.db = connection;
  model.prototype.db = connection;
  model.prototype[modelDbSymbol] = connection;
  model.discriminators = model.prototype.discriminators = undefined;
  model[modelSymbol] = true;
  model.events = new EventEmitter();

  schema._preCompile();

  const _userProvidedOptions = schema._userProvidedOptions || {};

  const collectionOptions = {
    schemaUserProvidedOptions: _userProvidedOptions,
    capped: schema.options.capped,
    Promise: model.base.Promise,
    modelName: name
  };
  if (schema.options.autoCreate !== void 0) {
    collectionOptions.autoCreate = schema.options.autoCreate;
  }

  const collection = connection.collection(
    collectionName,
    collectionOptions
  );

  model.prototype.collection = collection;
  model.prototype.$collection = collection;
  model.prototype[modelCollectionSymbol] = collection;

  model.prototype.$__setSchema(schema);

  // apply methods and statics
  applyMethods(model, schema);
  applyStatics(model, schema);
  applyHooks(model, schema);
  applyStaticHooks(model, schema.s.hooks, schema.statics);

  model.schema = model.prototype.$__schema;
  model.collection = collection;
  model.$__collection = collection;

  // Create custom query constructor
  model.Query = function() {
    Query.apply(this, arguments);
  };
  Object.setPrototypeOf(model.Query.prototype, Query.prototype);
  model.Query.base = Query.base;
  model.Query.prototype.constructor = Query;
  model._applyQueryMiddleware();
  applyQueryMethods(model, schema.query);

  return model;
};

/**
 * If auto encryption is enabled, returns a ClientEncryption instance that is configured with the same settings that
 * Mongoose's underlying MongoClient is using.  If the client has not yet been configured, returns null.
 *
 * @returns {ClientEncryption | null}
 */
Model.clientEncryption = function clientEncryption() {
  const ClientEncryption = this.base.driver.get().ClientEncryption;
  if (!ClientEncryption) {
    throw new Error('The mongodb driver must be used to obtain a ClientEncryption object.');
  }

  const client = this.collection?.conn?.client;

  if (!client) return null;

  const autoEncryptionOptions = client.options.autoEncryption;

  if (!autoEncryptionOptions) return null;

  const {
    keyVaultNamespace,
    keyVaultClient,
    kmsProviders,
    credentialProviders,
    proxyOptions,
    tlsOptions
  } = autoEncryptionOptions;
  return new ClientEncryption(keyVaultClient ?? client,
    { keyVaultNamespace, kmsProviders, credentialProviders, proxyOptions, tlsOptions }
  );
};

/**
 * Update this model to use the new connection, including updating all internal
 * references and creating a new `Collection` instance using the new connection.
 * Not for external use, only used by `setDriver()` to ensure that you can still
 * call `setDriver()` after creating a model using `mongoose.model()`.
 *
 * @param {Connection} newConnection the new connection to use
 * @api private
 */

Model.$__updateConnection = function $__updateConnection(newConnection) {
  this.db = newConnection;
  this.prototype.db = newConnection;
  this.prototype[modelDbSymbol] = newConnection;

  const collection = newConnection.collection(
    this.collection.collectionName,
    this.collection.opts
  );

  this.prototype.collection = collection;
  this.prototype.$collection = collection;
  this.prototype[modelCollectionSymbol] = collection;

  this.collection = collection;
  this.$__collection = collection;
};

/**
 * Register custom query methods for this model
 *
 * @param {Model} model
 * @param {Schema} schema
 * @api private
 */

function applyQueryMethods(model, methods) {
  for (const i in methods) {
    model.Query.prototype[i] = methods[i];
  }
}

/**
 * Subclass this model with `conn`, `schema`, and `collection` settings.
 *
 * @param {Connection} conn
 * @param {Schema} [schema]
 * @param {String} [collection]
 * @return {Model}
 * @api private
 * @memberOf Model
 * @static
 * @method __subclass
 */

Model.__subclass = function subclass(conn, schema, collection) {
  // subclass model using this connection and collection name
  const _this = this;

  const Model = function Model(doc, fields, skipId) {
    if (!(this instanceof Model)) {
      return new Model(doc, fields, skipId);
    }
    _this.call(this, doc, fields, skipId);
  };

  Object.setPrototypeOf(Model, _this);
  Object.setPrototypeOf(Model.prototype, _this.prototype);
  Model.db = conn;
  Model.prototype.db = conn;
  Model.prototype[modelDbSymbol] = conn;

  _this[subclassedSymbol] = _this[subclassedSymbol] || [];
  _this[subclassedSymbol].push(Model);
  if (_this.discriminators != null) {
    Model.discriminators = {};
    for (const key of Object.keys(_this.discriminators)) {
      Model.discriminators[key] = _this.discriminators[key].
        __subclass(_this.db, _this.discriminators[key].schema, collection);
    }
  }

  const s = schema && typeof schema !== 'string'
    ? schema
    : _this.prototype.$__schema;

  const options = s.options || {};
  const _userProvidedOptions = s._userProvidedOptions || {};

  if (!collection) {
    collection = _this.prototype.$__schema.get('collection') ||
      utils.toCollectionName(_this.modelName, this.base.pluralize());
  }

  const collectionOptions = {
    schemaUserProvidedOptions: _userProvidedOptions,
    capped: s && options.capped
  };

  Model.prototype.collection = conn.collection(collection, collectionOptions);
  Model.prototype.$collection = Model.prototype.collection;
  Model.prototype[modelCollectionSymbol] = Model.prototype.collection;
  Model.collection = Model.prototype.collection;
  Model.$__collection = Model.collection;
  // Errors handled internally, so ignore
  Model.init().catch(() => {});
  return Model;
};

/**
 * Apply changes made to this model's schema after this model was compiled.
 * By default, adding virtuals and other properties to a schema after the model is compiled does nothing.
 * Call this function to apply virtuals and properties that were added later.
 *
 * #### Example:
 *
 *     const schema = new mongoose.Schema({ field: String });
 *     const TestModel = mongoose.model('Test', schema);
 *     TestModel.schema.virtual('myVirtual').get(function() {
 *       return this.field + ' from myVirtual';
 *     });
 *     const doc = new TestModel({ field: 'Hello' });
 *     doc.myVirtual; // undefined
 *
 *     TestModel.recompileSchema();
 *     doc.myVirtual; // 'Hello from myVirtual'
 *
 * @return {undefined}
 * @api public
 * @memberOf Model
 * @static
 * @method recompileSchema
 */

Model.recompileSchema = function recompileSchema() {
  this.prototype.$__setSchema(this.schema);

  if (this.schema._applyDiscriminators != null) {
    for (const disc of this.schema._applyDiscriminators.keys()) {
      this.discriminator(disc, this.schema._applyDiscriminators.get(disc));
    }
  }

  delete this.schema._defaultToObjectOptionsMap;

  applyEmbeddedDiscriminators(this.schema, new WeakSet(), true);
};

/**
 * Helper for console.log. Given a model named 'MyModel', returns the string
 * `'Model { MyModel }'`.
 *
 * #### Example:
 *
 *     const MyModel = mongoose.model('Test', Schema({ name: String }));
 *     MyModel.inspect(); // 'Model { Test }'
 *     console.log(MyModel); // Prints 'Model { Test }'
 *
 * @api public
 */

Model.inspect = function() {
  return `Model { ${this.modelName} }`;
};

/**
 * Return the MongoDB namespace for this model as a string. The namespace is the database name, followed by '.', followed by the collection name.
 *
 * #### Example:
 *
 *     const conn = mongoose.createConnection('mongodb://127.0.0.1:27017/mydb');
 *     const TestModel = conn.model('Test', mongoose.Schema({ name: String }));
 *
 *     TestModel.namespace(); // 'mydb.tests'
 *
 * @api public
 */

Model.namespace = function namespace() {
  return this.db.name + '.' + this.collection.collectionName;
};

if (util.inspect.custom) {
  // Avoid Node deprecation warning DEP0079
  Model[util.inspect.custom] = Model.inspect;
}

/*!
 * Applies query middleware from this model's schema to this model's
 * Query constructor.
 */

Model._applyQueryMiddleware = function _applyQueryMiddleware() {
  const Query = this.Query;
  const queryMiddleware = this.schema.s.hooks.filter(hook => {
    const contexts = _getContexts(hook);
    if (hook.name === 'validate') {
      return !!contexts.query;
    }
    if (hook.name === 'deleteOne' || hook.name === 'updateOne') {
      return !!contexts.query || Object.keys(contexts).length === 0;
    }
    if (hook.query != null || hook.document != null) {
      return !!hook.query;
    }
    return true;
  });

  Query.prototype._queryMiddleware = queryMiddleware;
};

function _getContexts(hook) {
  const ret = {};
  if (hook.hasOwnProperty('query')) {
    ret.query = hook.query;
  }
  if (hook.hasOwnProperty('document')) {
    ret.document = hook.document;
  }
  return ret;
}

/*!
 * Module exports.
 */

module.exports = exports = Model;<|MERGE_RESOLUTION|>--- conflicted
+++ resolved
@@ -2955,36 +2955,6 @@
   const validationErrors = [];
   const validationErrorsToOriginalOrder = new Map();
   const results = ordered ? null : new Array(arr.length);
-<<<<<<< HEAD
-  const toExecute = arr.map((doc, index) =>
-    callback => {
-      // If option `lean` is set to true bypass validation and hydration
-      if (lean) {
-        // Apply defaults to plain objects even when lean is true
-        if (doc != null && typeof doc === 'object' && !(doc instanceof _this)) {
-          try {
-            applyDefaultsToPOJO(doc, _this.schema);
-          } catch (err) {
-            return callback(err);
-          }
-        }
-        // we have to execute callback at the nextTick to be compatible
-        // with parallelLimit, as `results` variable has TDZ issue if we
-        // execute the callback synchronously
-        return immediate(() => callback(null, doc));
-      }
-      let createdNewDoc = false;
-      if (!(doc instanceof _this)) {
-        if (doc != null && typeof doc !== 'object') {
-          return callback(new ObjectParameterError(doc, 'arr.' + index, 'insertMany'));
-        }
-        try {
-          doc = new _this(doc);
-          createdNewDoc = true;
-        } catch (err) {
-          return callback(err);
-        }
-=======
   async function validateDoc(doc, index) {
     // If option `lean` is set to true bypass validation and hydration
     if (lean) {
@@ -2994,7 +2964,6 @@
     if (!(doc instanceof ThisModel)) {
       if (doc != null && typeof doc !== 'object') {
         throw new ObjectParameterError(doc, 'arr.' + index, 'insertMany');
->>>>>>> 113e801c
       }
       doc = new ThisModel(doc);
       createdNewDoc = true;
