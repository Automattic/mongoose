'use strict';

/*!
 * Module dependencies.
 */

const Aggregate = require('./aggregate');
const ChangeStream = require('./cursor/ChangeStream');
const Document = require('./document');
const DocumentNotFoundError = require('./error/notFound');
const DivergentArrayError = require('./error/divergentArray');
const EventEmitter = require('events').EventEmitter;
const MongooseBuffer = require('./types/buffer');
const MongooseError = require('./error/index');
const OverwriteModelError = require('./error/overwriteModel');
const PromiseProvider = require('./promise_provider');
const Query = require('./query');
const RemoveOptions = require('./options/removeOptions');
const SaveOptions = require('./options/saveOptions');
const Schema = require('./schema');
const ServerSelectionError = require('./error/serverSelection');
const ValidationError = require('./error/validation');
const VersionError = require('./error/version');
const ParallelSaveError = require('./error/parallelSave');
const applyDefaultsHelper = require('./helpers/document/applyDefaults');
const applyDefaultsToPOJO = require('./helpers/model/applyDefaultsToPOJO');
const applyQueryMiddleware = require('./helpers/query/applyQueryMiddleware');
const applyHooks = require('./helpers/model/applyHooks');
const applyMethods = require('./helpers/model/applyMethods');
const applyProjection = require('./helpers/projection/applyProjection');
const applySchemaCollation = require('./helpers/indexes/applySchemaCollation');
const applyStaticHooks = require('./helpers/model/applyStaticHooks');
const applyStatics = require('./helpers/model/applyStatics');
const applyWriteConcern = require('./helpers/schema/applyWriteConcern');
const assignVals = require('./helpers/populate/assignVals');
const castBulkWrite = require('./helpers/model/castBulkWrite');
const createPopulateQueryFilter = require('./helpers/populate/createPopulateQueryFilter');
const getDefaultBulkwriteResult = require('./helpers/getDefaultBulkwriteResult');
const discriminator = require('./helpers/model/discriminator');
const each = require('./helpers/each');
const get = require('./helpers/get');
const getConstructorName = require('./helpers/getConstructorName');
const getDiscriminatorByValue = require('./helpers/discriminator/getDiscriminatorByValue');
const getModelsMapForPopulate = require('./helpers/populate/getModelsMapForPopulate');
const immediate = require('./helpers/immediate');
const internalToObjectOptions = require('./options').internalToObjectOptions;
const isDefaultIdIndex = require('./helpers/indexes/isDefaultIdIndex');
const isIndexEqual = require('./helpers/indexes/isIndexEqual');
const {
  getRelatedDBIndexes,
  getRelatedSchemaIndexes
} = require('./helpers/indexes/getRelatedIndexes');
const decorateDiscriminatorIndexOptions = require('./helpers/indexes/decorateDiscriminatorIndexOptions');
const isPathSelectedInclusive = require('./helpers/projection/isPathSelectedInclusive');
const leanPopulateMap = require('./helpers/populate/leanPopulateMap');
const modifiedPaths = require('./helpers/update/modifiedPaths');
const parallelLimit = require('./helpers/parallelLimit');
const prepareDiscriminatorPipeline = require('./helpers/aggregate/prepareDiscriminatorPipeline');
const removeDeselectedForeignField = require('./helpers/populate/removeDeselectedForeignField');
const setDottedPath = require('./helpers/path/setDottedPath');
const util = require('util');
const utils = require('./utils');

const VERSION_WHERE = 1;
const VERSION_INC = 2;
const VERSION_ALL = VERSION_WHERE | VERSION_INC;

const arrayAtomicsSymbol = require('./helpers/symbols').arrayAtomicsSymbol;
const modelCollectionSymbol = Symbol('mongoose#Model#collection');
const modelDbSymbol = Symbol('mongoose#Model#db');
const modelSymbol = require('./helpers/symbols').modelSymbol;
const subclassedSymbol = Symbol('mongoose#Model#subclassed');

const saveToObjectOptions = Object.assign({}, internalToObjectOptions, {
  bson: true
});

/**
 * A Model is a class that's your primary tool for interacting with MongoDB.
 * An instance of a Model is called a [Document](./api.html#Document).
 *
 * In Mongoose, the term "Model" refers to subclasses of the `mongoose.Model`
 * class. You should not use the `mongoose.Model` class directly. The
 * [`mongoose.model()`](./api.html#mongoose_Mongoose-model) and
 * [`connection.model()`](./api.html#connection_Connection-model) functions
 * create subclasses of `mongoose.Model` as shown below.
 *
 * #### Example:
 *
 *     // `UserModel` is a "Model", a subclass of `mongoose.Model`.
 *     const UserModel = mongoose.model('User', new Schema({ name: String }));
 *
 *     // You can use a Model to create new documents using `new`:
 *     const userDoc = new UserModel({ name: 'Foo' });
 *     await userDoc.save();
 *
 *     // You also use a model to create queries:
 *     const userFromDb = await UserModel.findOne({ name: 'Foo' });
 *
 * @param {Object} doc values for initial set
 * @param {Object} [fields] optional object containing the fields that were selected in the query which returned this document. You do **not** need to set this parameter to ensure Mongoose handles your [query projection](./api.html#query_Query-select).
 * @param {Boolean} [skipId=false] optional boolean. If true, mongoose doesn't add an `_id` field to the document.
 * @inherits Document https://mongoosejs.com/docs/api/document.html
 * @event `error`: If listening to this event, 'error' is emitted when a document was saved without passing a callback and an `error` occurred. If not listening, the event bubbles to the connection used to create this Model.
 * @event `index`: Emitted after `Model#ensureIndexes` completes. If an error occurred it is passed with the event.
 * @event `index-single-start`: Emitted when an individual index starts within `Model#ensureIndexes`. The fields and options being used to build the index are also passed with the event.
 * @event `index-single-done`: Emitted when an individual index finishes within `Model#ensureIndexes`. If an error occurred it is passed with the event. The fields, options, and index name are also passed.
 * @api public
 */

function Model(doc, fields, skipId) {
  if (fields instanceof Schema) {
    throw new TypeError('2nd argument to `Model` must be a POJO or string, ' +
      '**not** a schema. Make sure you\'re calling `mongoose.model()`, not ' +
      '`mongoose.Model()`.');
  }
  Document.call(this, doc, fields, skipId);
}

/*!
 * Inherits from Document.
 *
 * All Model.prototype features are available on
 * top level (non-sub) documents.
 */

Model.prototype.__proto__ = Document.prototype;
Model.prototype.$isMongooseModelPrototype = true;

/**
 * Connection the model uses.
 *
 * @api public
 * @property db
 * @memberOf Model
 * @instance
 */

Model.prototype.db;

/**
 * Collection the model uses.
 *
 * This property is read-only. Modifying this property is a no-op.
 *
 * @api public
 * @property collection
 * @memberOf Model
 * @instance
 */

Model.prototype.collection;

/**
 * Internal collection the model uses.
 *
 * This property is read-only. Modifying this property is a no-op.
 *
 * @api private
 * @property collection
 * @memberOf Model
 * @instance
 */


Model.prototype.$__collection;

/**
 * The name of the model
 *
 * @api public
 * @property modelName
 * @memberOf Model
 * @instance
 */

Model.prototype.modelName;

/**
 * Additional properties to attach to the query when calling `save()` and
 * `isNew` is false.
 *
 * @api public
 * @property $where
 * @memberOf Model
 * @instance
 */

Model.prototype.$where;

/**
 * If this is a discriminator model, `baseModelName` is the name of
 * the base model.
 *
 * @api public
 * @property baseModelName
 * @memberOf Model
 * @instance
 */

Model.prototype.baseModelName;

/**
 * Event emitter that reports any errors that occurred. Useful for global error
 * handling.
 *
 * #### Example:
 *
 *     MyModel.events.on('error', err => console.log(err.message));
 *
 *     // Prints a 'CastError' because of the above handler
 *     await MyModel.findOne({ _id: 'Not a valid ObjectId' }).catch(noop);
 *
 * @api public
 * @property events
 * @fires error whenever any query or model function errors
 * @memberOf Model
 * @static
 */

Model.events;

/*!
 * Compiled middleware for this model. Set in `applyHooks()`.
 *
 * @api private
 * @property _middleware
 * @memberOf Model
 * @static
 */

Model._middleware;

/*!
 * ignore
 */

function _applyCustomWhere(doc, where) {
  if (doc.$where == null) {
    return;
  }
  for (const key of Object.keys(doc.$where)) {
    where[key] = doc.$where[key];
  }
}

/*!
 * ignore
 */

Model.prototype.$__handleSave = function(options, callback) {
  const saveOptions = {};

  applyWriteConcern(this.$__schema, options);
  if (typeof options.writeConcern !== 'undefined') {
    saveOptions.writeConcern = {};
    if ('w' in options.writeConcern) {
      saveOptions.writeConcern.w = options.writeConcern.w;
    }
    if ('j' in options.writeConcern) {
      saveOptions.writeConcern.j = options.writeConcern.j;
    }
    if ('wtimeout' in options.writeConcern) {
      saveOptions.writeConcern.wtimeout = options.writeConcern.wtimeout;
    }
  } else {
    if ('w' in options) {
      saveOptions.w = options.w;
    }
    if ('j' in options) {
      saveOptions.j = options.j;
    }
    if ('wtimeout' in options) {
      saveOptions.wtimeout = options.wtimeout;
    }
  }
  if ('checkKeys' in options) {
    saveOptions.checkKeys = options.checkKeys;
  }
  if (!saveOptions.hasOwnProperty('session')) {
    saveOptions.session = this.$session();
  }

  if (this.$isNew) {
    // send entire doc
    const obj = this.toObject(saveToObjectOptions);
    if ((obj || {})._id === void 0) {
      // documents must have an _id else mongoose won't know
      // what to update later if more changes are made. the user
      // wouldn't know what _id was generated by mongodb either
      // nor would the ObjectId generated by mongodb necessarily
      // match the schema definition.
      immediate(function() {
        callback(new MongooseError('document must have an _id before saving'));
      });
      return;
    }

    this.$__version(true, obj);
    this[modelCollectionSymbol].insertOne(obj, saveOptions, (err, ret) => {
      if (err) {
        _setIsNew(this, true);

        callback(err, null);
        return;
      }

      callback(null, ret);
    });

    this.$__reset();
    _setIsNew(this, false);
    // Make it possible to retry the insert
    this.$__.inserting = true;

    return;
  }

  // Make sure we don't treat it as a new object on error,
  // since it already exists
  this.$__.inserting = false;

  const delta = this.$__delta();
  if (delta) {
    if (delta instanceof MongooseError) {
      callback(delta);
      return;
    }

    const where = this.$__where(delta[0]);
    if (where instanceof MongooseError) {
      callback(where);
      return;
    }

    _applyCustomWhere(this, where);
    this[modelCollectionSymbol].updateOne(where, delta[1], saveOptions, (err, ret) => {
      if (err) {
        this.$__undoReset();

        callback(err);
        return;
      }
      ret.$where = where;
      callback(null, ret);
    });
  } else {
    const optionsWithCustomValues = Object.assign({}, options, saveOptions);
    const where = this.$__where();
    const optimisticConcurrency = this.$__schema.options.optimisticConcurrency;
    if (optimisticConcurrency) {
      const key = this.$__schema.options.versionKey;
      const val = this.$__getValue(key);
      if (val != null) {
        where[key] = val;
      }
    }
    this.constructor.exists(where, optionsWithCustomValues)
      .then(documentExists => {
        const matchedCount = !documentExists ? 0 : 1;
        callback(null, { $where: where, matchedCount });
      })
      .catch(callback);
    return;
  }

  // store the modified paths before the document is reset
  this.$__.modifiedPaths = this.modifiedPaths();
  this.$__reset();

  _setIsNew(this, false);
};

/*!
 * ignore
 */

Model.prototype.$__save = function(options, callback) {
  this.$__handleSave(options, (error, result) => {
    if (error) {
      const hooks = this.$__schema.s.hooks;
      return hooks.execPost('save:error', this, [this], { error: error }, (error) => {
        callback(error, this);
      });
    }
    let numAffected = 0;
    const writeConcern = options != null ?
      options.writeConcern != null ?
        options.writeConcern.w :
        options.w :
      0;
    if (writeConcern !== 0) {
      // Skip checking if write succeeded if writeConcern is set to
      // unacknowledged writes, because otherwise `numAffected` will always be 0
      if (result != null) {
        if (Array.isArray(result)) {
          numAffected = result.length;
        } else if (result.matchedCount != null) {
          numAffected = result.matchedCount;
        } else {
          numAffected = result;
        }
      }

      const versionBump = this.$__.version;
      // was this an update that required a version bump?
      if (versionBump && !this.$__.inserting) {
        const doIncrement = VERSION_INC === (VERSION_INC & this.$__.version);
        this.$__.version = undefined;
        const key = this.$__schema.options.versionKey;
        const version = this.$__getValue(key) || 0;
        if (numAffected <= 0) {
          // the update failed. pass an error back
          this.$__undoReset();
          const err = this.$__.$versionError ||
            new VersionError(this, version, this.$__.modifiedPaths);
          return callback(err);
        }

        // increment version if was successful
        if (doIncrement) {
          this.$__setValue(key, version + 1);
        }
      }
      if (result != null && numAffected <= 0) {
        this.$__undoReset();
        error = new DocumentNotFoundError(result.$where,
          this.constructor.modelName, numAffected, result);
        const hooks = this.$__schema.s.hooks;
        return hooks.execPost('save:error', this, [this], { error: error }, (error) => {
          callback(error, this);
        });
      }
    }
    this.$__.saving = undefined;
    this.$__.savedState = {};
    this.$emit('save', this, numAffected);
    this.constructor.emit('save', this, numAffected);
    callback(null, this);
  });
};

/*!
 * ignore
 */

function generateVersionError(doc, modifiedPaths) {
  const key = doc.$__schema.options.versionKey;
  if (!key) {
    return null;
  }
  const version = doc.$__getValue(key) || 0;
  return new VersionError(doc, version, modifiedPaths);
}

/**
 * Saves this document by inserting a new document into the database if [document.isNew](/docs/api.html#document_Document-isNew) is `true`,
 * or sends an [updateOne](/docs/api.html#document_Document-updateOne) operation with just the modified paths if `isNew` is `false`.
 *
 * #### Example:
 *
 *     product.sold = Date.now();
 *     product = await product.save();
 *
 * If save is successful, the returned promise will fulfill with the document
 * saved.
 *
 * #### Example:
 *
 *     const newProduct = await product.save();
 *     newProduct === product; // true
 *
 * @param {Object} [options] options optional options
 * @param {Session} [options.session=null] the [session](https://docs.mongodb.com/manual/reference/server-sessions/) associated with this save operation. If not specified, defaults to the [document's associated session](api.html#document_Document-$session).
 * @param {Object} [options.safe] (DEPRECATED) overrides [schema's safe option](https://mongoosejs.com//docs/guide.html#safe). Use the `w` option instead.
 * @param {Boolean} [options.validateBeforeSave] set to false to save without validating.
 * @param {Boolean} [options.validateModifiedOnly=false] if `true`, Mongoose will only validate modified paths, as opposed to modified paths and `required` paths.
 * @param {Number|String} [options.w] set the [write concern](https://docs.mongodb.com/manual/reference/write-concern/#w-option). Overrides the [schema-level `writeConcern` option](/docs/guide.html#writeConcern)
 * @param {Boolean} [options.j] set to true for MongoDB to wait until this `save()` has been [journaled before resolving the returned promise](https://docs.mongodb.com/manual/reference/write-concern/#j-option). Overrides the [schema-level `writeConcern` option](/docs/guide.html#writeConcern)
 * @param {Number} [options.wtimeout] sets a [timeout for the write concern](https://docs.mongodb.com/manual/reference/write-concern/#wtimeout). Overrides the [schema-level `writeConcern` option](/docs/guide.html#writeConcern).
 * @param {Boolean} [options.checkKeys=true] the MongoDB driver prevents you from saving keys that start with '$' or contain '.' by default. Set this option to `false` to skip that check. See [restrictions on field names](https://docs.mongodb.com/manual/reference/limits/#Restrictions-on-Field-Names)
 * @param {Boolean} [options.timestamps=true] if `false` and [timestamps](./guide.html#timestamps) are enabled, skip timestamps for this `save()`.
 * @param {Function} [fn] optional callback
 * @throws {DocumentNotFoundError} if this [save updates an existing document](api.html#document_Document-isNew) but the document doesn't exist in the database. For example, you will get this error if the document is [deleted between when you retrieved the document and when you saved it](documents.html#updating).
 * @return {Promise|undefined} Returns undefined if used with callback or a Promise otherwise.
 * @api public
 * @see middleware https://mongoosejs.com/docs/middleware.html
 */

Model.prototype.save = function(options, fn) {
  let parallelSave;
  this.$op = 'save';

  if (this.$__.saving) {
    parallelSave = new ParallelSaveError(this);
  } else {
    this.$__.saving = new ParallelSaveError(this);
  }

  if (typeof options === 'function') {
    fn = options;
    options = undefined;
  }

  options = new SaveOptions(options);
  if (options.hasOwnProperty('session')) {
    this.$session(options.session);
  }
  this.$__.$versionError = generateVersionError(this, this.modifiedPaths());

  fn = this.constructor.$handleCallbackError(fn);
  return this.constructor.db.base._promiseOrCallback(fn, cb => {
    cb = this.constructor.$wrapCallback(cb);

    if (parallelSave) {
      this.$__handleReject(parallelSave);
      return cb(parallelSave);
    }

    this.$__.saveOptions = options;

    this.$__save(options, error => {
      this.$__.saving = null;
      this.$__.saveOptions = null;
      this.$__.$versionError = null;
      this.$op = null;

      if (error) {
        this.$__handleReject(error);
        return cb(error);
      }
      cb(null, this);
    });
  }, this.constructor.events);
};

Model.prototype.$save = Model.prototype.save;

/*!
 * Determines whether versioning should be skipped for the given path
 *
 * @param {Document} self
 * @param {String} path
 * @return {Boolean} true if versioning should be skipped for the given path
 */
function shouldSkipVersioning(self, path) {
  const skipVersioning = self.$__schema.options.skipVersioning;
  if (!skipVersioning) return false;

  // Remove any array indexes from the path
  path = path.replace(/\.\d+\./, '.');

  return skipVersioning[path];
}

/*!
 * Apply the operation to the delta (update) clause as
 * well as track versioning for our where clause.
 *
 * @param {Document} self
 * @param {Object} where
 * @param {Object} delta
 * @param {Object} data
 * @param {Mixed} val
 * @param {String} [operation]
 */

function operand(self, where, delta, data, val, op) {
  // delta
  op || (op = '$set');
  if (!delta[op]) delta[op] = {};
  delta[op][data.path] = val;
  // disabled versioning?
  if (self.$__schema.options.versionKey === false) return;

  // path excluded from versioning?
  if (shouldSkipVersioning(self, data.path)) return;

  // already marked for versioning?
  if (VERSION_ALL === (VERSION_ALL & self.$__.version)) return;

  if (self.$__schema.options.optimisticConcurrency) {
    return;
  }

  switch (op) {
    case '$set':
    case '$unset':
    case '$pop':
    case '$pull':
    case '$pullAll':
    case '$push':
    case '$addToSet':
      break;
    default:
      // nothing to do
      return;
  }

  // ensure updates sent with positional notation are
  // editing the correct array element.
  // only increment the version if an array position changes.
  // modifying elements of an array is ok if position does not change.
  if (op === '$push' || op === '$addToSet' || op === '$pullAll' || op === '$pull') {
    if (/\.\d+\.|\.\d+$/.test(data.path)) {
      increment.call(self);
    } else {
      self.$__.version = VERSION_INC;
    }
  } else if (/^\$p/.test(op)) {
    // potentially changing array positions
    increment.call(self);
  } else if (Array.isArray(val)) {
    // $set an array
    increment.call(self);
  } else if (/\.\d+\.|\.\d+$/.test(data.path)) {
    // now handling $set, $unset
    // subpath of array
    self.$__.version = VERSION_WHERE;
  }
}

/*!
 * Compiles an update and where clause for a `val` with _atomics.
 *
 * @param {Document} self
 * @param {Object} where
 * @param {Object} delta
 * @param {Object} data
 * @param {Array} value
 */

function handleAtomics(self, where, delta, data, value) {
  if (delta.$set && delta.$set[data.path]) {
    // $set has precedence over other atomics
    return;
  }

  if (typeof value.$__getAtomics === 'function') {
    value.$__getAtomics().forEach(function(atomic) {
      const op = atomic[0];
      const val = atomic[1];
      operand(self, where, delta, data, val, op);
    });
    return;
  }

  // legacy support for plugins

  const atomics = value[arrayAtomicsSymbol];
  const ops = Object.keys(atomics);
  let i = ops.length;
  let val;
  let op;

  if (i === 0) {
    // $set

    if (utils.isMongooseObject(value)) {
      value = value.toObject({ depopulate: 1, _isNested: true });
    } else if (value.valueOf) {
      value = value.valueOf();
    }

    return operand(self, where, delta, data, value);
  }

  function iter(mem) {
    return utils.isMongooseObject(mem)
      ? mem.toObject({ depopulate: 1, _isNested: true })
      : mem;
  }

  while (i--) {
    op = ops[i];
    val = atomics[op];

    if (utils.isMongooseObject(val)) {
      val = val.toObject({ depopulate: true, transform: false, _isNested: true });
    } else if (Array.isArray(val)) {
      val = val.map(iter);
    } else if (val.valueOf) {
      val = val.valueOf();
    }

    if (op === '$addToSet') {
      val = { $each: val };
    }

    operand(self, where, delta, data, val, op);
  }
}

/**
 * Produces a special query document of the modified properties used in updates.
 *
 * @api private
 * @method $__delta
 * @memberOf Model
 * @instance
 */

Model.prototype.$__delta = function() {
  const dirty = this.$__dirty();

  const optimisticConcurrency = this.$__schema.options.optimisticConcurrency;
  if (optimisticConcurrency) {
    this.$__.version = dirty.length ? VERSION_ALL : VERSION_WHERE;
  }

  if (!dirty.length && VERSION_ALL !== this.$__.version) {
    return;
  }
  const where = {};
  const delta = {};
  const len = dirty.length;
  const divergent = [];
  let d = 0;

  where._id = this._doc._id;
  // If `_id` is an object, need to depopulate, but also need to be careful
  // because `_id` can technically be null (see gh-6406)
  if ((where && where._id && where._id.$__ || null) != null) {
    where._id = where._id.toObject({ transform: false, depopulate: true });
  }
  for (; d < len; ++d) {
    const data = dirty[d];
    let value = data.value;
    const match = checkDivergentArray(this, data.path, value);
    if (match) {
      divergent.push(match);
      continue;
    }

    const pop = this.$populated(data.path, true);
    if (!pop && this.$__.selected) {
      // If any array was selected using an $elemMatch projection, we alter the path and where clause
      // NOTE: MongoDB only supports projected $elemMatch on top level array.
      const pathSplit = data.path.split('.');
      const top = pathSplit[0];
      if (this.$__.selected[top] && this.$__.selected[top].$elemMatch) {
        // If the selected array entry was modified
        if (pathSplit.length > 1 && pathSplit[1] == 0 && typeof where[top] === 'undefined') {
          where[top] = this.$__.selected[top];
          pathSplit[1] = '$';
          data.path = pathSplit.join('.');
        }
        // if the selected array was modified in any other way throw an error
        else {
          divergent.push(data.path);
          continue;
        }
      }
    }

    if (divergent.length) continue;
    if (value === undefined) {
      operand(this, where, delta, data, 1, '$unset');
    } else if (value === null) {
      operand(this, where, delta, data, null);
    } else if (utils.isMongooseArray(value) && value.$path() && value[arrayAtomicsSymbol]) {
      // arrays and other custom types (support plugins etc)
      handleAtomics(this, where, delta, data, value);
    } else if (value[MongooseBuffer.pathSymbol] && Buffer.isBuffer(value)) {
      // MongooseBuffer
      value = value.toObject();
      operand(this, where, delta, data, value);
    } else {
      value = utils.clone(value, {
        depopulate: true,
        transform: false,
        virtuals: false,
        getters: false,
        omitUndefined: true,
        _isNested: true
      });
      operand(this, where, delta, data, value);
    }
  }

  if (divergent.length) {
    return new DivergentArrayError(divergent);
  }

  if (this.$__.version) {
    this.$__version(where, delta);
  }
  return [where, delta];
};

/*!
 * Determine if array was populated with some form of filter and is now
 * being updated in a manner which could overwrite data unintentionally.
 *
 * @see https://github.com/Automattic/mongoose/issues/1334
 * @param {Document} doc
 * @param {String} path
 * @return {String|undefined}
 */

function checkDivergentArray(doc, path, array) {
  // see if we populated this path
  const pop = doc.$populated(path, true);

  if (!pop && doc.$__.selected) {
    // If any array was selected using an $elemMatch projection, we deny the update.
    // NOTE: MongoDB only supports projected $elemMatch on top level array.
    const top = path.split('.')[0];
    if (doc.$__.selected[top + '.$']) {
      return top;
    }
  }

  if (!(pop && utils.isMongooseArray(array))) return;

  // If the array was populated using options that prevented all
  // documents from being returned (match, skip, limit) or they
  // deselected the _id field, $pop and $set of the array are
  // not safe operations. If _id was deselected, we do not know
  // how to remove elements. $pop will pop off the _id from the end
  // of the array in the db which is not guaranteed to be the
  // same as the last element we have here. $set of the entire array
  // would be similarly destructive as we never received all
  // elements of the array and potentially would overwrite data.
  const check = pop.options.match ||
      pop.options.options && utils.object.hasOwnProperty(pop.options.options, 'limit') || // 0 is not permitted
      pop.options.options && pop.options.options.skip || // 0 is permitted
      pop.options.select && // deselected _id?
      (pop.options.select._id === 0 ||
      /\s?-_id\s?/.test(pop.options.select));

  if (check) {
    const atomics = array[arrayAtomicsSymbol];
    if (Object.keys(atomics).length === 0 || atomics.$set || atomics.$pop) {
      return path;
    }
  }
}

/**
 * Appends versioning to the where and update clauses.
 *
 * @api private
 * @method $__version
 * @memberOf Model
 * @instance
 */

Model.prototype.$__version = function(where, delta) {
  const key = this.$__schema.options.versionKey;
  if (where === true) {
    // this is an insert
    if (key) {
      setDottedPath(delta, key, 0);
      this.$__setValue(key, 0);
    }
    return;
  }

  if (key === false) {
    return;
  }

  // updates

  // only apply versioning if our versionKey was selected. else
  // there is no way to select the correct version. we could fail
  // fast here and force them to include the versionKey but
  // thats a bit intrusive. can we do this automatically?

  if (!this.$__isSelected(key)) {
    return;
  }

  // $push $addToSet don't need the where clause set
  if (VERSION_WHERE === (VERSION_WHERE & this.$__.version)) {
    const value = this.$__getValue(key);
    if (value != null) where[key] = value;
  }

  if (VERSION_INC === (VERSION_INC & this.$__.version)) {
    if (get(delta.$set, key, null) != null) {
      // Version key is getting set, means we'll increment the doc's version
      // after a successful save, so we should set the incremented version so
      // future saves don't fail (gh-5779)
      ++delta.$set[key];
    } else {
      delta.$inc = delta.$inc || {};
      delta.$inc[key] = 1;
    }
  }
};

/*!
 * ignore
 */

function increment() {
  this.$__.version = VERSION_ALL;
  return this;
}

/**
 * Signal that we desire an increment of this documents version.
 *
 * #### Example:
 *
 *     const doc = await Model.findById(id);
 *     doc.increment();
 *     await doc.save();
 *
 * @see versionKeys https://mongoosejs.com/docs/guide.html#versionKey
 * @memberOf Model
 * @method increment
 * @api public
 */

Model.prototype.increment = increment;

/**
 * Returns a query object
 *
 * @api private
 * @method $__where
 * @memberOf Model
 * @instance
 */

Model.prototype.$__where = function _where(where) {
  where || (where = {});

  if (!where._id) {
    where._id = this._doc._id;
  }

  if (this._doc._id === void 0) {
    return new MongooseError('No _id found on document!');
  }

  return where;
};

/**
 * Removes this document from the db.
 *
 * #### Example:
 *
 *     const product = await product.remove().catch(function (err) {
 *        assert.ok(err);
 *     });
 *     const foundProduct = await Product.findById(product._id);
 *     console.log(foundProduct) // null
 *
 * @param {Object} [options]
 * @param {Session} [options.session=null] the [session](https://docs.mongodb.com/manual/reference/server-sessions/) associated with this operation. If not specified, defaults to the [document's associated session](api.html#document_Document-$session).
 * @param {function(err,product)} [fn] optional callback
 * @return {Promise} Promise
 * @api public
 */

Model.prototype.remove = function remove(options, fn) {
  if (typeof options === 'function') {
    fn = options;
    options = undefined;
  }

  options = new RemoveOptions(options);
  if (options.hasOwnProperty('session')) {
    this.$session(options.session);
  }
  this.$op = 'remove';

  fn = this.constructor.$handleCallbackError(fn);

  return this.constructor.db.base._promiseOrCallback(fn, cb => {
    cb = this.constructor.$wrapCallback(cb);
    this.$__remove(options, (err, res) => {
      this.$op = null;
      cb(err, res);
    });
  }, this.constructor.events);
};

/*!
 * Alias for remove
 */

Model.prototype.$remove = Model.prototype.remove;
Model.prototype.delete = Model.prototype.remove;

/**
 * Removes this document from the db. Equivalent to `.remove()`.
 *
 * #### Example:
 *
 *     product = await product.deleteOne();
 *     await Product.findById(product._id); // null
 *
 * @param {function(err,product)} [fn] optional callback
 * @return {Promise} Promise
 * @api public
 */

Model.prototype.deleteOne = function deleteOne(options, fn) {
  if (typeof options === 'function') {
    fn = options;
    options = undefined;
  }

  if (!options) {
    options = {};
  }

  fn = this.constructor.$handleCallbackError(fn);

  return this.constructor.db.base._promiseOrCallback(fn, cb => {
    cb = this.constructor.$wrapCallback(cb);
    this.$__deleteOne(options, cb);
  }, this.constructor.events);
};

/*!
 * ignore
 */

Model.prototype.$__remove = function $__remove(options, cb) {
  if (this.$__.isDeleted) {
    return immediate(() => cb(null, this));
  }

  const where = this.$__where();
  if (where instanceof MongooseError) {
    return cb(where);
  }

  _applyCustomWhere(this, where);

  const session = this.$session();
  if (!options.hasOwnProperty('session')) {
    options.session = session;
  }

  this[modelCollectionSymbol].deleteOne(where, options, err => {
    if (!err) {
      this.$__.isDeleted = true;
      this.$emit('remove', this);
      this.constructor.emit('remove', this);
      return cb(null, this);
    }
    this.$__.isDeleted = false;
    cb(err);
  });
};

/*!
 * ignore
 */

Model.prototype.$__deleteOne = Model.prototype.$__remove;

/**
 * Returns another Model instance.
 *
 * #### Example:
 *
 *     const doc = new Tank;
 *     doc.model('User').findById(id, callback);
 *
 * @param {String} name model name
 * @method model
 * @api public
 * @return {Model}
 */

Model.prototype.model = function model(name) {
  return this[modelDbSymbol].model(name);
};

/**
 * Returns another Model instance.
 *
 * #### Example:
 *
 *     const doc = new Tank;
 *     doc.model('User').findById(id, callback);
 *
 * @param {String} name model name
 * @method $model
 * @api public
 * @return {Model}
 */

Model.prototype.$model = function $model(name) {
  return this[modelDbSymbol].model(name);
};

/**
 * Returns a document with `_id` only if at least one document exists in the database that matches
 * the given `filter`, and `null` otherwise.
 *
 * Under the hood, `MyModel.exists({ answer: 42 })` is equivalent to
 * `MyModel.findOne({ answer: 42 }).select({ _id: 1 }).lean()`
 *
 * #### Example:
 *
 *     await Character.deleteMany({});
 *     await Character.create({ name: 'Jean-Luc Picard' });
 *
 *     await Character.exists({ name: /picard/i }); // { _id: ... }
 *     await Character.exists({ name: /riker/i }); // null
 *
 * This function triggers the following middleware.
 *
 * - `findOne()`
 *
 * @param {Object} filter
 * @param {Object} [options] optional see [`Query.prototype.setOptions()`](https://mongoosejs.com/docs/api.html#query_Query-setOptions)
 * @param {Function} [callback] callback
 * @return {Query}
 */

Model.exists = function exists(filter, options, callback) {
  _checkContext(this, 'exists');
  if (typeof options === 'function') {
    callback = options;
    options = null;
  }

  const query = this.findOne(filter).
    select({ _id: 1 }).
    lean().
    setOptions(options);

  if (typeof callback === 'function') {
    return query.exec(callback);
  }

  return query;
};

/**
 * Adds a discriminator type.
 *
 * #### Example:
 *
 *     function BaseSchema() {
 *       Schema.apply(this, arguments);
 *
 *       this.add({
 *         name: String,
 *         createdAt: Date
 *       });
 *     }
 *     util.inherits(BaseSchema, Schema);
 *
 *     const PersonSchema = new BaseSchema();
 *     const BossSchema = new BaseSchema({ department: String });
 *
 *     const Person = mongoose.model('Person', PersonSchema);
 *     const Boss = Person.discriminator('Boss', BossSchema);
 *     new Boss().__t; // "Boss". `__t` is the default `discriminatorKey`
 *
 *     const employeeSchema = new Schema({ boss: ObjectId });
 *     const Employee = Person.discriminator('Employee', employeeSchema, 'staff');
 *     new Employee().__t; // "staff" because of 3rd argument above
 *
 * @param {String} name discriminator model name
 * @param {Schema} schema discriminator model schema
 * @param {Object|String} [options] If string, same as `options.value`.
 * @param {String} [options.value] the string stored in the `discriminatorKey` property. If not specified, Mongoose uses the `name` parameter.
 * @param {Boolean} [options.clone=true] By default, `discriminator()` clones the given `schema`. Set to `false` to skip cloning.
 * @param {Boolean} [options.overwriteModels=false] by default, Mongoose does not allow you to define a discriminator with the same name as another discriminator. Set this to allow overwriting discriminators with the same name.
 * @return {Model} The newly created discriminator model
 * @api public
 */

Model.discriminator = function(name, schema, options) {

  let model;
  if (typeof name === 'function') {
    model = name;
    name = utils.getFunctionName(model);
    if (!(model.prototype instanceof Model)) {
      throw new MongooseError('The provided class ' + name + ' must extend Model');
    }
  }

  options = options || {};
  const value = utils.isPOJO(options) ? options.value : options;
  const clone = typeof options.clone === 'boolean' ? options.clone : true;

  _checkContext(this, 'discriminator');

  if (utils.isObject(schema) && !schema.instanceOfSchema) {
    schema = new Schema(schema);
  }
  if (schema instanceof Schema && clone) {
    schema = schema.clone();
  }

  schema = discriminator(this, name, schema, value, true);
  if (this.db.models[name] && !schema.options.overwriteModels) {
    throw new OverwriteModelError(name);
  }

  schema.$isRootDiscriminator = true;
  schema.$globalPluginsApplied = true;

  model = this.db.model(model || name, schema, this.$__collection.name);
  this.discriminators[name] = model;
  const d = this.discriminators[name];
  d.prototype.__proto__ = this.prototype;
  Object.defineProperty(d, 'baseModelName', {
    value: this.modelName,
    configurable: true,
    writable: false
  });

  // apply methods and statics
  applyMethods(d, schema);
  applyStatics(d, schema);

  if (this[subclassedSymbol] != null) {
    for (const submodel of this[subclassedSymbol]) {
      submodel.discriminators = submodel.discriminators || {};
      submodel.discriminators[name] =
        model.__subclass(model.db, schema, submodel.collection.name);
    }
  }

  return d;
};

/*!
 * Make sure `this` is a model
 */

function _checkContext(ctx, fnName) {
  // Check context, because it is easy to mistakenly type
  // `new Model.discriminator()` and get an incomprehensible error
  if (ctx == null || ctx === global) {
    throw new MongooseError('`Model.' + fnName + '()` cannot run without a ' +
      'model as `this`. Make sure you are calling `MyModel.' + fnName + '()` ' +
      'where `MyModel` is a Mongoose model.');
  } else if (ctx[modelSymbol] == null) {
    throw new MongooseError('`Model.' + fnName + '()` cannot run without a ' +
      'model as `this`. Make sure you are not calling ' +
      '`new Model.' + fnName + '()`');
  }
}

// Model (class) features

/*!
 * Give the constructor the ability to emit events.
 */

for (const i in EventEmitter.prototype) {
  Model[i] = EventEmitter.prototype[i];
}

/**
 * This function is responsible for building [indexes](https://docs.mongodb.com/manual/indexes/),
 * unless [`autoIndex`](https://mongoosejs.com/docs/guide.html#autoIndex) is turned off.
 *
 * Mongoose calls this function automatically when a model is created using
 * [`mongoose.model()`](/docs/api.html#mongoose_Mongoose-model) or
 * [`connection.model()`](/docs/api.html#connection_Connection-model), so you
 * don't need to call it. This function is also idempotent, so you may call it
 * to get back a promise that will resolve when your indexes are finished
 * building as an alternative to [`MyModel.on('index')`](/docs/guide.html#indexes)
 *
 * #### Example:
 *
 *     const eventSchema = new Schema({ thing: { type: 'string', unique: true } })
 *     // This calls `Event.init()` implicitly, so you don't need to call
 *     // `Event.init()` on your own.
 *     const Event = mongoose.model('Event', eventSchema);
 *
 *     Event.init().then(function(Event) {
 *       // You can also use `Event.on('index')` if you prefer event emitters
 *       // over promises.
 *       console.log('Indexes are done building!');
 *     });
 *
 * @api public
 * @param {Function} [callback]
 * @returns {Promise}
 */

Model.init = function init(callback) {
  _checkContext(this, 'init');

  this.schema.emit('init', this);

  if (this.$init != null) {
    if (callback) {
      this.$init.then(() => callback(), err => callback(err));
      return null;
    }
    return this.$init;
  }

  const Promise = PromiseProvider.get();
  const autoIndex = utils.getOption('autoIndex',
    this.schema.options, this.db.config, this.db.base.options);
  const autoCreate = utils.getOption('autoCreate',
    this.schema.options, this.db.config, this.db.base.options);

  const _ensureIndexes = autoIndex ?
    cb => this.ensureIndexes({ _automatic: true }, cb) :
    cb => cb();
  const _createCollection = autoCreate ?
    cb => this.createCollection({}, cb) :
    cb => cb();

  this.$init = new Promise((resolve, reject) => {
    _createCollection(error => {
      if (error) {
        return reject(error);
      }
      _ensureIndexes(error => {
        if (error) {
          return reject(error);
        }
        resolve(this);
      });
    });
  });

  if (callback) {
    this.$init.then(() => callback(), err => callback(err));
    this.$caught = true;
    return null;
  } else {
    const _catch = this.$init.catch;
    const _this = this;
    this.$init.catch = function() {
      this.$caught = true;
      return _catch.apply(_this.$init, arguments);
    };
  }

  return this.$init;
};


/**
 * Create the collection for this model. By default, if no indexes are specified,
 * mongoose will not create the collection for the model until any documents are
 * created. Use this method to create the collection explicitly.
 *
 * Note 1: You may need to call this before starting a transaction
 * See https://docs.mongodb.com/manual/core/transactions/#transactions-and-operations
 *
 * Note 2: You don't have to call this if your schema contains index or unique field.
 * In that case, just use `Model.init()`
 *
 * #### Example:
 *
 *     const userSchema = new Schema({ name: String })
 *     const User = mongoose.model('User', userSchema);
 *
 *     User.createCollection().then(function(collection) {
 *       console.log('Collection is created!');
 *     });
 *
 * @api public
 * @param {Object} [options] see [MongoDB driver docs](https://mongodb.github.io/node-mongodb-native/3.1/api/Db.html#createCollection)
 * @param {Function} [callback]
 * @returns {Promise}
 */

Model.createCollection = function createCollection(options, callback) {
  _checkContext(this, 'createCollection');

  if (typeof options === 'string') {
    throw new MongooseError('You can\'t specify a new collection name in Model.createCollection.' +
      'This is not like Connection.createCollection. Only options are accepted here.');
  } else if (typeof options === 'function') {
    callback = options;
    options = void 0;
  }

  const schemaCollation = this &&
    this.schema &&
    this.schema.options &&
    this.schema.options.collation;
  if (schemaCollation != null) {
    options = Object.assign({ collation: schemaCollation }, options);
  }
  const capped = this &&
    this.schema &&
    this.schema.options &&
    this.schema.options.capped;
  if (capped != null) {
    if (typeof capped === 'number') {
      options = Object.assign({ capped: true, size: capped }, options);
    } else if (typeof capped === 'object') {
      options = Object.assign({ capped: true }, capped, options);
    }
  }
  const timeseries = this &&
    this.schema &&
    this.schema.options &&
    this.schema.options.timeseries;
  if (timeseries != null) {
    options = Object.assign({ timeseries }, options);
    if (options.expireAfterSeconds != null) {
      // do nothing
    } else if (options.expires != null) {
      utils.expires(options);
    } else if (this.schema.options.expireAfterSeconds != null) {
      options.expireAfterSeconds = this.schema.options.expireAfterSeconds;
    } else if (this.schema.options.expires != null) {
      options.expires = this.schema.options.expires;
      utils.expires(options);
    }
  }

  callback = this.$handleCallbackError(callback);

  return this.db.base._promiseOrCallback(callback, cb => {
    cb = this.$wrapCallback(cb);

    this.db.createCollection(this.$__collection.collectionName, options, utils.tick((err) => {
      if (err != null && (err.name !== 'MongoServerError' || err.code !== 48)) {
        return cb(err);
      }
      this.$__collection = this.db.collection(this.$__collection.collectionName, options);
      cb(null, this.$__collection);
    }));
  }, this.events);
};

/**
 * Makes the indexes in MongoDB match the indexes defined in this model's
 * schema. This function will drop any indexes that are not defined in
 * the model's schema except the `_id` index, and build any indexes that
 * are in your schema but not in MongoDB.
 *
 * See the [introductory blog post](https://thecodebarbarian.com/whats-new-in-mongoose-5-2-syncindexes)
 * for more information.
 *
 * #### Example:
 *
 *     const schema = new Schema({ name: { type: String, unique: true } });
 *     const Customer = mongoose.model('Customer', schema);
 *     await Customer.collection.createIndex({ age: 1 }); // Index is not in schema
 *     // Will drop the 'age' index and create an index on `name`
 *     await Customer.syncIndexes();
 *
 * @param {Object} [options] options to pass to `ensureIndexes()`
 * @param {Boolean} [options.background=null] if specified, overrides each index's `background` property
 * @param {Function} [callback] optional callback
 * @return {Promise|undefined} Returns `undefined` if callback is specified, returns a promise if no callback, when the Promise resolves the value is a list of the dropped indexes.
 * @api public
 */

Model.syncIndexes = function syncIndexes(options, callback) {
  _checkContext(this, 'syncIndexes');

  callback = this.$handleCallbackError(callback);

  return this.db.base._promiseOrCallback(callback, cb => {
    cb = this.$wrapCallback(cb);

    this.createCollection(err => {
      if (err != null && (err.name !== 'MongoServerError' || err.code !== 48)) {
        return cb(err);
      }
      this.cleanIndexes((err, dropped) => {
        if (err != null) {
          return cb(err);
        }
        this.createIndexes(options, err => {
          if (err != null) {
            return cb(err);
          }
          cb(null, dropped);
        });
      });
    });
  }, this.events);
};

/**
 * Does a dry-run of Model.syncIndexes(), meaning that
 * the result of this function would be the result of
 * Model.syncIndexes().
 *
 * @param {Object} [options]
 * @param {Function} [callback] optional callback
 * @returns {Promise} which contains an object, {toDrop, toCreate}, which
 * are indexes that would be dropped in MongoDB and indexes that would be created in MongoDB.
 */

Model.diffIndexes = function diffIndexes(options, callback) {
  if (typeof options === 'function') {
    callback = options;
    options = null;
  }
  const toDrop = [];
  const toCreate = [];
  callback = this.$handleCallbackError(callback);
  return this.db.base._promiseOrCallback(callback, cb => {
    cb = this.$wrapCallback(cb);
    this.listIndexes((err, dbIndexes) => {
      if (dbIndexes === undefined) {
        dbIndexes = [];
      }
      dbIndexes = getRelatedDBIndexes(this, dbIndexes);
      const schemaIndexes = getRelatedSchemaIndexes(this, this.schema.indexes());

      for (const dbIndex of dbIndexes) {
        let found = false;
        // Never try to drop `_id` index, MongoDB server doesn't allow it
        if (isDefaultIdIndex(dbIndex)) {
          continue;
        }

        for (const [schemaIndexKeysObject, schemaIndexOptions] of schemaIndexes) {
          const options = decorateDiscriminatorIndexOptions(this.schema, utils.clone(schemaIndexOptions));
          applySchemaCollation(schemaIndexKeysObject, options, this.schema.options);

          if (isIndexEqual(schemaIndexKeysObject, options, dbIndex)) {
            found = true;
          }
        }

        if (!found) {
          toDrop.push(dbIndex.name);
        }
      }
      // Iterate through the indexes created on the schema and
      // compare against the indexes in mongodb.
      if (!options || options.toCreate !== false) {
        for (const schemaIndex of schemaIndexes) {
          let found = false;
          const key = schemaIndex[0];
          const options = decorateDiscriminatorIndexOptions(this.schema, utils.clone(schemaIndex[1]));
          for (const index of dbIndexes) {
            if (isDefaultIdIndex(index)) {
              continue;
            }
            if (isIndexEqual(key, options, index)) {
              found = true;
            }
          }
          if (!found) {
            toCreate.push(key);
          }
        }
      }
      cb(null, { toDrop, toCreate });
    });
  });
};

/**
 * Deletes all indexes that aren't defined in this model's schema. Used by
 * `syncIndexes()`.
 *
 * The returned promise resolves to a list of the dropped indexes' names as an array
 *
 * @param {Function} [callback] optional callback
 * @return {Promise|undefined} Returns `undefined` if callback is specified, returns a promise if no callback.
 * @api public
 */

Model.cleanIndexes = function cleanIndexes(callback) {
  _checkContext(this, 'cleanIndexes');

  callback = this.$handleCallbackError(callback);

  return this.db.base._promiseOrCallback(callback, cb => {
    const collection = this.$__collection;

    this.diffIndexes({ toCreate: false }, (err, res) => {
      if (err != null) {
        return cb(err);
      }

      const toDrop = res.toDrop;

      if (toDrop.length === 0) {
        return cb(null, []);
      }

      dropIndexes(toDrop, cb);
    });

    function dropIndexes(toDrop, cb) {
      let remaining = toDrop.length;
      let error = false;
      toDrop.forEach(indexName => {
        collection.dropIndex(indexName, err => {
          if (err != null) {
            error = true;
            return cb(err);
          }
          if (!error) {
            --remaining || cb(null, toDrop);
          }
        });
      });
    }
  });
};

/**
 * Lists the indexes currently defined in MongoDB. This may or may not be
 * the same as the indexes defined in your schema depending on whether you
 * use the [`autoIndex` option](/docs/guide.html#autoIndex) and if you
 * build indexes manually.
 *
 * @param {Function} [cb] optional callback
 * @return {Promise|undefined} Returns `undefined` if callback is specified, returns a promise if no callback.
 * @api public
 */

Model.listIndexes = function init(callback) {
  _checkContext(this, 'listIndexes');

  const _listIndexes = cb => {
    this.$__collection.listIndexes().toArray(cb);
  };

  callback = this.$handleCallbackError(callback);

  return this.db.base._promiseOrCallback(callback, cb => {
    cb = this.$wrapCallback(cb);

    // Buffering
    if (this.$__collection.buffer) {
      this.$__collection.addQueue(_listIndexes, [cb]);
    } else {
      _listIndexes(cb);
    }
  }, this.events);
};

/**
 * Sends `createIndex` commands to mongo for each index declared in the schema.
 * The `createIndex` commands are sent in series.
 *
 * #### Example:
 *
 *     Event.ensureIndexes(function (err) {
 *       if (err) return handleError(err);
 *     });
 *
 * After completion, an `index` event is emitted on this `Model` passing an error if one occurred.
 *
 * #### Example:
 *
 *     const eventSchema = new Schema({ thing: { type: 'string', unique: true } })
 *     const Event = mongoose.model('Event', eventSchema);
 *
 *     Event.on('index', function (err) {
 *       if (err) console.error(err); // error occurred during index creation
 *     })
 *
 * _NOTE: It is not recommended that you run this in production. Index creation may impact database performance depending on your load. Use with caution._
 *
 * @param {Object} [options] internal options
 * @param {Function} [cb] optional callback
 * @return {Promise}
 * @api public
 */

Model.ensureIndexes = function ensureIndexes(options, callback) {
  _checkContext(this, 'ensureIndexes');

  if (typeof options === 'function') {
    callback = options;
    options = null;
  }

  callback = this.$handleCallbackError(callback);

  return this.db.base._promiseOrCallback(callback, cb => {
    cb = this.$wrapCallback(cb);

    _ensureIndexes(this, options || {}, error => {
      if (error) {
        return cb(error);
      }
      cb(null);
    });
  }, this.events);
};

/**
 * Similar to `ensureIndexes()`, except for it uses the [`createIndex`](https://mongodb.github.io/node-mongodb-native/2.2/api/Collection.html#createIndex)
 * function.
 *
 * @param {Object} [options] internal options
 * @param {Function} [cb] optional callback
 * @return {Promise}
 * @api public
 */

Model.createIndexes = function createIndexes(options, callback) {
  _checkContext(this, 'createIndexes');

  if (typeof options === 'function') {
    callback = options;
    options = {};
  }
  options = options || {};
  options.createIndex = true;
  return this.ensureIndexes(options, callback);
};

/*!
 * ignore
 */

function _ensureIndexes(model, options, callback) {
  const indexes = model.schema.indexes();
  let indexError;

  options = options || {};
  const done = function(err) {
    if (err && !model.$caught) {
      model.emit('error', err);
    }
    model.emit('index', err || indexError);
    callback && callback(err || indexError);
  };

  for (const index of indexes) {
    if (isDefaultIdIndex(index)) {
      utils.warn('mongoose: Cannot specify a custom index on `_id` for ' +
        'model name "' + model.modelName + '", ' +
        'MongoDB does not allow overwriting the default `_id` index. See ' +
        'https://bit.ly/mongodb-id-index');
    }
  }

  if (!indexes.length) {
    immediate(function() {
      done();
    });
    return;
  }
  // Indexes are created one-by-one to support how MongoDB < 2.4 deals
  // with background indexes.

  const indexSingleDone = function(err, fields, options, name) {
    model.emit('index-single-done', err, fields, options, name);
  };
  const indexSingleStart = function(fields, options) {
    model.emit('index-single-start', fields, options);
  };

  const baseSchema = model.schema._baseSchema;
  const baseSchemaIndexes = baseSchema ? baseSchema.indexes() : [];

  immediate(function() {
    // If buffering is off, do this manually.
    if (options._automatic && !model.collection.collection) {
      model.collection.addQueue(create, []);
    } else {
      create();
    }
  });


  function create() {
    if (options._automatic) {
      if (model.schema.options.autoIndex === false ||
          (model.schema.options.autoIndex == null && model.db.config.autoIndex === false)) {
        return done();
      }
    }

    const index = indexes.shift();
    if (!index) {
      return done();
    }
    if (options._automatic && index[1]._autoIndex === false) {
      return create();
    }

    if (baseSchemaIndexes.find(i => utils.deepEqual(i, index))) {
      return create();
    }

    const indexFields = utils.clone(index[0]);
    const indexOptions = utils.clone(index[1]);

    delete indexOptions._autoIndex;
    decorateDiscriminatorIndexOptions(model.schema, indexOptions);
    applyWriteConcern(model.schema, indexOptions);
    applySchemaCollation(indexFields, indexOptions, model.schema.options);

    indexSingleStart(indexFields, options);

    if ('background' in options) {
      indexOptions.background = options.background;
    }

    model.collection.createIndex(indexFields, indexOptions, utils.tick(function(err, name) {
      indexSingleDone(err, indexFields, indexOptions, name);
      if (err) {
        if (!indexError) {
          indexError = err;
        }
        if (!model.$caught) {
          model.emit('error', err);
        }
      }
      create();
    }));
  }
}

/**
 * Schema the model uses.
 *
 * @property schema
 * @static
 * @api public
 * @memberOf Model
 */

Model.schema;

/*!
 * Connection instance the model uses.
 *
 * @property db
 * @api public
 * @memberOf Model
 */

Model.db;

/*!
 * Collection the model uses.
 *
 * @property collection
 * @api public
 * @memberOf Model
 */

Model.collection;

/**
 * Internal collection the model uses.
 *
 * @property collection
 * @api private
 * @memberOf Model
 */
Model.$__collection;

/**
 * Base Mongoose instance the model uses.
 *
 * @property base
 * @api public
 * @memberOf Model
 */

Model.base;

/**
 * Registered discriminators for this model.
 *
 * @property discriminators
 * @api public
 * @memberOf Model
 */

Model.discriminators;

/**
 * Translate any aliases fields/conditions so the final query or document object is pure
 *
 * #### Example:
 *
 *     Character
 *       .find(Character.translateAliases({
 *         '名': 'Eddard Stark' // Alias for 'name'
 *       })
 *       .exec(function(err, characters) {})
 *
 * #### Note:
 *
 * Only translate arguments of object type anything else is returned raw
 *
 * @param {Object} fields fields/conditions that may contain aliased keys
 * @return {Object} the translated 'pure' fields/conditions
 */
Model.translateAliases = function translateAliases(fields) {
  _checkContext(this, 'translateAliases');

  const translate = (key, value) => {
    let alias;
    const translated = [];
    const fieldKeys = key.split('.');
    let currentSchema = this.schema;
    for (const i in fieldKeys) {
      const name = fieldKeys[i];
      if (currentSchema && currentSchema.aliases[name]) {
        alias = currentSchema.aliases[name];
        // Alias found,
        translated.push(alias);
      } else {
        alias = name;
        // Alias not found, so treat as un-aliased key
        translated.push(name);
      }

      // Check if aliased path is a schema
      if (currentSchema && currentSchema.paths[alias]) {
        currentSchema = currentSchema.paths[alias].schema;
      }
      else
        currentSchema = null;
    }

    const translatedKey = translated.join('.');
    if (fields instanceof Map)
      fields.set(translatedKey, value);
    else
      fields[translatedKey] = value;

    if (translatedKey !== key) {
      // We'll be using the translated key instead
      if (fields instanceof Map) {
        // Delete from map
        fields.delete(key);
      } else {
        // Delete from object
        delete fields[key]; // We'll be using the translated key instead
      }
    }
    return fields;
  };

  if (typeof fields === 'object') {
    // Fields is an object (query conditions or document fields)
    if (fields instanceof Map) {
      // A Map was supplied
      for (const field of new Map(fields)) {
        fields = translate(field[0], field[1]);
      }
    } else {
      // Infer a regular object was supplied
      for (const key of Object.keys(fields)) {
        fields = translate(key, fields[key]);
        if (key[0] === '$') {
          if (Array.isArray(fields[key])) {
            for (const i in fields[key]) {
              // Recursively translate nested queries
              fields[key][i] = this.translateAliases(fields[key][i]);
            }
          }
        }
      }
    }

    return fields;
  } else {
    // Don't know typeof fields
    return fields;
  }
};

/**
 * Removes all documents that match `conditions` from the collection.
 * To remove just the first document that matches `conditions`, set the `single`
 * option to true.
 *
 * This method is deprecated. See [Deprecation Warnings](../deprecations.html#remove) for details.
 *
 * #### Example:
 *
 *     const res = await Character.remove({ name: 'Eddard Stark' });
 *     res.deletedCount; // Number of documents removed
 *
 * #### Note:
 *
 * This method sends a remove command directly to MongoDB, no Mongoose documents
 * are involved. Because no Mongoose documents are involved, Mongoose does
 * not execute [document middleware](/docs/middleware.html#types-of-middleware).
 *
 * @deprecated
 * @param {Object} conditions
 * @param {Object} [options]
 * @param {Session} [options.session=null] the [session](https://docs.mongodb.com/manual/reference/server-sessions/) associated with this operation.
 * @param {Function} [callback]
 * @return {Query}
 * @api public
 */

Model.remove = function remove(conditions, options, callback) {
  _checkContext(this, 'remove');

  if (typeof conditions === 'function') {
    callback = conditions;
    conditions = {};
    options = null;
  } else if (typeof options === 'function') {
    callback = options;
    options = null;
  }

  // get the mongodb collection object
  const mq = new this.Query({}, {}, this, this.$__collection);
  mq.setOptions(options);

  callback = this.$handleCallbackError(callback);

  return mq.remove(conditions, callback);
};

/**
 * Deletes the first document that matches `conditions` from the collection.
 * It returns an object with the property `deletedCount` indicating how many documents were deleted.
 * Behaves like `remove()`, but deletes at most one document regardless of the
 * `single` option.
 *
 * #### Example:
 *
 *     await Character.deleteOne({ name: 'Eddard Stark' }); // returns {deletedCount: 1}
 *
 * #### Note:
 *
 * This function triggers `deleteOne` query hooks. Read the
 * [middleware docs](/docs/middleware.html#naming) to learn more.
 *
 * @param {Object} conditions
 * @param {Object} [options] optional see [`Query.prototype.setOptions()`](https://mongoosejs.com/docs/api.html#query_Query-setOptions)
 * @param {Function} [callback]
 * @return {Query}
 * @api public
 */

Model.deleteOne = function deleteOne(conditions, options, callback) {
  _checkContext(this, 'deleteOne');

  if (typeof conditions === 'function') {
    callback = conditions;
    conditions = {};
    options = null;
  }
  else if (typeof options === 'function') {
    callback = options;
    options = null;
  }

  const mq = new this.Query({}, {}, this, this.$__collection);
  mq.setOptions(options);

  callback = this.$handleCallbackError(callback);

  return mq.deleteOne(conditions, callback);
};

/**
 * Deletes all of the documents that match `conditions` from the collection.
 * It returns an object with the property `deletedCount` containing the number of documents deleted.
 * Behaves like `remove()`, but deletes all documents that match `conditions`
 * regardless of the `single` option.
 *
 * #### Example:
 *
 *     await Character.deleteMany({ name: /Stark/, age: { $gte: 18 } }); // returns {deletedCount: x} where x is the number of documents deleted.
 *
 * #### Note:
 *
 * This function triggers `deleteMany` query hooks. Read the
 * [middleware docs](/docs/middleware.html#naming) to learn more.
 *
 * @param {Object} conditions
 * @param {Object} [options] optional see [`Query.prototype.setOptions()`](https://mongoosejs.com/docs/api.html#query_Query-setOptions)
 * @param {Function} [callback]
 * @return {Query}
 * @api public
 */

Model.deleteMany = function deleteMany(conditions, options, callback) {
  _checkContext(this, 'deleteMany');

  if (typeof conditions === 'function') {
    callback = conditions;
    conditions = {};
    options = null;
  } else if (typeof options === 'function') {
    callback = options;
    options = null;
  }

  const mq = new this.Query({}, {}, this, this.$__collection);
  mq.setOptions(options);

  callback = this.$handleCallbackError(callback);

  return mq.deleteMany(conditions, callback);
};

/**
 * Finds documents.
 *
 * Mongoose casts the `filter` to match the model's schema before the command is sent.
 * See our [query casting tutorial](/docs/tutorials/query_casting.html) for
 * more information on how Mongoose casts `filter`.
 *
 * #### Examples:
 *
 *     // find all documents
 *     await MyModel.find({});
 *
 *     // find all documents named john and at least 18
 *     await MyModel.find({ name: 'john', age: { $gte: 18 } }).exec();
 *
 *     // executes, passing results to callback
 *     MyModel.find({ name: 'john', age: { $gte: 18 }}, function (err, docs) {});
 *
 *     // executes, name LIKE john and only selecting the "name" and "friends" fields
 *     await MyModel.find({ name: /john/i }, 'name friends').exec();
 *
 *     // passing options
 *     await MyModel.find({ name: /john/i }, null, { skip: 10 }).exec();
 *
 * @param {Object|ObjectId} filter
 * @param {Object|String|String[]} [projection] optional fields to return, see [`Query.prototype.select()`](https://mongoosejs.com/docs/api.html#query_Query-select)
 * @param {Object} [options] optional see [`Query.prototype.setOptions()`](https://mongoosejs.com/docs/api.html#query_Query-setOptions)
 * @param {Function} [callback]
 * @return {Query}
 * @see field selection #query_Query-select
 * @see query casting /docs/tutorials/query_casting.html
 * @api public
 */

Model.find = function find(conditions, projection, options, callback) {
  _checkContext(this, 'find');

  if (typeof conditions === 'function') {
    callback = conditions;
    conditions = {};
    projection = null;
    options = null;
  } else if (typeof projection === 'function') {
    callback = projection;
    projection = null;
    options = null;
  } else if (typeof options === 'function') {
    callback = options;
    options = null;
  }

  const mq = new this.Query({}, {}, this, this.$__collection);
  mq.select(projection);
  mq.setOptions(options);

  callback = this.$handleCallbackError(callback);

  return mq.find(conditions, callback);
};

/**
 * Finds a single document by its _id field. `findById(id)` is almost*
 * equivalent to `findOne({ _id: id })`. If you want to query by a document's
 * `_id`, use `findById()` instead of `findOne()`.
 *
 * The `id` is cast based on the Schema before sending the command.
 *
 * This function triggers the following middleware.
 *
 * - `findOne()`
 *
 * \* Except for how it treats `undefined`. If you use `findOne()`, you'll see
 * that `findOne(undefined)` and `findOne({ _id: undefined })` are equivalent
 * to `findOne({})` and return arbitrary documents. However, mongoose
 * translates `findById(undefined)` into `findOne({ _id: null })`.
 *
 * #### Example:
 *
 *     // Find the adventure with the given `id`, or `null` if not found
 *     await Adventure.findById(id).exec();
 *
 *     // using callback
 *     Adventure.findById(id, function (err, adventure) {});
 *
 *     // select only the adventures name and length
 *     await Adventure.findById(id, 'name length').exec();
 *
 * @param {Any} id value of `_id` to query by
 * @param {Object|String|String[]} [projection] optional fields to return, see [`Query.prototype.select()`](#query_Query-select)
 * @param {Object} [options] optional see [`Query.prototype.setOptions()`](https://mongoosejs.com/docs/api.html#query_Query-setOptions)
 * @param {Function} [callback]
 * @return {Query}
 * @see field selection #query_Query-select
 * @see lean queries /docs/tutorials/lean.html
 * @see findById in Mongoose https://masteringjs.io/tutorials/mongoose/find-by-id
 * @api public
 */

Model.findById = function findById(id, projection, options, callback) {
  _checkContext(this, 'findById');

  if (typeof id === 'undefined') {
    id = null;
  }

  callback = this.$handleCallbackError(callback);

  return this.findOne({ _id: id }, projection, options, callback);
};

/**
 * Finds one document.
 *
 * The `conditions` are cast to their respective SchemaTypes before the command is sent.
 *
 * *Note:* `conditions` is optional, and if `conditions` is null or undefined,
 * mongoose will send an empty `findOne` command to MongoDB, which will return
 * an arbitrary document. If you're querying by `_id`, use `findById()` instead.
 *
 * #### Example:
 *
 *     // Find one adventure whose `country` is 'Croatia', otherwise `null`
 *     await Adventure.findOne({ country: 'Croatia' }).exec();
 *
 *     // using callback
 *     Adventure.findOne({ country: 'Croatia' }, function (err, adventure) {});
 *
 *     // select only the adventures name and length
 *     await Adventure.findOne({ country: 'Croatia' }, 'name length').exec();
 *
 * @param {Object} [conditions]
 * @param {Object|String|String[]} [projection] optional fields to return, see [`Query.prototype.select()`](#query_Query-select)
 * @param {Object} [options] optional see [`Query.prototype.setOptions()`](https://mongoosejs.com/docs/api.html#query_Query-setOptions)
 * @param {Function} [callback]
 * @return {Query}
 * @see field selection #query_Query-select
 * @see lean queries /docs/tutorials/lean.html
 * @api public
 */

Model.findOne = function findOne(conditions, projection, options, callback) {
  _checkContext(this, 'findOne');
  if (typeof options === 'function') {
    callback = options;
    options = null;
  } else if (typeof projection === 'function') {
    callback = projection;
    projection = null;
    options = null;
  } else if (typeof conditions === 'function') {
    callback = conditions;
    conditions = {};
    projection = null;
    options = null;
  }

  const mq = new this.Query({}, {}, this, this.$__collection);
  mq.select(projection);
  mq.setOptions(options);

  callback = this.$handleCallbackError(callback);
  return mq.findOne(conditions, callback);
};

/**
 * Estimates the number of documents in the MongoDB collection. Faster than
 * using `countDocuments()` for large collections because
 * `estimatedDocumentCount()` uses collection metadata rather than scanning
 * the entire collection.
 *
 * #### Example:
 *
 *     const numAdventures = await Adventure.estimatedDocumentCount();
 *
 * @param {Object} [options]
 * @param {Function} [callback]
 * @return {Query}
 * @api public
 */

Model.estimatedDocumentCount = function estimatedDocumentCount(options, callback) {
  _checkContext(this, 'estimatedDocumentCount');

  const mq = new this.Query({}, {}, this, this.$__collection);

  callback = this.$handleCallbackError(callback);

  return mq.estimatedDocumentCount(options, callback);
};

/**
 * Counts number of documents matching `filter` in a database collection.
 *
 * #### Example:
 *
 *     Adventure.countDocuments({ type: 'jungle' }, function (err, count) {
 *       console.log('there are %d jungle adventures', count);
 *     });
 *
 * If you want to count all documents in a large collection,
 * use the [`estimatedDocumentCount()` function](/docs/api.html#model_Model.estimatedDocumentCount)
 * instead. If you call `countDocuments({})`, MongoDB will always execute
 * a full collection scan and **not** use any indexes.
 *
 * The `countDocuments()` function is similar to `count()`, but there are a
 * [few operators that `countDocuments()` does not support](https://mongodb.github.io/node-mongodb-native/3.1/api/Collection.html#countDocuments).
 * Below are the operators that `count()` supports but `countDocuments()` does not,
 * and the suggested replacement:
 *
 * - `$where`: [`$expr`](https://docs.mongodb.com/manual/reference/operator/query/expr/)
 * - `$near`: [`$geoWithin`](https://docs.mongodb.com/manual/reference/operator/query/geoWithin/) with [`$center`](https://docs.mongodb.com/manual/reference/operator/query/center/#op._S_center)
 * - `$nearSphere`: [`$geoWithin`](https://docs.mongodb.com/manual/reference/operator/query/geoWithin/) with [`$centerSphere`](https://docs.mongodb.com/manual/reference/operator/query/centerSphere/#op._S_centerSphere)
 *
 * @param {Object} filter
 * @param {Function} [callback]
 * @return {Query}
 * @api public
 */

Model.countDocuments = function countDocuments(conditions, options, callback) {
  _checkContext(this, 'countDocuments');

  if (typeof conditions === 'function') {
    callback = conditions;
    conditions = {};
  }
  if (typeof options === 'function') {
    callback = options;
    options = null;
  }

  const mq = new this.Query({}, {}, this, this.$__collection);
  if (options != null) {
    mq.setOptions(options);
  }

  callback = this.$handleCallbackError(callback);

  return mq.countDocuments(conditions, callback);
};

/**
 * Counts number of documents that match `filter` in a database collection.
 *
 * This method is deprecated. If you want to count the number of documents in
 * a collection, e.g. `count({})`, use the [`estimatedDocumentCount()` function](/docs/api.html#model_Model.estimatedDocumentCount)
 * instead. Otherwise, use the [`countDocuments()`](/docs/api.html#model_Model.countDocuments) function instead.
 *
 * #### Example:
 *
 *     const count = await Adventure.count({ type: 'jungle' });
 *     console.log('there are %d jungle adventures', count);
 *
 * @deprecated
 * @param {Object} filter
 * @param {Function} [callback]
 * @return {Query}
 * @api public
 */

Model.count = function count(conditions, callback) {
  _checkContext(this, 'count');

  if (typeof conditions === 'function') {
    callback = conditions;
    conditions = {};
  }

  const mq = new this.Query({}, {}, this, this.$__collection);

  callback = this.$handleCallbackError(callback);

  return mq.count(conditions, callback);
};

/**
 * Creates a Query for a `distinct` operation.
 *
 * Passing a `callback` executes the query.
 *
 * #### Example:
 *
 *     Link.distinct('url', { clicks: { $gt: 100 } }, function (err, result) {
 *       if (err) return handleError(err);
 *
 *       assert(Array.isArray(result));
 *       console.log('unique urls with more than 100 clicks', result);
 *     })
 *
 *     const query = Link.distinct('url');
 *     query.exec(callback);
 *
 * @param {String} field
 * @param {Object} [conditions] optional
 * @param {Function} [callback]
 * @return {Query}
 * @api public
 */

Model.distinct = function distinct(field, conditions, callback) {
  _checkContext(this, 'distinct');

  const mq = new this.Query({}, {}, this, this.$__collection);

  if (typeof conditions === 'function') {
    callback = conditions;
    conditions = {};
  }
  callback = this.$handleCallbackError(callback);

  return mq.distinct(field, conditions, callback);
};

/**
 * Creates a Query, applies the passed conditions, and returns the Query.
 *
 * For example, instead of writing:
 *
 *     User.find({ age: { $gte: 21, $lte: 65 } }, callback);
 *
 * we can instead write:
 *
 *     User.where('age').gte(21).lte(65).exec(callback);
 *
 * Since the Query class also supports `where` you can continue chaining
 *
 *     User
 *     .where('age').gte(21).lte(65)
 *     .where('name', /^b/i)
 *     ... etc
 *
 * @param {String} path
 * @param {Object} [val] optional value
 * @return {Query}
 * @api public
 */

Model.where = function where(path, val) {
  _checkContext(this, 'where');

  void val; // eslint
  const mq = new this.Query({}, {}, this, this.$__collection).find({});
  return mq.where.apply(mq, arguments);
};

/**
 * Creates a `Query` and specifies a `$where` condition.
 *
 * Sometimes you need to query for things in mongodb using a JavaScript expression. You can do so via `find({ $where: javascript })`, or you can use the mongoose shortcut method $where via a Query chain or from your mongoose Model.
 *
 *     Blog.$where('this.username.indexOf("val") !== -1').exec(function (err, docs) {});
 *
 * @param {String|Function} argument is a javascript string or anonymous function
 * @method $where
 * @memberOf Model
 * @return {Query}
 * @see Query.$where #query_Query-%24where
 * @api public
 */

Model.$where = function $where() {
  _checkContext(this, '$where');

  const mq = new this.Query({}, {}, this, this.$__collection).find({});
  return mq.$where.apply(mq, arguments);
};

/**
 * Issues a mongodb findAndModify update command.
 *
 * Finds a matching document, updates it according to the `update` arg, passing any `options`, and returns the found document (if any) to the callback. The query executes if `callback` is passed else a Query object is returned.
 *
 * #### Examples:
 *
 *     A.findOneAndUpdate(conditions, update, options, callback) // executes
 *     A.findOneAndUpdate(conditions, update, options)  // returns Query
 *     A.findOneAndUpdate(conditions, update, callback) // executes
 *     A.findOneAndUpdate(conditions, update)           // returns Query
 *     A.findOneAndUpdate()                             // returns Query
 *
 * #### Note:
 *
 * All top level update keys which are not `atomic` operation names are treated as set operations:
 *
 * #### Example:
 *
 *     const query = { name: 'borne' };
 *     Model.findOneAndUpdate(query, { name: 'jason bourne' }, options, callback)
 *
 *     // is sent as
 *     Model.findOneAndUpdate(query, { $set: { name: 'jason bourne' }}, options, callback)
 *
 * This helps prevent accidentally overwriting your document with `{ name: 'jason bourne' }`.
 *
 * #### Note:
 *
 * `findOneAndX` and `findByIdAndX` functions support limited validation that
 * you can enable by setting the `runValidators` option.
 *
 * If you need full-fledged validation, use the traditional approach of first
 * retrieving the document.
 *
 *     const doc = await Model.findById(id);
 *     doc.name = 'jason bourne';
 *     await doc.save();
 *
 * @param {Object} [conditions]
 * @param {Object} [update]
 * @param {Object} [options] optional see [`Query.prototype.setOptions()`](https://mongoosejs.com/docs/api.html#query_Query-setOptions)
 * @param {String} [options.returnDocument='before'] Has two possible values, `'before'` and `'after'`. By default, it will return the document before the update was applied.
 * @param {Object} [options.lean] if truthy, mongoose will return the document as a plain JavaScript object rather than a mongoose document. See [`Query.lean()`](/docs/api.html#query_Query-lean) and [the Mongoose lean tutorial](/docs/tutorials/lean.html).
 * @param {ClientSession} [options.session=null] The session associated with this query. See [transactions docs](/docs/transactions.html).
 * @param {Boolean|String} [options.strict] overwrites the schema's [strict mode option](https://mongoosejs.com/docs/guide.html#strict)
 * @param {Boolean} [options.timestamps=null] If set to `false` and [schema-level timestamps](/docs/guide.html#timestamps) are enabled, skip timestamps for this update. Note that this allows you to overwrite timestamps. Does nothing if schema-level timestamps are not set.
 * @param {Boolean} [options.overwrite=false] By default, if you don't include any [update operators](https://docs.mongodb.com/manual/reference/operator/update/) in `update`, Mongoose will wrap `update` in `$set` for you. This prevents you from accidentally overwriting the document. This option tells Mongoose to skip adding `$set`. An alternative to this would be using [Model.findOneAndReplace(conditions, update, options, callback)](https://mongoosejs.com/docs/api/model.html#model_Model.findOneAndReplace).
 * @param {Boolean} [options.upsert=false] if true, and no documents found, insert a new document
 * @param {Object|String|String[]} [options.projection=null] optional fields to return, see [`Query.prototype.select()`](#query_Query-select)
 * @param {Boolean} [options.new=false] if true, return the modified document rather than the original
 * @param {Object|String} [options.fields] Field selection. Equivalent to `.select(fields).findOneAndUpdate()`
 * @param {Number} [options.maxTimeMS] puts a time limit on the query - requires mongodb >= 2.6.0
 * @param {Object|String} [options.sort] if multiple docs are found by the conditions, sets the sort order to choose which doc to update.
 * @param {Boolean} [options.runValidators] if true, runs [update validators](/docs/validation.html#update-validators) on this command. Update validators validate the update operation against the model's schema
 * @param {Boolean} [options.setDefaultsOnInsert=true] If `setDefaultsOnInsert` and `upsert` are true, mongoose will apply the [defaults](https://mongoosejs.com/docs/defaults.html) specified in the model's schema if a new document is created
 * @param {Boolean} [options.rawResult] if true, returns the [raw result from the MongoDB driver](https://mongodb.github.io/node-mongodb-native/4.3/interfaces/ModifyResult.html)
 * @param {Function} [callback]
 * @return {Query}
 * @see Tutorial /docs/tutorials/findoneandupdate.html
 * @see mongodb https://www.mongodb.org/display/DOCS/findAndModify+Command
 * @api public
 */

Model.findOneAndUpdate = function(conditions, update, options, callback) {
  _checkContext(this, 'findOneAndUpdate');

  if (typeof options === 'function') {
    callback = options;
    options = null;
  } else if (arguments.length === 1) {
    if (typeof conditions === 'function') {
      const msg = 'Model.findOneAndUpdate(): First argument must not be a function.\n\n'
          + '  ' + this.modelName + '.findOneAndUpdate(conditions, update, options, callback)\n'
          + '  ' + this.modelName + '.findOneAndUpdate(conditions, update, options)\n'
          + '  ' + this.modelName + '.findOneAndUpdate(conditions, update)\n'
          + '  ' + this.modelName + '.findOneAndUpdate(update)\n'
          + '  ' + this.modelName + '.findOneAndUpdate()\n';
      throw new TypeError(msg);
    }
    update = conditions;
    conditions = undefined;
  }
  callback = this.$handleCallbackError(callback);

  let fields;
  if (options) {
    fields = options.fields || options.projection;
  }

  update = utils.clone(update, {
    depopulate: true,
    _isNested: true
  });

  _decorateUpdateWithVersionKey(update, options, this.schema.options.versionKey);

  const mq = new this.Query({}, {}, this, this.$__collection);
  mq.select(fields);

  return mq.findOneAndUpdate(conditions, update, options, callback);
};

/*!
 * Decorate the update with a version key, if necessary
 */

function _decorateUpdateWithVersionKey(update, options, versionKey) {
  if (!versionKey || !(options && options.upsert || false)) {
    return;
  }

  const updatedPaths = modifiedPaths(update);
  if (!updatedPaths[versionKey]) {
    if (options.overwrite) {
      update[versionKey] = 0;
    } else {
      if (!update.$setOnInsert) {
        update.$setOnInsert = {};
      }
      update.$setOnInsert[versionKey] = 0;
    }
  }
}

/**
 * Issues a mongodb findAndModify update command by a document's _id field.
 * `findByIdAndUpdate(id, ...)` is equivalent to `findOneAndUpdate({ _id: id }, ...)`.
 *
 * Finds a matching document, updates it according to the `update` arg,
 * passing any `options`, and returns the found document (if any) to the
 * callback. The query executes if `callback` is passed.
 *
 * This function triggers the following middleware.
 *
 * - `findOneAndUpdate()`
 *
 * #### Examples:
 *
 *     A.findByIdAndUpdate(id, update, options, callback) // executes
 *     A.findByIdAndUpdate(id, update, options)  // returns Query
 *     A.findByIdAndUpdate(id, update, callback) // executes
 *     A.findByIdAndUpdate(id, update)           // returns Query
 *     A.findByIdAndUpdate()                     // returns Query
 *
 * #### Note:
 *
 * All top level update keys which are not `atomic` operation names are treated as set operations:
 *
 * #### Example:
 *
 *     Model.findByIdAndUpdate(id, { name: 'jason bourne' }, options, callback)
 *
 *     // is sent as
 *     Model.findByIdAndUpdate(id, { $set: { name: 'jason bourne' }}, options, callback)
 *
 * This helps prevent accidentally overwriting your document with `{ name: 'jason bourne' }`.
 *
 * #### Note:
 *
 * `findOneAndX` and `findByIdAndX` functions support limited validation. You can
 * enable validation by setting the `runValidators` option.
 *
 * If you need full-fledged validation, use the traditional approach of first
 * retrieving the document.
 *
 *     const doc = await Model.findById(id)
 *     doc.name = 'jason bourne';
 *     await doc.save();
 *
 * @param {Object|Number|String} id value of `_id` to query by
 * @param {Object} [update]
 * @param {Object} [options] optional see [`Query.prototype.setOptions()`](https://mongoosejs.com/docs/api.html#query_Query-setOptions)
 * @param {String} [options.returnDocument='before'] Has two possible values, `'before'` and `'after'`. By default, it will return the document before the update was applied.
 * @param {Object} [options.lean] if truthy, mongoose will return the document as a plain JavaScript object rather than a mongoose document. See [`Query.lean()`](/docs/api.html#query_Query-lean) and [the Mongoose lean tutorial](/docs/tutorials/lean.html).
 * @param {ClientSession} [options.session=null] The session associated with this query. See [transactions docs](/docs/transactions.html).
 * @param {Boolean|String} [options.strict] overwrites the schema's [strict mode option](https://mongoosejs.com/docs/guide.html#strict)
 * @param {Boolean} [options.timestamps=null] If set to `false` and [schema-level timestamps](/docs/guide.html#timestamps) are enabled, skip timestamps for this update. Note that this allows you to overwrite timestamps. Does nothing if schema-level timestamps are not set.
 * @param {Boolean} [options.overwrite=false] By default, if you don't include any [update operators](https://docs.mongodb.com/manual/reference/operator/update/) in `update`, Mongoose will wrap `update` in `$set` for you. This prevents you from accidentally overwriting the document. This option tells Mongoose to skip adding `$set`. An alternative to this would be using [Model.findOneAndReplace({ _id: id }, update, options, callback)](https://mongoosejs.com/docs/api/model.html#model_Model.findOneAndReplace).
 * @param {Object|String} [options.sort] if multiple docs are found by the conditions, sets the sort order to choose which doc to update.
 * @param {Boolean} [options.runValidators] if true, runs [update validators](/docs/validation.html#update-validators) on this command. Update validators validate the update operation against the model's schema
 * @param {Boolean} [options.setDefaultsOnInsert=true] If `setDefaultsOnInsert` and `upsert` are true, mongoose will apply the [defaults](https://mongoosejs.com/docs/defaults.html) specified in the model's schema if a new document is created
 * @param {Boolean} [options.rawResult] if true, returns the [raw result from the MongoDB driver](https://mongodb.github.io/node-mongodb-native/4.3/interfaces/ModifyResult.html)
 * @param {Boolean} [options.upsert=false] if true, and no documents found, insert a new document
 * @param {Boolean} [options.new=false] if true, return the modified document rather than the original
 * @param {Object|String} [options.select] sets the document fields to return.
 * @param {Function} [callback]
 * @return {Query}
 * @see Model.findOneAndUpdate #model_Model.findOneAndUpdate
 * @see mongodb https://www.mongodb.org/display/DOCS/findAndModify+Command
 * @api public
 */

Model.findByIdAndUpdate = function(id, update, options, callback) {
  _checkContext(this, 'findByIdAndUpdate');

  callback = this.$handleCallbackError(callback);
  if (arguments.length === 1) {
    if (typeof id === 'function') {
      const msg = 'Model.findByIdAndUpdate(): First argument must not be a function.\n\n'
          + '  ' + this.modelName + '.findByIdAndUpdate(id, callback)\n'
          + '  ' + this.modelName + '.findByIdAndUpdate(id)\n'
          + '  ' + this.modelName + '.findByIdAndUpdate()\n';
      throw new TypeError(msg);
    }
    return this.findOneAndUpdate({ _id: id }, undefined);
  }

  // if a model is passed in instead of an id
  if (id instanceof Document) {
    id = id._id;
  }

  return this.findOneAndUpdate.call(this, { _id: id }, update, options, callback);
};

/**
 * Issue a MongoDB `findOneAndDelete()` command.
 *
 * Finds a matching document, removes it, and passes the found document
 * (if any) to the callback.
 *
 * Executes the query if `callback` is passed.
 *
 * This function triggers the following middleware.
 *
 * - `findOneAndDelete()`
 *
 * This function differs slightly from `Model.findOneAndRemove()` in that
 * `findOneAndRemove()` becomes a [MongoDB `findAndModify()` command](https://docs.mongodb.com/manual/reference/method/db.collection.findAndModify/),
 * as opposed to a `findOneAndDelete()` command. For most mongoose use cases,
 * this distinction is purely pedantic. You should use `findOneAndDelete()`
 * unless you have a good reason not to.
 *
 * #### Examples:
 *
 *     A.findOneAndDelete(conditions, options, callback) // executes
 *     A.findOneAndDelete(conditions, options)  // return Query
 *     A.findOneAndDelete(conditions, callback) // executes
 *     A.findOneAndDelete(conditions) // returns Query
 *     A.findOneAndDelete()           // returns Query
 *
 * `findOneAndX` and `findByIdAndX` functions support limited validation. You can
 * enable validation by setting the `runValidators` option.
 *
 * If you need full-fledged validation, use the traditional approach of first
 * retrieving the document.
 *
 *     const doc = await Model.findById(id)
 *     doc.name = 'jason bourne';
 *     await doc.save();
 *
 * @param {Object} conditions
 * @param {Object} [options] optional see [`Query.prototype.setOptions()`](https://mongoosejs.com/docs/api.html#query_Query-setOptions)
 * @param {Boolean|String} [options.strict] overwrites the schema's [strict mode option](https://mongoosejs.com/docs/guide.html#strict)
 * @param {Object|String|String[]} [options.projection=null] optional fields to return, see [`Query.prototype.select()`](#query_Query-select)
 * @param {ClientSession} [options.session=null] The session associated with this query. See [transactions docs](/docs/transactions.html).
 * @param {Boolean} [options.rawResult] if true, returns the [raw result from the MongoDB driver](https://mongodb.github.io/node-mongodb-native/4.3/interfaces/ModifyResult.html)
 * @param {Object|String} [options.sort] if multiple docs are found by the conditions, sets the sort order to choose which doc to update.
 * @param {Object|String} [options.select] sets the document fields to return.
 * @param {Number} [options.maxTimeMS] puts a time limit on the query - requires mongodb >= 2.6.0
 * @param {Function} [callback]
 * @return {Query}
 * @api public
 */

Model.findOneAndDelete = function(conditions, options, callback) {
  _checkContext(this, 'findOneAndDelete');

  if (arguments.length === 1 && typeof conditions === 'function') {
    const msg = 'Model.findOneAndDelete(): First argument must not be a function.\n\n'
        + '  ' + this.modelName + '.findOneAndDelete(conditions, callback)\n'
        + '  ' + this.modelName + '.findOneAndDelete(conditions)\n'
        + '  ' + this.modelName + '.findOneAndDelete()\n';
    throw new TypeError(msg);
  }

  if (typeof options === 'function') {
    callback = options;
    options = undefined;
  }
  callback = this.$handleCallbackError(callback);

  let fields;
  if (options) {
    fields = options.select;
    options.select = undefined;
  }

  const mq = new this.Query({}, {}, this, this.$__collection);
  mq.select(fields);

  return mq.findOneAndDelete(conditions, options, callback);
};

/**
 * Issue a MongoDB `findOneAndDelete()` command by a document's _id field.
 * In other words, `findByIdAndDelete(id)` is a shorthand for
 * `findOneAndDelete({ _id: id })`.
 *
 * This function triggers the following middleware.
 *
 * - `findOneAndDelete()`
 *
 * @param {Object|Number|String} id value of `_id` to query by
 * @param {Object} [options] optional see [`Query.prototype.setOptions()`](https://mongoosejs.com/docs/api.html#query_Query-setOptions)
 * @param {Boolean|String} [options.strict] overwrites the schema's [strict mode option](https://mongoosejs.com/docs/guide.html#strict)
 * @param {Function} [callback]
 * @return {Query}
 * @see Model.findOneAndRemove #model_Model.findOneAndRemove
 * @see mongodb https://www.mongodb.org/display/DOCS/findAndModify+Command
 */

Model.findByIdAndDelete = function(id, options, callback) {
  _checkContext(this, 'findByIdAndDelete');

  if (arguments.length === 1 && typeof id === 'function') {
    const msg = 'Model.findByIdAndDelete(): First argument must not be a function.\n\n'
        + '  ' + this.modelName + '.findByIdAndDelete(id, callback)\n'
        + '  ' + this.modelName + '.findByIdAndDelete(id)\n'
        + '  ' + this.modelName + '.findByIdAndDelete()\n';
    throw new TypeError(msg);
  }
  callback = this.$handleCallbackError(callback);

  return this.findOneAndDelete({ _id: id }, options, callback);
};

/**
 * Issue a MongoDB `findOneAndReplace()` command.
 *
 * Finds a matching document, replaces it with the provided doc, and passes the
 * returned doc to the callback.
 *
 * Executes the query if `callback` is passed.
 *
 * This function triggers the following query middleware.
 *
 * - `findOneAndReplace()`
 *
 * #### Examples:
 *
 *     A.findOneAndReplace(filter, replacement, options, callback) // executes
 *     A.findOneAndReplace(filter, replacement, options)  // return Query
 *     A.findOneAndReplace(filter, replacement, callback) // executes
 *     A.findOneAndReplace(filter, replacement) // returns Query
 *     A.findOneAndReplace()                    // returns Query
 *
 * @param {Object} filter Replace the first document that matches this filter
 * @param {Object} [replacement] Replace with this document
 * @param {Object} [options] optional see [`Query.prototype.setOptions()`](https://mongoosejs.com/docs/api.html#query_Query-setOptions)
 * @param {String} [options.returnDocument='before'] Has two possible values, `'before'` and `'after'`. By default, it will return the document before the update was applied.
 * @param {Object} [options.lean] if truthy, mongoose will return the document as a plain JavaScript object rather than a mongoose document. See [`Query.lean()`](/docs/api.html#query_Query-lean) and [the Mongoose lean tutorial](/docs/tutorials/lean.html).
 * @param {ClientSession} [options.session=null] The session associated with this query. See [transactions docs](/docs/transactions.html).
 * @param {Boolean|String} [options.strict] overwrites the schema's [strict mode option](https://mongoosejs.com/docs/guide.html#strict)
 * @param {Boolean} [options.timestamps=null] If set to `false` and [schema-level timestamps](/docs/guide.html#timestamps) are enabled, skip timestamps for this update. Note that this allows you to overwrite timestamps. Does nothing if schema-level timestamps are not set.
 * @param {Object|String|String[]} [options.projection=null] optional fields to return, see [`Query.prototype.select()`](#query_Query-select)
 * @param {Object|String} [options.sort] if multiple docs are found by the conditions, sets the sort order to choose which doc to update.
 * @param {Boolean} [options.rawResult] if true, returns the [raw result from the MongoDB driver](https://mongodb.github.io/node-mongodb-native/4.3/interfaces/ModifyResult.html)
 * @param {Object|String} [options.select] sets the document fields to return.
 * @param {Number} [options.maxTimeMS] puts a time limit on the query - requires mongodb >= 2.6.0
 * @param {Function} [callback]
 * @return {Query}
 * @api public
 */

Model.findOneAndReplace = function(filter, replacement, options, callback) {
  _checkContext(this, 'findOneAndReplace');

  if (arguments.length === 1 && typeof filter === 'function') {
    const msg = 'Model.findOneAndReplace(): First argument must not be a function.\n\n'
        + '  ' + this.modelName + '.findOneAndReplace(filter, replacement, options, callback)\n'
        + '  ' + this.modelName + '.findOneAndReplace(filter, replacement, callback)\n'
        + '  ' + this.modelName + '.findOneAndReplace(filter, replacement)\n'
        + '  ' + this.modelName + '.findOneAndReplace(filter, callback)\n'
        + '  ' + this.modelName + '.findOneAndReplace()\n';
    throw new TypeError(msg);
  }

  if (arguments.length === 3 && typeof options === 'function') {
    callback = options;
    options = replacement;
    replacement = void 0;
  }
  if (arguments.length === 2 && typeof replacement === 'function') {
    callback = replacement;
    replacement = void 0;
    options = void 0;
  }
  callback = this.$handleCallbackError(callback);

  let fields;
  if (options) {
    fields = options.select;
    options.select = undefined;
  }

  const mq = new this.Query({}, {}, this, this.$__collection);
  mq.select(fields);

  return mq.findOneAndReplace(filter, replacement, options, callback);
};

/**
 * Issue a mongodb findAndModify remove command.
 *
 * Finds a matching document, removes it, passing the found document (if any) to the callback.
 *
 * Executes the query if `callback` is passed.
 *
 * This function triggers the following middleware.
 *
 * - `findOneAndRemove()`
 *
 * #### Examples:
 *
 *     A.findOneAndRemove(conditions, options, callback) // executes
 *     A.findOneAndRemove(conditions, options)  // return Query
 *     A.findOneAndRemove(conditions, callback) // executes
 *     A.findOneAndRemove(conditions) // returns Query
 *     A.findOneAndRemove()           // returns Query
 *
 * `findOneAndX` and `findByIdAndX` functions support limited validation. You can
 * enable validation by setting the `runValidators` option.
 *
 * If you need full-fledged validation, use the traditional approach of first
 * retrieving the document.
 *
 *     const doc = await Model.findById(id);
 *     doc.name = 'jason bourne';
 *     await doc.save();
 *
 * @param {Object} conditions
 * @param {Object} [options] optional see [`Query.prototype.setOptions()`](https://mongoosejs.com/docs/api.html#query_Query-setOptions)
 * @param {ClientSession} [options.session=null] The session associated with this query. See [transactions docs](/docs/transactions.html).
 * @param {Boolean|String} [options.strict] overwrites the schema's [strict mode option](https://mongoosejs.com/docs/guide.html#strict)
 * @param {Object|String|String[]} [options.projection=null] optional fields to return, see [`Query.prototype.select()`](#query_Query-select)
 * @param {Object|String} [options.sort] if multiple docs are found by the conditions, sets the sort order to choose which doc to update.
 * @param {Boolean} [options.rawResult] if true, returns the [raw result from the MongoDB driver](https://mongodb.github.io/node-mongodb-native/4.3/interfaces/ModifyResult.html)
 * @param {Object|String} [options.select] sets the document fields to return.
 * @param {Number} [options.maxTimeMS] puts a time limit on the query - requires mongodb >= 2.6.0
 * @param {Function} [callback]
 * @return {Query}
 * @see mongodb https://www.mongodb.org/display/DOCS/findAndModify+Command
 * @api public
 */

Model.findOneAndRemove = function(conditions, options, callback) {
  _checkContext(this, 'findOneAndRemove');

  if (arguments.length === 1 && typeof conditions === 'function') {
    const msg = 'Model.findOneAndRemove(): First argument must not be a function.\n\n'
        + '  ' + this.modelName + '.findOneAndRemove(conditions, callback)\n'
        + '  ' + this.modelName + '.findOneAndRemove(conditions)\n'
        + '  ' + this.modelName + '.findOneAndRemove()\n';
    throw new TypeError(msg);
  }

  if (typeof options === 'function') {
    callback = options;
    options = undefined;
  }
  callback = this.$handleCallbackError(callback);

  let fields;
  if (options) {
    fields = options.select;
    options.select = undefined;
  }

  const mq = new this.Query({}, {}, this, this.$__collection);
  mq.select(fields);

  return mq.findOneAndRemove(conditions, options, callback);
};

/**
 * Issue a mongodb findAndModify remove command by a document's _id field. `findByIdAndRemove(id, ...)` is equivalent to `findOneAndRemove({ _id: id }, ...)`.
 *
 * Finds a matching document, removes it, passing the found document (if any) to the callback.
 *
 * Executes the query if `callback` is passed.
 *
 * This function triggers the following middleware.
 *
 * - `findOneAndRemove()`
 *
 * #### Examples:
 *
 *     A.findByIdAndRemove(id, options, callback) // executes
 *     A.findByIdAndRemove(id, options)  // return Query
 *     A.findByIdAndRemove(id, callback) // executes
 *     A.findByIdAndRemove(id) // returns Query
 *     A.findByIdAndRemove()           // returns Query
 *
 * @param {Object|Number|String} id value of `_id` to query by
 * @param {Object} [options] optional see [`Query.prototype.setOptions()`](https://mongoosejs.com/docs/api.html#query_Query-setOptions)
 * @param {Boolean|String} [options.strict] overwrites the schema's [strict mode option](https://mongoosejs.com/docs/guide.html#strict)
 * @param {ClientSession} [options.session=null] The session associated with this query. See [transactions docs](/docs/transactions.html).
 * @param {Object|String|String[]} [options.projection=null] optional fields to return, see [`Query.prototype.select()`](#query_Query-select)
 * @param {Object|String} [options.sort] if multiple docs are found by the conditions, sets the sort order to choose which doc to update.
 * @param {Boolean} [options.rawResult] if true, returns the [raw result from the MongoDB driver](https://mongodb.github.io/node-mongodb-native/4.3/interfaces/ModifyResult.html)
 * @param {Object|String} [options.select] sets the document fields to return.
 * @param {Function} [callback]
 * @return {Query}
 * @see Model.findOneAndRemove #model_Model.findOneAndRemove
 * @see mongodb https://www.mongodb.org/display/DOCS/findAndModify+Command
 */

Model.findByIdAndRemove = function(id, options, callback) {
  _checkContext(this, 'findByIdAndRemove');

  if (arguments.length === 1 && typeof id === 'function') {
    const msg = 'Model.findByIdAndRemove(): First argument must not be a function.\n\n'
        + '  ' + this.modelName + '.findByIdAndRemove(id, callback)\n'
        + '  ' + this.modelName + '.findByIdAndRemove(id)\n'
        + '  ' + this.modelName + '.findByIdAndRemove()\n';
    throw new TypeError(msg);
  }
  callback = this.$handleCallbackError(callback);

  return this.findOneAndRemove({ _id: id }, options, callback);
};

/**
 * Shortcut for saving one or more documents to the database.
 * `MyModel.create(docs)` does `new MyModel(doc).save()` for every doc in
 * docs.
 *
 * This function triggers the following middleware.
 *
 * - `save()`
 *
 * #### Example:
 *
 *     // Insert one new `Character` document
 *     await Character.create({ name: 'Jean-Luc Picard' });
 *
 *     // Insert multiple new `Character` documents
 *     await Character.create([{ name: 'Will Riker' }, { name: 'Geordi LaForge' }]);
 *
 *     // Create a new character within a transaction. Note that you **must**
 *     // pass an array as the first parameter to `create()` if you want to
 *     // specify options.
 *     await Character.create([{ name: 'Jean-Luc Picard' }], { session });
 *
 * @param {Array|Object} docs Documents to insert, as a spread or array
 * @param {Object} [options] Options passed down to `save()`. To specify `options`, `docs` **must** be an array, not a spread.
 * @param {Function} [callback] callback
 * @return {Promise}
 * @api public
 */

Model.create = function create(doc, options, callback) {
  _checkContext(this, 'create');

  let args;
  let cb;
  const discriminatorKey = this.schema.options.discriminatorKey;

  if (Array.isArray(doc)) {
    args = doc;
    cb = typeof options === 'function' ? options : callback;
    options = options != null && typeof options === 'object' ? options : {};
  } else {
    const last = arguments[arguments.length - 1];
    options = {};
    // Handle falsy callbacks re: #5061
    if (typeof last === 'function' || (arguments.length > 1 && !last)) {
      args = [...arguments];
      cb = args.pop();
    } else {
      args = [...arguments];
    }

    if (args.length === 2 &&
        args[0] != null &&
        args[1] != null &&
        args[0].session == null &&
        getConstructorName(last.session) === 'ClientSession' &&
        !this.schema.path('session')) {
      // Probably means the user is running into the common mistake of trying
      // to use a spread to specify options, see gh-7535
      utils.warn('WARNING: to pass a `session` to `Model.create()` in ' +
        'Mongoose, you **must** pass an array as the first argument. See: ' +
        'https://mongoosejs.com/docs/api.html#model_Model.create');
    }
  }

  return this.db.base._promiseOrCallback(cb, cb => {
    cb = this.$wrapCallback(cb);

    if (args.length === 0) {
      if (Array.isArray(doc)) {
        return cb(null, []);
      } else {
        return cb(null);
      }
    }

    const toExecute = [];
    let firstError;
    args.forEach(doc => {
      toExecute.push(callback => {
        const Model = this.discriminators && doc[discriminatorKey] != null ?
          this.discriminators[doc[discriminatorKey]] || getDiscriminatorByValue(this.discriminators, doc[discriminatorKey]) :
          this;
        if (Model == null) {
          throw new MongooseError(`Discriminator "${doc[discriminatorKey]}" not ` +
            `found for model "${this.modelName}"`);
        }
        let toSave = doc;
        const callbackWrapper = (error, doc) => {
          if (error) {
            if (!firstError) {
              firstError = error;
            }
            return callback(null, { error: error });
          }
          callback(null, { doc: doc });
        };

        if (!(toSave instanceof Model)) {
          try {
            toSave = new Model(toSave);
          } catch (error) {
            return callbackWrapper(error);
          }
        }

        toSave.$save(options, callbackWrapper);
      });
    });

    let numFns = toExecute.length;
    if (numFns === 0) {
      return cb(null, []);
    }
    const _done = (error, res) => {
      const savedDocs = [];
      const len = res.length;
      for (let i = 0; i < len; ++i) {
        if (res[i].doc) {
          savedDocs.push(res[i].doc);
        }
      }

      if (firstError) {
        return cb(firstError, savedDocs);
      }

      if (Array.isArray(doc)) {
        cb(null, savedDocs);
      } else {
        cb.apply(this, [null].concat(savedDocs));
      }
    };

    const _res = [];
    toExecute.forEach((fn, i) => {
      fn((err, res) => {
        _res[i] = res;
        if (--numFns <= 0) {
          return _done(null, _res);
        }
      });
    });
  }, this.events);
};

/**
 * _Requires a replica set running MongoDB >= 3.6.0._ Watches the
 * underlying collection for changes using
 * [MongoDB change streams](https://docs.mongodb.com/manual/changeStreams/).
 *
 * This function does **not** trigger any middleware. In particular, it
 * does **not** trigger aggregate middleware.
 *
 * The ChangeStream object is an event emitter that emits the following events:
 *
 * - 'change': A change occurred, see below example
 * - 'error': An unrecoverable error occurred. In particular, change streams currently error out if they lose connection to the replica set primary. Follow [this GitHub issue](https://github.com/Automattic/mongoose/issues/6799) for updates.
 * - 'end': Emitted if the underlying stream is closed
 * - 'close': Emitted if the underlying stream is closed
 *
 * #### Example:
 *
 *     const doc = await Person.create({ name: 'Ned Stark' });
 *     const changeStream = Person.watch().on('change', change => console.log(change));
 *     // Will print from the above `console.log()`:
 *     // { _id: { _data: ... },
 *     //   operationType: 'delete',
 *     //   ns: { db: 'mydb', coll: 'Person' },
 *     //   documentKey: { _id: 5a51b125c5500f5aa094c7bd } }
 *     await doc.remove();
 *
 * @param {Array} [pipeline]
 * @param {Object} [options] see the [mongodb driver options](https://mongodb.github.io/node-mongodb-native/3.0/api/Collection.html#watch)
 * @return {ChangeStream} mongoose-specific change stream wrapper, inherits from EventEmitter
 * @api public
 */

Model.watch = function(pipeline, options) {
  _checkContext(this, 'watch');

  const changeStreamThunk = cb => {
    pipeline = pipeline || [];
    prepareDiscriminatorPipeline(pipeline, this.schema, 'fullDocument');
    if (this.$__collection.buffer) {
      this.$__collection.addQueue(() => {
        if (this.closed) {
          return;
        }
        const driverChangeStream = this.$__collection.watch(pipeline, options);
        cb(null, driverChangeStream);
      });
    } else {
      const driverChangeStream = this.$__collection.watch(pipeline, options);
      cb(null, driverChangeStream);
    }
  };

  return new ChangeStream(changeStreamThunk, pipeline, options);
};

/**
 * _Requires MongoDB >= 3.6.0._ Starts a [MongoDB session](https://docs.mongodb.com/manual/release-notes/3.6/#client-sessions)
 * for benefits like causal consistency, [retryable writes](https://docs.mongodb.com/manual/core/retryable-writes/),
 * and [transactions](https://thecodebarbarian.com/a-node-js-perspective-on-mongodb-4-transactions.html).
 *
 * Calling `MyModel.startSession()` is equivalent to calling `MyModel.db.startSession()`.
 *
 * This function does not trigger any middleware.
 *
 * #### Example:
 *
 *     const session = await Person.startSession();
 *     let doc = await Person.findOne({ name: 'Ned Stark' }, null, { session });
 *     await doc.remove();
 *     // `doc` will always be null, even if reading from a replica set
 *     // secondary. Without causal consistency, it is possible to
 *     // get a doc back from the below query if the query reads from a
 *     // secondary that is experiencing replication lag.
 *     doc = await Person.findOne({ name: 'Ned Stark' }, null, { session, readPreference: 'secondary' });
 *
 * @param {Object} [options] see the [mongodb driver options](https://mongodb.github.io/node-mongodb-native/3.0/api/MongoClient.html#startSession)
 * @param {Boolean} [options.causalConsistency=true] set to false to disable causal consistency
 * @param {Function} [callback]
 * @return {Promise<ClientSession>} promise that resolves to a MongoDB driver `ClientSession`
 * @api public
 */

Model.startSession = function() {
  _checkContext(this, 'startSession');

  return this.db.startSession.apply(this.db, arguments);
};

/**
 * Shortcut for validating an array of documents and inserting them into
 * MongoDB if they're all valid. This function is faster than `.create()`
 * because it only sends one operation to the server, rather than one for each
 * document.
 *
 * Mongoose always validates each document **before** sending `insertMany`
 * to MongoDB. So if one document has a validation error, no documents will
 * be saved, unless you set
 * [the `ordered` option to false](https://docs.mongodb.com/manual/reference/method/db.collection.insertMany/#error-handling).
 *
 * This function does **not** trigger save middleware.
 *
 * This function triggers the following middleware.
 *
 * - `insertMany()`
 *
 * #### Example:
 *
 *     const arr = [{ name: 'Star Wars' }, { name: 'The Empire Strikes Back' }];
 *     Movies.insertMany(arr, function(error, docs) {});
 *
 * @param {Array|Object|*} doc(s)
 * @param {Object} [options] see the [mongodb driver options](https://mongodb.github.io/node-mongodb-native/2.2/api/Collection.html#insertMany)
 * @param {Boolean} [options.ordered=true] if true, will fail fast on the first error encountered. If false, will insert all the documents it can and report errors later. An `insertMany()` with `ordered = false` is called an "unordered" `insertMany()`.
 * @param {Boolean} [options.rawResult=false] if false, the returned promise resolves to the documents that passed mongoose document validation. If `true`, will return the [raw result from the MongoDB driver](https://mongodb.github.io/node-mongodb-native/2.2/api/Collection.html#~insertWriteOpCallback) with a `mongoose` property that contains `validationErrors` if this is an unordered `insertMany`.
 * @param {Boolean} [options.lean=false] if `true`, skips hydrating and validating the documents. This option is useful if you need the extra performance, but Mongoose won't validate the documents before inserting.
 * @param {Number} [options.limit=null] this limits the number of documents being processed (validation/casting) by mongoose in parallel, this does **NOT** send the documents in batches to MongoDB. Use this option if you're processing a large number of documents and your app is running out of memory.
 * @param {String|Object|Array} [options.populate=null] populates the result documents. This option is a no-op if `rawResult` is set.
 * @param {Function} [callback] callback
 * @return {Promise} resolving to the raw result from the MongoDB driver if `options.rawResult` was `true`, or the documents that passed validation, otherwise
 * @api public
 */

Model.insertMany = function(arr, options, callback) {
  _checkContext(this, 'insertMany');

  if (typeof options === 'function') {
    callback = options;
    options = null;
  }
  return this.db.base._promiseOrCallback(callback, cb => {
    this.$__insertMany(arr, options, cb);
  }, this.events);
};

/*!
 * ignore
 */

Model.$__insertMany = function(arr, options, callback) {
  const _this = this;
  if (typeof options === 'function') {
    callback = options;
    options = null;
  }
  if (callback) {
    callback = this.$handleCallbackError(callback);
    callback = this.$wrapCallback(callback);
  }
  callback = callback || utils.noop;
  options = options || {};
  const limit = options.limit || 1000;
  const rawResult = !!options.rawResult;
  const ordered = typeof options.ordered === 'boolean' ? options.ordered : true;
  const lean = !!options.lean;

  if (!Array.isArray(arr)) {
    arr = [arr];
  }

  const validationErrors = [];
  const toExecute = arr.map(doc =>
    callback => {
      if (!(doc instanceof _this)) {
        try {
          doc = new _this(doc);
        } catch (err) {
          return callback(err);
        }
      }
      if (options.session != null) {
        doc.$session(options.session);
      }
      // If option `lean` is set to true bypass validation
      if (lean) {
        // we have to execute callback at the nextTick to be compatible
        // with parallelLimit, as `results` variable has TDZ issue if we
        // execute the callback synchronously
        return immediate(() => callback(null, doc));
      }
      doc.$validate({ __noPromise: true }, function(error) {
        if (error) {
          // Option `ordered` signals that insert should be continued after reaching
          // a failing insert. Therefore we delegate "null", meaning the validation
          // failed. It's up to the next function to filter out all failed models
          if (ordered === false) {
            validationErrors.push(error);
            return callback(null, null);
          }
          return callback(error);
        }
        callback(null, doc);
      });
    });

  parallelLimit(toExecute, limit, function(error, docs) {
    if (error) {
      callback(error, null);
      return;
    }
    // We filter all failed pre-validations by removing nulls
    const docAttributes = docs.filter(function(doc) {
      return doc != null;
    });
    // Quickly escape while there aren't any valid docAttributes
    if (docAttributes.length === 0) {
      if (rawResult) {
        const res = {
          mongoose: {
            validationErrors: validationErrors
          }
        };
        return callback(null, res);
      }
      callback(null, []);
      return;
    }
    const docObjects = docAttributes.map(function(doc) {
      if (doc.$__schema.options.versionKey) {
        doc[doc.$__schema.options.versionKey] = 0;
      }
      if ((!options || options.timestamps !== false) && doc.initializeTimestamps) {
        return doc.initializeTimestamps().toObject(internalToObjectOptions);
      }
      return doc.toObject(internalToObjectOptions);
    });

    _this.$__collection.insertMany(docObjects, options, function(error, res) {
      if (error) {
        // `writeErrors` is a property reported by the MongoDB driver,
        // just not if there's only 1 error.
        if (error.writeErrors == null &&
           (error.result && error.result.result && error.result.result.writeErrors) != null) {
          error.writeErrors = error.result.result.writeErrors;
        }

        // `insertedDocs` is a Mongoose-specific property
        const erroredIndexes = new Set((error && error.writeErrors || []).map(err => err.index));

        let firstErroredIndex = -1;
        error.insertedDocs = docAttributes.
          filter((doc, i) => {
            const isErrored = erroredIndexes.has(i);

            if (ordered) {
              if (firstErroredIndex > -1) {
                return i < firstErroredIndex;
              }

              if (isErrored) {
                firstErroredIndex = i;
              }
            }

            return !isErrored;
          }).
          map(function setIsNewForInsertedDoc(doc) {
            doc.$__reset();
            _setIsNew(doc, false);
            return doc;
          });

        callback(error, null);
        return;
      }

      for (const attribute of docAttributes) {
        attribute.$__reset();
        _setIsNew(attribute, false);
      }

      if (rawResult) {
        if (ordered === false) {
          // Decorate with mongoose validation errors in case of unordered,
          // because then still do `insertMany()`
          res.mongoose = {
            validationErrors: validationErrors
          };
        }
        return callback(null, res);
      }

      if (options.populate != null) {
        return _this.populate(docAttributes, options.populate, err => {
          if (err != null) {
            error.insertedDocs = docAttributes;
            return callback(err);
          }

          callback(null, docs);
        });
      }

      callback(null, docAttributes);
    });
  });
};

/*!
 * ignore
 */

function _setIsNew(doc, val) {
  doc.$isNew = val;
  doc.$emit('isNew', val);
  doc.constructor.emit('isNew', val);

  const subdocs = doc.$getAllSubdocs();
  for (const subdoc of subdocs) {
    subdoc.$isNew = val;
    subdoc.$emit('isNew', val);
  }
}

/**
 * Sends multiple `insertOne`, `updateOne`, `updateMany`, `replaceOne`,
 * `deleteOne`, and/or `deleteMany` operations to the MongoDB server in one
 * command. This is faster than sending multiple independent operations (e.g.
 * if you use `create()`) because with `bulkWrite()` there is only one round
 * trip to MongoDB.
 *
 * Mongoose will perform casting on all operations you provide.
 *
 * This function does **not** trigger any middleware, neither `save()`, nor `update()`.
 * If you need to trigger
 * `save()` middleware for every document use [`create()`](https://mongoosejs.com/docs/api.html#model_Model.create) instead.
 *
 * #### Example:
 *
 *     Character.bulkWrite([
 *       {
 *         insertOne: {
 *           document: {
 *             name: 'Eddard Stark',
 *             title: 'Warden of the North'
 *           }
 *         }
 *       },
 *       {
 *         updateOne: {
 *           filter: { name: 'Eddard Stark' },
 *           // If you were using the MongoDB driver directly, you'd need to do
 *           // `update: { $set: { title: ... } }` but mongoose adds $set for
 *           // you.
 *           update: { title: 'Hand of the King' }
 *         }
 *       },
 *       {
 *         deleteOne: {
 *           filter: { name: 'Eddard Stark' }
 *         }
 *       }
 *     ]).then(res => {
 *      // Prints "1 1 1"
 *      console.log(res.insertedCount, res.modifiedCount, res.deletedCount);
 *     });
 *
 * The [supported operations](https://docs.mongodb.com/manual/reference/method/db.collection.bulkWrite/#db.collection.bulkWrite) are:
 *
 * - `insertOne`
 * - `updateOne`
 * - `updateMany`
 * - `deleteOne`
 * - `deleteMany`
 * - `replaceOne`
 *
 * @param {Array} ops
 * @param {Object} [ops.insertOne.document] The document to insert
 * @param {Object} [opts.updateOne.filter] Update the first document that matches this filter
 * @param {Object} [opts.updateOne.update] An object containing [update operators](https://docs.mongodb.com/manual/reference/operator/update/)
 * @param {Boolean} [opts.updateOne.upsert=false] If true, insert a doc if none match
 * @param {Boolean} [opts.updateOne.timestamps=true] If false, do not apply [timestamps](https://mongoosejs.com/docs/guide.html#timestamps) to the operation
 * @param {Object} [opts.updateOne.collation] The [MongoDB collation](https://thecodebarbarian.com/a-nodejs-perspective-on-mongodb-34-collations) to use
 * @param {Array} [opts.updateOne.arrayFilters] The [array filters](https://thecodebarbarian.com/a-nodejs-perspective-on-mongodb-36-array-filters.html) used in `update`
 * @param {Object} [opts.updateMany.filter] Update all the documents that match this filter
 * @param {Object} [opts.updateMany.update] An object containing [update operators](https://docs.mongodb.com/manual/reference/operator/update/)
 * @param {Boolean} [opts.updateMany.upsert=false] If true, insert a doc if no documents match `filter`
 * @param {Boolean} [opts.updateMany.timestamps=true] If false, do not apply [timestamps](https://mongoosejs.com/docs/guide.html#timestamps) to the operation
 * @param {Object} [opts.updateMany.collation] The [MongoDB collation](https://thecodebarbarian.com/a-nodejs-perspective-on-mongodb-34-collations) to use
 * @param {Array} [opts.updateMany.arrayFilters] The [array filters](https://thecodebarbarian.com/a-nodejs-perspective-on-mongodb-36-array-filters.html) used in `update`
 * @param {Object} [opts.deleteOne.filter] Delete the first document that matches this filter
 * @param {Object} [opts.deleteMany.filter] Delete all documents that match this filter
 * @param {Object} [opts.replaceOne.filter] Replace the first document that matches this filter
 * @param {Object} [opts.replaceOne.replacement] The replacement document
 * @param {Boolean} [opts.replaceOne.upsert=false] If true, insert a doc if no documents match `filter`
 * @param {Object} [options]
 * @param {Boolean} [options.ordered=true] If true, execute writes in order and stop at the first error. If false, execute writes in parallel and continue until all writes have either succeeded or errored.
 * @param {ClientSession} [options.session=null] The session associated with this bulk write. See [transactions docs](/docs/transactions.html).
 * @param {String|number} [options.w=1] The [write concern](https://docs.mongodb.com/manual/reference/write-concern/). See [`Query#w()`](/docs/api.html#query_Query-w) for more information.
 * @param {number} [options.wtimeout=null] The [write concern timeout](https://docs.mongodb.com/manual/reference/write-concern/#wtimeout).
 * @param {Boolean} [options.j=true] If false, disable [journal acknowledgement](https://docs.mongodb.com/manual/reference/write-concern/#j-option)
 * @param {Boolean} [options.skipValidation=false] Set to true to skip Mongoose schema validation on bulk write operations. Mongoose currently runs validation on `insertOne` and `replaceOne` operations by default.
 * @param {Boolean} [options.bypassDocumentValidation=false] If true, disable [MongoDB server-side schema validation](https://docs.mongodb.com/manual/core/schema-validation/) for all writes in this bulk.
 * @param {Boolean} [options.strict=null] Overwrites the [`strict` option](/docs/guide.html#strict) on schema. If false, allows filtering and writing fields not defined in the schema for all writes in this bulk.
 * @param {Function} [callback] callback `function(error, bulkWriteOpResult) {}`
 * @return {Promise} resolves to a [`BulkWriteOpResult`](https://mongodb.github.io/node-mongodb-native/3.1/api/Collection.html#~BulkWriteOpResult) if the operation succeeds
 * @api public
 */

Model.bulkWrite = function(ops, options, callback) {
  _checkContext(this, 'bulkWrite');

  if (typeof options === 'function') {
    callback = options;
    options = null;
  }
  options = options || {};

  const validations = ops.map(op => castBulkWrite(this, op, options));

  callback = this.$handleCallbackError(callback);
  return this.db.base._promiseOrCallback(callback, cb => {
    cb = this.$wrapCallback(cb);
    each(validations, (fn, cb) => fn(cb), error => {
      if (error) {
        return cb(error);
      }

      if (ops.length === 0) {
        return cb(null, getDefaultBulkwriteResult());
      }

      this.$__collection.bulkWrite(ops, options, (error, res) => {
        if (error) {
          return cb(error);
        }

        cb(null, res);
      });
    });
  }, this.events);
};

/**
 *  takes an array of documents, gets the changes and inserts/updates documents in the database
 *  according to whether or not the document is new, or whether it has changes or not.
 *
 * `bulkSave` uses `bulkWrite` under the hood, so it's mostly useful when dealing with many documents (10K+)
 *
 * @param {Array<Document>} documents
 * @param {Object} [options] options passed to the underlying `bulkWrite()`
 * @param {ClientSession} [options.session=null] The session associated with this bulk write. See [transactions docs](/docs/transactions.html).
 * @param {String|number} [options.w=1] The [write concern](https://docs.mongodb.com/manual/reference/write-concern/). See [`Query#w()`](/docs/api.html#query_Query-w) for more information.
 * @param {number} [options.wtimeout=null] The [write concern timeout](https://docs.mongodb.com/manual/reference/write-concern/#wtimeout).
 * @param {Boolean} [options.j=true] If false, disable [journal acknowledgement](https://docs.mongodb.com/manual/reference/write-concern/#j-option)
 *
 */
Model.bulkSave = function(documents, options) {
  const preSavePromises = documents.map(buildPreSavePromise);

  const writeOperations = this.buildBulkWriteOperations(documents, { skipValidation: true });

  let bulkWriteResultPromise;
  return Promise.all(preSavePromises)
    .then(() => bulkWriteResultPromise = this.bulkWrite(writeOperations, options))
    .then(() => documents.map(buildSuccessfulWriteHandlerPromise))
    .then(() => bulkWriteResultPromise)
    .catch((err) => {
      if (!(err && err.writeErrors && err.writeErrors.length)) {
        throw err;
      }
      return Promise.all(
        documents.map((document) => {
          const documentError = err.writeErrors.find(writeError => {
            const writeErrorDocumentId = writeError.err.op._id || writeError.err.op.q._id;
            return writeErrorDocumentId.toString() === document._id.toString();
          });

          if (documentError == null) {
            return buildSuccessfulWriteHandlerPromise(document);
          }
        })
      ).then(() => {
        throw err;
      });
    });
};

function buildPreSavePromise(document) {
  return new Promise((resolve, reject) => {
    document.schema.s.hooks.execPre('save', document, (err) => {
      if (err) {
        reject(err);
        return;
      }
      resolve();
    });
  });
}

function buildSuccessfulWriteHandlerPromise(document) {
  return new Promise((resolve, reject) => {
    handleSuccessfulWrite(document, resolve, reject);
  });
}

function handleSuccessfulWrite(document, resolve, reject) {
  if (document.$isNew) {
    _setIsNew(document, false);
  }

  document.$__reset();
  document.schema.s.hooks.execPost('save', document, {}, (err) => {
    if (err) {
      reject(err);
      return;
    }
    resolve();
  });
}

/**
 * Build bulk write operations for `bulkSave()`.
 *
<<<<<<< HEAD
 * @param {Object|Document} obj object or document to apply defaults on
 * @returns {Object|Document}
 */

Model.applyDefaults = function applyDefaults(doc) {
  if (doc.$__ != null) {
    applyDefaultsHelper(doc, doc.$__.fields, doc.$__.exclude);

    for (const subdoc of doc.$getAllSubdocs()) {
      applyDefaults(subdoc, subdoc.$__.fields, subdoc.$__.exclude);
    }

    return doc;
  }

  applyDefaultsToPOJO(doc, this.schema);

  return doc;
};

/**
 *
 * @param {[Document]} documents The array of documents to build write operations of
=======
 * @param {Array<Document>} documents The array of documents to build write operations of
>>>>>>> 0156d5ed
 * @param {Object} options
 * @param {Boolean} options.skipValidation defaults to `false`, when set to true, building the write operations will bypass validating the documents.
 * @return {Array<Promise>} Returns a array of all Promises the function executes to be awaited.
 * @api private
 */

Model.buildBulkWriteOperations = function buildBulkWriteOperations(documents, options) {
  if (!Array.isArray(documents)) {
    throw new Error(`bulkSave expects an array of documents to be passed, received \`${documents}\` instead`);
  }

  setDefaultOptions();

  const writeOperations = documents.reduce((accumulator, document, i) => {
    if (!options.skipValidation) {
      if (!(document instanceof Document)) {
        throw new Error(`documents.${i} was not a mongoose document, documents must be an array of mongoose documents (instanceof mongoose.Document).`);
      }
      const validationError = document.validateSync();
      if (validationError) {
        throw validationError;
      }
    }

    const isANewDocument = document.isNew;
    if (isANewDocument) {
      accumulator.push({
        insertOne: { document }
      });

      return accumulator;
    }

    const delta = document.$__delta();
    const isDocumentWithChanges = delta != null && !utils.isEmptyObject(delta[0]);

    if (isDocumentWithChanges) {
      const where = document.$__where(delta[0]);
      const changes = delta[1];

      _applyCustomWhere(document, where);

      document.$__version(where, delta);

      accumulator.push({
        updateOne: {
          filter: where,
          update: changes
        }
      });

      return accumulator;
    }

    return accumulator;
  }, []);

  return writeOperations;


  function setDefaultOptions() {
    options = options || {};
    if (options.skipValidation == null) {
      options.skipValidation = false;
    }
  }
};

/**
 * Shortcut for creating a new Document from existing raw data, pre-saved in the DB.
 * The document returned has no paths marked as modified initially.
 *
 * #### Example:
 *
 *     // hydrate previous data into a Mongoose document
 *     const mongooseCandy = Candy.hydrate({ _id: '54108337212ffb6d459f854c', type: 'jelly bean' });
 *
 * @param {Object} obj
 * @param {Object|String|String[]} [projection] optional projection containing which fields should be selected for this document
 * @return {Document} document instance
 * @api public
 */

Model.hydrate = function(obj, projection) {
  _checkContext(this, 'hydrate');

  if (projection != null) {
    if (obj != null && obj.$__ != null) {
      obj = obj.toObject(internalToObjectOptions);
    }
    obj = applyProjection(obj, projection);
  }

  const document = require('./queryhelpers').createModel(this, obj, projection);
  document.$init(obj);
  return document;
};

/**
 * Updates one document in the database without returning it.
 *
 * This function triggers the following middleware.
 *
 * - `update()`
 *
 * This method is deprecated. See [Deprecation Warnings](../deprecations.html#update) for details.
 *
 * #### Examples:
 *
 *     MyModel.update({ age: { $gt: 18 } }, { oldEnough: true }, fn);
 *
 *     const res = await MyModel.update({ name: 'Tobi' }, { ferret: true });
 *     res.n; // Number of documents that matched `{ name: 'Tobi' }`
 *     // Number of documents that were changed. If every doc matched already
 *     // had `ferret` set to `true`, `nModified` will be 0.
 *     res.nModified;
 *
 * #### Valid options:
 *
 *  - `strict` (boolean): overrides the [schema-level `strict` option](/docs/guide.html#strict) for this update
 *  - `upsert` (boolean): whether to create the doc if it doesn't match (false)
 *  - `writeConcern` (object): sets the [write concern](https://docs.mongodb.com/manual/reference/write-concern/) for replica sets. Overrides the [schema-level write concern](/docs/guide.html#writeConcern)
 *  - `multi` (boolean): whether multiple documents should be updated (false)
 *  - `runValidators`: if true, runs [update validators](/docs/validation.html#update-validators) on this command. Update validators validate the update operation against the model's schema.
 *  - `setDefaultsOnInsert` (boolean): if this and `upsert` are true, mongoose will apply the [defaults](https://mongoosejs.com/docs/defaults.html) specified in the model's schema if a new document is created. This option only works on MongoDB >= 2.4 because it relies on [MongoDB's `$setOnInsert` operator](https://docs.mongodb.org/v2.4/reference/operator/update/setOnInsert/).
 *  - `timestamps` (boolean): If set to `false` and [schema-level timestamps](/docs/guide.html#timestamps) are enabled, skip timestamps for this update. Does nothing if schema-level timestamps are not set.
 *  - `overwrite` (boolean): disables update-only mode, allowing you to overwrite the doc (false)
 *
 * All `update` values are cast to their appropriate SchemaTypes before being sent.
 *
 * The `callback` function receives `(err, rawResponse)`.
 *
 * - `err` is the error if any occurred
 * - `rawResponse` is the full response from Mongo
 *
 * #### Note:
 *
 * All top level keys which are not `atomic` operation names are treated as set operations:
 *
 * #### Example:
 *
 *     const query = { name: 'borne' };
 *     Model.update(query, { name: 'jason bourne' }, options, callback);
 *
 *     // is sent as
 *     Model.update(query, { $set: { name: 'jason bourne' }}, options, function(err, res));
 *     // if overwrite option is false. If overwrite is true, sent without the $set wrapper.
 *
 * This helps prevent accidentally overwriting all documents in your collection with `{ name: 'jason bourne' }`.
 *
 * #### Note:
 *
 * Be careful to not use an existing model instance for the update clause (this won't work and can cause weird behavior like infinite loops). Also, ensure that the update clause does not have an _id property, which causes Mongo to return a "Mod on _id not allowed" error.
 *
 * @deprecated
 * @see strict https://mongoosejs.com/docs/guide.html#strict
 * @see response https://docs.mongodb.org/v2.6/reference/command/update/#output
 * @param {Object} filter
 * @param {Object} doc
 * @param {Object} [options] optional see [`Query.prototype.setOptions()`](/docs/api.html#query_Query-setOptions)
 * @param {Boolean|String} [options.strict] overwrites the schema's [strict mode option](/docs/guide.html#strict)
 * @param {Boolean} [options.upsert=false] if true, and no documents found, insert a new document
 * @param {Object} [options.writeConcern=null] sets the [write concern](https://docs.mongodb.com/manual/reference/write-concern/) for replica sets. Overrides the [schema-level write concern](/docs/guide.html#writeConcern)
 * @param {Boolean} [options.multi=false] whether multiple documents should be updated or just the first one that matches `filter`.
 * @param {Boolean} [options.runValidators=false] if true, runs [update validators](/docs/validation.html#update-validators) on this command. Update validators validate the update operation against the model's schema.
 * @param {Boolean} [options.setDefaultsOnInsert=false] `true` by default. If `setDefaultsOnInsert` and `upsert` are true, mongoose will apply the [defaults](https://mongoosejs.com/docs/defaults.html) specified in the model's schema if a new document is created.
 * @param {Boolean} [options.timestamps=null] If set to `false` and [schema-level timestamps](/docs/guide.html#timestamps) are enabled, skip timestamps for this update. Does nothing if schema-level timestamps are not set.
 * @param {Boolean} [options.overwrite=false] By default, if you don't include any [update operators](https://docs.mongodb.com/manual/reference/operator/update/) in `doc`, Mongoose will wrap `doc` in `$set` for you. This prevents you from accidentally overwriting the document. This option tells Mongoose to skip adding `$set`.
 * @param {Function} [callback] params are (error, [updateWriteOpResult](https://mongodb.github.io/node-mongodb-native/3.6/api/Collection.html#~updateWriteOpResult))
 * @return {Query}
 * @see MongoDB docs https://docs.mongodb.com/manual/reference/command/update/#update-command-output
 * @see writeOpResult https://mongodb.github.io/node-mongodb-native/3.6/api/Collection.html#~updateWriteOpResult
 * @see Query docs https://mongoosejs.com/docs/queries.html
 * @api public
 */

Model.update = function update(conditions, doc, options, callback) {
  _checkContext(this, 'update');

  return _update(this, 'update', conditions, doc, options, callback);
};

/**
 * Same as `update()`, except MongoDB will update _all_ documents that match
 * `filter` (as opposed to just the first one) regardless of the value of
 * the `multi` option.
 *
 * **Note** updateMany will _not_ fire update middleware. Use `pre('updateMany')`
 * and `post('updateMany')` instead.
 *
 * #### Example:
 *     const res = await Person.updateMany({ name: /Stark$/ }, { isDeleted: true });
 *     res.matchedCount; // Number of documents matched
 *     res.modifiedCount; // Number of documents modified
 *     res.acknowledged; // Boolean indicating everything went smoothly.
 *     res.upsertedId; // null or an id containing a document that had to be upserted.
 *     res.upsertedCount; // Number indicating how many documents had to be upserted. Will either be 0 or 1.
 *
 * This function triggers the following middleware.
 *
 * - `updateMany()`
 *
 * @param {Object} filter
 * @param {Object|Array} update
 * @param {Object} [options] optional see [`Query.prototype.setOptions()`](https://mongoosejs.com/docs/api.html#query_Query-setOptions)
 * @param {Boolean|String} [options.strict] overwrites the schema's [strict mode option](https://mongoosejs.com/docs/guide.html#strict)
 * @param {Boolean} [options.upsert=false] if true, and no documents found, insert a new document
 * @param {Object} [options.writeConcern=null] sets the [write concern](https://docs.mongodb.com/manual/reference/write-concern/) for replica sets. Overrides the [schema-level write concern](/docs/guide.html#writeConcern)
 * @param {Boolean} [options.timestamps=null] If set to `false` and [schema-level timestamps](/docs/guide.html#timestamps) are enabled, skip timestamps for this update. Does nothing if schema-level timestamps are not set.
 * @param {Function} [callback] `function(error, res) {}` where `res` has 5 properties: `modifiedCount`, `matchedCount`, `acknowledged`, `upsertedId`, and `upsertedCount`.
 * @return {Query}
 * @see Query docs https://mongoosejs.com/docs/queries.html
 * @see MongoDB docs https://docs.mongodb.com/manual/reference/command/update/#update-command-output
 * @see writeOpResult https://mongodb.github.io/node-mongodb-native/2.2/api/Collection.html#~WriteOpResult
 * @api public
 */

Model.updateMany = function updateMany(conditions, doc, options, callback) {
  _checkContext(this, 'updateMany');

  return _update(this, 'updateMany', conditions, doc, options, callback);
};

/**
 * Same as `update()`, except it does not support the `multi` or `overwrite`
 * options.
 *
 * - MongoDB will update _only_ the first document that matches `filter` regardless of the value of the `multi` option.
 * - Use `replaceOne()` if you want to overwrite an entire document rather than using atomic operators like `$set`.
 *
 * #### Example:
 *     const res = await Person.updateOne({ name: 'Jean-Luc Picard' }, { ship: 'USS Enterprise' });
 *     res.matchedCount; // Number of documents matched
 *     res.modifiedCount; // Number of documents modified
 *     res.acknowledged; // Boolean indicating everything went smoothly.
 *     res.upsertedId; // null or an id containing a document that had to be upserted.
 *     res.upsertedCount; // Number indicating how many documents had to be upserted. Will either be 0 or 1.
 *
 * This function triggers the following middleware.
 *
 * - `updateOne()`
 *
 * @param {Object} filter
 * @param {Object|Array} update
 * @param {Object} [options] optional see [`Query.prototype.setOptions()`](https://mongoosejs.com/docs/api.html#query_Query-setOptions)
 * @param {Boolean|String} [options.strict] overwrites the schema's [strict mode option](https://mongoosejs.com/docs/guide.html#strict)
 * @param {Boolean} [options.upsert=false] if true, and no documents found, insert a new document
 * @param {Object} [options.writeConcern=null] sets the [write concern](https://docs.mongodb.com/manual/reference/write-concern/) for replica sets. Overrides the [schema-level write concern](/docs/guide.html#writeConcern)
 * @param {Boolean} [options.timestamps=null] If set to `false` and [schema-level timestamps](/docs/guide.html#timestamps) are enabled, skip timestamps for this update. Note that this allows you to overwrite timestamps. Does nothing if schema-level timestamps are not set.
 * @param {Function} [callback] params are (error, writeOpResult)
 * @return {Query}
 * @see Query docs https://mongoosejs.com/docs/queries.html
 * @see MongoDB docs https://docs.mongodb.com/manual/reference/command/update/#update-command-output
 * @see writeOpResult https://mongodb.github.io/node-mongodb-native/2.2/api/Collection.html#~WriteOpResult
 * @api public
 */

Model.updateOne = function updateOne(conditions, doc, options, callback) {
  _checkContext(this, 'updateOne');

  return _update(this, 'updateOne', conditions, doc, options, callback);
};

/**
 * Same as `update()`, except MongoDB replace the existing document with the
 * given document (no atomic operators like `$set`).
 *
 * #### Example:
 *     const res = await Person.replaceOne({ _id: 24601 }, { name: 'Jean Valjean' });
 *     res.matchedCount; // Number of documents matched
 *     res.modifiedCount; // Number of documents modified
 *     res.acknowledged; // Boolean indicating everything went smoothly.
 *     res.upsertedId; // null or an id containing a document that had to be upserted.
 *     res.upsertedCount; // Number indicating how many documents had to be upserted. Will either be 0 or 1.
 *
 * This function triggers the following middleware.
 *
 * - `replaceOne()`
 *
 * @param {Object} filter
 * @param {Object} doc
 * @param {Object} [options] optional see [`Query.prototype.setOptions()`](https://mongoosejs.com/docs/api.html#query_Query-setOptions)
 * @param {Boolean|String} [options.strict] overwrites the schema's [strict mode option](https://mongoosejs.com/docs/guide.html#strict)
 * @param {Boolean} [options.upsert=false] if true, and no documents found, insert a new document
 * @param {Object} [options.writeConcern=null] sets the [write concern](https://docs.mongodb.com/manual/reference/write-concern/) for replica sets. Overrides the [schema-level write concern](/docs/guide.html#writeConcern)
 * @param {Boolean} [options.timestamps=null] If set to `false` and [schema-level timestamps](/docs/guide.html#timestamps) are enabled, skip timestamps for this update. Does nothing if schema-level timestamps are not set.
 * @param {Function} [callback] `function(error, res) {}` where `res` has 3 properties: `n`, `nModified`, `ok`.
 * @return {Query}
 * @see Query docs https://mongoosejs.com/docs/queries.html
 * @see writeOpResult https://mongodb.github.io/node-mongodb-native/2.2/api/Collection.html#~WriteOpResult
 * @return {Query}
 * @api public
 */

Model.replaceOne = function replaceOne(conditions, doc, options, callback) {
  _checkContext(this, 'replaceOne');

  const versionKey = this && this.schema && this.schema.options && this.schema.options.versionKey || null;
  if (versionKey && !doc[versionKey]) {
    doc[versionKey] = 0;
  }

  return _update(this, 'replaceOne', conditions, doc, options, callback);
};

/*!
 * Common code for `updateOne()`, `updateMany()`, `replaceOne()`, and `update()`
 * because they need to do the same thing
 */

function _update(model, op, conditions, doc, options, callback) {
  const mq = new model.Query({}, {}, model, model.collection);
  callback = model.$handleCallbackError(callback);
  // gh-2406
  // make local deep copy of conditions
  if (conditions instanceof Document) {
    conditions = conditions.toObject();
  } else {
    conditions = utils.clone(conditions);
  }
  options = typeof options === 'function' ? options : utils.clone(options);

  const versionKey = model &&
  model.schema &&
  model.schema.options &&
  model.schema.options.versionKey || null;
  _decorateUpdateWithVersionKey(doc, options, versionKey);

  return mq[op](conditions, doc, options, callback);
}

/**
 * Executes a mapReduce command.
 *
 * `opts` is an object specifying all mapReduce options as well as the map and reduce functions. All options are delegated to the driver implementation. See [node-mongodb-native mapReduce() documentation](https://mongodb.github.io/node-mongodb-native/api-generated/collection.html#mapreduce) for more detail about options.
 *
 * This function does not trigger any middleware.
 *
 * #### Example:
 *
 *     const opts = {};
 *     // `map()` and `reduce()` are run on the MongoDB server, not Node.js,
 *     // these functions are converted to strings
 *     opts.map = function () { emit(this.name, 1) };
 *     opts.reduce = function (k, vals) { return vals.length };
 *     User.mapReduce(opts, function (err, results) {
 *       console.log(results)
 *     })
 *
 * If `opts.out` is set to `replace`, `merge`, or `reduce`, a Model instance is returned that can be used for further querying. Queries run against this model are all executed with the [`lean` option](/docs/tutorials/lean.html); meaning only the js object is returned and no Mongoose magic is applied (getters, setters, etc).
 *
 * #### Example:
 *
 *     const opts = {};
 *     // You can also define `map()` and `reduce()` as strings if your
 *     // linter complains about `emit()` not being defined
 *     opts.map = 'function () { emit(this.name, 1) }';
 *     opts.reduce = 'function (k, vals) { return vals.length }';
 *     opts.out = { replace: 'createdCollectionNameForResults' }
 *     opts.verbose = true;
 *
 *     User.mapReduce(opts, function (err, model, stats) {
 *       console.log('map reduce took %d ms', stats.processtime)
 *       model.find().where('value').gt(10).exec(function (err, docs) {
 *         console.log(docs);
 *       });
 *     })
 *
 *     // `mapReduce()` returns a promise. However, ES6 promises can only
 *     // resolve to exactly one value,
 *     opts.resolveToObject = true;
 *     const promise = User.mapReduce(opts);
 *     promise.then(function (res) {
 *       const model = res.model;
 *       const stats = res.stats;
 *       console.log('map reduce took %d ms', stats.processtime)
 *       return model.find().where('value').gt(10).exec();
 *     }).then(function (docs) {
 *        console.log(docs);
 *     }).then(null, handleError).end()
 *
 * @param {Object} opts an object specifying map-reduce options
 * @param {Boolean} [opts.verbose=false] provide statistics on job execution time
 * @param {ReadPreference|String} [opts.readPreference] a read-preference string or a read-preference instance
 * @param {Boolean} [opts.jsMode=false] it is possible to make the execution stay in JS. Provided in MongoDB > 2.0.X
 * @param {Object} [opts.scope] scope variables exposed to map/reduce/finalize during execution
 * @param {Function} [opts.finalize] finalize function
 * @param {Boolean} [opts.keeptemp=false] keep temporary data
 * @param {Number} [opts.limit] max number of documents
 * @param {Object} [opts.sort] sort input objects using this key
 * @param {Object} [opts.query] query filter object
 * @param {Object} [opts.out] sets the output target for the map reduce job
 * @param {Number} [opts.out.inline=1] the results are returned in an array
 * @param {String} [opts.out.replace] add the results to collectionName: the results replace the collection
 * @param {String} [opts.out.reduce] add the results to collectionName: if dups are detected, uses the reducer / finalize functions
 * @param {String} [opts.out.merge] add the results to collectionName: if dups exist the new docs overwrite the old
 * @param {Function} [callback] optional callback
 * @see https://www.mongodb.org/display/DOCS/MapReduce
 * @return {Promise}
 * @api public
 */

Model.mapReduce = function mapReduce(opts, callback) {
  _checkContext(this, 'mapReduce');

  callback = this.$handleCallbackError(callback);

  return this.db.base._promiseOrCallback(callback, cb => {
    cb = this.$wrapCallback(cb);

    if (!Model.mapReduce.schema) {
      const opts = { _id: false, id: false, strict: false };
      Model.mapReduce.schema = new Schema({}, opts);
    }

    if (!opts.out) opts.out = { inline: 1 };
    if (opts.verbose !== false) opts.verbose = true;

    opts.map = String(opts.map);
    opts.reduce = String(opts.reduce);

    if (opts.query) {
      let q = new this.Query(opts.query);
      q.cast(this);
      opts.query = q._conditions;
      q = undefined;
    }

    this.$__collection.mapReduce(null, null, opts, (err, res) => {
      if (err) {
        return cb(err);
      }
      if (res.collection) {
        // returned a collection, convert to Model
        const model = Model.compile('_mapreduce_' + res.collection.collectionName,
          Model.mapReduce.schema, res.collection.collectionName, this.db,
          this.base);

        model._mapreduce = true;
        res.model = model;

        return cb(null, res);
      }

      cb(null, res);
    });
  }, this.events);
};

/**
 * Performs [aggregations](https://docs.mongodb.org/manual/applications/aggregation/) on the models collection.
 *
 * If a `callback` is passed, the `aggregate` is executed and a `Promise` is returned. If a callback is not passed, the `aggregate` itself is returned.
 *
 * This function triggers the following middleware.
 *
 * - `aggregate()`
 *
 * #### Example:
 *
 *     // Find the max balance of all accounts
 *     const res = await Users.aggregate([
 *       { $group: { _id: null, maxBalance: { $max: '$balance' }}},
 *       { $project: { _id: 0, maxBalance: 1 }}
 *     ]);
 *
 *     console.log(res); // [ { maxBalance: 98000 } ]
 *
 *     // Or use the aggregation pipeline builder.
 *     const res = await Users.aggregate().
 *       group({ _id: null, maxBalance: { $max: '$balance' } }).
 *       project('-id maxBalance').
 *       exec();
 *     console.log(res); // [ { maxBalance: 98 } ]
 *
 * #### Note:
 *
 * - Mongoose does **not** cast aggregation pipelines to the model's schema because `$project` and `$group` operators allow redefining the "shape" of the documents at any stage of the pipeline, which may leave documents in an incompatible format. You can use the [mongoose-cast-aggregation plugin](https://github.com/AbdelrahmanHafez/mongoose-cast-aggregation) to enable minimal casting for aggregation pipelines.
 * - The documents returned are plain javascript objects, not mongoose documents (since any shape of document can be returned).
 *
 * #### More About Aggregations:
 *
 * - [Mongoose `Aggregate`](/docs/api/aggregate.html)
 * - [An Introduction to Mongoose Aggregate](https://masteringjs.io/tutorials/mongoose/aggregate)
 * - [MongoDB Aggregation docs](https://docs.mongodb.org/manual/applications/aggregation/)
 *
 * @see Aggregate #aggregate_Aggregate
 * @see MongoDB https://docs.mongodb.org/manual/applications/aggregation/
 * @param {Array} [pipeline] aggregation pipeline as an array of objects
 * @param {Object} [options] aggregation options
 * @param {Function} [callback]
 * @return {Aggregate}
 * @api public
 */

Model.aggregate = function aggregate(pipeline, options, callback) {
  _checkContext(this, 'aggregate');

  if (arguments.length > 3 || (pipeline && pipeline.constructor && pipeline.constructor.name) === 'Object') {
    throw new MongooseError('Mongoose 5.x disallows passing a spread of operators ' +
      'to `Model.aggregate()`. Instead of ' +
      '`Model.aggregate({ $match }, { $skip })`, do ' +
      '`Model.aggregate([{ $match }, { $skip }])`');
  }

  if (typeof pipeline === 'function') {
    callback = pipeline;
    pipeline = [];
  }

  if (typeof options === 'function') {
    callback = options;
    options = null;
  }

  const aggregate = new Aggregate(pipeline || []);
  aggregate.model(this);
  if (options != null) {
    aggregate.option(options);
  }

  if (typeof callback === 'undefined') {
    return aggregate;
  }

  callback = this.$handleCallbackError(callback);
  callback = this.$wrapCallback(callback);

  aggregate.exec(callback);
  return aggregate;
};

/**
 * Casts and validates the given object against this model's schema, passing the
 * given `context` to custom validators.
 *
 * #### Example:
 *
 *     const Model = mongoose.model('Test', Schema({
 *       name: { type: String, required: true },
 *       age: { type: Number, required: true }
 *     });
 *
 *     try {
 *       await Model.validate({ name: null }, ['name'])
 *     } catch (err) {
 *       err instanceof mongoose.Error.ValidationError; // true
 *       Object.keys(err.errors); // ['name']
 *     }
 *
 * @param {Object} obj
 * @param {Array|String} pathsToValidate
 * @param {Object} [context]
 * @param {Function} [callback]
 * @return {Promise|undefined}
 * @api public
 */

Model.validate = function validate(obj, pathsToValidate, context, callback) {
  if ((arguments.length < 3) || (arguments.length === 3 && typeof arguments[2] === 'function')) {
    // For convenience, if we're validating a document or an object, make `context` default to
    // the model so users don't have to always pass `context`, re: gh-10132, gh-10346
    context = obj;
  }

  return this.db.base._promiseOrCallback(callback, cb => {
    const schema = this.schema;
    let paths = Object.keys(schema.paths);

    if (pathsToValidate != null) {
      const _pathsToValidate = typeof pathsToValidate === 'string' ? new Set(pathsToValidate.split(' ')) : new Set(pathsToValidate);
      paths = paths.filter(p => {
        const pieces = p.split('.');
        let cur = pieces[0];

        for (const piece of pieces) {
          if (_pathsToValidate.has(cur)) {
            return true;
          }
          cur += '.' + piece;
        }

        return _pathsToValidate.has(p);
      });
    }

    for (const path of paths) {
      const schemaType = schema.path(path);
      if (!schemaType || !schemaType.$isMongooseArray || schemaType.$isMongooseDocumentArray) {
        continue;
      }

      const val = get(obj, path);
      pushNestedArrayPaths(val, path);
    }

    let remaining = paths.length;
    let error = null;

    for (const path of paths) {
      const schemaType = schema.path(path);
      if (schemaType == null) {
        _checkDone();
        continue;
      }

      const pieces = path.split('.');
      let cur = obj;
      for (let i = 0; i < pieces.length - 1; ++i) {
        cur = cur[pieces[i]];
      }

      let val = get(obj, path, void 0);

      if (val != null) {
        try {
          val = schemaType.cast(val);
          cur[pieces[pieces.length - 1]] = val;
        } catch (err) {
          error = error || new ValidationError();
          error.addError(path, err);

          _checkDone();
          continue;
        }
      }

      schemaType.doValidate(val, err => {
        if (err) {
          error = error || new ValidationError();
          if (err instanceof ValidationError) {
            for (const _err of Object.keys(err.errors)) {
              error.addError(`${path}.${err.errors[_err].path}`, _err);
            }
          } else {
            error.addError(err.path, err);
          }
        }
        _checkDone();
      }, context, { path: path });
    }

    function pushNestedArrayPaths(nestedArray, path) {
      if (nestedArray == null) {
        return;
      }

      for (let i = 0; i < nestedArray.length; ++i) {
        if (Array.isArray(nestedArray[i])) {
          pushNestedArrayPaths(nestedArray[i], path + '.' + i);
        } else {
          paths.push(path + '.' + i);
        }
      }
    }

    function _checkDone() {
      if (--remaining <= 0) {
        return cb(error);
      }
    }
  });
};

/**
 * Populates document references.
 *
 * Changed in Mongoose 6: the model you call `populate()` on should be the
 * "local field" model, **not** the "foreign field" model.
 *
 * #### Available top-level options:
 *
 * - path: space delimited path(s) to populate
 * - select: optional fields to select
 * - match: optional query conditions to match
 * - model: optional name of the model to use for population
 * - options: optional query options like sort, limit, etc
 * - justOne: optional boolean, if true Mongoose will always set `path` to an array. Inferred from schema by default.
 * - strictPopulate: optional boolean, set to `false` to allow populating paths that aren't in the schema.
 *
 * #### Examples:
 *
 *     const Dog = mongoose.model('Dog', new Schema({ name: String, breed: String }));
 *     const Person = mongoose.model('Person', new Schema({
 *       name: String,
 *       pet: { type: mongoose.ObjectId, ref: 'Dog' }
 *     }));
 *
 *     const pets = await Pet.create([
 *       { name: 'Daisy', breed: 'Beagle' },
 *       { name: 'Einstein', breed: 'Catalan Sheepdog' }
 *     ]);
 *
 *     // populate many plain objects
 *     const users = [
 *       { name: 'John Wick', dog: pets[0]._id },
 *       { name: 'Doc Brown', dog: pets[1]._id }
 *     ];
 *     await User.populate(users, { path: 'dog', select: 'name' });
 *     users[0].dog.name; // 'Daisy'
 *     users[0].dog.breed; // undefined because of `select`
 *
 * @param {Document|Array} docs Either a single document or array of documents to populate.
 * @param {Object|String} options Either the paths to populate or an object specifying all parameters
 * @param {string} [options.path=null] The path to populate.
 * @param {string|PopulateOptions} [options.populate=null] Recursively populate paths in the populated documents. See [deep populate docs](/docs/populate.html#deep-populate).
 * @param {boolean} [options.retainNullValues=false] By default, Mongoose removes null and undefined values from populated arrays. Use this option to make `populate()` retain `null` and `undefined` array entries.
 * @param {boolean} [options.getters=false] If true, Mongoose will call any getters defined on the `localField`. By default, Mongoose gets the raw value of `localField`. For example, you would need to set this option to `true` if you wanted to [add a `lowercase` getter to your `localField`](/docs/schematypes.html#schematype-options).
 * @param {boolean} [options.clone=false] When you do `BlogPost.find().populate('author')`, blog posts with the same author will share 1 copy of an `author` doc. Enable this option to make Mongoose clone populated docs before assigning them.
 * @param {Object|Function} [options.match=null] Add an additional filter to the populate query. Can be a filter object containing [MongoDB query syntax](https://docs.mongodb.com/manual/tutorial/query-documents/), or a function that returns a filter object.
 * @param {Boolean} [options.skipInvalidIds=false] By default, Mongoose throws a cast error if `localField` and `foreignField` schemas don't line up. If you enable this option, Mongoose will instead filter out any `localField` properties that cannot be casted to `foreignField`'s schema type.
 * @param {Number} [options.perDocumentLimit=null] For legacy reasons, `limit` with `populate()` may give incorrect results because it only executes a single query for every document being populated. If you set `perDocumentLimit`, Mongoose will ensure correct `limit` per document by executing a separate query for each document to `populate()`. For example, `.find().populate({ path: 'test', perDocumentLimit: 2 })` will execute 2 additional queries if `.find()` returns 2 documents.
 * @param {Boolean} [options.strictPopulate=true] Set to false to allow populating paths that aren't defined in the given model's schema.
 * @param {Object} [options.options=null] Additional options like `limit` and `lean`.
 * @param {Function} [options.transform=null] Function that Mongoose will call on every populated document that allows you to transform the populated document.
 * @param {Function} [callback(err,doc)] Optional callback, executed upon completion. Receives `err` and the `doc(s)`.
 * @return {Promise}
 * @api public
 */

Model.populate = function(docs, paths, callback) {
  _checkContext(this, 'populate');

  const _this = this;

  // normalized paths
  paths = utils.populate(paths);

  // data that should persist across subPopulate calls
  const cache = {};

  callback = this.$handleCallbackError(callback);
  return this.db.base._promiseOrCallback(callback, cb => {
    cb = this.$wrapCallback(cb);
    _populate(_this, docs, paths, cache, cb);
  }, this.events);
};

/*!
 * Populate helper
 *
 * @param {Model} model the model to use
 * @param {Document|Array} docs Either a single document or array of documents to populate.
 * @param {Object} paths
 * @param {Function} [cb(err,doc)] Optional callback, executed upon completion. Receives `err` and the `doc(s)`.
 * @return {Function}
 * @api private
 */

function _populate(model, docs, paths, cache, callback) {
  let pending = paths.length;
  if (paths.length === 0) {
    return callback(null, docs);
  }
  // each path has its own query options and must be executed separately
  for (const path of paths) {
    populate(model, docs, path, next);
  }

  function next(err) {
    if (err) {
      return callback(err, null);
    }
    if (--pending) {
      return;
    }
    callback(null, docs);
  }
}

/*!
 * Populates `docs`
 */
const excludeIdReg = /\s?-_id\s?/;
const excludeIdRegGlobal = /\s?-_id\s?/g;

function populate(model, docs, options, callback) {
  const populateOptions = { ...options };
  if (options.strictPopulate == null) {
    if (options._localModel != null && options._localModel.schema._userProvidedOptions.strictPopulate != null) {
      populateOptions.strictPopulate = options._localModel.schema._userProvidedOptions.strictPopulate;
    } else if (options._localModel != null && model.base.options.strictPopulate != null) {
      populateOptions.strictPopulate = model.base.options.strictPopulate;
    } else if (model.base.options.strictPopulate != null) {
      populateOptions.strictPopulate = model.base.options.strictPopulate;
    }
  }

  // normalize single / multiple docs passed
  if (!Array.isArray(docs)) {
    docs = [docs];
  }
  if (docs.length === 0 || docs.every(utils.isNullOrUndefined)) {
    return callback();
  }

  const modelsMap = getModelsMapForPopulate(model, docs, populateOptions);
  if (modelsMap instanceof MongooseError) {
    return immediate(function() {
      callback(modelsMap);
    });
  }

  const len = modelsMap.length;
  let vals = [];

  function flatten(item) {
    // no need to include undefined values in our query
    return undefined !== item;
  }

  let _remaining = len;
  let hasOne = false;
  const params = [];
  for (let i = 0; i < len; ++i) {
    const mod = modelsMap[i];
    let select = mod.options.select;
    let ids = utils.array.flatten(mod.ids, flatten);
    ids = utils.array.unique(ids);

    const assignmentOpts = {};
    assignmentOpts.sort = mod &&
      mod.options &&
      mod.options.options &&
      mod.options.options.sort || void 0;
    assignmentOpts.excludeId = excludeIdReg.test(select) || (select && select._id === 0);

    if (ids.length === 0 || ids.every(utils.isNullOrUndefined)) {
      // Ensure that we set to 0 or empty array even
      // if we don't actually execute a query to make sure there's a value
      // and we know this path was populated for future sets. See gh-7731, gh-8230
      --_remaining;
      _assign(model, [], mod, assignmentOpts);
      continue;
    }

    hasOne = true;
    const match = createPopulateQueryFilter(ids, mod.match, mod.foreignField, mod.model, mod.options.skipInvalidIds);

    if (assignmentOpts.excludeId) {
      // override the exclusion from the query so we can use the _id
      // for document matching during assignment. we'll delete the
      // _id back off before returning the result.
      if (typeof select === 'string') {
        select = select.replace(excludeIdRegGlobal, ' ');
      } else {
        // preserve original select conditions by copying
        select = utils.object.shallowCopy(select);
        delete select._id;
      }
    }

    if (mod.options.options && mod.options.options.limit != null) {
      assignmentOpts.originalLimit = mod.options.options.limit;
    } else if (mod.options.limit != null) {
      assignmentOpts.originalLimit = mod.options.limit;
    }
    params.push([mod, match, select, assignmentOpts, _next]);
  }
  if (!hasOne) {
    // If models but no docs, skip further deep populate.
    if (modelsMap.length !== 0) {
      return callback();
    }
    // If no models to populate but we have a nested populate,
    // keep trying, re: gh-8946
    if (populateOptions.populate != null) {
      const opts = utils.populate(populateOptions.populate).map(pop => Object.assign({}, pop, {
        path: populateOptions.path + '.' + pop.path
      }));
      return model.populate(docs, opts, callback);
    }
    return callback();
  }

  for (const arr of params) {
    _execPopulateQuery.apply(null, arr);
  }
  function _next(err, valsFromDb) {
    if (err != null) {
      return callback(err, null);
    }
    vals = vals.concat(valsFromDb);
    if (--_remaining === 0) {
      _done();
    }
  }

  function _done() {
    for (const arr of params) {
      const mod = arr[0];
      const assignmentOpts = arr[3];
      for (const val of vals) {
        mod.options._childDocs.push(val);
      }
      _assign(model, vals, mod, assignmentOpts);
    }

    for (const arr of params) {
      removeDeselectedForeignField(arr[0].foreignField, arr[0].options, vals);
    }
    callback();
  }
}

/*!
 * ignore
 */

function _execPopulateQuery(mod, match, select, assignmentOpts, callback) {
  const subPopulate = utils.clone(mod.options.populate);
  const queryOptions = Object.assign({
    skip: mod.options.skip,
    limit: mod.options.limit,
    perDocumentLimit: mod.options.perDocumentLimit
  }, mod.options.options);

  if (mod.count) {
    delete queryOptions.skip;
  }

  if (queryOptions.perDocumentLimit != null) {
    queryOptions.limit = queryOptions.perDocumentLimit;
    delete queryOptions.perDocumentLimit;
  } else if (queryOptions.limit != null) {
    queryOptions.limit = queryOptions.limit * mod.ids.length;
  }

  const query = mod.model.find(match, select, queryOptions);
  // If we're doing virtual populate and projection is inclusive and foreign
  // field is not selected, automatically select it because mongoose needs it.
  // If projection is exclusive and client explicitly unselected the foreign
  // field, that's the client's fault.
  for (const foreignField of mod.foreignField) {
    if (foreignField !== '_id' && query.selectedInclusively() &&
        !isPathSelectedInclusive(query._fields, foreignField)) {
      query.select(foreignField);
    }
  }

  // If using count, still need the `foreignField` so we can match counts
  // to documents, otherwise we would need a separate `count()` for every doc.
  if (mod.count) {
    for (const foreignField of mod.foreignField) {
      query.select(foreignField);
    }
  }

  // If we need to sub-populate, call populate recursively
  if (subPopulate) {
    // If subpopulating on a discriminator, skip check for non-existent
    // paths. Because the discriminator may not have the path defined.
    if (mod.model.baseModelName != null) {
      if (Array.isArray(subPopulate)) {
        subPopulate.forEach(pop => { pop.strictPopulate = false; });
      } else {
        subPopulate.strictPopulate = false;
      }
    }
    const basePath = mod.options._fullPath || mod.options.path;

    if (Array.isArray(subPopulate)) {
      for (const pop of subPopulate) {
        pop._fullPath = basePath + '.' + pop.path;
      }
    } else if (typeof subPopulate === 'object') {
      subPopulate._fullPath = basePath + '.' + subPopulate.path;
    }

    query.populate(subPopulate);
  }

  query.exec((err, docs) => {
    if (err != null) {
      return callback(err);
    }

    for (const val of docs) {
      leanPopulateMap.set(val, mod.model);
    }
    callback(null, docs);
  });
}

/*!
 * ignore
 */

function _assign(model, vals, mod, assignmentOpts) {
  const options = mod.options;
  const isVirtual = mod.isVirtual;
  const justOne = mod.justOne;
  let _val;
  const lean = options &&
    options.options &&
    options.options.lean || false;
  const len = vals.length;
  const rawOrder = {};
  const rawDocs = {};
  let key;
  let val;

  // Clone because `assignRawDocsToIdStructure` will mutate the array
  const allIds = utils.clone(mod.allIds);
  // optimization:
  // record the document positions as returned by
  // the query result.
  for (let i = 0; i < len; i++) {
    val = vals[i];
    if (val == null) {
      continue;
    }

    for (const foreignField of mod.foreignField) {
      _val = utils.getValue(foreignField, val);
      if (Array.isArray(_val)) {
        _val = utils.array.unique(utils.array.flatten(_val));

        for (let __val of _val) {
          if (__val instanceof Document) {
            __val = __val._id;
          }
          key = String(__val);
          if (rawDocs[key]) {
            if (Array.isArray(rawDocs[key])) {
              rawDocs[key].push(val);
              rawOrder[key].push(i);
            } else {
              rawDocs[key] = [rawDocs[key], val];
              rawOrder[key] = [rawOrder[key], i];
            }
          } else {
            if (isVirtual && !justOne) {
              rawDocs[key] = [val];
              rawOrder[key] = [i];
            } else {
              rawDocs[key] = val;
              rawOrder[key] = i;
            }
          }
        }
      } else {
        if (_val instanceof Document) {
          _val = _val._id;
        }
        key = String(_val);
        if (rawDocs[key]) {
          if (Array.isArray(rawDocs[key])) {
            rawDocs[key].push(val);
            rawOrder[key].push(i);
          } else if (isVirtual ||
            rawDocs[key].constructor !== val.constructor ||
            String(rawDocs[key]._id) !== String(val._id)) {
            // May need to store multiple docs with the same id if there's multiple models
            // if we have discriminators or a ref function. But avoid converting to an array
            // if we have multiple queries on the same model because of `perDocumentLimit` re: gh-9906
            rawDocs[key] = [rawDocs[key], val];
            rawOrder[key] = [rawOrder[key], i];
          }
        } else {
          rawDocs[key] = val;
          rawOrder[key] = i;
        }
      }
      // flag each as result of population
      if (!lean) {
        val.$__.wasPopulated = val.$__.wasPopulated || true;
      }
    }
  }

  assignVals({
    originalModel: model,
    // If virtual, make sure to not mutate original field
    rawIds: mod.isVirtual ? allIds : mod.allIds,
    allIds: allIds,
    unpopulatedValues: mod.unpopulatedValues,
    foreignField: mod.foreignField,
    rawDocs: rawDocs,
    rawOrder: rawOrder,
    docs: mod.docs,
    path: options.path,
    options: assignmentOpts,
    justOne: mod.justOne,
    isVirtual: mod.isVirtual,
    allOptions: mod,
    populatedModel: mod.model,
    lean: lean,
    virtual: mod.virtual,
    count: mod.count,
    match: mod.match
  });
}

/*!
 * Compiler utility.
 *
 * @param {String|Function} name model name or class extending Model
 * @param {Schema} schema
 * @param {String} collectionName
 * @param {Connection} connection
 * @param {Mongoose} base mongoose instance
 */

Model.compile = function compile(name, schema, collectionName, connection, base) {
  const versioningEnabled = schema.options.versionKey !== false;

  if (versioningEnabled && !schema.paths[schema.options.versionKey]) {
    // add versioning to top level documents only
    const o = {};
    o[schema.options.versionKey] = Number;
    schema.add(o);
  }
  let model;
  if (typeof name === 'function' && name.prototype instanceof Model) {
    model = name;
    name = model.name;
    schema.loadClass(model, false);
    model.prototype.$isMongooseModelPrototype = true;
  } else {
    // generate new class
    model = function model(doc, fields, skipId) {
      model.hooks.execPreSync('createModel', doc);
      if (!(this instanceof model)) {
        return new model(doc, fields, skipId);
      }
      const discriminatorKey = model.schema.options.discriminatorKey;

      if (model.discriminators == null || doc == null || doc[discriminatorKey] == null) {
        Model.call(this, doc, fields, skipId);
        return;
      }

      // If discriminator key is set, use the discriminator instead (gh-7586)
      const Discriminator = model.discriminators[doc[discriminatorKey]] ||
        getDiscriminatorByValue(model.discriminators, doc[discriminatorKey]);
      if (Discriminator != null) {
        return new Discriminator(doc, fields, skipId);
      }

      // Otherwise, just use the top-level model
      Model.call(this, doc, fields, skipId);
    };
  }

  model.hooks = schema.s.hooks.clone();
  model.base = base;
  model.modelName = name;

  if (!(model.prototype instanceof Model)) {
    model.__proto__ = Model;
    model.prototype.__proto__ = Model.prototype;
  }
  model.model = function model(name) {
    return this.db.model(name);
  };

  model.db = connection;
  model.prototype.db = connection;
  model.prototype[modelDbSymbol] = connection;
  model.discriminators = model.prototype.discriminators = undefined;
  model[modelSymbol] = true;
  model.events = new EventEmitter();

  schema._preCompile();

  model.prototype.$__setSchema(schema);

  const _userProvidedOptions = schema._userProvidedOptions || {};

  const collectionOptions = {
    schemaUserProvidedOptions: _userProvidedOptions,
    capped: schema.options.capped,
    Promise: model.base.Promise,
    modelName: name
  };
  if (schema.options.autoCreate !== void 0) {
    collectionOptions.autoCreate = schema.options.autoCreate;
  }

  model.prototype.collection = connection.collection(
    collectionName,
    collectionOptions
  );

  model.prototype.$collection = model.prototype.collection;
  model.prototype[modelCollectionSymbol] = model.prototype.collection;

  // apply methods and statics
  applyMethods(model, schema);
  applyStatics(model, schema);
  applyHooks(model, schema);
  applyStaticHooks(model, schema.s.hooks, schema.statics);

  model.schema = model.prototype.$__schema;
  model.collection = model.prototype.collection;
  model.$__collection = model.collection;

  // Create custom query constructor
  model.Query = function() {
    Query.apply(this, arguments);
  };
  model.Query.prototype = Object.create(Query.prototype);
  model.Query.base = Query.base;
  applyQueryMiddleware(model.Query, model);
  applyQueryMethods(model, schema.query);

  return model;
};

/*!
 * Register custom query methods for this model
 *
 * @param {Model} model
 * @param {Schema} schema
 */

function applyQueryMethods(model, methods) {
  for (const i in methods) {
    model.Query.prototype[i] = methods[i];
  }
}

/*!
 * Subclass this model with `conn`, `schema`, and `collection` settings.
 *
 * @param {Connection} conn
 * @param {Schema} [schema]
 * @param {String} [collection]
 * @return {Model}
 */

Model.__subclass = function subclass(conn, schema, collection) {
  // subclass model using this connection and collection name
  const _this = this;

  const Model = function Model(doc, fields, skipId) {
    if (!(this instanceof Model)) {
      return new Model(doc, fields, skipId);
    }
    _this.call(this, doc, fields, skipId);
  };

  Model.__proto__ = _this;
  Model.prototype.__proto__ = _this.prototype;
  Model.db = conn;
  Model.prototype.db = conn;
  Model.prototype[modelDbSymbol] = conn;

  _this[subclassedSymbol] = _this[subclassedSymbol] || [];
  _this[subclassedSymbol].push(Model);
  if (_this.discriminators != null) {
    Model.discriminators = {};
    for (const key of Object.keys(_this.discriminators)) {
      Model.discriminators[key] = _this.discriminators[key].
        __subclass(_this.db, _this.discriminators[key].schema, collection);
    }
  }

  const s = schema && typeof schema !== 'string'
    ? schema
    : _this.prototype.$__schema;

  const options = s.options || {};
  const _userProvidedOptions = s._userProvidedOptions || {};

  if (!collection) {
    collection = _this.prototype.$__schema.get('collection') ||
      utils.toCollectionName(_this.modelName, this.base.pluralize());
  }

  const collectionOptions = {
    schemaUserProvidedOptions: _userProvidedOptions,
    capped: s && options.capped
  };

  Model.prototype.collection = conn.collection(collection, collectionOptions);
  Model.prototype.$collection = Model.prototype.collection;
  Model.prototype[modelCollectionSymbol] = Model.prototype.collection;
  Model.collection = Model.prototype.collection;
  Model.$__collection = Model.collection;
  // Errors handled internally, so ignore
  Model.init(() => {});
  return Model;
};

Model.$handleCallbackError = function(callback) {
  if (callback == null) {
    return callback;
  }
  if (typeof callback !== 'function') {
    throw new MongooseError('Callback must be a function, got ' + callback);
  }

  const _this = this;
  return function() {
    immediate(() => {
      try {
        callback.apply(null, arguments);
      } catch (error) {
        _this.emit('error', error);
      }
    });
  };
};

/*!
 * ignore
 */

Model.$wrapCallback = function(callback) {
  const serverSelectionError = new ServerSelectionError();
  const _this = this;

  return function(err) {
    if (err != null && err.name === 'MongoServerSelectionError') {
      arguments[0] = serverSelectionError.assimilateError(err);
    }
    if (err != null && err.name === 'MongoNetworkTimeoutError' && err.message.endsWith('timed out')) {
      _this.db.emit('timeout');
    }

    return callback.apply(null, arguments);
  };
};

/**
 * Helper for console.log. Given a model named 'MyModel', returns the string
 * `'Model { MyModel }'`.
 *
 * #### Example:
 *
 *     const MyModel = mongoose.model('Test', Schema({ name: String }));
 *     MyModel.inspect(); // 'Model { Test }'
 *     console.log(MyModel); // Prints 'Model { Test }'
 *
 * @api public
 */

Model.inspect = function() {
  return `Model { ${this.modelName} }`;
};

if (util.inspect.custom) {
  /*!
  * Avoid Node deprecation warning DEP0079
  */

  Model[util.inspect.custom] = Model.inspect;
}

/*!
 * Module exports.
 */

module.exports = exports = Model;<|MERGE_RESOLUTION|>--- conflicted
+++ resolved
@@ -3652,11 +3652,11 @@
 }
 
 /**
- * Build bulk write operations for `bulkSave()`.
- *
-<<<<<<< HEAD
+ * Apply defaults to the given document or POJO.
+ *
  * @param {Object|Document} obj object or document to apply defaults on
  * @returns {Object|Document}
+ * @api public
  */
 
 Model.applyDefaults = function applyDefaults(doc) {
@@ -3676,11 +3676,9 @@
 };
 
 /**
- *
- * @param {[Document]} documents The array of documents to build write operations of
-=======
+ * Build bulk write operations for `bulkSave()`.
+ *
  * @param {Array<Document>} documents The array of documents to build write operations of
->>>>>>> 0156d5ed
  * @param {Object} options
  * @param {Boolean} options.skipValidation defaults to `false`, when set to true, building the write operations will bypass validating the documents.
  * @return {Array<Promise>} Returns a array of all Promises the function executes to be awaited.
