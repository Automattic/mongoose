'use strict';

/*!
 * Module dependencies.
 */

const Aggregate = require('./aggregate');
const ChangeStream = require('./cursor/changeStream');
const Document = require('./document');
const DocumentNotFoundError = require('./error/notFound');
const EventEmitter = require('events').EventEmitter;
const Kareem = require('kareem');
const MongooseBulkWriteError = require('./error/bulkWriteError');
const MongooseError = require('./error/index');
const ObjectParameterError = require('./error/objectParameter');
const OverwriteModelError = require('./error/overwriteModel');
const Query = require('./query');
const SaveOptions = require('./options/saveOptions');
const Schema = require('./schema');
const ValidationError = require('./error/validation');
const VersionError = require('./error/version');
const ParallelSaveError = require('./error/parallelSave');
const applyDefaultsHelper = require('./helpers/document/applyDefaults');
const applyDefaultsToPOJO = require('./helpers/model/applyDefaultsToPOJO');
const applyEmbeddedDiscriminators = require('./helpers/discriminator/applyEmbeddedDiscriminators');
const applyHooks = require('./helpers/model/applyHooks');
const applyMethods = require('./helpers/model/applyMethods');
const applyProjection = require('./helpers/projection/applyProjection');
const applyReadConcern = require('./helpers/schema/applyReadConcern');
const applySchemaCollation = require('./helpers/indexes/applySchemaCollation');
const applyStaticHooks = require('./helpers/model/applyStaticHooks');
const applyStatics = require('./helpers/model/applyStatics');
const applyTimestampsHelper = require('./helpers/document/applyTimestamps');
const applyWriteConcern = require('./helpers/schema/applyWriteConcern');
const applyVirtualsHelper = require('./helpers/document/applyVirtuals');
const assignVals = require('./helpers/populate/assignVals');
const castBulkWrite = require('./helpers/model/castBulkWrite');
const clone = require('./helpers/clone');
const createPopulateQueryFilter = require('./helpers/populate/createPopulateQueryFilter');
const decorateUpdateWithVersionKey = require('./helpers/update/decorateUpdateWithVersionKey');
const getDefaultBulkwriteResult = require('./helpers/getDefaultBulkwriteResult');
const getSchemaDiscriminatorByValue = require('./helpers/discriminator/getSchemaDiscriminatorByValue');
const discriminator = require('./helpers/model/discriminator');
const each = require('./helpers/each');
const get = require('./helpers/get');
const getConstructorName = require('./helpers/getConstructorName');
const getDiscriminatorByValue = require('./helpers/discriminator/getDiscriminatorByValue');
const getModelsMapForPopulate = require('./helpers/populate/getModelsMapForPopulate');
const immediate = require('./helpers/immediate');
const internalToObjectOptions = require('./options').internalToObjectOptions;
const isDefaultIdIndex = require('./helpers/indexes/isDefaultIdIndex');
const isIndexEqual = require('./helpers/indexes/isIndexEqual');
const isTimeseriesIndex = require('./helpers/indexes/isTimeseriesIndex');
const {
  getRelatedDBIndexes,
  getRelatedSchemaIndexes
} = require('./helpers/indexes/getRelatedIndexes');
const decorateDiscriminatorIndexOptions = require('./helpers/indexes/decorateDiscriminatorIndexOptions');
const isPathSelectedInclusive = require('./helpers/projection/isPathSelectedInclusive');
const leanPopulateMap = require('./helpers/populate/leanPopulateMap');
const parallelLimit = require('./helpers/parallelLimit');
const prepareDiscriminatorPipeline = require('./helpers/aggregate/prepareDiscriminatorPipeline');
const pushNestedArrayPaths = require('./helpers/model/pushNestedArrayPaths');
const removeDeselectedForeignField = require('./helpers/populate/removeDeselectedForeignField');
const setDottedPath = require('./helpers/path/setDottedPath');
const util = require('util');
const utils = require('./utils');
const minimize = require('./helpers/minimize');
const MongooseBulkSaveIncompleteError = require('./error/bulkSaveIncompleteError');
const ObjectExpectedError = require('./error/objectExpected');
const decorateBulkWriteResult = require('./helpers/model/decorateBulkWriteResult');

const modelCollectionSymbol = Symbol('mongoose#Model#collection');
const modelDbSymbol = Symbol('mongoose#Model#db');
const modelSymbol = require('./helpers/symbols').modelSymbol;
const subclassedSymbol = Symbol('mongoose#Model#subclassed');

const { VERSION_INC, VERSION_WHERE, VERSION_ALL } = Document;

const saveToObjectOptions = Object.assign({}, internalToObjectOptions, {
  bson: true
});

/**
 * A Model is a class that's your primary tool for interacting with MongoDB.
 * An instance of a Model is called a [Document](https://mongoosejs.com/docs/api/document.html#Document).
 *
 * In Mongoose, the term "Model" refers to subclasses of the `mongoose.Model`
 * class. You should not use the `mongoose.Model` class directly. The
 * [`mongoose.model()`](https://mongoosejs.com/docs/api/mongoose.html#Mongoose.prototype.model()) and
 * [`connection.model()`](https://mongoosejs.com/docs/api/connection.html#Connection.prototype.model()) functions
 * create subclasses of `mongoose.Model` as shown below.
 *
 * #### Example:
 *
 *     // `UserModel` is a "Model", a subclass of `mongoose.Model`.
 *     const UserModel = mongoose.model('User', new Schema({ name: String }));
 *
 *     // You can use a Model to create new documents using `new`:
 *     const userDoc = new UserModel({ name: 'Foo' });
 *     await userDoc.save();
 *
 *     // You also use a model to create queries:
 *     const userFromDb = await UserModel.findOne({ name: 'Foo' });
 *
 * @param {Object} doc values for initial set
 * @param {Object} [fields] optional object containing the fields that were selected in the query which returned this document. You do **not** need to set this parameter to ensure Mongoose handles your [query projection](https://mongoosejs.com/docs/api/query.html#Query.prototype.select()).
 * @param {Boolean} [skipId=false] optional boolean. If true, mongoose doesn't add an `_id` field to the document.
 * @inherits Document https://mongoosejs.com/docs/api/document.html
 * @event `error`: If listening to this event, 'error' is emitted when a document was saved and an `error` occurred. If not listening, the event bubbles to the connection used to create this Model.
 * @event `index`: Emitted after `Model#ensureIndexes` completes. If an error occurred it is passed with the event.
 * @event `index-single-start`: Emitted when an individual index starts within `Model#ensureIndexes`. The fields and options being used to build the index are also passed with the event.
 * @event `index-single-done`: Emitted when an individual index finishes within `Model#ensureIndexes`. If an error occurred it is passed with the event. The fields, options, and index name are also passed.
 * @api public
 */

function Model(doc, fields, skipId) {
  if (fields instanceof Schema) {
    throw new TypeError('2nd argument to `Model` constructor must be a POJO or string, ' +
      '**not** a schema. Make sure you\'re calling `mongoose.model()`, not ' +
      '`mongoose.Model()`.');
  }
  if (typeof doc === 'string') {
    throw new TypeError('First argument to `Model` constructor must be an object, ' +
      '**not** a string. Make sure you\'re calling `mongoose.model()`, not ' +
      '`mongoose.Model()`.');
  }
  Document.call(this, doc, fields, skipId);
}

/**
 * Inherits from Document.
 *
 * All Model.prototype features are available on
 * top level (non-sub) documents.
 * @api private
 */

Object.setPrototypeOf(Model.prototype, Document.prototype);
Model.prototype.$isMongooseModelPrototype = true;

/**
 * Connection the model uses.
 *
 * @api public
 * @property db
 * @memberOf Model
 * @instance
 */

Model.prototype.db;

/**
 * Changes the Connection instance this model uses to make requests to MongoDB.
 * This function is most useful for changing the Connection that a Model defined using `mongoose.model()` uses
 * after initialization.
 *
 * #### Example:
 *
 *     await mongoose.connect('mongodb://127.0.0.1:27017/db1');
 *     const UserModel = mongoose.model('User', mongoose.Schema({ name: String }));
 *     UserModel.connection === mongoose.connection; // true
 *
 *     const conn2 = await mongoose.createConnection('mongodb://127.0.0.1:27017/db2').asPromise();
 *     UserModel.useConnection(conn2); // `UserModel` now stores documents in `db2`, not `db1`
 *
 *     UserModel.connection === mongoose.connection; // false
 *     UserModel.connection === conn2; // true
 *
 *     conn2.model('User') === UserModel; // true
 *     mongoose.model('User'); // Throws 'MissingSchemaError'
 *
 * Note: `useConnection()` does **not** apply any [connection-level plugins](https://mongoosejs.com/docs/api/connection.html#Connection.prototype.plugin()) from the new connection.
 * If you use `useConnection()` to switch a model's connection, the model will still have the old connection's plugins.
 *
 * @function useConnection
 * @param [Connection] connection The new connection to use
 * @return [Model] this
 * @api public
 */

Model.useConnection = function useConnection(connection) {
  if (!connection) {
    throw new Error('Please provide a connection.');
  }
  if (this.db) {
    delete this.db.models[this.modelName];
    delete this.prototype.db;
    delete this.prototype[modelDbSymbol];
    delete this.prototype.collection;
    delete this.prototype.$collection;
    delete this.prototype[modelCollectionSymbol];
  }

  this.db = connection;
  const collection = connection.collection(this.modelName, connection.options);
  this.prototype.collection = collection;
  this.prototype.$collection = collection;
  this.prototype[modelCollectionSymbol] = collection;
  this.prototype.db = connection;
  this.prototype[modelDbSymbol] = connection;
  this.collection = collection;
  this.$__collection = collection;
  connection.models[this.modelName] = this;

  return this;
};

/**
 * The collection instance this model uses.
 * A Mongoose collection is a thin wrapper around a [MongoDB Node.js driver collection]([MongoDB Node.js driver collection](https://mongodb.github.io/node-mongodb-native/Next/classes/Collection.html)).
 * Using `Model.collection` means you bypass Mongoose middleware, validation, and casting.
 *
 * This property is read-only. Modifying this property is a no-op.
 *
 * @api public
 * @property collection
 * @memberOf Model
 * @instance
 */

Model.prototype.collection;

/**
 * Internal collection the model uses.
 *
 * This property is read-only. Modifying this property is a no-op.
 *
 * @api private
 * @property collection
 * @memberOf Model
 * @instance
 */


Model.prototype.$__collection;

/**
 * The name of the model
 *
 * @api public
 * @property modelName
 * @memberOf Model
 * @instance
 */

Model.prototype.modelName;

/**
 * Additional properties to attach to the query when calling `save()` and
 * `isNew` is false.
 *
 * @api public
 * @property $where
 * @memberOf Model
 * @instance
 */

Model.prototype.$where;

/**
 * If this is a discriminator model, `baseModelName` is the name of
 * the base model.
 *
 * @api public
 * @property baseModelName
 * @memberOf Model
 * @instance
 */

Model.prototype.baseModelName;

/**
 * Event emitter that reports any errors that occurred. Useful for global error
 * handling.
 *
 * #### Example:
 *
 *     MyModel.events.on('error', err => console.log(err.message));
 *
 *     // Prints a 'CastError' because of the above handler
 *     await MyModel.findOne({ _id: 'Not a valid ObjectId' }).catch(noop);
 *
 * @api public
 * @property events
 * @fires error whenever any query or model function errors
 * @memberOf Model
 * @static
 */

Model.events;

/**
 * Compiled middleware for this model. Set in `applyHooks()`.
 *
 * @api private
 * @property _middleware
 * @memberOf Model
 * @static
 */

Model._middleware;

/*!
 * ignore
 */

function _applyCustomWhere(doc, where) {
  if (doc.$where == null) {
    return;
  }
  for (const key of Object.keys(doc.$where)) {
    where[key] = doc.$where[key];
  }
}

/*!
 * ignore
 */
function _createSaveOptions(doc, options) {
  const saveOptions = {};

  applyWriteConcern(doc.$__schema, options);
  if (typeof options.writeConcern !== 'undefined') {
    saveOptions.writeConcern = {};
    if ('w' in options.writeConcern) {
      saveOptions.writeConcern.w = options.writeConcern.w;
    }
    if ('j' in options.writeConcern) {
      saveOptions.writeConcern.j = options.writeConcern.j;
    }
    if ('wtimeout' in options.writeConcern) {
      saveOptions.writeConcern.wtimeout = options.writeConcern.wtimeout;
    }
  } else {
    if ('w' in options) {
      saveOptions.w = options.w;
    }
    if ('j' in options) {
      saveOptions.j = options.j;
    }
    if ('wtimeout' in options) {
      saveOptions.wtimeout = options.wtimeout;
    }
  }
  if ('checkKeys' in options) {
    saveOptions.checkKeys = options.checkKeys;
  }

  const session = doc.$session();
  const asyncLocalStorage = doc[modelDbSymbol].base.transactionAsyncLocalStorage?.getStore();
  if (session != null) {
    saveOptions.session = session;
  } else if (!options.hasOwnProperty('session') && asyncLocalStorage?.session != null) {
    // Only set session from asyncLocalStorage if `session` option wasn't originally passed in options
    saveOptions.session = asyncLocalStorage.session;
  }

  return saveOptions;
}

/*!
 * ignore
 */

Model.prototype.$__save = async function $__save(options) {
  try {
    await this._execDocumentPreHooks('save', options);
  } catch (error) {
    await this._execDocumentPostHooks('save', error);
    return;
  }


  let result = null;
  let where = null;
  try {
    const saveOptions = _createSaveOptions(this, options);

    if (this.$isNew) {
      // send entire doc
      const obj = this.toObject(saveToObjectOptions);
      if ((obj || {})._id === void 0) {
        // documents must have an _id else mongoose won't know
        // what to update later if more changes are made. the user
        // wouldn't know what _id was generated by mongodb either
        // nor would the ObjectId generated by mongodb necessarily
        // match the schema definition.
        throw new MongooseError('document must have an _id before saving');
      }

      this.$__version(true, obj);
      this.$__reset();
      _setIsNew(this, false);
      // Make it possible to retry the insert
      this.$__.inserting = true;
      result = await this[modelCollectionSymbol].insertOne(obj, saveOptions).catch(err => {
        _setIsNew(this, true);
        throw err;
      });
    } else {
      // Make sure we don't treat it as a new object on error,
      // since it already exists
      this.$__.inserting = false;
      const delta = this.$__delta();

      if (options.pathsToSave) {
        for (const key in delta[1]['$set']) {
          if (options.pathsToSave.includes(key)) {
            continue;
          } else if (options.pathsToSave.some(pathToSave => key.slice(0, pathToSave.length) === pathToSave && key.charAt(pathToSave.length) === '.')) {
            continue;
          } else {
            delete delta[1]['$set'][key];
          }
        }
      }
      if (delta) {
        where = this.$__where(delta[0]);
        _applyCustomWhere(this, where);

        const update = delta[1];
        if (this.$__schema.options.minimize) {
          for (const updateOp of Object.values(update)) {
            if (updateOp == null) {
              continue;
            }
            for (const key of Object.keys(updateOp)) {
              if (updateOp[key] == null || typeof updateOp[key] !== 'object') {
                continue;
              }
              if (!utils.isPOJO(updateOp[key])) {
                continue;
              }
              minimize(updateOp[key]);
              if (Object.keys(updateOp[key]).length === 0) {
                delete updateOp[key];
                update.$unset = update.$unset || {};
                update.$unset[key] = 1;
              }
            }
          }
        }

        // store the modified paths before the document is reset
        this.$__.modifiedPaths = this.modifiedPaths();
        this.$__reset();

        _setIsNew(this, false);
        result = await this[modelCollectionSymbol].updateOne(where, update, saveOptions).catch(err => {
          this.$__undoReset();
          throw err;
        });
      } else {
        where = this.$__where();
        _applyCustomWhere(this, where);
        if (this.$__.version) {
          this.$__version(where, delta);
        }

        applyReadConcern(this.$__schema, saveOptions);
        result = await this.constructor.collection.findOne(where, saveOptions)
          .then(documentExists => ({ matchedCount: !documentExists ? 0 : 1 }));
      }
    }
  } catch (err) {
    const error = this.$__schema._transformDuplicateKeyError(err);
    await this._execDocumentPostHooks('save', error);
    return;
  }

  let numAffected = 0;
  const writeConcern = options != null ?
    options.writeConcern != null ?
      options.writeConcern.w :
      options.w :
    0;
  if (writeConcern !== 0) {
    // Skip checking if write succeeded if writeConcern is set to
    // unacknowledged writes, because otherwise `numAffected` will always be 0
    if (result != null) {
      if (Array.isArray(result)) {
        numAffected = result.length;
      } else if (result.matchedCount != null) {
        numAffected = result.matchedCount;
      } else {
        numAffected = result;
      }
    }

    const versionBump = this.$__.version;
    // was this an update that required a version bump?
    if (versionBump && !this.$__.inserting) {
      const doIncrement = VERSION_INC === (VERSION_INC & this.$__.version);
      this.$__.version = undefined;
      const key = this.$__schema.options.versionKey;
      const version = this.$__getValue(key) || 0;
      if (numAffected <= 0) {
        // the update failed. pass an error back
        this.$__undoReset();
        const err = this.$__.$versionError ||
          new VersionError(this, version, this.$__.modifiedPaths);
        await this._execDocumentPostHooks('save', err);
        return;
      }

      // increment version if was successful
      if (doIncrement) {
        this.$__setValue(key, version + 1);
      }
    }
    if (result != null && numAffected <= 0) {
      this.$__undoReset();
      const error = new DocumentNotFoundError(where, this.constructor.modelName, numAffected, result);
      await this._execDocumentPostHooks('save', error);
      return;
    }
  }
  this.$__.saving = undefined;
  this.$__.savedState = {};
  this.$emit('save', this, numAffected);
  this.constructor.emit('save', this, numAffected);
  await this._execDocumentPostHooks('save');
};

/*!
 * ignore
 */

function generateVersionError(doc, modifiedPaths) {
  const key = doc.$__schema.options.versionKey;
  if (!key) {
    return null;
  }
  const version = doc.$__getValue(key) || 0;
  return new VersionError(doc, version, modifiedPaths);
}

/**
 * Saves this document by inserting a new document into the database if [document.isNew](https://mongoosejs.com/docs/api/document.html#Document.prototype.isNew) is `true`,
 * or sends an [updateOne](https://mongoosejs.com/docs/api/document.html#Document.prototype.updateOne()) operation with just the modified paths if `isNew` is `false`.
 *
 * #### Example:
 *
 *     product.sold = Date.now();
 *     product = await product.save();
 *
 * If save is successful, the returned promise will fulfill with the document
 * saved.
 *
 * #### Example:
 *
 *     const newProduct = await product.save();
 *     newProduct === product; // true
 *
 * @param {Object} [options] options optional options
 * @param {Session} [options.session=null] the [session](https://www.mongodb.com/docs/manual/reference/server-sessions/) associated with this save operation. If not specified, defaults to the [document's associated session](https://mongoosejs.com/docs/api/document.html#Document.prototype.session()).
 * @param {Object} [options.safe] (DEPRECATED) overrides [schema's safe option](https://mongoosejs.com/docs/guide.html#safe). Use the `w` option instead.
 * @param {Boolean} [options.validateBeforeSave] set to false to save without validating.
 * @param {Boolean} [options.validateModifiedOnly=false] if `true`, Mongoose will only validate modified paths, as opposed to modified paths and `required` paths.
 * @param {Number|String} [options.w] set the [write concern](https://www.mongodb.com/docs/manual/reference/write-concern/#w-option). Overrides the [schema-level `writeConcern` option](https://mongoosejs.com/docs/guide.html#writeConcern)
 * @param {Boolean} [options.j] set to true for MongoDB to wait until this `save()` has been [journaled before resolving the returned promise](https://www.mongodb.com/docs/manual/reference/write-concern/#j-option). Overrides the [schema-level `writeConcern` option](https://mongoosejs.com/docs/guide.html#writeConcern)
 * @param {Number} [options.wtimeout] sets a [timeout for the write concern](https://www.mongodb.com/docs/manual/reference/write-concern/#wtimeout). Overrides the [schema-level `writeConcern` option](https://mongoosejs.com/docs/guide.html#writeConcern).
 * @param {Boolean} [options.checkKeys=true] the MongoDB driver prevents you from saving keys that start with '$' or contain '.' by default. Set this option to `false` to skip that check. See [restrictions on field names](https://docs.mongodb.com/manual/reference/limits/#mongodb-limit-Restrictions-on-Field-Names)
 * @param {Boolean} [options.timestamps=true] if `false` and [timestamps](https://mongoosejs.com/docs/guide.html#timestamps) are enabled, skip timestamps for this `save()`.
 * @param {Array} [options.pathsToSave] An array of paths that tell mongoose to only validate and save the paths in `pathsToSave`.
 * @throws {DocumentNotFoundError} if this [save updates an existing document](https://mongoosejs.com/docs/api/document.html#Document.prototype.isNew) but the document doesn't exist in the database. For example, you will get this error if the document is [deleted between when you retrieved the document and when you saved it](documents.html#updating).
 * @return {Promise}
 * @api public
 * @see middleware https://mongoosejs.com/docs/middleware.html
 */

Model.prototype.save = async function save(options) {
  if (typeof options === 'function' || typeof arguments[1] === 'function') {
    throw new MongooseError('Model.prototype.save() no longer accepts a callback');
  }

  let parallelSave;
  this.$op = 'save';

  if (this.$__.saving) {
    parallelSave = new ParallelSaveError(this);
  } else {
    this.$__.saving = new ParallelSaveError(this);
  }

  options = new SaveOptions(options);
  if (options.hasOwnProperty('session')) {
    this.$session(options.session);
  }
  if (this.$__.timestamps != null) {
    options.timestamps = this.$__.timestamps;
  }
  this.$__.$versionError = generateVersionError(this, this.modifiedPaths());

  if (parallelSave) {
    this.$__handleReject(parallelSave);
    throw parallelSave;
  }

  this.$__.saveOptions = options;

  try {
    await this.$__save(options);
  } catch (error) {
    this.$__handleReject(error);
    throw error;
  } finally {
    this.$__.saving = null;
    this.$__.saveOptions = null;
    this.$__.$versionError = null;
    this.$op = null;
  }

  return this;
};

Model.prototype.$save = Model.prototype.save;

/**
 * Appends versioning to the where and update clauses.
 *
 * @api private
 * @method $__version
 * @memberOf Model
 * @instance
 */

Model.prototype.$__version = function(where, delta) {
  const key = this.$__schema.options.versionKey;
  if (where === true) {
    // this is an insert
    if (key) {
      setDottedPath(delta, key, 0);
      this.$__setValue(key, 0);
    }
    return;
  }

  if (key === false) {
    return;
  }

  // updates

  // only apply versioning if our versionKey was selected. else
  // there is no way to select the correct version. we could fail
  // fast here and force them to include the versionKey but
  // thats a bit intrusive. can we do this automatically?

  if (!this.$__isSelected(key)) {
    return;
  }

  // $push $addToSet don't need the where clause set
  if (VERSION_WHERE === (VERSION_WHERE & this.$__.version)) {
    const value = this.$__getValue(key);
    if (value != null) where[key] = value;
  }

  if (VERSION_INC === (VERSION_INC & this.$__.version)) {
    if (get(delta.$set, key, null) != null) {
      // Version key is getting set, means we'll increment the doc's version
      // after a successful save, so we should set the incremented version so
      // future saves don't fail (gh-5779)
      ++delta.$set[key];
    } else {
      delta.$inc = delta.$inc || {};
      delta.$inc[key] = 1;
    }
  }
};

/**
 * Signal that we desire an increment of this documents version.
 *
 * #### Example:
 *
 *     const doc = await Model.findById(id);
 *     doc.increment();
 *     await doc.save();
 *
 * @see versionKeys https://mongoosejs.com/docs/guide.html#versionKey
 * @memberOf Model
 * @method increment
 * @api public
 */

Model.prototype.increment = function increment() {
  this.$__.version = VERSION_ALL;
  return this;
};

/**
 * Returns a query object
 *
 * @api private
 * @method $__where
 * @memberOf Model
 * @instance
 */

Model.prototype.$__where = function _where(where) {
  where || (where = {});

  if (!where._id) {
    where._id = this._doc._id;
  }

  if (this._doc._id === void 0) {
    throw new MongooseError('No _id found on document!');
  }

  return where;
};

/**
 * Delete this document from the db. Returns a Query instance containing a `deleteOne` operation by this document's `_id`.
 *
 * #### Example:
 *
 *     await product.deleteOne();
 *     await Product.findById(product._id); // null
 *
 * Since `deleteOne()` returns a Query, the `deleteOne()` will **not** execute unless you use either `await`, `.then()`, `.catch()`, or [`.exec()`](https://mongoosejs.com/docs/api/query.html#Query.prototype.exec())
 *
 * #### Example:
 *
 *     product.deleteOne(); // Doesn't do anything
 *     product.deleteOne().exec(); // Deletes the document, returns a promise
 *
 * @return {Query} Query
 * @api public
 */

Model.prototype.deleteOne = function deleteOne(options) {
  if (typeof options === 'function' ||
      typeof arguments[1] === 'function') {
    throw new MongooseError('Model.prototype.deleteOne() no longer accepts a callback');
  }

  if (!options) {
    options = {};
  }

  if (options.hasOwnProperty('session')) {
    this.$session(options.session);
  }

  const self = this;
  const where = this.$__where();
  const query = self.constructor.deleteOne(where, options);

  if (this.$session() != null) {
    if (!('session' in query.options)) {
      query.options.session = this.$session();
    }
  }

  query.pre(function queryPreDeleteOne() {
    return self.constructor._middleware.execPre('deleteOne', self, [self]);
  });
  query.pre(function callSubdocPreHooks() {
    return Promise.all(self.$getAllSubdocs().map(subdoc => subdoc.constructor._middleware.execPre('deleteOne', subdoc, [subdoc])));
  });
  query.pre(function skipIfAlreadyDeleted() {
    if (self.$__.isDeleted) {
      throw new Kareem.skipWrappedFunction();
    }
  });
  query.post(function callSubdocPostHooks() {
    return Promise.all(self.$getAllSubdocs().map(subdoc => subdoc.constructor._middleware.execPost('deleteOne', subdoc, [subdoc])));
  });
  query.post(function queryPostDeleteOne() {
    return self.constructor._middleware.execPost('deleteOne', self, [self], {});
  });

  return query;
};

/**
 * Returns the model instance used to create this document if no `name` specified.
 * If `name` specified, returns the model with the given `name`.
 *
 * #### Example:
 *
 *     const doc = new Tank({});
 *     doc.$model() === Tank; // true
 *     await doc.$model('User').findById(id);
 *
 * @param {String} [name] model name
 * @method $model
 * @api public
 * @return {Model}
 */

Model.prototype.$model = function $model(name) {
  if (arguments.length === 0) {
    return this.constructor;
  }
  return this[modelDbSymbol].model(name);
};

/**
 * Returns the model instance used to create this document if no `name` specified.
 * If `name` specified, returns the model with the given `name`.
 *
 * #### Example:
 *
 *     const doc = new Tank({});
 *     doc.$model() === Tank; // true
 *     await doc.$model('User').findById(id);
 *
 * @param {String} [name] model name
 * @method model
 * @api public
 * @return {Model}
 */

Model.prototype.model = Model.prototype.$model;

/**
 * Returns a document with `_id` only if at least one document exists in the database that matches
 * the given `filter`, and `null` otherwise.
 *
 * Under the hood, `MyModel.exists({ answer: 42 })` is equivalent to
 * `MyModel.findOne({ answer: 42 }).select({ _id: 1 }).lean()`
 *
 * #### Example:
 *
 *     await Character.deleteMany({});
 *     await Character.create({ name: 'Jean-Luc Picard' });
 *
 *     await Character.exists({ name: /picard/i }); // { _id: ... }
 *     await Character.exists({ name: /riker/i }); // null
 *
 * This function triggers the following middleware.
 *
 * - `findOne()`
 *
 * @param {Object} filter
 * @param {Object} [options] optional see [`Query.prototype.setOptions()`](https://mongoosejs.com/docs/api/query.html#Query.prototype.setOptions())
 * @return {Query}
 */

Model.exists = function exists(filter, options) {
  _checkContext(this, 'exists');
  if (typeof arguments[2] === 'function') {
    throw new MongooseError('Model.exists() no longer accepts a callback');
  }

  const query = this.findOne(filter).
    select({ _id: 1 }).
    lean().
    setOptions(options);

  return query;
};

/**
 * Adds a discriminator type.
 *
 * #### Example:
 *
 *     function BaseSchema() {
 *       Schema.apply(this, arguments);
 *
 *       this.add({
 *         name: String,
 *         createdAt: Date
 *       });
 *     }
 *     util.inherits(BaseSchema, Schema);
 *
 *     const PersonSchema = new BaseSchema();
 *     const BossSchema = new BaseSchema({ department: String });
 *
 *     const Person = mongoose.model('Person', PersonSchema);
 *     const Boss = Person.discriminator('Boss', BossSchema);
 *     new Boss().__t; // "Boss". `__t` is the default `discriminatorKey`
 *
 *     const employeeSchema = new Schema({ boss: ObjectId });
 *     const Employee = Person.discriminator('Employee', employeeSchema, 'staff');
 *     new Employee().__t; // "staff" because of 3rd argument above
 *
 * @param {String} name discriminator model name
 * @param {Schema} schema discriminator model schema
 * @param {Object|String} [options] If string, same as `options.value`.
 * @param {String} [options.value] the string stored in the `discriminatorKey` property. If not specified, Mongoose uses the `name` parameter.
 * @param {Boolean} [options.clone=true] By default, `discriminator()` clones the given `schema`. Set to `false` to skip cloning.
 * @param {Boolean} [options.overwriteModels=false] by default, Mongoose does not allow you to define a discriminator with the same name as another discriminator. Set this to allow overwriting discriminators with the same name.
 * @param {Boolean} [options.mergeHooks=true] By default, Mongoose merges the base schema's hooks with the discriminator schema's hooks. Set this option to `false` to make Mongoose use the discriminator schema's hooks instead.
 * @param {Boolean} [options.mergePlugins=true] By default, Mongoose merges the base schema's plugins with the discriminator schema's plugins. Set this option to `false` to make Mongoose use the discriminator schema's plugins instead.
 * @return {Model} The newly created discriminator model
 * @api public
 */

Model.discriminator = function(name, schema, options) {
  let model;
  if (typeof name === 'function') {
    model = name;
    name = utils.getFunctionName(model);
    if (!(model.prototype instanceof Model)) {
      throw new MongooseError('The provided class ' + name + ' must extend Model');
    }
  }

  options = options || {};
  const value = utils.isPOJO(options) ? options.value : options;
  const clone = typeof options.clone === 'boolean' ? options.clone : true;
  const mergePlugins = typeof options.mergePlugins === 'boolean' ? options.mergePlugins : true;
  const overwriteModels = typeof options.overwriteModels === 'boolean' ? options.overwriteModels : false;

  _checkContext(this, 'discriminator');

  if (utils.isObject(schema) && !schema.instanceOfSchema) {
    schema = new Schema(schema);
  }
  if (schema instanceof Schema && clone) {
    schema = schema.clone();
  }

  schema = discriminator(this, name, schema, value, mergePlugins, options.mergeHooks, overwriteModels);
  if (this.db.models[name] && !schema.options.overwriteModels && !overwriteModels) {
    throw new OverwriteModelError(name);
  }

  schema.$isRootDiscriminator = true;
  schema.$globalPluginsApplied = true;

  model = this.db.model(model || name, schema, this.$__collection.name);
  this.discriminators[name] = model;
  const d = this.discriminators[name];
  Object.setPrototypeOf(d.prototype, this.prototype);
  Object.defineProperty(d, 'baseModelName', {
    value: this.modelName,
    configurable: true,
    writable: false
  });

  // apply methods and statics
  applyMethods(d, schema);
  applyStatics(d, schema);

  if (this[subclassedSymbol] != null) {
    for (const submodel of this[subclassedSymbol]) {
      submodel.discriminators = submodel.discriminators || {};
      submodel.discriminators[name] =
        model.__subclass(model.db, schema, submodel.collection.name);
    }
  }

  return d;
};

/**
 * Make sure `this` is a model
 * @api private
 */

function _checkContext(ctx, fnName) {
  // Check context, because it is easy to mistakenly type
  // `new Model.discriminator()` and get an incomprehensible error
  if (ctx == null || ctx === global) {
    throw new MongooseError('`Model.' + fnName + '()` cannot run without a ' +
      'model as `this`. Make sure you are calling `MyModel.' + fnName + '()` ' +
      'where `MyModel` is a Mongoose model.');
  } else if (ctx[modelSymbol] == null) {
    throw new MongooseError('`Model.' + fnName + '()` cannot run without a ' +
      'model as `this`. Make sure you are not calling ' +
      '`new Model.' + fnName + '()`');
  }
}

// Model (class) features

/*!
 * Give the constructor the ability to emit events.
 */

for (const i in EventEmitter.prototype) {
  Model[i] = EventEmitter.prototype[i];
}

/**
 * This function is responsible for initializing the underlying connection in MongoDB based on schema options.
 * This function performs the following operations:
 *
 * - `createCollection()` unless [`autoCreate`](https://mongoosejs.com/docs/guide.html#autoCreate) option is turned off
 * - `ensureIndexes()` unless [`autoIndex`](https://mongoosejs.com/docs/guide.html#autoIndex) option is turned off
 * - `createSearchIndex()` on all schema search indexes if `autoSearchIndex` is enabled.
 *
 * Mongoose calls this function automatically when a model is a created using
 * [`mongoose.model()`](https://mongoosejs.com/docs/api/mongoose.html#Mongoose.prototype.model()) or
 * [`connection.model()`](https://mongoosejs.com/docs/api/connection.html#Connection.prototype.model()), so you
 * don't need to call `init()` to trigger index builds.
 *
 * However, you _may_ need to call `init()`  to get back a promise that will resolve when your indexes are finished.
 * Calling `await Model.init()` is helpful if you need to wait for indexes to build before continuing.
 * For example, if you want to wait for unique indexes to build before continuing with a test case.
 *
 * #### Example:
 *
 *     const eventSchema = new Schema({ thing: { type: 'string', unique: true } })
 *     // This calls `Event.init()` implicitly, so you don't need to call
 *     // `Event.init()` on your own.
 *     const Event = mongoose.model('Event', eventSchema);
 *
 *     await Event.init();
 *     console.log('Indexes are done building!');
 *
 * @api public
 * @returns {Promise}
 */

Model.init = function init() {
  _checkContext(this, 'init');
  if (typeof arguments[0] === 'function') {
    throw new MongooseError('Model.init() no longer accepts a callback');
  }

  this.schema.emit('init', this);

  if (this.$init != null) {
    return this.$init;
  }

  const conn = this.db;
  const _ensureIndexes = async() => {
    const autoIndex = utils.getOption(
      'autoIndex',
      this.schema.options,
      conn.config,
      conn.base.options
    );
    if (!autoIndex) {
      return;
    }
    return await this.ensureIndexes({ _automatic: true });
  };
  const _createSearchIndexes = async() => {
    const autoSearchIndex = utils.getOption(
      'autoSearchIndex',
      this.schema.options,
      conn.config,
      conn.base.options
    );
    if (!autoSearchIndex) {
      return;
    }

    const results = [];
    for (const searchIndex of this.schema._searchIndexes) {
      results.push(await this.createSearchIndex(searchIndex));
    }
    return results;
  };
  const _createCollection = async() => {
    let autoCreate = utils.getOption(
      'autoCreate',
      this.schema.options,
      conn.config
      // No base.options here because we don't want to take the base value if the connection hasn't
      // set it yet
    );
    if (autoCreate == null) {
      // `autoCreate` may later be set when the connection is opened, so wait for connect before checking
      await conn._waitForConnect(true);
      autoCreate = utils.getOption(
        'autoCreate',
        this.schema.options,
        conn.config,
        conn.base.options
      );
    }

    if (!autoCreate) {
      return;
    }

    return await this.createCollection();
  };

  this.$init = _createCollection().
    then(() => _ensureIndexes()).
    then(() => _createSearchIndexes());

  const _catch = this.$init.catch;
  const _this = this;
  this.$init.catch = function() {
    _this.$caught = true;
    return _catch.apply(_this.$init, arguments);
  };

  return this.$init;
};


/**
 * Create the collection for this model. By default, if no indexes are specified,
 * mongoose will not create the collection for the model until any documents are
 * created. Use this method to create the collection explicitly.
 *
 * Note 1: You may need to call this before starting a transaction
 * See https://www.mongodb.com/docs/manual/core/transactions/#transactions-and-operations
 *
 * Note 2: You don't have to call this if your schema contains index or unique field.
 * In that case, just use `Model.init()`
 *
 * #### Example:
 *
 *     const userSchema = new Schema({ name: String })
 *     const User = mongoose.model('User', userSchema);
 *
 *     User.createCollection().then(function(collection) {
 *       console.log('Collection is created!');
 *     });
 *
 * @api public
 * @param {Object} [options] see [MongoDB driver docs](https://mongodb.github.io/node-mongodb-native/4.9/classes/Db.html#createCollection)
 * @returns {Promise}
 */

Model.createCollection = async function createCollection(options) {
  _checkContext(this, 'createCollection');
  if (typeof arguments[0] === 'function' || typeof arguments[1] === 'function') {
    throw new MongooseError('Model.createCollection() no longer accepts a callback');
  }

  const shouldSkip = await this.hooks.execPre('createCollection', this, [options]).catch(err => {
    if (err instanceof Kareem.skipWrappedFunction) {
      return true;
    }
    throw err;
  });

  const collectionOptions = this &&
    this.schema &&
    this.schema.options &&
    this.schema.options.collectionOptions;
  if (collectionOptions != null) {
    options = Object.assign({}, collectionOptions, options);
  }

  const schemaCollation = this &&
    this.schema &&
    this.schema.options &&
    this.schema.options.collation;
  if (schemaCollation != null) {
    options = Object.assign({ collation: schemaCollation }, options);
  }
  const capped = this &&
    this.schema &&
    this.schema.options &&
    this.schema.options.capped;
  if (capped != null) {
    if (typeof capped === 'number') {
      options = Object.assign({ capped: true, size: capped }, options);
    } else if (typeof capped === 'object') {
      options = Object.assign({ capped: true }, capped, options);
    }
  }
  const timeseries = this &&
    this.schema &&
    this.schema.options &&
    this.schema.options.timeseries;
  if (timeseries != null) {
    options = Object.assign({ timeseries }, options);
    if (options.expireAfterSeconds != null) {
      // do nothing
    } else if (options.expires != null) {
      utils.expires(options);
    } else if (this.schema.options.expireAfterSeconds != null) {
      options.expireAfterSeconds = this.schema.options.expireAfterSeconds;
    } else if (this.schema.options.expires != null) {
      options.expires = this.schema.options.expires;
      utils.expires(options);
    }
  }

  const clusteredIndex = this &&
    this.schema &&
    this.schema.options &&
    this.schema.options.clusteredIndex;
  if (clusteredIndex != null) {
    options = Object.assign({ clusteredIndex: { ...clusteredIndex, unique: true } }, options);
  }

  try {
    if (!shouldSkip) {
      await this.db.createCollection(this.$__collection.collectionName, options);
    }
  } catch (err) {
    if (err != null && (err.name !== 'MongoServerError' || err.code !== 48)) {
      await this.hooks.execPost('createCollection', this, [null], { error: err });
    }
  }

  await this.hooks.execPost('createCollection', this, [this.$__collection]);

  return this.$__collection;
};

/**
 * Makes the indexes in MongoDB match the indexes defined in this model's
 * schema. This function will drop any indexes that are not defined in
 * the model's schema except the `_id` index, and build any indexes that
 * are in your schema but not in MongoDB.
 *
 * See the [introductory blog post](https://thecodebarbarian.com/whats-new-in-mongoose-5-2-syncindexes)
 * for more information.
 *
 * #### Example:
 *
 *     const schema = new Schema({ name: { type: String, unique: true } });
 *     const Customer = mongoose.model('Customer', schema);
 *     await Customer.collection.createIndex({ age: 1 }); // Index is not in schema
 *     // Will drop the 'age' index and create an index on `name`
 *     await Customer.syncIndexes();
 *
 * You should be careful about running `syncIndexes()` on production applications under heavy load,
 * because index builds are expensive operations, and unexpected index drops can lead to degraded
 * performance. Before running `syncIndexes()`, you can use the [`diffIndexes()` function](#Model.diffIndexes())
 * to check what indexes `syncIndexes()` will drop and create.
 *
 * #### Example:
 *
 *     const { toDrop, toCreate } = await Model.diffIndexes();
 *     toDrop; // Array of strings containing names of indexes that `syncIndexes()` will drop
 *     toCreate; // Array of strings containing names of indexes that `syncIndexes()` will create
 *
 * @param {Object} [options] options to pass to `ensureIndexes()`
 * @param {Boolean} [options.background=null] if specified, overrides each index's `background` property
 * @param {Boolean} [options.hideIndexes=false] set to `true` to hide indexes instead of dropping. Requires MongoDB server 4.4 or higher
 * @return {Promise}
 * @api public
 */

Model.syncIndexes = async function syncIndexes(options) {
  _checkContext(this, 'syncIndexes');
  if (typeof arguments[0] === 'function' || typeof arguments[1] === 'function') {
    throw new MongooseError('Model.syncIndexes() no longer accepts a callback');
  }

  const autoCreate = options?.autoCreate ?? this.schema.options?.autoCreate ?? this.db.config.autoCreate ?? true;

  if (autoCreate) {
    try {
      await this.createCollection();
    } catch (err) {
      if (err != null && (err.name !== 'MongoServerError' || err.code !== 48)) {
        throw err;
      }
    }
  }

  const diffIndexesResult = await this.diffIndexes({ indexOptionsToCreate: true });
  const dropped = await this.cleanIndexes({ ...options, toDrop: diffIndexesResult.toDrop });
  await this.createIndexes({ ...options, toCreate: diffIndexesResult.toCreate });

  return dropped;
};

/**
 * Create an [Atlas search index](https://www.mongodb.com/docs/atlas/atlas-search/create-index/).
 * This function only works when connected to MongoDB Atlas.
 *
 * #### Example:
 *
 *     const schema = new Schema({ name: { type: String, unique: true } });
 *     const Customer = mongoose.model('Customer', schema);
 *     await Customer.createSearchIndex({ name: 'test', definition: { mappings: { dynamic: true } } });
 *
 * @param {Object} description index options, including `name` and `definition`
 * @param {String} description.name
 * @param {Object} description.definition
 * @return {Promise}
 * @api public
 */

Model.createSearchIndex = async function createSearchIndex(description) {
  _checkContext(this, 'createSearchIndex');

  return await this.$__collection.createSearchIndex(description);
};

/**
 * Update an existing [Atlas search index](https://www.mongodb.com/docs/atlas/atlas-search/create-index/).
 * This function only works when connected to MongoDB Atlas.
 *
 * #### Example:
 *
 *     const schema = new Schema({ name: { type: String, unique: true } });
 *     const Customer = mongoose.model('Customer', schema);
 *     await Customer.updateSearchIndex('test', { mappings: { dynamic: true } });
 *
 * @param {String} name
 * @param {Object} definition
 * @return {Promise}
 * @api public
 */

Model.updateSearchIndex = async function updateSearchIndex(name, definition) {
  _checkContext(this, 'updateSearchIndex');

  return await this.$__collection.updateSearchIndex(name, definition);
};

/**
 * Delete an existing [Atlas search index](https://www.mongodb.com/docs/atlas/atlas-search/create-index/) by name.
 * This function only works when connected to MongoDB Atlas.
 *
 * #### Example:
 *
 *     const schema = new Schema({ name: { type: String, unique: true } });
 *     const Customer = mongoose.model('Customer', schema);
 *     await Customer.dropSearchIndex('test');
 *
 * @param {String} name
 * @return {Promise}
 * @api public
 */

Model.dropSearchIndex = async function dropSearchIndex(name) {
  _checkContext(this, 'dropSearchIndex');

  return await this.$__collection.dropSearchIndex(name);
};

/**
 * List all [Atlas search indexes](https://www.mongodb.com/docs/atlas/atlas-search/create-index/) on this model's collection.
 * This function only works when connected to MongoDB Atlas.
 *
 * #### Example:
 *
 *     const schema = new Schema({ name: { type: String, unique: true } });
 *     const Customer = mongoose.model('Customer', schema);
 *
 *     await Customer.createSearchIndex({ name: 'test', definition: { mappings: { dynamic: true } } });
 *     const res = await Customer.listSearchIndexes(); // Includes `[{ name: 'test' }]`
 *
 * @param {Object} [options]
 * @return {Promise<Array>}
 * @api public
 */

Model.listSearchIndexes = async function listSearchIndexes(options) {
  _checkContext(this, 'listSearchIndexes');

  const cursor = await this.$__collection.listSearchIndexes(options);

  return await cursor.toArray();
};

/**
 * Does a dry-run of `Model.syncIndexes()`, returning the indexes that `syncIndexes()` would drop and create if you were to run `syncIndexes()`.
 *
 * #### Example:
 *
 *     const { toDrop, toCreate } = await Model.diffIndexes();
 *     toDrop; // Array of strings containing names of indexes that `syncIndexes()` will drop
 *     toCreate; // Array of index specs containing the keys of indexes that `syncIndexes()` will create
 *
 * @param {Object} [options]
 * @param {Boolean} [options.indexOptionsToCreate=false] If true, `toCreate` will include both the index spec and the index options, not just the index spec
 * @return {Promise<Object>} contains the indexes that would be dropped in MongoDB and indexes that would be created in MongoDB as `{ toDrop: string[], toCreate: string[] }`.
 */

Model.diffIndexes = async function diffIndexes(options) {
  if (typeof arguments[0] === 'function' || typeof arguments[1] === 'function') {
    throw new MongooseError('Model.syncIndexes() no longer accepts a callback');
  }

  const model = this;

  let dbIndexes = await model.listIndexes().catch(err => {
    if (err.codeName == 'NamespaceNotFound') {
      return undefined;
    }
    throw err;
  });
  if (dbIndexes === undefined) {
    dbIndexes = [];
  }
  dbIndexes = getRelatedDBIndexes(model, dbIndexes);

  const schema = model.schema;
  const schemaIndexes = getRelatedSchemaIndexes(model, schema.indexes());

  const toDrop = getIndexesToDrop(schema, schemaIndexes, dbIndexes);
  const toCreate = getIndexesToCreate(schema, schemaIndexes, dbIndexes, toDrop, options);

  return { toDrop, toCreate };
};

function getIndexesToCreate(schema, schemaIndexes, dbIndexes, toDrop, options) {
  const toCreate = [];
  const indexOptionsToCreate = options?.indexOptionsToCreate ?? false;

  for (const [schemaIndexKeysObject, schemaIndexOptions] of schemaIndexes) {
    let found = false;

    const options = decorateDiscriminatorIndexOptions(schema, clone(schemaIndexOptions));

    for (const index of dbIndexes) {
      if (isDefaultIdIndex(index)) {
        continue;
      }
      if (
        isIndexEqual(schemaIndexKeysObject, options, index) &&
        !toDrop.includes(index.name)
      ) {
        found = true;
        break;
      }
    }

    if (!found) {
      if (indexOptionsToCreate) {
        toCreate.push([schemaIndexKeysObject, schemaIndexOptions]);
      } else {
        toCreate.push(schemaIndexKeysObject);
      }
    }
  }

  return toCreate;
}

function getIndexesToDrop(schema, schemaIndexes, dbIndexes) {
  const toDrop = [];

  for (const dbIndex of dbIndexes) {
    let found = false;
    // Never try to drop `_id` index, MongoDB server doesn't allow it
    if (isDefaultIdIndex(dbIndex)) {
      continue;
    }
    // Timeseries collections have a default index on { timeField: 1, metaField: 1 }.
    if (isTimeseriesIndex(dbIndex, schema.options)) {
      continue;
    }

    for (const [schemaIndexKeysObject, schemaIndexOptions] of schemaIndexes) {
      const options = decorateDiscriminatorIndexOptions(schema, clone(schemaIndexOptions));
      applySchemaCollation(schemaIndexKeysObject, options, schema.options);

      if (isIndexEqual(schemaIndexKeysObject, options, dbIndex)) {
        found = true;
        break;
      }
    }

    if (found) {
      continue;
    }

    toDrop.push(dbIndex.name);
  }

  return toDrop;
}
/**
 * Deletes all indexes that aren't defined in this model's schema. Used by
 * `syncIndexes()`.
 *
 * The returned promise resolves to a list of the dropped indexes' names as an array
 *
 * @param {Object} [options]
 * @param {Array<String>} [options.toDrop] if specified, contains a list of index names to drop
 * @param {Boolean} [options.hideIndexes=false] set to `true` to hide indexes instead of dropping. Requires MongoDB server 4.4 or higher
 * @return {Promise<Array<String>>} list of dropped or hidden index names
 * @api public
 */

Model.cleanIndexes = async function cleanIndexes(options) {
  _checkContext(this, 'cleanIndexes');
  if (typeof arguments[0] === 'function' || typeof arguments[1] === 'function') {
    throw new MongooseError('Model.cleanIndexes() no longer accepts a callback');
  }
  const model = this;

  if (Array.isArray(options && options.toDrop)) {
    const res = await _dropIndexes(options.toDrop, model, options);
    return res;
  }

  const res = await model.diffIndexes();
  return await _dropIndexes(res.toDrop, model, options);
};

async function _dropIndexes(toDrop, model, options) {
  if (toDrop.length === 0) {
    return [];
  }

  const collection = model.$__collection;
  if (options && options.hideIndexes) {
    await Promise.all(toDrop.map(indexName => {
      return model.db.db.command({
        collMod: collection.collectionName,
        index: { name: indexName, hidden: true }
      });
    }));
  } else {
    await Promise.all(toDrop.map(indexName => collection.dropIndex(indexName)));
  }

  return toDrop;
}

/**
 * Lists the indexes currently defined in MongoDB. This may or may not be
 * the same as the indexes defined in your schema depending on whether you
 * use the [`autoIndex` option](https://mongoosejs.com/docs/guide.html#autoIndex) and if you
 * build indexes manually.
 *
 * @return {Promise}
 * @api public
 */

Model.listIndexes = async function listIndexes() {
  _checkContext(this, 'listIndexes');
  if (typeof arguments[0] === 'function') {
    throw new MongooseError('Model.listIndexes() no longer accepts a callback');
  }

  if (this.$__collection.buffer) {
    await new Promise(resolve => {
      this.$__collection.addQueue(resolve);
    });
  }

  return this.$__collection.listIndexes().toArray();
};

/**
 * Sends `createIndex` commands to mongo for each index declared in the schema.
 * The `createIndex` commands are sent in series.
 *
 * #### Example:
 *
 *     await Event.ensureIndexes();
 *
 * After completion, an `index` event is emitted on this `Model` passing an error if one occurred.
 *
 * #### Example:
 *
 *     const eventSchema = new Schema({ thing: { type: 'string', unique: true } })
 *     const Event = mongoose.model('Event', eventSchema);
 *
 *     Event.on('index', function (err) {
 *       if (err) console.error(err); // error occurred during index creation
 *     });
 *
 * _NOTE: It is not recommended that you run this in production. Index creation may impact database performance depending on your load. Use with caution._
 *
 * @param {Object} [options] internal options
 * @return {Promise}
 * @api public
 */

Model.ensureIndexes = async function ensureIndexes(options) {
  _checkContext(this, 'ensureIndexes');
  if (typeof arguments[0] === 'function' || typeof arguments[1] === 'function') {
    throw new MongooseError('Model.ensureIndexes() no longer accepts a callback');
  }

  await new Promise((resolve, reject) => {
    _ensureIndexes(this, options, (err) => {
      if (err != null) {
        return reject(err);
      }
      resolve();
    });
  });
};

/**
 * Similar to `ensureIndexes()`, except for it uses the [`createIndex`](https://mongodb.github.io/node-mongodb-native/4.9/classes/Db.html#createIndex)
 * function.
 *
 * @param {Object} [options] internal options
 * @return {Promise}
 * @api public
 */

Model.createIndexes = async function createIndexes(options) {
  _checkContext(this, 'createIndexes');

  if (typeof arguments[0] === 'function' || typeof arguments[1] === 'function') {
    throw new MongooseError('Model.createIndexes() no longer accepts a callback');
  }

  return this.ensureIndexes(options);
};


/*!
 * ignore
 */

function _ensureIndexes(model, options, callback) {
  const indexes = Array.isArray(options?.toCreate) ? options.toCreate : model.schema.indexes();
  let indexError;

  options = options || {};
  const done = function(err) {
    if (err && !model.$caught) {
      model.emit('error', err);
    }
    model.emit('index', err || indexError);
    callback && callback(err || indexError);
  };

  for (const index of indexes) {
    if (isDefaultIdIndex(index)) {
      utils.warn('mongoose: Cannot specify a custom index on `_id` for ' +
        'model name "' + model.modelName + '", ' +
        'MongoDB does not allow overwriting the default `_id` index. See ' +
        'https://bit.ly/mongodb-id-index');
    }
  }

  if (!indexes.length) {
    immediate(function() {
      done();
    });
    return;
  }
  // Indexes are created one-by-one to support how MongoDB < 2.4 deals
  // with background indexes.

  const indexSingleDone = function(err, fields, options, name) {
    model.emit('index-single-done', err, fields, options, name);
  };
  const indexSingleStart = function(fields, options) {
    model.emit('index-single-start', fields, options);
  };

  const baseSchema = model.schema._baseSchema;
  const baseSchemaIndexes = baseSchema ? baseSchema.indexes() : [];

  immediate(function() {
    // If buffering is off, do this manually.
    if (options._automatic && !model.collection.collection) {
      model.collection.addQueue(create, []);
    } else {
      create();
    }
  });


  function create() {
    if (options._automatic) {
      if (model.schema.options.autoIndex === false ||
          (model.schema.options.autoIndex == null && model.db.config.autoIndex === false)) {
        return done();
      }
    }

    const index = indexes.shift();
    if (!index) {
      return done();
    }
    if (options._automatic && index[1]._autoIndex === false) {
      return create();
    }

    if (baseSchemaIndexes.find(i => utils.deepEqual(i, index))) {
      return create();
    }

    const indexFields = clone(index[0]);
    const indexOptions = clone(index[1]);

    delete indexOptions._autoIndex;
    decorateDiscriminatorIndexOptions(model.schema, indexOptions);
    applyWriteConcern(model.schema, indexOptions);
    applySchemaCollation(indexFields, indexOptions, model.schema.options);

    indexSingleStart(indexFields, options);

    if ('background' in options) {
      indexOptions.background = options.background;
    }

    // Just in case `createIndex()` throws a sync error
    let promise = null;
    try {
      promise = model.collection.createIndex(indexFields, indexOptions);
    } catch (err) {
      if (!indexError) {
        indexError = err;
      }
      if (!model.$caught) {
        model.emit('error', err);
      }

      indexSingleDone(err, indexFields, indexOptions);
      create();
      return;
    }

    promise.then(
      name => {
        indexSingleDone(null, indexFields, indexOptions, name);
        create();
      },
      err => {
        if (!indexError) {
          indexError = err;
        }
        if (!model.$caught) {
          model.emit('error', err);
        }

        indexSingleDone(err, indexFields, indexOptions);
        create();
      }
    );
  }
}

/**
 * Schema the model uses.
 *
 * @property schema
 * @static
 * @api public
 * @memberOf Model
 */

Model.schema;

/**
 * Connection instance the model uses.
 *
 * @property db
 * @static
 * @api public
 * @memberOf Model
 */

Model.db;

/**
 * Collection the model uses.
 *
 * @property collection
 * @api public
 * @memberOf Model
 */

Model.collection;

/**
 * Internal collection the model uses.
 *
 * @property collection
 * @api private
 * @memberOf Model
 */
Model.$__collection;

/**
 * Base Mongoose instance the model uses.
 *
 * @property base
 * @api public
 * @memberOf Model
 */

Model.base;

/**
 * Registered discriminators for this model.
 *
 * @property discriminators
 * @api public
 * @memberOf Model
 */

Model.discriminators;

/**
 * Translate any aliases fields/conditions so the final query or document object is pure
 *
 * #### Example:
 *
 *     await Character.find(Character.translateAliases({
 *        '名': 'Eddard Stark' // Alias for 'name'
 *     });
 *
 * By default, `translateAliases()` overwrites raw fields with aliased fields.
 * So if `n` is an alias for `name`, `{ n: 'alias', name: 'raw' }` will resolve to `{ name: 'alias' }`.
 * However, you can set the `errorOnDuplicates` option to throw an error if there are potentially conflicting paths.
 * The `translateAliases` option for queries uses `errorOnDuplicates`.
 *
 * #### Note:
 *
 * Only translate arguments of object type anything else is returned raw
 *
 * @param {Object} fields fields/conditions that may contain aliased keys
 * @param {Boolean} [errorOnDuplicates] if true, throw an error if there's both a key and an alias for that key in `fields`
 * @return {Object} the translated 'pure' fields/conditions
 */
Model.translateAliases = function translateAliases(fields, errorOnDuplicates) {
  _checkContext(this, 'translateAliases');

  const translate = (key, value) => {
    let alias;
    const translated = [];
    const fieldKeys = key.split('.');
    let currentSchema = this.schema;
    for (const i in fieldKeys) {
      const name = fieldKeys[i];
      if (currentSchema && currentSchema.aliases[name]) {
        alias = currentSchema.aliases[name];
        if (errorOnDuplicates && alias in fields) {
          throw new MongooseError(`Provided object has both field "${name}" and its alias "${alias}"`);
        }
        // Alias found,
        translated.push(alias);
      } else {
        alias = name;
        // Alias not found, so treat as un-aliased key
        translated.push(name);
      }

      // Check if aliased path is a schema
      if (currentSchema && currentSchema.paths[alias]) {
        currentSchema = currentSchema.paths[alias].schema;
      }
      else
        currentSchema = null;
    }

    const translatedKey = translated.join('.');
    if (fields instanceof Map)
      fields.set(translatedKey, value);
    else
      fields[translatedKey] = value;

    if (translatedKey !== key) {
      // We'll be using the translated key instead
      if (fields instanceof Map) {
        // Delete from map
        fields.delete(key);
      } else {
        // Delete from object
        delete fields[key]; // We'll be using the translated key instead
      }
    }
    return fields;
  };

  if (typeof fields === 'object') {
    // Fields is an object (query conditions or document fields)
    if (fields instanceof Map) {
      // A Map was supplied
      for (const field of new Map(fields)) {
        fields = translate(field[0], field[1]);
      }
    } else {
      // Infer a regular object was supplied
      for (const key of Object.keys(fields)) {
        fields = translate(key, fields[key]);
        if (key[0] === '$') {
          if (Array.isArray(fields[key])) {
            for (const i in fields[key]) {
              // Recursively translate nested queries
              fields[key][i] = this.translateAliases(fields[key][i]);
            }
          } else {
            this.translateAliases(fields[key]);
          }
        }
      }
    }

    return fields;
  } else {
    // Don't know typeof fields
    return fields;
  }
};

/**
 * Deletes the first document that matches `conditions` from the collection.
 * It returns an object with the property `deletedCount` indicating how many documents were deleted.
 *
 * #### Example:
 *
 *     await Character.deleteOne({ name: 'Eddard Stark' }); // returns {deletedCount: 1}
 *
 * #### Note:
 *
 * This function triggers `deleteOne` query hooks. Read the
 * [middleware docs](https://mongoosejs.com/docs/middleware.html#naming) to learn more.
 *
 * @param {Object} conditions
 * @param {Object} [options] optional see [`Query.prototype.setOptions()`](https://mongoosejs.com/docs/api/query.html#Query.prototype.setOptions())
 * @param {Boolean} [options.translateAliases=null] If set to `true`, translates any schema-defined aliases in `filter`, `projection`, `update`, and `distinct`. Throws an error if there are any conflicts where both alias and raw property are defined on the same object.
 * @return {Query}
 * @api public
 */

Model.deleteOne = function deleteOne(conditions, options) {
  _checkContext(this, 'deleteOne');

  if (typeof arguments[0] === 'function' || typeof arguments[1] === 'function' || typeof arguments[2] === 'function') {
    throw new MongooseError('Model.prototype.deleteOne() no longer accepts a callback');
  }

  const mq = new this.Query({}, {}, this, this.$__collection);
  mq.setOptions(options);

  return mq.deleteOne(conditions);
};

/**
 * Deletes all of the documents that match `conditions` from the collection.
 * It returns an object with the property `deletedCount` containing the number of documents deleted.
 *
 * #### Example:
 *
 *     await Character.deleteMany({ name: /Stark/, age: { $gte: 18 } }); // returns {deletedCount: x} where x is the number of documents deleted.
 *
 * #### Note:
 *
 * This function triggers `deleteMany` query hooks. Read the
 * [middleware docs](https://mongoosejs.com/docs/middleware.html#naming) to learn more.
 *
 * @param {Object} conditions
 * @param {Object} [options] optional see [`Query.prototype.setOptions()`](https://mongoosejs.com/docs/api/query.html#Query.prototype.setOptions())
 * @param {Boolean} [options.translateAliases=null] If set to `true`, translates any schema-defined aliases in `filter`, `projection`, `update`, and `distinct`. Throws an error if there are any conflicts where both alias and raw property are defined on the same object.
 * @return {Query}
 * @api public
 */

Model.deleteMany = function deleteMany(conditions, options) {
  _checkContext(this, 'deleteMany');

  if (typeof arguments[0] === 'function' || typeof arguments[1] === 'function' || typeof arguments[2] === 'function') {
    throw new MongooseError('Model.deleteMany() no longer accepts a callback');
  }

  const mq = new this.Query({}, {}, this, this.$__collection);
  mq.setOptions(options);

  return mq.deleteMany(conditions);
};

/**
 * Finds documents.
 *
 * Mongoose casts the `filter` to match the model's schema before the command is sent.
 * See our [query casting tutorial](https://mongoosejs.com/docs/tutorials/query_casting.html) for
 * more information on how Mongoose casts `filter`.
 *
 * #### Example:
 *
 *     // find all documents
 *     await MyModel.find({});
 *
 *     // find all documents named john and at least 18
 *     await MyModel.find({ name: 'john', age: { $gte: 18 } }).exec();
 *
 *     // executes, name LIKE john and only selecting the "name" and "friends" fields
 *     await MyModel.find({ name: /john/i }, 'name friends').exec();
 *
 *     // passing options
 *     await MyModel.find({ name: /john/i }, null, { skip: 10 }).exec();
 *
 * @param {Object|ObjectId} filter
 * @param {Object|String|String[]} [projection] optional fields to return, see [`Query.prototype.select()`](https://mongoosejs.com/docs/api/query.html#Query.prototype.select())
 * @param {Object} [options] optional see [`Query.prototype.setOptions()`](https://mongoosejs.com/docs/api/query.html#Query.prototype.setOptions())
 * @param {Boolean} [options.translateAliases=null] If set to `true`, translates any schema-defined aliases in `filter`, `projection`, `update`, and `distinct`. Throws an error if there are any conflicts where both alias and raw property are defined on the same object.
 * @return {Query}
 * @see field selection https://mongoosejs.com/docs/api/query.html#Query.prototype.select()
 * @see query casting https://mongoosejs.com/docs/tutorials/query_casting.html
 * @api public
 */

Model.find = function find(conditions, projection, options) {
  _checkContext(this, 'find');
  if (typeof arguments[0] === 'function' || typeof arguments[1] === 'function' || typeof arguments[2] === 'function' || typeof arguments[3] === 'function') {
    throw new MongooseError('Model.find() no longer accepts a callback');
  }

  const mq = new this.Query({}, {}, this, this.$__collection);
  mq.select(projection);
  mq.setOptions(options);

  return mq.find(conditions);
};

/**
 * Finds a single document by its _id field. `findById(id)` is almost*
 * equivalent to `findOne({ _id: id })`. If you want to query by a document's
 * `_id`, use `findById()` instead of `findOne()`.
 *
 * The `id` is cast based on the Schema before sending the command.
 *
 * This function triggers the following middleware.
 *
 * - `findOne()`
 *
 * \* Except for how it treats `undefined`. If you use `findOne()`, you'll see
 * that `findOne(undefined)` and `findOne({ _id: undefined })` are equivalent
 * to `findOne({})` and return arbitrary documents. However, mongoose
 * translates `findById(undefined)` into `findOne({ _id: null })`.
 *
 * #### Example:
 *
 *     // Find the adventure with the given `id`, or `null` if not found
 *     await Adventure.findById(id).exec();
 *
 *     // select only the adventures name and length
 *     await Adventure.findById(id, 'name length').exec();
 *
 * @param {Any} id value of `_id` to query by
 * @param {Object|String|String[]} [projection] optional fields to return, see [`Query.prototype.select()`](https://mongoosejs.com/docs/api/query.html#Query.prototype.select())
 * @param {Object} [options] optional see [`Query.prototype.setOptions()`](https://mongoosejs.com/docs/api/query.html#Query.prototype.setOptions())
 * @return {Query}
 * @see field selection https://mongoosejs.com/docs/api/query.html#Query.prototype.select()
 * @see lean queries https://mongoosejs.com/docs/tutorials/lean.html
 * @see findById in Mongoose https://masteringjs.io/tutorials/mongoose/find-by-id
 * @api public
 */

Model.findById = function findById(id, projection, options) {
  _checkContext(this, 'findById');
  if (typeof arguments[0] === 'function' || typeof arguments[1] === 'function' || typeof arguments[2] === 'function') {
    throw new MongooseError('Model.findById() no longer accepts a callback');
  }

  if (typeof id === 'undefined') {
    id = null;
  }

  return this.findOne({ _id: id }, projection, options);
};

/**
 * Finds one document.
 *
 * The `conditions` are cast to their respective SchemaTypes before the command is sent.
 *
 * *Note:* `conditions` is optional, and if `conditions` is null or undefined,
 * mongoose will send an empty `findOne` command to MongoDB, which will return
 * an arbitrary document. If you're querying by `_id`, use `findById()` instead.
 *
 * #### Example:
 *
 *     // Find one adventure whose `country` is 'Croatia', otherwise `null`
 *     await Adventure.findOne({ country: 'Croatia' }).exec();
 *
 *     // Model.findOne() no longer accepts a callback
 *
 *     // Select only the adventures name and length
 *     await Adventure.findOne({ country: 'Croatia' }, 'name length').exec();
 *
 * @param {Object} [conditions]
 * @param {Object|String|String[]} [projection] optional fields to return, see [`Query.prototype.select()`](https://mongoosejs.com/docs/api/query.html#Query.prototype.select())
 * @param {Object} [options] optional see [`Query.prototype.setOptions()`](https://mongoosejs.com/docs/api/query.html#Query.prototype.setOptions())
 * @param {Boolean} [options.translateAliases=null] If set to `true`, translates any schema-defined aliases in `filter`, `projection`, `update`, and `distinct`. Throws an error if there are any conflicts where both alias and raw property are defined on the same object.
 * @return {Query}
 * @see field selection https://mongoosejs.com/docs/api/query.html#Query.prototype.select()
 * @see lean queries https://mongoosejs.com/docs/tutorials/lean.html
 * @api public
 */

Model.findOne = function findOne(conditions, projection, options) {
  _checkContext(this, 'findOne');
  if (typeof arguments[0] === 'function' || typeof arguments[1] === 'function' || typeof arguments[2] === 'function') {
    throw new MongooseError('Model.findOne() no longer accepts a callback');
  }

  const mq = new this.Query({}, {}, this, this.$__collection);
  mq.select(projection);
  mq.setOptions(options);

  return mq.findOne(conditions);
};

/**
 * Estimates the number of documents in the MongoDB collection. Faster than
 * using `countDocuments()` for large collections because
 * `estimatedDocumentCount()` uses collection metadata rather than scanning
 * the entire collection.
 *
 * #### Example:
 *
 *     const numAdventures = await Adventure.estimatedDocumentCount();
 *
 * @param {Object} [options]
 * @return {Query}
 * @api public
 */

Model.estimatedDocumentCount = function estimatedDocumentCount(options) {
  _checkContext(this, 'estimatedDocumentCount');

  const mq = new this.Query({}, {}, this, this.$__collection);

  return mq.estimatedDocumentCount(options);
};

/**
 * Counts number of documents matching `filter` in a database collection.
 *
 * #### Example:
 *
 *     const count = await Adventure.countDocuments({ type: 'jungle' });
 *     console.log('there are %d jungle adventures', count);
 *
 * If you want to count all documents in a large collection,
 * use the [`estimatedDocumentCount()` function](https://mongoosejs.com/docs/api/model.html#Model.estimatedDocumentCount())
 * instead. If you call `countDocuments({})`, MongoDB will always execute
 * a full collection scan and **not** use any indexes.
 *
 * The `countDocuments()` function is similar to `count()`, but there are a
 * [few operators that `countDocuments()` does not support](https://mongodb.github.io/node-mongodb-native/4.9/classes/Collection.html#countDocuments).
 * Below are the operators that `count()` supports but `countDocuments()` does not,
 * and the suggested replacement:
 *
 * - `$where`: [`$expr`](https://www.mongodb.com/docs/manual/reference/operator/query/expr/)
 * - `$near`: [`$geoWithin`](https://www.mongodb.com/docs/manual/reference/operator/query/geoWithin/) with [`$center`](https://www.mongodb.com/docs/manual/reference/operator/query/center/#op._S_center)
 * - `$nearSphere`: [`$geoWithin`](https://www.mongodb.com/docs/manual/reference/operator/query/geoWithin/) with [`$centerSphere`](https://www.mongodb.com/docs/manual/reference/operator/query/centerSphere/#op._S_centerSphere)
 *
 * @param {Object} filter
 * @return {Query}
 * @api public
 */

Model.countDocuments = function countDocuments(conditions, options) {
  _checkContext(this, 'countDocuments');
  if (typeof arguments[0] === 'function' || typeof arguments[1] === 'function' || typeof arguments[2] === 'function') {
    throw new MongooseError('Model.countDocuments() no longer accepts a callback');
  }

  const mq = new this.Query({}, {}, this, this.$__collection);
  if (options != null) {
    mq.setOptions(options);
  }

  return mq.countDocuments(conditions);
};


/**
 * Creates a Query for a `distinct` operation.
 *
 * #### Example:
 *
 *     const query = Link.distinct('url');
 *     query.exec();
 *
 * @param {String} field
 * @param {Object} [conditions] optional
 * @param {Object} [options] optional
 * @return {Query}
 * @api public
 */

Model.distinct = function distinct(field, conditions, options) {
  _checkContext(this, 'distinct');
  if (typeof arguments[0] === 'function' || typeof arguments[1] === 'function' || typeof arguments[2] === 'function') {
    throw new MongooseError('Model.distinct() no longer accepts a callback');
  }

  const mq = new this.Query({}, {}, this, this.$__collection);
  if (options != null) {
    mq.setOptions(options);
  }

  return mq.distinct(field, conditions);
};

/**
 * Creates a Query, applies the passed conditions, and returns the Query.
 *
 * For example, instead of writing:
 *
 *     User.find({ age: { $gte: 21, $lte: 65 } });
 *
 * we can instead write:
 *
 *     User.where('age').gte(21).lte(65).exec();
 *
 * Since the Query class also supports `where` you can continue chaining
 *
 *     User
 *     .where('age').gte(21).lte(65)
 *     .where('name', /^b/i)
 *     ... etc
 *
 * @param {String} path
 * @param {Object} [val] optional value
 * @return {Query}
 * @api public
 */

Model.where = function where(path, val) {
  _checkContext(this, 'where');

  void val; // eslint
  const mq = new this.Query({}, {}, this, this.$__collection).find({});
  return mq.where.apply(mq, arguments);
};

/**
 * Creates a `Query` and specifies a `$where` condition.
 *
 * Sometimes you need to query for things in mongodb using a JavaScript expression. You can do so via `find({ $where: javascript })`, or you can use the mongoose shortcut method $where via a Query chain or from your mongoose Model.
 *
 *     Blog.$where('this.username.indexOf("val") !== -1').exec(function (err, docs) {});
 *
 * @param {String|Function} argument is a javascript string or anonymous function
 * @method $where
 * @memberOf Model
 * @return {Query}
 * @see Query.$where https://mongoosejs.com/docs/api/query.html#Query.prototype.$where
 * @api public
 */

Model.$where = function $where() {
  _checkContext(this, '$where');

  const mq = new this.Query({}, {}, this, this.$__collection).find({});
  return mq.$where.apply(mq, arguments);
};

/**
 * Issues a mongodb findOneAndUpdate command.
 *
 * Finds a matching document, updates it according to the `update` arg, passing any `options`. A Query object is returned.
 *
 * #### Example:
 *
 *     A.findOneAndUpdate(filter, update, options);  // returns Query
 *     A.findOneAndUpdate(filter, update);           // returns Query
 *     A.findOneAndUpdate(filter);                   // returns Query
 *     A.findOneAndUpdate();                         // returns Query
 *
 *     // Other supported syntaxes
 *     // Note that calling `Query#findOneAndUpdate()` with 1 arg will treat the arg as `update`, NOT `filter`
 *     A.find(filter).findOneAndUpdate(update);
 *
 * #### Note:
 *
 * All top level update keys which are not `atomic` operation names are treated as set operations:
 *
 * #### Example:
 *
 *     const query = { name: 'borne' };
 *     Model.findOneAndUpdate(query, { name: 'jason bourne' }, options);
 *
 *     // is sent as
 *     Model.findOneAndUpdate(query, { $set: { name: 'jason bourne' }}, options);
 *
 * #### Note:
 *
 * `findOneAndX` and `findByIdAndX` functions support limited validation that
 * you can enable by setting the `runValidators` option.
 *
 * If you need full-fledged validation, use the traditional approach of first
 * retrieving the document.
 *
 *     const doc = await Model.findById(id);
 *     doc.name = 'jason bourne';
 *     await doc.save();
 *
 * @param {Object} [conditions]
 * @param {Object} [update]
 * @param {Object} [options] optional see [`Query.prototype.setOptions()`](https://mongoosejs.com/docs/api/query.html#Query.prototype.setOptions())
 * @param {String} [options.returnDocument='before'] Has two possible values, `'before'` and `'after'`. By default, it will return the document before the update was applied.
 * @param {Object} [options.lean] if truthy, mongoose will return the document as a plain JavaScript object rather than a mongoose document. See [`Query.lean()`](https://mongoosejs.com/docs/api/query.html#Query.prototype.lean()) and [the Mongoose lean tutorial](https://mongoosejs.com/docs/tutorials/lean.html).
 * @param {ClientSession} [options.session=null] The session associated with this query. See [transactions docs](https://mongoosejs.com/docs/transactions.html).
 * @param {Boolean|String} [options.strict] overwrites the schema's [strict mode option](https://mongoosejs.com/docs/guide.html#strict)
 * @param {Boolean} [options.timestamps=null] If set to `false` and [schema-level timestamps](https://mongoosejs.com/docs/guide.html#timestamps) are enabled, skip timestamps for this update. Note that this allows you to overwrite timestamps. Does nothing if schema-level timestamps are not set.
 * @param {Boolean} [options.upsert=false] if true, and no documents found, insert a new document
 * @param {Object|String|String[]} [options.projection=null] optional fields to return, see [`Query.prototype.select()`](https://mongoosejs.com/docs/api/query.html#Query.prototype.select())
 * @param {Boolean} [options.new=false] if true, return the modified document rather than the original
 * @param {Object|String} [options.fields] Field selection. Equivalent to `.select(fields).findOneAndUpdate()`
 * @param {Number} [options.maxTimeMS] puts a time limit on the query - requires mongodb >= 2.6.0
 * @param {Object|String} [options.sort] if multiple docs are found by the conditions, sets the sort order to choose which doc to update.
 * @param {Boolean} [options.runValidators] if true, runs [update validators](https://mongoosejs.com/docs/validation.html#update-validators) on this command. Update validators validate the update operation against the model's schema
 * @param {Boolean} [options.setDefaultsOnInsert=true] If `setDefaultsOnInsert` and `upsert` are true, mongoose will apply the [defaults](https://mongoosejs.com/docs/defaults.html) specified in the model's schema if a new document is created
 * @param {Boolean} [options.includeResultMetadata] if true, returns the [raw result from the MongoDB driver](https://mongodb.github.io/node-mongodb-native/4.9/interfaces/ModifyResult.html)
 * @param {Boolean} [options.translateAliases=null] If set to `true`, translates any schema-defined aliases in `filter`, `projection`, `update`, and `distinct`. Throws an error if there are any conflicts where both alias and raw property are defined on the same object.
 * @param {Boolean} [options.overwriteDiscriminatorKey=false] Mongoose removes discriminator key updates from `update` by default, set `overwriteDiscriminatorKey` to `true` to allow updating the discriminator key
 * @return {Query}
 * @see Tutorial https://mongoosejs.com/docs/tutorials/findoneandupdate.html
 * @see mongodb https://www.mongodb.com/docs/manual/reference/command/findAndModify/
 * @api public
 */

Model.findOneAndUpdate = function(conditions, update, options) {
  _checkContext(this, 'findOneAndUpdate');
  if (typeof arguments[0] === 'function' || typeof arguments[1] === 'function' || typeof arguments[2] === 'function' || typeof arguments[3] === 'function') {
    throw new MongooseError('Model.findOneAndUpdate() no longer accepts a callback');
  }

<<<<<<< HEAD
  if (arguments.length === 1) {
    update = conditions;
    conditions = undefined;
    options = undefined;
  }

=======
>>>>>>> 05c981a2
  let fields;
  if (options) {
    fields = options.fields || options.projection;
  }

  update = clone(update, {
    depopulate: true,
    _isNested: true
  });

  decorateUpdateWithVersionKey(update, options, this.schema.options.versionKey);

  const mq = new this.Query({}, {}, this, this.$__collection);
  mq.select(fields);

  return mq.findOneAndUpdate(conditions, update, options);
};

/**
 * Issues a mongodb findOneAndUpdate command by a document's _id field.
 * `findByIdAndUpdate(id, ...)` is equivalent to `findOneAndUpdate({ _id: id }, ...)`.
 *
 * Finds a matching document, updates it according to the `update` arg,
 * passing any `options`, and returns the found document (if any).
 *
 * This function triggers the following middleware.
 *
 * - `findOneAndUpdate()`
 *
 * #### Example:
 *
 *     A.findByIdAndUpdate(id, update, options)  // returns Query
 *     A.findByIdAndUpdate(id, update)           // returns Query
 *     A.findByIdAndUpdate()                     // returns Query
 *
 * #### Note:
 *
 * All top level update keys which are not `atomic` operation names are treated as set operations:
 *
 * #### Example:
 *
 *     Model.findByIdAndUpdate(id, { name: 'jason bourne' }, options)
 *
 *     // is sent as
 *     Model.findByIdAndUpdate(id, { $set: { name: 'jason bourne' }}, options)
 *
 * #### Note:
 *
 * `findOneAndX` and `findByIdAndX` functions support limited validation. You can
 * enable validation by setting the `runValidators` option.
 *
 * If you need full-fledged validation, use the traditional approach of first
 * retrieving the document.
 *
 *     const doc = await Model.findById(id)
 *     doc.name = 'jason bourne';
 *     await doc.save();
 *
 * @param {Object|Number|String} id value of `_id` to query by
 * @param {Object} [update]
 * @param {Object} [options] optional see [`Query.prototype.setOptions()`](https://mongoosejs.com/docs/api/query.html#Query.prototype.setOptions())
 * @param {String} [options.returnDocument='before'] Has two possible values, `'before'` and `'after'`. By default, it will return the document before the update was applied.
 * @param {Object} [options.lean] if truthy, mongoose will return the document as a plain JavaScript object rather than a mongoose document. See [`Query.lean()`](https://mongoosejs.com/docs/api/query.html#Query.prototype.lean()) and [the Mongoose lean tutorial](https://mongoosejs.com/docs/tutorials/lean.html).
 * @param {ClientSession} [options.session=null] The session associated with this query. See [transactions docs](https://mongoosejs.com/docs/transactions.html).
 * @param {Boolean|String} [options.strict] overwrites the schema's [strict mode option](https://mongoosejs.com/docs/guide.html#strict)
 * @param {Boolean} [options.timestamps=null] If set to `false` and [schema-level timestamps](https://mongoosejs.com/docs/guide.html#timestamps) are enabled, skip timestamps for this update. Note that this allows you to overwrite timestamps. Does nothing if schema-level timestamps are not set.
 * @param {Object|String} [options.sort] if multiple docs are found by the conditions, sets the sort order to choose which doc to update.
 * @param {Boolean} [options.runValidators] if true, runs [update validators](https://mongoosejs.com/docs/validation.html#update-validators) on this command. Update validators validate the update operation against the model's schema
 * @param {Boolean} [options.setDefaultsOnInsert=true] If `setDefaultsOnInsert` and `upsert` are true, mongoose will apply the [defaults](https://mongoosejs.com/docs/defaults.html) specified in the model's schema if a new document is created
 * @param {Boolean} [options.includeResultMetadata] if true, returns the full [ModifyResult from the MongoDB driver](https://mongodb.github.io/node-mongodb-native/4.9/interfaces/ModifyResult.html) rather than just the document
 * @param {Boolean} [options.upsert=false] if true, and no documents found, insert a new document
 * @param {Boolean} [options.new=false] if true, return the modified document rather than the original
 * @param {Object|String} [options.select] sets the document fields to return.
 * @param {Boolean} [options.translateAliases=null] If set to `true`, translates any schema-defined aliases in `filter`, `projection`, `update`, and `distinct`. Throws an error if there are any conflicts where both alias and raw property are defined on the same object.
 * @param {Boolean} [options.overwriteDiscriminatorKey=false] Mongoose removes discriminator key updates from `update` by default, set `overwriteDiscriminatorKey` to `true` to allow updating the discriminator key
 * @return {Query}
 * @see Model.findOneAndUpdate https://mongoosejs.com/docs/api/model.html#Model.findOneAndUpdate()
 * @see mongodb https://www.mongodb.com/docs/manual/reference/command/findAndModify/
 * @api public
 */

Model.findByIdAndUpdate = function(id, update, options) {
  _checkContext(this, 'findByIdAndUpdate');
  if (typeof arguments[0] === 'function' || typeof arguments[1] === 'function' || typeof arguments[2] === 'function' || typeof arguments[3] === 'function') {
    throw new MongooseError('Model.findByIdAndUpdate() no longer accepts a callback');
  }

  // if a model is passed in instead of an id
  if (id instanceof Document) {
    id = id._doc._id;
  }

  return this.findOneAndUpdate.call(this, { _id: id }, update, options);
};

/**
 * Issue a MongoDB `findOneAndDelete()` command.
 *
 * Finds a matching document, removes it, and returns the found document (if any).
 *
 * This function triggers the following middleware.
 *
 * - `findOneAndDelete()`
 *
 * #### Example:
 *
 *     A.findOneAndDelete(conditions, options)  // return Query
 *     A.findOneAndDelete(conditions) // returns Query
 *     A.findOneAndDelete()           // returns Query
 *
 * `findOneAndX` and `findByIdAndX` functions support limited validation. You can
 * enable validation by setting the `runValidators` option.
 *
 * If you need full-fledged validation, use the traditional approach of first
 * retrieving the document.
 *
 *     const doc = await Model.findById(id)
 *     doc.name = 'jason bourne';
 *     await doc.save();
 *
 * @param {Object} conditions
 * @param {Object} [options] optional see [`Query.prototype.setOptions()`](https://mongoosejs.com/docs/api/query.html#Query.prototype.setOptions())
 * @param {Boolean|String} [options.strict] overwrites the schema's [strict mode option](https://mongoosejs.com/docs/guide.html#strict)
 * @param {Object|String|String[]} [options.projection=null] optional fields to return, see [`Query.prototype.select()`](https://mongoosejs.com/docs/api/query.html#Query.prototype.select())
 * @param {ClientSession} [options.session=null] The session associated with this query. See [transactions docs](https://mongoosejs.com/docs/transactions.html).
 * @param {Boolean} [options.includeResultMetadata] if true, returns the full [ModifyResult from the MongoDB driver](https://mongodb.github.io/node-mongodb-native/4.9/interfaces/ModifyResult.html) rather than just the document
 * @param {Object|String} [options.sort] if multiple docs are found by the conditions, sets the sort order to choose which doc to update.
 * @param {Object|String} [options.select] sets the document fields to return.
 * @param {Number} [options.maxTimeMS] puts a time limit on the query - requires mongodb >= 2.6.0
 * @param {Boolean} [options.translateAliases=null] If set to `true`, translates any schema-defined aliases in `filter`, `projection`, `update`, and `distinct`. Throws an error if there are any conflicts where both alias and raw property are defined on the same object.
 * @return {Query}
 * @api public
 */

Model.findOneAndDelete = function(conditions, options) {
  _checkContext(this, 'findOneAndDelete');

  if (typeof arguments[0] === 'function' || typeof arguments[1] === 'function' || typeof arguments[2] === 'function') {
    throw new MongooseError('Model.findOneAndDelete() no longer accepts a callback');
  }

  let fields;
  if (options) {
    fields = options.select;
    options.select = undefined;
  }

  const mq = new this.Query({}, {}, this, this.$__collection);
  mq.select(fields);

  return mq.findOneAndDelete(conditions, options);
};

/**
 * Issue a MongoDB `findOneAndDelete()` command by a document's _id field.
 * In other words, `findByIdAndDelete(id)` is a shorthand for
 * `findOneAndDelete({ _id: id })`.
 *
 * This function triggers the following middleware.
 *
 * - `findOneAndDelete()`
 *
 * @param {Object|Number|String} id value of `_id` to query by
 * @param {Object} [options] optional see [`Query.prototype.setOptions()`](https://mongoosejs.com/docs/api/query.html#Query.prototype.setOptions())
 * @param {Boolean|String} [options.strict] overwrites the schema's [strict mode option](https://mongoosejs.com/docs/guide.html#strict)
 * @param {Boolean} [options.translateAliases=null] If set to `true`, translates any schema-defined aliases in `filter`, `projection`, `update`, and `distinct`. Throws an error if there are any conflicts where both alias and raw property are defined on the same object.
 * @return {Query}
 * @see Model.findOneAndDelete https://mongoosejs.com/docs/api/model.html#Model.findOneAndDelete()
 * @see mongodb https://www.mongodb.com/docs/manual/reference/command/findAndModify/
 */

Model.findByIdAndDelete = function(id, options) {
  _checkContext(this, 'findByIdAndDelete');

  if (typeof arguments[0] === 'function' || typeof arguments[1] === 'function' || typeof arguments[2] === 'function') {
    throw new MongooseError('Model.findByIdAndDelete() no longer accepts a callback');
  }

  return this.findOneAndDelete({ _id: id }, options);
};

/**
 * Issue a MongoDB `findOneAndReplace()` command.
 *
 * Finds a matching document, replaces it with the provided doc, and returns the document.
 *
 * This function triggers the following query middleware.
 *
 * - `findOneAndReplace()`
 *
 * #### Example:
 *
 *     A.findOneAndReplace(filter, replacement, options)  // return Query
 *     A.findOneAndReplace(filter, replacement) // returns Query
 *     A.findOneAndReplace()                    // returns Query
 *
 * @param {Object} filter Replace the first document that matches this filter
 * @param {Object} [replacement] Replace with this document
 * @param {Object} [options] optional see [`Query.prototype.setOptions()`](https://mongoosejs.com/docs/api/query.html#Query.prototype.setOptions())
 * @param {String} [options.returnDocument='before'] Has two possible values, `'before'` and `'after'`. By default, it will return the document before the update was applied.
 * @param {Object} [options.lean] if truthy, mongoose will return the document as a plain JavaScript object rather than a mongoose document. See [`Query.lean()`](https://mongoosejs.com/docs/api/query.html#Query.prototype.lean()) and [the Mongoose lean tutorial](https://mongoosejs.com/docs/tutorials/lean.html).
 * @param {ClientSession} [options.session=null] The session associated with this query. See [transactions docs](https://mongoosejs.com/docs/transactions.html).
 * @param {Boolean|String} [options.strict] overwrites the schema's [strict mode option](https://mongoosejs.com/docs/guide.html#strict)
 * @param {Boolean} [options.timestamps=null] If set to `false` and [schema-level timestamps](https://mongoosejs.com/docs/guide.html#timestamps) are enabled, skip timestamps for this update. Note that this allows you to overwrite timestamps. Does nothing if schema-level timestamps are not set.
 * @param {Object|String|String[]} [options.projection=null] optional fields to return, see [`Query.prototype.select()`](https://mongoosejs.com/docs/api/query.html#Query.prototype.select())
 * @param {Object|String} [options.sort] if multiple docs are found by the conditions, sets the sort order to choose which doc to update.
 * @param {Boolean} [options.includeResultMetadata] if true, returns the full [ModifyResult from the MongoDB driver](https://mongodb.github.io/node-mongodb-native/4.9/interfaces/ModifyResult.html) rather than just the document
 * @param {Object|String} [options.select] sets the document fields to return.
 * @param {Number} [options.maxTimeMS] puts a time limit on the query - requires mongodb >= 2.6.0
 * @param {Boolean} [options.translateAliases=null] If set to `true`, translates any schema-defined aliases in `filter`, `projection`, `update`, and `distinct`. Throws an error if there are any conflicts where both alias and raw property are defined on the same object.
 * @return {Query}
 * @api public
 */

Model.findOneAndReplace = function(filter, replacement, options) {
  _checkContext(this, 'findOneAndReplace');

  if (typeof arguments[0] === 'function' || typeof arguments[1] === 'function' || typeof arguments[2] === 'function' || typeof arguments[3] === 'function') {
    throw new MongooseError('Model.findOneAndReplace() no longer accepts a callback');
  }

  let fields;
  if (options) {
    fields = options.select;
    options.select = undefined;
  }

  const mq = new this.Query({}, {}, this, this.$__collection);
  mq.select(fields);

  return mq.findOneAndReplace(filter, replacement, options);
};

/**
 * Shortcut for saving one or more documents to the database.
 * `MyModel.create(docs)` does `new MyModel(doc).save()` for every doc in
 * docs.
 *
 * This function triggers the following middleware.
 *
 * - `save()`
 *
 * #### Example:
 *
 *     // Insert one new `Character` document
 *     await Character.create({ name: 'Jean-Luc Picard' });
 *
 *     // Insert multiple new `Character` documents
 *     await Character.create([{ name: 'Will Riker' }, { name: 'Geordi LaForge' }]);
 *
 *     // Create a new character within a transaction. Note that you **must**
 *     // pass an array as the first parameter to `create()` if you want to
 *     // specify options.
 *     await Character.create([{ name: 'Jean-Luc Picard' }], { session });
 *
 * @param {Array|Object} docs Documents to insert, as a spread or array
 * @param {Object} [options] Options passed down to `save()`. To specify `options`, `docs` **must** be an array, not a spread. See [Model.save](https://mongoosejs.com/docs/api/model.html#Model.prototype.save()) for available options.
 * @param {Boolean} [options.ordered] saves the docs in series rather than parallel.
 * @param {Boolean} [options.aggregateErrors] Aggregate Errors instead of throwing the first one that occurs. Default: false
 * @return {Promise}
 * @api public
 */

Model.create = async function create(doc, options) {
  if (typeof options === 'function' ||
      typeof arguments[2] === 'function') {
    throw new MongooseError('Model.create() no longer accepts a callback');
  }

  _checkContext(this, 'create');

  let args;
  const discriminatorKey = this.schema.options.discriminatorKey;

  if (Array.isArray(doc)) {
    args = doc;
    options = options != null && typeof options === 'object' ? options : {};
  } else {
    const last = arguments[arguments.length - 1];
    options = {};
    const hasCallback = typeof last === 'function' ||
      typeof options === 'function' ||
      typeof arguments[2] === 'function';
    if (hasCallback) {
      throw new MongooseError('Model.create() no longer accepts a callback');
    } else {
      args = [...arguments];
      // For backwards compatibility with 6.x, because of gh-5061 Mongoose 6.x and
      // older would treat a falsy last arg as a callback. We don't want to throw
      // an error here, because it would look strange if `Test.create({}, void 0)`
      // threw a callback error. But we also don't want to create an unnecessary document.
      if (args.length > 1 && !last) {
        args.pop();
      }
    }

    if (args.length === 2 &&
        args[0] != null &&
        args[1] != null &&
        args[0].session == null &&
        last &&
        getConstructorName(last.session) === 'ClientSession' &&
        !this.schema.path('session')) {
      // Probably means the user is running into the common mistake of trying
      // to use a spread to specify options, see gh-7535
      utils.warn('WARNING: to pass a `session` to `Model.create()` in ' +
        'Mongoose, you **must** pass an array as the first argument. See: ' +
        'https://mongoosejs.com/docs/api/model.html#Model.create()');
    }
  }

  if (args.length === 0) {
    return Array.isArray(doc) ? [] : null;
  }
  let res = [];
  const immediateError = typeof options.aggregateErrors === 'boolean' ? !options.aggregateErrors : true;

  delete options.aggregateErrors; // dont pass on the option to "$save"

  if (options.session && !options.ordered && args.length > 1) {
    throw new MongooseError('Cannot call `create()` with a session and multiple documents unless `ordered: true` is set');
  }

  if (options.ordered) {
    for (let i = 0; i < args.length; i++) {
      try {
        const doc = args[i];
        const Model = this.discriminators && doc[discriminatorKey] != null ?
          this.discriminators[doc[discriminatorKey]] || getDiscriminatorByValue(this.discriminators, doc[discriminatorKey]) :
          this;
        if (Model == null) {
          throw new MongooseError(`Discriminator "${doc[discriminatorKey]}" not ` +
          `found for model "${this.modelName}"`);
        }
        let toSave = doc;
        if (!(toSave instanceof Model)) {
          toSave = new Model(toSave);
        }

        await toSave.$save(options);
        res.push(toSave);
      } catch (err) {
        if (!immediateError) {
          res.push(err);
        } else {
          throw err;
        }
      }
    }
    return res;
  } else if (!immediateError) {
    res = await Promise.allSettled(args.map(async doc => {
      const Model = this.discriminators && doc[discriminatorKey] != null ?
        this.discriminators[doc[discriminatorKey]] || getDiscriminatorByValue(this.discriminators, doc[discriminatorKey]) :
        this;
      if (Model == null) {
        throw new MongooseError(`Discriminator "${doc[discriminatorKey]}" not ` +
            `found for model "${this.modelName}"`);
      }
      let toSave = doc;

      if (!(toSave instanceof Model)) {
        toSave = new Model(toSave);
      }

      await toSave.$save(options);

      return toSave;
    }));
    res = res.map(result => result.status === 'fulfilled' ? result.value : result.reason);
  } else {
    let firstError = null;
    res = await Promise.all(args.map(async doc => {
      const Model = this.discriminators && doc[discriminatorKey] != null ?
        this.discriminators[doc[discriminatorKey]] || getDiscriminatorByValue(this.discriminators, doc[discriminatorKey]) :
        this;
      if (Model == null) {
        throw new MongooseError(`Discriminator "${doc[discriminatorKey]}" not ` +
            `found for model "${this.modelName}"`);
      }
      try {
        let toSave = doc;

        if (!(toSave instanceof Model)) {
          toSave = new Model(toSave);
        }

        await toSave.$save(options);

        return toSave;
      } catch (err) {
        if (!firstError) {
          firstError = err;
        }
      }
    }));
    if (firstError) {
      throw firstError;
    }
  }


  if (!Array.isArray(doc) && args.length === 1) {
    return res[0];
  }

  return res;
};

/**
 * Shortcut for saving one document to the database.
 * `MyModel.insertOne(obj, options)` is almost equivalent to `new MyModel(obj).save(options)`.
 * The difference is that `insertOne()` checks if `obj` is already a document, and checks for discriminators.
 *
 * This function triggers the following middleware.
 *
 * - `save()`
 *
 * #### Example:
 *
 *     // Insert one new `Character` document
 *     const character = await Character.insertOne({ name: 'Jean-Luc Picard' });
 *     character.name; // 'Jean-Luc Picard'
 *
 *     // Create a new character within a transaction.
 *     await Character.insertOne({ name: 'Jean-Luc Picard' }, { session });
 *
 * @param {Object|Document} doc Document to insert, as a POJO or Mongoose document
 * @param {Object} [options] Options passed down to `save()`.
 * @return {Promise<Document>} resolves to the saved document
 * @api public
 */

Model.insertOne = async function insertOne(doc, options) {
  _checkContext(this, 'insertOne');

  const discriminatorKey = this.schema.options.discriminatorKey;
  const Model = this.discriminators && doc[discriminatorKey] != null ?
    this.discriminators[doc[discriminatorKey]] || getDiscriminatorByValue(this.discriminators, doc[discriminatorKey]) :
    this;
  if (Model == null) {
    throw new MongooseError(
      `Discriminator "${doc[discriminatorKey]}" not found for model "${this.modelName}"`
    );
  }
  if (!(doc instanceof Model)) {
    doc = new Model(doc);
  }

  return await doc.$save(options);
};

/**
 * _Requires a replica set running MongoDB >= 3.6.0._ Watches the
 * underlying collection for changes using
 * [MongoDB change streams](https://www.mongodb.com/docs/manual/changeStreams/).
 *
 * This function does **not** trigger any middleware. In particular, it
 * does **not** trigger aggregate middleware.
 *
 * The ChangeStream object is an event emitter that emits the following events:
 *
 * - 'change': A change occurred, see below example
 * - 'error': An unrecoverable error occurred. In particular, change streams currently error out if they lose connection to the replica set primary. Follow [this GitHub issue](https://github.com/Automattic/mongoose/issues/6799) for updates.
 * - 'end': Emitted if the underlying stream is closed
 * - 'close': Emitted if the underlying stream is closed
 *
 * #### Example:
 *
 *     const doc = await Person.create({ name: 'Ned Stark' });
 *     const changeStream = Person.watch().on('change', change => console.log(change));
 *     // Will print from the above `console.log()`:
 *     // { _id: { _data: ... },
 *     //   operationType: 'delete',
 *     //   ns: { db: 'mydb', coll: 'Person' },
 *     //   documentKey: { _id: 5a51b125c5500f5aa094c7bd } }
 *     await doc.deleteOne();
 *
 * @param {Array} [pipeline]
 * @param {Object} [options] see the [mongodb driver options](https://mongodb.github.io/node-mongodb-native/4.9/classes/Collection.html#watch)
 * @param {Boolean} [options.hydrate=false] if true and `fullDocument: 'updateLookup'` is set, Mongoose will automatically hydrate `fullDocument` into a fully fledged Mongoose document
 * @return {ChangeStream} mongoose-specific change stream wrapper, inherits from EventEmitter
 * @api public
 */

Model.watch = function(pipeline, options) {
  _checkContext(this, 'watch');

  const changeStreamThunk = cb => {
    pipeline = pipeline || [];
    prepareDiscriminatorPipeline(pipeline, this.schema, 'fullDocument');
    if (this.$__collection.buffer) {
      this.$__collection.addQueue(() => {
        if (this.closed) {
          return;
        }
        const driverChangeStream = this.$__collection.watch(pipeline, options);
        cb(null, driverChangeStream);
      });
    } else {
      const driverChangeStream = this.$__collection.watch(pipeline, options);
      cb(null, driverChangeStream);
    }
  };

  options = options || {};
  options.model = this;

  return new ChangeStream(changeStreamThunk, pipeline, options);
};

/**
 * _Requires MongoDB >= 3.6.0._ Starts a [MongoDB session](https://www.mongodb.com/docs/manual/release-notes/3.6/#client-sessions)
 * for benefits like causal consistency, [retryable writes](https://www.mongodb.com/docs/manual/core/retryable-writes/),
 * and [transactions](https://thecodebarbarian.com/a-node-js-perspective-on-mongodb-4-transactions.html).
 *
 * Calling `MyModel.startSession()` is equivalent to calling `MyModel.db.startSession()`.
 *
 * This function does not trigger any middleware.
 *
 * #### Example:
 *
 *     const session = await Person.startSession();
 *     let doc = await Person.findOne({ name: 'Ned Stark' }, null, { session });
 *     await doc.deleteOne();
 *     // `doc` will always be null, even if reading from a replica set
 *     // secondary. Without causal consistency, it is possible to
 *     // get a doc back from the below query if the query reads from a
 *     // secondary that is experiencing replication lag.
 *     doc = await Person.findOne({ name: 'Ned Stark' }, null, { session, readPreference: 'secondary' });
 *
 * @param {Object} [options] see the [mongodb driver options](https://mongodb.github.io/node-mongodb-native/4.9/classes/MongoClient.html#startSession)
 * @param {Boolean} [options.causalConsistency=true] set to false to disable causal consistency
 * @return {Promise<ClientSession>} promise that resolves to a MongoDB driver `ClientSession`
 * @api public
 */

Model.startSession = function() {
  _checkContext(this, 'startSession');

  return this.db.startSession.apply(this.db, arguments);
};

/**
 * Shortcut for validating an array of documents and inserting them into
 * MongoDB if they're all valid. This function is faster than `.create()`
 * because it only sends one operation to the server, rather than one for each
 * document.
 *
 * Mongoose always validates each document **before** sending `insertMany`
 * to MongoDB. So if one document has a validation error, no documents will
 * be saved, unless you set
 * [the `ordered` option to false](https://www.mongodb.com/docs/manual/reference/method/db.collection.insertMany/#error-handling).
 *
 * This function does **not** trigger save middleware.
 *
 * This function triggers the following middleware.
 *
 * - `insertMany()`
 *
 * #### Example:
 *
 *     const docs = await Movies.insertMany([
 *       { name: 'Star Wars' },
 *       { name: 'The Empire Strikes Back' }
 *     ]);
 *     docs[0].name; // 'Star Wars'
 *
 *     // Return raw result from MongoDB
 *     const result = await Movies.insertMany([
 *       { name: 'Star Wars' },
 *       { name: 'The Empire Strikes Back' }
 *     ], { rawResult: true });
 *
 * @param {Array|Object|*} doc(s)
 * @param {Object} [options] see the [mongodb driver options](https://mongodb.github.io/node-mongodb-native/4.9/classes/Collection.html#insertMany)
 * @param {Boolean} [options.ordered=true] if true, will fail fast on the first error encountered. If false, will insert all the documents it can and report errors later. An `insertMany()` with `ordered = false` is called an "unordered" `insertMany()`.
 * @param {Boolean} [options.rawResult=false] if false, the returned promise resolves to the documents that passed mongoose document validation. If `true`, will return the [raw result from the MongoDB driver](https://mongodb.github.io/node-mongodb-native/4.9/interfaces/InsertManyResult.html) with a `mongoose` property that contains `validationErrors` and `results` if this is an unordered `insertMany`.
 * @param {Boolean} [options.lean=false] if `true`, skips hydrating the documents. This means Mongoose will **not** cast, validate, or apply defaults to any of the documents passed to `insertMany()`. This option is useful if you need the extra performance, but comes with data integrity risk. Consider using with [`castObject()`](https://mongoosejs.com/docs/api/model.html#Model.castObject()) and [`applyDefaults()`](https://mongoosejs.com/docs/api/model.html#Model.applyDefaults()).
 * @param {Number} [options.limit=null] this limits the number of documents being processed (validation/casting) by mongoose in parallel, this does **NOT** send the documents in batches to MongoDB. Use this option if you're processing a large number of documents and your app is running out of memory.
 * @param {String|Object|Array} [options.populate=null] populates the result documents. This option is a no-op if `rawResult` is set.
 * @param {Boolean} [options.throwOnValidationError=false] If true and `ordered: false`, throw an error if one of the operations failed validation, but all valid operations completed successfully.
 * @return {Promise} resolving to the raw result from the MongoDB driver if `options.rawResult` was `true`, or the documents that passed validation, otherwise
 * @api public
 */

Model.insertMany = async function insertMany(arr, options) {
  _checkContext(this, 'insertMany');
  if (typeof options === 'function' ||
    typeof arguments[2] === 'function') {
    throw new MongooseError('Model.insertMany() no longer accepts a callback');
  }

  try {
    await this._middleware.execPre('insertMany', this, [arr]);
  } catch (error) {
    await this._middleware.execPost('insertMany', this, [arr], { error });
  }


  options = options || {};
  const ThisModel = this;
  const limit = options.limit || 1000;
  const rawResult = !!options.rawResult;
  const ordered = typeof options.ordered === 'boolean' ? options.ordered : true;
  const throwOnValidationError = typeof options.throwOnValidationError === 'boolean' ? options.throwOnValidationError : false;
  const lean = !!options.lean;

  const asyncLocalStorage = this.db.base.transactionAsyncLocalStorage?.getStore();
  if ((!options || !options.hasOwnProperty('session')) && asyncLocalStorage?.session != null) {
    options = { ...options, session: asyncLocalStorage.session };
  }

  if (!Array.isArray(arr)) {
    arr = [arr];
  }

  const validationErrors = [];
  const validationErrorsToOriginalOrder = new Map();
  const results = ordered ? null : new Array(arr.length);
  async function validateDoc(doc, index) {
    // If option `lean` is set to true bypass validation and hydration
    if (lean) {
      return doc;
    }
    let createdNewDoc = false;
    if (!(doc instanceof ThisModel)) {
      if (doc != null && typeof doc !== 'object') {
        throw new ObjectParameterError(doc, 'arr.' + index, 'insertMany');
      }
      doc = new ThisModel(doc);
      createdNewDoc = true;
    }

    if (options.session != null) {
      doc.$session(options.session);
    }
    return doc.$validate(createdNewDoc ? { _skipParallelValidateCheck: true } : null)
      .then(() => doc)
      .catch(error => {
        if (ordered === false) {
          validationErrors.push(error);
          validationErrorsToOriginalOrder.set(error, index);
          results[index] = error;
          return;
        }
        throw error;
      });
  }

  const docs = await parallelLimit(arr, validateDoc, limit);

  const originalDocIndex = new Map();
  const validDocIndexToOriginalIndex = new Map();
  for (let i = 0; i < docs.length; ++i) {
    originalDocIndex.set(docs[i], i);
  }

  // We filter all failed pre-validations by removing nulls
  const docAttributes = docs.filter(function(doc) {
    return doc != null;
  });
  for (let i = 0; i < docAttributes.length; ++i) {
    validDocIndexToOriginalIndex.set(i, originalDocIndex.get(docAttributes[i]));
  }

  // Make sure validation errors are in the same order as the
  // original documents, so if both doc1 and doc2 both fail validation,
  // `Model.insertMany([doc1, doc2])` will always have doc1's validation
  // error before doc2's. Re: gh-12791.
  if (validationErrors.length > 0) {
    validationErrors.sort((err1, err2) => {
      return validationErrorsToOriginalOrder.get(err1) - validationErrorsToOriginalOrder.get(err2);
    });
  }

  // Quickly escape while there aren't any valid docAttributes
  if (docAttributes.length === 0) {
    if (throwOnValidationError) {
      throw new MongooseBulkWriteError(
        validationErrors,
        results,
        null,
        'insertMany'
      );
    }
    if (rawResult) {
      const res = {
        acknowledged: true,
        insertedCount: 0,
        insertedIds: {}
      };
      decorateBulkWriteResult(res, validationErrors, validationErrors);
      return res;
    }
    return [];
  }
  const docObjects = lean ? docAttributes : docAttributes.map(function(doc) {
    if (doc.$__schema.options.versionKey) {
      doc[doc.$__schema.options.versionKey] = 0;
    }
    const shouldSetTimestamps = (!options || options.timestamps !== false) && doc.initializeTimestamps && (!doc.$__ || doc.$__.timestamps !== false);
    if (shouldSetTimestamps) {
      doc.initializeTimestamps();
    }
    if (doc.$__hasOnlyPrimitiveValues()) {
      return doc.$__toObjectShallow();
    }
    return doc.toObject(internalToObjectOptions);
  });

  let res;
  try {
    res = await this.$__collection.insertMany(docObjects, options);
  } catch (error) {
    // `writeErrors` is a property reported by the MongoDB driver,
    // just not if there's only 1 error.
    if (error.writeErrors == null &&
        (error.result && error.result.result && error.result.result.writeErrors) != null) {
      error.writeErrors = error.result.result.writeErrors;
    }

    // `insertedDocs` is a Mongoose-specific property
    const hasWriteErrors = error && error.writeErrors;
    const erroredIndexes = new Set((error && error.writeErrors || []).map(err => err.index));

    if (error.writeErrors != null) {
      for (let i = 0; i < error.writeErrors.length; ++i) {
        const originalIndex = validDocIndexToOriginalIndex.get(error.writeErrors[i].index);
        error.writeErrors[i] = { ...error.writeErrors[i], index: originalIndex };
        if (!ordered) {
          results[originalIndex] = error.writeErrors[i];
        }
      }
    }

    if (!ordered) {
      for (let i = 0; i < results.length; ++i) {
        if (results[i] === void 0) {
          results[i] = docs[i];
        }
      }

      error.results = results;
    }

    let firstErroredIndex = -1;
    error.insertedDocs = docAttributes.
      filter((doc, i) => {
        const isErrored = !hasWriteErrors || erroredIndexes.has(i);

        if (ordered) {
          if (firstErroredIndex > -1) {
            return i < firstErroredIndex;
          }

          if (isErrored) {
            firstErroredIndex = i;
          }
        }

        return !isErrored;
      }).
      map(function setIsNewForInsertedDoc(doc) {
        if (lean) {
          return doc;
        }
        doc.$__reset();
        _setIsNew(doc, false);
        return doc;
      });

    if (rawResult && ordered === false) {
      decorateBulkWriteResult(error, validationErrors, results);
    }

    await this._middleware.execPost('insertMany', this, [arr], { error });
  }

  if (!lean) {
    for (const attribute of docAttributes) {
      attribute.$__reset();
      _setIsNew(attribute, false);
    }
  }

  if (ordered === false && throwOnValidationError && validationErrors.length > 0) {
    for (let i = 0; i < results.length; ++i) {
      if (results[i] === void 0) {
        results[i] = docs[i];
      }
    }
    throw new MongooseBulkWriteError(
      validationErrors,
      results,
      res,
      'insertMany'
    );
  }

  if (rawResult) {
    if (ordered === false) {
      for (let i = 0; i < results.length; ++i) {
        if (results[i] === void 0) {
          results[i] = docs[i];
        }
      }

      // Decorate with mongoose validation errors in case of unordered,
      // because then still do `insertMany()`
      decorateBulkWriteResult(res, validationErrors, results);
    }
    return res;
  }

  if (options.populate != null) {
    return this.populate(docAttributes, options.populate).catch(err => {
      if (err != null) {
        err.insertedDocs = docAttributes;
      }
      throw err;
    });
  }

  return await this._middleware.execPost('insertMany', this, [docAttributes]).then(res => res[0]);
};

/*!
 * ignore
 */

function _setIsNew(doc, val) {
  doc.$isNew = val;
  doc.$emit('isNew', val);
  doc.constructor.emit('isNew', val);

  const subdocs = doc.$getAllSubdocs({ useCache: true });
  for (const subdoc of subdocs) {
    subdoc.$isNew = val;
    subdoc.$emit('isNew', val);
  }
}

/**
 * Sends multiple `insertOne`, `updateOne`, `updateMany`, `replaceOne`,
 * `deleteOne`, and/or `deleteMany` operations to the MongoDB server in one
 * command. This is faster than sending multiple independent operations (e.g.
 * if you use `create()`) because with `bulkWrite()` there is only one round
 * trip to MongoDB.
 *
 * Mongoose will perform casting on all operations you provide.
 * The only exception is [setting the `update` operator for `updateOne` or `updateMany` to a pipeline](https://www.mongodb.com/docs/manual/reference/method/db.collection.bulkWrite/#updateone-and-updatemany): Mongoose does **not** cast update pipelines.
 *
 * This function does **not** trigger any middleware, neither `save()`, nor `update()`.
 * If you need to trigger
 * `save()` middleware for every document use [`create()`](https://mongoosejs.com/docs/api/model.html#Model.create()) instead.
 *
 * #### Example:
 *
 *     Character.bulkWrite([
 *       {
 *         insertOne: {
 *           document: {
 *             name: 'Eddard Stark',
 *             title: 'Warden of the North'
 *           }
 *         }
 *       },
 *       {
 *         updateOne: {
 *           filter: { name: 'Eddard Stark' },
 *           // If you were using the MongoDB driver directly, you'd need to do
 *           // `update: { $set: { title: ... } }` but mongoose adds $set for
 *           // you.
 *           update: { title: 'Hand of the King' }
 *         }
 *       },
 *       {
 *         deleteOne: {
 *           filter: { name: 'Eddard Stark' }
 *         }
 *       }
 *     ]).then(res => {
 *      // Prints "1 1 1"
 *      console.log(res.insertedCount, res.modifiedCount, res.deletedCount);
 *     });
 *
 *     // Mongoose does **not** cast update pipelines, so no casting for the `update` option below.
 *     // Mongoose does still cast `filter`
 *     await Character.bulkWrite([{
 *       updateOne: {
 *         filter: { name: 'Annika Hansen' },
 *         update: [{ $set: { name: 7 } }] // Array means update pipeline, so Mongoose skips casting
 *       }
 *     }]);
 *
 * The [supported operations](https://www.mongodb.com/docs/manual/reference/method/db.collection.bulkWrite/#db.collection.bulkWrite) are:
 *
 * - `insertOne`
 * - `updateOne`
 * - `updateMany`
 * - `deleteOne`
 * - `deleteMany`
 * - `replaceOne`
 *
 * @param {Array} ops
 * @param {Object} [ops.insertOne.document] The document to insert
 * @param {Object} [ops.insertOne.timestamps=true] If false, do not apply [timestamps](https://mongoosejs.com/docs/guide.html#timestamps) to the operation
 * @param {Object} [ops.updateOne.filter] Update the first document that matches this filter
 * @param {Object} [ops.updateOne.update] An object containing [update operators](https://www.mongodb.com/docs/manual/reference/operator/update/)
 * @param {Boolean} [ops.updateOne.upsert=false] If true, insert a doc if none match
 * @param {Boolean} [ops.updateOne.timestamps=true] If false, do not apply [timestamps](https://mongoosejs.com/docs/guide.html#timestamps) to the operation
 * @param {Object} [ops.updateOne.collation] The [MongoDB collation](https://thecodebarbarian.com/a-nodejs-perspective-on-mongodb-34-collations) to use
 * @param {Array} [ops.updateOne.arrayFilters] The [array filters](https://thecodebarbarian.com/a-nodejs-perspective-on-mongodb-36-array-filters.html) used in `update`
 * @param {Object} [ops.updateMany.filter] Update all the documents that match this filter
 * @param {Object} [ops.updateMany.update] An object containing [update operators](https://www.mongodb.com/docs/manual/reference/operator/update/)
 * @param {Boolean} [ops.updateMany.upsert=false] If true, insert a doc if no documents match `filter`
 * @param {Boolean} [ops.updateMany.timestamps=true] If false, do not apply [timestamps](https://mongoosejs.com/docs/guide.html#timestamps) to the operation
 * @param {Object} [ops.updateMany.collation] The [MongoDB collation](https://thecodebarbarian.com/a-nodejs-perspective-on-mongodb-34-collations) to use
 * @param {Array} [ops.updateMany.arrayFilters] The [array filters](https://thecodebarbarian.com/a-nodejs-perspective-on-mongodb-36-array-filters.html) used in `update`
 * @param {Object} [ops.deleteOne.filter] Delete the first document that matches this filter
 * @param {Object} [ops.deleteMany.filter] Delete all documents that match this filter
 * @param {Object} [ops.replaceOne.filter] Replace the first document that matches this filter
 * @param {Object} [ops.replaceOne.replacement] The replacement document
 * @param {Boolean} [ops.replaceOne.upsert=false] If true, insert a doc if no documents match `filter`
 * @param {Object} [ops.replaceOne.timestamps=true] If false, do not apply [timestamps](https://mongoosejs.com/docs/guide.html#timestamps) to the operation
 * @param {Object} [options]
 * @param {Boolean} [options.ordered=true] If true, execute writes in order and stop at the first error. If false, execute writes in parallel and continue until all writes have either succeeded or errored.
 * @param {Boolean} [options.timestamps=true] If false, do not apply [timestamps](https://mongoosejs.com/docs/guide.html#timestamps) to any operations. Can be overridden at the operation-level.
 * @param {ClientSession} [options.session=null] The session associated with this bulk write. See [transactions docs](https://mongoosejs.com/docs/transactions.html).
 * @param {String|number} [options.w=1] The [write concern](https://www.mongodb.com/docs/manual/reference/write-concern/). See [`Query#w()`](https://mongoosejs.com/docs/api/query.html#Query.prototype.w()) for more information.
 * @param {number} [options.wtimeout=null] The [write concern timeout](https://www.mongodb.com/docs/manual/reference/write-concern/#wtimeout).
 * @param {Boolean} [options.j=true] If false, disable [journal acknowledgement](https://www.mongodb.com/docs/manual/reference/write-concern/#j-option)
 * @param {Boolean} [options.skipValidation=false] Set to true to skip Mongoose schema validation on bulk write operations. Mongoose currently runs validation on `insertOne` and `replaceOne` operations by default.
 * @param {Boolean} [options.bypassDocumentValidation=false] If true, disable [MongoDB server-side schema validation](https://www.mongodb.com/docs/manual/core/schema-validation/) for all writes in this bulk.
 * @param {Boolean} [options.throwOnValidationError=false] If true and `ordered: false`, throw an error if one of the operations failed validation, but all valid operations completed successfully. Note that Mongoose will still send all valid operations to the MongoDB server.
 * @param {Boolean|"throw"} [options.strict=null] Overwrites the [`strict` option](https://mongoosejs.com/docs/guide.html#strict) on schema. If false, allows filtering and writing fields not defined in the schema for all writes in this bulk.
 * @return {Promise} resolves to a [`BulkWriteOpResult`](https://mongodb.github.io/node-mongodb-native/4.9/classes/BulkWriteResult.html) if the operation succeeds
 * @api public
 */

Model.bulkWrite = async function bulkWrite(ops, options) {
  _checkContext(this, 'bulkWrite');

  if (typeof options === 'function' ||
      typeof arguments[2] === 'function') {
    throw new MongooseError('Model.bulkWrite() no longer accepts a callback');
  }
  options = options || {};

  const shouldSkip = await this.hooks.execPre('bulkWrite', this, [ops, options]).catch(err => {
    if (err instanceof Kareem.skipWrappedFunction) {
      return err;
    }
    throw err;
  }
  );

  if (shouldSkip) {
    return shouldSkip.args[0];
  }

  const ordered = options.ordered == null ? true : options.ordered;

  if (ops.length === 0) {
    const BulkWriteResult = this.base.driver.get().BulkWriteResult;
    const bulkWriteResult = new BulkWriteResult(getDefaultBulkwriteResult(), false);
    bulkWriteResult.n = 0;
    decorateBulkWriteResult(bulkWriteResult, [], []);
    return bulkWriteResult;
  }

  const validations = ops.map(op => castBulkWrite(this, op, options));
  const asyncLocalStorage = this.db.base.transactionAsyncLocalStorage?.getStore();
  if ((!options || !options.hasOwnProperty('session')) && asyncLocalStorage?.session != null) {
    options = { ...options, session: asyncLocalStorage.session };
  }

  let res = null;
  if (ordered) {
    await new Promise((resolve, reject) => {
      each(validations, (fn, cb) => fn(cb), error => {
        if (error) {
          return reject(error);
        }

        resolve();
      });
    });

    try {
      res = await this.$__collection.bulkWrite(ops, options);
    } catch (error) {
      await this.hooks.execPost('bulkWrite', this, [null], { error });
    }
  } else {
    let remaining = validations.length;
    let validOps = [];
    let validationErrors = [];
    const results = [];
    await new Promise((resolve) => {
      for (let i = 0; i < validations.length; ++i) {
        validations[i]((err) => {
          if (err == null) {
            validOps.push(i);
          } else {
            validationErrors.push({ index: i, error: err });
            results[i] = err;
          }
          if (--remaining <= 0) {
            resolve();
          }
        });
      }
    });

    validationErrors = validationErrors.
      sort((v1, v2) => v1.index - v2.index).
      map(v => v.error);

    const validOpIndexes = validOps;
    validOps = validOps.sort().map(index => ops[index]);

    if (validOps.length === 0) {
      if (options.throwOnValidationError && validationErrors.length) {
        throw new MongooseBulkWriteError(
          validationErrors,
          results,
          res,
          'bulkWrite'
        );
      }
      const BulkWriteResult = this.base.driver.get().BulkWriteResult;
      const bulkWriteResult = new BulkWriteResult(getDefaultBulkwriteResult(), false);
      bulkWriteResult.result = getDefaultBulkwriteResult();
      decorateBulkWriteResult(bulkWriteResult, validationErrors, results);
      return bulkWriteResult;
    }

    let error;
    [res, error] = await this.$__collection.bulkWrite(validOps, options).
      then(res => ([res, null])).
      catch(error => ([null, error]));

    const writeErrorsByIndex = {};
    if (error?.writeErrors) {
      for (const writeError of error.writeErrors) {
        writeErrorsByIndex[writeError.err.index] = writeError;
      }
    }
    for (let i = 0; i < validOpIndexes.length; ++i) {
      results[validOpIndexes[i]] = writeErrorsByIndex[i] ?? null;
    }
    if (error) {
      if (validationErrors.length > 0) {
        decorateBulkWriteResult(error, validationErrors, results);
      }

      await this.hooks.execPost('bulkWrite', this, [null], { error });
    }

    if (validationErrors.length > 0) {
      if (options.throwOnValidationError) {
        throw new MongooseBulkWriteError(
          validationErrors,
          results,
          res,
          'bulkWrite'
        );
      } else {
        decorateBulkWriteResult(res, validationErrors, results);
      }
    }
  }

  await this.hooks.execPost('bulkWrite', this, [res]);

  return res;
};

/**
 * Takes an array of documents, gets the changes and inserts/updates documents in the database
 * according to whether or not the document is new, or whether it has changes or not.
 *
 * `bulkSave` uses `bulkWrite` under the hood, so it's mostly useful when dealing with many documents (10K+)
 *
 * `bulkSave()` throws errors under the following conditions:
 *
 * - one of the provided documents fails validation. In this case, `bulkSave()` does not send a `bulkWrite()`, and throws the first validation error.
 * - `bulkWrite()` fails (for example, due to being unable to connect to MongoDB or due to duplicate key error)
 * - `bulkWrite()` did not insert or update **any** documents. In this case, `bulkSave()` will throw a DocumentNotFound error.
 *
 * Note that `bulkSave()` will **not** throw an error if only some of the `save()` calls succeeded.
 *
 * @param {Array<Document>} documents
 * @param {Object} [options] options passed to the underlying `bulkWrite()`
 * @param {Boolean} [options.timestamps] defaults to `null`, when set to false, mongoose will not add/update timestamps to the documents.
 * @param {ClientSession} [options.session=null] The session associated with this bulk write. See [transactions docs](https://mongoosejs.com/docs/transactions.html).
 * @param {String|number} [options.w=1] The [write concern](https://www.mongodb.com/docs/manual/reference/write-concern/). See [`Query#w()`](https://mongoosejs.com/docs/api/query.html#Query.prototype.w()) for more information.
 * @param {number} [options.wtimeout=null] The [write concern timeout](https://www.mongodb.com/docs/manual/reference/write-concern/#wtimeout).
 * @param {Boolean} [options.j=true] If false, disable [journal acknowledgement](https://www.mongodb.com/docs/manual/reference/write-concern/#j-option)
 * @param {Boolean} [options.validateBeforeSave=true] set to `false` to skip Mongoose validation on all documents
 * @return {BulkWriteResult} the return value from `bulkWrite()`
 */
Model.bulkSave = async function bulkSave(documents, options) {
  options = options || {};

  if (options.timestamps != null) {
    for (const document of documents) {
      document.$__.saveOptions = document.$__.saveOptions || {};
      document.$__.saveOptions.timestamps = options.timestamps;
    }
  } else {
    for (const document of documents) {
      if (document.$__.timestamps != null) {
        document.$__.saveOptions = document.$__.saveOptions || {};
        document.$__.saveOptions.timestamps = document.$__.timestamps;
      }
    }
  }

  await Promise.all(documents.map(doc => buildPreSavePromise(doc, options)));

  const writeOperations = this.buildBulkWriteOperations(documents, { skipValidation: true, timestamps: options.timestamps });
  const { bulkWriteResult, bulkWriteError } = await this.bulkWrite(writeOperations, { skipValidation: true, ...options }).then(
    (res) => ({ bulkWriteResult: res, bulkWriteError: null }),
    (err) => ({ bulkWriteResult: null, bulkWriteError: err })
  );
  // If not a MongoBulkWriteError, treat this as all documents failed to save.
  if (bulkWriteError != null && bulkWriteError.name !== 'MongoBulkWriteError') {
    throw bulkWriteError;
  }

  const matchedCount = bulkWriteResult?.matchedCount ?? 0;
  const insertedCount = bulkWriteResult?.insertedCount ?? 0;
  if (writeOperations.length > 0 && matchedCount + insertedCount < writeOperations.length && !bulkWriteError) {
    throw new MongooseBulkSaveIncompleteError(
      this.modelName,
      documents,
      bulkWriteResult
    );
  }

  const successfulDocuments = [];
  for (let i = 0; i < documents.length; i++) {
    const document = documents[i];
    const documentError = bulkWriteError && bulkWriteError.writeErrors.find(writeError => {
      const writeErrorDocumentId = writeError.err.op._id || writeError.err.op.q._id;
      return writeErrorDocumentId.toString() === document._doc._id.toString();
    });

    if (documentError == null) {
      successfulDocuments.push(document);
    }
  }
  await Promise.all(successfulDocuments.map(document => handleSuccessfulWrite(document)));

  if (bulkWriteError != null) {
    throw bulkWriteError;
  }

  return bulkWriteResult;
};

async function buildPreSavePromise(document, options) {
  return document.schema.s.hooks.execPre('save', document, [options]);
}

async function handleSuccessfulWrite(document) {
  if (document.$isNew) {
    _setIsNew(document, false);
  }

  document.$__reset();
  return document.schema.s.hooks.execPost('save', document, [document]);
}

/**
 * Apply defaults to the given document or POJO.
 *
 * @param {Object|Document} obj object or document to apply defaults on
 * @returns {Object|Document}
 * @api public
 */

Model.applyDefaults = function applyDefaults(doc) {
  if (doc == null) {
    return doc;
  }
  if (doc.$__ != null) {
    applyDefaultsHelper(doc, doc.$__.fields, doc.$__.exclude);

    for (const subdoc of doc.$getAllSubdocs()) {
      applyDefaults(subdoc, subdoc.$__.fields, subdoc.$__.exclude);
    }

    return doc;
  }

  applyDefaultsToPOJO(doc, this.schema);

  return doc;
};

/**
 * Apply this model's virtuals to a given POJO. Virtuals execute with the POJO as the context `this`.
 *
 * #### Example:
 *
 *     const userSchema = new Schema({ name: String });
 *     userSchema.virtual('upper').get(function() { return this.name.toUpperCase(); });
 *     const User = mongoose.model('User', userSchema);
 *
 *     const obj = { name: 'John' };
 *     User.applyVirtuals(obj);
 *     obj.name; // 'John'
 *     obj.upper; // 'JOHN', Mongoose applied the return value of the virtual to the given object
 *
 * @param {Object} obj object or document to apply virtuals on
 * @param {Array<string>} [virtualsToApply] optional whitelist of virtuals to apply
 * @returns {Object} obj
 * @api public
 */

Model.applyVirtuals = function applyVirtuals(obj, virtualsToApply) {
  if (obj == null) {
    return obj;
  }
  // Nothing to do if this is already a hydrated document - it should already have virtuals
  if (obj.$__ != null) {
    return obj;
  }

  applyVirtualsHelper(this.schema, obj, virtualsToApply);

  return obj;
};

/**
 * Apply this model's timestamps to a given POJO, including subdocument timestamps
 *
 * #### Example:
 *
 *     const userSchema = new Schema({ name: String }, { timestamps: true });
 *     const User = mongoose.model('User', userSchema);
 *
 *     const obj = { name: 'John' };
 *     User.applyTimestamps(obj);
 *     obj.createdAt; // 2024-06-01T18:00:00.000Z
 *     obj.updatedAt; // 2024-06-01T18:00:00.000Z
 *
 * @param {Object} obj object or document to apply virtuals on
 * @param {Object} [options]
 * @param {Boolean} [options.isUpdate=false] if true, treat this as an update: just set updatedAt, skip setting createdAt. If false, set both createdAt and updatedAt
 * @param {Function} [options.currentTime] if set, Mongoose will call this function to get the current time.
 * @returns {Object} obj
 * @api public
 */

Model.applyTimestamps = function applyTimestamps(obj, options) {
  if (obj == null) {
    return obj;
  }
  // Nothing to do if this is already a hydrated document - it should already have timestamps
  if (obj.$__ != null) {
    return obj;
  }

  applyTimestampsHelper(this.schema, obj, options);

  return obj;
};

/**
 * Cast the given POJO to the model's schema
 *
 * #### Example:
 *
 *     const Test = mongoose.model('Test', Schema({ num: Number }));
 *
 *     const obj = Test.castObject({ num: '42' });
 *     obj.num; // 42 as a number
 *
 *     Test.castObject({ num: 'not a number' }); // Throws a ValidationError
 *
 * @param {Object} obj object or document to cast
 * @param {Object} options options passed to castObject
 * @param {Boolean} options.ignoreCastErrors If set to `true` will not throw a ValidationError and only return values that were successfully cast.
 * @returns {Object} POJO casted to the model's schema
 * @throws {ValidationError} if casting failed for at least one path
 * @api public
 */

Model.castObject = function castObject(obj, options) {
  options = options || {};
  const ret = {};

  let schema = this.schema;
  const discriminatorKey = schema.options.discriminatorKey;
  if (schema.discriminators != null && obj != null && obj[discriminatorKey] != null) {
    schema = getSchemaDiscriminatorByValue(schema, obj[discriminatorKey]) || schema;
  }
  const paths = Object.keys(schema.paths);

  for (const path of paths) {
    const schemaType = schema.path(path);
    if (!schemaType || !schemaType.$isMongooseArray) {
      continue;
    }

    const val = get(obj, path);
    pushNestedArrayPaths(paths, val, path);
  }

  let error = null;

  for (const path of paths) {
    const schemaType = schema.path(path);
    if (schemaType == null) {
      continue;
    }

    let val = get(obj, path, void 0);

    if (val == null) {
      continue;
    }

    const pieces = path.indexOf('.') === -1 ? [path] : path.split('.');
    let cur = ret;
    for (let i = 0; i < pieces.length - 1; ++i) {
      if (cur[pieces[i]] == null) {
        cur[pieces[i]] = isNaN(pieces[i + 1]) ? {} : [];
      }
      cur = cur[pieces[i]];
    }

    if (schemaType.$isMongooseDocumentArray) {
      const castNonArraysOption = schemaType.options?.castNonArrays ?? schemaType.constructor.options.castNonArrays;
      if (!Array.isArray(val)) {
        if (!castNonArraysOption) {
          if (!options.ignoreCastErrors) {
            error = error || new ValidationError();
            error.addError(path, new ObjectExpectedError(path, val));
          }
        } else {
          cur[pieces[pieces.length - 1]] = [
            Model.castObject.call(schemaType.caster, val)
          ];
        }

        continue;
      }
    }
    if (schemaType.$isSingleNested || schemaType.$isMongooseDocumentArrayElement) {
      try {
        val = Model.castObject.call(schemaType.caster, val);
      } catch (err) {
        if (!options.ignoreCastErrors) {
          error = error || new ValidationError();
          error.addError(path, err);
        }
        continue;
      }

      cur[pieces[pieces.length - 1]] = val;
      continue;
    }

    try {
      val = schemaType.cast(val);
      cur[pieces[pieces.length - 1]] = val;
    } catch (err) {
      if (!options.ignoreCastErrors) {
        error = error || new ValidationError();
        error.addError(path, err);
      }

      continue;
    }
  }

  if (error != null) {
    throw error;
  }

  return ret;
};

/**
 * Build bulk write operations for `bulkSave()`.
 *
 * @param {Array<Document>} documents The array of documents to build write operations of
 * @param {Object} options
 * @param {Boolean} options.skipValidation defaults to `false`, when set to true, building the write operations will bypass validating the documents.
 * @param {Boolean} options.timestamps defaults to `null`, when set to false, mongoose will not add/update timestamps to the documents.
 * @return {Array<Promise>} Returns a array of all Promises the function executes to be awaited.
 * @api private
 */

Model.buildBulkWriteOperations = function buildBulkWriteOperations(documents, options) {
  if (!Array.isArray(documents)) {
    throw new Error(`bulkSave expects an array of documents to be passed, received \`${documents}\` instead`);
  }

  setDefaultOptions();
  const discriminatorKey = this.schema.options.discriminatorKey;

  const writeOperations = documents.reduce((accumulator, document, i) => {
    if (!options.skipValidation) {
      if (!(document instanceof Document)) {
        throw new Error(`documents.${i} was not a mongoose document, documents must be an array of mongoose documents (instanceof mongoose.Document).`);
      }
      const validationError = document.validateSync();
      if (validationError) {
        throw validationError;
      }
    }

    const isANewDocument = document.isNew;
    if (isANewDocument) {
      const writeOperation = { insertOne: { document } };
      utils.injectTimestampsOption(writeOperation.insertOne, options.timestamps);
      accumulator.push(writeOperation);

      return accumulator;
    }

    const delta = document.$__delta();
    const isDocumentWithChanges = delta != null && !utils.isEmptyObject(delta[0]);

    if (isDocumentWithChanges) {
      const where = document.$__where(delta[0]);
      const changes = delta[1];

      _applyCustomWhere(document, where);

      // If shard key is set, add shard keys to _filter_ condition to right shard is targeted
      const shardKey = this.schema.options.shardKey;
      if (shardKey) {
        const paths = Object.keys(shardKey);
        const len = paths.length;

        for (let i = 0; i < len; ++i) {
          where[paths[i]] = document[paths[i]];
        }
      }

      // Set the discriminator key, so bulk write casting knows which
      // schema to use re: gh-13907
      if (document[discriminatorKey] != null && !(discriminatorKey in where)) {
        where[discriminatorKey] = document[discriminatorKey];
      }

      document.$__version(where, delta);
      const writeOperation = { updateOne: { filter: where, update: changes } };
      utils.injectTimestampsOption(writeOperation.updateOne, options.timestamps);
      accumulator.push(writeOperation);

      return accumulator;
    }

    return accumulator;
  }, []);

  return writeOperations;


  function setDefaultOptions() {
    options = options || {};
    if (options.skipValidation == null) {
      options.skipValidation = false;
    }
  }
};


/**
 * Shortcut for creating a new Document from existing raw data, pre-saved in the DB.
 * The document returned has no paths marked as modified initially.
 *
 * #### Example:
 *
 *     // hydrate previous data into a Mongoose document
 *     const mongooseCandy = Candy.hydrate({ _id: '54108337212ffb6d459f854c', type: 'jelly bean' });
 *
 * @param {Object} obj
 * @param {Object|String|String[]} [projection] optional projection containing which fields should be selected for this document
 * @param {Object} [options] optional options
 * @param {Boolean} [options.setters=false] if true, apply schema setters when hydrating
 * @param {Boolean} [options.hydratedPopulatedDocs=false] if true, populates the docs if passing pre-populated data
 * @return {Document} document instance
 * @api public
 */

Model.hydrate = function(obj, projection, options) {
  _checkContext(this, 'hydrate');

  if (projection != null) {
    if (obj != null && obj.$__ != null) {
      obj = obj.toObject(internalToObjectOptions);
    }
    obj = applyProjection(obj, projection);
  }
  const document = require('./queryHelpers').createModel(this, obj, projection);
  document.$init(obj, options);
  return document;
};

/**
 * Same as `updateOne()`, except MongoDB will update _all_ documents that match
 * `filter` (as opposed to just the first one) regardless of the value of
 * the `multi` option.
 *
 * **Note** updateMany will _not_ fire update middleware. Use `pre('updateMany')`
 * and `post('updateMany')` instead.
 *
 * #### Example:
 *
 *     const res = await Person.updateMany({ name: /Stark$/ }, { isDeleted: true });
 *     res.matchedCount; // Number of documents matched
 *     res.modifiedCount; // Number of documents modified
 *     res.acknowledged; // Boolean indicating the MongoDB server received the operation. This may be false if Mongoose did not send an update to the server because the update was empty.
 *     res.upsertedId; // null or an id containing a document that had to be upserted.
 *     res.upsertedCount; // Number indicating how many documents had to be upserted. Will either be 0 or 1.
 *
 *     // Other supported syntaxes
 *     await Person.find({ name: /Stark$/ }).updateMany({ isDeleted: true }); // Using chaining syntax
 *     await Person.find().updateMany({ isDeleted: true }); // Set `isDeleted` on _all_ Person documents
 *
 * This function triggers the following middleware.
 *
 * - `updateMany()`
 *
 * @param {Object} filter
 * @param {Object|Array} update. If array, this update will be treated as an update pipeline and not casted.
 * @param {Object} [options] optional see [`Query.prototype.setOptions()`](https://mongoosejs.com/docs/api/query.html#Query.prototype.setOptions())
 * @param {Boolean|String} [options.strict] overwrites the schema's [strict mode option](https://mongoosejs.com/docs/guide.html#strict)
 * @param {Boolean} [options.upsert=false] if true, and no documents found, insert a new document
 * @param {Object} [options.writeConcern=null] sets the [write concern](https://www.mongodb.com/docs/manual/reference/write-concern/) for replica sets. Overrides the [schema-level write concern](https://mongoosejs.com/docs/guide.html#writeConcern)
 * @param {Boolean} [options.timestamps=null] If set to `false` and [schema-level timestamps](https://mongoosejs.com/docs/guide.html#timestamps) are enabled, skip timestamps for this update. Does nothing if schema-level timestamps are not set.
 * @param {Boolean} [options.translateAliases=null] If set to `true`, translates any schema-defined aliases in `filter`, `projection`, `update`, and `distinct`. Throws an error if there are any conflicts where both alias and raw property are defined on the same object.
 * @param {Boolean} [options.overwriteDiscriminatorKey=false] Mongoose removes discriminator key updates from `update` by default, set `overwriteDiscriminatorKey` to `true` to allow updating the discriminator key
 * @return {Query}
 * @see Query docs https://mongoosejs.com/docs/queries.html
 * @see MongoDB docs https://www.mongodb.com/docs/manual/reference/command/update/#update-command-output
 * @see UpdateResult https://mongodb.github.io/node-mongodb-native/4.9/interfaces/UpdateResult.html
 * @api public
 */

Model.updateMany = function updateMany(conditions, update, options) {
  _checkContext(this, 'updateMany');

  if (update == null) {
    throw new MongooseError('updateMany `update` parameter cannot be nullish');
  }

  return _update(this, 'updateMany', conditions, update, options);
};

/**
 * Update _only_ the first document that matches `filter`.
 *
 * - Use `replaceOne()` if you want to overwrite an entire document rather than using atomic operators like `$set`.
 *
 * #### Example:
 *
 *     const res = await Person.updateOne({ name: 'Jean-Luc Picard' }, { ship: 'USS Enterprise' });
 *     res.matchedCount; // Number of documents matched
 *     res.modifiedCount; // Number of documents modified
 *     res.acknowledged; // Boolean indicating the MongoDB server received the operation. This may be false if Mongoose did not send an update to the server because the update was empty.
 *     res.upsertedId; // null or an id containing a document that had to be upserted.
 *     res.upsertedCount; // Number indicating how many documents had to be upserted. Will either be 0 or 1.
 *
 *     // Other supported syntaxes
 *     await Person.findOne({ name: 'Jean-Luc Picard' }).updateOne({ ship: 'USS Enterprise' }); // Using chaining syntax
 *     await Person.updateOne({ ship: 'USS Enterprise' }); // Updates first doc's `ship` property
 *
 * This function triggers the following middleware.
 *
 * - `updateOne()`
 *
 * @param {Object} filter
 * @param {Object|Array} update. If array, this update will be treated as an update pipeline and not casted.
 * @param {Object} [options] optional see [`Query.prototype.setOptions()`](https://mongoosejs.com/docs/api/query.html#Query.prototype.setOptions())
 * @param {Boolean|String} [options.strict] overwrites the schema's [strict mode option](https://mongoosejs.com/docs/guide.html#strict)
 * @param {Boolean} [options.upsert=false] if true, and no documents found, insert a new document
 * @param {Object} [options.writeConcern=null] sets the [write concern](https://www.mongodb.com/docs/manual/reference/write-concern/) for replica sets. Overrides the [schema-level write concern](https://mongoosejs.com/docs/guide.html#writeConcern)
 * @param {Boolean} [options.timestamps=null] If set to `false` and [schema-level timestamps](https://mongoosejs.com/docs/guide.html#timestamps) are enabled, skip timestamps for this update. Note that this allows you to overwrite timestamps. Does nothing if schema-level timestamps are not set.
 * @param {Boolean} [options.translateAliases=null] If set to `true`, translates any schema-defined aliases in `filter`, `projection`, `update`, and `distinct`. Throws an error if there are any conflicts where both alias and raw property are defined on the same object.
 * @param {Boolean} [options.overwriteDiscriminatorKey=false] Mongoose removes discriminator key updates from `update` by default, set `overwriteDiscriminatorKey` to `true` to allow updating the discriminator key
 * @return {Query}
 * @see Query docs https://mongoosejs.com/docs/queries.html
 * @see MongoDB docs https://www.mongodb.com/docs/manual/reference/command/update/#update-command-output
 * @see UpdateResult https://mongodb.github.io/node-mongodb-native/4.9/interfaces/UpdateResult.html
 * @api public
 */

Model.updateOne = function updateOne(conditions, doc, options) {
  _checkContext(this, 'updateOne');

  return _update(this, 'updateOne', conditions, doc, options);
};

/**
 * Replace the existing document with the given document (no atomic operators like `$set`).
 *
 * #### Example:
 *
 *     const res = await Person.replaceOne({ _id: 24601 }, { name: 'Jean Valjean' });
 *     res.matchedCount; // Number of documents matched
 *     res.modifiedCount; // Number of documents modified
 *     res.acknowledged; // Boolean indicating the MongoDB server received the operation.
 *     res.upsertedId; // null or an id containing a document that had to be upserted.
 *     res.upsertedCount; // Number indicating how many documents had to be upserted. Will either be 0 or 1.
 *
 * This function triggers the following middleware.
 *
 * - `replaceOne()`
 *
 * @param {Object} filter
 * @param {Object} doc
 * @param {Object} [options] optional see [`Query.prototype.setOptions()`](https://mongoosejs.com/docs/api/query.html#Query.prototype.setOptions())
 * @param {Boolean|String} [options.strict] overwrites the schema's [strict mode option](https://mongoosejs.com/docs/guide.html#strict)
 * @param {Boolean} [options.upsert=false] if true, and no documents found, insert a new document
 * @param {Object} [options.writeConcern=null] sets the [write concern](https://www.mongodb.com/docs/manual/reference/write-concern/) for replica sets. Overrides the [schema-level write concern](https://mongoosejs.com/docs/guide.html#writeConcern)
 * @param {Boolean} [options.timestamps=null] If set to `false` and [schema-level timestamps](https://mongoosejs.com/docs/guide.html#timestamps) are enabled, skip timestamps for this update. Does nothing if schema-level timestamps are not set.
 * @param {Boolean} [options.translateAliases=null] If set to `true`, translates any schema-defined aliases in `filter`, `projection`, `update`, and `distinct`. Throws an error if there are any conflicts where both alias and raw property are defined on the same object.
 * @return {Query}
 * @see Query docs https://mongoosejs.com/docs/queries.html
 * @see UpdateResult https://mongodb.github.io/node-mongodb-native/4.9/interfaces/UpdateResult.html
 * @return {Query}
 * @api public
 */

Model.replaceOne = function replaceOne(conditions, doc, options) {
  _checkContext(this, 'replaceOne');

  const versionKey = this && this.schema && this.schema.options && this.schema.options.versionKey || null;
  if (versionKey && !doc[versionKey]) {
    doc[versionKey] = 0;
  }

  return _update(this, 'replaceOne', conditions, doc, options);
};

/**
 * Common code for `updateOne()`, `updateMany()`, `replaceOne()`, and `update()`
 * because they need to do the same thing
 * @api private
 */

function _update(model, op, conditions, doc, options) {
  const mq = new model.Query({}, {}, model, model.collection);

  // gh-2406
  // make local deep copy of conditions
  if (conditions instanceof Document) {
    conditions = conditions.toObject();
  } else {
    conditions = clone(conditions);
  }
  options = typeof options === 'function' ? options : clone(options);

  const versionKey = model &&
  model.schema &&
  model.schema.options &&
  model.schema.options.versionKey || null;
  decorateUpdateWithVersionKey(doc, options, versionKey);

  return mq[op](conditions, doc, options);
}

/**
 * Performs [aggregations](https://www.mongodb.com/docs/manual/aggregation/) on the models collection.
 *
 * The `aggregate` itself is returned.
 *
 * This function triggers the following middleware.
 *
 * - `aggregate()`
 *
 * #### Example:
 *
 *     // Find the max balance of all accounts
 *     const res = await Users.aggregate([
 *       { $group: { _id: null, maxBalance: { $max: '$balance' }}},
 *       { $project: { _id: 0, maxBalance: 1 }}
 *     ]);
 *
 *     console.log(res); // [ { maxBalance: 98000 } ]
 *
 *     // Or use the aggregation pipeline builder.
 *     const res = await Users.aggregate().
 *       group({ _id: null, maxBalance: { $max: '$balance' } }).
 *       project('-id maxBalance').
 *       exec();
 *     console.log(res); // [ { maxBalance: 98 } ]
 *
 * #### Note:
 *
 * - Mongoose does **not** cast aggregation pipelines to the model's schema because `$project` and `$group` operators allow redefining the "shape" of the documents at any stage of the pipeline, which may leave documents in an incompatible format. You can use the [mongoose-cast-aggregation plugin](https://github.com/AbdelrahmanHafez/mongoose-cast-aggregation) to enable minimal casting for aggregation pipelines.
 * - The documents returned are plain javascript objects, not mongoose documents (since any shape of document can be returned).
 *
 * #### More About Aggregations:
 *
 * - [Mongoose `Aggregate`](https://mongoosejs.com/docs/api/aggregate.html)
 * - [An Introduction to Mongoose Aggregate](https://masteringjs.io/tutorials/mongoose/aggregate)
 * - [MongoDB Aggregation docs](https://www.mongodb.com/docs/manual/applications/aggregation/)
 *
 * @see Aggregate https://mongoosejs.com/docs/api/aggregate.html#Aggregate()
 * @see MongoDB https://www.mongodb.com/docs/manual/applications/aggregation/
 * @param {Array} [pipeline] aggregation pipeline as an array of objects
 * @param {Object} [options] aggregation options
 * @return {Aggregate}
 * @api public
 */

Model.aggregate = function aggregate(pipeline, options) {
  _checkContext(this, 'aggregate');

  if (typeof options === 'function' || typeof arguments[2] === 'function') {
    throw new MongooseError('Model.aggregate() no longer accepts a callback');
  }

  const aggregate = new Aggregate(pipeline || []);
  aggregate.model(this);
  if (options != null) {
    aggregate.option(options);
  }

  return aggregate;
};

/**
 * Casts and validates the given object against this model's schema, passing the
 * given `context` to custom validators.
 *
 * #### Example:
 *
 *     const Model = mongoose.model('Test', Schema({
 *       name: { type: String, required: true },
 *       age: { type: Number, required: true }
 *     });
 *
 *     try {
 *       await Model.validate({ name: null }, ['name'])
 *     } catch (err) {
 *       err instanceof mongoose.Error.ValidationError; // true
 *       Object.keys(err.errors); // ['name']
 *     }
 *
 * @param {Object} obj
 * @param {Object|Array|String} pathsOrOptions
 * @param {Object} [context]
 * @return {Promise<Object>} casted and validated copy of `obj` if validation succeeded
 * @api public
 */

Model.validate = async function validate(obj, pathsOrOptions, context) {
  if ((arguments.length < 3) || (arguments.length === 3 && typeof arguments[2] === 'function')) {
    // For convenience, if we're validating a document or an object, make `context` default to
    // the model so users don't have to always pass `context`, re: gh-10132, gh-10346
    context = obj;
  }
  if (typeof context === 'function' || typeof arguments[3] === 'function') {
    throw new MongooseError('Model.validate() no longer accepts a callback');
  }

  let schema = this.schema;
  const discriminatorKey = schema.options.discriminatorKey;
  if (schema.discriminators != null && obj != null && obj[discriminatorKey] != null) {
    schema = getSchemaDiscriminatorByValue(schema, obj[discriminatorKey]) || schema;
  }
  let paths = Object.keys(schema.paths);

  if (pathsOrOptions != null) {
    const _pathsToValidate = typeof pathsOrOptions === 'string' ? new Set(pathsOrOptions.split(' ')) : Array.isArray(pathsOrOptions) ? new Set(pathsOrOptions) : new Set(paths);
    paths = paths.filter(p => {
      if (pathsOrOptions.pathsToSkip) {
        if (Array.isArray(pathsOrOptions.pathsToSkip)) {
          if (pathsOrOptions.pathsToSkip.find(x => x == p)) {
            return false;
          }
        } else if (typeof pathsOrOptions.pathsToSkip == 'string') {
          if (pathsOrOptions.pathsToSkip.includes(p)) {
            return false;
          }
        }
      }
      const pieces = p.split('.');
      let cur = pieces[0];

      for (const piece of pieces) {
        if (_pathsToValidate.has(cur)) {
          return true;
        }
        cur += '.' + piece;
      }

      return _pathsToValidate.has(p);
    });
  }

  for (const path of paths) {
    const schemaType = schema.path(path);
    if (!schemaType || !schemaType.$isMongooseArray || schemaType.$isMongooseDocumentArray) {
      continue;
    }

    const val = get(obj, path);
    pushNestedArrayPaths(paths, val, path);
  }

  let error = null;
  paths = new Set(paths);

  try {
    obj = this.castObject(obj);
  } catch (err) {
    error = err;
    for (const key of Object.keys(error.errors || {})) {
      paths.delete(key);
    }
  }

  const promises = [];
  for (const path of paths) {
    const schemaType = schema.path(path);
    if (schemaType == null) {
      continue;
    }

    const pieces = path.indexOf('.') === -1 ? [path] : path.split('.');
    let cur = obj;
    for (let i = 0; i < pieces.length - 1; ++i) {
      cur = cur[pieces[i]];
    }

    const val = get(obj, path, void 0);
    promises.push(
      schemaType.doValidate(val, context, { path: path }).catch(err => {
        error = error || new ValidationError();
        error.addError(path, err);
      })
    );
  }

  await Promise.all(promises);
  if (error != null) {
    throw error;
  }

  return obj;
};

/**
 * Populates document references.
 *
 * Changed in Mongoose 6: the model you call `populate()` on should be the
 * "local field" model, **not** the "foreign field" model.
 *
 * #### Available top-level options:
 *
 * - path: space delimited path(s) to populate
 * - select: optional fields to select
 * - match: optional query conditions to match
 * - model: optional name of the model to use for population
 * - options: optional query options like sort, limit, etc
 * - justOne: optional boolean, if true Mongoose will always set `path` to a document, or `null` if no document was found. If false, Mongoose will always set `path` to an array, which will be empty if no documents are found. Inferred from schema by default.
 * - strictPopulate: optional boolean, set to `false` to allow populating paths that aren't in the schema.
 * - forceRepopulate: optional boolean, defaults to `true`. Set to `false` to prevent Mongoose from repopulating paths that are already populated
 *
 * #### Example:
 *
 *     const Dog = mongoose.model('Dog', new Schema({ name: String, breed: String }));
 *     const Person = mongoose.model('Person', new Schema({
 *       name: String,
 *       pet: { type: mongoose.ObjectId, ref: 'Dog' }
 *     }));
 *
 *     const pets = await Pet.create([
 *       { name: 'Daisy', breed: 'Beagle' },
 *       { name: 'Einstein', breed: 'Catalan Sheepdog' }
 *     ]);
 *
 *     // populate many plain objects
 *     const users = [
 *       { name: 'John Wick', dog: pets[0]._id },
 *       { name: 'Doc Brown', dog: pets[1]._id }
 *     ];
 *     await User.populate(users, { path: 'dog', select: 'name' });
 *     users[0].dog.name; // 'Daisy'
 *     users[0].dog.breed; // undefined because of `select`
 *
 * @param {Document|Array} docs Either a single document or array of documents to populate.
 * @param {Object|String} options Either the paths to populate or an object specifying all parameters
 * @param {string} [options.path=null] The path to populate.
 * @param {string|PopulateOptions} [options.populate=null] Recursively populate paths in the populated documents. See [deep populate docs](https://mongoosejs.com/docs/populate.html#deep-populate).
 * @param {boolean} [options.retainNullValues=false] By default, Mongoose removes null and undefined values from populated arrays. Use this option to make `populate()` retain `null` and `undefined` array entries.
 * @param {boolean} [options.getters=false] If true, Mongoose will call any getters defined on the `localField`. By default, Mongoose gets the raw value of `localField`. For example, you would need to set this option to `true` if you wanted to [add a `lowercase` getter to your `localField`](https://mongoosejs.com/docs/schematypes.html#schematype-options).
 * @param {boolean} [options.clone=false] When you do `BlogPost.find().populate('author')`, blog posts with the same author will share 1 copy of an `author` doc. Enable this option to make Mongoose clone populated docs before assigning them.
 * @param {Object|Function} [options.match=null] Add an additional filter to the populate query. Can be a filter object containing [MongoDB query syntax](https://www.mongodb.com/docs/manual/tutorial/query-documents/), or a function that returns a filter object.
 * @param {Boolean} [options.skipInvalidIds=false] By default, Mongoose throws a cast error if `localField` and `foreignField` schemas don't line up. If you enable this option, Mongoose will instead filter out any `localField` properties that cannot be casted to `foreignField`'s schema type.
 * @param {Number} [options.perDocumentLimit=null] For legacy reasons, `limit` with `populate()` may give incorrect results because it only executes a single query for every document being populated. If you set `perDocumentLimit`, Mongoose will ensure correct `limit` per document by executing a separate query for each document to `populate()`. For example, `.find().populate({ path: 'test', perDocumentLimit: 2 })` will execute 2 additional queries if `.find()` returns 2 documents.
 * @param {Boolean} [options.strictPopulate=true] Set to false to allow populating paths that aren't defined in the given model's schema.
 * @param {Object} [options.options=null] Additional options like `limit` and `lean`.
 * @param {Function} [options.transform=null] Function that Mongoose will call on every populated document that allows you to transform the populated document.
 * @param {Boolean} [options.forceRepopulate=true] Set to `false` to prevent Mongoose from repopulating paths that are already populated
 * @param {Boolean} [options.ordered=false] Set to `true` to execute any populate queries one at a time, as opposed to in parallel. Set this option to `true` if populating multiple paths or paths with multiple models in transactions.
 * @return {Promise}
 * @api public
 */

Model.populate = async function populate(docs, paths) {
  _checkContext(this, 'populate');
  if (typeof paths === 'function' || typeof arguments[2] === 'function') {
    throw new MongooseError('Model.populate() no longer accepts a callback');
  }
  // normalized paths
  paths = utils.populate(paths);

  if (paths.length === 0) {
    return docs;
  }

  // each path has its own query options and must be executed separately
  if (paths.find(p => p.ordered)) {
    // Populate in series, primarily for transactions because MongoDB doesn't support multiple operations on
    // one transaction in parallel.
    // Note that if _any_ path has `ordered`, we make the top-level populate `ordered` as well.
    for (const path of paths) {
      await _populatePath(this, docs, path);
    }
  } else {
    // By default, populate in parallel
    const promises = [];
    for (const path of paths) {
      promises.push(_populatePath(this, docs, path));
    }
    await Promise.all(promises);
  }

  return docs;
};

/*!
 * Populates `docs` for a single `populateOptions` instance.
 */
const excludeIdReg = /\s?-_id\s?/;
const excludeIdRegGlobal = /\s?-_id\s?/g;

async function _populatePath(model, docs, populateOptions) {
  if (populateOptions.strictPopulate == null) {
    if (populateOptions._localModel != null && populateOptions._localModel.schema._userProvidedOptions.strictPopulate != null) {
      populateOptions.strictPopulate = populateOptions._localModel.schema._userProvidedOptions.strictPopulate;
    } else if (populateOptions._localModel != null && model.base.options.strictPopulate != null) {
      populateOptions.strictPopulate = model.base.options.strictPopulate;
    } else if (model.base.options.strictPopulate != null) {
      populateOptions.strictPopulate = model.base.options.strictPopulate;
    }
  }

  // normalize single / multiple docs passed
  if (!Array.isArray(docs)) {
    docs = [docs];
  }
  if (docs.length === 0 || docs.every(utils.isNullOrUndefined)) {
    return;
  }

  const modelsMap = getModelsMapForPopulate(model, docs, populateOptions);
  if (modelsMap instanceof MongooseError) {
    throw modelsMap;
  }
  const len = modelsMap.length;
  let vals = [];

  function flatten(item) {
    // no need to include undefined values in our query
    return undefined !== item;
  }

  let hasOne = false;
  const params = [];
  for (let i = 0; i < len; ++i) {
    const mod = modelsMap[i];
    let select = mod.options.select;
    let ids = utils.array.flatten(mod.ids, flatten);
    ids = utils.array.unique(ids);

    const assignmentOpts = {};
    assignmentOpts.sort = mod &&
      mod.options &&
      mod.options.options &&
      mod.options.options.sort || void 0;
    assignmentOpts.excludeId = excludeIdReg.test(select) || (select && select._id === 0);

    // Lean transform may delete `_id`, which would cause assignment
    // to fail. So delay running lean transform until _after_
    // `_assign()`
    if (mod.options &&
        mod.options.options &&
        mod.options.options.lean &&
        mod.options.options.lean.transform) {
      mod.options.options._leanTransform = mod.options.options.lean.transform;
      mod.options.options.lean = true;
    }

    if (ids.length === 0 || ids.every(utils.isNullOrUndefined)) {
      // Ensure that we set to 0 or empty array even
      // if we don't actually execute a query to make sure there's a value
      // and we know this path was populated for future sets. See gh-7731, gh-8230
      _assign(model, [], mod, assignmentOpts);
      continue;
    }

    hasOne = true;
    if (typeof populateOptions.foreignField === 'string') {
      mod.foreignField.clear();
      mod.foreignField.add(populateOptions.foreignField);
    }
    const match = createPopulateQueryFilter(ids, mod.match, mod.foreignField, mod.model, mod.options.skipInvalidIds);
    if (assignmentOpts.excludeId) {
      // override the exclusion from the query so we can use the _id
      // for document matching during assignment. we'll delete the
      // _id back off before returning the result.
      if (typeof select === 'string') {
        select = select.replace(excludeIdRegGlobal, ' ');
      } else if (Array.isArray(select)) {
        select = select.filter(field => field !== '-_id');
      } else {
        // preserve original select conditions by copying
        select = { ...select };
        delete select._id;
      }
    }

    if (mod.options.options && mod.options.options.limit != null) {
      assignmentOpts.originalLimit = mod.options.options.limit;
    } else if (mod.options.limit != null) {
      assignmentOpts.originalLimit = mod.options.limit;
    }
    params.push([mod, match, select, assignmentOpts]);
  }
  if (!hasOne) {
    // If models but no docs, skip further deep populate.
    if (modelsMap.length !== 0) {
      return;
    }
    // If no models and no docs to populate but we have a nested populate,
    // probably a case of unnecessarily populating a non-ref path re: gh-8946
    if (populateOptions.populate != null) {
      const opts = utils.populate(populateOptions.populate).map(pop => Object.assign({}, pop, {
        path: populateOptions.path + '.' + pop.path
      }));
      return model.populate(docs, opts);
    }
    return;
  }

  if (populateOptions.ordered) {
    // Populate in series, primarily for transactions because MongoDB doesn't support multiple operations on
    // one transaction in parallel.
    for (const arr of params) {
      await _execPopulateQuery.apply(null, arr).then(valsFromDb => { vals = vals.concat(valsFromDb); });
    }
  } else {
    // By default, populate in parallel
    const promises = [];
    for (const arr of params) {
      promises.push(_execPopulateQuery.apply(null, arr).then(valsFromDb => { vals = vals.concat(valsFromDb); }));
    }

    await Promise.all(promises);
  }


  for (const arr of params) {
    const mod = arr[0];
    const assignmentOpts = arr[3];
    for (const val of vals) {
      mod.options._childDocs.push(val);
    }
    _assign(model, vals, mod, assignmentOpts);
  }

  for (const arr of params) {
    removeDeselectedForeignField(arr[0].foreignField, arr[0].options, vals);
  }
  for (const arr of params) {
    const mod = arr[0];
    if (mod.options && mod.options.options && mod.options.options._leanTransform) {
      for (const doc of vals) {
        mod.options.options._leanTransform(doc);
      }
    }
  }
}

/*!
 * ignore
 */

function _execPopulateQuery(mod, match, select) {
  let subPopulate = clone(mod.options.populate);
  const queryOptions = Object.assign({
    skip: mod.options.skip,
    limit: mod.options.limit,
    perDocumentLimit: mod.options.perDocumentLimit
  }, mod.options.options);

  if (mod.count) {
    delete queryOptions.skip;
  }

  if (queryOptions.perDocumentLimit != null) {
    queryOptions.limit = queryOptions.perDocumentLimit;
    delete queryOptions.perDocumentLimit;
  } else if (queryOptions.limit != null) {
    queryOptions.limit = queryOptions.limit * mod.ids.length;
  }

  const query = mod.model.find(match, select, queryOptions);
  // If we're doing virtual populate and projection is inclusive and foreign
  // field is not selected, automatically select it because mongoose needs it.
  // If projection is exclusive and client explicitly unselected the foreign
  // field, that's the client's fault.
  for (const foreignField of mod.foreignField) {
    if (foreignField !== '_id' &&
        query.selectedInclusively() &&
        !isPathSelectedInclusive(query._fields, foreignField)) {
      query.select(foreignField);
    }
  }

  // If using count, still need the `foreignField` so we can match counts
  // to documents, otherwise we would need a separate `count()` for every doc.
  if (mod.count) {
    for (const foreignField of mod.foreignField) {
      query.select(foreignField);
    }
  }

  // If we need to sub-populate, call populate recursively
  if (subPopulate) {
    // If subpopulating on a discriminator, skip check for non-existent
    // paths. Because the discriminator may not have the path defined.
    if (mod.model.baseModelName != null) {
      if (Array.isArray(subPopulate)) {
        subPopulate.forEach(pop => { pop.strictPopulate = false; });
      } else if (typeof subPopulate === 'string') {
        subPopulate = { path: subPopulate, strictPopulate: false };
      } else {
        subPopulate.strictPopulate = false;
      }
    }
    const basePath = mod.options._fullPath || mod.options.path;

    if (Array.isArray(subPopulate)) {
      for (const pop of subPopulate) {
        pop._fullPath = basePath + '.' + pop.path;
      }
    } else if (typeof subPopulate === 'object') {
      subPopulate._fullPath = basePath + '.' + subPopulate.path;
    }

    query.populate(subPopulate);
  }

  return query.exec().then(
    docs => {
      for (const val of docs) {
        leanPopulateMap.set(val, mod.model);
      }
      return docs;
    }
  );
}

/*!
 * ignore
 */

function _assign(model, vals, mod, assignmentOpts) {
  const options = mod.options;
  const isVirtual = mod.isVirtual;
  const justOne = mod.justOne;
  let _val;
  const lean = options &&
    options.options &&
    options.options.lean || false;
  const len = vals.length;
  const rawOrder = {};
  const rawDocs = {};
  let key;
  let val;

  // Clone because `assignRawDocsToIdStructure` will mutate the array
  const allIds = clone(mod.allIds);
  // optimization:
  // record the document positions as returned by
  // the query result.
  for (let i = 0; i < len; i++) {
    val = vals[i];
    if (val == null) {
      continue;
    }
    for (const foreignField of mod.foreignField) {
      _val = utils.getValue(foreignField, val);
      if (Array.isArray(_val)) {
        _val = utils.array.unique(utils.array.flatten(_val));

        for (let __val of _val) {
          if (__val instanceof Document) {
            __val = __val._doc._id;
          }
          key = String(__val);
          if (rawDocs[key]) {
            if (Array.isArray(rawDocs[key])) {
              rawDocs[key].push(val);
              rawOrder[key].push(i);
            } else {
              rawDocs[key] = [rawDocs[key], val];
              rawOrder[key] = [rawOrder[key], i];
            }
          } else {
            if (isVirtual && !justOne) {
              rawDocs[key] = [val];
              rawOrder[key] = [i];
            } else {
              rawDocs[key] = val;
              rawOrder[key] = i;
            }
          }
        }
      } else {
        if (_val instanceof Document) {
          _val = _val._doc._id;
        }
        key = String(_val);
        if (rawDocs[key]) {
          if (Array.isArray(rawDocs[key])) {
            rawDocs[key].push(val);
            rawOrder[key].push(i);
          } else if (isVirtual ||
            rawDocs[key].constructor !== val.constructor ||
            (rawDocs[key] instanceof Document ? String(rawDocs[key]._doc._id) : String(rawDocs[key]._id)) !== (val instanceof Document ? String(val._doc._id) : String(val._id))) {
            // May need to store multiple docs with the same id if there's multiple models
            // if we have discriminators or a ref function. But avoid converting to an array
            // if we have multiple queries on the same model because of `perDocumentLimit` re: gh-9906
            rawDocs[key] = [rawDocs[key], val];
            rawOrder[key] = [rawOrder[key], i];
          }
        } else {
          rawDocs[key] = val;
          rawOrder[key] = i;
        }
      }
      // flag each as result of population
      if (!lean) {
        val.$__.wasPopulated = val.$__.wasPopulated || { value: _val };
      }
    }
  }

  assignVals({
    originalModel: model,
    // If virtual, make sure to not mutate original field
    rawIds: mod.isVirtual ? allIds : mod.allIds,
    allIds: allIds,
    unpopulatedValues: mod.unpopulatedValues,
    foreignField: mod.foreignField,
    rawDocs: rawDocs,
    rawOrder: rawOrder,
    docs: mod.docs,
    path: options.path,
    options: assignmentOpts,
    justOne: mod.justOne,
    isVirtual: mod.isVirtual,
    allOptions: mod,
    populatedModel: mod.model,
    lean: lean,
    virtual: mod.virtual,
    count: mod.count,
    match: mod.match
  });
}

/**
 * Compiler utility.
 *
 * @param {String|Function} name model name or class extending Model
 * @param {Schema} schema
 * @param {String} collectionName
 * @param {Connection} connection
 * @param {Mongoose} base mongoose instance
 * @api private
 */

Model.compile = function compile(name, schema, collectionName, connection, base) {
  const versioningEnabled = schema.options.versionKey !== false;

  if (versioningEnabled && !schema.paths[schema.options.versionKey]) {
    // add versioning to top level documents only
    const o = {};
    o[schema.options.versionKey] = Number;
    schema.add(o);
  }
  let model;
  if (typeof name === 'function' && name.prototype instanceof Model) {
    model = name;
    name = model.name;
    schema.loadClass(model, false);
    model.prototype.$isMongooseModelPrototype = true;
  } else {
    // generate new class
    model = function model(doc, fields, skipId) {
      model.hooks.execPreSync('createModel', doc);
      if (!(this instanceof model)) {
        return new model(doc, fields, skipId);
      }
      const discriminatorKey = model.schema.options.discriminatorKey;

      if (model.discriminators == null || doc == null || doc[discriminatorKey] == null) {
        Model.call(this, doc, fields, skipId);
        return;
      }

      // If discriminator key is set, use the discriminator instead (gh-7586)
      const Discriminator = model.discriminators[doc[discriminatorKey]] ||
        getDiscriminatorByValue(model.discriminators, doc[discriminatorKey]);
      if (Discriminator != null) {
        return new Discriminator(doc, fields, skipId);
      }

      // Otherwise, just use the top-level model
      Model.call(this, doc, fields, skipId);
    };
  }

  model.hooks = schema.s.hooks.clone();
  model.base = base;
  model.modelName = name;

  if (!(model.prototype instanceof Model)) {
    Object.setPrototypeOf(model, Model);
    Object.setPrototypeOf(model.prototype, Model.prototype);
  }
  model.model = function model(name) {
    return this.db.model(name);
  };

  model.db = connection;
  model.prototype.db = connection;
  model.prototype[modelDbSymbol] = connection;
  model.discriminators = model.prototype.discriminators = undefined;
  model[modelSymbol] = true;
  model.events = new EventEmitter();

  schema._preCompile();

  const _userProvidedOptions = schema._userProvidedOptions || {};

  const collectionOptions = {
    schemaUserProvidedOptions: _userProvidedOptions,
    capped: schema.options.capped,
    Promise: model.base.Promise,
    modelName: name
  };
  if (schema.options.autoCreate !== void 0) {
    collectionOptions.autoCreate = schema.options.autoCreate;
  }

  const collection = connection.collection(
    collectionName,
    collectionOptions
  );

  model.prototype.collection = collection;
  model.prototype.$collection = collection;
  model.prototype[modelCollectionSymbol] = collection;

  model.prototype.$__setSchema(schema);

  // apply methods and statics
  applyMethods(model, schema);
  applyStatics(model, schema);
  applyHooks(model, schema);
  applyStaticHooks(model, schema.s.hooks, schema.statics);

  model.schema = model.prototype.$__schema;
  model.collection = collection;
  model.$__collection = collection;

  // Create custom query constructor
  model.Query = function() {
    Query.apply(this, arguments);
  };
  Object.setPrototypeOf(model.Query.prototype, Query.prototype);
  model.Query.base = Query.base;
  model.Query.prototype.constructor = Query;
  model._applyQueryMiddleware();
  applyQueryMethods(model, schema.query);

  return model;
};

/**
 * Update this model to use the new connection, including updating all internal
 * references and creating a new `Collection` instance using the new connection.
 * Not for external use, only used by `setDriver()` to ensure that you can still
 * call `setDriver()` after creating a model using `mongoose.model()`.
 *
 * @param {Connection} newConnection the new connection to use
 * @api private
 */

Model.$__updateConnection = function $__updateConnection(newConnection) {
  this.db = newConnection;
  this.prototype.db = newConnection;
  this.prototype[modelDbSymbol] = newConnection;

  const collection = newConnection.collection(
    this.collection.collectionName,
    this.collection.opts
  );

  this.prototype.collection = collection;
  this.prototype.$collection = collection;
  this.prototype[modelCollectionSymbol] = collection;

  this.collection = collection;
  this.$__collection = collection;
};

/**
 * Register custom query methods for this model
 *
 * @param {Model} model
 * @param {Schema} schema
 * @api private
 */

function applyQueryMethods(model, methods) {
  for (const i in methods) {
    model.Query.prototype[i] = methods[i];
  }
}

/**
 * Subclass this model with `conn`, `schema`, and `collection` settings.
 *
 * @param {Connection} conn
 * @param {Schema} [schema]
 * @param {String} [collection]
 * @return {Model}
 * @api private
 * @memberOf Model
 * @static
 * @method __subclass
 */

Model.__subclass = function subclass(conn, schema, collection) {
  // subclass model using this connection and collection name
  const _this = this;

  const Model = function Model(doc, fields, skipId) {
    if (!(this instanceof Model)) {
      return new Model(doc, fields, skipId);
    }
    _this.call(this, doc, fields, skipId);
  };

  Object.setPrototypeOf(Model, _this);
  Object.setPrototypeOf(Model.prototype, _this.prototype);
  Model.db = conn;
  Model.prototype.db = conn;
  Model.prototype[modelDbSymbol] = conn;

  _this[subclassedSymbol] = _this[subclassedSymbol] || [];
  _this[subclassedSymbol].push(Model);
  if (_this.discriminators != null) {
    Model.discriminators = {};
    for (const key of Object.keys(_this.discriminators)) {
      Model.discriminators[key] = _this.discriminators[key].
        __subclass(_this.db, _this.discriminators[key].schema, collection);
    }
  }

  const s = schema && typeof schema !== 'string'
    ? schema
    : _this.prototype.$__schema;

  const options = s.options || {};
  const _userProvidedOptions = s._userProvidedOptions || {};

  if (!collection) {
    collection = _this.prototype.$__schema.get('collection') ||
      utils.toCollectionName(_this.modelName, this.base.pluralize());
  }

  const collectionOptions = {
    schemaUserProvidedOptions: _userProvidedOptions,
    capped: s && options.capped
  };

  Model.prototype.collection = conn.collection(collection, collectionOptions);
  Model.prototype.$collection = Model.prototype.collection;
  Model.prototype[modelCollectionSymbol] = Model.prototype.collection;
  Model.collection = Model.prototype.collection;
  Model.$__collection = Model.collection;
  // Errors handled internally, so ignore
  Model.init().catch(() => {});
  return Model;
};

/**
 * Apply changes made to this model's schema after this model was compiled.
 * By default, adding virtuals and other properties to a schema after the model is compiled does nothing.
 * Call this function to apply virtuals and properties that were added later.
 *
 * #### Example:
 *
 *     const schema = new mongoose.Schema({ field: String });
 *     const TestModel = mongoose.model('Test', schema);
 *     TestModel.schema.virtual('myVirtual').get(function() {
 *       return this.field + ' from myVirtual';
 *     });
 *     const doc = new TestModel({ field: 'Hello' });
 *     doc.myVirtual; // undefined
 *
 *     TestModel.recompileSchema();
 *     doc.myVirtual; // 'Hello from myVirtual'
 *
 * @return {undefined}
 * @api public
 * @memberOf Model
 * @static
 * @method recompileSchema
 */

Model.recompileSchema = function recompileSchema() {
  this.prototype.$__setSchema(this.schema);

  if (this.schema._applyDiscriminators != null) {
    for (const disc of this.schema._applyDiscriminators.keys()) {
      this.discriminator(disc, this.schema._applyDiscriminators.get(disc));
    }
  }

  delete this.schema._defaultToObjectOptionsMap;

  applyEmbeddedDiscriminators(this.schema, new WeakSet(), true);
};

/**
 * Helper for console.log. Given a model named 'MyModel', returns the string
 * `'Model { MyModel }'`.
 *
 * #### Example:
 *
 *     const MyModel = mongoose.model('Test', Schema({ name: String }));
 *     MyModel.inspect(); // 'Model { Test }'
 *     console.log(MyModel); // Prints 'Model { Test }'
 *
 * @api public
 */

Model.inspect = function() {
  return `Model { ${this.modelName} }`;
};

/**
 * Return the MongoDB namespace for this model as a string. The namespace is the database name, followed by '.', followed by the collection name.
 *
 * #### Example:
 *
 *     const conn = mongoose.createConnection('mongodb://127.0.0.1:27017/mydb');
 *     const TestModel = conn.model('Test', mongoose.Schema({ name: String }));
 *
 *     TestModel.namespace(); // 'mydb.tests'
 *
 * @api public
 */

Model.namespace = function namespace() {
  return this.db.name + '.' + this.collection.collectionName;
};

if (util.inspect.custom) {
  // Avoid Node deprecation warning DEP0079
  Model[util.inspect.custom] = Model.inspect;
}

/*!
 * Applies query middleware from this model's schema to this model's
 * Query constructor.
 */

Model._applyQueryMiddleware = function _applyQueryMiddleware() {
  const Query = this.Query;
  const queryMiddleware = this.schema.s.hooks.filter(hook => {
    const contexts = _getContexts(hook);
    if (hook.name === 'validate') {
      return !!contexts.query;
    }
    if (hook.name === 'deleteOne' || hook.name === 'updateOne') {
      return !!contexts.query || Object.keys(contexts).length === 0;
    }
    if (hook.query != null || hook.document != null) {
      return !!hook.query;
    }
    return true;
  });

  Query.prototype._queryMiddleware = queryMiddleware;
};

function _getContexts(hook) {
  const ret = {};
  if (hook.hasOwnProperty('query')) {
    ret.query = hook.query;
  }
  if (hook.hasOwnProperty('document')) {
    ret.document = hook.document;
  }
  return ret;
}

/*!
 * Module exports.
 */

module.exports = exports = Model;<|MERGE_RESOLUTION|>--- conflicted
+++ resolved
@@ -2304,15 +2304,6 @@
     throw new MongooseError('Model.findOneAndUpdate() no longer accepts a callback');
   }
 
-<<<<<<< HEAD
-  if (arguments.length === 1) {
-    update = conditions;
-    conditions = undefined;
-    options = undefined;
-  }
-
-=======
->>>>>>> 05c981a2
   let fields;
   if (options) {
     fields = options.fields || options.projection;
