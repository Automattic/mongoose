'use strict';

/*!
 * Module dependencies.
 */

const Aggregate = require('./aggregate');
const ChangeStream = require('./cursor/ChangeStream');
const Document = require('./document');
const DocumentNotFoundError = require('./error/notFound');
const DivergentArrayError = require('./error/divergentArray');
const EventEmitter = require('events').EventEmitter;
const MongooseBulkWriteError = require('./error/bulkWriteError');
const MongooseBuffer = require('./types/buffer');
const MongooseError = require('./error/index');
const OverwriteModelError = require('./error/overwriteModel');
const Query = require('./query');
const SaveOptions = require('./options/saveOptions');
const Schema = require('./schema');
const ValidationError = require('./error/validation');
const VersionError = require('./error/version');
const ParallelSaveError = require('./error/parallelSave');
const applyDefaultsHelper = require('./helpers/document/applyDefaults');
const applyDefaultsToPOJO = require('./helpers/model/applyDefaultsToPOJO');
const applyQueryMiddleware = require('./helpers/query/applyQueryMiddleware');
const applyHooks = require('./helpers/model/applyHooks');
const applyMethods = require('./helpers/model/applyMethods');
const applyProjection = require('./helpers/projection/applyProjection');
const applySchemaCollation = require('./helpers/indexes/applySchemaCollation');
const applyStaticHooks = require('./helpers/model/applyStaticHooks');
const applyStatics = require('./helpers/model/applyStatics');
const applyWriteConcern = require('./helpers/schema/applyWriteConcern');
const assignVals = require('./helpers/populate/assignVals');
const castBulkWrite = require('./helpers/model/castBulkWrite');
const clone = require('./helpers/clone');
const createPopulateQueryFilter = require('./helpers/populate/createPopulateQueryFilter');
const decorateUpdateWithVersionKey = require('./helpers/update/decorateUpdateWithVersionKey');
const getDefaultBulkwriteResult = require('./helpers/getDefaultBulkwriteResult');
const getSchemaDiscriminatorByValue = require('./helpers/discriminator/getSchemaDiscriminatorByValue');
const discriminator = require('./helpers/model/discriminator');
const firstKey = require('./helpers/firstKey');
const each = require('./helpers/each');
const get = require('./helpers/get');
const getConstructorName = require('./helpers/getConstructorName');
const getDiscriminatorByValue = require('./helpers/discriminator/getDiscriminatorByValue');
const getModelsMapForPopulate = require('./helpers/populate/getModelsMapForPopulate');
const immediate = require('./helpers/immediate');
const internalToObjectOptions = require('./options').internalToObjectOptions;
const isDefaultIdIndex = require('./helpers/indexes/isDefaultIdIndex');
const isIndexEqual = require('./helpers/indexes/isIndexEqual');
const {
  getRelatedDBIndexes,
  getRelatedSchemaIndexes
} = require('./helpers/indexes/getRelatedIndexes');
const isPathExcluded = require('./helpers/projection/isPathExcluded');
const decorateDiscriminatorIndexOptions = require('./helpers/indexes/decorateDiscriminatorIndexOptions');
const isPathSelectedInclusive = require('./helpers/projection/isPathSelectedInclusive');
const leanPopulateMap = require('./helpers/populate/leanPopulateMap');
const parallelLimit = require('./helpers/parallelLimit');
const parentPaths = require('./helpers/path/parentPaths');
const prepareDiscriminatorPipeline = require('./helpers/aggregate/prepareDiscriminatorPipeline');
const pushNestedArrayPaths = require('./helpers/model/pushNestedArrayPaths');
const removeDeselectedForeignField = require('./helpers/populate/removeDeselectedForeignField');
const setDottedPath = require('./helpers/path/setDottedPath');
const STATES = require('./connectionstate');
const util = require('util');
const utils = require('./utils');
const MongooseBulkWriteError = require('./error/bulkWriteError');

const VERSION_WHERE = 1;
const VERSION_INC = 2;
const VERSION_ALL = VERSION_WHERE | VERSION_INC;

const arrayAtomicsSymbol = require('./helpers/symbols').arrayAtomicsSymbol;
const modelCollectionSymbol = Symbol('mongoose#Model#collection');
const modelDbSymbol = Symbol('mongoose#Model#db');
const modelSymbol = require('./helpers/symbols').modelSymbol;
const subclassedSymbol = Symbol('mongoose#Model#subclassed');

const saveToObjectOptions = Object.assign({}, internalToObjectOptions, {
  bson: true,
  flattenObjectIds: false
});

/**
 * A Model is a class that's your primary tool for interacting with MongoDB.
 * An instance of a Model is called a [Document](https://mongoosejs.com/docs/api/document.html#Document).
 *
 * In Mongoose, the term "Model" refers to subclasses of the `mongoose.Model`
 * class. You should not use the `mongoose.Model` class directly. The
 * [`mongoose.model()`](https://mongoosejs.com/docs/api/mongoose.html#Mongoose.prototype.model()) and
 * [`connection.model()`](https://mongoosejs.com/docs/api/connection.html#Connection.prototype.model()) functions
 * create subclasses of `mongoose.Model` as shown below.
 *
 * #### Example:
 *
 *     // `UserModel` is a "Model", a subclass of `mongoose.Model`.
 *     const UserModel = mongoose.model('User', new Schema({ name: String }));
 *
 *     // You can use a Model to create new documents using `new`:
 *     const userDoc = new UserModel({ name: 'Foo' });
 *     await userDoc.save();
 *
 *     // You also use a model to create queries:
 *     const userFromDb = await UserModel.findOne({ name: 'Foo' });
 *
 * @param {Object} doc values for initial set
 * @param {Object} [fields] optional object containing the fields that were selected in the query which returned this document. You do **not** need to set this parameter to ensure Mongoose handles your [query projection](https://mongoosejs.com/docs/api/query.html#Query.prototype.select()).
 * @param {Boolean} [skipId=false] optional boolean. If true, mongoose doesn't add an `_id` field to the document.
 * @inherits Document https://mongoosejs.com/docs/api/document.html
 * @event `error`: If listening to this event, 'error' is emitted when a document was saved and an `error` occurred. If not listening, the event bubbles to the connection used to create this Model.
 * @event `index`: Emitted after `Model#ensureIndexes` completes. If an error occurred it is passed with the event.
 * @event `index-single-start`: Emitted when an individual index starts within `Model#ensureIndexes`. The fields and options being used to build the index are also passed with the event.
 * @event `index-single-done`: Emitted when an individual index finishes within `Model#ensureIndexes`. If an error occurred it is passed with the event. The fields, options, and index name are also passed.
 * @api public
 */

function Model(doc, fields, skipId) {
  if (fields instanceof Schema) {
    throw new TypeError('2nd argument to `Model` must be a POJO or string, ' +
      '**not** a schema. Make sure you\'re calling `mongoose.model()`, not ' +
      '`mongoose.Model()`.');
  }
  Document.call(this, doc, fields, skipId);
}

/**
 * Inherits from Document.
 *
 * All Model.prototype features are available on
 * top level (non-sub) documents.
 * @api private
 */

Object.setPrototypeOf(Model.prototype, Document.prototype);
Model.prototype.$isMongooseModelPrototype = true;

/**
 * Connection the model uses.
 *
 * @api public
 * @property db
 * @memberOf Model
 * @instance
 */

Model.prototype.db;

/**
 * The collection instance this model uses.
 * A Mongoose collection is a thin wrapper around a [MongoDB Node.js driver collection]([MongoDB Node.js driver collection](https://mongodb.github.io/node-mongodb-native/Next/classes/Collection.html)).
 * Using `Model.collection` means you bypass Mongoose middleware, validation, and casting.
 *
 * This property is read-only. Modifying this property is a no-op.
 *
 * @api public
 * @property collection
 * @memberOf Model
 * @instance
 */

Model.prototype.collection;

/**
 * Internal collection the model uses.
 *
 * This property is read-only. Modifying this property is a no-op.
 *
 * @api private
 * @property collection
 * @memberOf Model
 * @instance
 */


Model.prototype.$__collection;

/**
 * The name of the model
 *
 * @api public
 * @property modelName
 * @memberOf Model
 * @instance
 */

Model.prototype.modelName;

/**
 * Additional properties to attach to the query when calling `save()` and
 * `isNew` is false.
 *
 * @api public
 * @property $where
 * @memberOf Model
 * @instance
 */

Model.prototype.$where;

/**
 * If this is a discriminator model, `baseModelName` is the name of
 * the base model.
 *
 * @api public
 * @property baseModelName
 * @memberOf Model
 * @instance
 */

Model.prototype.baseModelName;

/**
 * Event emitter that reports any errors that occurred. Useful for global error
 * handling.
 *
 * #### Example:
 *
 *     MyModel.events.on('error', err => console.log(err.message));
 *
 *     // Prints a 'CastError' because of the above handler
 *     await MyModel.findOne({ _id: 'Not a valid ObjectId' }).catch(noop);
 *
 * @api public
 * @property events
 * @fires error whenever any query or model function errors
 * @memberOf Model
 * @static
 */

Model.events;

/**
 * Compiled middleware for this model. Set in `applyHooks()`.
 *
 * @api private
 * @property _middleware
 * @memberOf Model
 * @static
 */

Model._middleware;

/*!
 * ignore
 */

function _applyCustomWhere(doc, where) {
  if (doc.$where == null) {
    return;
  }
  for (const key of Object.keys(doc.$where)) {
    where[key] = doc.$where[key];
  }
}

/*!
 * ignore
 */

Model.prototype.$__handleSave = function(options, callback) {
  const saveOptions = {};

  applyWriteConcern(this.$__schema, options);
  if (typeof options.writeConcern !== 'undefined') {
    saveOptions.writeConcern = {};
    if ('w' in options.writeConcern) {
      saveOptions.writeConcern.w = options.writeConcern.w;
    }
    if ('j' in options.writeConcern) {
      saveOptions.writeConcern.j = options.writeConcern.j;
    }
    if ('wtimeout' in options.writeConcern) {
      saveOptions.writeConcern.wtimeout = options.writeConcern.wtimeout;
    }
  } else {
    if ('w' in options) {
      saveOptions.w = options.w;
    }
    if ('j' in options) {
      saveOptions.j = options.j;
    }
    if ('wtimeout' in options) {
      saveOptions.wtimeout = options.wtimeout;
    }
  }
  if ('checkKeys' in options) {
    saveOptions.checkKeys = options.checkKeys;
  }

  const session = this.$session();
  if (!saveOptions.hasOwnProperty('session') && session != null) {
    saveOptions.session = session;
  }

  if (this.$isNew) {
    // send entire doc
    const obj = this.toObject(saveToObjectOptions);
    if ((obj || {})._id === void 0) {
      // documents must have an _id else mongoose won't know
      // what to update later if more changes are made. the user
      // wouldn't know what _id was generated by mongodb either
      // nor would the ObjectId generated by mongodb necessarily
      // match the schema definition.
      immediate(function() {
        callback(new MongooseError('document must have an _id before saving'));
      });
      return;
    }

    this.$__version(true, obj);
    this[modelCollectionSymbol].insertOne(obj, saveOptions).then(
      ret => callback(null, ret),
      err => {
        _setIsNew(this, true);

        callback(err, null);
      }
    );

    this.$__reset();
    _setIsNew(this, false);
    // Make it possible to retry the insert
    this.$__.inserting = true;
    return;
  }

  // Make sure we don't treat it as a new object on error,
  // since it already exists
  this.$__.inserting = false;
  const delta = this.$__delta();
  if (delta) {
    if (delta instanceof MongooseError) {
      callback(delta);
      return;
    }

    const where = this.$__where(delta[0]);
    if (where instanceof MongooseError) {
      callback(where);
      return;
    }

    _applyCustomWhere(this, where);
    this[modelCollectionSymbol].updateOne(where, delta[1], saveOptions).then(
      ret => {
        ret.$where = where;
        callback(null, ret);
      },
      err => {
        this.$__undoReset();

        callback(err);
      }
    );
  } else {
    const optionsWithCustomValues = Object.assign({}, options, saveOptions);
    const where = this.$__where();
    const optimisticConcurrency = this.$__schema.options.optimisticConcurrency;
    if (optimisticConcurrency && !Array.isArray(optimisticConcurrency)) {
      const key = this.$__schema.options.versionKey;
      const val = this.$__getValue(key);
      if (val != null) {
        where[key] = val;
      }
    }
    this.constructor.collection.findOne(where, optionsWithCustomValues)
      .then(documentExists => {
        const matchedCount = !documentExists ? 0 : 1;
        callback(null, { $where: where, matchedCount });
      })
      .catch(callback);
    return;
  }

  // store the modified paths before the document is reset
  this.$__.modifiedPaths = this.modifiedPaths();
  this.$__reset();

  _setIsNew(this, false);
};

/*!
 * ignore
 */

Model.prototype.$__save = function(options, callback) {
  this.$__handleSave(options, (error, result) => {
    if (error) {
      const hooks = this.$__schema.s.hooks;
      return hooks.execPost('save:error', this, [this], { error: error }, (error) => {
        callback(error, this);
      });
    }
    let numAffected = 0;
    const writeConcern = options != null ?
      options.writeConcern != null ?
        options.writeConcern.w :
        options.w :
      0;
    if (writeConcern !== 0) {
      // Skip checking if write succeeded if writeConcern is set to
      // unacknowledged writes, because otherwise `numAffected` will always be 0
      if (result != null) {
        if (Array.isArray(result)) {
          numAffected = result.length;
        } else if (result.matchedCount != null) {
          numAffected = result.matchedCount;
        } else {
          numAffected = result;
        }
      }

      const versionBump = this.$__.version;
      // was this an update that required a version bump?
      if (versionBump && !this.$__.inserting) {
        const doIncrement = VERSION_INC === (VERSION_INC & this.$__.version);
        this.$__.version = undefined;
        const key = this.$__schema.options.versionKey;
        const version = this.$__getValue(key) || 0;
        if (numAffected <= 0) {
          // the update failed. pass an error back
          this.$__undoReset();
          const err = this.$__.$versionError ||
            new VersionError(this, version, this.$__.modifiedPaths);
          return callback(err);
        }

        // increment version if was successful
        if (doIncrement) {
          this.$__setValue(key, version + 1);
        }
      }
      if (result != null && numAffected <= 0) {
        this.$__undoReset();
        error = new DocumentNotFoundError(result.$where,
          this.constructor.modelName, numAffected, result);
        const hooks = this.$__schema.s.hooks;
        return hooks.execPost('save:error', this, [this], { error: error }, (error) => {
          callback(error, this);
        });
      }
    }
    this.$__.saving = undefined;
    this.$__.savedState = {};
    this.$emit('save', this, numAffected);
    this.constructor.emit('save', this, numAffected);
    callback(null, this);
  });
};

/*!
 * ignore
 */

function generateVersionError(doc, modifiedPaths) {
  const key = doc.$__schema.options.versionKey;
  if (!key) {
    return null;
  }
  const version = doc.$__getValue(key) || 0;
  return new VersionError(doc, version, modifiedPaths);
}

/**
 * Saves this document by inserting a new document into the database if [document.isNew](https://mongoosejs.com/docs/api/document.html#Document.prototype.isNew) is `true`,
 * or sends an [updateOne](https://mongoosejs.com/docs/api/document.html#Document.prototype.updateOne()) operation with just the modified paths if `isNew` is `false`.
 *
 * #### Example:
 *
 *     product.sold = Date.now();
 *     product = await product.save();
 *
 * If save is successful, the returned promise will fulfill with the document
 * saved.
 *
 * #### Example:
 *
 *     const newProduct = await product.save();
 *     newProduct === product; // true
 *
 * @param {Object} [options] options optional options
 * @param {Session} [options.session=null] the [session](https://www.mongodb.com/docs/manual/reference/server-sessions/) associated with this save operation. If not specified, defaults to the [document's associated session](https://mongoosejs.com/docs/api/document.html#Document.prototype.session()).
 * @param {Object} [options.safe] (DEPRECATED) overrides [schema's safe option](https://mongoosejs.com/docs/guide.html#safe). Use the `w` option instead.
 * @param {Boolean} [options.validateBeforeSave] set to false to save without validating.
 * @param {Boolean} [options.validateModifiedOnly=false] if `true`, Mongoose will only validate modified paths, as opposed to modified paths and `required` paths.
 * @param {Number|String} [options.w] set the [write concern](https://www.mongodb.com/docs/manual/reference/write-concern/#w-option). Overrides the [schema-level `writeConcern` option](https://mongoosejs.com/docs/guide.html#writeConcern)
 * @param {Boolean} [options.j] set to true for MongoDB to wait until this `save()` has been [journaled before resolving the returned promise](https://www.mongodb.com/docs/manual/reference/write-concern/#j-option). Overrides the [schema-level `writeConcern` option](https://mongoosejs.com/docs/guide.html#writeConcern)
 * @param {Number} [options.wtimeout] sets a [timeout for the write concern](https://www.mongodb.com/docs/manual/reference/write-concern/#wtimeout). Overrides the [schema-level `writeConcern` option](https://mongoosejs.com/docs/guide.html#writeConcern).
 * @param {Boolean} [options.checkKeys=true] the MongoDB driver prevents you from saving keys that start with '$' or contain '.' by default. Set this option to `false` to skip that check. See [restrictions on field names](https://docs.mongodb.com/manual/reference/limits/#mongodb-limit-Restrictions-on-Field-Names)
 * @param {Boolean} [options.timestamps=true] if `false` and [timestamps](https://mongoosejs.com/docs/guide.html#timestamps) are enabled, skip timestamps for this `save()`.
 * @throws {DocumentNotFoundError} if this [save updates an existing document](https://mongoosejs.com/docs/api/document.html#Document.prototype.isNew) but the document doesn't exist in the database. For example, you will get this error if the document is [deleted between when you retrieved the document and when you saved it](documents.html#updating).
 * @return {Promise}
 * @api public
 * @see middleware https://mongoosejs.com/docs/middleware.html
 */

Model.prototype.save = async function save(options) {
  if (typeof options === 'function' || typeof arguments[1] === 'function') {
    throw new MongooseError('Model.prototype.save() no longer accepts a callback');
  }

  let parallelSave;
  this.$op = 'save';

  if (this.$__.saving) {
    parallelSave = new ParallelSaveError(this);
  } else {
    this.$__.saving = new ParallelSaveError(this);
  }

  options = new SaveOptions(options);
  if (options.hasOwnProperty('session')) {
    this.$session(options.session);
  }
  if (this.$__.timestamps != null) {
    options.timestamps = this.$__.timestamps;
  }
  this.$__.$versionError = generateVersionError(this, this.modifiedPaths());

  if (parallelSave) {
    this.$__handleReject(parallelSave);
    throw parallelSave;
  }

  this.$__.saveOptions = options;

  await new Promise((resolve, reject) => {
    this.$__save(options, error => {
      this.$__.saving = null;
      this.$__.saveOptions = null;
      this.$__.$versionError = null;
      this.$op = null;
      if (error != null) {
        this.$__handleReject(error);
        return reject(error);
      }

      resolve();
    });
  });

  return this;
};

Model.prototype.$save = Model.prototype.save;

/**
 * Determines whether versioning should be skipped for the given path
 *
 * @param {Document} self
 * @param {String} path
 * @return {Boolean} true if versioning should be skipped for the given path
 * @api private
 */
function shouldSkipVersioning(self, path) {
  const skipVersioning = self.$__schema.options.skipVersioning;
  if (!skipVersioning) return false;

  // Remove any array indexes from the path
  path = path.replace(/\.\d+\./, '.');

  return skipVersioning[path];
}

/**
 * Apply the operation to the delta (update) clause as
 * well as track versioning for our where clause.
 *
 * @param {Document} self
 * @param {Object} where Unused
 * @param {Object} delta
 * @param {Object} data
 * @param {Mixed} val
 * @param {String} [op]
 * @api private
 */

function operand(self, where, delta, data, val, op) {
  // delta
  op || (op = '$set');
  if (!delta[op]) delta[op] = {};
  delta[op][data.path] = val;
  // disabled versioning?
  if (self.$__schema.options.versionKey === false) return;

  // path excluded from versioning?
  if (shouldSkipVersioning(self, data.path)) return;

  // already marked for versioning?
  if (VERSION_ALL === (VERSION_ALL & self.$__.version)) return;

  if (self.$__schema.options.optimisticConcurrency) {
    return;
  }

  switch (op) {
    case '$set':
    case '$unset':
    case '$pop':
    case '$pull':
    case '$pullAll':
    case '$push':
    case '$addToSet':
    case '$inc':
      break;
    default:
      // nothing to do
      return;
  }

  // ensure updates sent with positional notation are
  // editing the correct array element.
  // only increment the version if an array position changes.
  // modifying elements of an array is ok if position does not change.
  if (op === '$push' || op === '$addToSet' || op === '$pullAll' || op === '$pull') {
    if (/\.\d+\.|\.\d+$/.test(data.path)) {
      increment.call(self);
    } else {
      self.$__.version = VERSION_INC;
    }
  } else if (/^\$p/.test(op)) {
    // potentially changing array positions
    increment.call(self);
  } else if (Array.isArray(val)) {
    // $set an array
    increment.call(self);
  } else if (/\.\d+\.|\.\d+$/.test(data.path)) {
    // now handling $set, $unset
    // subpath of array
    self.$__.version = VERSION_WHERE;
  }
}

/**
 * Compiles an update and where clause for a `val` with _atomics.
 *
 * @param {Document} self
 * @param {Object} where
 * @param {Object} delta
 * @param {Object} data
 * @param {Array} value
 * @api private
 */

function handleAtomics(self, where, delta, data, value) {
  if (delta.$set && delta.$set[data.path]) {
    // $set has precedence over other atomics
    return;
  }

  if (typeof value.$__getAtomics === 'function') {
    value.$__getAtomics().forEach(function(atomic) {
      const op = atomic[0];
      const val = atomic[1];
      operand(self, where, delta, data, val, op);
    });
    return;
  }

  // legacy support for plugins

  const atomics = value[arrayAtomicsSymbol];
  const ops = Object.keys(atomics);
  let i = ops.length;
  let val;
  let op;

  if (i === 0) {
    // $set

    if (utils.isMongooseObject(value)) {
      value = value.toObject({ depopulate: 1, _isNested: true });
    } else if (value.valueOf) {
      value = value.valueOf();
    }

    return operand(self, where, delta, data, value);
  }

  function iter(mem) {
    return utils.isMongooseObject(mem)
      ? mem.toObject({ depopulate: 1, _isNested: true })
      : mem;
  }

  while (i--) {
    op = ops[i];
    val = atomics[op];

    if (utils.isMongooseObject(val)) {
      val = val.toObject({ depopulate: true, transform: false, _isNested: true });
    } else if (Array.isArray(val)) {
      val = val.map(iter);
    } else if (val.valueOf) {
      val = val.valueOf();
    }

    if (op === '$addToSet') {
      val = { $each: val };
    }

    operand(self, where, delta, data, val, op);
  }
}

/**
 * Produces a special query document of the modified properties used in updates.
 *
 * @api private
 * @method $__delta
 * @memberOf Model
 * @instance
 */

Model.prototype.$__delta = function() {
  const dirty = this.$__dirty();

  const optimisticConcurrency = this.$__schema.options.optimisticConcurrency;
  if (optimisticConcurrency) {
    if (Array.isArray(optimisticConcurrency)) {
      const optCon = new Set(optimisticConcurrency);
      const modPaths = this.modifiedPaths();
      if (modPaths.find(path => optCon.has(path))) {
        this.$__.version = dirty.length ? VERSION_ALL : VERSION_WHERE;
      }
    } else {
      this.$__.version = dirty.length ? VERSION_ALL : VERSION_WHERE;
    }
  }

  if (!dirty.length && VERSION_ALL !== this.$__.version) {
    return;
  }
  const where = {};
  const delta = {};
  const len = dirty.length;
  const divergent = [];
  let d = 0;

  where._id = this._doc._id;
  // If `_id` is an object, need to depopulate, but also need to be careful
  // because `_id` can technically be null (see gh-6406)
  if ((where && where._id && where._id.$__ || null) != null) {
    where._id = where._id.toObject({ transform: false, depopulate: true });
  }
  for (; d < len; ++d) {
    const data = dirty[d];
    let value = data.value;
    const match = checkDivergentArray(this, data.path, value);
    if (match) {
      divergent.push(match);
      continue;
    }

    const pop = this.$populated(data.path, true);
    if (!pop && this.$__.selected) {
      // If any array was selected using an $elemMatch projection, we alter the path and where clause
      // NOTE: MongoDB only supports projected $elemMatch on top level array.
      const pathSplit = data.path.split('.');
      const top = pathSplit[0];
      if (this.$__.selected[top] && this.$__.selected[top].$elemMatch) {
        // If the selected array entry was modified
        if (pathSplit.length > 1 && pathSplit[1] == 0 && typeof where[top] === 'undefined') {
          where[top] = this.$__.selected[top];
          pathSplit[1] = '$';
          data.path = pathSplit.join('.');
        }
        // if the selected array was modified in any other way throw an error
        else {
          divergent.push(data.path);
          continue;
        }
      }
    }

    // If this path is set to default, and either this path or one of
    // its parents is excluded, don't treat this path as dirty.
    if (this.$isDefault(data.path) && this.$__.selected) {
      if (data.path.indexOf('.') === -1 && isPathExcluded(this.$__.selected, data.path)) {
        continue;
      }

      const pathsToCheck = parentPaths(data.path);
      if (pathsToCheck.find(path => isPathExcluded(this.$__.isSelected, path))) {
        continue;
      }
    }

    if (divergent.length) continue;
    if (value === undefined) {
      operand(this, where, delta, data, 1, '$unset');
    } else if (value === null) {
      operand(this, where, delta, data, null);
    } else if (utils.isMongooseArray(value) && value.$path() && value[arrayAtomicsSymbol]) {
      // arrays and other custom types (support plugins etc)
      handleAtomics(this, where, delta, data, value);
    } else if (value[MongooseBuffer.pathSymbol] && Buffer.isBuffer(value)) {
      // MongooseBuffer
      value = value.toObject();
      operand(this, where, delta, data, value);
    } else {
      if (this.$__.primitiveAtomics && this.$__.primitiveAtomics[data.path] != null) {
        const val = this.$__.primitiveAtomics[data.path];
        const op = firstKey(val);
        operand(this, where, delta, data, val[op], op);
      } else {
        value = clone(value, {
          depopulate: true,
          transform: false,
          virtuals: false,
          getters: false,
          omitUndefined: true,
          _isNested: true
        });
        operand(this, where, delta, data, value);
      }
    }
  }

  if (divergent.length) {
    return new DivergentArrayError(divergent);
  }

  if (this.$__.version) {
    this.$__version(where, delta);
  }

  if (Object.keys(delta).length === 0) {
    return [where, null];
  }

  return [where, delta];
};

/**
 * Determine if array was populated with some form of filter and is now
 * being updated in a manner which could overwrite data unintentionally.
 *
 * @see https://github.com/Automattic/mongoose/issues/1334
 * @param {Document} doc
 * @param {String} path
 * @param {Any} array
 * @return {String|undefined}
 * @api private
 */

function checkDivergentArray(doc, path, array) {
  // see if we populated this path
  const pop = doc.$populated(path, true);

  if (!pop && doc.$__.selected) {
    // If any array was selected using an $elemMatch projection, we deny the update.
    // NOTE: MongoDB only supports projected $elemMatch on top level array.
    const top = path.split('.')[0];
    if (doc.$__.selected[top + '.$']) {
      return top;
    }
  }

  if (!(pop && utils.isMongooseArray(array))) return;

  // If the array was populated using options that prevented all
  // documents from being returned (match, skip, limit) or they
  // deselected the _id field, $pop and $set of the array are
  // not safe operations. If _id was deselected, we do not know
  // how to remove elements. $pop will pop off the _id from the end
  // of the array in the db which is not guaranteed to be the
  // same as the last element we have here. $set of the entire array
  // would be similarly destructive as we never received all
  // elements of the array and potentially would overwrite data.
  const check = pop.options.match ||
      pop.options.options && utils.object.hasOwnProperty(pop.options.options, 'limit') || // 0 is not permitted
      pop.options.options && pop.options.options.skip || // 0 is permitted
      pop.options.select && // deselected _id?
      (pop.options.select._id === 0 ||
      /\s?-_id\s?/.test(pop.options.select));

  if (check) {
    const atomics = array[arrayAtomicsSymbol];
    if (Object.keys(atomics).length === 0 || atomics.$set || atomics.$pop) {
      return path;
    }
  }
}

/**
 * Appends versioning to the where and update clauses.
 *
 * @api private
 * @method $__version
 * @memberOf Model
 * @instance
 */

Model.prototype.$__version = function(where, delta) {
  const key = this.$__schema.options.versionKey;
  if (where === true) {
    // this is an insert
    if (key) {
      setDottedPath(delta, key, 0);
      this.$__setValue(key, 0);
    }
    return;
  }

  if (key === false) {
    return;
  }

  // updates

  // only apply versioning if our versionKey was selected. else
  // there is no way to select the correct version. we could fail
  // fast here and force them to include the versionKey but
  // thats a bit intrusive. can we do this automatically?

  if (!this.$__isSelected(key)) {
    return;
  }

  // $push $addToSet don't need the where clause set
  if (VERSION_WHERE === (VERSION_WHERE & this.$__.version)) {
    const value = this.$__getValue(key);
    if (value != null) where[key] = value;
  }

  if (VERSION_INC === (VERSION_INC & this.$__.version)) {
    if (get(delta.$set, key, null) != null) {
      // Version key is getting set, means we'll increment the doc's version
      // after a successful save, so we should set the incremented version so
      // future saves don't fail (gh-5779)
      ++delta.$set[key];
    } else {
      delta.$inc = delta.$inc || {};
      delta.$inc[key] = 1;
    }
  }
};

/*!
 * ignore
 */

function increment() {
  this.$__.version = VERSION_ALL;
  return this;
}

/**
 * Signal that we desire an increment of this documents version.
 *
 * #### Example:
 *
 *     const doc = await Model.findById(id);
 *     doc.increment();
 *     await doc.save();
 *
 * @see versionKeys https://mongoosejs.com/docs/guide.html#versionKey
 * @memberOf Model
 * @method increment
 * @api public
 */

Model.prototype.increment = increment;

/**
 * Returns a query object
 *
 * @api private
 * @method $__where
 * @memberOf Model
 * @instance
 */

Model.prototype.$__where = function _where(where) {
  where || (where = {});

  if (!where._id) {
    where._id = this._doc._id;
  }

  if (this._doc._id === void 0) {
    return new MongooseError('No _id found on document!');
  }

  return where;
};

/**
 * Removes this document from the db. Equivalent to `.remove()`.
 *
 * #### Example:
 *
 *     product = await product.deleteOne();
 *     await Product.findById(product._id); // null
 *
 * @return {Promise} Promise
 * @api public
 */

Model.prototype.deleteOne = async function deleteOne(options) {
  if (typeof options === 'function' ||
      typeof arguments[1] === 'function') {
    throw new MongooseError('Model.prototype.deleteOne() no longer accepts a callback');
  }

  if (!options) {
    options = {};
  }

  if (options.hasOwnProperty('session')) {
    this.$session(options.session);
  }

  const res = await new Promise((resolve, reject) => {
    this.$__deleteOne(options, (err, res) => {
      if (err != null) {
        return reject(err);
      }
      resolve(res);
    });
  });

  return res;
};

/*!
 * ignore
 */

Model.prototype.$__deleteOne = function $__deleteOne(options, cb) {
  if (this.$__.isDeleted) {
    return immediate(() => cb(null, this));
  }

  const where = this.$__where();
  if (where instanceof MongooseError) {
    return cb(where);
  }

  _applyCustomWhere(this, where);

  const session = this.$session();
  if (!options.hasOwnProperty('session')) {
    options.session = session;
  }

  this[modelCollectionSymbol].deleteOne(where, options).then(
    () => {
      this.$__.isDeleted = true;
      this.$emit('deleteOne', this);
      this.constructor.emit('deleteOne', this);
      return cb(null, this);
    },
    err => {
      this.$__.isDeleted = false;
      cb(err);
    }
  );
};

/**
 * Returns the model instance used to create this document if no `name` specified.
 * If `name` specified, returns the model with the given `name`.
 *
 * #### Example:
 *
 *     const doc = new Tank({});
 *     doc.$model() === Tank; // true
 *     await doc.$model('User').findById(id);
 *
 * @param {String} [name] model name
 * @method $model
 * @api public
 * @return {Model}
 */

Model.prototype.$model = function $model(name) {
  if (arguments.length === 0) {
    return this.constructor;
  }
  return this[modelDbSymbol].model(name);
};

/**
 * Returns the model instance used to create this document if no `name` specified.
 * If `name` specified, returns the model with the given `name`.
 *
 * #### Example:
 *
 *     const doc = new Tank({});
 *     doc.$model() === Tank; // true
 *     await doc.$model('User').findById(id);
 *
 * @param {String} [name] model name
 * @method model
 * @api public
 * @return {Model}
 */

Model.prototype.model = Model.prototype.$model;

/**
 * Returns a document with `_id` only if at least one document exists in the database that matches
 * the given `filter`, and `null` otherwise.
 *
 * Under the hood, `MyModel.exists({ answer: 42 })` is equivalent to
 * `MyModel.findOne({ answer: 42 }).select({ _id: 1 }).lean()`
 *
 * #### Example:
 *
 *     await Character.deleteMany({});
 *     await Character.create({ name: 'Jean-Luc Picard' });
 *
 *     await Character.exists({ name: /picard/i }); // { _id: ... }
 *     await Character.exists({ name: /riker/i }); // null
 *
 * This function triggers the following middleware.
 *
 * - `findOne()`
 *
 * @param {Object} filter
 * @param {Object} [options] optional see [`Query.prototype.setOptions()`](https://mongoosejs.com/docs/api/query.html#Query.prototype.setOptions())
 * @return {Query}
 */

Model.exists = function exists(filter, options) {
  _checkContext(this, 'exists');
  if (typeof arguments[2] === 'function') {
    throw new MongooseError('Model.exists() no longer accepts a callback');
  }

  const query = this.findOne(filter).
    select({ _id: 1 }).
    lean().
    setOptions(options);

  return query;
};

/**
 * Adds a discriminator type.
 *
 * #### Example:
 *
 *     function BaseSchema() {
 *       Schema.apply(this, arguments);
 *
 *       this.add({
 *         name: String,
 *         createdAt: Date
 *       });
 *     }
 *     util.inherits(BaseSchema, Schema);
 *
 *     const PersonSchema = new BaseSchema();
 *     const BossSchema = new BaseSchema({ department: String });
 *
 *     const Person = mongoose.model('Person', PersonSchema);
 *     const Boss = Person.discriminator('Boss', BossSchema);
 *     new Boss().__t; // "Boss". `__t` is the default `discriminatorKey`
 *
 *     const employeeSchema = new Schema({ boss: ObjectId });
 *     const Employee = Person.discriminator('Employee', employeeSchema, 'staff');
 *     new Employee().__t; // "staff" because of 3rd argument above
 *
 * @param {String} name discriminator model name
 * @param {Schema} schema discriminator model schema
 * @param {Object|String} [options] If string, same as `options.value`.
 * @param {String} [options.value] the string stored in the `discriminatorKey` property. If not specified, Mongoose uses the `name` parameter.
 * @param {Boolean} [options.clone=true] By default, `discriminator()` clones the given `schema`. Set to `false` to skip cloning.
 * @param {Boolean} [options.overwriteModels=false] by default, Mongoose does not allow you to define a discriminator with the same name as another discriminator. Set this to allow overwriting discriminators with the same name.
 * @param {Boolean} [options.mergeHooks=true] By default, Mongoose merges the base schema's hooks with the discriminator schema's hooks. Set this option to `false` to make Mongoose use the discriminator schema's hooks instead.
 * @param {Boolean} [options.mergePlugins=true] By default, Mongoose merges the base schema's plugins with the discriminator schema's plugins. Set this option to `false` to make Mongoose use the discriminator schema's plugins instead.
 * @return {Model} The newly created discriminator model
 * @api public
 */

Model.discriminator = function(name, schema, options) {
  let model;
  if (typeof name === 'function') {
    model = name;
    name = utils.getFunctionName(model);
    if (!(model.prototype instanceof Model)) {
      throw new MongooseError('The provided class ' + name + ' must extend Model');
    }
  }

  options = options || {};
  const value = utils.isPOJO(options) ? options.value : options;
  const clone = typeof options.clone === 'boolean' ? options.clone : true;
  const mergePlugins = typeof options.mergePlugins === 'boolean' ? options.mergePlugins : true;

  _checkContext(this, 'discriminator');

  if (utils.isObject(schema) && !schema.instanceOfSchema) {
    schema = new Schema(schema);
  }
  if (schema instanceof Schema && clone) {
    schema = schema.clone();
  }

  schema = discriminator(this, name, schema, value, mergePlugins, options.mergeHooks);
  if (this.db.models[name] && !schema.options.overwriteModels) {
    throw new OverwriteModelError(name);
  }

  schema.$isRootDiscriminator = true;
  schema.$globalPluginsApplied = true;

  model = this.db.model(model || name, schema, this.$__collection.name);
  this.discriminators[name] = model;
  const d = this.discriminators[name];
  Object.setPrototypeOf(d.prototype, this.prototype);
  Object.defineProperty(d, 'baseModelName', {
    value: this.modelName,
    configurable: true,
    writable: false
  });

  // apply methods and statics
  applyMethods(d, schema);
  applyStatics(d, schema);

  if (this[subclassedSymbol] != null) {
    for (const submodel of this[subclassedSymbol]) {
      submodel.discriminators = submodel.discriminators || {};
      submodel.discriminators[name] =
        model.__subclass(model.db, schema, submodel.collection.name);
    }
  }

  return d;
};

/**
 * Make sure `this` is a model
 * @api private
 */

function _checkContext(ctx, fnName) {
  // Check context, because it is easy to mistakenly type
  // `new Model.discriminator()` and get an incomprehensible error
  if (ctx == null || ctx === global) {
    throw new MongooseError('`Model.' + fnName + '()` cannot run without a ' +
      'model as `this`. Make sure you are calling `MyModel.' + fnName + '()` ' +
      'where `MyModel` is a Mongoose model.');
  } else if (ctx[modelSymbol] == null) {
    throw new MongooseError('`Model.' + fnName + '()` cannot run without a ' +
      'model as `this`. Make sure you are not calling ' +
      '`new Model.' + fnName + '()`');
  }
}

// Model (class) features

/*!
 * Give the constructor the ability to emit events.
 */

for (const i in EventEmitter.prototype) {
  Model[i] = EventEmitter.prototype[i];
}

/**
 * This function is responsible for building [indexes](https://www.mongodb.com/docs/manual/indexes/),
 * unless [`autoIndex`](https://mongoosejs.com/docs/guide.html#autoIndex) is turned off.
 *
 * Mongoose calls this function automatically when a model is created using
 * [`mongoose.model()`](https://mongoosejs.com/docs/api/mongoose.html#Mongoose.prototype.model()) or
 * [`connection.model()`](https://mongoosejs.com/docs/api/connection.html#Connection.prototype.model()), so you
 * don't need to call `init()` to trigger index builds.
 *
 * However, you _may_ need to call `init()`  to get back a promise that will resolve when your indexes are finished.
 * Calling `await Model.init()` is helpful if you need to wait for indexes to build before continuing.
 * For example, if you want to wait for unique indexes to build before continuing with a test case.
 *
 * #### Example:
 *
 *     const eventSchema = new Schema({ thing: { type: 'string', unique: true } })
 *     // This calls `Event.init()` implicitly, so you don't need to call
 *     // `Event.init()` on your own.
 *     const Event = mongoose.model('Event', eventSchema);
 *
 *     await Event.init();
 *     console.log('Indexes are done building!');
 *
 * @api public
 * @returns {Promise}
 */

Model.init = function init() {
  _checkContext(this, 'init');
  if (typeof arguments[0] === 'function') {
    throw new MongooseError('Model.init() no longer accepts a callback');
  }

  this.schema.emit('init', this);

  if (this.$init != null) {
    return this.$init;
  }

  const conn = this.db;
  const _ensureIndexes = async() => {
    const autoIndex = utils.getOption(
      'autoIndex',
      this.schema.options,
      conn.config,
      conn.base.options
    );
    if (!autoIndex) {
      return;
    }
    return await this.ensureIndexes({ _automatic: true });
  };
  const _createCollection = async() => {
    if ((conn.readyState === STATES.connecting || conn.readyState === STATES.disconnected) && conn._shouldBufferCommands()) {
      await new Promise(resolve => {
        conn._queue.push({ fn: resolve });
      });
    }
    const autoCreate = utils.getOption(
      'autoCreate',
      this.schema.options,
      conn.config,
      conn.base.options
    );
    if (!autoCreate) {
      return;
    }
    return await this.createCollection();
  };

  this.$init = _createCollection().then(() => _ensureIndexes());

  const _catch = this.$init.catch;
  const _this = this;
  this.$init.catch = function() {
    _this.$caught = true;
    return _catch.apply(_this.$init, arguments);
  };

  return this.$init;
};


/**
 * Create the collection for this model. By default, if no indexes are specified,
 * mongoose will not create the collection for the model until any documents are
 * created. Use this method to create the collection explicitly.
 *
 * Note 1: You may need to call this before starting a transaction
 * See https://www.mongodb.com/docs/manual/core/transactions/#transactions-and-operations
 *
 * Note 2: You don't have to call this if your schema contains index or unique field.
 * In that case, just use `Model.init()`
 *
 * #### Example:
 *
 *     const userSchema = new Schema({ name: String })
 *     const User = mongoose.model('User', userSchema);
 *
 *     User.createCollection().then(function(collection) {
 *       console.log('Collection is created!');
 *     });
 *
 * @api public
 * @param {Object} [options] see [MongoDB driver docs](https://mongodb.github.io/node-mongodb-native/4.9/classes/Db.html#createCollection)
 * @returns {Promise}
 */

Model.createCollection = async function createCollection(options) {
  _checkContext(this, 'createCollection');
  if (typeof arguments[0] === 'function' || typeof arguments[1] === 'function') {
    throw new MongooseError('Model.createCollection() no longer accepts a callback');
  }

  const collectionOptions = this &&
    this.schema &&
    this.schema.options &&
    this.schema.options.collectionOptions;
  if (collectionOptions != null) {
    options = Object.assign({}, collectionOptions, options);
  }

  const schemaCollation = this &&
    this.schema &&
    this.schema.options &&
    this.schema.options.collation;
  if (schemaCollation != null) {
    options = Object.assign({ collation: schemaCollation }, options);
  }
  const capped = this &&
    this.schema &&
    this.schema.options &&
    this.schema.options.capped;
  if (capped != null) {
    if (typeof capped === 'number') {
      options = Object.assign({ capped: true, size: capped }, options);
    } else if (typeof capped === 'object') {
      options = Object.assign({ capped: true }, capped, options);
    }
  }
  const timeseries = this &&
    this.schema &&
    this.schema.options &&
    this.schema.options.timeseries;
  if (timeseries != null) {
    options = Object.assign({ timeseries }, options);
    if (options.expireAfterSeconds != null) {
      // do nothing
    } else if (options.expires != null) {
      utils.expires(options);
    } else if (this.schema.options.expireAfterSeconds != null) {
      options.expireAfterSeconds = this.schema.options.expireAfterSeconds;
    } else if (this.schema.options.expires != null) {
      options.expires = this.schema.options.expires;
      utils.expires(options);
    }
  }

  const clusteredIndex = this &&
    this.schema &&
    this.schema.options &&
    this.schema.options.clusteredIndex;
  if (clusteredIndex != null) {
    options = Object.assign({ clusteredIndex: { ...clusteredIndex, unique: true } }, options);
  }

  try {
    await this.db.createCollection(this.$__collection.collectionName, options);
  } catch (err) {

    if (err != null && (err.name !== 'MongoServerError' || err.code !== 48)) {
      throw err;
    }
  }
  return this.$__collection;
};

/**
 * Makes the indexes in MongoDB match the indexes defined in this model's
 * schema. This function will drop any indexes that are not defined in
 * the model's schema except the `_id` index, and build any indexes that
 * are in your schema but not in MongoDB.
 *
 * See the [introductory blog post](https://thecodebarbarian.com/whats-new-in-mongoose-5-2-syncindexes)
 * for more information.
 *
 * #### Example:
 *
 *     const schema = new Schema({ name: { type: String, unique: true } });
 *     const Customer = mongoose.model('Customer', schema);
 *     await Customer.collection.createIndex({ age: 1 }); // Index is not in schema
 *     // Will drop the 'age' index and create an index on `name`
 *     await Customer.syncIndexes();
 *
 * You should be careful about running `syncIndexes()` on production applications under heavy load,
 * because index builds are expensive operations, and unexpected index drops can lead to degraded
 * performance. Before running `syncIndexes()`, you can use the [`diffIndexes()` function](#Model.diffIndexes())
 * to check what indexes `syncIndexes()` will drop and create.
 *
 * #### Example:
 *
 *     const { toDrop, toCreate } = await Model.diffIndexes();
 *     toDrop; // Array of strings containing names of indexes that `syncIndexes()` will drop
 *     toCreate; // Array of strings containing names of indexes that `syncIndexes()` will create
 *
 * @param {Object} [options] options to pass to `ensureIndexes()`
 * @param {Boolean} [options.background=null] if specified, overrides each index's `background` property
 * @return {Promise}
 * @api public
 */

Model.syncIndexes = async function syncIndexes(options) {
  _checkContext(this, 'syncIndexes');
  if (typeof arguments[0] === 'function' || typeof arguments[1] === 'function') {
    throw new MongooseError('Model.syncIndexes() no longer accepts a callback');
  }

  const model = this;

  try {
    await model.createCollection();
  } catch (err) {
    if (err != null && (err.name !== 'MongoServerError' || err.code !== 48)) {
      throw err;
    }
  }

  const diffIndexesResult = await model.diffIndexes();
  const dropped = await model.cleanIndexes({ ...options, toDrop: diffIndexesResult.toDrop });
  await model.createIndexes({ ...options, toCreate: diffIndexesResult.toCreate });

  return dropped;
};

/**
 * Does a dry-run of `Model.syncIndexes()`, returning the indexes that `syncIndexes()` would drop and create if you were to run `syncIndexes()`.
 *
 * #### Example:
 *
 *     const { toDrop, toCreate } = await Model.diffIndexes();
 *     toDrop; // Array of strings containing names of indexes that `syncIndexes()` will drop
 *     toCreate; // Array of strings containing names of indexes that `syncIndexes()` will create
 *
 * @param {Object} [options]
 * @return {Promise<Object>} contains the indexes that would be dropped in MongoDB and indexes that would be created in MongoDB as `{ toDrop: string[], toCreate: string[] }`.
 */

Model.diffIndexes = async function diffIndexes() {
  if (typeof arguments[0] === 'function' || typeof arguments[1] === 'function') {
    throw new MongooseError('Model.syncIndexes() no longer accepts a callback');
  }

  const model = this;

  let dbIndexes = await model.listIndexes().catch(err => {
    if (err.codeName == 'NamespaceNotFound') {
      return undefined;
    }
    throw err;
  });
  if (dbIndexes === undefined) {
    dbIndexes = [];
  }
  dbIndexes = getRelatedDBIndexes(model, dbIndexes);

  const schema = model.schema;
  const schemaIndexes = getRelatedSchemaIndexes(model, schema.indexes());

  const toDrop = getIndexesToDrop(schema, schemaIndexes, dbIndexes);
  const toCreate = getIndexesToCreate(schema, schemaIndexes, dbIndexes, toDrop);

  return { toDrop, toCreate };
};

function getIndexesToCreate(schema, schemaIndexes, dbIndexes, toDrop) {
  const toCreate = [];

  for (const [schemaIndexKeysObject, schemaIndexOptions] of schemaIndexes) {
    let found = false;

    const options = decorateDiscriminatorIndexOptions(schema, clone(schemaIndexOptions));

    for (const index of dbIndexes) {
      if (isDefaultIdIndex(index)) {
        continue;
      }
      if (
        isIndexEqual(schemaIndexKeysObject, options, index) &&
        !toDrop.includes(index.name)
      ) {
        found = true;
        break;
      }
    }

    if (!found) {
      toCreate.push(schemaIndexKeysObject);
    }
  }

  return toCreate;
}

function getIndexesToDrop(schema, schemaIndexes, dbIndexes) {
  const toDrop = [];

  for (const dbIndex of dbIndexes) {
    let found = false;
    // Never try to drop `_id` index, MongoDB server doesn't allow it
    if (isDefaultIdIndex(dbIndex)) {
      continue;
    }

    for (const [schemaIndexKeysObject, schemaIndexOptions] of schemaIndexes) {
      const options = decorateDiscriminatorIndexOptions(schema, clone(schemaIndexOptions));
      applySchemaCollation(schemaIndexKeysObject, options, schema.options);

      if (isIndexEqual(schemaIndexKeysObject, options, dbIndex)) {
        found = true;
        break;
      }
    }

    if (!found) {
      toDrop.push(dbIndex.name);
    }
  }

  return toDrop;
}
/**
 * Deletes all indexes that aren't defined in this model's schema. Used by
 * `syncIndexes()`.
 *
 * The returned promise resolves to a list of the dropped indexes' names as an array
 *
 * @param {Function} [callback] optional callback
 * @return {Promise|undefined} Returns `undefined` if callback is specified, returns a promise if no callback.
 * @api public
 */

Model.cleanIndexes = async function cleanIndexes(options) {
  _checkContext(this, 'cleanIndexes');
  if (typeof arguments[0] === 'function' || typeof arguments[1] === 'function') {
    throw new MongooseError('Model.cleanIndexes() no longer accepts a callback');
  }
  const model = this;

  const collection = model.$__collection;

  if (Array.isArray(options && options.toDrop)) {
    const res = await _dropIndexes(options.toDrop, collection);
    return res;
  }

  const res = await model.diffIndexes();
  return await _dropIndexes(res.toDrop, collection);
};

async function _dropIndexes(toDrop, collection) {
  if (toDrop.length === 0) {
    return [];
  }

  await Promise.all(toDrop.map(indexName => collection.dropIndex(indexName)));
  return toDrop;
}

/**
 * Lists the indexes currently defined in MongoDB. This may or may not be
 * the same as the indexes defined in your schema depending on whether you
 * use the [`autoIndex` option](https://mongoosejs.com/docs/guide.html#autoIndex) and if you
 * build indexes manually.
 *
 * @return {Promise}
 * @api public
 */

Model.listIndexes = async function listIndexes() {
  _checkContext(this, 'listIndexes');
  if (typeof arguments[0] === 'function') {
    throw new MongooseError('Model.listIndexes() no longer accepts a callback');
  }

  if (this.$__collection.buffer) {
    await new Promise(resolve => {
      this.$__collection.addQueue(resolve);
    });
  }

  return this.$__collection.listIndexes().toArray();
};

/**
 * Sends `createIndex` commands to mongo for each index declared in the schema.
 * The `createIndex` commands are sent in series.
 *
 * #### Example:
 *
 *     Event.ensureIndexes(function (err) {
 *       if (err) return handleError(err);
 *     });
 *
 * After completion, an `index` event is emitted on this `Model` passing an error if one occurred.
 *
 * #### Example:
 *
 *     const eventSchema = new Schema({ thing: { type: 'string', unique: true } })
 *     const Event = mongoose.model('Event', eventSchema);
 *
 *     Event.on('index', function (err) {
 *       if (err) console.error(err); // error occurred during index creation
 *     })
 *
 * _NOTE: It is not recommended that you run this in production. Index creation may impact database performance depending on your load. Use with caution._
 *
 * @param {Object} [options] internal options
 * @return {Promise}
 * @api public
 */

Model.ensureIndexes = async function ensureIndexes(options) {
  _checkContext(this, 'ensureIndexes');
  if (typeof arguments[0] === 'function' || typeof arguments[1] === 'function') {
    throw new MongooseError('Model.ensureIndexes() no longer accepts a callback');
  }

  await new Promise((resolve, reject) => {
    _ensureIndexes(this, options, (err) => {
      if (err != null) {
        return reject(err);
      }
      resolve();
    });
  });
};

/**
 * Similar to `ensureIndexes()`, except for it uses the [`createIndex`](https://mongodb.github.io/node-mongodb-native/4.9/classes/Db.html#createIndex)
 * function.
 *
 * @param {Object} [options] internal options
 * @return {Promise}
 * @api public
 */

Model.createIndexes = async function createIndexes(options) {
  _checkContext(this, 'createIndexes');

  if (typeof arguments[0] === 'function' || typeof arguments[1] === 'function') {
    throw new MongooseError('Model.createIndexes() no longer accepts a callback');
  }

  return this.ensureIndexes(options);
};


/*!
 * ignore
 */

function _ensureIndexes(model, options, callback) {
  const indexes = model.schema.indexes();
  let indexError;

  options = options || {};
  const done = function(err) {
    if (err && !model.$caught) {
      model.emit('error', err);
    }
    model.emit('index', err || indexError);
    callback && callback(err || indexError);
  };

  for (const index of indexes) {
    if (isDefaultIdIndex(index)) {
      utils.warn('mongoose: Cannot specify a custom index on `_id` for ' +
        'model name "' + model.modelName + '", ' +
        'MongoDB does not allow overwriting the default `_id` index. See ' +
        'https://bit.ly/mongodb-id-index');
    }
  }

  if (!indexes.length) {
    immediate(function() {
      done();
    });
    return;
  }
  // Indexes are created one-by-one to support how MongoDB < 2.4 deals
  // with background indexes.

  const indexSingleDone = function(err, fields, options, name) {
    model.emit('index-single-done', err, fields, options, name);
  };
  const indexSingleStart = function(fields, options) {
    model.emit('index-single-start', fields, options);
  };

  const baseSchema = model.schema._baseSchema;
  const baseSchemaIndexes = baseSchema ? baseSchema.indexes() : [];

  immediate(function() {
    // If buffering is off, do this manually.
    if (options._automatic && !model.collection.collection) {
      model.collection.addQueue(create, []);
    } else {
      create();
    }
  });


  function create() {
    if (options._automatic) {
      if (model.schema.options.autoIndex === false ||
          (model.schema.options.autoIndex == null && model.db.config.autoIndex === false)) {
        return done();
      }
    }

    const index = indexes.shift();
    if (!index) {
      return done();
    }
    if (options._automatic && index[1]._autoIndex === false) {
      return create();
    }

    if (baseSchemaIndexes.find(i => utils.deepEqual(i, index))) {
      return create();
    }

    const indexFields = clone(index[0]);
    const indexOptions = clone(index[1]);

    delete indexOptions._autoIndex;
    decorateDiscriminatorIndexOptions(model.schema, indexOptions);
    applyWriteConcern(model.schema, indexOptions);
    applySchemaCollation(indexFields, indexOptions, model.schema.options);

    indexSingleStart(indexFields, options);

    if ('background' in options) {
      indexOptions.background = options.background;
    }

    if ('toCreate' in options) {
      if (options.toCreate.length === 0) {
        return done();
      }
    }

    model.collection.createIndex(indexFields, indexOptions).then(
      name => {
        indexSingleDone(null, indexFields, indexOptions, name);
        create();
      },
      err => {
        if (!indexError) {
          indexError = err;
        }
        if (!model.$caught) {
          model.emit('error', err);
        }

        indexSingleDone(err, indexFields, indexOptions);
        create();
      }
    );
  }
}

/**
 * Schema the model uses.
 *
 * @property schema
 * @static
 * @api public
 * @memberOf Model
 */

Model.schema;

/**
 * Connection instance the model uses.
 *
 * @property db
 * @static
 * @api public
 * @memberOf Model
 */

Model.db;

/**
 * Collection the model uses.
 *
 * @property collection
 * @api public
 * @memberOf Model
 */

Model.collection;

/**
 * Internal collection the model uses.
 *
 * @property collection
 * @api private
 * @memberOf Model
 */
Model.$__collection;

/**
 * Base Mongoose instance the model uses.
 *
 * @property base
 * @api public
 * @memberOf Model
 */

Model.base;

/**
 * Registered discriminators for this model.
 *
 * @property discriminators
 * @api public
 * @memberOf Model
 */

Model.discriminators;

/**
 * Translate any aliases fields/conditions so the final query or document object is pure
 *
 * #### Example:
 *
 *     await Character.find(Character.translateAliases({
 *        '名': 'Eddard Stark' // Alias for 'name'
 *     });
 *
 * By default, `translateAliases()` overwrites raw fields with aliased fields.
 * So if `n` is an alias for `name`, `{ n: 'alias', name: 'raw' }` will resolve to `{ name: 'alias' }`.
 * However, you can set the `errorOnDuplicates` option to throw an error if there are potentially conflicting paths.
 * The `translateAliases` option for queries uses `errorOnDuplicates`.
 *
 * #### Note:
 *
 * Only translate arguments of object type anything else is returned raw
 *
 * @param {Object} fields fields/conditions that may contain aliased keys
 * @param {Boolean} [errorOnDuplicates] if true, throw an error if there's both a key and an alias for that key in `fields`
 * @return {Object} the translated 'pure' fields/conditions
 */
Model.translateAliases = function translateAliases(fields, errorOnDuplicates) {
  _checkContext(this, 'translateAliases');

  const translate = (key, value) => {
    let alias;
    const translated = [];
    const fieldKeys = key.split('.');
    let currentSchema = this.schema;
    for (const i in fieldKeys) {
      const name = fieldKeys[i];
      if (currentSchema && currentSchema.aliases[name]) {
        alias = currentSchema.aliases[name];
        if (errorOnDuplicates && alias in fields) {
          throw new MongooseError(`Provided object has both field "${name}" and its alias "${alias}"`);
        }
        // Alias found,
        translated.push(alias);
      } else {
        alias = name;
        // Alias not found, so treat as un-aliased key
        translated.push(name);
      }

      // Check if aliased path is a schema
      if (currentSchema && currentSchema.paths[alias]) {
        currentSchema = currentSchema.paths[alias].schema;
      }
      else
        currentSchema = null;
    }

    const translatedKey = translated.join('.');
    if (fields instanceof Map)
      fields.set(translatedKey, value);
    else
      fields[translatedKey] = value;

    if (translatedKey !== key) {
      // We'll be using the translated key instead
      if (fields instanceof Map) {
        // Delete from map
        fields.delete(key);
      } else {
        // Delete from object
        delete fields[key]; // We'll be using the translated key instead
      }
    }
    return fields;
  };

  if (typeof fields === 'object') {
    // Fields is an object (query conditions or document fields)
    if (fields instanceof Map) {
      // A Map was supplied
      for (const field of new Map(fields)) {
        fields = translate(field[0], field[1]);
      }
    } else {
      // Infer a regular object was supplied
      for (const key of Object.keys(fields)) {
        fields = translate(key, fields[key]);
        if (key[0] === '$') {
          if (Array.isArray(fields[key])) {
            for (const i in fields[key]) {
              // Recursively translate nested queries
              fields[key][i] = this.translateAliases(fields[key][i]);
            }
          } else {
            this.translateAliases(fields[key]);
          }
        }
      }
    }

    return fields;
  } else {
    // Don't know typeof fields
    return fields;
  }
};

/**
 * Deletes the first document that matches `conditions` from the collection.
 * It returns an object with the property `deletedCount` indicating how many documents were deleted.
 * Behaves like `remove()`, but deletes at most one document regardless of the
 * `single` option.
 *
 * #### Example:
 *
 *     await Character.deleteOne({ name: 'Eddard Stark' }); // returns {deletedCount: 1}
 *
 * #### Note:
 *
 * This function triggers `deleteOne` query hooks. Read the
 * [middleware docs](https://mongoosejs.com/docs/middleware.html#naming) to learn more.
 *
 * @param {Object} conditions
 * @param {Object} [options] optional see [`Query.prototype.setOptions()`](https://mongoosejs.com/docs/api/query.html#Query.prototype.setOptions())
 * @param {Boolean} [options.translateAliases=null] If set to `true`, translates any schema-defined aliases in `filter`, `projection`, `update`, and `distinct`. Throws an error if there are any conflicts where both alias and raw property are defined on the same object.
 * @return {Query}
 * @api public
 */

Model.deleteOne = function deleteOne(conditions, options) {
  _checkContext(this, 'deleteOne');

  if (typeof arguments[0] === 'function' || typeof arguments[1] === 'function' || typeof arguments[2] === 'function') {
    throw new MongooseError('Model.prototype.deleteOne() no longer accepts a callback');
  }

  const mq = new this.Query({}, {}, this, this.$__collection);
  mq.setOptions(options);

  return mq.deleteOne(conditions);
};

/**
 * Deletes all of the documents that match `conditions` from the collection.
 * It returns an object with the property `deletedCount` containing the number of documents deleted.
 * Behaves like `remove()`, but deletes all documents that match `conditions`
 * regardless of the `single` option.
 *
 * #### Example:
 *
 *     await Character.deleteMany({ name: /Stark/, age: { $gte: 18 } }); // returns {deletedCount: x} where x is the number of documents deleted.
 *
 * #### Note:
 *
 * This function triggers `deleteMany` query hooks. Read the
 * [middleware docs](https://mongoosejs.com/docs/middleware.html#naming) to learn more.
 *
 * @param {Object} conditions
 * @param {Object} [options] optional see [`Query.prototype.setOptions()`](https://mongoosejs.com/docs/api/query.html#Query.prototype.setOptions())
 * @param {Boolean} [options.translateAliases=null] If set to `true`, translates any schema-defined aliases in `filter`, `projection`, `update`, and `distinct`. Throws an error if there are any conflicts where both alias and raw property are defined on the same object.
 * @return {Query}
 * @api public
 */

Model.deleteMany = function deleteMany(conditions, options) {
  _checkContext(this, 'deleteMany');

  if (typeof arguments[0] === 'function' || typeof arguments[1] === 'function' || typeof arguments[2] === 'function') {
    throw new MongooseError('Model.deleteMany() no longer accepts a callback');
  }

  const mq = new this.Query({}, {}, this, this.$__collection);
  mq.setOptions(options);

  return mq.deleteMany(conditions);
};

/**
 * Finds documents.
 *
 * Mongoose casts the `filter` to match the model's schema before the command is sent.
 * See our [query casting tutorial](https://mongoosejs.com/docs/tutorials/query_casting.html) for
 * more information on how Mongoose casts `filter`.
 *
 * #### Example:
 *
 *     // find all documents
 *     await MyModel.find({});
 *
 *     // find all documents named john and at least 18
 *     await MyModel.find({ name: 'john', age: { $gte: 18 } }).exec();
 *
 *     // executes, name LIKE john and only selecting the "name" and "friends" fields
 *     await MyModel.find({ name: /john/i }, 'name friends').exec();
 *
 *     // passing options
 *     await MyModel.find({ name: /john/i }, null, { skip: 10 }).exec();
 *
 * @param {Object|ObjectId} filter
 * @param {Object|String|String[]} [projection] optional fields to return, see [`Query.prototype.select()`](https://mongoosejs.com/docs/api/query.html#Query.prototype.select())
 * @param {Object} [options] optional see [`Query.prototype.setOptions()`](https://mongoosejs.com/docs/api/query.html#Query.prototype.setOptions())
 * @param {Boolean} [options.translateAliases=null] If set to `true`, translates any schema-defined aliases in `filter`, `projection`, `update`, and `distinct`. Throws an error if there are any conflicts where both alias and raw property are defined on the same object.
 * @return {Query}
 * @see field selection https://mongoosejs.com/docs/api/query.html#Query.prototype.select()
 * @see query casting https://mongoosejs.com/docs/tutorials/query_casting.html
 * @api public
 */

Model.find = function find(conditions, projection, options) {
  _checkContext(this, 'find');
  if (typeof arguments[0] === 'function' || typeof arguments[1] === 'function' || typeof arguments[2] === 'function' || typeof arguments[3] === 'function') {
    throw new MongooseError('Model.find() no longer accepts a callback');
  }

  const mq = new this.Query({}, {}, this, this.$__collection);
  mq.select(projection);
  mq.setOptions(options);

  return mq.find(conditions);
};

/**
 * Finds a single document by its _id field. `findById(id)` is almost*
 * equivalent to `findOne({ _id: id })`. If you want to query by a document's
 * `_id`, use `findById()` instead of `findOne()`.
 *
 * The `id` is cast based on the Schema before sending the command.
 *
 * This function triggers the following middleware.
 *
 * - `findOne()`
 *
 * \* Except for how it treats `undefined`. If you use `findOne()`, you'll see
 * that `findOne(undefined)` and `findOne({ _id: undefined })` are equivalent
 * to `findOne({})` and return arbitrary documents. However, mongoose
 * translates `findById(undefined)` into `findOne({ _id: null })`.
 *
 * #### Example:
 *
 *     // Find the adventure with the given `id`, or `null` if not found
 *     await Adventure.findById(id).exec();
 *
 *     // select only the adventures name and length
 *     await Adventure.findById(id, 'name length').exec();
 *
 * @param {Any} id value of `_id` to query by
 * @param {Object|String|String[]} [projection] optional fields to return, see [`Query.prototype.select()`](https://mongoosejs.com/docs/api/query.html#Query.prototype.select())
 * @param {Object} [options] optional see [`Query.prototype.setOptions()`](https://mongoosejs.com/docs/api/query.html#Query.prototype.setOptions())
 * @return {Query}
 * @see field selection https://mongoosejs.com/docs/api/query.html#Query.prototype.select()
 * @see lean queries https://mongoosejs.com/docs/tutorials/lean.html
 * @see findById in Mongoose https://masteringjs.io/tutorials/mongoose/find-by-id
 * @api public
 */

Model.findById = function findById(id, projection, options) {
  _checkContext(this, 'findById');
  if (typeof arguments[0] === 'function' || typeof arguments[1] === 'function' || typeof arguments[2] === 'function') {
    throw new MongooseError('Model.findById() no longer accepts a callback');
  }

  if (typeof id === 'undefined') {
    id = null;
  }

  return this.findOne({ _id: id }, projection, options);
};

/**
 * Finds one document.
 *
 * The `conditions` are cast to their respective SchemaTypes before the command is sent.
 *
 * *Note:* `conditions` is optional, and if `conditions` is null or undefined,
 * mongoose will send an empty `findOne` command to MongoDB, which will return
 * an arbitrary document. If you're querying by `_id`, use `findById()` instead.
 *
 * #### Example:
 *
 *     // Find one adventure whose `country` is 'Croatia', otherwise `null`
 *     await Adventure.findOne({ country: 'Croatia' }).exec();
 *
 *     // Model.findOne() no longer accepts a callback
 *
 *     // Select only the adventures name and length
 *     await Adventure.findOne({ country: 'Croatia' }, 'name length').exec();
 *
 * @param {Object} [conditions]
 * @param {Object|String|String[]} [projection] optional fields to return, see [`Query.prototype.select()`](https://mongoosejs.com/docs/api/query.html#Query.prototype.select())
 * @param {Object} [options] optional see [`Query.prototype.setOptions()`](https://mongoosejs.com/docs/api/query.html#Query.prototype.setOptions())
 * @param {Boolean} [options.translateAliases=null] If set to `true`, translates any schema-defined aliases in `filter`, `projection`, `update`, and `distinct`. Throws an error if there are any conflicts where both alias and raw property are defined on the same object.
 * @return {Query}
 * @see field selection https://mongoosejs.com/docs/api/query.html#Query.prototype.select()
 * @see lean queries https://mongoosejs.com/docs/tutorials/lean.html
 * @api public
 */

Model.findOne = function findOne(conditions, projection, options) {
  _checkContext(this, 'findOne');
  if (typeof arguments[0] === 'function' || typeof arguments[1] === 'function' || typeof arguments[2] === 'function') {
    throw new MongooseError('Model.findOne() no longer accepts a callback');
  }

  const mq = new this.Query({}, {}, this, this.$__collection);
  mq.select(projection);
  mq.setOptions(options);

  return mq.findOne(conditions);
};

/**
 * Estimates the number of documents in the MongoDB collection. Faster than
 * using `countDocuments()` for large collections because
 * `estimatedDocumentCount()` uses collection metadata rather than scanning
 * the entire collection.
 *
 * #### Example:
 *
 *     const numAdventures = await Adventure.estimatedDocumentCount();
 *
 * @param {Object} [options]
 * @return {Query}
 * @api public
 */

Model.estimatedDocumentCount = function estimatedDocumentCount(options) {
  _checkContext(this, 'estimatedDocumentCount');

  const mq = new this.Query({}, {}, this, this.$__collection);

  return mq.estimatedDocumentCount(options);
};

/**
 * Counts number of documents matching `filter` in a database collection.
 *
 * #### Example:
 *
 *     Adventure.countDocuments({ type: 'jungle' }, function (err, count) {
 *       console.log('there are %d jungle adventures', count);
 *     });
 *
 * If you want to count all documents in a large collection,
 * use the [`estimatedDocumentCount()` function](https://mongoosejs.com/docs/api/model.html#Model.estimatedDocumentCount())
 * instead. If you call `countDocuments({})`, MongoDB will always execute
 * a full collection scan and **not** use any indexes.
 *
 * The `countDocuments()` function is similar to `count()`, but there are a
 * [few operators that `countDocuments()` does not support](https://mongodb.github.io/node-mongodb-native/4.9/classes/Collection.html#countDocuments).
 * Below are the operators that `count()` supports but `countDocuments()` does not,
 * and the suggested replacement:
 *
 * - `$where`: [`$expr`](https://www.mongodb.com/docs/manual/reference/operator/query/expr/)
 * - `$near`: [`$geoWithin`](https://www.mongodb.com/docs/manual/reference/operator/query/geoWithin/) with [`$center`](https://www.mongodb.com/docs/manual/reference/operator/query/center/#op._S_center)
 * - `$nearSphere`: [`$geoWithin`](https://www.mongodb.com/docs/manual/reference/operator/query/geoWithin/) with [`$centerSphere`](https://www.mongodb.com/docs/manual/reference/operator/query/centerSphere/#op._S_centerSphere)
 *
 * @param {Object} filter
 * @return {Query}
 * @api public
 */

Model.countDocuments = function countDocuments(conditions, options) {
  _checkContext(this, 'countDocuments');
  if (typeof arguments[0] === 'function' || typeof arguments[1] === 'function' || typeof arguments[2] === 'function') {
    throw new MongooseError('Model.countDocuments() no longer accepts a callback');
  }

  const mq = new this.Query({}, {}, this, this.$__collection);
  if (options != null) {
    mq.setOptions(options);
  }

  return mq.countDocuments(conditions);
};

/**
 * Counts number of documents that match `filter` in a database collection.
 *
 * This method is deprecated. If you want to count the number of documents in
 * a collection, e.g. `count({})`, use the [`estimatedDocumentCount()` function](https://mongoosejs.com/docs/api/model.html#Model.estimatedDocumentCount())
 * instead. Otherwise, use the [`countDocuments()`](https://mongoosejs.com/docs/api/model.html#Model.countDocuments()) function instead.
 *
 * #### Example:
 *
 *     const count = await Adventure.count({ type: 'jungle' });
 *     console.log('there are %d jungle adventures', count);
 *
 * @deprecated
 * @param {Object} [filter]
 * @return {Query}
 * @api public
 */

Model.count = function count(conditions) {
  _checkContext(this, 'count');
  if (typeof arguments[0] === 'function' || typeof arguments[1] === 'function') {
    throw new MongooseError('Model.count() no longer accepts a callback');
  }

  const mq = new this.Query({}, {}, this, this.$__collection);

  return mq.count(conditions);
};

/**
 * Creates a Query for a `distinct` operation.
 *
 * #### Example:
 *
 *     const query = Link.distinct('url');
 *     query.exec();
 *
 * @param {String} field
 * @param {Object} [conditions] optional
 * @return {Query}
 * @api public
 */

Model.distinct = function distinct(field, conditions) {
  _checkContext(this, 'distinct');
  if (typeof arguments[0] === 'function' || typeof arguments[1] === 'function') {
    throw new MongooseError('Model.distinct() no longer accepts a callback');
  }

  const mq = new this.Query({}, {}, this, this.$__collection);

  return mq.distinct(field, conditions);
};

/**
 * Creates a Query, applies the passed conditions, and returns the Query.
 *
 * For example, instead of writing:
 *
 *     User.find({ age: { $gte: 21, $lte: 65 } });
 *
 * we can instead write:
 *
 *     User.where('age').gte(21).lte(65).exec();
 *
 * Since the Query class also supports `where` you can continue chaining
 *
 *     User
 *     .where('age').gte(21).lte(65)
 *     .where('name', /^b/i)
 *     ... etc
 *
 * @param {String} path
 * @param {Object} [val] optional value
 * @return {Query}
 * @api public
 */

Model.where = function where(path, val) {
  _checkContext(this, 'where');

  void val; // eslint
  const mq = new this.Query({}, {}, this, this.$__collection).find({});
  return mq.where.apply(mq, arguments);
};

/**
 * Creates a `Query` and specifies a `$where` condition.
 *
 * Sometimes you need to query for things in mongodb using a JavaScript expression. You can do so via `find({ $where: javascript })`, or you can use the mongoose shortcut method $where via a Query chain or from your mongoose Model.
 *
 *     Blog.$where('this.username.indexOf("val") !== -1').exec(function (err, docs) {});
 *
 * @param {String|Function} argument is a javascript string or anonymous function
 * @method $where
 * @memberOf Model
 * @return {Query}
 * @see Query.$where https://mongoosejs.com/docs/api/query.html#Query.prototype.$where
 * @api public
 */

Model.$where = function $where() {
  _checkContext(this, '$where');

  const mq = new this.Query({}, {}, this, this.$__collection).find({});
  return mq.$where.apply(mq, arguments);
};

/**
 * Issues a mongodb findOneAndUpdate command.
 *
 * Finds a matching document, updates it according to the `update` arg, passing any `options`, and returns the found document (if any) to the callback. The query executes if `callback` is passed else a Query object is returned.
 *
 * #### Example:
 *
 *     A.findOneAndUpdate(conditions, update, options)  // returns Query
 *     A.findOneAndUpdate(conditions, update)           // returns Query
 *     A.findOneAndUpdate()                             // returns Query
 *
 * #### Note:
 *
 * All top level update keys which are not `atomic` operation names are treated as set operations:
 *
 * #### Example:
 *
 *     const query = { name: 'borne' };
 *     Model.findOneAndUpdate(query, { name: 'jason bourne' }, options)
 *
 *     // is sent as
 *     Model.findOneAndUpdate(query, { $set: { name: 'jason bourne' }}, options)
 *
 * #### Note:
 *
 * `findOneAndX` and `findByIdAndX` functions support limited validation that
 * you can enable by setting the `runValidators` option.
 *
 * If you need full-fledged validation, use the traditional approach of first
 * retrieving the document.
 *
 *     const doc = await Model.findById(id);
 *     doc.name = 'jason bourne';
 *     await doc.save();
 *
 * @param {Object} [conditions]
 * @param {Object} [update]
 * @param {Object} [options] optional see [`Query.prototype.setOptions()`](https://mongoosejs.com/docs/api/query.html#Query.prototype.setOptions())
 * @param {String} [options.returnDocument='before'] Has two possible values, `'before'` and `'after'`. By default, it will return the document before the update was applied.
 * @param {Object} [options.lean] if truthy, mongoose will return the document as a plain JavaScript object rather than a mongoose document. See [`Query.lean()`](https://mongoosejs.com/docs/api/query.html#Query.prototype.lean()) and [the Mongoose lean tutorial](https://mongoosejs.com/docs/tutorials/lean.html).
 * @param {ClientSession} [options.session=null] The session associated with this query. See [transactions docs](https://mongoosejs.com/docs/transactions.html).
 * @param {Boolean|String} [options.strict] overwrites the schema's [strict mode option](https://mongoosejs.com/docs/guide.html#strict)
 * @param {Boolean} [options.timestamps=null] If set to `false` and [schema-level timestamps](https://mongoosejs.com/docs/guide.html#timestamps) are enabled, skip timestamps for this update. Note that this allows you to overwrite timestamps. Does nothing if schema-level timestamps are not set.
 * @param {Boolean} [options.overwrite=false] If set to `true`, Mongoose will convert this `findOneAndUpdate()` to a `findOneAndReplace()`. This option is deprecated and only supported for backwards compatiblity.
 * @param {Boolean} [options.upsert=false] if true, and no documents found, insert a new document
 * @param {Object|String|String[]} [options.projection=null] optional fields to return, see [`Query.prototype.select()`](https://mongoosejs.com/docs/api/query.html#Query.prototype.select())
 * @param {Boolean} [options.new=false] if true, return the modified document rather than the original
 * @param {Object|String} [options.fields] Field selection. Equivalent to `.select(fields).findOneAndUpdate()`
 * @param {Number} [options.maxTimeMS] puts a time limit on the query - requires mongodb >= 2.6.0
 * @param {Object|String} [options.sort] if multiple docs are found by the conditions, sets the sort order to choose which doc to update.
 * @param {Boolean} [options.runValidators] if true, runs [update validators](https://mongoosejs.com/docs/validation.html#update-validators) on this command. Update validators validate the update operation against the model's schema
 * @param {Boolean} [options.setDefaultsOnInsert=true] If `setDefaultsOnInsert` and `upsert` are true, mongoose will apply the [defaults](https://mongoosejs.com/docs/defaults.html) specified in the model's schema if a new document is created
 * @param {Boolean} [options.rawResult] if true, returns the [raw result from the MongoDB driver](https://mongodb.github.io/node-mongodb-native/4.9/interfaces/ModifyResult.html)
 * @param {Boolean} [options.translateAliases=null] If set to `true`, translates any schema-defined aliases in `filter`, `projection`, `update`, and `distinct`. Throws an error if there are any conflicts where both alias and raw property are defined on the same object.
 * @param {Boolean} [options.overwriteDiscriminatorKey=false] Mongoose removes discriminator key updates from `update` by default, set `overwriteDiscriminatorKey` to `true` to allow updating the discriminator key
 * @return {Query}
 * @see Tutorial https://mongoosejs.com/docs/tutorials/findoneandupdate.html
 * @see mongodb https://www.mongodb.com/docs/manual/reference/command/findAndModify/
 * @api public
 */

Model.findOneAndUpdate = function(conditions, update, options) {
  _checkContext(this, 'findOneAndUpdate');
  if (typeof arguments[0] === 'function' || typeof arguments[1] === 'function' || typeof arguments[2] === 'function' || typeof arguments[3] === 'function') {
    throw new MongooseError('Model.findOneAndUpdate() no longer accepts a callback');
  }

  if (arguments.length === 1) {
    update = conditions;
    conditions = null;
    options = null;
  }

  let fields;
  if (options) {
    fields = options.fields || options.projection;
  }

  update = clone(update, {
    depopulate: true,
    _isNested: true
  });

  decorateUpdateWithVersionKey(update, options, this.schema.options.versionKey);

  const mq = new this.Query({}, {}, this, this.$__collection);
  mq.select(fields);

  return mq.findOneAndUpdate(conditions, update, options);
};

/**
 * Issues a mongodb findOneAndUpdate command by a document's _id field.
 * `findByIdAndUpdate(id, ...)` is equivalent to `findOneAndUpdate({ _id: id }, ...)`.
 *
 * Finds a matching document, updates it according to the `update` arg,
 * passing any `options`, and returns the found document (if any).
 *
 * This function triggers the following middleware.
 *
 * - `findOneAndUpdate()`
 *
 * #### Example:
 *
 *     A.findByIdAndUpdate(id, update, options)  // returns Query
 *     A.findByIdAndUpdate(id, update)           // returns Query
 *     A.findByIdAndUpdate()                     // returns Query
 *
 * #### Note:
 *
 * All top level update keys which are not `atomic` operation names are treated as set operations:
 *
 * #### Example:
 *
 *     Model.findByIdAndUpdate(id, { name: 'jason bourne' }, options)
 *
 *     // is sent as
 *     Model.findByIdAndUpdate(id, { $set: { name: 'jason bourne' }}, options)
 *
 * This helps prevent accidentally overwriting your document with `{ name: 'jason bourne' }`.
 * To prevent this behaviour, see the `overwrite` option
 *
 * #### Note:
 *
 * `findOneAndX` and `findByIdAndX` functions support limited validation. You can
 * enable validation by setting the `runValidators` option.
 *
 * If you need full-fledged validation, use the traditional approach of first
 * retrieving the document.
 *
 *     const doc = await Model.findById(id)
 *     doc.name = 'jason bourne';
 *     await doc.save();
 *
 * @param {Object|Number|String} id value of `_id` to query by
 * @param {Object} [update]
 * @param {Object} [options] optional see [`Query.prototype.setOptions()`](https://mongoosejs.com/docs/api/query.html#Query.prototype.setOptions())
 * @param {String} [options.returnDocument='before'] Has two possible values, `'before'` and `'after'`. By default, it will return the document before the update was applied.
 * @param {Object} [options.lean] if truthy, mongoose will return the document as a plain JavaScript object rather than a mongoose document. See [`Query.lean()`](https://mongoosejs.com/docs/api/query.html#Query.prototype.lean()) and [the Mongoose lean tutorial](https://mongoosejs.com/docs/tutorials/lean.html).
 * @param {ClientSession} [options.session=null] The session associated with this query. See [transactions docs](https://mongoosejs.com/docs/transactions.html).
 * @param {Boolean|String} [options.strict] overwrites the schema's [strict mode option](https://mongoosejs.com/docs/guide.html#strict)
 * @param {Boolean} [options.timestamps=null] If set to `false` and [schema-level timestamps](https://mongoosejs.com/docs/guide.html#timestamps) are enabled, skip timestamps for this update. Note that this allows you to overwrite timestamps. Does nothing if schema-level timestamps are not set.
 * @param {Boolean} [options.overwrite=false] If set to `true`, Mongoose will convert this `findByIdAndUpdate()` to a `findByIdAndReplace()`. This option is deprecated and only supported for backwards compatiblity.
 * @param {Object|String} [options.sort] if multiple docs are found by the conditions, sets the sort order to choose which doc to update.
 * @param {Boolean} [options.runValidators] if true, runs [update validators](https://mongoosejs.com/docs/validation.html#update-validators) on this command. Update validators validate the update operation against the model's schema
 * @param {Boolean} [options.setDefaultsOnInsert=true] If `setDefaultsOnInsert` and `upsert` are true, mongoose will apply the [defaults](https://mongoosejs.com/docs/defaults.html) specified in the model's schema if a new document is created
 * @param {Boolean} [options.rawResult] if true, returns the [raw result from the MongoDB driver](https://mongodb.github.io/node-mongodb-native/4.9/interfaces/ModifyResult.html)
 * @param {Boolean} [options.upsert=false] if true, and no documents found, insert a new document
 * @param {Boolean} [options.new=false] if true, return the modified document rather than the original
 * @param {Object|String} [options.select] sets the document fields to return.
 * @param {Boolean} [options.translateAliases=null] If set to `true`, translates any schema-defined aliases in `filter`, `projection`, `update`, and `distinct`. Throws an error if there are any conflicts where both alias and raw property are defined on the same object.
 * @param {Boolean} [options.overwriteDiscriminatorKey=false] Mongoose removes discriminator key updates from `update` by default, set `overwriteDiscriminatorKey` to `true` to allow updating the discriminator key
 * @return {Query}
 * @see Model.findOneAndUpdate https://mongoosejs.com/docs/api/model.html#Model.findOneAndUpdate()
 * @see mongodb https://www.mongodb.com/docs/manual/reference/command/findAndModify/
 * @api public
 */

Model.findByIdAndUpdate = function(id, update, options) {
  _checkContext(this, 'findByIdAndUpdate');
  if (typeof arguments[0] === 'function' || typeof arguments[1] === 'function' || typeof arguments[2] === 'function' || typeof arguments[3] === 'function') {
    throw new MongooseError('Model.findByIdAndUpdate() no longer accepts a callback');
  }

  // if a model is passed in instead of an id
  if (id instanceof Document) {
    id = id._id;
  }

  return this.findOneAndUpdate.call(this, { _id: id }, update, options);
};

/**
 * Issue a MongoDB `findOneAndDelete()` command.
 *
 * Finds a matching document, removes it, and returns the found document (if any).
 *
 * This function triggers the following middleware.
 *
 * - `findOneAndDelete()`
 *
 * This function differs slightly from `Model.findOneAndRemove()` in that
 * `findOneAndRemove()` becomes a [MongoDB `findAndModify()` command](https://www.mongodb.com/docs/manual/reference/method/db.collection.findAndModify/),
 * as opposed to a `findOneAndDelete()` command. For most mongoose use cases,
 * this distinction is purely pedantic. You should use `findOneAndDelete()`
 * unless you have a good reason not to.
 *
 * #### Example:
 *
 *     A.findOneAndDelete(conditions, options)  // return Query
 *     A.findOneAndDelete(conditions) // returns Query
 *     A.findOneAndDelete()           // returns Query
 *
 * `findOneAndX` and `findByIdAndX` functions support limited validation. You can
 * enable validation by setting the `runValidators` option.
 *
 * If you need full-fledged validation, use the traditional approach of first
 * retrieving the document.
 *
 *     const doc = await Model.findById(id)
 *     doc.name = 'jason bourne';
 *     await doc.save();
 *
 * @param {Object} conditions
 * @param {Object} [options] optional see [`Query.prototype.setOptions()`](https://mongoosejs.com/docs/api/query.html#Query.prototype.setOptions())
 * @param {Boolean|String} [options.strict] overwrites the schema's [strict mode option](https://mongoosejs.com/docs/guide.html#strict)
 * @param {Object|String|String[]} [options.projection=null] optional fields to return, see [`Query.prototype.select()`](https://mongoosejs.com/docs/api/query.html#Query.prototype.select())
 * @param {ClientSession} [options.session=null] The session associated with this query. See [transactions docs](https://mongoosejs.com/docs/transactions.html).
 * @param {Boolean} [options.rawResult] if true, returns the [raw result from the MongoDB driver](https://mongodb.github.io/node-mongodb-native/4.9/interfaces/ModifyResult.html)
 * @param {Object|String} [options.sort] if multiple docs are found by the conditions, sets the sort order to choose which doc to update.
 * @param {Object|String} [options.select] sets the document fields to return.
 * @param {Number} [options.maxTimeMS] puts a time limit on the query - requires mongodb >= 2.6.0
 * @param {Boolean} [options.translateAliases=null] If set to `true`, translates any schema-defined aliases in `filter`, `projection`, `update`, and `distinct`. Throws an error if there are any conflicts where both alias and raw property are defined on the same object.
 * @return {Query}
 * @api public
 */

Model.findOneAndDelete = function(conditions, options) {
  _checkContext(this, 'findOneAndDelete');

  if (typeof arguments[0] === 'function' || typeof arguments[1] === 'function' || typeof arguments[2] === 'function') {
    throw new MongooseError('Model.findOneAndDelete() no longer accepts a callback');
  }

  let fields;
  if (options) {
    fields = options.select;
    options.select = undefined;
  }

  const mq = new this.Query({}, {}, this, this.$__collection);
  mq.select(fields);

  return mq.findOneAndDelete(conditions, options);
};

/**
 * Issue a MongoDB `findOneAndDelete()` command by a document's _id field.
 * In other words, `findByIdAndDelete(id)` is a shorthand for
 * `findOneAndDelete({ _id: id })`.
 *
 * This function triggers the following middleware.
 *
 * - `findOneAndDelete()`
 *
 * @param {Object|Number|String} id value of `_id` to query by
 * @param {Object} [options] optional see [`Query.prototype.setOptions()`](https://mongoosejs.com/docs/api/query.html#Query.prototype.setOptions())
 * @param {Boolean|String} [options.strict] overwrites the schema's [strict mode option](https://mongoosejs.com/docs/guide.html#strict)
 * @param {Boolean} [options.translateAliases=null] If set to `true`, translates any schema-defined aliases in `filter`, `projection`, `update`, and `distinct`. Throws an error if there are any conflicts where both alias and raw property are defined on the same object.
 * @return {Query}
 * @see Model.findOneAndRemove https://mongoosejs.com/docs/api/model.html#Model.findOneAndRemove()
 * @see mongodb https://www.mongodb.com/docs/manual/reference/command/findAndModify/
 */

Model.findByIdAndDelete = function(id, options) {
  _checkContext(this, 'findByIdAndDelete');

  if (typeof arguments[0] === 'function' || typeof arguments[1] === 'function' || typeof arguments[2] === 'function') {
    throw new MongooseError('Model.findByIdAndDelete() no longer accepts a callback');
  }

  return this.findOneAndDelete({ _id: id }, options);
};

/**
 * Issue a MongoDB `findOneAndReplace()` command.
 *
 * Finds a matching document, replaces it with the provided doc, and returns the document.
 *
 * This function triggers the following query middleware.
 *
 * - `findOneAndReplace()`
 *
 * #### Example:
 *
 *     A.findOneAndReplace(filter, replacement, options)  // return Query
 *     A.findOneAndReplace(filter, replacement) // returns Query
 *     A.findOneAndReplace()                    // returns Query
 *
 * @param {Object} filter Replace the first document that matches this filter
 * @param {Object} [replacement] Replace with this document
 * @param {Object} [options] optional see [`Query.prototype.setOptions()`](https://mongoosejs.com/docs/api/query.html#Query.prototype.setOptions())
 * @param {String} [options.returnDocument='before'] Has two possible values, `'before'` and `'after'`. By default, it will return the document before the update was applied.
 * @param {Object} [options.lean] if truthy, mongoose will return the document as a plain JavaScript object rather than a mongoose document. See [`Query.lean()`](https://mongoosejs.com/docs/api/query.html#Query.prototype.lean()) and [the Mongoose lean tutorial](https://mongoosejs.com/docs/tutorials/lean.html).
 * @param {ClientSession} [options.session=null] The session associated with this query. See [transactions docs](https://mongoosejs.com/docs/transactions.html).
 * @param {Boolean|String} [options.strict] overwrites the schema's [strict mode option](https://mongoosejs.com/docs/guide.html#strict)
 * @param {Boolean} [options.timestamps=null] If set to `false` and [schema-level timestamps](https://mongoosejs.com/docs/guide.html#timestamps) are enabled, skip timestamps for this update. Note that this allows you to overwrite timestamps. Does nothing if schema-level timestamps are not set.
 * @param {Object|String|String[]} [options.projection=null] optional fields to return, see [`Query.prototype.select()`](https://mongoosejs.com/docs/api/query.html#Query.prototype.select())
 * @param {Object|String} [options.sort] if multiple docs are found by the conditions, sets the sort order to choose which doc to update.
 * @param {Boolean} [options.rawResult] if true, returns the [raw result from the MongoDB driver](https://mongodb.github.io/node-mongodb-native/4.9/interfaces/ModifyResult.html)
 * @param {Object|String} [options.select] sets the document fields to return.
 * @param {Number} [options.maxTimeMS] puts a time limit on the query - requires mongodb >= 2.6.0
 * @param {Boolean} [options.translateAliases=null] If set to `true`, translates any schema-defined aliases in `filter`, `projection`, `update`, and `distinct`. Throws an error if there are any conflicts where both alias and raw property are defined on the same object.
 * @return {Query}
 * @api public
 */

Model.findOneAndReplace = function(filter, replacement, options) {
  _checkContext(this, 'findOneAndReplace');

  if (typeof arguments[0] === 'function' || typeof arguments[1] === 'function' || typeof arguments[2] === 'function' || typeof arguments[3] === 'function') {
    throw new MongooseError('Model.findOneAndReplace() no longer accepts a callback');
  }

  let fields;
  if (options) {
    fields = options.select;
    options.select = undefined;
  }

  const mq = new this.Query({}, {}, this, this.$__collection);
  mq.select(fields);

  return mq.findOneAndReplace(filter, replacement, options);
};

/**
 * Issue a mongodb findOneAndRemove command.
 *
 * Finds a matching document, removes it, and returns the found document (if any).
 *
 * This function triggers the following middleware.
 *
 * - `findOneAndRemove()`
 *
 * #### Example:
 *
 *     A.findOneAndRemove(conditions, options)  // return Query
 *     A.findOneAndRemove(conditions) // returns Query
 *     A.findOneAndRemove()           // returns Query
 *
 * `findOneAndX` and `findByIdAndX` functions support limited validation. You can
 * enable validation by setting the `runValidators` option.
 *
 * If you need full-fledged validation, use the traditional approach of first
 * retrieving the document.
 *
 *     const doc = await Model.findById(id);
 *     doc.name = 'jason bourne';
 *     await doc.save();
 *
 * @param {Object} conditions
 * @param {Object} [options] optional see [`Query.prototype.setOptions()`](https://mongoosejs.com/docs/api/query.html#Query.prototype.setOptions())
 * @param {ClientSession} [options.session=null] The session associated with this query. See [transactions docs](https://mongoosejs.com/docs/transactions.html).
 * @param {Boolean|String} [options.strict] overwrites the schema's [strict mode option](https://mongoosejs.com/docs/guide.html#strict)
 * @param {Object|String|String[]} [options.projection=null] optional fields to return, see [`Query.prototype.select()`](https://mongoosejs.com/docs/api/query.html#Query.prototype.select())
 * @param {Object|String} [options.sort] if multiple docs are found by the conditions, sets the sort order to choose which doc to update.
 * @param {Boolean} [options.rawResult] if true, returns the [raw result from the MongoDB driver](https://mongodb.github.io/node-mongodb-native/4.9/interfaces/ModifyResult.html)
 * @param {Object|String} [options.select] sets the document fields to return.
 * @param {Number} [options.maxTimeMS] puts a time limit on the query - requires mongodb >= 2.6.0
 * @param {Boolean} [options.translateAliases=null] If set to `true`, translates any schema-defined aliases in `filter`, `projection`, `update`, and `distinct`. Throws an error if there are any conflicts where both alias and raw property are defined on the same object.
 * @return {Query}
 * @see mongodb https://www.mongodb.com/docs/manual/reference/command/findAndModify/
 * @api public
 */

Model.findOneAndRemove = function(conditions, options) {
  _checkContext(this, 'findOneAndRemove');

  if (typeof arguments[0] === 'function' || typeof arguments[1] === 'function' || typeof arguments[2] === 'function' || typeof arguments[3] === 'function') {
    throw new MongooseError('Model.findOneAndRemove() no longer accepts a callback');
  }

  let fields;
  if (options) {
    fields = options.select;
    options.select = undefined;
  }

  const mq = new this.Query({}, {}, this, this.$__collection);
  mq.select(fields);

  return mq.findOneAndRemove(conditions, options);
};

/**
 * Issue a mongodb findOneAndRemove command by a document's _id field. `findByIdAndRemove(id, ...)` is equivalent to `findOneAndRemove({ _id: id }, ...)`.
 *
 * Finds a matching document, removes it, and returns the found document (if any).
 *
 * This function triggers the following middleware.
 *
 * - `findOneAndRemove()`
 *
 * #### Example:
 *
 *     A.findByIdAndRemove(id, options)  // return Query
 *     A.findByIdAndRemove(id) // returns Query
 *     A.findByIdAndRemove()           // returns Query
 *
 * @param {Object|Number|String} id value of `_id` to query by
 * @param {Object} [options] optional see [`Query.prototype.setOptions()`](https://mongoosejs.com/docs/api/query.html#Query.prototype.setOptions())
 * @param {Boolean|String} [options.strict] overwrites the schema's [strict mode option](https://mongoosejs.com/docs/guide.html#strict)
 * @param {ClientSession} [options.session=null] The session associated with this query. See [transactions docs](https://mongoosejs.com/docs/transactions.html).
 * @param {Object|String|String[]} [options.projection=null] optional fields to return, see [`Query.prototype.select()`](https://mongoosejs.com/docs/api/query.html#Query.prototype.select())
 * @param {Object|String} [options.sort] if multiple docs are found by the conditions, sets the sort order to choose which doc to update.
 * @param {Boolean} [options.rawResult] if true, returns the [raw result from the MongoDB driver](https://mongodb.github.io/node-mongodb-native/4.9/interfaces/ModifyResult.html)
 * @param {Object|String} [options.select] sets the document fields to return.
 * @param {Boolean} [options.translateAliases=null] If set to `true`, translates any schema-defined aliases in `filter`, `projection`, `update`, and `distinct`. Throws an error if there are any conflicts where both alias and raw property are defined on the same object.
 * @return {Query}
 * @see Model.findOneAndRemove https://mongoosejs.com/docs/api/model.html#Model.findOneAndRemove()
 * @see mongodb https://www.mongodb.com/docs/manual/reference/command/findAndModify/
 */

Model.findByIdAndRemove = function(id, options) {
  _checkContext(this, 'findByIdAndRemove');

  if (typeof arguments[0] === 'function' || typeof arguments[1] === 'function' || typeof arguments[2] === 'function' || typeof arguments[3] === 'function') {
    throw new MongooseError('Model.findByIdAndRemove() no longer accepts a callback');
  }

  return this.findOneAndRemove({ _id: id }, options);
};

/**
 * Shortcut for saving one or more documents to the database.
 * `MyModel.create(docs)` does `new MyModel(doc).save()` for every doc in
 * docs.
 *
 * This function triggers the following middleware.
 *
 * - `save()`
 *
 * #### Example:
 *
 *     // Insert one new `Character` document
 *     await Character.create({ name: 'Jean-Luc Picard' });
 *
 *     // Insert multiple new `Character` documents
 *     await Character.create([{ name: 'Will Riker' }, { name: 'Geordi LaForge' }]);
 *
 *     // Create a new character within a transaction. Note that you **must**
 *     // pass an array as the first parameter to `create()` if you want to
 *     // specify options.
 *     await Character.create([{ name: 'Jean-Luc Picard' }], { session });
 *
 * @param {Array|Object} docs Documents to insert, as a spread or array
 * @param {Object} [options] Options passed down to `save()`. To specify `options`, `docs` **must** be an array, not a spread. See [Model.save](https://mongoosejs.com/docs/api/model.html#Model.prototype.save()) for available options.
 * @param {Boolean} [options.ordered] saves the docs in series rather than parallel.
 * @param {Boolean} [options.aggregateErrors] Aggregate Errors instead of throwing the first one that occurs. Default: false
 * @return {Promise}
 * @api public
 */

Model.create = async function create(doc, options) {
  if (typeof options === 'function' ||
      typeof arguments[2] === 'function') {
    throw new MongooseError('Model.create() no longer accepts a callback');
  }

  _checkContext(this, 'create');

  let args;
  const discriminatorKey = this.schema.options.discriminatorKey;

  if (Array.isArray(doc)) {
    args = doc;
    options = options != null && typeof options === 'object' ? options : {};
  } else {
    const last = arguments[arguments.length - 1];
    options = {};
    const hasCallback = typeof last === 'function' ||
      typeof options === 'function' ||
      typeof arguments[2] === 'function';
    if (hasCallback) {
      throw new MongooseError('Model.create() no longer accepts a callback');
    } else {
      args = [...arguments];
      // For backwards compatibility with 6.x, because of gh-5061 Mongoose 6.x and
      // older would treat a falsy last arg as a callback. We don't want to throw
      // an error here, because it would look strange if `Test.create({}, void 0)`
      // threw a callback error. But we also don't want to create an unnecessary document.
      if (args.length > 1 && !last) {
        args.pop();
      }
    }

    if (args.length === 2 &&
        args[0] != null &&
        args[1] != null &&
        args[0].session == null &&
        last &&
        getConstructorName(last.session) === 'ClientSession' &&
        !this.schema.path('session')) {
      // Probably means the user is running into the common mistake of trying
      // to use a spread to specify options, see gh-7535
      utils.warn('WARNING: to pass a `session` to `Model.create()` in ' +
        'Mongoose, you **must** pass an array as the first argument. See: ' +
        'https://mongoosejs.com/docs/api/model.html#Model.create()');
    }
  }

  if (args.length === 0) {
    return Array.isArray(doc) ? [] : null;
  }
  let res = [];
  const immediateError = typeof options.aggregateErrors === 'boolean' ? !options.aggregateErrors : true;

  delete options.aggregateErrors; // dont pass on the option to "$save"

  if (options.ordered) {
    for (let i = 0; i < args.length; i++) {
      try {
        const doc = args[i];
        const Model = this.discriminators && doc[discriminatorKey] != null ?
          this.discriminators[doc[discriminatorKey]] || getDiscriminatorByValue(this.discriminators, doc[discriminatorKey]) :
          this;
        if (Model == null) {
          throw new MongooseError(`Discriminator "${doc[discriminatorKey]}" not ` +
          `found for model "${this.modelName}"`);
        }
        let toSave = doc;
        if (!(toSave instanceof Model)) {
          toSave = new Model(toSave);
        }

        await toSave.$save(options);
        res.push(toSave);
      } catch (err) {
        if (!immediateError) {
          res.push(err);
        } else {
          throw err;
        }
      }
    }
    return res;
  } else {
    // ".bind(Promise)" is required, otherwise results in "TypeError: Promise.allSettled called on non-object"
    const promiseType = !immediateError ? Promise.allSettled.bind(Promise) : Promise.all.bind(Promise);
    let p = promiseType(args.map(async doc => {
      const Model = this.discriminators && doc[discriminatorKey] != null ?
        this.discriminators[doc[discriminatorKey]] || getDiscriminatorByValue(this.discriminators, doc[discriminatorKey]) :
        this;
      if (Model == null) {
        throw new MongooseError(`Discriminator "${doc[discriminatorKey]}" not ` +
          `found for model "${this.modelName}"`);
      }
      let toSave = doc;

      if (!(toSave instanceof Model)) {
        toSave = new Model(toSave);
      }

      await toSave.$save(options);

      return toSave;
    }));

    // chain the mapper, only if "allSettled" is used
    if (!immediateError) {
      p = p.then(presult => presult.map(v => v.status === 'fulfilled' ? v.value : v.reason));
    }

    res = await p;
  }


  if (!Array.isArray(doc) && args.length === 1) {
    return res[0];
  }

  return res;
};

/**
 * _Requires a replica set running MongoDB >= 3.6.0._ Watches the
 * underlying collection for changes using
 * [MongoDB change streams](https://www.mongodb.com/docs/manual/changeStreams/).
 *
 * This function does **not** trigger any middleware. In particular, it
 * does **not** trigger aggregate middleware.
 *
 * The ChangeStream object is an event emitter that emits the following events:
 *
 * - 'change': A change occurred, see below example
 * - 'error': An unrecoverable error occurred. In particular, change streams currently error out if they lose connection to the replica set primary. Follow [this GitHub issue](https://github.com/Automattic/mongoose/issues/6799) for updates.
 * - 'end': Emitted if the underlying stream is closed
 * - 'close': Emitted if the underlying stream is closed
 *
 * #### Example:
 *
 *     const doc = await Person.create({ name: 'Ned Stark' });
 *     const changeStream = Person.watch().on('change', change => console.log(change));
 *     // Will print from the above `console.log()`:
 *     // { _id: { _data: ... },
 *     //   operationType: 'delete',
 *     //   ns: { db: 'mydb', coll: 'Person' },
 *     //   documentKey: { _id: 5a51b125c5500f5aa094c7bd } }
 *     await doc.remove();
 *
 * @param {Array} [pipeline]
 * @param {Object} [options] see the [mongodb driver options](https://mongodb.github.io/node-mongodb-native/4.9/classes/Collection.html#watch)
 * @param {Boolean} [options.hydrate=false] if true and `fullDocument: 'updateLookup'` is set, Mongoose will automatically hydrate `fullDocument` into a fully fledged Mongoose document
 * @return {ChangeStream} mongoose-specific change stream wrapper, inherits from EventEmitter
 * @api public
 */

Model.watch = function(pipeline, options) {
  _checkContext(this, 'watch');

  const changeStreamThunk = cb => {
    pipeline = pipeline || [];
    prepareDiscriminatorPipeline(pipeline, this.schema, 'fullDocument');
    if (this.$__collection.buffer) {
      this.$__collection.addQueue(() => {
        if (this.closed) {
          return;
        }
        const driverChangeStream = this.$__collection.watch(pipeline, options);
        cb(null, driverChangeStream);
      });
    } else {
      const driverChangeStream = this.$__collection.watch(pipeline, options);
      cb(null, driverChangeStream);
    }
  };

  options = options || {};
  options.model = this;

  return new ChangeStream(changeStreamThunk, pipeline, options);
};

/**
 * _Requires MongoDB >= 3.6.0._ Starts a [MongoDB session](https://www.mongodb.com/docs/manual/release-notes/3.6/#client-sessions)
 * for benefits like causal consistency, [retryable writes](https://www.mongodb.com/docs/manual/core/retryable-writes/),
 * and [transactions](https://thecodebarbarian.com/a-node-js-perspective-on-mongodb-4-transactions.html).
 *
 * Calling `MyModel.startSession()` is equivalent to calling `MyModel.db.startSession()`.
 *
 * This function does not trigger any middleware.
 *
 * #### Example:
 *
 *     const session = await Person.startSession();
 *     let doc = await Person.findOne({ name: 'Ned Stark' }, null, { session });
 *     await doc.remove();
 *     // `doc` will always be null, even if reading from a replica set
 *     // secondary. Without causal consistency, it is possible to
 *     // get a doc back from the below query if the query reads from a
 *     // secondary that is experiencing replication lag.
 *     doc = await Person.findOne({ name: 'Ned Stark' }, null, { session, readPreference: 'secondary' });
 *
 * @param {Object} [options] see the [mongodb driver options](https://mongodb.github.io/node-mongodb-native/4.9/classes/MongoClient.html#startSession)
 * @param {Boolean} [options.causalConsistency=true] set to false to disable causal consistency
 * @return {Promise<ClientSession>} promise that resolves to a MongoDB driver `ClientSession`
 * @api public
 */

Model.startSession = function() {
  _checkContext(this, 'startSession');

  return this.db.startSession.apply(this.db, arguments);
};

/**
 * Shortcut for validating an array of documents and inserting them into
 * MongoDB if they're all valid. This function is faster than `.create()`
 * because it only sends one operation to the server, rather than one for each
 * document.
 *
 * Mongoose always validates each document **before** sending `insertMany`
 * to MongoDB. So if one document has a validation error, no documents will
 * be saved, unless you set
 * [the `ordered` option to false](https://www.mongodb.com/docs/manual/reference/method/db.collection.insertMany/#error-handling).
 *
 * This function does **not** trigger save middleware.
 *
 * This function triggers the following middleware.
 *
 * - `insertMany()`
 *
 * #### Example:
 *
 *     await Movies.insertMany([
 *       { name: 'Star Wars' },
 *       { name: 'The Empire Strikes Back' }
 *     ]);
 *
 * @param {Array|Object|*} doc(s)
 * @param {Object} [options] see the [mongodb driver options](https://mongodb.github.io/node-mongodb-native/4.9/classes/Collection.html#insertMany)
 * @param {Boolean} [options.ordered=true] if true, will fail fast on the first error encountered. If false, will insert all the documents it can and report errors later. An `insertMany()` with `ordered = false` is called an "unordered" `insertMany()`.
 * @param {Boolean} [options.rawResult=false] if false, the returned promise resolves to the documents that passed mongoose document validation. If `true`, will return the [raw result from the MongoDB driver](https://mongodb.github.io/node-mongodb-native/4.9/interfaces/InsertManyResult.html) with a `mongoose` property that contains `validationErrors` and `results` if this is an unordered `insertMany`.
 * @param {Boolean} [options.lean=false] if `true`, skips hydrating the documents. This means Mongoose will **not** cast or validate any of the documents passed to `insertMany()`. This option is useful if you need the extra performance, but comes with data integrity risk. Consider using with [`castObject()`](https://mongoosejs.com/docs/api/model.html#Model.castObject()).
 * @param {Number} [options.limit=null] this limits the number of documents being processed (validation/casting) by mongoose in parallel, this does **NOT** send the documents in batches to MongoDB. Use this option if you're processing a large number of documents and your app is running out of memory.
 * @param {String|Object|Array} [options.populate=null] populates the result documents. This option is a no-op if `rawResult` is set.
 * @param {Boolean} [options.throwOnValidationError=false] If true and `ordered: false`, throw an error if one of the operations failed validation, but all valid operations completed successfully.
<<<<<<< HEAD
=======
 * @param {Function} [callback] callback
>>>>>>> 53d382b0
 * @return {Promise} resolving to the raw result from the MongoDB driver if `options.rawResult` was `true`, or the documents that passed validation, otherwise
 * @api public
 */

Model.insertMany = async function insertMany(arr, options) {
  _checkContext(this, 'insertMany');
  if (typeof options === 'function' ||
    typeof arguments[2] === 'function') {
    throw new MongooseError('Model.insertMany() no longer accepts a callback');
  }

  return new Promise((resolve, reject) => {
    this.$__insertMany(arr, options, (err, res) => {
      if (err != null) {
        return reject(err);
      }
      resolve(res);
    });
  });
};

/**
 * ignore
 *
 * @param {Array} arr
 * @param {Object} options
 * @param {Function} callback
 * @api private
 * @memberOf Model
 * @method $__insertMany
 * @static
 */

Model.$__insertMany = function(arr, options, callback) {
  const _this = this;
  if (typeof options === 'function') {
    callback = options;
    options = null;
  }

  callback = callback || utils.noop;
  options = options || {};
  const limit = options.limit || 1000;
  const rawResult = !!options.rawResult;
  const ordered = typeof options.ordered === 'boolean' ? options.ordered : true;
  const throwOnValidationError = typeof options.throwOnValidationError === 'boolean' ? options.throwOnValidationError : false;
  const lean = !!options.lean;

  if (!Array.isArray(arr)) {
    arr = [arr];
  }

  const validationErrors = [];
  const validationErrorsToOriginalOrder = new Map();
  const results = ordered ? null : new Array(arr.length);
  const toExecute = arr.map((doc, index) =>
    callback => {
      // If option `lean` is set to true bypass validation and hydration
      if (lean) {
        // we have to execute callback at the nextTick to be compatible
        // with parallelLimit, as `results` variable has TDZ issue if we
        // execute the callback synchronously
        return immediate(() => callback(null, doc));
      }
      if (!(doc instanceof _this)) {
        try {
          doc = new _this(doc);
        } catch (err) {
          return callback(err);
        }
      }
      if (options.session != null) {
        doc.$session(options.session);
      }
      // If option `lean` is set to true bypass validation
      if (lean) {
        // we have to execute callback at the nextTick to be compatible
        // with parallelLimit, as `results` variable has TDZ issue if we
        // execute the callback synchronously
        return immediate(() => callback(null, doc));
      }
      doc.$validate().then(
        () => { callback(null, doc); },
        error => {
          if (ordered === false) {
            validationErrors.push(error);
            validationErrorsToOriginalOrder.set(error, index);
            results[index] = error;
            return callback(null, null);
          }
          callback(error);
        }
      );
    });

  parallelLimit(toExecute, limit, function(error, docs) {
    if (error) {
      callback(error, null);
      return;
    }

    const originalDocIndex = new Map();
    const validDocIndexToOriginalIndex = new Map();
    for (let i = 0; i < docs.length; ++i) {
      originalDocIndex.set(docs[i], i);
    }

    // We filter all failed pre-validations by removing nulls
    const docAttributes = docs.filter(function(doc) {
      return doc != null;
    });
    for (let i = 0; i < docAttributes.length; ++i) {
      validDocIndexToOriginalIndex.set(i, originalDocIndex.get(docAttributes[i]));
    }

    // Make sure validation errors are in the same order as the
    // original documents, so if both doc1 and doc2 both fail validation,
    // `Model.insertMany([doc1, doc2])` will always have doc1's validation
    // error before doc2's. Re: gh-12791.
    if (validationErrors.length > 0) {
      validationErrors.sort((err1, err2) => {
        return validationErrorsToOriginalOrder.get(err1) - validationErrorsToOriginalOrder.get(err2);
      });
    }

    // Quickly escape while there aren't any valid docAttributes
    if (docAttributes.length === 0) {
      if (throwOnValidationError) {
        return callback(new MongooseBulkWriteError(
          validationErrors,
          results,
          null,
          'insertMany'
        ));
      }
      if (rawResult) {
        const res = {
          acknowledged: true,
          insertedCount: 0,
          insertedIds: {},
          mongoose: {
            validationErrors: validationErrors
          }
        };
        return callback(null, res);
      }
      callback(null, []);
      return;
    }
    const docObjects = lean ? docAttributes : docAttributes.map(function(doc) {
      if (doc.$__schema.options.versionKey) {
        doc[doc.$__schema.options.versionKey] = 0;
      }
      const shouldSetTimestamps = (!options || options.timestamps !== false) && doc.initializeTimestamps && (!doc.$__ || doc.$__.timestamps !== false);
      if (shouldSetTimestamps) {
        return doc.initializeTimestamps().toObject(internalToObjectOptions);
      }
      return doc.toObject(internalToObjectOptions);
    });

    _this.$__collection.insertMany(docObjects, options).then(
      res => {
        if (!lean) {
          for (const attribute of docAttributes) {
            attribute.$__reset();
            _setIsNew(attribute, false);
          }
        }

        if (ordered === false && throwOnValidationError && validationErrors.length > 0) {
          for (let i = 0; i < results.length; ++i) {
            if (results[i] === void 0) {
              results[i] = docs[i];
            }
          }
          return callback(new MongooseBulkWriteError(
            validationErrors,
            results,
            res,
            'insertMany'
          ));
        }

        if (rawResult) {
          if (ordered === false) {
            for (let i = 0; i < results.length; ++i) {
              if (results[i] === void 0) {
                results[i] = docs[i];
              }
            }

            // Decorate with mongoose validation errors in case of unordered,
            // because then still do `insertMany()`
            res.mongoose = {
              validationErrors: validationErrors,
              results: results
            };
          }
          return callback(null, res);
        }

        if (options.populate != null) {
          return _this.populate(docAttributes, options.populate).then(
            docs => { callback(null, docs); },
            err => {
              if (err != null) {
                err.insertedDocs = docAttributes;
              }
              throw err;
            }
          );
        }

        callback(null, docAttributes);
      },
      error => {
        // `writeErrors` is a property reported by the MongoDB driver,
        // just not if there's only 1 error.
        if (error.writeErrors == null &&
            (error.result && error.result.result && error.result.result.writeErrors) != null) {
          error.writeErrors = error.result.result.writeErrors;
        }

        // `insertedDocs` is a Mongoose-specific property
        const hasWriteErrors = error && error.writeErrors;
        const erroredIndexes = new Set((error && error.writeErrors || []).map(err => err.index));

        if (error.writeErrors != null) {
          for (let i = 0; i < error.writeErrors.length; ++i) {
            const originalIndex = validDocIndexToOriginalIndex.get(error.writeErrors[i].index);
            error.writeErrors[i] = {
              ...error.writeErrors[i],
              index: originalIndex
            };
            if (!ordered) {
              results[originalIndex] = error.writeErrors[i];
            }
          }
        }

        if (!ordered) {
          for (let i = 0; i < results.length; ++i) {
            if (results[i] === void 0) {
              results[i] = docs[i];
            }
          }

          error.results = results;
        }

        let firstErroredIndex = -1;
        error.insertedDocs = docAttributes.
          filter((doc, i) => {
            const isErrored = !hasWriteErrors || erroredIndexes.has(i);

            if (ordered) {
              if (firstErroredIndex > -1) {
                return i < firstErroredIndex;
              }

              if (isErrored) {
                firstErroredIndex = i;
              }
            }

            return !isErrored;
          }).
          map(function setIsNewForInsertedDoc(doc) {
            if (lean) {
              return doc;
            }
            doc.$__reset();
            _setIsNew(doc, false);
            return doc;
          });

        if (rawResult && ordered === false) {
          error.mongoose = {
            validationErrors: validationErrors,
            results: results
          };
        }

        callback(error, null);
<<<<<<< HEAD
=======
        return;
      }

      if (!lean) {
        for (const attribute of docAttributes) {
          attribute.$__reset();
          _setIsNew(attribute, false);
        }
      }

      if (ordered === false && throwOnValidationError && validationErrors.length > 0) {
        for (let i = 0; i < results.length; ++i) {
          if (results[i] === void 0) {
            results[i] = docs[i];
          }
        }
        return callback(new MongooseBulkWriteError(
          validationErrors,
          results,
          res,
          'insertMany'
        ));
      }

      if (rawResult) {
        if (ordered === false) {
          for (let i = 0; i < results.length; ++i) {
            if (results[i] === void 0) {
              results[i] = docs[i];
            }
          }

          // Decorate with mongoose validation errors in case of unordered,
          // because then still do `insertMany()`
          res.mongoose = {
            validationErrors: validationErrors,
            results: results
          };
        }
        return callback(null, res);
      }

      if (options.populate != null) {
        return _this.populate(docAttributes, options.populate, err => {
          if (err != null) {
            error.insertedDocs = docAttributes;
            return callback(err);
          }

          callback(null, docs);
        });
>>>>>>> 53d382b0
      }
    );
  });
};

/*!
 * ignore
 */

function _setIsNew(doc, val) {
  doc.$isNew = val;
  doc.$emit('isNew', val);
  doc.constructor.emit('isNew', val);

  const subdocs = doc.$getAllSubdocs();
  for (const subdoc of subdocs) {
    subdoc.$isNew = val;
    subdoc.$emit('isNew', val);
  }
}

/**
 * Sends multiple `insertOne`, `updateOne`, `updateMany`, `replaceOne`,
 * `deleteOne`, and/or `deleteMany` operations to the MongoDB server in one
 * command. This is faster than sending multiple independent operations (e.g.
 * if you use `create()`) because with `bulkWrite()` there is only one round
 * trip to MongoDB.
 *
 * Mongoose will perform casting on all operations you provide.
 *
 * This function does **not** trigger any middleware, neither `save()`, nor `update()`.
 * If you need to trigger
 * `save()` middleware for every document use [`create()`](https://mongoosejs.com/docs/api/model.html#Model.create()) instead.
 *
 * #### Example:
 *
 *     Character.bulkWrite([
 *       {
 *         insertOne: {
 *           document: {
 *             name: 'Eddard Stark',
 *             title: 'Warden of the North'
 *           }
 *         }
 *       },
 *       {
 *         updateOne: {
 *           filter: { name: 'Eddard Stark' },
 *           // If you were using the MongoDB driver directly, you'd need to do
 *           // `update: { $set: { title: ... } }` but mongoose adds $set for
 *           // you.
 *           update: { title: 'Hand of the King' }
 *         }
 *       },
 *       {
 *         deleteOne: {
 *           filter: { name: 'Eddard Stark' }
 *         }
 *       }
 *     ]).then(res => {
 *      // Prints "1 1 1"
 *      console.log(res.insertedCount, res.modifiedCount, res.deletedCount);
 *     });
 *
 * The [supported operations](https://www.mongodb.com/docs/manual/reference/method/db.collection.bulkWrite/#db.collection.bulkWrite) are:
 *
 * - `insertOne`
 * - `updateOne`
 * - `updateMany`
 * - `deleteOne`
 * - `deleteMany`
 * - `replaceOne`
 *
 * @param {Array} ops
 * @param {Object} [ops.insertOne.document] The document to insert
 * @param {Object} [ops.updateOne.filter] Update the first document that matches this filter
 * @param {Object} [ops.updateOne.update] An object containing [update operators](https://www.mongodb.com/docs/manual/reference/operator/update/)
 * @param {Boolean} [ops.updateOne.upsert=false] If true, insert a doc if none match
 * @param {Boolean} [ops.updateOne.timestamps=true] If false, do not apply [timestamps](https://mongoosejs.com/docs/guide.html#timestamps) to the operation
 * @param {Object} [ops.updateOne.collation] The [MongoDB collation](https://thecodebarbarian.com/a-nodejs-perspective-on-mongodb-34-collations) to use
 * @param {Array} [ops.updateOne.arrayFilters] The [array filters](https://thecodebarbarian.com/a-nodejs-perspective-on-mongodb-36-array-filters.html) used in `update`
 * @param {Object} [ops.updateMany.filter] Update all the documents that match this filter
 * @param {Object} [ops.updateMany.update] An object containing [update operators](https://www.mongodb.com/docs/manual/reference/operator/update/)
 * @param {Boolean} [ops.updateMany.upsert=false] If true, insert a doc if no documents match `filter`
 * @param {Boolean} [ops.updateMany.timestamps=true] If false, do not apply [timestamps](https://mongoosejs.com/docs/guide.html#timestamps) to the operation
 * @param {Object} [ops.updateMany.collation] The [MongoDB collation](https://thecodebarbarian.com/a-nodejs-perspective-on-mongodb-34-collations) to use
 * @param {Array} [ops.updateMany.arrayFilters] The [array filters](https://thecodebarbarian.com/a-nodejs-perspective-on-mongodb-36-array-filters.html) used in `update`
 * @param {Object} [ops.deleteOne.filter] Delete the first document that matches this filter
 * @param {Object} [ops.deleteMany.filter] Delete all documents that match this filter
 * @param {Object} [ops.replaceOne.filter] Replace the first document that matches this filter
 * @param {Object} [ops.replaceOne.replacement] The replacement document
 * @param {Boolean} [ops.replaceOne.upsert=false] If true, insert a doc if no documents match `filter`
 * @param {Object} [options]
 * @param {Boolean} [options.ordered=true] If true, execute writes in order and stop at the first error. If false, execute writes in parallel and continue until all writes have either succeeded or errored.
 * @param {ClientSession} [options.session=null] The session associated with this bulk write. See [transactions docs](https://mongoosejs.com/docs/transactions.html).
 * @param {String|number} [options.w=1] The [write concern](https://www.mongodb.com/docs/manual/reference/write-concern/). See [`Query#w()`](https://mongoosejs.com/docs/api/query.html#Query.prototype.w()) for more information.
 * @param {number} [options.wtimeout=null] The [write concern timeout](https://www.mongodb.com/docs/manual/reference/write-concern/#wtimeout).
 * @param {Boolean} [options.j=true] If false, disable [journal acknowledgement](https://www.mongodb.com/docs/manual/reference/write-concern/#j-option)
 * @param {Boolean} [options.skipValidation=false] Set to true to skip Mongoose schema validation on bulk write operations. Mongoose currently runs validation on `insertOne` and `replaceOne` operations by default.
 * @param {Boolean} [options.bypassDocumentValidation=false] If true, disable [MongoDB server-side schema validation](https://www.mongodb.com/docs/manual/core/schema-validation/) for all writes in this bulk.
<<<<<<< HEAD
 * @param {Boolean} [options.throwOnValidationError=false] If true and `ordered: false`, throw an error if one of the operations failed validation, but all valid operations completed successfully.
 * @param {Boolean} [options.strict=null] Overwrites the [`strict` option](https://mongoosejs.com/docs/guide.html#strict) on schema. If false, allows filtering and writing fields not defined in the schema for all writes in this bulk.
=======
 * @param {Boolean} [options.strict=null] Overwrites the [`strict` option](/docs/guide.html#strict) on schema. If false, allows filtering and writing fields not defined in the schema for all writes in this bulk.
 * @param {Boolean} [options.throwOnValidationError=false] If true and `ordered: false`, throw an error if one of the operations failed validation, but all valid operations completed successfully.
 * @param {Function} [callback] callback `function(error, bulkWriteOpResult) {}`
>>>>>>> 53d382b0
 * @return {Promise} resolves to a [`BulkWriteOpResult`](https://mongodb.github.io/node-mongodb-native/4.9/classes/BulkWriteResult.html) if the operation succeeds
 * @api public
 */

Model.bulkWrite = async function bulkWrite(ops, options) {
  _checkContext(this, 'bulkWrite');

  if (typeof options === 'function' ||
      typeof arguments[2] === 'function') {
    throw new MongooseError('Model.bulkWrite() no longer accepts a callback');
  }
  options = options || {};
  const ordered = options.ordered == null ? true : options.ordered;

  const validations = ops.map(op => castBulkWrite(this, op, options));

  return new Promise((resolve, reject) => {
    if (ordered) {
      each(validations, (fn, cb) => fn(cb), error => {
        if (error) {
          return reject(error);
        }

        if (ops.length === 0) {
          return resolve(getDefaultBulkwriteResult());
        }

        try {
          this.$__collection.bulkWrite(ops, options, (error, res) => {
            if (error) {
              return reject(error);
            }

            resolve(res);
          });
        } catch (err) {
          return reject(err);
        }
      });

      return;
    }

    let remaining = validations.length;
    let validOps = [];
    let validationErrors = [];
    const results = [];
    if (remaining === 0) {
      completeUnorderedValidation.call(this);
    } else {
      for (let i = 0; i < validations.length; ++i) {
        validations[i]((err) => {
          if (err == null) {
            validOps.push(i);
          } else {
            validationErrors.push({ index: i, error: err });
            results[i] = err;
          }
          if (--remaining <= 0) {
            completeUnorderedValidation.call(this);
          }
        });
      }
    }

    validationErrors = validationErrors.
      sort((v1, v2) => v1.index - v2.index).
      map(v => v.error);

    function completeUnorderedValidation() {
      const validOpIndexes = validOps;
      validOps = validOps.sort().map(index => ops[index]);

      if (validOps.length === 0) {
<<<<<<< HEAD
        return resolve(getDefaultBulkwriteResult());
=======
        if ('throwOnValidationError' in options && options.throwOnValidationError && validationErrors.length > 0) {
          return cb(new MongooseBulkWriteError(
            validationErrors.map(err => err.error),
            results,
            getDefaultBulkwriteResult(),
            'bulkWrite'
          ));
        }
        return cb(null, getDefaultBulkwriteResult());
>>>>>>> 53d382b0
      }

      this.$__collection.bulkWrite(validOps, options, (error, res) => {
        for (let i = 0; i < validOpIndexes.length; ++i) {
          results[validOpIndexes[i]] = null;
        }
        if (error) {
          if (validationErrors.length > 0) {
            error.mongoose = error.mongoose || {};
            error.mongoose.validationErrors = validationErrors;
          }

          return reject(error);
        }

        for (let i = 0; i < validOpIndexes.length; ++i) {
          results[validOpIndexes[i]] = null;
        }
        if (validationErrors.length > 0) {
<<<<<<< HEAD
          if (options.throwOnValidationError) {
            return reject(new MongooseBulkWriteError(
=======
          if ('throwOnValidationError' in options && options.throwOnValidationError) {
            return cb(new MongooseBulkWriteError(
>>>>>>> 53d382b0
              validationErrors,
              results,
              res,
              'bulkWrite'
            ));
<<<<<<< HEAD
          } else {
            res.mongoose = res.mongoose || {};
            res.mongoose.validationErrors = validationErrors;
            res.mongoose.results = results;
          }
=======
          }
          res.mongoose = res.mongoose || {};
          res.mongoose.validationErrors = validationErrors;
>>>>>>> 53d382b0
        }

        resolve(res);
      });
    }
  });
};

/**
 *  takes an array of documents, gets the changes and inserts/updates documents in the database
 *  according to whether or not the document is new, or whether it has changes or not.
 *
 * `bulkSave` uses `bulkWrite` under the hood, so it's mostly useful when dealing with many documents (10K+)
 *
 * @param {Array<Document>} documents
 * @param {Object} [options] options passed to the underlying `bulkWrite()`
 * @param {Boolean} [options.timestamps] defaults to `null`, when set to false, mongoose will not add/update timestamps to the documents.
 * @param {ClientSession} [options.session=null] The session associated with this bulk write. See [transactions docs](https://mongoosejs.com/docs/transactions.html).
 * @param {String|number} [options.w=1] The [write concern](https://www.mongodb.com/docs/manual/reference/write-concern/). See [`Query#w()`](https://mongoosejs.com/docs/api/query.html#Query.prototype.w()) for more information.
 * @param {number} [options.wtimeout=null] The [write concern timeout](https://www.mongodb.com/docs/manual/reference/write-concern/#wtimeout).
 * @param {Boolean} [options.j=true] If false, disable [journal acknowledgement](https://www.mongodb.com/docs/manual/reference/write-concern/#j-option)
 *
 */
Model.bulkSave = async function bulkSave(documents, options) {
  options = options || {};

  if (options.timestamps != null) {
    for (const document of documents) {
      document.$__.saveOptions = document.$__.saveOptions || {};
      document.$__.saveOptions.timestamps = options.timestamps;
    }
  } else {
    for (const document of documents) {
      if (document.$__.timestamps != null) {
        document.$__.saveOptions = document.$__.saveOptions || {};
        document.$__.saveOptions.timestamps = document.$__.timestamps;
      }
    }
  }

  await Promise.all(documents.map(buildPreSavePromise));

  const writeOperations = this.buildBulkWriteOperations(documents, { skipValidation: true, timestamps: options.timestamps });

  const { bulkWriteResult, bulkWriteError } = await this.bulkWrite(writeOperations, options).then(
    (res) => ({ bulkWriteResult: res, bulkWriteError: null }),
    (err) => ({ bulkWriteResult: null, bulkWriteError: err })
  );

  await Promise.all(
    documents.map(async(document) => {
      const documentError = bulkWriteError && bulkWriteError.writeErrors.find(writeError => {
        const writeErrorDocumentId = writeError.err.op._id || writeError.err.op.q._id;
        return writeErrorDocumentId.toString() === document._id.toString();
      });

      if (documentError == null) {
        await handleSuccessfulWrite(document);
      }
    })
  );

  if (bulkWriteError && bulkWriteError.writeErrors && bulkWriteError.writeErrors.length) {
    throw bulkWriteError;
  }

  return bulkWriteResult;
};

function buildPreSavePromise(document) {
  return new Promise((resolve, reject) => {
    document.schema.s.hooks.execPre('save', document, (err) => {
      if (err) {
        reject(err);
        return;
      }
      resolve();
    });
  });
}

function handleSuccessfulWrite(document) {
  return new Promise((resolve, reject) => {
    if (document.$isNew) {
      _setIsNew(document, false);
    }

    document.$__reset();
    document.schema.s.hooks.execPost('save', document, [document], {}, (err) => {
      if (err) {
        reject(err);
        return;
      }
      resolve();
    });

  });
}

/**
 * Apply defaults to the given document or POJO.
 *
 * @param {Object|Document} obj object or document to apply defaults on
 * @returns {Object|Document}
 * @api public
 */

Model.applyDefaults = function applyDefaults(doc) {
  if (doc.$__ != null) {
    applyDefaultsHelper(doc, doc.$__.fields, doc.$__.exclude);

    for (const subdoc of doc.$getAllSubdocs()) {
      applyDefaults(subdoc, subdoc.$__.fields, subdoc.$__.exclude);
    }

    return doc;
  }

  applyDefaultsToPOJO(doc, this.schema);

  return doc;
};

/**
 * Cast the given POJO to the model's schema
 *
 * #### Example:
 *
 *     const Test = mongoose.model('Test', Schema({ num: Number }));
 *
 *     const obj = Test.castObject({ num: '42' });
 *     obj.num; // 42 as a number
 *
 *     Test.castObject({ num: 'not a number' }); // Throws a ValidationError
 *
 * @param {Object} obj object or document to cast
 * @param {Object} options options passed to castObject
 * @param {Boolean} options.ignoreCastErrors If set to `true` will not throw a ValidationError and only return values that were successfully cast.
 * @returns {Object} POJO casted to the model's schema
 * @throws {ValidationError} if casting failed for at least one path
 * @api public
 */

Model.castObject = function castObject(obj, options) {
  options = options || {};
  const ret = {};

  const schema = this.schema;
  const paths = Object.keys(schema.paths);

  for (const path of paths) {
    const schemaType = schema.path(path);
    if (!schemaType || !schemaType.$isMongooseArray) {
      continue;
    }

    const val = get(obj, path);
    pushNestedArrayPaths(paths, val, path);
  }

  let error = null;

  for (const path of paths) {
    const schemaType = schema.path(path);
    if (schemaType == null) {
      continue;
    }

    let val = get(obj, path, void 0);

    if (val == null) {
      continue;
    }

    const pieces = path.indexOf('.') === -1 ? [path] : path.split('.');
    let cur = ret;
    for (let i = 0; i < pieces.length - 1; ++i) {
      if (cur[pieces[i]] == null) {
        cur[pieces[i]] = isNaN(pieces[i + 1]) ? {} : [];
      }
      cur = cur[pieces[i]];
    }

    if (schemaType.$isMongooseDocumentArray) {
      continue;
    }
    if (schemaType.$isSingleNested || schemaType.$isMongooseDocumentArrayElement) {
      try {
        val = Model.castObject.call(schemaType.caster, val);
      } catch (err) {
        if (!options.ignoreCastErrors) {
          error = error || new ValidationError();
          error.addError(path, err);
        }
        continue;
      }

      cur[pieces[pieces.length - 1]] = val;
      continue;
    }

    try {
      val = schemaType.cast(val);
      cur[pieces[pieces.length - 1]] = val;
    } catch (err) {
      if (!options.ignoreCastErrors) {
        error = error || new ValidationError();
        error.addError(path, err);
      }

      continue;
    }
  }

  if (error != null) {
    throw error;
  }

  return ret;
};

/**
 * Build bulk write operations for `bulkSave()`.
 *
 * @param {Array<Document>} documents The array of documents to build write operations of
 * @param {Object} options
 * @param {Boolean} options.skipValidation defaults to `false`, when set to true, building the write operations will bypass validating the documents.
 * @param {Boolean} options.timestamps defaults to `null`, when set to false, mongoose will not add/update timestamps to the documents.
 * @return {Array<Promise>} Returns a array of all Promises the function executes to be awaited.
 * @api private
 */

Model.buildBulkWriteOperations = function buildBulkWriteOperations(documents, options) {
  if (!Array.isArray(documents)) {
    throw new Error(`bulkSave expects an array of documents to be passed, received \`${documents}\` instead`);
  }

  setDefaultOptions();
  const discriminatorKey = this.schema.options.discriminatorKey;

  const writeOperations = documents.reduce((accumulator, document, i) => {
    if (!options.skipValidation) {
      if (!(document instanceof Document)) {
        throw new Error(`documents.${i} was not a mongoose document, documents must be an array of mongoose documents (instanceof mongoose.Document).`);
      }
      const validationError = document.validateSync();
      if (validationError) {
        throw validationError;
      }
    }

    const isANewDocument = document.isNew;
    if (isANewDocument) {
      const writeOperation = { insertOne: { document } };
      utils.injectTimestampsOption(writeOperation.insertOne, options.timestamps);
      accumulator.push(writeOperation);

      return accumulator;
    }

    const delta = document.$__delta();
    const isDocumentWithChanges = delta != null && !utils.isEmptyObject(delta[0]);

    if (isDocumentWithChanges) {
      const where = document.$__where(delta[0]);
      const changes = delta[1];

      _applyCustomWhere(document, where);

      // Set the discriminator key, so bulk write casting knows which
      // schema to use re: gh-13907
      if (document[discriminatorKey] != null && !(discriminatorKey in where)) {
        where[discriminatorKey] = document[discriminatorKey];
      }

      document.$__version(where, delta);
      const writeOperation = { updateOne: { filter: where, update: changes } };
      utils.injectTimestampsOption(writeOperation.updateOne, options.timestamps);
      accumulator.push(writeOperation);

      return accumulator;
    }

    return accumulator;
  }, []);

  return writeOperations;


  function setDefaultOptions() {
    options = options || {};
    if (options.skipValidation == null) {
      options.skipValidation = false;
    }
  }
};


/**
 * Shortcut for creating a new Document from existing raw data, pre-saved in the DB.
 * The document returned has no paths marked as modified initially.
 *
 * #### Example:
 *
 *     // hydrate previous data into a Mongoose document
 *     const mongooseCandy = Candy.hydrate({ _id: '54108337212ffb6d459f854c', type: 'jelly bean' });
 *
 * @param {Object} obj
 * @param {Object|String|String[]} [projection] optional projection containing which fields should be selected for this document
 * @param {Object} [options] optional options
 * @param {Boolean} [options.setters=false] if true, apply schema setters when hydrating
 * @return {Document} document instance
 * @api public
 */

Model.hydrate = function(obj, projection, options) {
  _checkContext(this, 'hydrate');

  if (projection != null) {
    if (obj != null && obj.$__ != null) {
      obj = obj.toObject(internalToObjectOptions);
    }
    obj = applyProjection(obj, projection);
  }

  const document = require('./queryhelpers').createModel(this, obj, projection);
  document.$init(obj, options);
  return document;
};

/**
 * Same as `updateOne()`, except MongoDB will update _all_ documents that match
 * `filter` (as opposed to just the first one) regardless of the value of
 * the `multi` option.
 *
 * **Note** updateMany will _not_ fire update middleware. Use `pre('updateMany')`
 * and `post('updateMany')` instead.
 *
 * #### Example:
 *
 *     const res = await Person.updateMany({ name: /Stark$/ }, { isDeleted: true });
 *     res.matchedCount; // Number of documents matched
 *     res.modifiedCount; // Number of documents modified
 *     res.acknowledged; // Boolean indicating everything went smoothly.
 *     res.upsertedId; // null or an id containing a document that had to be upserted.
 *     res.upsertedCount; // Number indicating how many documents had to be upserted. Will either be 0 or 1.
 *
 * This function triggers the following middleware.
 *
 * - `updateMany()`
 *
 * @param {Object} filter
 * @param {Object|Array} update
 * @param {Object} [options] optional see [`Query.prototype.setOptions()`](https://mongoosejs.com/docs/api/query.html#Query.prototype.setOptions())
 * @param {Boolean|String} [options.strict] overwrites the schema's [strict mode option](https://mongoosejs.com/docs/guide.html#strict)
 * @param {Boolean} [options.upsert=false] if true, and no documents found, insert a new document
 * @param {Object} [options.writeConcern=null] sets the [write concern](https://www.mongodb.com/docs/manual/reference/write-concern/) for replica sets. Overrides the [schema-level write concern](https://mongoosejs.com/docs/guide.html#writeConcern)
 * @param {Boolean} [options.timestamps=null] If set to `false` and [schema-level timestamps](https://mongoosejs.com/docs/guide.html#timestamps) are enabled, skip timestamps for this update. Does nothing if schema-level timestamps are not set.
 * @param {Boolean} [options.translateAliases=null] If set to `true`, translates any schema-defined aliases in `filter`, `projection`, `update`, and `distinct`. Throws an error if there are any conflicts where both alias and raw property are defined on the same object.
 * @param {Boolean} [options.overwriteDiscriminatorKey=false] Mongoose removes discriminator key updates from `update` by default, set `overwriteDiscriminatorKey` to `true` to allow updating the discriminator key
 * @return {Query}
 * @see Query docs https://mongoosejs.com/docs/queries.html
 * @see MongoDB docs https://www.mongodb.com/docs/manual/reference/command/update/#update-command-output
 * @see UpdateResult https://mongodb.github.io/node-mongodb-native/4.9/interfaces/UpdateResult.html
 * @api public
 */

Model.updateMany = function updateMany(conditions, doc, options) {
  _checkContext(this, 'updateMany');

  return _update(this, 'updateMany', conditions, doc, options);
};

/**
 * Update _only_ the first document that matches `filter`.
 *
 * - Use `replaceOne()` if you want to overwrite an entire document rather than using atomic operators like `$set`.
 *
 * #### Example:
 *
 *     const res = await Person.updateOne({ name: 'Jean-Luc Picard' }, { ship: 'USS Enterprise' });
 *     res.matchedCount; // Number of documents matched
 *     res.modifiedCount; // Number of documents modified
 *     res.acknowledged; // Boolean indicating everything went smoothly.
 *     res.upsertedId; // null or an id containing a document that had to be upserted.
 *     res.upsertedCount; // Number indicating how many documents had to be upserted. Will either be 0 or 1.
 *
 * This function triggers the following middleware.
 *
 * - `updateOne()`
 *
 * @param {Object} filter
 * @param {Object|Array} update
 * @param {Object} [options] optional see [`Query.prototype.setOptions()`](https://mongoosejs.com/docs/api/query.html#Query.prototype.setOptions())
 * @param {Boolean|String} [options.strict] overwrites the schema's [strict mode option](https://mongoosejs.com/docs/guide.html#strict)
 * @param {Boolean} [options.upsert=false] if true, and no documents found, insert a new document
 * @param {Object} [options.writeConcern=null] sets the [write concern](https://www.mongodb.com/docs/manual/reference/write-concern/) for replica sets. Overrides the [schema-level write concern](https://mongoosejs.com/docs/guide.html#writeConcern)
 * @param {Boolean} [options.timestamps=null] If set to `false` and [schema-level timestamps](https://mongoosejs.com/docs/guide.html#timestamps) are enabled, skip timestamps for this update. Note that this allows you to overwrite timestamps. Does nothing if schema-level timestamps are not set.
 * @param {Boolean} [options.translateAliases=null] If set to `true`, translates any schema-defined aliases in `filter`, `projection`, `update`, and `distinct`. Throws an error if there are any conflicts where both alias and raw property are defined on the same object.
 * @param {Boolean} [options.overwriteDiscriminatorKey=false] Mongoose removes discriminator key updates from `update` by default, set `overwriteDiscriminatorKey` to `true` to allow updating the discriminator key
 * @return {Query}
 * @see Query docs https://mongoosejs.com/docs/queries.html
 * @see MongoDB docs https://www.mongodb.com/docs/manual/reference/command/update/#update-command-output
 * @see UpdateResult https://mongodb.github.io/node-mongodb-native/4.9/interfaces/UpdateResult.html
 * @api public
 */

Model.updateOne = function updateOne(conditions, doc, options) {
  _checkContext(this, 'updateOne');

  return _update(this, 'updateOne', conditions, doc, options);
};

/**
 * Replace the existing document with the given document (no atomic operators like `$set`).
 *
 * #### Example:
 *
 *     const res = await Person.replaceOne({ _id: 24601 }, { name: 'Jean Valjean' });
 *     res.matchedCount; // Number of documents matched
 *     res.modifiedCount; // Number of documents modified
 *     res.acknowledged; // Boolean indicating everything went smoothly.
 *     res.upsertedId; // null or an id containing a document that had to be upserted.
 *     res.upsertedCount; // Number indicating how many documents had to be upserted. Will either be 0 or 1.
 *
 * This function triggers the following middleware.
 *
 * - `replaceOne()`
 *
 * @param {Object} filter
 * @param {Object} doc
 * @param {Object} [options] optional see [`Query.prototype.setOptions()`](https://mongoosejs.com/docs/api/query.html#Query.prototype.setOptions())
 * @param {Boolean|String} [options.strict] overwrites the schema's [strict mode option](https://mongoosejs.com/docs/guide.html#strict)
 * @param {Boolean} [options.upsert=false] if true, and no documents found, insert a new document
 * @param {Object} [options.writeConcern=null] sets the [write concern](https://www.mongodb.com/docs/manual/reference/write-concern/) for replica sets. Overrides the [schema-level write concern](https://mongoosejs.com/docs/guide.html#writeConcern)
 * @param {Boolean} [options.timestamps=null] If set to `false` and [schema-level timestamps](https://mongoosejs.com/docs/guide.html#timestamps) are enabled, skip timestamps for this update. Does nothing if schema-level timestamps are not set.
 * @param {Boolean} [options.translateAliases=null] If set to `true`, translates any schema-defined aliases in `filter`, `projection`, `update`, and `distinct`. Throws an error if there are any conflicts where both alias and raw property are defined on the same object.
 * @return {Query}
 * @see Query docs https://mongoosejs.com/docs/queries.html
 * @see UpdateResult https://mongodb.github.io/node-mongodb-native/4.9/interfaces/UpdateResult.html
 * @return {Query}
 * @api public
 */

Model.replaceOne = function replaceOne(conditions, doc, options) {
  _checkContext(this, 'replaceOne');

  const versionKey = this && this.schema && this.schema.options && this.schema.options.versionKey || null;
  if (versionKey && !doc[versionKey]) {
    doc[versionKey] = 0;
  }

  return _update(this, 'replaceOne', conditions, doc, options);
};

/**
 * Common code for `updateOne()`, `updateMany()`, `replaceOne()`, and `update()`
 * because they need to do the same thing
 * @api private
 */

function _update(model, op, conditions, doc, options) {
  const mq = new model.Query({}, {}, model, model.collection);

  // gh-2406
  // make local deep copy of conditions
  if (conditions instanceof Document) {
    conditions = conditions.toObject();
  } else {
    conditions = clone(conditions);
  }
  options = typeof options === 'function' ? options : clone(options);

  const versionKey = model &&
  model.schema &&
  model.schema.options &&
  model.schema.options.versionKey || null;
  decorateUpdateWithVersionKey(doc, options, versionKey);

  return mq[op](conditions, doc, options);
}

/**
 * Performs [aggregations](https://www.mongodb.com/docs/manual/aggregation/) on the models collection.
 *
 * If a `callback` is passed, the `aggregate` is executed and a `Promise` is returned. If a callback is not passed, the `aggregate` itself is returned.
 *
 * This function triggers the following middleware.
 *
 * - `aggregate()`
 *
 * #### Example:
 *
 *     // Find the max balance of all accounts
 *     const res = await Users.aggregate([
 *       { $group: { _id: null, maxBalance: { $max: '$balance' }}},
 *       { $project: { _id: 0, maxBalance: 1 }}
 *     ]);
 *
 *     console.log(res); // [ { maxBalance: 98000 } ]
 *
 *     // Or use the aggregation pipeline builder.
 *     const res = await Users.aggregate().
 *       group({ _id: null, maxBalance: { $max: '$balance' } }).
 *       project('-id maxBalance').
 *       exec();
 *     console.log(res); // [ { maxBalance: 98 } ]
 *
 * #### Note:
 *
 * - Mongoose does **not** cast aggregation pipelines to the model's schema because `$project` and `$group` operators allow redefining the "shape" of the documents at any stage of the pipeline, which may leave documents in an incompatible format. You can use the [mongoose-cast-aggregation plugin](https://github.com/AbdelrahmanHafez/mongoose-cast-aggregation) to enable minimal casting for aggregation pipelines.
 * - The documents returned are plain javascript objects, not mongoose documents (since any shape of document can be returned).
 *
 * #### More About Aggregations:
 *
 * - [Mongoose `Aggregate`](https://mongoosejs.com/docs/api/aggregate.html)
 * - [An Introduction to Mongoose Aggregate](https://masteringjs.io/tutorials/mongoose/aggregate)
 * - [MongoDB Aggregation docs](https://www.mongodb.com/docs/manual/applications/aggregation/)
 *
 * @see Aggregate https://mongoosejs.com/docs/api/aggregate.html#Aggregate()
 * @see MongoDB https://www.mongodb.com/docs/manual/applications/aggregation/
 * @param {Array} [pipeline] aggregation pipeline as an array of objects
 * @param {Object} [options] aggregation options
 * @return {Aggregate}
 * @api public
 */

Model.aggregate = function aggregate(pipeline, options) {
  _checkContext(this, 'aggregate');

  if (typeof options === 'function' || typeof arguments[2] === 'function') {
    throw new MongooseError('Model.aggregate() no longer accepts a callback');
  }

  const aggregate = new Aggregate(pipeline || []);
  aggregate.model(this);
  if (options != null) {
    aggregate.option(options);
  }

  if (typeof callback === 'undefined') {
    return aggregate;
  }

  return aggregate;
};

/**
 * Casts and validates the given object against this model's schema, passing the
 * given `context` to custom validators.
 *
 * #### Example:
 *
 *     const Model = mongoose.model('Test', Schema({
 *       name: { type: String, required: true },
 *       age: { type: Number, required: true }
 *     });
 *
 *     try {
 *       await Model.validate({ name: null }, ['name'])
 *     } catch (err) {
 *       err instanceof mongoose.Error.ValidationError; // true
 *       Object.keys(err.errors); // ['name']
 *     }
 *
 * @param {Object} obj
 * @param {Object|Array|String} pathsOrOptions
 * @param {Object} [context]
 * @return {Promise|undefined}
 * @api public
 */

Model.validate = async function validate(obj, pathsOrOptions, context) {
  if ((arguments.length < 3) || (arguments.length === 3 && typeof arguments[2] === 'function')) {
    // For convenience, if we're validating a document or an object, make `context` default to
    // the model so users don't have to always pass `context`, re: gh-10132, gh-10346
    context = obj;
  }
  if (typeof context === 'function' || typeof arguments[3] === 'function') {
    throw new MongooseError('Model.validate() no longer accepts a callback');
  }

  let schema = this.schema;
  const discriminatorKey = schema.options.discriminatorKey;
  if (schema.discriminators != null && obj != null && obj[discriminatorKey] != null) {
    schema = getSchemaDiscriminatorByValue(schema, obj[discriminatorKey]) || schema;
  }
  let paths = Object.keys(schema.paths);

  if (pathsOrOptions != null) {
    const _pathsToValidate = typeof pathsOrOptions === 'string' ? new Set(pathsOrOptions.split(' ')) : Array.isArray(pathsOrOptions) ? new Set(pathsOrOptions) : new Set(paths);
    paths = paths.filter(p => {
      if (pathsOrOptions.pathsToSkip) {
        if (Array.isArray(pathsOrOptions.pathsToSkip)) {
          if (pathsOrOptions.pathsToSkip.find(x => x == p)) {
            return false;
          }
        } else if (typeof pathsOrOptions.pathsToSkip == 'string') {
          if (pathsOrOptions.pathsToSkip.includes(p)) {
            return false;
          }
        }
      }
      const pieces = p.split('.');
      let cur = pieces[0];

      for (const piece of pieces) {
        if (_pathsToValidate.has(cur)) {
          return true;
        }
        cur += '.' + piece;
      }

      return _pathsToValidate.has(p);
    });
  }

  for (const path of paths) {
    const schemaType = schema.path(path);
    if (!schemaType || !schemaType.$isMongooseArray || schemaType.$isMongooseDocumentArray) {
      continue;
    }

    const val = get(obj, path);
    pushNestedArrayPaths(paths, val, path);
  }

  let remaining = paths.length;
  let error = null;

  return new Promise((resolve, reject) => {
    for (const path of paths) {
      const schemaType = schema.path(path);
      if (schemaType == null) {
        _checkDone();
        continue;
      }

      const pieces = path.indexOf('.') === -1 ? [path] : path.split('.');
      let cur = obj;
      for (let i = 0; i < pieces.length - 1; ++i) {
        cur = cur[pieces[i]];
      }

      let val = get(obj, path, void 0);

      if (val != null) {
        try {
          val = schemaType.cast(val);
          cur[pieces[pieces.length - 1]] = val;
        } catch (err) {
          error = error || new ValidationError();
          error.addError(path, err);

          _checkDone();
          continue;
        }
      }

      schemaType.doValidate(val, err => {
        if (err) {
          error = error || new ValidationError();
          error.addError(path, err);
        }
        _checkDone();
      }, context, { path: path });
    }

    function _checkDone() {
      if (--remaining <= 0) {
        if (error) {
          reject(error);
        } else {
          resolve();
        }
      }
    }
  });
};

/**
 * Populates document references.
 *
 * Changed in Mongoose 6: the model you call `populate()` on should be the
 * "local field" model, **not** the "foreign field" model.
 *
 * #### Available top-level options:
 *
 * - path: space delimited path(s) to populate
 * - select: optional fields to select
 * - match: optional query conditions to match
 * - model: optional name of the model to use for population
 * - options: optional query options like sort, limit, etc
 * - justOne: optional boolean, if true Mongoose will always set `path` to a document, or `null` if no document was found. If false, Mongoose will always set `path` to an array, which will be empty if no documents are found. Inferred from schema by default.
 * - strictPopulate: optional boolean, set to `false` to allow populating paths that aren't in the schema.
 *
 * #### Example:
 *
 *     const Dog = mongoose.model('Dog', new Schema({ name: String, breed: String }));
 *     const Person = mongoose.model('Person', new Schema({
 *       name: String,
 *       pet: { type: mongoose.ObjectId, ref: 'Dog' }
 *     }));
 *
 *     const pets = await Pet.create([
 *       { name: 'Daisy', breed: 'Beagle' },
 *       { name: 'Einstein', breed: 'Catalan Sheepdog' }
 *     ]);
 *
 *     // populate many plain objects
 *     const users = [
 *       { name: 'John Wick', dog: pets[0]._id },
 *       { name: 'Doc Brown', dog: pets[1]._id }
 *     ];
 *     await User.populate(users, { path: 'dog', select: 'name' });
 *     users[0].dog.name; // 'Daisy'
 *     users[0].dog.breed; // undefined because of `select`
 *
 * @param {Document|Array} docs Either a single document or array of documents to populate.
 * @param {Object|String} options Either the paths to populate or an object specifying all parameters
 * @param {string} [options.path=null] The path to populate.
 * @param {string|PopulateOptions} [options.populate=null] Recursively populate paths in the populated documents. See [deep populate docs](https://mongoosejs.com/docs/populate.html#deep-populate).
 * @param {boolean} [options.retainNullValues=false] By default, Mongoose removes null and undefined values from populated arrays. Use this option to make `populate()` retain `null` and `undefined` array entries.
 * @param {boolean} [options.getters=false] If true, Mongoose will call any getters defined on the `localField`. By default, Mongoose gets the raw value of `localField`. For example, you would need to set this option to `true` if you wanted to [add a `lowercase` getter to your `localField`](https://mongoosejs.com/docs/schematypes.html#schematype-options).
 * @param {boolean} [options.clone=false] When you do `BlogPost.find().populate('author')`, blog posts with the same author will share 1 copy of an `author` doc. Enable this option to make Mongoose clone populated docs before assigning them.
 * @param {Object|Function} [options.match=null] Add an additional filter to the populate query. Can be a filter object containing [MongoDB query syntax](https://www.mongodb.com/docs/manual/tutorial/query-documents/), or a function that returns a filter object.
 * @param {Boolean} [options.skipInvalidIds=false] By default, Mongoose throws a cast error if `localField` and `foreignField` schemas don't line up. If you enable this option, Mongoose will instead filter out any `localField` properties that cannot be casted to `foreignField`'s schema type.
 * @param {Number} [options.perDocumentLimit=null] For legacy reasons, `limit` with `populate()` may give incorrect results because it only executes a single query for every document being populated. If you set `perDocumentLimit`, Mongoose will ensure correct `limit` per document by executing a separate query for each document to `populate()`. For example, `.find().populate({ path: 'test', perDocumentLimit: 2 })` will execute 2 additional queries if `.find()` returns 2 documents.
 * @param {Boolean} [options.strictPopulate=true] Set to false to allow populating paths that aren't defined in the given model's schema.
 * @param {Object} [options.options=null] Additional options like `limit` and `lean`.
 * @param {Function} [options.transform=null] Function that Mongoose will call on every populated document that allows you to transform the populated document.
 * @param {Function} [callback(err,doc)] Optional callback, executed upon completion. Receives `err` and the `doc(s)`.
 * @return {Promise}
 * @api public
 */

Model.populate = async function populate(docs, paths) {
  _checkContext(this, 'populate');
  if (typeof paths === 'function' || typeof arguments[2] === 'function') {
    throw new MongooseError('Model.populate() no longer accepts a callback');
  }
  const _this = this;
  // normalized paths
  paths = utils.populate(paths);
  // data that should persist across subPopulate calls
  const cache = {};

  return new Promise((resolve, reject) => {
    _populate(_this, docs, paths, cache, (err, res) => {
      if (err) {
        return reject(err);
      }
      resolve(res);
    });
  });
};

/**
 * Populate helper
 *
 * @param {Model} model the model to use
 * @param {Document|Array} docs Either a single document or array of documents to populate.
 * @param {Object} paths
 * @param {never} cache Unused
 * @param {Function} [callback] Optional callback, executed upon completion. Receives `err` and the `doc(s)`.
 * @return {Function}
 * @api private
 */

function _populate(model, docs, paths, cache, callback) {
  let pending = paths.length;
  if (paths.length === 0) {
    return callback(null, docs);
  }
  // each path has its own query options and must be executed separately
  for (const path of paths) {
    populate(model, docs, path, next);
  }

  function next(err) {
    if (err) {
      return callback(err, null);
    }
    if (--pending) {
      return;
    }
    callback(null, docs);
  }
}

/*!
 * Populates `docs`
 */
const excludeIdReg = /\s?-_id\s?/;
const excludeIdRegGlobal = /\s?-_id\s?/g;

function populate(model, docs, options, callback) {
  const populateOptions = options;
  if (options.strictPopulate == null) {
    if (options._localModel != null && options._localModel.schema._userProvidedOptions.strictPopulate != null) {
      populateOptions.strictPopulate = options._localModel.schema._userProvidedOptions.strictPopulate;
    } else if (options._localModel != null && model.base.options.strictPopulate != null) {
      populateOptions.strictPopulate = model.base.options.strictPopulate;
    } else if (model.base.options.strictPopulate != null) {
      populateOptions.strictPopulate = model.base.options.strictPopulate;
    }
  }

  // normalize single / multiple docs passed
  if (!Array.isArray(docs)) {
    docs = [docs];
  }
  if (docs.length === 0 || docs.every(utils.isNullOrUndefined)) {
    return callback();
  }

  const modelsMap = getModelsMapForPopulate(model, docs, populateOptions);

  if (modelsMap instanceof MongooseError) {
    return immediate(function() {
      callback(modelsMap);
    });
  }
  const len = modelsMap.length;
  let vals = [];

  function flatten(item) {
    // no need to include undefined values in our query
    return undefined !== item;
  }

  let _remaining = len;
  let hasOne = false;
  const params = [];
  for (let i = 0; i < len; ++i) {
    const mod = modelsMap[i];
    let select = mod.options.select;
    let ids = utils.array.flatten(mod.ids, flatten);
    ids = utils.array.unique(ids);

    const assignmentOpts = {};
    assignmentOpts.sort = mod &&
      mod.options &&
      mod.options.options &&
      mod.options.options.sort || void 0;
    assignmentOpts.excludeId = excludeIdReg.test(select) || (select && select._id === 0);

    // Lean transform may delete `_id`, which would cause assignment
    // to fail. So delay running lean transform until _after_
    // `_assign()`
    if (mod.options &&
        mod.options.options &&
        mod.options.options.lean &&
        mod.options.options.lean.transform) {
      mod.options.options._leanTransform = mod.options.options.lean.transform;
      mod.options.options.lean = true;
    }

    if (ids.length === 0 || ids.every(utils.isNullOrUndefined)) {
      // Ensure that we set to 0 or empty array even
      // if we don't actually execute a query to make sure there's a value
      // and we know this path was populated for future sets. See gh-7731, gh-8230
      --_remaining;
      _assign(model, [], mod, assignmentOpts);
      continue;
    }

    hasOne = true;
    if (typeof populateOptions.foreignField === 'string') {
      mod.foreignField.clear();
      mod.foreignField.add(populateOptions.foreignField);
    }
    const match = createPopulateQueryFilter(ids, mod.match, mod.foreignField, mod.model, mod.options.skipInvalidIds);
    if (assignmentOpts.excludeId) {
      // override the exclusion from the query so we can use the _id
      // for document matching during assignment. we'll delete the
      // _id back off before returning the result.
      if (typeof select === 'string') {
        select = select.replace(excludeIdRegGlobal, ' ');
      } else {
        // preserve original select conditions by copying
        select = { ...select };
        delete select._id;
      }
    }

    if (mod.options.options && mod.options.options.limit != null) {
      assignmentOpts.originalLimit = mod.options.options.limit;
    } else if (mod.options.limit != null) {
      assignmentOpts.originalLimit = mod.options.limit;
    }
    params.push([mod, match, select, assignmentOpts, _next]);
  }
  if (!hasOne) {
    // If models but no docs, skip further deep populate.
    if (modelsMap.length !== 0) {
      return callback();
    }
    // If no models to populate but we have a nested populate,
    // keep trying, re: gh-8946
    if (populateOptions.populate != null) {
      const opts = utils.populate(populateOptions.populate).map(pop => Object.assign({}, pop, {
        path: populateOptions.path + '.' + pop.path
      }));
      model.populate(docs, opts).then(res => { callback(null, res); }, err => { callback(err); });
      return;
    }
    return callback();
  }

  for (const arr of params) {
    _execPopulateQuery.apply(null, arr);
  }
  function _next(err, valsFromDb) {
    if (err != null) {
      return callback(err, null);
    }
    vals = vals.concat(valsFromDb);
    if (--_remaining === 0) {
      _done();
    }
  }

  function _done() {
    for (const arr of params) {
      const mod = arr[0];
      const assignmentOpts = arr[3];
      for (const val of vals) {
        mod.options._childDocs.push(val);
      }
      try {
        _assign(model, vals, mod, assignmentOpts);
      } catch (err) {
        return callback(err);
      }
    }

    for (const arr of params) {
      removeDeselectedForeignField(arr[0].foreignField, arr[0].options, vals);
    }
    for (const arr of params) {
      const mod = arr[0];
      if (mod.options && mod.options.options && mod.options.options._leanTransform) {
        for (const doc of vals) {
          mod.options.options._leanTransform(doc);
        }
      }
    }
    callback();
  }
}

/*!
 * ignore
 */

function _execPopulateQuery(mod, match, select, assignmentOpts, callback) {
  let subPopulate = clone(mod.options.populate);
  const queryOptions = Object.assign({
    skip: mod.options.skip,
    limit: mod.options.limit,
    perDocumentLimit: mod.options.perDocumentLimit
  }, mod.options.options);

  if (mod.count) {
    delete queryOptions.skip;
  }

  if (queryOptions.perDocumentLimit != null) {
    queryOptions.limit = queryOptions.perDocumentLimit;
    delete queryOptions.perDocumentLimit;
  } else if (queryOptions.limit != null) {
    queryOptions.limit = queryOptions.limit * mod.ids.length;
  }

  const query = mod.model.find(match, select, queryOptions);
  // If we're doing virtual populate and projection is inclusive and foreign
  // field is not selected, automatically select it because mongoose needs it.
  // If projection is exclusive and client explicitly unselected the foreign
  // field, that's the client's fault.
  for (const foreignField of mod.foreignField) {
    if (foreignField !== '_id' &&
        query.selectedInclusively() &&
        !isPathSelectedInclusive(query._fields, foreignField)) {
      query.select(foreignField);
    }
  }

  // If using count, still need the `foreignField` so we can match counts
  // to documents, otherwise we would need a separate `count()` for every doc.
  if (mod.count) {
    for (const foreignField of mod.foreignField) {
      query.select(foreignField);
    }
  }

  // If we need to sub-populate, call populate recursively
  if (subPopulate) {
    // If subpopulating on a discriminator, skip check for non-existent
    // paths. Because the discriminator may not have the path defined.
    if (mod.model.baseModelName != null) {
      if (Array.isArray(subPopulate)) {
        subPopulate.forEach(pop => { pop.strictPopulate = false; });
      } else if (typeof subPopulate === 'string') {
        subPopulate = { path: subPopulate, strictPopulate: false };
      } else {
        subPopulate.strictPopulate = false;
      }
    }
    const basePath = mod.options._fullPath || mod.options.path;

    if (Array.isArray(subPopulate)) {
      for (const pop of subPopulate) {
        pop._fullPath = basePath + '.' + pop.path;
      }
    } else if (typeof subPopulate === 'object') {
      subPopulate._fullPath = basePath + '.' + subPopulate.path;
    }

    query.populate(subPopulate);
  }

  query.exec().then(
    docs => {
      for (const val of docs) {
        leanPopulateMap.set(val, mod.model);
      }
      callback(null, docs);
    },
    err => {
      callback(err);
    }
  );
}

/*!
 * ignore
 */

function _assign(model, vals, mod, assignmentOpts) {
  const options = mod.options;
  const isVirtual = mod.isVirtual;
  const justOne = mod.justOne;
  let _val;
  const lean = options &&
    options.options &&
    options.options.lean || false;
  const len = vals.length;
  const rawOrder = {};
  const rawDocs = {};
  let key;
  let val;

  // Clone because `assignRawDocsToIdStructure` will mutate the array
  const allIds = clone(mod.allIds);
  // optimization:
  // record the document positions as returned by
  // the query result.
  for (let i = 0; i < len; i++) {
    val = vals[i];
    if (val == null) {
      continue;
    }
    for (const foreignField of mod.foreignField) {
      _val = utils.getValue(foreignField, val);
      if (Array.isArray(_val)) {
        _val = utils.array.unique(utils.array.flatten(_val));

        for (let __val of _val) {
          if (__val instanceof Document) {
            __val = __val._id;
          }
          key = String(__val);
          if (rawDocs[key]) {
            if (Array.isArray(rawDocs[key])) {
              rawDocs[key].push(val);
              rawOrder[key].push(i);
            } else {
              rawDocs[key] = [rawDocs[key], val];
              rawOrder[key] = [rawOrder[key], i];
            }
          } else {
            if (isVirtual && !justOne) {
              rawDocs[key] = [val];
              rawOrder[key] = [i];
            } else {
              rawDocs[key] = val;
              rawOrder[key] = i;
            }
          }
        }
      } else {
        if (_val instanceof Document) {
          _val = _val._id;
        }
        key = String(_val);
        if (rawDocs[key]) {
          if (Array.isArray(rawDocs[key])) {
            rawDocs[key].push(val);
            rawOrder[key].push(i);
          } else if (isVirtual ||
            rawDocs[key].constructor !== val.constructor ||
            String(rawDocs[key]._id) !== String(val._id)) {
            // May need to store multiple docs with the same id if there's multiple models
            // if we have discriminators or a ref function. But avoid converting to an array
            // if we have multiple queries on the same model because of `perDocumentLimit` re: gh-9906
            rawDocs[key] = [rawDocs[key], val];
            rawOrder[key] = [rawOrder[key], i];
          }
        } else {
          rawDocs[key] = val;
          rawOrder[key] = i;
        }
      }
      // flag each as result of population
      if (!lean) {
        val.$__.wasPopulated = val.$__.wasPopulated || { value: _val };
      }
    }
  }

  assignVals({
    originalModel: model,
    // If virtual, make sure to not mutate original field
    rawIds: mod.isVirtual ? allIds : mod.allIds,
    allIds: allIds,
    unpopulatedValues: mod.unpopulatedValues,
    foreignField: mod.foreignField,
    rawDocs: rawDocs,
    rawOrder: rawOrder,
    docs: mod.docs,
    path: options.path,
    options: assignmentOpts,
    justOne: mod.justOne,
    isVirtual: mod.isVirtual,
    allOptions: mod,
    populatedModel: mod.model,
    lean: lean,
    virtual: mod.virtual,
    count: mod.count,
    match: mod.match
  });
}

/**
 * Compiler utility.
 *
 * @param {String|Function} name model name or class extending Model
 * @param {Schema} schema
 * @param {String} collectionName
 * @param {Connection} connection
 * @param {Mongoose} base mongoose instance
 * @api private
 */

Model.compile = function compile(name, schema, collectionName, connection, base) {
  const versioningEnabled = schema.options.versionKey !== false;

  if (versioningEnabled && !schema.paths[schema.options.versionKey]) {
    // add versioning to top level documents only
    const o = {};
    o[schema.options.versionKey] = Number;
    schema.add(o);
  }
  let model;
  if (typeof name === 'function' && name.prototype instanceof Model) {
    model = name;
    name = model.name;
    schema.loadClass(model, false);
    model.prototype.$isMongooseModelPrototype = true;
  } else {
    // generate new class
    model = function model(doc, fields, skipId) {
      model.hooks.execPreSync('createModel', doc);
      if (!(this instanceof model)) {
        return new model(doc, fields, skipId);
      }
      const discriminatorKey = model.schema.options.discriminatorKey;

      if (model.discriminators == null || doc == null || doc[discriminatorKey] == null) {
        Model.call(this, doc, fields, skipId);
        return;
      }

      // If discriminator key is set, use the discriminator instead (gh-7586)
      const Discriminator = model.discriminators[doc[discriminatorKey]] ||
        getDiscriminatorByValue(model.discriminators, doc[discriminatorKey]);
      if (Discriminator != null) {
        return new Discriminator(doc, fields, skipId);
      }

      // Otherwise, just use the top-level model
      Model.call(this, doc, fields, skipId);
    };
  }

  model.hooks = schema.s.hooks.clone();
  model.base = base;
  model.modelName = name;

  if (!(model.prototype instanceof Model)) {
    Object.setPrototypeOf(model, Model);
    Object.setPrototypeOf(model.prototype, Model.prototype);
  }
  model.model = function model(name) {
    return this.db.model(name);
  };

  model.db = connection;
  model.prototype.db = connection;
  model.prototype[modelDbSymbol] = connection;
  model.discriminators = model.prototype.discriminators = undefined;
  model[modelSymbol] = true;
  model.events = new EventEmitter();

  schema._preCompile();

  const _userProvidedOptions = schema._userProvidedOptions || {};

  const collectionOptions = {
    schemaUserProvidedOptions: _userProvidedOptions,
    capped: schema.options.capped,
    Promise: model.base.Promise,
    modelName: name
  };
  if (schema.options.autoCreate !== void 0) {
    collectionOptions.autoCreate = schema.options.autoCreate;
  }

  const collection = connection.collection(
    collectionName,
    collectionOptions
  );

  model.prototype.collection = collection;
  model.prototype.$collection = collection;
  model.prototype[modelCollectionSymbol] = collection;

  model.prototype.$__setSchema(schema);

  // apply methods and statics
  applyMethods(model, schema);
  applyStatics(model, schema);
  applyHooks(model, schema);
  applyStaticHooks(model, schema.s.hooks, schema.statics);

  model.schema = model.prototype.$__schema;
  model.collection = collection;
  model.$__collection = collection;

  // Create custom query constructor
  model.Query = function() {
    Query.apply(this, arguments);
  };
  Object.setPrototypeOf(model.Query.prototype, Query.prototype);
  model.Query.base = Query.base;
  model.Query.prototype.constructor = Query;
  applyQueryMiddleware(model.Query, model);
  applyQueryMethods(model, schema.query);

  return model;
};

/**
 * Register custom query methods for this model
 *
 * @param {Model} model
 * @param {Schema} schema
 * @api private
 */

function applyQueryMethods(model, methods) {
  for (const i in methods) {
    model.Query.prototype[i] = methods[i];
  }
}

/**
 * Subclass this model with `conn`, `schema`, and `collection` settings.
 *
 * @param {Connection} conn
 * @param {Schema} [schema]
 * @param {String} [collection]
 * @return {Model}
 * @api private
 * @memberOf Model
 * @static
 * @method __subclass
 */

Model.__subclass = function subclass(conn, schema, collection) {
  // subclass model using this connection and collection name
  const _this = this;

  const Model = function Model(doc, fields, skipId) {
    if (!(this instanceof Model)) {
      return new Model(doc, fields, skipId);
    }
    _this.call(this, doc, fields, skipId);
  };

  Object.setPrototypeOf(Model, _this);
  Object.setPrototypeOf(Model.prototype, _this.prototype);
  Model.db = conn;
  Model.prototype.db = conn;
  Model.prototype[modelDbSymbol] = conn;

  _this[subclassedSymbol] = _this[subclassedSymbol] || [];
  _this[subclassedSymbol].push(Model);
  if (_this.discriminators != null) {
    Model.discriminators = {};
    for (const key of Object.keys(_this.discriminators)) {
      Model.discriminators[key] = _this.discriminators[key].
        __subclass(_this.db, _this.discriminators[key].schema, collection);
    }
  }

  const s = schema && typeof schema !== 'string'
    ? schema
    : _this.prototype.$__schema;

  const options = s.options || {};
  const _userProvidedOptions = s._userProvidedOptions || {};

  if (!collection) {
    collection = _this.prototype.$__schema.get('collection') ||
      utils.toCollectionName(_this.modelName, this.base.pluralize());
  }

  const collectionOptions = {
    schemaUserProvidedOptions: _userProvidedOptions,
    capped: s && options.capped
  };

  Model.prototype.collection = conn.collection(collection, collectionOptions);
  Model.prototype.$collection = Model.prototype.collection;
  Model.prototype[modelCollectionSymbol] = Model.prototype.collection;
  Model.collection = Model.prototype.collection;
  Model.$__collection = Model.collection;
  // Errors handled internally, so ignore
  Model.init().catch(() => {});
  return Model;
};

/**
 * Helper for console.log. Given a model named 'MyModel', returns the string
 * `'Model { MyModel }'`.
 *
 * #### Example:
 *
 *     const MyModel = mongoose.model('Test', Schema({ name: String }));
 *     MyModel.inspect(); // 'Model { Test }'
 *     console.log(MyModel); // Prints 'Model { Test }'
 *
 * @api public
 */

Model.inspect = function() {
  return `Model { ${this.modelName} }`;
};

if (util.inspect.custom) {
  // Avoid Node deprecation warning DEP0079
  Model[util.inspect.custom] = Model.inspect;
}

/*!
 * Module exports.
 */

module.exports = exports = Model;<|MERGE_RESOLUTION|>--- conflicted
+++ resolved
@@ -65,7 +65,6 @@
 const STATES = require('./connectionstate');
 const util = require('util');
 const utils = require('./utils');
-const MongooseBulkWriteError = require('./error/bulkWriteError');
 
 const VERSION_WHERE = 1;
 const VERSION_INC = 2;
@@ -3063,10 +3062,6 @@
  * @param {Number} [options.limit=null] this limits the number of documents being processed (validation/casting) by mongoose in parallel, this does **NOT** send the documents in batches to MongoDB. Use this option if you're processing a large number of documents and your app is running out of memory.
  * @param {String|Object|Array} [options.populate=null] populates the result documents. This option is a no-op if `rawResult` is set.
  * @param {Boolean} [options.throwOnValidationError=false] If true and `ordered: false`, throw an error if one of the operations failed validation, but all valid operations completed successfully.
-<<<<<<< HEAD
-=======
- * @param {Function} [callback] callback
->>>>>>> 53d382b0
  * @return {Promise} resolving to the raw result from the MongoDB driver if `options.rawResult` was `true`, or the documents that passed validation, otherwise
  * @api public
  */
@@ -3351,60 +3346,6 @@
         }
 
         callback(error, null);
-<<<<<<< HEAD
-=======
-        return;
-      }
-
-      if (!lean) {
-        for (const attribute of docAttributes) {
-          attribute.$__reset();
-          _setIsNew(attribute, false);
-        }
-      }
-
-      if (ordered === false && throwOnValidationError && validationErrors.length > 0) {
-        for (let i = 0; i < results.length; ++i) {
-          if (results[i] === void 0) {
-            results[i] = docs[i];
-          }
-        }
-        return callback(new MongooseBulkWriteError(
-          validationErrors,
-          results,
-          res,
-          'insertMany'
-        ));
-      }
-
-      if (rawResult) {
-        if (ordered === false) {
-          for (let i = 0; i < results.length; ++i) {
-            if (results[i] === void 0) {
-              results[i] = docs[i];
-            }
-          }
-
-          // Decorate with mongoose validation errors in case of unordered,
-          // because then still do `insertMany()`
-          res.mongoose = {
-            validationErrors: validationErrors,
-            results: results
-          };
-        }
-        return callback(null, res);
-      }
-
-      if (options.populate != null) {
-        return _this.populate(docAttributes, options.populate, err => {
-          if (err != null) {
-            error.insertedDocs = docAttributes;
-            return callback(err);
-          }
-
-          callback(null, docs);
-        });
->>>>>>> 53d382b0
       }
     );
   });
@@ -3505,14 +3446,8 @@
  * @param {Boolean} [options.j=true] If false, disable [journal acknowledgement](https://www.mongodb.com/docs/manual/reference/write-concern/#j-option)
  * @param {Boolean} [options.skipValidation=false] Set to true to skip Mongoose schema validation on bulk write operations. Mongoose currently runs validation on `insertOne` and `replaceOne` operations by default.
  * @param {Boolean} [options.bypassDocumentValidation=false] If true, disable [MongoDB server-side schema validation](https://www.mongodb.com/docs/manual/core/schema-validation/) for all writes in this bulk.
-<<<<<<< HEAD
  * @param {Boolean} [options.throwOnValidationError=false] If true and `ordered: false`, throw an error if one of the operations failed validation, but all valid operations completed successfully.
  * @param {Boolean} [options.strict=null] Overwrites the [`strict` option](https://mongoosejs.com/docs/guide.html#strict) on schema. If false, allows filtering and writing fields not defined in the schema for all writes in this bulk.
-=======
- * @param {Boolean} [options.strict=null] Overwrites the [`strict` option](/docs/guide.html#strict) on schema. If false, allows filtering and writing fields not defined in the schema for all writes in this bulk.
- * @param {Boolean} [options.throwOnValidationError=false] If true and `ordered: false`, throw an error if one of the operations failed validation, but all valid operations completed successfully.
- * @param {Function} [callback] callback `function(error, bulkWriteOpResult) {}`
->>>>>>> 53d382b0
  * @return {Promise} resolves to a [`BulkWriteOpResult`](https://mongodb.github.io/node-mongodb-native/4.9/classes/BulkWriteResult.html) if the operation succeeds
  * @api public
  */
@@ -3587,25 +3522,21 @@
       validOps = validOps.sort().map(index => ops[index]);
 
       if (validOps.length === 0) {
-<<<<<<< HEAD
-        return resolve(getDefaultBulkwriteResult());
-=======
-        if ('throwOnValidationError' in options && options.throwOnValidationError && validationErrors.length > 0) {
-          return cb(new MongooseBulkWriteError(
-            validationErrors.map(err => err.error),
+        if (options.throwOnValidationError) {
+          validationErrors = validationErrors.
+            sort((v1, v2) => v1.index - v2.index).
+            map(v => v.error);
+          return reject(new MongooseBulkWriteError(
+            validationErrors,
             results,
-            getDefaultBulkwriteResult(),
+            null,
             'bulkWrite'
           ));
         }
-        return cb(null, getDefaultBulkwriteResult());
->>>>>>> 53d382b0
+        return resolve(getDefaultBulkwriteResult());
       }
 
       this.$__collection.bulkWrite(validOps, options, (error, res) => {
-        for (let i = 0; i < validOpIndexes.length; ++i) {
-          results[validOpIndexes[i]] = null;
-        }
         if (error) {
           if (validationErrors.length > 0) {
             error.mongoose = error.mongoose || {};
@@ -3619,29 +3550,18 @@
           results[validOpIndexes[i]] = null;
         }
         if (validationErrors.length > 0) {
-<<<<<<< HEAD
           if (options.throwOnValidationError) {
             return reject(new MongooseBulkWriteError(
-=======
-          if ('throwOnValidationError' in options && options.throwOnValidationError) {
-            return cb(new MongooseBulkWriteError(
->>>>>>> 53d382b0
               validationErrors,
               results,
               res,
               'bulkWrite'
             ));
-<<<<<<< HEAD
           } else {
             res.mongoose = res.mongoose || {};
             res.mongoose.validationErrors = validationErrors;
             res.mongoose.results = results;
           }
-=======
-          }
-          res.mongoose = res.mongoose || {};
-          res.mongoose.validationErrors = validationErrors;
->>>>>>> 53d382b0
         }
 
         resolve(res);
