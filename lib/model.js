--- conflicted
+++ resolved
@@ -1640,9 +1640,6 @@
       dbIndexes = getRelatedDBIndexes(this, dbIndexes);
       const schemaIndexes = getRelatedSchemaIndexes(this, this.schema.indexes());
 
-<<<<<<< HEAD
-      const toDrop = indexesToDrop(dbIndexes, schemaIndexes);
-=======
       const toDrop = [];
 
       for (const dbIndex of dbIndexes) {
@@ -1665,7 +1662,6 @@
           toDrop.push(dbIndex.name);
         }
       }
->>>>>>> c8cf05db
 
       if (toDrop.length === 0) {
         return cb(null, []);
