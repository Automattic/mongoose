'use strict';

/*!
 * Module dependencies.
 */

const Aggregate = require('./aggregate');
const ChangeStream = require('./cursor/ChangeStream');
const Document = require('./document');
const DocumentNotFoundError = require('./error').DocumentNotFoundError;
const DivergentArrayError = require('./error').DivergentArrayError;
const Error = require('./error');
const EventEmitter = require('events').EventEmitter;
const MongooseMap = require('./types/map');
const OverwriteModelError = require('./error').OverwriteModelError;
const PromiseProvider = require('./promise_provider');
const Query = require('./query');
const Schema = require('./schema');
const VersionError = require('./error').VersionError;
const ParallelSaveError = require('./error').ParallelSaveError;
const applyQueryMiddleware = require('./helpers/query/applyQueryMiddleware');
const applyHooks = require('./helpers/model/applyHooks');
const applyMethods = require('./helpers/model/applyMethods');
const applyStatics = require('./helpers/model/applyStatics');
const applyWriteConcern = require('./helpers/schema/applyWriteConcern');
const cast = require('./cast');
const castUpdate = require('./helpers/query/castUpdate');
const discriminator = require('./helpers/model/discriminator');
const getDiscriminatorByValue = require('./queryhelpers').getDiscriminatorByValue;
const immediate = require('./helpers/immediate');
const internalToObjectOptions = require('./options').internalToObjectOptions;
const isPathExcluded = require('./helpers/projection/isPathExcluded');
const isPathSelectedInclusive = require('./helpers/projection/isPathSelectedInclusive');
const get = require('lodash.get');
const getSchemaTypes = require('./helpers/populate/getSchemaTypes');
const getVirtual = require('./helpers/populate/getVirtual');
const modifiedPaths = require('./helpers/update/modifiedPaths');
const mpath = require('mpath');
const parallel = require('async/parallel');
const parallelLimit = require('async/parallelLimit');
const setDefaultsOnInsert = require('./helpers/setDefaultsOnInsert');
const util = require('util');
const utils = require('./utils');

const VERSION_WHERE = 1;
const VERSION_INC = 2;
const VERSION_ALL = VERSION_WHERE | VERSION_INC;

/**
 * Model constructor
 *
 * Provides the interface to MongoDB collections as well as creates document instances.
 *
 * @param {Object} doc values with which to create the document
 * @inherits Document http://mongoosejs.com/docs/api.html#document-js
 * @event `error`: If listening to this event, 'error' is emitted when a document was saved without passing a callback and an `error` occurred. If not listening, the event bubbles to the connection used to create this Model.
 * @event `index`: Emitted after `Model#ensureIndexes` completes. If an error occurred it is passed with the event.
 * @event `index-single-start`: Emitted when an individual index starts within `Model#ensureIndexes`. The fields and options being used to build the index are also passed with the event.
 * @event `index-single-done`: Emitted when an individual index finishes within `Model#ensureIndexes`. If an error occurred it is passed with the event. The fields, options, and index name are also passed.
 * @api public
 */

function Model(doc, fields, skipId) {
  if (fields instanceof Schema) {
    throw new TypeError('2nd argument to `Model` must be a POJO or string, ' +
      '**not** a schema. Make sure you\'re calling `mongoose.model()`, not ' +
      '`mongoose.Model()`.');
  }
  Document.call(this, doc, fields, skipId);
}

/*!
 * Inherits from Document.
 *
 * All Model.prototype features are available on
 * top level (non-sub) documents.
 */

Model.prototype.__proto__ = Document.prototype;
Model.prototype.$isMongooseModelPrototype = true;

/**
 * Connection the model uses.
 *
 * @api public
 * @property db
 * @memberOf Model
 * @instance
 */

Model.prototype.db;

/**
 * Collection the model uses.
 *
 * @api public
 * @property collection
 * @memberOf Model
 * @instance
 */

Model.prototype.collection;

/**
 * The name of the model
 *
 * @api public
 * @property modelName
 * @memberOf Model
 * @instance
 */

Model.prototype.modelName;

/**
 * Additional properties to attach to the query when calling `save()` and
 * `isNew` is false.
 *
 * @api public
 * @property $where
 * @memberOf Model
 * @instance
 */

Model.prototype.$where;

/**
 * If this is a discriminator model, `baseModelName` is the name of
 * the base model.
 *
 * @api public
 * @property baseModelName
 * @memberOf Model
 * @instance
 */

Model.prototype.baseModelName;

/*!
 * ignore
 */

Model.prototype.$__handleSave = function(options, callback) {
  const _this = this;
  let i;
  let keys;
  let len;
  let saveOptions = {};

  _handleSafe(options);
  applyWriteConcern(this.schema, options);
  if ('w' in options) saveOptions.w = options.w;
  if ('j' in options) saveOptions.j = options.j;
  if ('wtimeout' in options) saveOptions.wtimeout = options.wtimeout;

  const session = 'session' in options ? options.session : this.$session();
  if (session != null) {
    saveOptions.session = session;
  }

  if (Object.keys(saveOptions).length === 0) {
    saveOptions = null;
  }

  if (this.isNew) {
    // send entire doc
    const obj = this.toObject(internalToObjectOptions);

    if ((obj || {})._id === void 0) {
      // documents must have an _id else mongoose won't know
      // what to update later if more changes are made. the user
      // wouldn't know what _id was generated by mongodb either
      // nor would the ObjectId generated my mongodb necessarily
      // match the schema definition.
      setTimeout(function() {
        callback(new Error('document must have an _id before saving'));
      }, 0);
      return;
    }

    this.$__version(true, obj);
    this.collection.insertOne(obj, saveOptions, function(err, ret) {
      if (err) {
        _this.isNew = true;
        _this.emit('isNew', true);
        _this.constructor.emit('isNew', true);

        callback(err, null);
        return;
      }

      callback(null, ret);
    });
    this.$__reset();
    this.isNew = false;
    this.emit('isNew', false);
    this.constructor.emit('isNew', false);
    // Make it possible to retry the insert
    this.$__.inserting = true;
  } else {
    // Make sure we don't treat it as a new object on error,
    // since it already exists
    this.$__.inserting = false;

    const delta = this.$__delta();

    if (delta) {
      if (delta instanceof Error) {
        callback(delta);
        return;
      }

      const where = this.$__where(delta[0]);
      if (where instanceof Error) {
        callback(where);
        return;
      }

      if (this.$where) {
        keys = Object.keys(this.$where);
        len = keys.length;
        for (i = 0; i < len; ++i) {
          where[keys[i]] = this.$where[keys[i]];
        }
      }

      this.collection.updateOne(where, delta[1], saveOptions, function(err, ret) {
        if (err) {
          callback(err);
          return;
        }
        ret.$where = where;
        callback(null, ret);
      });
    } else {
      this.$__reset();
      callback();
      return;
    }

    this.emit('isNew', false);
    this.constructor.emit('isNew', false);
  }
};

/*!
 * ignore
 */

Model.prototype.$__save = function(options, callback) {
  this.$__handleSave(options, (error, result) => {
    if (error) {
      return this.schema.s.hooks.execPost('save:error', this, [this], { error: error }, function(error) {
        callback(error);
      });
    }

    // store the modified paths before the document is reset
    const modifiedPaths = this.modifiedPaths();

    this.$__reset();

    let numAffected = 0;
    if (get(options, 'safe.w') !== 0 && get(options, 'w') !== 0) {
      // Skip checking if write succeeded if writeConcern is set to
      // unacknowledged writes, because otherwise `numAffected` will always be 0
      if (result) {
        if (Array.isArray(result)) {
          numAffected = result.length;
        } else if (result.result && result.result.n !== undefined) {
          numAffected = result.result.n;
        } else if (result.result && result.result.nModified !== undefined) {
          numAffected = result.result.nModified;
        } else {
          numAffected = result;
        }
      }

      // was this an update that required a version bump?
      if (this.$__.version && !this.$__.inserting) {
        const doIncrement = VERSION_INC === (VERSION_INC & this.$__.version);
        this.$__.version = undefined;

        const key = this.schema.options.versionKey;
        const version = this.getValue(key) || 0;

        if (numAffected <= 0) {
          // the update failed. pass an error back
          const err = options.$versionError || new VersionError(this, version, modifiedPaths);
          return callback(err);
        }

        // increment version if was successful
        if (doIncrement) {
          this.setValue(key, version + 1);
        }
      }

      if (result != null && numAffected <= 0) {
        error = new DocumentNotFoundError(result.$where);
        return this.schema.s.hooks.execPost('save:error', this, [this], { error: error }, function(error) {
          callback(error);
        });
      }
    }
    this.$__.saving = undefined;
    this.emit('save', this, numAffected);
    this.constructor.emit('save', this, numAffected);
    callback(null, this);
  });
};

/*!
 * ignore
 */

function generateVersionError(doc, modifiedPaths) {
  const key = doc.schema.options.versionKey;
  if (!key) {
    return null;
  }
  const version = doc.getValue(key) || 0;
  return new VersionError(doc, version, modifiedPaths);
}

/**
 * Saves this document.
 *
 * ####Example:
 *
 *     product.sold = Date.now();
 *     product.save(function (err, product) {
 *       if (err) ..
 *     })
 *
 * The callback will receive three parameters
 *
 * 1. `err` if an error occurred
 * 2. `product` which is the saved `product`
 *
 * As an extra measure of flow control, save will return a Promise.
 * ####Example:
 *     product.save().then(function(product) {
 *        ...
 *     });
 *
 * @param {Object} [options] options optional options
 * @param {Object} [options.safe] overrides [schema's safe option](http://mongoosejs.com//docs/guide.html#safe)
 * @param {Boolean} [options.validateBeforeSave] set to false to save without validating.
 * @param {Function} [fn] optional callback
 * @return {Promise|undefined} Returns undefined if used with callback or a Promise otherwise.
 * @api public
 * @see middleware http://mongoosejs.com/docs/middleware.html
 */

Model.prototype.save = function(options, fn) {
  let parallelSave;

  if (this.$__.saving) {
    parallelSave = new ParallelSaveError(this);
  } else {
    this.$__.saving = new ParallelSaveError(this);
  }

  if (typeof options === 'function') {
    fn = options;
    options = undefined;
  }

  if (options != null) {
    options = utils.clone(options);
  } else {
    options = {};
  }

  if (fn) {
    fn = this.constructor.$wrapCallback(fn);
  }

  options.$versionError = generateVersionError(this, this.modifiedPaths());

  return utils.promiseOrCallback(fn, cb => {
    if (parallelSave) {
      this.$__handleReject(parallelSave);
      return cb(parallelSave);
    }

    this.$__save(options, error => {
      this.$__.saving = undefined;

      if (error) {
        this.$__handleReject(error);
        return cb(error);
      }
      cb(null, this);
    });
  });
};

/*!
 * Determines whether versioning should be skipped for the given path
 *
 * @param {Document} self
 * @param {String} path
 * @return {Boolean} true if versioning should be skipped for the given path
 */
function shouldSkipVersioning(self, path) {
  const skipVersioning = self.schema.options.skipVersioning;
  if (!skipVersioning) return false;

  // Remove any array indexes from the path
  path = path.replace(/\.\d+\./, '.');

  return skipVersioning[path];
}

/*!
 * Apply the operation to the delta (update) clause as
 * well as track versioning for our where clause.
 *
 * @param {Document} self
 * @param {Object} where
 * @param {Object} delta
 * @param {Object} data
 * @param {Mixed} val
 * @param {String} [operation]
 */

function operand(self, where, delta, data, val, op) {
  // delta
  op || (op = '$set');
  if (!delta[op]) delta[op] = {};
  delta[op][data.path] = val;

  // disabled versioning?
  if (self.schema.options.versionKey === false) return;

  // path excluded from versioning?
  if (shouldSkipVersioning(self, data.path)) return;

  // already marked for versioning?
  if (VERSION_ALL === (VERSION_ALL & self.$__.version)) return;

  switch (op) {
    case '$set':
    case '$unset':
    case '$pop':
    case '$pull':
    case '$pullAll':
    case '$push':
    case '$addToSet':
      break;
    default:
      // nothing to do
      return;
  }

  // ensure updates sent with positional notation are
  // editing the correct array element.
  // only increment the version if an array position changes.
  // modifying elements of an array is ok if position does not change.
  if (op === '$push' || op === '$addToSet' || op === '$pullAll' || op === '$pull') {
    self.$__.version = VERSION_INC;
  } else if (/^\$p/.test(op)) {
    // potentially changing array positions
    self.increment();
  } else if (Array.isArray(val)) {
    // $set an array
    self.increment();
  } else if (/\.\d+\.|\.\d+$/.test(data.path)) {
    // now handling $set, $unset
    // subpath of array
    self.$__.version = VERSION_WHERE;
  }
}

/*!
 * Compiles an update and where clause for a `val` with _atomics.
 *
 * @param {Document} self
 * @param {Object} where
 * @param {Object} delta
 * @param {Object} data
 * @param {Array} value
 */

function handleAtomics(self, where, delta, data, value) {
  if (delta.$set && delta.$set[data.path]) {
    // $set has precedence over other atomics
    return;
  }

  if (typeof value.$__getAtomics === 'function') {
    value.$__getAtomics().forEach(function(atomic) {
      const op = atomic[0];
      const val = atomic[1];
      operand(self, where, delta, data, val, op);
    });
    return;
  }

  // legacy support for plugins

  let atomics = value._atomics,
      ops = Object.keys(atomics),
      i = ops.length,
      val,
      op;

  if (i === 0) {
    // $set

    if (utils.isMongooseObject(value)) {
      value = value.toObject({depopulate: 1, _isNested: true});
    } else if (value.valueOf) {
      value = value.valueOf();
    }

    return operand(self, where, delta, data, value);
  }

  function iter(mem) {
    return utils.isMongooseObject(mem)
      ? mem.toObject({depopulate: 1, _isNested: true})
      : mem;
  }

  while (i--) {
    op = ops[i];
    val = atomics[op];

    if (utils.isMongooseObject(val)) {
      val = val.toObject({depopulate: true, transform: false, _isNested: true});
    } else if (Array.isArray(val)) {
      val = val.map(iter);
    } else if (val.valueOf) {
      val = val.valueOf();
    }

    if (op === '$addToSet') {
      val = {$each: val};
    }

    operand(self, where, delta, data, val, op);
  }
}

/**
 * Produces a special query document of the modified properties used in updates.
 *
 * @api private
 * @method $__delta
 * @memberOf Model
 * @instance
 */

Model.prototype.$__delta = function() {
  const dirty = this.$__dirty();
  if (!dirty.length && VERSION_ALL !== this.$__.version) {
    return;
  }

  const where = {};
  const delta = {};
  const len = dirty.length;
  const divergent = [];
  let d = 0;

  where._id = this._doc._id;
  // If `_id` is an object, need to depopulate, but also need to be careful
  // because `_id` can technically be null (see gh-6406)
  if (get(where, '_id.$__', null) != null) {
    where._id = where._id.toObject({ transform: false, depopulate: true });
  }

  for (; d < len; ++d) {
    const data = dirty[d];
    let value = data.value;

    const match = checkDivergentArray(this, data.path, value);
    if (match) {
      divergent.push(match);
      continue;
    }

    const pop = this.populated(data.path, true);
    if (!pop && this.$__.selected) {
      // If any array was selected using an $elemMatch projection, we alter the path and where clause
      // NOTE: MongoDB only supports projected $elemMatch on top level array.
      const pathSplit = data.path.split('.');
      const top = pathSplit[0];
      if (this.$__.selected[top] && this.$__.selected[top].$elemMatch) {
        // If the selected array entry was modified
        if (pathSplit.length > 1 && pathSplit[1] == 0 && typeof where[top] === 'undefined') {
          where[top] = this.$__.selected[top];
          pathSplit[1] = '$';
          data.path = pathSplit.join('.');
        }
        // if the selected array was modified in any other way throw an error
        else {
          divergent.push(data.path);
          continue;
        }
      }
    }

    if (divergent.length) continue;

    if (undefined === value) {
      operand(this, where, delta, data, 1, '$unset');
    } else if (value === null) {
      operand(this, where, delta, data, null);
    } else if (value._path && value._atomics) {
      // arrays and other custom types (support plugins etc)
      handleAtomics(this, where, delta, data, value);
    } else if (value._path && Buffer.isBuffer(value)) {
      // MongooseBuffer
      value = value.toObject();
      operand(this, where, delta, data, value);
    } else {
      value = utils.clone(value, {
        depopulate: true,
        transform: false,
        virtuals: false,
        _isNested: true
      });
      operand(this, where, delta, data, value);
    }
  }

  if (divergent.length) {
    return new DivergentArrayError(divergent);
  }

  if (this.$__.version) {
    this.$__version(where, delta);
  }

  return [where, delta];
};

/*!
 * Determine if array was populated with some form of filter and is now
 * being updated in a manner which could overwrite data unintentionally.
 *
 * @see https://github.com/Automattic/mongoose/issues/1334
 * @param {Document} doc
 * @param {String} path
 * @return {String|undefined}
 */

function checkDivergentArray(doc, path, array) {
  // see if we populated this path
  const pop = doc.populated(path, true);

  if (!pop && doc.$__.selected) {
    // If any array was selected using an $elemMatch projection, we deny the update.
    // NOTE: MongoDB only supports projected $elemMatch on top level array.
    const top = path.split('.')[0];
    if (doc.$__.selected[top + '.$']) {
      return top;
    }
  }

  if (!(pop && array && array.isMongooseArray)) return;

  // If the array was populated using options that prevented all
  // documents from being returned (match, skip, limit) or they
  // deselected the _id field, $pop and $set of the array are
  // not safe operations. If _id was deselected, we do not know
  // how to remove elements. $pop will pop off the _id from the end
  // of the array in the db which is not guaranteed to be the
  // same as the last element we have here. $set of the entire array
  // would be similarily destructive as we never received all
  // elements of the array and potentially would overwrite data.
  const check = pop.options.match ||
      pop.options.options && utils.object.hasOwnProperty(pop.options.options, 'limit') || // 0 is not permitted
      pop.options.options && pop.options.options.skip || // 0 is permitted
      pop.options.select && // deselected _id?
      (pop.options.select._id === 0 ||
      /\s?-_id\s?/.test(pop.options.select));

  if (check) {
    const atomics = array._atomics;
    if (Object.keys(atomics).length === 0 || atomics.$set || atomics.$pop) {
      return path;
    }
  }
}

/**
 * Appends versioning to the where and update clauses.
 *
 * @api private
 * @method $__version
 * @memberOf Model
 * @instance
 */

Model.prototype.$__version = function(where, delta) {
  const key = this.schema.options.versionKey;

  if (where === true) {
    // this is an insert
    if (key) this.setValue(key, delta[key] = 0);
    return;
  }

  // updates

  // only apply versioning if our versionKey was selected. else
  // there is no way to select the correct version. we could fail
  // fast here and force them to include the versionKey but
  // thats a bit intrusive. can we do this automatically?
  if (!this.isSelected(key)) {
    return;
  }

  // $push $addToSet don't need the where clause set
  if (VERSION_WHERE === (VERSION_WHERE & this.$__.version)) {
    const value = this.getValue(key);
    if (value != null) where[key] = value;
  }

  if (VERSION_INC === (VERSION_INC & this.$__.version)) {
    if (get(delta.$set, key, null) != null) {
      // Version key is getting set, means we'll increment the doc's version
      // after a successful save, so we should set the incremented version so
      // future saves don't fail (gh-5779)
      ++delta.$set[key];
    } else {
      delta.$inc = delta.$inc || {};
      delta.$inc[key] = 1;
    }
  }
};

/**
 * Signal that we desire an increment of this documents version.
 *
 * ####Example:
 *
 *     Model.findById(id, function (err, doc) {
 *       doc.increment();
 *       doc.save(function (err) { .. })
 *     })
 *
 * @see versionKeys http://mongoosejs.com/docs/guide.html#versionKey
 * @api public
 */

Model.prototype.increment = function increment() {
  this.$__.version = VERSION_ALL;
  return this;
};

/**
 * Returns a query object
 *
 * @api private
 * @method $__where
 * @memberOf Model
 * @instance
 */

Model.prototype.$__where = function _where(where) {
  where || (where = {});

  if (!where._id) {
    where._id = this._doc._id;
  }

  if (this._doc._id === void 0) {
    return new Error('No _id found on document!');
  }

  return where;
};

/**
 * Removes this document from the db.
 *
 * ####Example:
 *     product.remove(function (err, product) {
 *       if (err) return handleError(err);
 *       Product.findById(product._id, function (err, product) {
 *         console.log(product) // null
 *       })
 *     })
 *
 *
 * As an extra measure of flow control, remove will return a Promise (bound to `fn` if passed) so it could be chained, or hooked to recieve errors
 *
 * ####Example:
 *     product.remove().then(function (product) {
 *        ...
 *     }).catch(function (err) {
 *        assert.ok(err)
 *     })
 *
 * @param {function(err,product)} [fn] optional callback
 * @return {Promise} Promise
 * @api public
 */

Model.prototype.remove = function remove(options, fn) {
  if (typeof options === 'function') {
    fn = options;
    options = undefined;
  }

  if (!options) {
    options = {};
  }

  if (fn) {
    fn = this.constructor.$wrapCallback(fn);
  }

  return utils.promiseOrCallback(fn, cb => {
    this.$__remove(options, cb);
  });
};

/*!
 * ignore
 */

Model.prototype.$__remove = function $__remove(options, cb) {
  if (this.$__.isDeleted) {
    return immediate(() => cb(null, this));
  }

  const where = this.$__where();
  if (where instanceof Error) {
    return cb(where);
  }

  this.collection.deleteOne(where, options, err => {
    if (!err) {
      this.$__.isDeleted = true;
      this.emit('remove', this);
      this.constructor.emit('remove', this);
      return cb(null, this);
    }
    this.$__.isDeleted = false;
    cb(err);
  });
};

/**
 * Returns another Model instance.
 *
 * ####Example:
 *
 *     var doc = new Tank;
 *     doc.model('User').findById(id, callback);
 *
 * @param {String} name model name
 * @api public
 */

Model.prototype.model = function model(name) {
  return this.db.model(name);
};

/**
 * Adds a discriminator type.
 *
 * ####Example:
 *
 *     function BaseSchema() {
 *       Schema.apply(this, arguments);
 *
 *       this.add({
 *         name: String,
 *         createdAt: Date
 *       });
 *     }
 *     util.inherits(BaseSchema, Schema);
 *
 *     var PersonSchema = new BaseSchema();
 *     var BossSchema = new BaseSchema({ department: String });
 *
 *     var Person = mongoose.model('Person', PersonSchema);
 *     var Boss = Person.discriminator('Boss', BossSchema);
 *     new Boss().__t; // "Boss". `__t` is the default `discriminatorKey`
 *
 *     var employeeSchema = new Schema({ boss: ObjectId });
 *     var Employee = Person.discriminator('Employee', employeeSchema, 'staff');
 *     new Employee().__t; // "staff" because of 3rd argument above
 *
 * @param {String} name discriminator model name
 * @param {Schema} schema discriminator model schema
 * @param {String} value the string stored in the `discriminatorKey` property
 * @api public
 */

Model.discriminator = function(name, schema, value) {
  let model;
  if (typeof name === 'function') {
    model = name;
    name = utils.getFunctionName(model);
    if (!(model.prototype instanceof Model)) {
      throw new Error('The provided class ' + name + ' must extend Model');
    }
  }

  schema = discriminator(this, name, schema, value);
  if (this.db.models[name]) {
    throw new OverwriteModelError(name);
  }

  schema.$isRootDiscriminator = true;

  model = this.db.model(model || name, schema, this.collection.name);
  this.discriminators[name] = model;
  const d = this.discriminators[name];
  d.prototype.__proto__ = this.prototype;
  Object.defineProperty(d, 'baseModelName', {
    value: this.modelName,
    configurable: true,
    writable: false
  });

  // apply methods and statics
  applyMethods(d, schema);
  applyStatics(d, schema);

  return d;
};

// Model (class) features

/*!
 * Give the constructor the ability to emit events.
 */

for (const i in EventEmitter.prototype) {
  Model[i] = EventEmitter.prototype[i];
}

/**
 * Performs any async initialization of this model against MongoDB. Currently,
 * this function is only responsible for building [indexes](https://docs.mongodb.com/manual/indexes/),
 * unless [`autoIndex`](http://mongoosejs.com/docs/guide.html#autoIndex) is turned off.
 *
 * This function is called automatically, so you don't need to call it.
 * This function is also idempotent, so you may call it to get back a promise
 * that will resolve when your indexes are finished building as an alternative
 * to `MyModel.on('index')`
 *
 * ####Example:
 *
 *     var eventSchema = new Schema({ thing: { type: 'string', unique: true }})
 *     // This calls `Event.init()` implicitly, so you don't need to call
 *     // `Event.init()` on your own.
 *     var Event = mongoose.model('Event', eventSchema);
 *
 *     Event.init().then(function(Event) {
 *       // You can also use `Event.on('index')` if you prefer event emitters
 *       // over promises.
 *       console.log('Indexes are done building!');
 *     });
 *
 * @api public
 * @param {Function} [callback]
 * @returns {Promise}
 */

Model.init = function init(callback) {
  this.schema.emit('init', this);

  if (this.$init) {
    if (callback) {
      this.$init.then(() => callback(), err => callback(err));
      return null;
    }
    return this.$init;
  }

  const Promise = PromiseProvider.get();
  const autoIndex = this.schema.options.autoIndex;
  this.$init = new Promise((resolve, reject) => {
    if (autoIndex || (autoIndex == null && this.db.config.autoIndex)) {
      const options = {
        _automatic: true,
        createIndex: this.base.options.useCreateIndex
      };
      this.ensureIndexes(options, function(error) {
        if (error) {
          return reject(error);
        }
        resolve(this);
      });
    } else {
      resolve(this);
    }
  });

  if (callback) {
    this.$init.then(() => callback(), err => callback(err));
    this.$caught = true;
    return null;
  } else {
    const _catch = this.$init.catch;
    const _this = this;
    this.$init.catch = function() {
      this.$caught = true;
      return _catch.apply(_this.$init, arguments);
    };
  }

  return this.$init;
};

/**
 * Makes the indexes in MongoDB match the indexes defined in this model's
 * schema. This function will drop any indexes that are not defined in
 * the model's schema except the `_id` index, and build any indexes that
 * are in your schema but not in MongoDB.
 *
 * @param {Object} [options] options to pass to `ensureIndexes()`
 * @param {Function} [callback] optional callback
 * @return {Promise|undefined} Returns `undefined` if callback is specified, returns a promise if no callback.
 * @api public
 */

Model.syncIndexes = function syncIndexes(options, callback) {
  callback = this.$wrapCallback(callback);

  const dropNonSchemaIndexes = (cb) => {
    this.listIndexes((err, indexes) => {
      if (err != null) {
        return cb(err);
      }

      const schemaIndexes = this.schema.indexes();
      const toDrop = [];

      for (const index of indexes) {
        let found = false;
        // Never try to drop `_id` index, MongoDB server doesn't allow it
        if (index.key._id) {
          continue;
        }

        for (const schemaIndex of schemaIndexes) {
          const key = schemaIndex[0];
          const options = _decorateDiscriminatorIndexOptions(this,
            utils.clone(schemaIndex[1]));

          // If these options are different, need to rebuild the index
          const optionKeys = ['unique', 'partialFilterExpression', 'sparse', 'expireAfterSeconds'];
          const indexCopy = Object.assign({}, index);
          for (const key of optionKeys) {
            if (!(key in options) && !(key in indexCopy)) {
              continue;
            }
            indexCopy[key] = options[key];
          }
          if (utils.deepEqual(key, index.key) &&
              utils.deepEqual(index, indexCopy)) {
            found = true;
            break;
          }
        }

        if (!found) {
          toDrop.push(index.name);
        }
      }

      if (toDrop.length === 0) {
        return cb(null, []);
      }

      dropIndexes(toDrop, cb);
    });
  };

  const dropIndexes = (toDrop, cb) => {
    let remaining = toDrop.length;
    let error = false;
    toDrop.forEach(indexName => {
      this.collection.dropIndex(indexName, err => {
        if (err != null) {
          error = true;
          return cb(err);
        }
        if (!error) {
          --remaining || cb(null, toDrop);
        }
      });
    });
  };

  return utils.promiseOrCallback(callback, cb => {
    dropNonSchemaIndexes((err, dropped) => {
      if (err != null) {
        return cb(err);
      }
      this.ensureIndexes(options, err => {
        if (err != null) {
          return cb(err);
        }
        cb(null, dropped);
      });
    });
  });
};

/**
 * Lists the indexes currently defined in MongoDB. This may or may not be
 * the same as the indexes defined in your schema depending on whether you
 * use the [`autoIndex` option](/docs/guide.html#autoIndex) and if you
 * build indexes manually.
 *
 * @param {Function} [cb] optional callback
 * @return {Promise|undefined} Returns `undefined` if callback is specified, returns a promise if no callback.
 * @api public
 */

Model.listIndexes = function init(callback) {
  callback = this.$wrapCallback(callback);

  const _listIndexes = cb => {
    this.collection.listIndexes().toArray(cb);
  };

  return utils.promiseOrCallback(callback, cb => {
    // Buffering
    if (this.collection.buffer) {
      this.collection.addQueue(_listIndexes, [cb]);
    } else {
      _listIndexes(cb);
    }
  });
};

/**
 * Sends `createIndex` commands to mongo for each index declared in the schema.
 * The `createIndex` commands are sent in series.
 *
 * ####Example:
 *
 *     Event.ensureIndexes(function (err) {
 *       if (err) return handleError(err);
 *     });
 *
 * After completion, an `index` event is emitted on this `Model` passing an error if one occurred.
 *
 * ####Example:
 *
 *     var eventSchema = new Schema({ thing: { type: 'string', unique: true }})
 *     var Event = mongoose.model('Event', eventSchema);
 *
 *     Event.on('index', function (err) {
 *       if (err) console.error(err); // error occurred during index creation
 *     })
 *
 * _NOTE: It is not recommended that you run this in production. Index creation may impact database performance depending on your load. Use with caution._
 *
 * @param {Object} [options] internal options
 * @param {Function} [cb] optional callback
 * @return {Promise}
 * @api public
 */

Model.ensureIndexes = function ensureIndexes(options, callback) {
  if (typeof options === 'function') {
    callback = options;
    options = null;
  }

  if (callback) {
    callback = this.$wrapCallback(callback);
  }

  return utils.promiseOrCallback(callback, cb => {
    _ensureIndexes(this, options || {}, error => {
      if (error) {
        return cb(error);
      }
      cb(null);
    });
  });
};

/**
 * Similar to `ensureIndexes()`, except for it uses the [`createIndex`](http://mongodb.github.io/node-mongodb-native/2.2/api/Collection.html#createIndex)
 * function.
 *
 * @param {Object} [options] internal options
 * @param {Function} [cb] optional callback
 * @return {Promise}
 * @api public
 */

Model.createIndexes = function createIndexes(options, callback) {
  if (typeof options === 'function') {
    callback = options;
    options = {};
  }
  options = options || {};
  options.createIndex = true;
  return this.ensureIndexes(options, callback);
};

function _ensureIndexes(model, options, callback) {
  const indexes = model.schema.indexes();

  options = options || {};

  const done = function(err) {
    if (err && !model.$caught) {
      model.emit('error', err);
    }
    model.emit('index', err);
    callback && callback(err);
  };

  for (const index of indexes) {
    const keys = Object.keys(index[0]);
    if (keys.length === 1 && keys[0] === '_id') {
      console.warn('mongoose: Cannot specify a custom index on `_id` for ' +
        'model name "' + model.modelName + '", ' +
        'MongoDB does not allow overwriting the default `_id` index. See ' +
        'http://bit.ly/mongodb-id-index');
    }
  }

  if (!indexes.length) {
    immediate(function() {
      done();
    });
    return;
  }
  // Indexes are created one-by-one to support how MongoDB < 2.4 deals
  // with background indexes.

  const indexSingleDone = function(err, fields, options, name) {
    model.emit('index-single-done', err, fields, options, name);
  };
  const indexSingleStart = function(fields, options) {
    model.emit('index-single-start', fields, options);
  };

  const create = function() {
    if (options._automatic) {
      if (model.schema.options.autoIndex === false ||
          (model.schema.options.autoIndex == null && model.db.config.autoIndex === false)) {
        return done();
      }
    }

    const index = indexes.shift();
    if (!index) {
      return done();
    }

    const indexFields = utils.clone(index[0]);
    const indexOptions = utils.clone(index[1]);

    _decorateDiscriminatorIndexOptions(model, indexOptions);
    _handleSafe(options);
    applyWriteConcern(model.schema, indexOptions);

    indexSingleStart(indexFields, options);
    const methodName = options.createIndex ? 'createIndex' : 'ensureIndex';
    model.collection[methodName](indexFields, indexOptions, utils.tick(function(err, name) {
      indexSingleDone(err, indexFields, indexOptions, name);
      if (err) {
        return done(err);
      }
      create();
    }));
  };

  immediate(function() {
    // If buffering is off, do this manually.
    if (options._automatic && !model.collection.collection) {
      model.collection.addQueue(create, []);
    } else {
      create();
    }
  });
}

function _decorateDiscriminatorIndexOptions(model, indexOptions) {
  // If the model is a discriminator and it has a unique index, add a
  // partialFilterExpression by default so the unique index will only apply
  // to that discriminator.
  if (model.baseModelName != null && indexOptions.unique &&
      !('partialFilterExpression' in indexOptions) &&
      !('sparse' in indexOptions)) {
    indexOptions.partialFilterExpression = {
      [model.schema.options.discriminatorKey]: model.modelName
    };
  }
  return indexOptions;
}

function _handleSafe(options) {
  if (options.safe) {
    if (typeof options.safe === 'boolean') {
      options.w = options.safe;
      delete options.safe;
    }
    if (typeof options.safe === 'object') {
      options.w = options.safe.w;
      options.j = options.safe.j;
      options.wtimeout = options.safe.wtimeout;
      delete options.safe;
    }
  }
}

/**
 * Schema the model uses.
 *
 * @property schema
 * @receiver Model
 * @api public
 * @memberOf Model
 */

Model.schema;

/*!
 * Connection instance the model uses.
 *
 * @property db
 * @api public
 * @memberOf Model
 */

Model.db;

/*!
 * Collection the model uses.
 *
 * @property collection
 * @api public
 * @memberOf Model
 */

Model.collection;

/**
 * Base Mongoose instance the model uses.
 *
 * @property base
 * @api public
 * @memberOf Model
 */

Model.base;

/**
 * Registered discriminators for this model.
 *
 * @property discriminators
 * @api public
 * @memberOf Model
 */

Model.discriminators;

/**
 * Translate any aliases fields/conditions so the final query or document object is pure
 *
 * ####Example:
 *
 *     Character
 *       .find(Character.translateAliases({
 *         '名': 'Eddard Stark' // Alias for 'name'
 *       })
 *       .exec(function(err, characters) {})
 *
 * ####Note:
 * Only translate arguments of object type anything else is returned raw
 *
 * @param {Object} raw fields/conditions that may contain aliased keys
 * @return {Object} the translated 'pure' fields/conditions
 */
Model.translateAliases = function translateAliases(fields) {
  const aliases = this.schema.aliases;

  if (typeof fields === 'object') {
    // Fields is an object (query conditions or document fields)
    for (const key in fields) {
      if (aliases[key]) {
        fields[aliases[key]] = fields[key];
        delete fields[key];
      }
    }

    return fields;
  } else {
    // Don't know typeof fields
    return fields;
  }
};

/**
 * Removes all documents that match `conditions` from the collection.
 * To remove just the first document that matches `conditions`, set the `single`
 * option to true.
 *
 * ####Example:
 *
 *     Character.remove({ name: 'Eddard Stark' }, function (err) {});
 *
 * ####Note:
 *
 * This method sends a remove command directly to MongoDB, no Mongoose documents
 * are involved. Because no Mongoose documents are involved, _no middleware
 * (hooks) are executed_.
 *
 * @param {Object} conditions
 * @param {Function} [callback]
 * @return {Query}
 * @api public
 */

Model.remove = function remove(conditions, callback) {
  if (typeof conditions === 'function') {
    callback = conditions;
    conditions = {};
  }

  // get the mongodb collection object
  const mq = new this.Query({}, {}, this, this.collection);

  callback = this.$wrapCallback(callback);

  return mq.remove(conditions, callback);
};

/**
 * Deletes the first document that matches `conditions` from the collection.
 * Behaves like `remove()`, but deletes at most one document regardless of the
 * `single` option.
 *
 * ####Example:
 *
 *     Character.deleteOne({ name: 'Eddard Stark' }, function (err) {});
 *
 * ####Note:
 *
 * Like `Model.remove()`, this function does **not** trigger `pre('remove')` or `post('remove')` hooks.
 *
 * @param {Object} conditions
 * @param {Function} [callback]
 * @return {Query}
 * @api public
 */

Model.deleteOne = function deleteOne(conditions, callback) {
  if (typeof conditions === 'function') {
    callback = conditions;
    conditions = {};
  }

  // get the mongodb collection object
  const mq = new this.Query(conditions, {}, this, this.collection);

  callback = this.$wrapCallback(callback);

  return mq.deleteOne(callback);
};

/**
 * Deletes all of the documents that match `conditions` from the collection.
 * Behaves like `remove()`, but deletes all documents that match `conditions`
 * regardless of the `single` option.
 *
 * ####Example:
 *
 *     Character.deleteMany({ name: /Stark/, age: { $gte: 18 } }, function (err) {});
 *
 * ####Note:
 *
 * Like `Model.remove()`, this function does **not** trigger `pre('remove')` or `post('remove')` hooks.
 *
 * @param {Object} conditions
 * @param {Object} [options] optional see [`Query.prototype.setOptions()`](http://mongoosejs.com/docs/api.html#query_Query-setOptions)
 * @param {Function} [callback]
 * @return {Query}
 * @api public
 */

Model.deleteMany = function deleteMany(conditions, options, callback) {
  if (typeof conditions === 'function') {
    callback = conditions;
    conditions = {};
    options = null;
  }
  else if (typeof options === 'function') {
    callback = options;
    options = null;
  }

  // get the mongodb collection object
  const mq = new this.Query(conditions, {}, this, this.collection);
  mq.setOptions(options);

  if (callback) {
    callback = this.$wrapCallback(callback);
  }

  return mq.deleteMany(callback);
};

/**
 * Finds documents
 *
 * The `conditions` are cast to their respective SchemaTypes before the command is sent.
 *
 * ####Examples:
 *
 *     // named john and at least 18
 *     MyModel.find({ name: 'john', age: { $gte: 18 }});
 *
 *     // executes immediately, passing results to callback
 *     MyModel.find({ name: 'john', age: { $gte: 18 }}, function (err, docs) {});
 *
 *     // name LIKE john and only selecting the "name" and "friends" fields, executing immediately
 *     MyModel.find({ name: /john/i }, 'name friends', function (err, docs) { })
 *
 *     // passing options
 *     MyModel.find({ name: /john/i }, null, { skip: 10 })
 *
 *     // passing options and executing immediately
 *     MyModel.find({ name: /john/i }, null, { skip: 10 }, function (err, docs) {});
 *
 *     // executing a query explicitly
 *     var query = MyModel.find({ name: /john/i }, null, { skip: 10 })
 *     query.exec(function (err, docs) {});
 *
 *     // using the promise returned from executing a query
 *     var query = MyModel.find({ name: /john/i }, null, { skip: 10 });
 *     var promise = query.exec();
 *     promise.addBack(function (err, docs) {});
 *
 * @param {Object} conditions
 * @param {Object|String} [projection] optional fields to return, see [`Query.prototype.select()`](#query_Query-select)
 * @param {Object} [options] optional see [`Query.prototype.setOptions()`](http://mongoosejs.com/docs/api.html#query_Query-setOptions)
 * @param {Function} [callback]
 * @return {Query}
 * @see field selection #query_Query-select
 * @see promise #promise-js
 * @api public
 */

Model.find = function find(conditions, projection, options, callback) {
  if (typeof conditions === 'function') {
    callback = conditions;
    conditions = {};
    projection = null;
    options = null;
  } else if (typeof projection === 'function') {
    callback = projection;
    projection = null;
    options = null;
  } else if (typeof options === 'function') {
    callback = options;
    options = null;
  }

  const mq = new this.Query({}, {}, this, this.collection);
  mq.select(projection);
  mq.setOptions(options);
  if (this.schema.discriminatorMapping &&
      this.schema.discriminatorMapping.isRoot &&
      mq.selectedInclusively()) {
    // Need to select discriminator key because original schema doesn't have it
    mq.select(this.schema.options.discriminatorKey);
  }

  if (callback) {
    callback = this.$wrapCallback(callback);
  }

  return mq.find(conditions, callback);
};

/**
 * Finds a single document by its _id field. `findById(id)` is almost*
 * equivalent to `findOne({ _id: id })`. If you want to query by a document's
 * `_id`, use `findById()` instead of `findOne()`.
 *
 * The `id` is cast based on the Schema before sending the command.
 *
 * This function triggers the following middleware.
 *
 * - `findOne()`
 *
 * \* Except for how it treats `undefined`. If you use `findOne()`, you'll see
 * that `findOne(undefined)` and `findOne({ _id: undefined })` are equivalent
 * to `findOne({})` and return arbitrary documents. However, mongoose
 * translates `findById(undefined)` into `findOne({ _id: null })`.
 *
 * ####Example:
 *
 *     // find adventure by id and execute immediately
 *     Adventure.findById(id, function (err, adventure) {});
 *
 *     // same as above
 *     Adventure.findById(id).exec(callback);
 *
 *     // select only the adventures name and length
 *     Adventure.findById(id, 'name length', function (err, adventure) {});
 *
 *     // same as above
 *     Adventure.findById(id, 'name length').exec(callback);
 *
 *     // include all properties except for `length`
 *     Adventure.findById(id, '-length').exec(function (err, adventure) {});
 *
 *     // passing options (in this case return the raw js objects, not mongoose documents by passing `lean`
 *     Adventure.findById(id, 'name', { lean: true }, function (err, doc) {});
 *
 *     // same as above
 *     Adventure.findById(id, 'name').lean().exec(function (err, doc) {});
 *
 * @param {Object|String|Number} id value of `_id` to query by
 * @param {Object|String} [projection] optional fields to return, see [`Query.prototype.select()`](#query_Query-select)
 * @param {Object} [options] optional see [`Query.prototype.setOptions()`](http://mongoosejs.com/docs/api.html#query_Query-setOptions)
 * @param {Function} [callback]
 * @return {Query}
 * @see field selection #query_Query-select
 * @see lean queries #query_Query-lean
 * @api public
 */

Model.findById = function findById(id, projection, options, callback) {
  if (typeof id === 'undefined') {
    id = null;
  }

  if (callback) {
    callback = this.$wrapCallback(callback);
  }

  return this.findOne({_id: id}, projection, options, callback);
};

/**
 * Finds one document.
 *
 * The `conditions` are cast to their respective SchemaTypes before the command is sent.
 *
 * *Note:* `conditions` is optional, and if `conditions` is null or undefined,
 * mongoose will send an empty `findOne` command to MongoDB, which will return
 * an arbitrary document. If you're querying by `_id`, use `findById()` instead.
 *
 * ####Example:
 *
 *     // find one iphone adventures - iphone adventures??
 *     Adventure.findOne({ type: 'iphone' }, function (err, adventure) {});
 *
 *     // same as above
 *     Adventure.findOne({ type: 'iphone' }).exec(function (err, adventure) {});
 *
 *     // select only the adventures name
 *     Adventure.findOne({ type: 'iphone' }, 'name', function (err, adventure) {});
 *
 *     // same as above
 *     Adventure.findOne({ type: 'iphone' }, 'name').exec(function (err, adventure) {});
 *
 *     // specify options, in this case lean
 *     Adventure.findOne({ type: 'iphone' }, 'name', { lean: true }, callback);
 *
 *     // same as above
 *     Adventure.findOne({ type: 'iphone' }, 'name', { lean: true }).exec(callback);
 *
 *     // chaining findOne queries (same as above)
 *     Adventure.findOne({ type: 'iphone' }).select('name').lean().exec(callback);
 *
 * @param {Object} [conditions]
 * @param {Object|String} [projection] optional fields to return, see [`Query.prototype.select()`](#query_Query-select)
 * @param {Object} [options] optional see [`Query.prototype.setOptions()`](http://mongoosejs.com/docs/api.html#query_Query-setOptions)
 * @param {Function} [callback]
 * @return {Query}
 * @see field selection #query_Query-select
 * @see lean queries #query_Query-lean
 * @api public
 */

Model.findOne = function findOne(conditions, projection, options, callback) {
  if (typeof options === 'function') {
    callback = options;
    options = null;
  } else if (typeof projection === 'function') {
    callback = projection;
    projection = null;
    options = null;
  } else if (typeof conditions === 'function') {
    callback = conditions;
    conditions = {};
    projection = null;
    options = null;
  }

  // get the mongodb collection object
  const mq = new this.Query({}, {}, this, this.collection);
  mq.select(projection);
  mq.setOptions(options);
  if (this.schema.discriminatorMapping &&
      this.schema.discriminatorMapping.isRoot &&
      mq.selectedInclusively()) {
    mq.select(this.schema.options.discriminatorKey);
  }

  if (callback) {
    callback = this.$wrapCallback(callback);
  }

  return mq.findOne(conditions, callback);
};

/**
 * Estimates the number of documents in the MongoDB collection. Faster than
 * using `countDocuments()` for large collections because
 * `estimatedDocumentCount()` uses collection metadata rather than scanning
 * the entire collection.
 *
 * ####Example:
 *
 *     const numAdventures = Adventure.estimatedDocumentCount();
 *
 * @param {Object} [options]
 * @param {Function} [callback]
 * @return {Query}
 * @api public
 */

Model.estimatedDocumentCount = function estimatedDocumentCount(options, callback) {
  // get the mongodb collection object
  const mq = new this.Query({}, {}, this, this.collection);

  callback = this.$wrapCallback(callback);

  return mq.estimatedDocumentCount(options, callback);
};

/**
 * Counts number of documents matching `filter` in a database collection.
 *
 * If you want to count all documents in a large collection,
 * use the [`estimatedDocumentCount()` function](/docs/api.html#model_Model.estimatedDocumentCount)
 * instead. If you call `countDocuments({})`, MongoDB will always execute
 * a full collection scan and **not** use any indexes.
 *
 * ####Example:
 *
 *     Adventure.countDocuments({ type: 'jungle' }, function (err, count) {
 *       console.log('there are %d jungle adventures', count);
 *     });
 *
 * @param {Object} filter
 * @param {Function} [callback]
 * @return {Query}
 * @api public
 */

Model.countDocuments = function countDocuments(conditions, callback) {
  if (typeof conditions === 'function') {
    callback = conditions;
    conditions = {};
  }

  // get the mongodb collection object
  const mq = new this.Query({}, {}, this, this.collection);

  callback = this.$wrapCallback(callback);

  return mq.countDocuments(conditions, callback);
};

/**
 * Counts number of documents that match `filter` in a database collection.
 *
 * This method is deprecated. If you want to count the number of documents in
 * a collection, e.g. `count({})`, use the [`estimatedDocumentCount()` function](/docs/api.html#model_Model.estimatedDocumentCount)
 * instead. Otherwise, use the [`countDocuments()`](/docs/api.html#model_Model.countDocuments) function instead.
 *
 * ####Example:
 *
 *     Adventure.count({ type: 'jungle' }, function (err, count) {
 *       if (err) ..
 *       console.log('there are %d jungle adventures', count);
 *     });
 *
 * @deprecated
 * @param {Object} filter
 * @param {Function} [callback]
 * @return {Query}
 * @api public
 */

Model.count = function count(conditions, callback) {
  if (typeof conditions === 'function') {
    callback = conditions;
    conditions = {};
  }

  // get the mongodb collection object
  const mq = new this.Query({}, {}, this, this.collection);

  if (callback) {
    callback = this.$wrapCallback(callback);
  }

  return mq.count(conditions, callback);
};

/**
 * Creates a Query for a `distinct` operation.
 *
 * Passing a `callback` immediately executes the query.
 *
 * ####Example
 *
 *     Link.distinct('url', { clicks: {$gt: 100}}, function (err, result) {
 *       if (err) return handleError(err);
 *
 *       assert(Array.isArray(result));
 *       console.log('unique urls with more than 100 clicks', result);
 *     })
 *
 *     var query = Link.distinct('url');
 *     query.exec(callback);
 *
 * @param {String} field
 * @param {Object} [conditions] optional
 * @param {Function} [callback]
 * @return {Query}
 * @api public
 */

Model.distinct = function distinct(field, conditions, callback) {
  // get the mongodb collection object
  const mq = new this.Query({}, {}, this, this.collection);

  if (typeof conditions === 'function') {
    callback = conditions;
    conditions = {};
  }
  if (callback) {
    callback = this.$wrapCallback(callback);
  }

  return mq.distinct(field, conditions, callback);
};

/**
 * Creates a Query, applies the passed conditions, and returns the Query.
 *
 * For example, instead of writing:
 *
 *     User.find({age: {$gte: 21, $lte: 65}}, callback);
 *
 * we can instead write:
 *
 *     User.where('age').gte(21).lte(65).exec(callback);
 *
 * Since the Query class also supports `where` you can continue chaining
 *
 *     User
 *     .where('age').gte(21).lte(65)
 *     .where('name', /^b/i)
 *     ... etc
 *
 * @param {String} path
 * @param {Object} [val] optional value
 * @return {Query}
 * @api public
 */

Model.where = function where(path, val) {
  void val; // eslint
  // get the mongodb collection object
  const mq = new this.Query({}, {}, this, this.collection).find({});
  return mq.where.apply(mq, arguments);
};

/**
 * Creates a `Query` and specifies a `$where` condition.
 *
 * Sometimes you need to query for things in mongodb using a JavaScript expression. You can do so via `find({ $where: javascript })`, or you can use the mongoose shortcut method $where via a Query chain or from your mongoose Model.
 *
 *     Blog.$where('this.username.indexOf("val") !== -1').exec(function (err, docs) {});
 *
 * @param {String|Function} argument is a javascript string or anonymous function
 * @method $where
 * @memberOf Model
 * @return {Query}
 * @see Query.$where #query_Query-%24where
 * @api public
 */

Model.$where = function $where() {
  const mq = new this.Query({}, {}, this, this.collection).find({});
  return mq.$where.apply(mq, arguments);
};

/**
 * Issues a mongodb findAndModify update command.
 *
 * Finds a matching document, updates it according to the `update` arg, passing any `options`, and returns the found document (if any) to the callback. The query executes immediately if `callback` is passed else a Query object is returned.
 *
 * ####Options:
 *
 * - `new`: bool - if true, return the modified document rather than the original. defaults to false (changed in 4.0)
 * - `upsert`: bool - creates the object if it doesn't exist. defaults to false.
 * - `fields`: {Object|String} - Field selection. Equivalent to `.select(fields).findOneAndUpdate()`
 * - `maxTimeMS`: puts a time limit on the query - requires mongodb >= 2.6.0
 * - `sort`: if multiple docs are found by the conditions, sets the sort order to choose which doc to update
 * - `runValidators`: if true, runs [update validators](/docs/validation.html#update-validators) on this command. Update validators validate the update operation against the model's schema.
 * - `setDefaultsOnInsert`: if this and `upsert` are true, mongoose will apply the [defaults](http://mongoosejs.com/docs/defaults.html) specified in the model's schema if a new document is created. This option only works on MongoDB >= 2.4 because it relies on [MongoDB's `$setOnInsert` operator](https://docs.mongodb.org/v2.4/reference/operator/update/setOnInsert/).
 * - `rawResult`: if true, returns the [raw result from the MongoDB driver](http://mongodb.github.io/node-mongodb-native/2.0/api/Collection.html#findAndModify)
 * - `strict`: overwrites the schema's [strict mode option](http://mongoosejs.com/docs/guide.html#strict) for this update
 *
 * ####Examples:
 *
 *     A.findOneAndUpdate(conditions, update, options, callback) // executes
 *     A.findOneAndUpdate(conditions, update, options)  // returns Query
 *     A.findOneAndUpdate(conditions, update, callback) // executes
 *     A.findOneAndUpdate(conditions, update)           // returns Query
 *     A.findOneAndUpdate()                             // returns Query
 *
 * ####Note:
 *
 * All top level update keys which are not `atomic` operation names are treated as set operations:
 *
 * ####Example:
 *
 *     var query = { name: 'borne' };
 *     Model.findOneAndUpdate(query, { name: 'jason bourne' }, options, callback)
 *
 *     // is sent as
 *     Model.findOneAndUpdate(query, { $set: { name: 'jason bourne' }}, options, callback)
 *
 * This helps prevent accidentally overwriting your document with `{ name: 'jason bourne' }`.
 *
 * ####Note:
 *
 * Values are cast to their appropriate types when using the findAndModify helpers.
 * However, the below are not executed by default.
 *
 * - defaults. Use the `setDefaultsOnInsert` option to override.
 *
 * `findAndModify` helpers support limited validation. You can
 * enable these by setting the `runValidators` options,
 * respectively.
 *
 * If you need full-fledged validation, use the traditional approach of first
 * retrieving the document.
 *
 *     Model.findById(id, function (err, doc) {
 *       if (err) ..
 *       doc.name = 'jason bourne';
 *       doc.save(callback);
 *     });
 *
 * @param {Object} [conditions]
 * @param {Object} [update]
 * @param {Object} [options] optional see [`Query.prototype.setOptions()`](http://mongoosejs.com/docs/api.html#query_Query-setOptions)
 * @param {Object} [options.lean] if truthy, mongoose will return the document as a plain JavaScript object rather than a mongoose document. See [`Query.lean()`](http://mongoosejs.com/docs/api.html#query_Query-lean).
 * @param {Function} [callback]
 * @return {Query}
 * @see mongodb http://www.mongodb.org/display/DOCS/findAndModify+Command
 * @api public
 */

Model.findOneAndUpdate = function(conditions, update, options, callback) {
  if (typeof options === 'function') {
    callback = options;
    options = null;
  } else if (arguments.length === 1) {
    if (typeof conditions === 'function') {
      const msg = 'Model.findOneAndUpdate(): First argument must not be a function.\n\n'
          + '  ' + this.modelName + '.findOneAndUpdate(conditions, update, options, callback)\n'
          + '  ' + this.modelName + '.findOneAndUpdate(conditions, update, options)\n'
          + '  ' + this.modelName + '.findOneAndUpdate(conditions, update)\n'
          + '  ' + this.modelName + '.findOneAndUpdate(update)\n'
          + '  ' + this.modelName + '.findOneAndUpdate()\n';
      throw new TypeError(msg);
    }
    update = conditions;
    conditions = undefined;
  }
  if (callback) {
    callback = this.$wrapCallback(callback);
  }

<<<<<<< HEAD
  let fields;
  if (options && options.fields) {
    fields = options.fields;
=======
  var fields;
  if (options) {
    fields = options.fields || options.projection;
>>>>>>> 3b57accc
  }

  const retainKeyOrder = get(options, 'retainKeyOrder') ||
    get(this, 'schema.options.retainKeyOrder') ||
    false;
  update = utils.clone(update, {
    depopulate: true,
    _isNested: true,
    retainKeyOrder: retainKeyOrder
  });
  if (this.schema.options.versionKey && options && options.upsert) {
    const updatedPaths = modifiedPaths(update);
    if (!updatedPaths[this.schema.options.versionKey]) {
      if (options.overwrite) {
        update[this.schema.options.versionKey] = 0;
      } else {
        if (!update.$setOnInsert) {
          update.$setOnInsert = {};
        }
        update.$setOnInsert[this.schema.options.versionKey] = 0;
      }
    }
  }

  const mq = new this.Query({}, {}, this, this.collection);
  mq.select(fields);

  return mq.findOneAndUpdate(conditions, update, options, callback);
};

/**
 * Issues a mongodb findAndModify update command by a document's _id field.
 * `findByIdAndUpdate(id, ...)` is equivalent to `findOneAndUpdate({ _id: id }, ...)`.
 *
 * Finds a matching document, updates it according to the `update` arg,
 * passing any `options`, and returns the found document (if any) to the
 * callback. The query executes immediately if `callback` is passed else a
 * Query object is returned.
 *
 * This function triggers the following middleware.
 *
 * - `findOneAndUpdate()`
 *
 * ####Options:
 *
 * - `new`: bool - true to return the modified document rather than the original. defaults to false
 * - `upsert`: bool - creates the object if it doesn't exist. defaults to false.
 * - `runValidators`: if true, runs [update validators](/docs/validation.html#update-validators) on this command. Update validators validate the update operation against the model's schema.
 * - `setDefaultsOnInsert`: if this and `upsert` are true, mongoose will apply the [defaults](http://mongoosejs.com/docs/defaults.html) specified in the model's schema if a new document is created. This option only works on MongoDB >= 2.4 because it relies on [MongoDB's `$setOnInsert` operator](https://docs.mongodb.org/v2.4/reference/operator/update/setOnInsert/).
 * - `sort`: if multiple docs are found by the conditions, sets the sort order to choose which doc to update
 * - `select`: sets the document fields to return
 * - `rawResult`: if true, returns the [raw result from the MongoDB driver](http://mongodb.github.io/node-mongodb-native/2.0/api/Collection.html#findAndModify)
 * - `strict`: overwrites the schema's [strict mode option](http://mongoosejs.com/docs/guide.html#strict) for this update
 *
 * ####Examples:
 *
 *     A.findByIdAndUpdate(id, update, options, callback) // executes
 *     A.findByIdAndUpdate(id, update, options)  // returns Query
 *     A.findByIdAndUpdate(id, update, callback) // executes
 *     A.findByIdAndUpdate(id, update)           // returns Query
 *     A.findByIdAndUpdate()                     // returns Query
 *
 * ####Note:
 *
 * All top level update keys which are not `atomic` operation names are treated as set operations:
 *
 * ####Example:
 *
 *     Model.findByIdAndUpdate(id, { name: 'jason bourne' }, options, callback)
 *
 *     // is sent as
 *     Model.findByIdAndUpdate(id, { $set: { name: 'jason bourne' }}, options, callback)
 *
 * This helps prevent accidentally overwriting your document with `{ name: 'jason bourne' }`.
 *
 * ####Note:
 *
 * Values are cast to their appropriate types when using the findAndModify helpers.
 * However, the below are not executed by default.
 *
 * - defaults. Use the `setDefaultsOnInsert` option to override.
 *
 * `findAndModify` helpers support limited validation. You can
 * enable these by setting the `runValidators` options,
 * respectively.
 *
 * If you need full-fledged validation, use the traditional approach of first
 * retrieving the document.
 *
 *     Model.findById(id, function (err, doc) {
 *       if (err) ..
 *       doc.name = 'jason bourne';
 *       doc.save(callback);
 *     });
 *
 * @param {Object|Number|String} id value of `_id` to query by
 * @param {Object} [update]
 * @param {Object} [options] optional see [`Query.prototype.setOptions()`](http://mongoosejs.com/docs/api.html#query_Query-setOptions)
 * @param {Object} [options.lean] if truthy, mongoose will return the document as a plain JavaScript object rather than a mongoose document. See [`Query.lean()`](http://mongoosejs.com/docs/api.html#query_Query-lean).
 * @param {Function} [callback]
 * @return {Query}
 * @see Model.findOneAndUpdate #model_Model.findOneAndUpdate
 * @see mongodb http://www.mongodb.org/display/DOCS/findAndModify+Command
 * @api public
 */

Model.findByIdAndUpdate = function(id, update, options, callback) {
  if (callback) {
    callback = this.$wrapCallback(callback);
  }
  if (arguments.length === 1) {
    if (typeof id === 'function') {
      const msg = 'Model.findByIdAndUpdate(): First argument must not be a function.\n\n'
          + '  ' + this.modelName + '.findByIdAndUpdate(id, callback)\n'
          + '  ' + this.modelName + '.findByIdAndUpdate(id)\n'
          + '  ' + this.modelName + '.findByIdAndUpdate()\n';
      throw new TypeError(msg);
    }
    return this.findOneAndUpdate({_id: id}, undefined);
  }

  // if a model is passed in instead of an id
  if (id instanceof Document) {
    id = id._id;
  }

  return this.findOneAndUpdate.call(this, {_id: id}, update, options, callback);
};

/**
 * Issue a MongoDB `findOneAndDelete()` command.
 *
 * Finds a matching document, removes it, and passes the found document
 * (if any) to the callback.
 *
 * Executes immediately if `callback` is passed else a Query object is returned.
 *
 * This function triggers the following middleware.
 *
 * - `findOneAndDelete()`
 *
 * This function differs slightly from `Model.findOneAndRemove()` in that
 * `findOneAndRemove()` becomes a [MongoDB `findAndModify()` command](https://docs.mongodb.com/manual/reference/method/db.collection.findAndModify/),
 * as opposed to a `findOneAndDelete()` command. For most mongoose use cases,
 * this distinction is purely pedantic. You should use `findOneAndDelete()`
 * unless you have a good reason not to.
 *
 * ####Options:
 *
 * - `sort`: if multiple docs are found by the conditions, sets the sort order to choose which doc to update
 * - `maxTimeMS`: puts a time limit on the query - requires mongodb >= 2.6.0
 * - `select`: sets the document fields to return
 * - `projection`: like select, it determines which fields to return, ex. `{ projection: { _id: 0 } }`
 * - `rawResult`: if true, returns the [raw result from the MongoDB driver](http://mongodb.github.io/node-mongodb-native/2.0/api/Collection.html#findAndModify)
 * - `strict`: overwrites the schema's [strict mode option](http://mongoosejs.com/docs/guide.html#strict) for this update
 *
 * ####Examples:
 *
 *     A.findOneAndDelete(conditions, options, callback) // executes
 *     A.findOneAndDelete(conditions, options)  // return Query
 *     A.findOneAndDelete(conditions, callback) // executes
 *     A.findOneAndDelete(conditions) // returns Query
 *     A.findOneAndDelete()           // returns Query
 *
 * Values are cast to their appropriate types when using the findAndModify helpers.
 * However, the below are not executed by default.
 *
 * - defaults. Use the `setDefaultsOnInsert` option to override.
 *
 * `findAndModify` helpers support limited validation. You can
 * enable these by setting the `runValidators` options,
 * respectively.
 *
 * If you need full-fledged validation, use the traditional approach of first
 * retrieving the document.
 *
 *     Model.findById(id, function (err, doc) {
 *       if (err) ..
 *       doc.name = 'jason bourne';
 *       doc.save(callback);
 *     });
 *
 * @param {Object} conditions
 * @param {Object} [options] optional see [`Query.prototype.setOptions()`](http://mongoosejs.com/docs/api.html#query_Query-setOptions)
 * @param {Function} [callback]
 * @return {Query}
 * @api public
 */

Model.findOneAndDelete = function(conditions, options, callback) {
  if (arguments.length === 1 && typeof conditions === 'function') {
    const msg = 'Model.findOneAndDelete(): First argument must not be a function.\n\n'
        + '  ' + this.modelName + '.findOneAndDelete(conditions, callback)\n'
        + '  ' + this.modelName + '.findOneAndDelete(conditions)\n'
        + '  ' + this.modelName + '.findOneAndDelete()\n';
    throw new TypeError(msg);
  }

  if (typeof options === 'function') {
    callback = options;
    options = undefined;
  }
  if (callback) {
    callback = this.$wrapCallback(callback);
  }

  let fields;
  if (options) {
    fields = options.select;
    options.select = undefined;
  }

  const mq = new this.Query({}, {}, this, this.collection);
  mq.select(fields);

  return mq.findOneAndDelete(conditions, options, callback);
};

/**
 * Issue a MongoDB `findOneAndDelete()` command by a document's _id field.
 * In other words, `findByIdAndDelete(id)` is a shorthand for
 * `findOneAndDelete({ _id: id })`.
 *
 * This function triggers the following middleware.
 *
 * - `findOneAndDelete()`
 *
 * @param {Object|Number|String} id value of `_id` to query by
 * @param {Object} [options] optional see [`Query.prototype.setOptions()`](http://mongoosejs.com/docs/api.html#query_Query-setOptions)
 * @param {Function} [callback]
 * @return {Query}
 * @see Model.findOneAndRemove #model_Model.findOneAndRemove
 * @see mongodb http://www.mongodb.org/display/DOCS/findAndModify+Command
 */

Model.findByIdAndDelete = function(id, options, callback) {
  if (arguments.length === 1 && typeof id === 'function') {
    const msg = 'Model.findByIdAndDelete(): First argument must not be a function.\n\n'
        + '  ' + this.modelName + '.findByIdAndDelete(id, callback)\n'
        + '  ' + this.modelName + '.findByIdAndDelete(id)\n'
        + '  ' + this.modelName + '.findByIdAndDelete()\n';
    throw new TypeError(msg);
  }
  if (callback) {
    callback = this.$wrapCallback(callback);
  }

  return this.findOneAndDelete({_id: id}, options, callback);
};

/**
 * Issue a mongodb findAndModify remove command.
 *
 * Finds a matching document, removes it, passing the found document (if any) to the callback.
 *
 * Executes immediately if `callback` is passed else a Query object is returned.
 *
 * This function triggers the following middleware.
 *
 * - `findOneAndRemove()`
 *
 * ####Options:
 *
 * - `sort`: if multiple docs are found by the conditions, sets the sort order to choose which doc to update
 * - `maxTimeMS`: puts a time limit on the query - requires mongodb >= 2.6.0
 * - `select`: sets the document fields to return
 * - `projection`: like select, it determines which fields to return, ex. `{ projection: { _id: 0 } }`
 * - `rawResult`: if true, returns the [raw result from the MongoDB driver](http://mongodb.github.io/node-mongodb-native/2.0/api/Collection.html#findAndModify)
 * - `strict`: overwrites the schema's [strict mode option](http://mongoosejs.com/docs/guide.html#strict) for this update
 *
 * ####Examples:
 *
 *     A.findOneAndRemove(conditions, options, callback) // executes
 *     A.findOneAndRemove(conditions, options)  // return Query
 *     A.findOneAndRemove(conditions, callback) // executes
 *     A.findOneAndRemove(conditions) // returns Query
 *     A.findOneAndRemove()           // returns Query
 *
 * Values are cast to their appropriate types when using the findAndModify helpers.
 * However, the below are not executed by default.
 *
 * - defaults. Use the `setDefaultsOnInsert` option to override.
 *
 * `findAndModify` helpers support limited validation. You can
 * enable these by setting the `runValidators` options,
 * respectively.
 *
 * If you need full-fledged validation, use the traditional approach of first
 * retrieving the document.
 *
 *     Model.findById(id, function (err, doc) {
 *       if (err) ..
 *       doc.name = 'jason bourne';
 *       doc.save(callback);
 *     });
 *
 * @param {Object} conditions
 * @param {Object} [options] optional see [`Query.prototype.setOptions()`](http://mongoosejs.com/docs/api.html#query_Query-setOptions)
 * @param {Function} [callback]
 * @return {Query}
 * @see mongodb http://www.mongodb.org/display/DOCS/findAndModify+Command
 * @api public
 */

Model.findOneAndRemove = function(conditions, options, callback) {
  if (arguments.length === 1 && typeof conditions === 'function') {
    const msg = 'Model.findOneAndRemove(): First argument must not be a function.\n\n'
        + '  ' + this.modelName + '.findOneAndRemove(conditions, callback)\n'
        + '  ' + this.modelName + '.findOneAndRemove(conditions)\n'
        + '  ' + this.modelName + '.findOneAndRemove()\n';
    throw new TypeError(msg);
  }

  if (typeof options === 'function') {
    callback = options;
    options = undefined;
  }
  if (callback) {
    callback = this.$wrapCallback(callback);
  }

  let fields;
  if (options) {
    fields = options.select;
    options.select = undefined;
  }

  const mq = new this.Query({}, {}, this, this.collection);
  mq.select(fields);

  return mq.findOneAndRemove(conditions, options, callback);
};

/**
 * Issue a mongodb findAndModify remove command by a document's _id field. `findByIdAndRemove(id, ...)` is equivalent to `findOneAndRemove({ _id: id }, ...)`.
 *
 * Finds a matching document, removes it, passing the found document (if any) to the callback.
 *
 * Executes immediately if `callback` is passed, else a `Query` object is returned.
 *
 * This function triggers the following middleware.
 *
 * - `findOneAndRemove()`
 *
 * ####Options:
 *
 * - `sort`: if multiple docs are found by the conditions, sets the sort order to choose which doc to update
 * - `select`: sets the document fields to return
 * - `rawResult`: if true, returns the [raw result from the MongoDB driver](http://mongodb.github.io/node-mongodb-native/2.0/api/Collection.html#findAndModify)
 * - `strict`: overwrites the schema's [strict mode option](http://mongoosejs.com/docs/guide.html#strict) for this update
 *
 * ####Examples:
 *
 *     A.findByIdAndRemove(id, options, callback) // executes
 *     A.findByIdAndRemove(id, options)  // return Query
 *     A.findByIdAndRemove(id, callback) // executes
 *     A.findByIdAndRemove(id) // returns Query
 *     A.findByIdAndRemove()           // returns Query
 *
 * @param {Object|Number|String} id value of `_id` to query by
 * @param {Object} [options] optional see [`Query.prototype.setOptions()`](http://mongoosejs.com/docs/api.html#query_Query-setOptions)
 * @param {Function} [callback]
 * @return {Query}
 * @see Model.findOneAndRemove #model_Model.findOneAndRemove
 * @see mongodb http://www.mongodb.org/display/DOCS/findAndModify+Command
 */

Model.findByIdAndRemove = function(id, options, callback) {
  if (arguments.length === 1 && typeof id === 'function') {
    const msg = 'Model.findByIdAndRemove(): First argument must not be a function.\n\n'
        + '  ' + this.modelName + '.findByIdAndRemove(id, callback)\n'
        + '  ' + this.modelName + '.findByIdAndRemove(id)\n'
        + '  ' + this.modelName + '.findByIdAndRemove()\n';
    throw new TypeError(msg);
  }
  if (callback) {
    callback = this.$wrapCallback(callback);
  }

  return this.findOneAndRemove({_id: id}, options, callback);
};

/**
 * Shortcut for saving one or more documents to the database.
 * `MyModel.create(docs)` does `new MyModel(doc).save()` for every doc in
 * docs.
 *
 * This function triggers the following middleware.
 *
 * - `save()`
 *
 * ####Example:
 *
 *     // pass a spread of docs and a callback
 *     Candy.create({ type: 'jelly bean' }, { type: 'snickers' }, function (err, jellybean, snickers) {
 *       if (err) // ...
 *     });
 *
 *     // pass an array of docs
 *     var array = [{ type: 'jelly bean' }, { type: 'snickers' }];
 *     Candy.create(array, function (err, candies) {
 *       if (err) // ...
 *
 *       var jellybean = candies[0];
 *       var snickers = candies[1];
 *       // ...
 *     });
 *
 *     // callback is optional; use the returned promise if you like:
 *     var promise = Candy.create({ type: 'jawbreaker' });
 *     promise.then(function (jawbreaker) {
 *       // ...
 *     })
 *
 * @param {Array|Object} docs Documents to insert, as a spread or array
 * @param {Object} [options] Options passed down to `save()`. To specify `options`, `docs` **must** be an array, not a spread.
 * @param {Function} [callback] callback
 * @return {Promise}
 * @api public
 */

Model.create = function create(doc, options, callback) {
  let args;
  let cb;
  const discriminatorKey = this.schema.options.discriminatorKey;

  if (Array.isArray(doc)) {
    args = doc;
    cb = typeof options === 'function' ? options : callback;
    options = options != null && typeof options === 'object' ? options : {};
  } else {
    const last = arguments[arguments.length - 1];
    options = {};
    // Handle falsy callbacks re: #5061
    if (typeof last === 'function' || !last) {
      cb = last;
      args = utils.args(arguments, 0, arguments.length - 1);
    } else {
      args = utils.args(arguments);
    }
  }

  if (cb) {
    cb = this.$wrapCallback(cb);
  }

  return utils.promiseOrCallback(cb, cb => {
    if (args.length === 0) {
      return cb(null);
    }

    const toExecute = [];
    let firstError;
    args.forEach(doc => {
      toExecute.push(callback => {
        const Model = this.discriminators && doc[discriminatorKey] != null ?
          this.discriminators[doc[discriminatorKey]] || getDiscriminatorByValue(this, doc[discriminatorKey]) :
          this;
        if (Model == null) {
          throw new Error(`Discriminator "${doc[discriminatorKey]}" not ` +
            `found for model "${this.modelName}"`);
        }
        let toSave = doc;
        const callbackWrapper = (error, doc) => {
          if (error) {
            if (!firstError) {
              firstError = error;
            }
            return callback(null, { error: error });
          }
          callback(null, { doc: doc });
        };

        if (!(toSave instanceof Model)) {
          try {
            toSave = new Model(toSave);
          } catch (error) {
            return callbackWrapper(error);
          }
        }

        toSave.save(options, callbackWrapper);
      });
    });

    parallel(toExecute, (error, res) => {
      const savedDocs = [];
      const len = res.length;
      for (let i = 0; i < len; ++i) {
        if (res[i].doc) {
          savedDocs.push(res[i].doc);
        }
      }

      if (firstError) {
        return cb(firstError, savedDocs);
      }

      if (doc instanceof Array) {
        cb(null, savedDocs);
      } else {
        cb.apply(this, [null].concat(savedDocs));
      }
    });
  });
};

/**
 * _Requires a replica set running MongoDB >= 3.6.0._ Watches the
 * underlying collection for changes using
 * [MongoDB change streams](https://docs.mongodb.com/manual/changeStreams/).
 *
 * This function does **not** trigger any middleware. In particular, it
 * does **not** trigger aggregate middleware.
 *
 * The ChangeStream object is an event emitter that emits the following events:
 *
 * - 'change': A change occurred, see below example
 * - 'error': An unrecoverable error occurred. In particular, change streams currently error out if they lose connection to the replica set primary. Follow [this GitHub issue](https://github.com/Automattic/mongoose/issues/6799) for updates.
 * - 'end': Emitted if the underlying stream is closed
 * - 'close': Emitted if the underlying stream is closed
 *
 * ####Example:
 *
 *     const doc = await Person.create({ name: 'Ned Stark' });
 *     const changeStream = Person.watch().on('change', change => console.log(change));
 *     // Will print from the above `console.log()`:
 *     // { _id: { _data: ... },
 *     //   operationType: 'delete',
 *     //   ns: { db: 'mydb', coll: 'Person' },
 *     //   documentKey: { _id: 5a51b125c5500f5aa094c7bd } }
 *     await doc.remove();
 *
 * @param {Array} [pipeline]
 * @param {Object} [options] see the [mongodb driver options](http://mongodb.github.io/node-mongodb-native/3.0/api/Collection.html#watch)
 * @return {ChangeStream} mongoose-specific change stream wrapper, inherits from EventEmitter
 * @api public
 */

Model.watch = function(pipeline, options) {
  return new ChangeStream(this, pipeline, options);
};

/**
 * _Requires MongoDB >= 3.6.0._ Starts a [MongoDB session](https://docs.mongodb.com/manual/release-notes/3.6/#client-sessions)
 * for benefits like causal consistency, [retryable writes](https://docs.mongodb.com/manual/core/retryable-writes/),
 * and [transactions](http://thecodebarbarian.com/a-node-js-perspective-on-mongodb-4-transactions.html).
 *
 * Calling `MyModel.startSession()` is equivalent to calling `MyModel.db.startSession()`.
 *
 * This function does not trigger any middleware.
 *
 * ####Example:
 *
 *     const session = await Person.startSession();
 *     let doc = await Person.findOne({ name: 'Ned Stark' }, null, { session });
 *     await doc.remove();
 *     // `doc` will always be null, even if reading from a replica set
 *     // secondary. Without causal consistency, it is possible to
 *     // get a doc back from the below query if the query reads from a
 *     // secondary that is experiencing replication lag.
 *     doc = await Person.findOne({ name: 'Ned Stark' }, null, { session, readPreference: 'secondary' });
 *
 * @param {Object} [options] see the [mongodb driver options](http://mongodb.github.io/node-mongodb-native/3.0/api/MongoClient.html#startSession)
 * @param {Boolean} [options.causalConsistency=true] set to false to disable causal consistency
 * @param {Function} [callback]
 * @return {Promise<ClientSession>} promise that resolves to a MongoDB driver `ClientSession`
 * @api public
 */

Model.startSession = function() {
  return this.db.startSession.apply(this.db, arguments);
};

/**
 * Shortcut for validating an array of documents and inserting them into
 * MongoDB if they're all valid. This function is faster than `.create()`
 * because it only sends one operation to the server, rather than one for each
 * document.
 *
 * Mongoose always validates each document **before** sending `insertMany`
 * to MongoDB. So if one document has a validation error, no documents will
 * be saved, unless you set
 * [the `ordered` option to false](https://docs.mongodb.com/manual/reference/method/db.collection.insertMany/#error-handling).
 *
 * This function does **not** trigger save middleware.
 *
 * This function triggers the following middleware.
 *
 * - `insertMany()`
 *
 * ####Example:
 *
 *     var arr = [{ name: 'Star Wars' }, { name: 'The Empire Strikes Back' }];
 *     Movies.insertMany(arr, function(error, docs) {});
 *
 * @param {Array|Object|*} doc(s)
 * @param {Object} [options] see the [mongodb driver options](http://mongodb.github.io/node-mongodb-native/2.2/api/Collection.html#insertMany)
 * @param {Boolean} [options.ordered = true] if true, will fail fast on the first error encountered. If false, will insert all the documents it can and report errors later. An `insertMany()` with `ordered = false` is called an "unordered" `insertMany()`.
 * @param {Boolean} [options.rawResult = false] if false, the returned promise resolves to the documents that passed mongoose document validation. If `true`, will return the [raw result from the MongoDB driver](http://mongodb.github.io/node-mongodb-native/2.2/api/Collection.html#~insertWriteOpCallback) with a `mongoose` property that contains `validationErrors` if this is an unordered `insertMany`.
 * @param {Function} [callback] callback
 * @return {Promise}
 * @api public
 */

Model.insertMany = function(arr, options, callback) {
  if (typeof options === 'function') {
    callback = options;
    options = null;
  }
  return utils.promiseOrCallback(callback, cb => {
    this.$__insertMany(arr, options, cb);
  });
};

/*!
 * ignore
 */

Model.$__insertMany = function(arr, options, callback) {
  const _this = this;
  if (typeof options === 'function') {
    callback = options;
    options = null;
  }
  if (callback) {
    callback = this.$wrapCallback(callback);
  }
  callback = callback || utils.noop;
  options = options || {};
  const limit = get(options, 'limit', 1000);
  const rawResult = get(options, 'rawResult', false);
  const ordered = get(options, 'ordered', true);

  if (!Array.isArray(arr)) {
    arr = [arr];
  }

  const toExecute = [];
  const validationErrors = [];
  arr.forEach(function(doc) {
    toExecute.push(function(callback) {
      if (!(doc instanceof _this)) {
        doc = new _this(doc);
      }
      doc.validate({ __noPromise: true }, function(error) {
        if (error) {
          // Option `ordered` signals that insert should be continued after reaching
          // a failing insert. Therefore we delegate "null", meaning the validation
          // failed. It's up to the next function to filter out all failed models
          if (ordered === false) {
            validationErrors.push(error);
            return callback(null, null);
          }
          return callback(error);
        }
        callback(null, doc);
      });
    });
  });

  parallelLimit(toExecute, limit, function(error, docs) {
    if (error) {
      callback(error, null);
      return;
    }
    // We filter all failed pre-validations by removing nulls
    const docAttributes = docs.filter(function(doc) {
      return doc != null;
    });
    // Quickly escape while there aren't any valid docAttributes
    if (docAttributes.length < 1) {
      callback(null, []);
      return;
    }
    const docObjects = docAttributes.map(function(doc) {
      if (doc.schema.options.versionKey) {
        doc[doc.schema.options.versionKey] = 0;
      }
      if (doc.initializeTimestamps) {
        return doc.initializeTimestamps().toObject(internalToObjectOptions);
      }
      return doc.toObject(internalToObjectOptions);
    });

    _this.collection.insertMany(docObjects, options, function(error, res) {
      if (error) {
        callback(error, null);
        return;
      }
      for (let i = 0; i < docAttributes.length; ++i) {
        docAttributes[i].isNew = false;
        docAttributes[i].emit('isNew', false);
        docAttributes[i].constructor.emit('isNew', false);
      }
      if (rawResult) {
        if (ordered === false) {
          // Decorate with mongoose validation errors in case of unordered,
          // because then still do `insertMany()`
          res.mongoose = {
            validationErrors: validationErrors
          };
        }
        return callback(null, res);
      }
      callback(null, docAttributes);
    });
  });
};

/**
 * Sends multiple `insertOne`, `updateOne`, `updateMany`, `replaceOne`,
 * `deleteOne`, and/or `deleteMany` operations to the MongoDB server in one
 * command. This is faster than sending multiple independent operations (like)
 * if you use `create()`) because with `bulkWrite()` there is only one round
 * trip to MongoDB.
 *
 * Mongoose will perform casting on all operations you provide.
 *
 * This function does **not** trigger any middleware, not `save()` nor `update()`.
 * If you need to trigger
 * `save()` middleware for every document use [`create()`](http://mongoosejs.com/docs/api.html#model_Model.create) instead.
 *
 * ####Example:
 *
 *     Character.bulkWrite([
 *       {
 *         insertOne: {
 *           document: {
 *             name: 'Eddard Stark',
 *             title: 'Warden of the North'
 *           }
 *         }
 *       },
 *       {
 *         updateOne: {
 *           filter: { name: 'Eddard Stark' },
 *           // If you were using the MongoDB driver directly, you'd need to do
 *           // `update: { $set: { title: ... } }` but mongoose adds $set for
 *           // you.
 *           update: { title: 'Hand of the King' }
 *         }
 *       },
 *       {
 *         deleteOne: {
 *           {
 *             filter: { name: 'Eddard Stark' }
 *           }
 *         }
 *       }
 *     ]).then(handleResult);
 *
 * @param {Array} ops
 * @param {Object} [options]
 * @param {Function} [callback] callback `function(error, bulkWriteOpResult) {}`
 * @return {Promise} resolves to a `BulkWriteOpResult` if the operation succeeds
 * @see writeOpResult http://mongodb.github.io/node-mongodb-native/2.2/api/Collection.html#~BulkWriteOpResult
 * @api public
 */

Model.bulkWrite = function(ops, options, callback) {
  if (typeof options === 'function') {
    callback = options;
    options = null;
  }
  if (callback) {
    callback = this.$wrapCallback(callback);
  }
  options = options || {};

  const validations = ops.map((op) => {
    if (op['insertOne']) {
      return (callback) => {
        op['insertOne']['document'] = new this(op['insertOne']['document']);
        op['insertOne']['document'].validate({ __noPromise: true }, function(error) {
          if (error) {
            return callback(error, null);
          }
          callback(null);
        });
      };
    } else if (op['updateOne']) {
      op = op['updateOne'];
      return (callback) => {
        try {
          op['filter'] = cast(this.schema, op['filter']);
          op['update'] = castUpdate(this.schema, op['update'],
            this.schema.options.strict);
          if (op.setDefaultsOnInsert) {
            setDefaultsOnInsert(op['filter'], this.schema, op['update'], {
              setDefaultsOnInsert: true,
              upsert: op.upsert
            });
          }
        } catch (error) {
          return callback(error, null);
        }

        callback(null);
      };
    } else if (op['updateMany']) {
      op = op['updateMany'];
      return (callback) => {
        try {
          op['filter'] = cast(this.schema, op['filter']);
          op['update'] = castUpdate(this.schema, op['update'], {
            strict: this.schema.options.strict,
            overwrite: false
          });
          if (op.setDefaultsOnInsert) {
            setDefaultsOnInsert(op['filter'], this.schema, op['update'], {
              setDefaultsOnInsert: true,
              upsert: op.upsert
            });
          }
        } catch (error) {
          return callback(error, null);
        }

        callback(null);
      };
    } else if (op['replaceOne']) {
      return (callback) => {
        try {
          op['replaceOne']['filter'] = cast(this.schema,
            op['replaceOne']['filter']);
        } catch (error) {
          return callback(error, null);
        }

        // set `skipId`, otherwise we get "_id field cannot be changed"
        op['replaceOne']['replacement'] =
          new this(op['replaceOne']['replacement'], null, true);
        op['replaceOne']['replacement'].validate({ __noPromise: true }, function(error) {
          if (error) {
            return callback(error, null);
          }
          callback(null);
        });
      };
    } else if (op['deleteOne']) {
      return (callback) => {
        try {
          op['deleteOne']['filter'] = cast(this.schema,
            op['deleteOne']['filter']);
        } catch (error) {
          return callback(error, null);
        }

        callback(null);
      };
    } else if (op['deleteMany']) {
      return (callback) => {
        try {
          op['deleteMany']['filter'] = cast(this.schema,
            op['deleteMany']['filter']);
        } catch (error) {
          return callback(error, null);
        }

        callback(null);
      };
    } else {
      return (callback) => {
        callback(new Error('Invalid op passed to `bulkWrite()`'), null);
      };
    }
  });

  return utils.promiseOrCallback(callback, cb => {
    parallel(validations, error => {
      if (error) {
        return cb(error);
      }

      this.collection.bulkWrite(ops, options, (error, res) => {
        if (error) {
          return cb(error);
        }

        cb(null, res);
      });
    });
  });
};

/**
 * Shortcut for creating a new Document from existing raw data, pre-saved in the DB.
 * The document returned has no paths marked as modified initially.
 *
 * ####Example:
 *
 *     // hydrate previous data into a Mongoose document
 *     var mongooseCandy = Candy.hydrate({ _id: '54108337212ffb6d459f854c', type: 'jelly bean' });
 *
 * @param {Object} obj
 * @return {Model} document instance
 * @api public
 */

Model.hydrate = function(obj) {
  const model = require('./queryhelpers').createModel(this, obj);
  model.init(obj);
  return model;
};

/**
 * Updates one document in the database without returning it.
 *
 * This function triggers the following middleware.
 *
 * - `update()`
 *
 * ####Examples:
 *
 *     MyModel.update({ age: { $gt: 18 } }, { oldEnough: true }, fn);
 *     MyModel.update({ name: 'Tobi' }, { ferret: true }, { multi: true }, function (err, raw) {
 *       if (err) return handleError(err);
 *       console.log('The raw response from Mongo was ', raw);
 *     });
 *
 * ####Valid options:
 *
 *  - `safe` (boolean) safe mode (defaults to value set in schema (true))
 *  - `upsert` (boolean) whether to create the doc if it doesn't match (false)
 *  - `multi` (boolean) whether multiple documents should be updated (false)
 *  - `runValidators`: if true, runs [update validators](/docs/validation.html#update-validators) on this command. Update validators validate the update operation against the model's schema.
 *  - `setDefaultsOnInsert`: if this and `upsert` are true, mongoose will apply the [defaults](http://mongoosejs.com/docs/defaults.html) specified in the model's schema if a new document is created. This option only works on MongoDB >= 2.4 because it relies on [MongoDB's `$setOnInsert` operator](https://docs.mongodb.org/v2.4/reference/operator/update/setOnInsert/).
 *  - `strict` (boolean) overrides the `strict` option for this update
 *  - `overwrite` (boolean) disables update-only mode, allowing you to overwrite the doc (false)
 *
 * All `update` values are cast to their appropriate SchemaTypes before being sent.
 *
 * The `callback` function receives `(err, rawResponse)`.
 *
 * - `err` is the error if any occurred
 * - `rawResponse` is the full response from Mongo
 *
 * ####Note:
 *
 * All top level keys which are not `atomic` operation names are treated as set operations:
 *
 * ####Example:
 *
 *     var query = { name: 'borne' };
 *     Model.update(query, { name: 'jason bourne' }, options, callback)
 *
 *     // is sent as
 *     Model.update(query, { $set: { name: 'jason bourne' }}, options, callback)
 *     // if overwrite option is false. If overwrite is true, sent without the $set wrapper.
 *
 * This helps prevent accidentally overwriting all documents in your collection with `{ name: 'jason bourne' }`.
 *
 * ####Note:
 *
 * Be careful to not use an existing model instance for the update clause (this won't work and can cause weird behavior like infinite loops). Also, ensure that the update clause does not have an _id property, which causes Mongo to return a "Mod on _id not allowed" error.
 *
 * ####Note:
 *
 * To update documents without waiting for a response from MongoDB, do not pass a `callback`, then call `exec` on the returned [Query](#query-js):
 *
 *     Comment.update({ _id: id }, { $set: { text: 'changed' }}).exec();
 *
 * ####Note:
 *
 * Although values are casted to their appropriate types when using update, the following are *not* applied:
 *
 * - defaults
 * - setters
 * - validators
 * - middleware
 *
 * If you need those features, use the traditional approach of first retrieving the document.
 *
 *     Model.findOne({ name: 'borne' }, function (err, doc) {
 *       if (err) ..
 *       doc.name = 'jason bourne';
 *       doc.save(callback);
 *     })
 *
 * @see strict http://mongoosejs.com/docs/guide.html#strict
 * @see response http://docs.mongodb.org/v2.6/reference/command/update/#output
 * @param {Object} conditions
 * @param {Object} doc
 * @param {Object} [options] optional see [`Query.prototype.setOptions()`](http://mongoosejs.com/docs/api.html#query_Query-setOptions)
 * @param {Function} [callback]
 * @return {Query}
 * @api public
 */

Model.update = function update(conditions, doc, options, callback) {
  return _update(this, 'update', conditions, doc, options, callback);
};

/**
 * Same as `update()`, except MongoDB will update _all_ documents that match
 * `criteria` (as opposed to just the first one) regardless of the value of
 * the `multi` option.
 *
 * **Note** updateMany will _not_ fire update middleware. Use `pre('updateMany')`
 * and `post('updateMany')` instead.
 *
 * This function triggers the following middleware.
 *
 * - `updateMany()`
 *
 * @param {Object} conditions
 * @param {Object} doc
 * @param {Object} [options] optional see [`Query.prototype.setOptions()`](http://mongoosejs.com/docs/api.html#query_Query-setOptions)
 * @param {Function} [callback]
 * @return {Query}
 * @api public
 */

Model.updateMany = function updateMany(conditions, doc, options, callback) {
  return _update(this, 'updateMany', conditions, doc, options, callback);
};

/**
 * Same as `update()`, except MongoDB will update _only_ the first document that
 * matches `criteria` regardless of the value of the `multi` option.
 *
 * This function triggers the following middleware.
 *
 * - `updateOne()`
 *
 * @param {Object} conditions
 * @param {Object} doc
 * @param {Object} [options] optional see [`Query.prototype.setOptions()`](http://mongoosejs.com/docs/api.html#query_Query-setOptions)
 * @param {Function} [callback]
 * @return {Query}
 * @api public
 */

Model.updateOne = function updateOne(conditions, doc, options, callback) {
  return _update(this, 'updateOne', conditions, doc, options, callback);
};

/**
 * Same as `update()`, except MongoDB replace the existing document with the
 * given document (no atomic operators like `$set`).
 *
 * This function triggers the following middleware.
 *
 * - `replaceOne()`
 *
 * @param {Object} conditions
 * @param {Object} doc
 * @param {Object} [options] optional see [`Query.prototype.setOptions()`](http://mongoosejs.com/docs/api.html#query_Query-setOptions)
 * @param {Function} [callback]
 * @return {Query}
 * @api public
 */

Model.replaceOne = function replaceOne(conditions, doc, options, callback) {
  return _update(this, 'replaceOne', conditions, doc, options, callback);
};

/*!
 * ignore
 */

function _update(model, op, conditions, doc, options, callback) {
  const mq = new model.Query({}, {}, model, model.collection);
  if (callback) {
    callback = model.$wrapCallback(callback);
  }
  // gh-2406
  // make local deep copy of conditions
  if (conditions instanceof Document) {
    conditions = conditions.toObject();
  } else {
    conditions = utils.clone(conditions);
  }
  options = typeof options === 'function' ? options : utils.clone(options);

  const versionKey = get(model, 'schema.options.versionKey', null);
  if (versionKey && options && options.upsert) {
    if (options.overwrite) {
      doc[versionKey] = 0;
    } else {
      if (!doc.$setOnInsert) {
        doc.$setOnInsert = {};
      }
      doc.$setOnInsert[versionKey] = 0;
    }
  }

  return mq[op](conditions, doc, options, callback);
}

/**
 * Executes a mapReduce command.
 *
 * `o` is an object specifying all mapReduce options as well as the map and reduce functions. All options are delegated to the driver implementation. See [node-mongodb-native mapReduce() documentation](http://mongodb.github.io/node-mongodb-native/api-generated/collection.html#mapreduce) for more detail about options.
 *
 * This function does not trigger any middleware.
 *
 * ####Example:
 *
 *     var o = {};
 *     // `map()` and `reduce()` are run on the MongoDB server, not Node.js,
 *     // these functions are converted to strings
 *     o.map = function () { emit(this.name, 1) };
 *     o.reduce = function (k, vals) { return vals.length };
 *     User.mapReduce(o, function (err, results) {
 *       console.log(results)
 *     })
 *
 * ####Other options:
 *
 * - `query` {Object} query filter object.
 * - `sort` {Object} sort input objects using this key
 * - `limit` {Number} max number of documents
 * - `keeptemp` {Boolean, default:false} keep temporary data
 * - `finalize` {Function} finalize function
 * - `scope` {Object} scope variables exposed to map/reduce/finalize during execution
 * - `jsMode` {Boolean, default:false} it is possible to make the execution stay in JS. Provided in MongoDB > 2.0.X
 * - `verbose` {Boolean, default:false} provide statistics on job execution time.
 * - `readPreference` {String}
 * - `out*` {Object, default: {inline:1}} sets the output target for the map reduce job.
 *
 * ####* out options:
 *
 * - `{inline:1}` the results are returned in an array
 * - `{replace: 'collectionName'}` add the results to collectionName: the results replace the collection
 * - `{reduce: 'collectionName'}` add the results to collectionName: if dups are detected, uses the reducer / finalize functions
 * - `{merge: 'collectionName'}` add the results to collectionName: if dups exist the new docs overwrite the old
 *
 * If `options.out` is set to `replace`, `merge`, or `reduce`, a Model instance is returned that can be used for further querying. Queries run against this model are all executed with the `lean` option; meaning only the js object is returned and no Mongoose magic is applied (getters, setters, etc).
 *
 * ####Example:
 *
 *     var o = {};
 *     // You can also define `map()` and `reduce()` as strings if your
 *     // linter complains about `emit()` not being defined
 *     o.map = 'function () { emit(this.name, 1) }';
 *     o.reduce = 'function (k, vals) { return vals.length }';
 *     o.out = { replace: 'createdCollectionNameForResults' }
 *     o.verbose = true;
 *
 *     User.mapReduce(o, function (err, model, stats) {
 *       console.log('map reduce took %d ms', stats.processtime)
 *       model.find().where('value').gt(10).exec(function (err, docs) {
 *         console.log(docs);
 *       });
 *     })
 *
 *     // `mapReduce()` returns a promise. However, ES6 promises can only
 *     // resolve to exactly one value,
 *     o.resolveToObject = true;
 *     var promise = User.mapReduce(o);
 *     promise.then(function (res) {
 *       var model = res.model;
 *       var stats = res.stats;
 *       console.log('map reduce took %d ms', stats.processtime)
 *       return model.find().where('value').gt(10).exec();
 *     }).then(function (docs) {
 *        console.log(docs);
 *     }).then(null, handleError).end()
 *
 * @param {Object} o an object specifying map-reduce options
 * @param {Function} [callback] optional callback
 * @see http://www.mongodb.org/display/DOCS/MapReduce
 * @return {Promise}
 * @api public
 */

Model.mapReduce = function mapReduce(o, callback) {
  if (callback) {
    callback = this.$wrapCallback(callback);
  }
  return utils.promiseOrCallback(callback, cb => {
    if (!Model.mapReduce.schema) {
      const opts = {noId: true, noVirtualId: true, strict: false};
      Model.mapReduce.schema = new Schema({}, opts);
    }

    if (!o.out) o.out = {inline: 1};
    if (o.verbose !== false) o.verbose = true;

    o.map = String(o.map);
    o.reduce = String(o.reduce);

    if (o.query) {
      let q = new this.Query(o.query);
      q.cast(this);
      o.query = q._conditions;
      q = undefined;
    }

    this.collection.mapReduce(null, null, o, (err, res) => {
      if (err) {
        return cb(err);
      }
      if (res.collection) {
        // returned a collection, convert to Model
        const model = Model.compile('_mapreduce_' + res.collection.collectionName,
          Model.mapReduce.schema, res.collection.collectionName, this.db,
          this.base);

        model._mapreduce = true;
        res.model = model;

        return cb(null, res);
      }

      cb(null, res);
    });
  });
};

/**
 * Performs [aggregations](http://docs.mongodb.org/manual/applications/aggregation/) on the models collection.
 *
 * If a `callback` is passed, the `aggregate` is executed and a `Promise` is returned. If a callback is not passed, the `aggregate` itself is returned.
 *
 * This function does not trigger any middleware.
 *
 * ####Example:
 *
 *     // Find the max balance of all accounts
 *     Users.aggregate([
 *       { $group: { _id: null, maxBalance: { $max: '$balance' }}},
 *       { $project: { _id: 0, maxBalance: 1 }}
 *     ]).
 *     then(function (res) {
 *       console.log(res); // [ { maxBalance: 98000 } ]
 *     });
 *
 *     // Or use the aggregation pipeline builder.
 *     Users.aggregate().
 *       group({ _id: null, maxBalance: { $max: '$balance' } }).
 *       project('-id maxBalance').
 *       exec(function (err, res) {
 *         if (err) return handleError(err);
 *         console.log(res); // [ { maxBalance: 98 } ]
 *       });
 *
 * ####NOTE:
 *
 * - Arguments are not cast to the model's schema because `$project` operators allow redefining the "shape" of the documents at any stage of the pipeline, which may leave documents in an incompatible format.
 * - The documents returned are plain javascript objects, not mongoose documents (since any shape of document can be returned).
 * - Requires MongoDB >= 2.1
 *
 * @see Aggregate #aggregate_Aggregate
 * @see MongoDB http://docs.mongodb.org/manual/applications/aggregation/
 * @param {Array} [pipeline] aggregation pipeline as an array of objects
 * @param {Function} [callback]
 * @return {Aggregate}
 * @api public
 */

Model.aggregate = function aggregate(pipeline, callback) {
  if (arguments.length > 2 || get(pipeline, 'constructor.name') === 'Object') {
    throw new Error('Mongoose 5.x disallows passing a spread of operators ' +
      'to `Model.aggregate()`. Instead of ' +
      '`Model.aggregate({ $match }, { $skip })`, do ' +
      '`Model.aggregate([{ $match }, { $skip }])`');
  }

  if (typeof pipeline === 'function') {
    callback = pipeline;
    pipeline = [];
  }

  const aggregate = new Aggregate(pipeline || []);
  aggregate.model(this);

  if (typeof callback === 'undefined') {
    return aggregate;
  }

  if (callback) {
    callback = this.$wrapCallback(callback);
  }

  aggregate.exec(callback);
  return aggregate;
};

/**
 * Implements `$geoSearch` functionality for Mongoose
 *
 * This function does not trigger any middleware
 *
 * ####Example:
 *
 *     var options = { near: [10, 10], maxDistance: 5 };
 *     Locations.geoSearch({ type : "house" }, options, function(err, res) {
 *       console.log(res);
 *     });
 *
 * ####Options:
 * - `near` {Array} x,y point to search for
 * - `maxDistance` {Number} the maximum distance from the point near that a result can be
 * - `limit` {Number} The maximum number of results to return
 * - `lean` {Boolean} return the raw object instead of the Mongoose Model
 *
 * @param {Object} conditions an object that specifies the match condition (required)
 * @param {Object} options for the geoSearch, some (near, maxDistance) are required
 * @param {Object} [options.lean] if truthy, mongoose will return the document as a plain JavaScript object rather than a mongoose document. See [`Query.lean()`](http://mongoosejs.com/docs/api.html#query_Query-lean).
 * @param {Function} [callback] optional callback
 * @return {Promise}
 * @see http://docs.mongodb.org/manual/reference/command/geoSearch/
 * @see http://docs.mongodb.org/manual/core/geohaystack/
 * @api public
 */

Model.geoSearch = function(conditions, options, callback) {
  if (typeof options === 'function') {
    callback = options;
    options = {};
  }
  if (callback) {
    callback = this.$wrapCallback(callback);
  }

  return utils.promiseOrCallback(callback, cb => {
    let error;
    if (conditions === undefined || !utils.isObject(conditions)) {
      error = new Error('Must pass conditions to geoSearch');
    } else if (!options.near) {
      error = new Error('Must specify the near option in geoSearch');
    } else if (!Array.isArray(options.near)) {
      error = new Error('near option must be an array [x, y]');
    }

    if (error) {
      return cb(error);
    }

    // send the conditions in the options object
    options.search = conditions;

    this.collection.geoHaystackSearch(options.near[0], options.near[1], options, (err, res) => {
      if (err) {
        return cb(err);
      }

      let count = res.results.length;
      if (options.lean || count === 0) {
        return cb(null, res.results);
      }

      const errSeen = false;

      function init(err) {
        if (err && !errSeen) {
          return cb(err);
        }

        if (!--count && !errSeen) {
          cb(null, res.results);
        }
      }

      for (let i = 0; i < res.results.length; ++i) {
        const temp = res.results[i];
        res.results[i] = new this();
        res.results[i].init(temp, {}, init);
      }
    });
  });
};

/**
 * Populates document references.
 *
 * ####Available options:
 *
 * - path: space delimited path(s) to populate
 * - select: optional fields to select
 * - match: optional query conditions to match
 * - model: optional name of the model to use for population
 * - options: optional query options like sort, limit, etc
 *
 * ####Examples:
 *
 *     // populates a single object
 *     User.findById(id, function (err, user) {
 *       var opts = [
 *           { path: 'company', match: { x: 1 }, select: 'name' }
 *         , { path: 'notes', options: { limit: 10 }, model: 'override' }
 *       ]
 *
 *       User.populate(user, opts, function (err, user) {
 *         console.log(user);
 *       });
 *     });
 *
 *     // populates an array of objects
 *     User.find(match, function (err, users) {
 *       var opts = [{ path: 'company', match: { x: 1 }, select: 'name' }]
 *
 *       var promise = User.populate(users, opts);
 *       promise.then(console.log).end();
 *     })
 *
 *     // imagine a Weapon model exists with two saved documents:
 *     //   { _id: 389, name: 'whip' }
 *     //   { _id: 8921, name: 'boomerang' }
 *     // and this schema:
 *     // new Schema({
 *     //   name: String,
 *     //   weapon: { type: ObjectId, ref: 'Weapon' }
 *     // });
 *
 *     var user = { name: 'Indiana Jones', weapon: 389 }
 *     Weapon.populate(user, { path: 'weapon', model: 'Weapon' }, function (err, user) {
 *       console.log(user.weapon.name) // whip
 *     })
 *
 *     // populate many plain objects
 *     var users = [{ name: 'Indiana Jones', weapon: 389 }]
 *     users.push({ name: 'Batman', weapon: 8921 })
 *     Weapon.populate(users, { path: 'weapon' }, function (err, users) {
 *       users.forEach(function (user) {
 *         console.log('%s uses a %s', users.name, user.weapon.name)
 *         // Indiana Jones uses a whip
 *         // Batman uses a boomerang
 *       });
 *     });
 *     // Note that we didn't need to specify the Weapon model because
 *     // it is in the schema's ref
 *
 * @param {Document|Array} docs Either a single document or array of documents to populate.
 * @param {Object} options A hash of key/val (path, options) used for population.
 * @param {boolean} [options.retainNullValues=false] by default, Mongoose removes null and undefined values from populated arrays. Use this option to make `populate()` retain `null` and `undefined` array entries.
 * @param {boolean} [options.getters=false] if true, Mongoose will call any getters defined on the `localField`. By default, Mongoose gets the raw value of `localField`. For example, you would need to set this option to `true` if you wanted to [add a `lowercase` getter to your `localField`](/docs/schematypes.html#schematype-options).
 * @param {Function} [callback(err,doc)] Optional callback, executed upon completion. Receives `err` and the `doc(s)`.
 * @return {Promise}
 * @api public
 */

Model.populate = function(docs, paths, callback) {
  const _this = this;
  if (callback) {
    callback = this.$wrapCallback(callback);
  }

  // normalized paths
  paths = utils.populate(paths);

  // data that should persist across subPopulate calls
  const cache = {};

  return utils.promiseOrCallback(callback, cb => {
    _populate(_this, docs, paths, cache, cb);
  });
};

/*!
 * Populate helper
 *
 * @param {Model} model the model to use
 * @param {Document|Array} docs Either a single document or array of documents to populate.
 * @param {Object} paths
 * @param {Function} [cb(err,doc)] Optional callback, executed upon completion. Receives `err` and the `doc(s)`.
 * @return {Function}
 * @api private
 */

function _populate(model, docs, paths, cache, callback) {
  let pending = paths.length;

  if (pending === 0) {
    return callback(null, docs);
  }

  // each path has its own query options and must be executed separately
  let i = pending;
  let path;
  while (i--) {
    path = paths[i];
    populate(model, docs, path, next);
  }

  function next(err) {
    if (err) {
      return callback(err, null);
    }
    if (--pending) {
      return;
    }
    callback(null, docs);
  }
}

/*!
 * Populates `docs`
 */
const excludeIdReg = /\s?-_id\s?/;
const excludeIdRegGlobal = /\s?-_id\s?/g;

function populate(model, docs, options, callback) {
  // normalize single / multiple docs passed
  if (!Array.isArray(docs)) {
    docs = [docs];
  }

  if (docs.length === 0 || docs.every(utils.isNullOrUndefined)) {
    return callback();
  }

  const modelsMap = getModelsMapForPopulate(model, docs, options);

  if (modelsMap instanceof Error) {
    return immediate(function() {
      callback(modelsMap);
    });
  }

  const len = modelsMap.length;
  let mod;
  let match;
  let select;
  let vals = [];

  function flatten(item) {
    // no need to include undefined values in our query
    return undefined !== item;
  }

  let _remaining = len;
  let hasOne = false;
  for (let i = 0; i < len; ++i) {
    mod = modelsMap[i];
    select = mod.options.select;

    if (mod.options.match) {
      match = utils.object.shallowCopy(mod.options.match);
    } else if (get(mod, 'options.options.match')) {
      match = utils.object.shallowCopy(mod.options.options.match);
      delete mod.options.options.match;
    } else {
      match = {};
    }

    let ids = utils.array.flatten(mod.ids, flatten);
    ids = utils.array.unique(ids);

    if (ids.length === 0 || ids.every(utils.isNullOrUndefined)) {
      --_remaining;
      continue;
    }

    hasOne = true;
    if (mod.foreignField !== '_id' || !match['_id']) {
      match[mod.foreignField] = { $in: ids };
    }

    const assignmentOpts = {};
    assignmentOpts.sort = get(mod, 'options.options.sort', void 0);
    assignmentOpts.excludeId = excludeIdReg.test(select) || (select && select._id === 0);

    if (assignmentOpts.excludeId) {
      // override the exclusion from the query so we can use the _id
      // for document matching during assignment. we'll delete the
      // _id back off before returning the result.
      if (typeof select === 'string') {
        select = select.replace(excludeIdRegGlobal, ' ');
      } else {
        // preserve original select conditions by copying
        select = utils.object.shallowCopy(select);
        delete select._id;
      }
    }

    if (mod.options.options && mod.options.options.limit) {
      assignmentOpts.originalLimit = mod.options.options.limit;
      mod.options.options.limit = mod.options.options.limit * ids.length;
    }

    const subPopulate = utils.clone(mod.options.populate);
    const query = mod.Model.find(match, select, mod.options.options);

    // If we're doing virtual populate and projection is inclusive and foreign
    // field is not selected, automatically select it because mongoose needs it.
    // If projection is exclusive and client explicitly unselected the foreign
    // field, that's the client's fault.
    if (mod.foreignField !== '_id' && query.selectedInclusively() &&
      !isPathSelectedInclusive(query._fields, mod.foreignField)) {
      query.select(mod.foreignField);
    }

    // If we need to sub-populate, call populate recursively
    if (subPopulate) {
      query.populate(subPopulate);
    }

    query.exec(next.bind(this, mod, assignmentOpts));
  }

  if (!hasOne) {
    return callback();
  }

  function next(options, assignmentOpts, err, valsFromDb) {
    if (mod.options.options && mod.options.options.limit) {
      mod.options.options.limit = assignmentOpts.originalLimit;
    }

    if (err) return callback(err, null);
    vals = vals.concat(valsFromDb);
    _assign(null, vals, options, assignmentOpts);
    if (--_remaining === 0) {
      callback();
    }
  }

  function _assign(err, vals, mod, assignmentOpts) {
    if (err) return callback(err, null);

    const options = mod.options;
    const isVirtual = mod.isVirtual;
    const justOne = mod.justOne;
    let _val;
    const lean = options.options && options.options.lean;
    const len = vals.length;
    const rawOrder = {};
    const rawDocs = {};
    let key;
    let val;

    // Clone because `assignRawDocsToIdStructure` will mutate the array
    const allIds = utils.clone(mod.allIds);

    // optimization:
    // record the document positions as returned by
    // the query result.
    for (let i = 0; i < len; i++) {
      val = vals[i];
      if (val) {
        _val = utils.getValue(mod.foreignField, val);
        if (Array.isArray(_val)) {
          const _valLength = _val.length;
          for (let j = 0; j < _valLength; ++j) {
            let __val = _val[j];
            if (__val instanceof Document) {
              __val = __val._id;
            }
            key = String(__val);
            if (rawDocs[key]) {
              if (Array.isArray(rawDocs[key])) {
                rawDocs[key].push(val);
                rawOrder[key].push(i);
              } else {
                rawDocs[key] = [rawDocs[key], val];
                rawOrder[key] = [rawOrder[key], i];
              }
            } else {
              if (isVirtual && !justOne) {
                rawDocs[key] = [val];
                rawOrder[key] = [i];
              } else {
                rawDocs[key] = val;
                rawOrder[key] = i;
              }
            }
          }
        } else {
          if (_val instanceof Document) {
            _val = _val._id;
          }
          key = String(_val);
          if (rawDocs[key]) {
            if (Array.isArray(rawDocs[key])) {
              rawDocs[key].push(val);
              rawOrder[key].push(i);
            } else {
              rawDocs[key] = [rawDocs[key], val];
              rawOrder[key] = [rawOrder[key], i];
            }
          } else {
            rawDocs[key] = val;
            rawOrder[key] = i;
          }
        }
        // flag each as result of population
        if (!lean) {
          val.$__.wasPopulated = true;
        }
      }
    }

    assignVals({
      originalModel: model,
      // If virtual, make sure to not mutate original field
      rawIds: mod.isVirtual ? allIds : mod.allIds,
      allIds: allIds,
      localField: mod.localField,
      foreignField: mod.foreignField,
      rawDocs: rawDocs,
      rawOrder: rawOrder,
      docs: mod.docs,
      path: options.path,
      options: assignmentOpts,
      justOne: mod.justOne,
      isVirtual: mod.isVirtual,
      allOptions: mod
    });
  }
}

/*!
 * Assigns documents returned from a population query back
 * to the original document path.
 */

function assignVals(o) {
  // Glob all options together because `populateOptions` is confusing
  const retainNullValues = get(o, 'allOptions.options.options.retainNullValues', false);
  const populateOptions = Object.assign({}, o.options, {
    justOne: o.justOne,
    retainNullValues: retainNullValues
  });

  // replace the original ids in our intermediate _ids structure
  // with the documents found by query
  assignRawDocsToIdStructure(o.rawIds, o.rawDocs, o.rawOrder, populateOptions,
    o.localField, o.foreignField);

  // now update the original documents being populated using the
  // result structure that contains real documents.
  const docs = o.docs;
  const rawIds = o.rawIds;
  const options = o.options;

  function setValue(val) {
    return valueFilter(val, options, populateOptions);
  }

  for (let i = 0; i < docs.length; ++i) {
    const existingVal = utils.getValue(o.path, docs[i]);
    if (existingVal == null && !getVirtual(o.originalModel.schema, o.path)) {
      continue;
    }

    if (o.isVirtual && !o.justOne && !Array.isArray(rawIds[i])) {
      if (rawIds[i] == null) {
        rawIds[i] = [];
      } else {
        rawIds[i] = [rawIds[i]];
      }
    } else if (o.isVirtual && o.justOne && Array.isArray(rawIds[i])) {
      rawIds[i] = rawIds[i][0];
    }

    // If we're populating a map, the existing value will be an object, so
    // we need to transform again
    const originalSchema = o.originalModel.schema;
    let isMap = isModel(docs[i]) ?
      existingVal instanceof Map :
      utils.isPOJO(existingVal);
    // If we pass the first check, also make sure the local field's schematype
    // is map (re: gh-6460)
    isMap = isMap && get(originalSchema._getSchema(o.path), '$isSchemaMap');
    if (!o.isVirtual && isMap) {
      const _keys = existingVal instanceof Map ?
        Array.from(existingVal.keys()) :
        Object.keys(existingVal);
      rawIds[i] = rawIds[i].reduce((cur, v, i) => {
        // Avoid casting because that causes infinite recursion
        cur.$init(_keys[i], v);
        return cur;
      }, new MongooseMap({}, docs[i]));
    }

    if (o.isVirtual && docs[i].constructor.name === 'model') {
      // If virtual populate and doc is already init-ed, need to walk through
      // the actual doc to set rather than setting `_doc` directly
      mpath.set(o.path, rawIds[i], docs[i], setValue);
    } else {
      const parts = o.path.split('.');
      let cur = docs[i];
      for (let j = 0; j < parts.length - 1; ++j) {
        if (cur[parts[j]] == null) {
          cur[parts[j]] = {};
        }
        cur = cur[parts[j]];
      }
      if (docs[i].$__) {
        docs[i].populated(o.path, o.allIds[i], o.allOptions);
      }

      utils.setValue(o.path, rawIds[i], docs[i], setValue, false);
    }
  }
}

/*!
 *
 */

function isModel(obj) {
  return get(obj, '$__') != null;
}

/*!
 * Assign `vals` returned by mongo query to the `rawIds`
 * structure returned from utils.getVals() honoring
 * query sort order if specified by user.
 *
 * This can be optimized.
 *
 * Rules:
 *
 *   if the value of the path is not an array, use findOne rules, else find.
 *   for findOne the results are assigned directly to doc path (including null results).
 *   for find, if user specified sort order, results are assigned directly
 *   else documents are put back in original order of array if found in results
 *
 * @param {Array} rawIds
 * @param {Array} vals
 * @param {Boolean} sort
 * @api private
 */

function assignRawDocsToIdStructure(rawIds, resultDocs, resultOrder, options, localFields, foreignFields, recursed) {
  // honor user specified sort order
  const newOrder = [];
  const sorting = options.sort && rawIds.length > 1;
  let doc;
  let sid;
  let id;

  for (let i = 0; i < rawIds.length; ++i) {
    id = rawIds[i];

    if (Array.isArray(id)) {
      // handle [ [id0, id2], [id3] ]
      assignRawDocsToIdStructure(id, resultDocs, resultOrder, options, localFields, foreignFields, true);
      newOrder.push(id);
      continue;
    }

    if (id === null && !sorting) {
      // keep nulls for findOne unless sorting, which always
      // removes them (backward compat)
      newOrder.push(id);
      continue;
    }

    sid = String(id);

    if (recursed) {
      // apply find behavior

      // assign matching documents in original order unless sorting
      doc = resultDocs[sid];
      if (doc) {
        if (sorting) {
          newOrder[resultOrder[sid]] = doc;
        } else {
          newOrder.push(doc);
        }
      } else {
        newOrder.push(id);
      }
    } else {
      // apply findOne behavior - if document in results, assign, else assign null
      newOrder[i] = doc = resultDocs[sid] || null;
    }
  }

  rawIds.length = 0;
  if (newOrder.length) {
    // reassign the documents based on corrected order

    // forEach skips over sparse entries in arrays so we
    // can safely use this to our advantage dealing with sorted
    // result sets too.
    newOrder.forEach(function(doc, i) {
      rawIds[i] = doc;
    });
  }
}

function getModelsMapForPopulate(model, docs, options) {
  let i;
  let doc;
  const len = docs.length;
  const available = {};
  const map = [];
  const modelNameFromQuery = options.model && options.model.modelName || options.model;
  let schema;
  let refPath;
  let Model;
  let currentOptions;
  let modelNames;
  let modelName;
  let discriminatorKey;
  let modelForFindSchema;

  const originalModel = options.model;
  let isVirtual = false;
  let isRefPathArray = false;
  const modelSchema = model.schema;

  for (i = 0; i < len; i++) {
    doc = docs[i];

    schema = getSchemaTypes(modelSchema, doc, options.path);
    const isUnderneathDocArray = schema && schema.$isUnderneathDocArray;
    if (isUnderneathDocArray && get(options, 'options.sort') != null) {
      return new Error('Cannot populate with `sort` on path ' + options.path +
        ' because it is a subproperty of a document array');
    }

    modelNames = null;
    if (Array.isArray(schema)) {
      for (let j = 0; j < schema.length; ++j) {
        var _modelNames;
        try {
          _modelNames = _getModelNames(doc, schema[j]);
        } catch (error) {
          return error;
        }
        if (!_modelNames) {
          continue;
        }
        modelNames = modelNames || [];
        for (let x = 0; x < _modelNames.length; ++x) {
          if (modelNames.indexOf(_modelNames[x]) === -1) {
            modelNames.push(_modelNames[x]);
          }
        }
      }
    } else {
      try {
        modelNames = _getModelNames(doc, schema);
      } catch (error) {
        return error;
      }

      if (!modelNames) {
        continue;
      }
    }

    const virtual = getVirtual(model.schema, options.path);
    let localField;
    if (virtual && virtual.options) {
      const virtualPrefix = virtual.$nestedSchemaPath ?
        virtual.$nestedSchemaPath + '.' : '';
      if (typeof virtual.options.localField === 'function') {
        localField = virtualPrefix + virtual.options.localField.call(doc, doc);
      } else {
        localField = virtualPrefix + virtual.options.localField;
      }
    } else {
      localField = options.path;
    }
    let foreignField = virtual && virtual.options ?
      virtual.options.foreignField :
      '_id';
    let justOne = true;
    if (virtual && virtual.options && virtual.options.ref) {
      let normalizedRef;
      if (typeof virtual.options.ref === 'function') {
        normalizedRef = virtual.options.ref.call(doc, doc);
      } else {
        normalizedRef = virtual.options.ref;
      }
      justOne = virtual.options.justOne;
      isVirtual = true;
      if (!modelNames) {
        modelNames = [].concat(normalizedRef);
      }
    } else if (schema) {
      justOne = !schema.$isMongooseArray;
    }

    if (!modelNames) {
      continue;
    }

    if (virtual && (!localField || !foreignField)) {
      return new Error('If you are populating a virtual, you must set the ' +
        'localField and foreignField options');
    }

    options.isVirtual = isVirtual;
    if (typeof localField === 'function') {
      localField = localField.call(doc, doc);
    }
    if (typeof foreignField === 'function') {
      foreignField = foreignField.call(doc);
    }

    const localFieldPath = modelSchema.paths[localField];
    const localFieldGetters = localFieldPath ? localFieldPath.getters : [];
    let ret;

    const _populateOptions = get(options, 'options', {});

    const getters = 'getters' in _populateOptions ?
      _populateOptions.getters :
      options.isVirtual && get(virtual, 'options.getters', false);
    if (localFieldGetters.length > 0 && getters) {
      const hydratedDoc = (doc.$__ != null) ? doc : model.hydrate(doc);
      ret = localFieldPath.applyGetters(doc[localField], hydratedDoc);
    } else {
      ret = convertTo_id(utils.getValue(localField, doc));
    }

    const id = String(utils.getValue(foreignField, doc));
    options._docs[id] = Array.isArray(ret) ? ret.slice() : ret;

    let k = modelNames.length;
    while (k--) {
      modelName = modelNames[k];
      if (modelName == null) {
        continue;
      }
      const _doc = Array.isArray(doc) && isRefPathArray ? doc[k] : doc;
      const _ret = Array.isArray(ret) && isRefPathArray && ret[k] ? ret[k] : ret;
      try {
        Model = originalModel && originalModel.modelName ?
          originalModel :
          model.db.model(modelName);
      } catch (error) {
        return error;
      }

      if (!available[modelName]) {
        currentOptions = {
          model: Model
        };

        if (isVirtual && virtual.options && virtual.options.options) {
          currentOptions.options = utils.clone(virtual.options.options);
        }
        utils.merge(currentOptions, options);
        if (schema && !discriminatorKey) {
          currentOptions.model = Model;
        }
        options.model = Model;

        available[modelName] = {
          Model: Model,
          options: currentOptions,
          docs: [_doc],
          ids: [_ret],
          allIds: [ret],
          // Assume only 1 localField + foreignField
          localField: localField,
          foreignField: foreignField,
          justOne: justOne,
          isVirtual: isVirtual
        };
        map.push(available[modelName]);
      } else {
        available[modelName].docs.push(_doc);
        available[modelName].ids.push(_ret);
        available[modelName].allIds.push(ret);
      }
    }
  }

  function _getModelNames(doc, schema) {
    let modelNames;
    let discriminatorKey;

    if (schema && schema.caster) {
      schema = schema.caster;
    }
    if (schema && schema.$isSchemaMap) {
      schema = schema.$__schemaType;
    }

    if (!schema && model.discriminators) {
      discriminatorKey = model.schema.discriminatorMapping.key;
    }

    refPath = schema && schema.options && schema.options.refPath;

    let normalizedRefPath;

    if (refPath && typeof refPath === 'function') {
      normalizedRefPath = refPath.call(doc, doc, options.path);
    } else {
      normalizedRefPath = refPath;
    }

    if (normalizedRefPath) {
      if (options._queryProjection != null && isPathExcluded(options._queryProjection, normalizedRefPath)) {
        throw new Error('refPath `' + normalizedRefPath +
          '` must not be excluded in projection, got ' +
          util.inspect(options._queryProjection));
      }
      modelNames = utils.getValue(normalizedRefPath, doc);
      isRefPathArray = false;
      if (Array.isArray(modelNames)) {
        isRefPathArray = true;
        modelNames = utils.array.flatten(modelNames);
      }
    } else {
      if (!modelNameFromQuery) {
        let modelForCurrentDoc = model;
        let schemaForCurrentDoc;

        if (!schema && discriminatorKey) {
          modelForFindSchema = utils.getValue(discriminatorKey, doc);

          if (modelForFindSchema) {
            try {
              modelForCurrentDoc = model.db.model(modelForFindSchema);
            } catch (error) {
              return error;
            }

            schemaForCurrentDoc = modelForCurrentDoc.schema._getSchema(options.path);

            if (schemaForCurrentDoc && schemaForCurrentDoc.caster) {
              schemaForCurrentDoc = schemaForCurrentDoc.caster;
            }
          }
        } else {
          schemaForCurrentDoc = schema;
        }
        const virtual = getVirtual(modelForCurrentDoc.schema, options.path);

        let ref;
        if ((ref = get(schemaForCurrentDoc, 'options.ref')) != null) {
          modelNames = [ref];
        } else if ((ref = get(virtual, 'options.ref')) != null) {
          if (typeof ref === 'function') {
            ref = ref.call(doc, doc);
          }

          // When referencing nested arrays, the ref should be an Array
          // of modelNames.
          if (Array.isArray(ref)) {
            modelNames = ref;
          } else {
            modelNames = [ref];
          }

          isVirtual = true;
        } else {
          // We may have a discriminator, in which case we don't want to
          // populate using the base model by default
          modelNames = discriminatorKey ? null : [model.modelName];
        }
      } else {
        modelNames = [modelNameFromQuery]; // query options
      }
    }

    if (!modelNames) {
      return;
    }

    if (!Array.isArray(modelNames)) {
      modelNames = [modelNames];
    }

    return modelNames;
  }

  return map;
}

/*!
 * Retrieve the _id of `val` if a Document or Array of Documents.
 *
 * @param {Array|Document|Any} val
 * @return {Array|Document|Any}
 */

function convertTo_id(val) {
  if (val instanceof Model) return val._id;

  if (Array.isArray(val)) {
    for (let i = 0; i < val.length; ++i) {
      if (val[i] instanceof Model) {
        val[i] = val[i]._id;
      }
    }
    if (val.isMongooseArray && val._schema) {
      return val._schema.cast(val, val._parent);
    }

    return [].concat(val);
  }

  // `populate('map')` may be an object if populating on a doc that hasn't
  // been hydrated yet
  if (val != null && val.constructor.name === 'Object') {
    const ret = [];
    for (const key of Object.keys(val)) {
      ret.push(val[key]);
    }
    return ret;
  }
  // If doc has already been hydrated, e.g. `doc.populate('map').execPopulate()`
  // then `val` will already be a map
  if (val instanceof Map) {
    return Array.from(val.values());
  }

  return val;
}

/*!
 * 1) Apply backwards compatible find/findOne behavior to sub documents
 *
 *    find logic:
 *      a) filter out non-documents
 *      b) remove _id from sub docs when user specified
 *
 *    findOne
 *      a) if no doc found, set to null
 *      b) remove _id from sub docs when user specified
 *
 * 2) Remove _ids when specified by users query.
 *
 * background:
 * _ids are left in the query even when user excludes them so
 * that population mapping can occur.
 */

function valueFilter(val, assignmentOpts, populateOptions) {
  if (Array.isArray(val)) {
    // find logic
    const ret = [];
    const numValues = val.length;
    for (let i = 0; i < numValues; ++i) {
      const subdoc = val[i];
      if (!isDoc(subdoc) && (!populateOptions.retainNullValues || subdoc != null)) {
        continue;
      }
      maybeRemoveId(subdoc, assignmentOpts);
      ret.push(subdoc);
      if (assignmentOpts.originalLimit &&
          ret.length >= assignmentOpts.originalLimit) {
        break;
      }
    }

    // Since we don't want to have to create a new mongoosearray, make sure to
    // modify the array in place
    while (val.length > ret.length) {
      Array.prototype.pop.apply(val, []);
    }
    for (let i = 0; i < ret.length; ++i) {
      val[i] = ret[i];
    }
    return val;
  }

  // findOne
  if (isDoc(val)) {
    maybeRemoveId(val, assignmentOpts);
    return val;
  }

  return populateOptions.justOne ? (val == null ? val : null) : [];
}

/*!
 * Remove _id from `subdoc` if user specified "lean" query option
 */

function maybeRemoveId(subdoc, assignmentOpts) {
  if (assignmentOpts.excludeId) {
    if (typeof subdoc.setValue === 'function') {
      delete subdoc._doc._id;
    } else {
      delete subdoc._id;
    }
  }
}

/*!
 * Determine if `doc` is a document returned
 * by a populate query.
 */

function isDoc(doc) {
  if (doc == null) {
    return false;
  }

  const type = typeof doc;
  if (type === 'string') {
    return false;
  }

  if (type === 'number') {
    return false;
  }

  if (Buffer.isBuffer(doc)) {
    return false;
  }

  if (doc.constructor.name === 'ObjectID') {
    return false;
  }

  // only docs
  return true;
}

/*!
 * Compiler utility.
 *
 * @param {String|Function} name model name or class extending Model
 * @param {Schema} schema
 * @param {String} collectionName
 * @param {Connection} connection
 * @param {Mongoose} base mongoose instance
 */

Model.compile = function compile(name, schema, collectionName, connection, base) {
  const versioningEnabled = schema.options.versionKey !== false;

  if (versioningEnabled && !schema.paths[schema.options.versionKey]) {
    // add versioning to top level documents only
    const o = {};
    o[schema.options.versionKey] = Number;
    schema.add(o);
  }

  let model;
  if (typeof name === 'function' && name.prototype instanceof Model) {
    model = name;
    name = model.name;
    schema.loadClass(model, false);
    model.prototype.$isMongooseModelPrototype = true;
  } else {
    // generate new class
    model = function model(doc, fields, skipId) {
      model.hooks.execPreSync('createModel', doc);
      if (!(this instanceof model)) {
        return new model(doc, fields, skipId);
      }
      Model.call(this, doc, fields, skipId);
    };
  }

  model.hooks = schema.s.hooks.clone();
  model.base = base;
  model.modelName = name;
  if (!(model.prototype instanceof Model)) {
    model.__proto__ = Model;
    model.prototype.__proto__ = Model.prototype;
  }
  model.model = Model.prototype.model;
  model.db = model.prototype.db = connection;
  model.discriminators = model.prototype.discriminators = undefined;

  model.prototype.$__setSchema(schema);

  const _userProvidedOptions = schema._userProvidedOptions || {};

  // `bufferCommands` is true by default...
  let bufferCommands = true;
  // First, take the global option
  if (connection.base.get('bufferCommands') != null) {
    bufferCommands = connection.base.get('bufferCommands');
  }
  // Connection-specific overrides the global option
  if (connection.config.bufferCommands != null) {
    bufferCommands = connection.config.bufferCommands;
  }
  // And schema options override global and connection
  if (_userProvidedOptions.bufferCommands != null) {
    bufferCommands = _userProvidedOptions.bufferCommands;
  }

  const collectionOptions = {
    bufferCommands: bufferCommands,
    capped: schema.options.capped
  };

  model.prototype.collection = connection.collection(
    collectionName,
    collectionOptions
  );

  // apply methods and statics
  applyMethods(model, schema);
  applyStatics(model, schema);
  applyHooks(model, schema);

  model.schema = model.prototype.schema;
  model.collection = model.prototype.collection;

  // Create custom query constructor
  model.Query = function() {
    Query.apply(this, arguments);
  };
  model.Query.prototype = Object.create(Query.prototype);
  model.Query.base = Query.base;
  applyQueryMiddleware(model.Query, model);
  applyQueryMethods(model, schema.query);

  const kareemOptions = {
    useErrorHandlers: true,
    numCallbackParams: 1
  };
  model.$__insertMany = model.hooks.createWrapper('insertMany',
    model.$__insertMany, model, kareemOptions);

  return model;
};

/*!
 * Register custom query methods for this model
 *
 * @param {Model} model
 * @param {Schema} schema
 */

function applyQueryMethods(model, methods) {
  for (const i in methods) {
    model.Query.prototype[i] = methods[i];
  }
}

/*!
 * Subclass this model with `conn`, `schema`, and `collection` settings.
 *
 * @param {Connection} conn
 * @param {Schema} [schema]
 * @param {String} [collection]
 * @return {Model}
 */

Model.__subclass = function subclass(conn, schema, collection) {
  // subclass model using this connection and collection name
  const _this = this;

  const Model = function Model(doc, fields, skipId) {
    if (!(this instanceof Model)) {
      return new Model(doc, fields, skipId);
    }
    _this.call(this, doc, fields, skipId);
  };

  Model.__proto__ = _this;
  Model.prototype.__proto__ = _this.prototype;
  Model.db = Model.prototype.db = conn;

  const s = schema && typeof schema !== 'string'
    ? schema
    : _this.prototype.schema;

  const options = s.options || {};
  const _userProvidedOptions = s._userProvidedOptions || {};

  if (!collection) {
    collection = _this.prototype.schema.get('collection') ||
      utils.toCollectionName(_this.modelName, this.base.pluralize());
  }

  let bufferCommands = true;
  if (s) {
    if (conn.config.bufferCommands != null) {
      bufferCommands = conn.config.bufferCommands;
    }
    if (_userProvidedOptions.bufferCommands != null) {
      bufferCommands = _userProvidedOptions.bufferCommands;
    }
  }
  const collectionOptions = {
    bufferCommands: bufferCommands,
    capped: s && options.capped
  };

  Model.prototype.collection = conn.collection(collection, collectionOptions);
  Model.collection = Model.prototype.collection;
  // Errors handled internally, so ignore
  Model.init(() => {});
  return Model;
};

Model.$wrapCallback = function(callback) {
  if (callback == null) {
    return callback;
  }
  if (typeof callback !== 'function') {
    throw new Error('Callback must be a function, got ' + callback);
  }
  const _this = this;
  return function() {
    try {
      callback.apply(null, arguments);
    } catch (error) {
      _this.emit('error', error);
    }
  };
};

/*!
 * Module exports.
 */

module.exports = exports = Model;<|MERGE_RESOLUTION|>--- conflicted
+++ resolved
@@ -1997,15 +1997,9 @@
     callback = this.$wrapCallback(callback);
   }
 
-<<<<<<< HEAD
   let fields;
-  if (options && options.fields) {
-    fields = options.fields;
-=======
-  var fields;
   if (options) {
     fields = options.fields || options.projection;
->>>>>>> 3b57accc
   }
 
   const retainKeyOrder = get(options, 'retainKeyOrder') ||
