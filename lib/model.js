'use strict';

/*!
 * Module dependencies.
 */

const Aggregate = require('./aggregate');
const ChangeStream = require('./cursor/changeStream');
const Document = require('./document');
const DocumentNotFoundError = require('./error/notFound');
const EventEmitter = require('events').EventEmitter;
const Kareem = require('kareem');
const MongooseBulkWriteError = require('./error/bulkWriteError');
const MongooseError = require('./error/index');
const ObjectParameterError = require('./error/objectParameter');
const OverwriteModelError = require('./error/overwriteModel');
const Query = require('./query');
const SaveOptions = require('./options/saveOptions');
const Schema = require('./schema');
const ValidationError = require('./error/validation');
const VersionError = require('./error/version');
const ParallelSaveError = require('./error/parallelSave');
const applyDefaultsHelper = require('./helpers/document/applyDefaults');
const applyDefaultsToPOJO = require('./helpers/model/applyDefaultsToPOJO');
const applyEmbeddedDiscriminators = require('./helpers/discriminator/applyEmbeddedDiscriminators');
const applyHooks = require('./helpers/model/applyHooks');
const applyMethods = require('./helpers/model/applyMethods');
const applyProjection = require('./helpers/projection/applyProjection');
const applyReadConcern = require('./helpers/schema/applyReadConcern');
const applySchemaCollation = require('./helpers/indexes/applySchemaCollation');
const applyStaticHooks = require('./helpers/model/applyStaticHooks');
const applyStatics = require('./helpers/model/applyStatics');
const applyTimestampsHelper = require('./helpers/document/applyTimestamps');
const applyWriteConcern = require('./helpers/schema/applyWriteConcern');
const applyVirtualsHelper = require('./helpers/document/applyVirtuals');
const assignVals = require('./helpers/populate/assignVals');
const castBulkWrite = require('./helpers/model/castBulkWrite');
const clone = require('./helpers/clone');
const createPopulateQueryFilter = require('./helpers/populate/createPopulateQueryFilter');
const decorateUpdateWithVersionKey = require('./helpers/update/decorateUpdateWithVersionKey');
const getDefaultBulkwriteResult = require('./helpers/getDefaultBulkwriteResult');
const getSchemaDiscriminatorByValue = require('./helpers/discriminator/getSchemaDiscriminatorByValue');
const discriminator = require('./helpers/model/discriminator');
const each = require('./helpers/each');
const get = require('./helpers/get');
const getConstructorName = require('./helpers/getConstructorName');
const getDiscriminatorByValue = require('./helpers/discriminator/getDiscriminatorByValue');
const getModelsMapForPopulate = require('./helpers/populate/getModelsMapForPopulate');
const immediate = require('./helpers/immediate');
const internalToObjectOptions = require('./options').internalToObjectOptions;
const isDefaultIdIndex = require('./helpers/indexes/isDefaultIdIndex');
const isIndexEqual = require('./helpers/indexes/isIndexEqual');
const isTimeseriesIndex = require('./helpers/indexes/isTimeseriesIndex');
const {
  getRelatedDBIndexes,
  getRelatedSchemaIndexes
} = require('./helpers/indexes/getRelatedIndexes');
const decorateDiscriminatorIndexOptions = require('./helpers/indexes/decorateDiscriminatorIndexOptions');
const isPathSelectedInclusive = require('./helpers/projection/isPathSelectedInclusive');
const leanPopulateMap = require('./helpers/populate/leanPopulateMap');
const parallelLimit = require('./helpers/parallelLimit');
const prepareDiscriminatorPipeline = require('./helpers/aggregate/prepareDiscriminatorPipeline');
const pushNestedArrayPaths = require('./helpers/model/pushNestedArrayPaths');
const removeDeselectedForeignField = require('./helpers/populate/removeDeselectedForeignField');
const setDottedPath = require('./helpers/path/setDottedPath');
const util = require('util');
const utils = require('./utils');
const minimize = require('./helpers/minimize');
const MongooseBulkSaveIncompleteError = require('./error/bulkSaveIncompleteError');
const ObjectExpectedError = require('./error/objectExpected');
const decorateBulkWriteResult = require('./helpers/model/decorateBulkWriteResult');
const modelCollectionSymbol = Symbol('mongoose#Model#collection');
const modelDbSymbol = Symbol('mongoose#Model#db');
const modelSymbol = require('./helpers/symbols').modelSymbol;
const subclassedSymbol = Symbol('mongoose#Model#subclassed');

const { VERSION_INC, VERSION_WHERE, VERSION_ALL } = Document;

const saveToObjectOptions = Object.assign({}, internalToObjectOptions, {
  bson: true
});

/**
 * A Model is a class that's your primary tool for interacting with MongoDB.
 * An instance of a Model is called a [Document](https://mongoosejs.com/docs/api/document.html#Document).
 *
 * In Mongoose, the term "Model" refers to subclasses of the `mongoose.Model`
 * class. You should not use the `mongoose.Model` class directly. The
 * [`mongoose.model()`](https://mongoosejs.com/docs/api/mongoose.html#Mongoose.prototype.model()) and
 * [`connection.model()`](https://mongoosejs.com/docs/api/connection.html#Connection.prototype.model()) functions
 * create subclasses of `mongoose.Model` as shown below.
 *
 * #### Example:
 *
 *     // `UserModel` is a "Model", a subclass of `mongoose.Model`.
 *     const UserModel = mongoose.model('User', new Schema({ name: String }));
 *
 *     // You can use a Model to create new documents using `new`:
 *     const userDoc = new UserModel({ name: 'Foo' });
 *     await userDoc.save();
 *
 *     // You also use a model to create queries:
 *     const userFromDb = await UserModel.findOne({ name: 'Foo' });
 *
 * @param {Object} doc values for initial set
 * @param {Object} [fields] optional object containing the fields that were selected in the query which returned this document. You do **not** need to set this parameter to ensure Mongoose handles your [query projection](https://mongoosejs.com/docs/api/query.html#Query.prototype.select()).
 * @param {Object} [options] optional object containing the options for the document.
 * @param {Boolean} [options.defaults=true] if `false`, skip applying default values to this document.
 * @param {Boolean} [options.skipId=false] By default, Mongoose document if one is not provided and the document's schema does not override Mongoose's default `_id`. Set `skipId` to `true` to skip this generation step.
 * @inherits Document https://mongoosejs.com/docs/api/document.html
 * @event `error`: If listening to this event, 'error' is emitted when a document was saved and an `error` occurred. If not listening, the event bubbles to the connection used to create this Model.
 * @event `index`: Emitted after `Model#ensureIndexes` completes. If an error occurred it is passed with the event.
 * @event `index-single-start`: Emitted when an individual index starts within `Model#ensureIndexes`. The fields and options being used to build the index are also passed with the event.
 * @event `index-single-done`: Emitted when an individual index finishes within `Model#ensureIndexes`. If an error occurred it is passed with the event. The fields, options, and index name are also passed.
 * @api public
 */

function Model(doc, fields, options) {
  if (fields instanceof Schema) {
    throw new TypeError('2nd argument to `Model` constructor must be a POJO or string, ' +
      '**not** a schema. Make sure you\'re calling `mongoose.model()`, not ' +
      '`mongoose.Model()`.');
  }
  if (typeof doc === 'string') {
    throw new TypeError('First argument to `Model` constructor must be an object, ' +
      '**not** a string. Make sure you\'re calling `mongoose.model()`, not ' +
      '`mongoose.Model()`.');
  }
  Document.call(this, doc, fields, options);
}

/**
 * Inherits from Document.
 *
 * All Model.prototype features are available on
 * top level (non-sub) documents.
 * @api private
 */

Object.setPrototypeOf(Model.prototype, Document.prototype);
Model.prototype.$isMongooseModelPrototype = true;

/**
 * Connection the model uses.
 *
 * @api public
 * @property db
 * @memberOf Model
 * @instance
 */

Model.prototype.db;

/**
 * Changes the Connection instance this model uses to make requests to MongoDB.
 * This function is most useful for changing the Connection that a Model defined using `mongoose.model()` uses
 * after initialization.
 *
 * #### Example:
 *
 *     await mongoose.connect('mongodb://127.0.0.1:27017/db1');
 *     const UserModel = mongoose.model('User', mongoose.Schema({ name: String }));
 *     UserModel.connection === mongoose.connection; // true
 *
 *     const conn2 = await mongoose.createConnection('mongodb://127.0.0.1:27017/db2').asPromise();
 *     UserModel.useConnection(conn2); // `UserModel` now stores documents in `db2`, not `db1`
 *
 *     UserModel.connection === mongoose.connection; // false
 *     UserModel.connection === conn2; // true
 *
 *     conn2.model('User') === UserModel; // true
 *     mongoose.model('User'); // Throws 'MissingSchemaError'
 *
 * Note: `useConnection()` does **not** apply any [connection-level plugins](https://mongoosejs.com/docs/api/connection.html#Connection.prototype.plugin()) from the new connection.
 * If you use `useConnection()` to switch a model's connection, the model will still have the old connection's plugins.
 *
 * @function useConnection
 * @param [Connection] connection The new connection to use
 * @return [Model] this
 * @api public
 */

Model.useConnection = function useConnection(connection) {
  if (!connection) {
    throw new Error('Please provide a connection.');
  }
  if (this.db) {
    delete this.db.models[this.modelName];
    delete this.prototype.db;
    delete this.prototype[modelDbSymbol];
    delete this.prototype.collection;
    delete this.prototype.$collection;
    delete this.prototype[modelCollectionSymbol];
  }

  this.db = connection;
  const collection = connection.collection(this.collection.collectionName, connection.options);
  this.prototype.collection = collection;
  this.prototype.$collection = collection;
  this.prototype[modelCollectionSymbol] = collection;
  this.prototype.db = connection;
  this.prototype[modelDbSymbol] = connection;
  this.collection = collection;
  this.$__collection = collection;
  connection.models[this.modelName] = this;

  return this;
};

/**
 * The collection instance this model uses.
 * A Mongoose collection is a thin wrapper around a [MongoDB Node.js driver collection]([MongoDB Node.js driver collection](https://mongodb.github.io/node-mongodb-native/Next/classes/Collection.html)).
 * Using `Model.collection` means you bypass Mongoose middleware, validation, and casting.
 *
 * This property is read-only. Modifying this property is a no-op.
 *
 * @api public
 * @property collection
 * @memberOf Model
 * @instance
 */

Model.prototype.collection;

/**
 * Internal collection the model uses.
 *
 * This property is read-only. Modifying this property is a no-op.
 *
 * @api private
 * @property collection
 * @memberOf Model
 * @instance
 */


Model.prototype.$__collection;

/**
 * The name of the model
 *
 * @api public
 * @property modelName
 * @memberOf Model
 * @instance
 */

Model.prototype.modelName;

/**
 * Additional properties to attach to the query when calling `save()` and
 * `isNew` is false.
 *
 * @api public
 * @property $where
 * @memberOf Model
 * @instance
 */

Model.prototype.$where;

/**
 * If this is a discriminator model, `baseModelName` is the name of
 * the base model.
 *
 * @api public
 * @property baseModelName
 * @memberOf Model
 * @instance
 */

Model.prototype.baseModelName;

/**
 * Event emitter that reports any errors that occurred. Useful for global error
 * handling.
 *
 * #### Example:
 *
 *     MyModel.events.on('error', err => console.log(err.message));
 *
 *     // Prints a 'CastError' because of the above handler
 *     await MyModel.findOne({ _id: 'Not a valid ObjectId' }).catch(noop);
 *
 * @api public
 * @property events
 * @fires error whenever any query or model function errors
 * @memberOf Model
 * @static
 */

Model.events;

/**
 * Compiled middleware for this model. Set in `applyHooks()`.
 *
 * @api private
 * @property _middleware
 * @memberOf Model
 * @static
 */

Model._middleware;

/*!
 * ignore
 */

function _applyCustomWhere(doc, where) {
  if (doc.$where == null) {
    return;
  }
  for (const key of Object.keys(doc.$where)) {
    where[key] = doc.$where[key];
  }
}

/*!
 * ignore
 */
function _createSaveOptions(doc, options) {
  const saveOptions = {};

  applyWriteConcern(doc.$__schema, options);
  if (typeof options.writeConcern !== 'undefined') {
    saveOptions.writeConcern = {};
    if ('w' in options.writeConcern) {
      saveOptions.writeConcern.w = options.writeConcern.w;
    }
    if ('j' in options.writeConcern) {
      saveOptions.writeConcern.j = options.writeConcern.j;
    }
    if ('wtimeout' in options.writeConcern) {
      saveOptions.writeConcern.wtimeout = options.writeConcern.wtimeout;
    }
  } else {
    if ('w' in options) {
      saveOptions.w = options.w;
    }
    if ('j' in options) {
      saveOptions.j = options.j;
    }
    if ('wtimeout' in options) {
      saveOptions.wtimeout = options.wtimeout;
    }
  }
  if ('checkKeys' in options) {
    saveOptions.checkKeys = options.checkKeys;
  }

  const session = doc.$session();
  const asyncLocalStorage = doc[modelDbSymbol].base.transactionAsyncLocalStorage?.getStore();
  if (session != null) {
    saveOptions.session = session;
  } else if (!Object.hasOwn(options, 'session') && asyncLocalStorage?.session != null) {
    // Only set session from asyncLocalStorage if `session` option wasn't originally passed in options
    saveOptions.session = asyncLocalStorage.session;
  }

  return saveOptions;
}

/*!
 * ignore
 */

Model.prototype.$__save = async function $__save(options) {
  try {
    await this._execDocumentPreHooks('save', options);
  } catch (error) {
    await this._execDocumentPostHooks('save', error);
    return;
  }


  let result = null;
  let where = null;
  try {
    const saveOptions = _createSaveOptions(this, options);

    if (this.$isNew) {
      // send entire doc
      const obj = this.toObject(saveToObjectOptions);
      if ((obj || {})._id === void 0) {
        // documents must have an _id else mongoose won't know
        // what to update later if more changes are made. the user
        // wouldn't know what _id was generated by mongodb either
        // nor would the ObjectId generated by mongodb necessarily
        // match the schema definition.
        throw new MongooseError('document must have an _id before saving');
      }

      this.$__version(true, obj);
      this.$__reset();
      _setIsNew(this, false);
      // Make it possible to retry the insert
      this.$__.inserting = true;
      result = await this[modelCollectionSymbol].insertOne(obj, saveOptions).catch(err => {
        _setIsNew(this, true);
        throw err;
      });
    } else {
      // Make sure we don't treat it as a new object on error,
      // since it already exists
      this.$__.inserting = false;
      const delta = this.$__delta();

      if (options.pathsToSave) {
        for (const key in delta[1]['$set']) {
          if (options.pathsToSave.includes(key)) {
            continue;
          } else if (options.pathsToSave.some(pathToSave => key.slice(0, pathToSave.length) === pathToSave && key.charAt(pathToSave.length) === '.')) {
            continue;
          } else {
            delete delta[1]['$set'][key];
          }
        }
      }
      if (delta) {
        where = this.$__where(delta[0]);
        _applyCustomWhere(this, where);

        const update = delta[1];
        if (this.$__schema.options.minimize) {
          for (const updateOp of Object.values(update)) {
            if (updateOp == null) {
              continue;
            }
            for (const key of Object.keys(updateOp)) {
              if (updateOp[key] == null || typeof updateOp[key] !== 'object') {
                continue;
              }
              if (!utils.isPOJO(updateOp[key])) {
                continue;
              }
              minimize(updateOp[key]);
              if (Object.keys(updateOp[key]).length === 0) {
                delete updateOp[key];
                update.$unset = update.$unset || {};
                update.$unset[key] = 1;
              }
            }
          }
        }

        // store the modified paths before the document is reset
        this.$__.modifiedPaths = this.modifiedPaths();
        this.$__reset();

        _setIsNew(this, false);
        result = await this[modelCollectionSymbol].updateOne(where, update, saveOptions).catch(err => {
          this.$__undoReset();
          throw err;
        });
      } else {
        where = this.$__where();
        _applyCustomWhere(this, where);
        if (this.$__.version) {
          this.$__version(where, delta);
        }

        applyReadConcern(this.$__schema, saveOptions);
        result = await this.constructor.collection.findOne(where, saveOptions)
          .then(documentExists => ({ matchedCount: !documentExists ? 0 : 1 }));
      }
    }
  } catch (err) {
    const error = this.$__schema._transformDuplicateKeyError(err);
    await this._execDocumentPostHooks('save', error);
    return;
  }

  let numAffected = 0;
  const writeConcern = options != null ?
    options.writeConcern != null ?
      options.writeConcern.w :
      options.w :
    0;
  if (writeConcern !== 0) {
    // Skip checking if write succeeded if writeConcern is set to
    // unacknowledged writes, because otherwise `numAffected` will always be 0
    if (result != null) {
      if (Array.isArray(result)) {
        numAffected = result.length;
      } else if (result.matchedCount != null) {
        numAffected = result.matchedCount;
      } else {
        numAffected = result;
      }
    }

    const versionBump = this.$__.version;
    // was this an update that required a version bump?
    if (versionBump && !this.$__.inserting) {
      const doIncrement = VERSION_INC === (VERSION_INC & this.$__.version);
      this.$__.version = undefined;
      const key = this.$__schema.options.versionKey;
      const version = this.$__getValue(key) || 0;
      if (numAffected <= 0) {
        // the update failed. pass an error back
        this.$__undoReset();
        const err = this.$__.$versionError ||
          new VersionError(this, version, this.$__.modifiedPaths);
        await this._execDocumentPostHooks('save', err);
        return;
      }

<<<<<<< HEAD
      // increment version if was successful
      if (doIncrement) {
        this.$__setValue(key, version + 1);
=======
      const versionBump = this.$__.version;
      // was this an update that required a version bump?
      if (versionBump && !this.$__.inserting) {
        if (numAffected <= 0) {
          const key = this.$__schema.options.versionKey;
          const version = this.$__getValue(key) || 0;
          // the update failed. pass an error back
          this.$__undoReset();
          const err = this.$__.$versionError ||
            new VersionError(this, version, this.$__.modifiedPaths);
          return callback(err, this);
        }

        this._applyVersionIncrement();
      }
      if (result != null && numAffected <= 0) {
        this.$__undoReset();
        error = new DocumentNotFoundError(result.$where,
          this.constructor.modelName, numAffected, result);
        const hooks = this.$__schema.s.hooks;
        return hooks.execPost('save:error', this, [this], { error: error }, (error) => {
          callback(error, this);
        });
>>>>>>> 02758156
      }
    }
    if (result != null && numAffected <= 0) {
      this.$__undoReset();
      const error = new DocumentNotFoundError(where, this.constructor.modelName, numAffected, result);
      await this._execDocumentPostHooks('save', error);
      return;
    }
  }
  this.$__.saving = undefined;
  this.$__.savedState = {};
  this.$emit('save', this, numAffected);
  this.constructor.emit('save', this, numAffected);
  await this._execDocumentPostHooks('save');
};

/*!
 * ignore
 */

function generateVersionError(doc, modifiedPaths, defaultPaths) {
  const key = doc.$__schema.options.versionKey;
  if (!key) {
    return null;
  }
  const version = doc.$__getValue(key) || 0;
  return new VersionError(doc, version, modifiedPaths.concat(defaultPaths));
}

/**
 * Saves this document by inserting a new document into the database if [document.isNew](https://mongoosejs.com/docs/api/document.html#Document.prototype.isNew) is `true`,
 * or sends an [updateOne](https://mongoosejs.com/docs/api/document.html#Document.prototype.updateOne()) operation with just the modified paths if `isNew` is `false`.
 *
 * #### Example:
 *
 *     product.sold = Date.now();
 *     product = await product.save();
 *
 * If save is successful, the returned promise will fulfill with the document
 * saved.
 *
 * #### Example:
 *
 *     const newProduct = await product.save();
 *     newProduct === product; // true
 *
 * @param {Object} [options] options optional options
 * @param {Session} [options.session=null] the [session](https://www.mongodb.com/docs/manual/reference/server-sessions/) associated with this save operation. If not specified, defaults to the [document's associated session](https://mongoosejs.com/docs/api/document.html#Document.prototype.session()).
 * @param {Object} [options.safe] (DEPRECATED) overrides [schema's safe option](https://mongoosejs.com/docs/guide.html#safe). Use the `w` option instead.
 * @param {Boolean} [options.validateBeforeSave] set to false to save without validating.
 * @param {Boolean} [options.validateModifiedOnly=false] if `true`, Mongoose will only validate modified paths, as opposed to modified paths and `required` paths.
 * @param {Number|String} [options.w] set the [write concern](https://www.mongodb.com/docs/manual/reference/write-concern/#w-option). Overrides the [schema-level `writeConcern` option](https://mongoosejs.com/docs/guide.html#writeConcern)
 * @param {Boolean} [options.j] set to true for MongoDB to wait until this `save()` has been [journaled before resolving the returned promise](https://www.mongodb.com/docs/manual/reference/write-concern/#j-option). Overrides the [schema-level `writeConcern` option](https://mongoosejs.com/docs/guide.html#writeConcern)
 * @param {Number} [options.wtimeout] sets a [timeout for the write concern](https://www.mongodb.com/docs/manual/reference/write-concern/#wtimeout). Overrides the [schema-level `writeConcern` option](https://mongoosejs.com/docs/guide.html#writeConcern).
 * @param {Boolean} [options.checkKeys=true] the MongoDB driver prevents you from saving keys that start with '$' or contain '.' by default. Set this option to `false` to skip that check. See [restrictions on field names](https://docs.mongodb.com/manual/reference/limits/#mongodb-limit-Restrictions-on-Field-Names)
 * @param {Boolean} [options.timestamps=true] if `false` and [timestamps](https://mongoosejs.com/docs/guide.html#timestamps) are enabled, skip timestamps for this `save()`.
 * @param {Array} [options.pathsToSave] An array of paths that tell mongoose to only validate and save the paths in `pathsToSave`.
 * @throws {DocumentNotFoundError} if this [save updates an existing document](https://mongoosejs.com/docs/api/document.html#Document.prototype.isNew) but the document doesn't exist in the database. For example, you will get this error if the document is [deleted between when you retrieved the document and when you saved it](documents.html#updating).
 * @return {Promise}
 * @api public
 * @see middleware https://mongoosejs.com/docs/middleware.html
 */

Model.prototype.save = async function save(options) {
  if (typeof options === 'function' || typeof arguments[1] === 'function') {
    throw new MongooseError('Model.prototype.save() no longer accepts a callback');
  }

  let parallelSave;
  this.$op = 'save';

  if (this.$__.saving) {
    parallelSave = new ParallelSaveError(this);
  } else {
    this.$__.saving = new ParallelSaveError(this);
  }

  options = new SaveOptions(options);
  if (Object.hasOwn(options, 'session')) {
    this.$session(options.session);
  }
  if (this.$__.timestamps != null) {
    options.timestamps = this.$__.timestamps;
  }
  this.$__.$versionError = generateVersionError(
    this,
    this.modifiedPaths(),
    Object.keys(this.$__.activePaths.getStatePaths('default'))
  );

  if (parallelSave) {
    this.$__handleReject(parallelSave);
    throw parallelSave;
  }

  this.$__.saveOptions = options;

  try {
    await this.$__save(options);
  } catch (error) {
    this.$__handleReject(error);
    throw error;
  } finally {
    this.$__.saving = null;
    this.$__.saveOptions = null;
    this.$__.$versionError = null;
    this.$op = null;
  }

  return this;
};

Model.prototype.$save = Model.prototype.save;

/**
 * Appends versioning to the where and update clauses.
 *
 * @api private
 * @method $__version
 * @memberOf Model
 * @instance
 */

Model.prototype.$__version = function(where, delta) {
  const key = this.$__schema.options.versionKey;
  if (where === true) {
    // this is an insert
    if (key) {
      setDottedPath(delta, key, 0);
      this.$__setValue(key, 0);
    }
    return;
  }

  if (key === false) {
    return;
  }

  // updates

  // only apply versioning if our versionKey was selected. else
  // there is no way to select the correct version. we could fail
  // fast here and force them to include the versionKey but
  // thats a bit intrusive. can we do this automatically?

  if (!this.$__isSelected(key)) {
    return;
  }

  // $push $addToSet don't need the where clause set
  if (VERSION_WHERE === (VERSION_WHERE & this.$__.version)) {
    const value = this.$__getValue(key);
    if (value != null) where[key] = value;
  }

  if (VERSION_INC === (VERSION_INC & this.$__.version)) {
    if (get(delta.$set, key, null) != null) {
      // Version key is getting set, means we'll increment the doc's version
      // after a successful save, so we should set the incremented version so
      // future saves don't fail (gh-5779)
      ++delta.$set[key];
    } else {
      delta.$inc = delta.$inc || {};
      delta.$inc[key] = 1;
    }
  }
};

/**
 * Signal that we desire an increment of this documents version.
 *
 * #### Example:
 *
 *     const doc = await Model.findById(id);
 *     doc.increment();
 *     await doc.save();
 *
 * @see versionKeys https://mongoosejs.com/docs/guide.html#versionKey
 * @memberOf Model
 * @method increment
 * @api public
 */

Model.prototype.increment = function increment() {
  this.$__.version = VERSION_ALL;
  return this;
};

/**
 * Returns a query object
 *
 * @api private
 * @method $__where
 * @memberOf Model
 * @instance
 */

Model.prototype.$__where = function _where(where) {
  where || (where = {});

  if (!where._id) {
    where._id = this._doc._id;
  }

  if (this._doc._id === void 0) {
    throw new MongooseError('No _id found on document!');
  }

  return where;
};

/**
 * Delete this document from the db. Returns a Query instance containing a `deleteOne` operation by this document's `_id`.
 *
 * #### Example:
 *
 *     await product.deleteOne();
 *     await Product.findById(product._id); // null
 *
 * Since `deleteOne()` returns a Query, the `deleteOne()` will **not** execute unless you use either `await`, `.then()`, `.catch()`, or [`.exec()`](https://mongoosejs.com/docs/api/query.html#Query.prototype.exec())
 *
 * #### Example:
 *
 *     product.deleteOne(); // Doesn't do anything
 *     product.deleteOne().exec(); // Deletes the document, returns a promise
 *
 * @return {Query} Query
 * @api public
 */

Model.prototype.deleteOne = function deleteOne(options) {
  if (typeof options === 'function' ||
      typeof arguments[1] === 'function') {
    throw new MongooseError('Model.prototype.deleteOne() no longer accepts a callback');
  }

  if (!options) {
    options = {};
  }

  if (Object.hasOwn(options, 'session')) {
    this.$session(options.session);
  }

  const self = this;
  const where = this.$__where();
  const query = self.constructor.deleteOne(where, options);

  if (this.$session() != null) {
    if (!('session' in query.options)) {
      query.options.session = this.$session();
    }
  }

  query.pre(async function queryPreDeleteOne() {
    const res = await self.constructor._middleware.execPre('deleteOne', self, [self]);
    // `self` is passed to pre hooks as argument for backwards compatibility, but that
    // isn't the actual arguments passed to the wrapped function.
    if (res?.length !== 1 || res[0] !== self) {
      throw new Error('Document deleteOne pre hooks cannot overwrite arguments');
    }
    // Apply custom where conditions _after_ document deleteOne middleware for
    // consistency with save() - sharding plugin needs to set $where
    if (self.$where != null) {
      this.where(self.$where);
    }
    return res;
  });
  query.pre(function callSubdocPreHooks() {
    return Promise.all(self.$getAllSubdocs().map(subdoc => subdoc.constructor._middleware.execPre('deleteOne', subdoc, [subdoc])));
  });
  query.pre(function skipIfAlreadyDeleted() {
    if (self.$__.isDeleted) {
      throw new Kareem.skipWrappedFunction();
    }
  });
  query.post(function callSubdocPostHooks() {
    return Promise.all(self.$getAllSubdocs().map(subdoc => subdoc.constructor._middleware.execPost('deleteOne', subdoc, [subdoc])));
  });
  query.post(function queryPostDeleteOne() {
    return self.constructor._middleware.execPost('deleteOne', self, [self], {});
  });

  return query;
};

/**
 * Returns the model instance used to create this document if no `name` specified.
 * If `name` specified, returns the model with the given `name`.
 *
 * #### Example:
 *
 *     const doc = new Tank({});
 *     doc.$model() === Tank; // true
 *     await doc.$model('User').findById(id);
 *
 * @param {String} [name] model name
 * @method $model
 * @api public
 * @return {Model}
 */

Model.prototype.$model = function $model(name) {
  if (arguments.length === 0) {
    return this.constructor;
  }
  return this[modelDbSymbol].model(name);
};

/**
 * Returns the model instance used to create this document if no `name` specified.
 * If `name` specified, returns the model with the given `name`.
 *
 * #### Example:
 *
 *     const doc = new Tank({});
 *     doc.$model() === Tank; // true
 *     await doc.$model('User').findById(id);
 *
 * @param {String} [name] model name
 * @method model
 * @api public
 * @return {Model}
 */

Model.prototype.model = Model.prototype.$model;

/**
 * Returns a document with `_id` only if at least one document exists in the database that matches
 * the given `filter`, and `null` otherwise.
 *
 * Under the hood, `MyModel.exists({ answer: 42 })` is equivalent to
 * `MyModel.findOne({ answer: 42 }).select({ _id: 1 }).lean()`
 *
 * #### Example:
 *
 *     await Character.deleteMany({});
 *     await Character.create({ name: 'Jean-Luc Picard' });
 *
 *     await Character.exists({ name: /picard/i }); // { _id: ... }
 *     await Character.exists({ name: /riker/i }); // null
 *
 * This function triggers the following middleware.
 *
 * - `findOne()`
 *
 * @param {Object} filter
 * @param {Object} [options] optional see [`Query.prototype.setOptions()`](https://mongoosejs.com/docs/api/query.html#Query.prototype.setOptions())
 * @return {Query}
 */

Model.exists = function exists(filter, options) {
  _checkContext(this, 'exists');
  if (typeof arguments[2] === 'function') {
    throw new MongooseError('Model.exists() no longer accepts a callback');
  }

  const query = this.findOne(filter).
    select({ _id: 1 }).
    lean().
    setOptions(options);

  return query;
};

/**
 * Adds a discriminator type.
 *
 * #### Example:
 *
 *     function BaseSchema() {
 *       Schema.apply(this, arguments);
 *
 *       this.add({
 *         name: String,
 *         createdAt: Date
 *       });
 *     }
 *     util.inherits(BaseSchema, Schema);
 *
 *     const PersonSchema = new BaseSchema();
 *     const BossSchema = new BaseSchema({ department: String });
 *
 *     const Person = mongoose.model('Person', PersonSchema);
 *     const Boss = Person.discriminator('Boss', BossSchema);
 *     new Boss().__t; // "Boss". `__t` is the default `discriminatorKey`
 *
 *     const employeeSchema = new Schema({ boss: ObjectId });
 *     const Employee = Person.discriminator('Employee', employeeSchema, 'staff');
 *     new Employee().__t; // "staff" because of 3rd argument above
 *
 * @param {String} name discriminator model name
 * @param {Schema} schema discriminator model schema
 * @param {Object|String} [options] If string, same as `options.value`.
 * @param {String} [options.value] the string stored in the `discriminatorKey` property. If not specified, Mongoose uses the `name` parameter.
 * @param {Boolean} [options.clone=true] By default, `discriminator()` clones the given `schema`. Set to `false` to skip cloning.
 * @param {Boolean} [options.overwriteModels=false] by default, Mongoose does not allow you to define a discriminator with the same name as another discriminator. Set this to allow overwriting discriminators with the same name.
 * @param {Boolean} [options.mergeHooks=true] By default, Mongoose merges the base schema's hooks with the discriminator schema's hooks. Set this option to `false` to make Mongoose use the discriminator schema's hooks instead.
 * @param {Boolean} [options.mergePlugins=true] By default, Mongoose merges the base schema's plugins with the discriminator schema's plugins. Set this option to `false` to make Mongoose use the discriminator schema's plugins instead.
 * @return {Model} The newly created discriminator model
 * @api public
 */

Model.discriminator = function(name, schema, options) {
  let model;
  if (typeof name === 'function') {
    model = name;
    name = utils.getFunctionName(model);
    if (!(model.prototype instanceof Model)) {
      throw new MongooseError('The provided class ' + name + ' must extend Model');
    }
  }

  options = options || {};
  const value = utils.isPOJO(options) ? options.value : options;
  const clone = typeof options.clone === 'boolean' ? options.clone : true;
  const mergePlugins = typeof options.mergePlugins === 'boolean' ? options.mergePlugins : true;
  const overwriteModels = typeof options.overwriteModels === 'boolean' ? options.overwriteModels : false;

  _checkContext(this, 'discriminator');

  if (utils.isObject(schema) && !schema.instanceOfSchema) {
    schema = new Schema(schema);
  }
  if (schema instanceof Schema && clone) {
    schema = schema.clone();
  }

  schema = discriminator(this, name, schema, value, mergePlugins, options.mergeHooks, overwriteModels);
  if (this.db.models[name] && !schema.options.overwriteModels && !overwriteModels) {
    throw new OverwriteModelError(name);
  }

  schema.$isRootDiscriminator = true;
  schema.$globalPluginsApplied = true;

  model = this.db.model(model || name, schema, this.$__collection.name);
  this.discriminators[name] = model;
  const d = this.discriminators[name];
  Object.setPrototypeOf(d.prototype, this.prototype);
  Object.defineProperty(d, 'baseModelName', {
    value: this.modelName,
    configurable: true,
    writable: false
  });

  // apply methods and statics
  applyMethods(d, schema);
  applyStatics(d, schema);

  if (this[subclassedSymbol] != null) {
    for (const submodel of this[subclassedSymbol]) {
      submodel.discriminators = submodel.discriminators || {};
      submodel.discriminators[name] =
        model.__subclass(model.db, schema, submodel.collection.name);
    }
  }

  return d;
};

/**
 * Make sure `this` is a model
 * @api private
 */

function _checkContext(ctx, fnName) {
  // Check context, because it is easy to mistakenly type
  // `new Model.discriminator()` and get an incomprehensible error
  if (ctx == null || ctx === global) {
    throw new MongooseError('`Model.' + fnName + '()` cannot run without a ' +
      'model as `this`. Make sure you are calling `MyModel.' + fnName + '()` ' +
      'where `MyModel` is a Mongoose model.');
  } else if (ctx[modelSymbol] == null) {
    throw new MongooseError('`Model.' + fnName + '()` cannot run without a ' +
      'model as `this`. Make sure you are not calling ' +
      '`new Model.' + fnName + '()`');
  }
}

// Model (class) features

/*!
 * Give the constructor the ability to emit events.
 */

for (const i in EventEmitter.prototype) {
  Model[i] = EventEmitter.prototype[i];
}

/**
 * This function is responsible for initializing the underlying connection in MongoDB based on schema options.
 * This function performs the following operations:
 *
 * - `createCollection()` unless [`autoCreate`](https://mongoosejs.com/docs/guide.html#autoCreate) option is turned off
 * - `ensureIndexes()` unless [`autoIndex`](https://mongoosejs.com/docs/guide.html#autoIndex) option is turned off
 * - `createSearchIndex()` on all schema search indexes if `autoSearchIndex` is enabled.
 *
 * Mongoose calls this function automatically when a model is a created using
 * [`mongoose.model()`](https://mongoosejs.com/docs/api/mongoose.html#Mongoose.prototype.model()) or
 * [`connection.model()`](https://mongoosejs.com/docs/api/connection.html#Connection.prototype.model()), so you
 * don't need to call `init()` to trigger index builds.
 *
 * However, you _may_ need to call `init()`  to get back a promise that will resolve when your indexes are finished.
 * Calling `await Model.init()` is helpful if you need to wait for indexes to build before continuing.
 * For example, if you want to wait for unique indexes to build before continuing with a test case.
 *
 * #### Example:
 *
 *     const eventSchema = new Schema({ thing: { type: 'string', unique: true } })
 *     // This calls `Event.init()` implicitly, so you don't need to call
 *     // `Event.init()` on your own.
 *     const Event = mongoose.model('Event', eventSchema);
 *
 *     await Event.init();
 *     console.log('Indexes are done building!');
 *
 * @api public
 * @returns {Promise}
 */

Model.init = function init() {
  _checkContext(this, 'init');
  if (typeof arguments[0] === 'function') {
    throw new MongooseError('Model.init() no longer accepts a callback');
  }

  this.schema.emit('init', this);

  if (this.$init != null) {
    return this.$init;
  }

  const conn = this.db;
  const _ensureIndexes = async() => {
    const autoIndex = utils.getOption(
      'autoIndex',
      this.schema.options,
      conn.config,
      conn.base.options
    );
    if (!autoIndex) {
      return;
    }
    return await this.ensureIndexes({ _automatic: true });
  };
  const _createSearchIndexes = async() => {
    const autoSearchIndex = utils.getOption(
      'autoSearchIndex',
      this.schema.options,
      conn.config,
      conn.base.options
    );
    if (!autoSearchIndex) {
      return;
    }

    return await this.createSearchIndexes();
  };
  const _createCollection = async() => {
    let autoCreate = utils.getOption(
      'autoCreate',
      this.schema.options,
      conn.config
      // No base.options here because we don't want to take the base value if the connection hasn't
      // set it yet
    );
    if (autoCreate == null) {
      // `autoCreate` may later be set when the connection is opened, so wait for connect before checking
      await conn._waitForConnect(true);
      autoCreate = utils.getOption(
        'autoCreate',
        this.schema.options,
        conn.config,
        conn.base.options
      );
    }

    if (!autoCreate) {
      return;
    }

    return await this.createCollection();
  };

  this.$init = _createCollection().
    then(() => _ensureIndexes()).
    then(() => _createSearchIndexes());

  const _catch = this.$init.catch;
  const _this = this;
  this.$init.catch = function() {
    _this.$caught = true;
    return _catch.apply(_this.$init, arguments);
  };

  return this.$init;
};


/**
 * Create the collection for this model. By default, if no indexes are specified,
 * mongoose will not create the collection for the model until any documents are
 * created. Use this method to create the collection explicitly.
 *
 * Note 1: You may need to call this before starting a transaction
 * See https://www.mongodb.com/docs/manual/core/transactions/#transactions-and-operations
 *
 * Note 2: You don't have to call this if your schema contains index or unique field.
 * In that case, just use `Model.init()`
 *
 * #### Example:
 *
 *     const userSchema = new Schema({ name: String })
 *     const User = mongoose.model('User', userSchema);
 *
 *     User.createCollection().then(function(collection) {
 *       console.log('Collection is created!');
 *     });
 *
 * @api public
 * @param {Object} [options] see [MongoDB driver docs](https://mongodb.github.io/node-mongodb-native/4.9/classes/Db.html#createCollection)
 * @returns {Promise}
 */

Model.createCollection = async function createCollection(options) {
  _checkContext(this, 'createCollection');
  if (typeof arguments[0] === 'function' || typeof arguments[1] === 'function') {
    throw new MongooseError('Model.createCollection() no longer accepts a callback');
  }

  [options] = await this.hooks.execPre('createCollection', this, [options]).catch(err => {
    if (err instanceof Kareem.skipWrappedFunction) {
      return [err];
    }
    throw err;
  });

  const collectionOptions = this &&
    this.schema &&
    this.schema.options &&
    this.schema.options.collectionOptions;
  if (collectionOptions != null) {
    options = Object.assign({}, collectionOptions, options);
  }

  const schemaCollation = this &&
    this.schema &&
    this.schema.options &&
    this.schema.options.collation;
  if (schemaCollation != null) {
    options = Object.assign({ collation: schemaCollation }, options);
  }
  const capped = this &&
    this.schema &&
    this.schema.options &&
    this.schema.options.capped;
  if (capped != null) {
    if (typeof capped === 'number') {
      options = Object.assign({ capped: true, size: capped }, options);
    } else if (typeof capped === 'object') {
      options = Object.assign({ capped: true }, capped, options);
    }
  }
  const timeseries = this &&
    this.schema &&
    this.schema.options &&
    this.schema.options.timeseries;
  if (timeseries != null) {
    options = Object.assign({ timeseries }, options);
    if (options.expireAfterSeconds != null) {
      // do nothing
    } else if (options.expires != null) {
      utils.expires(options);
    } else if (this.schema.options.expireAfterSeconds != null) {
      options.expireAfterSeconds = this.schema.options.expireAfterSeconds;
    } else if (this.schema.options.expires != null) {
      options.expires = this.schema.options.expires;
      utils.expires(options);
    }
  }

  const clusteredIndex = this &&
    this.schema &&
    this.schema.options &&
    this.schema.options.clusteredIndex;
  if (clusteredIndex != null) {
    options = Object.assign({ clusteredIndex: { ...clusteredIndex, unique: true } }, options);
  }

  try {
    if (!(options instanceof Kareem.skipWrappedFunction)) {
      await this.db.createCollection(this.$__collection.collectionName, options);
    }
  } catch (err) {
    if (err != null && (err.name !== 'MongoServerError' || err.code !== 48)) {
      await this.hooks.execPost('createCollection', this, [null], { error: err });
    }
  }

  await this.hooks.execPost('createCollection', this, [this.$__collection]);

  return this.$__collection;
};

/**
 * Makes the indexes in MongoDB match the indexes defined in this model's
 * schema. This function will drop any indexes that are not defined in
 * the model's schema except the `_id` index, and build any indexes that
 * are in your schema but not in MongoDB.
 *
 * See the [introductory blog post](https://thecodebarbarian.com/whats-new-in-mongoose-5-2-syncindexes)
 * for more information.
 *
 * #### Example:
 *
 *     const schema = new Schema({ name: { type: String, unique: true } });
 *     const Customer = mongoose.model('Customer', schema);
 *     await Customer.collection.createIndex({ age: 1 }); // Index is not in schema
 *     // Will drop the 'age' index and create an index on `name`
 *     await Customer.syncIndexes();
 *
 * You should be careful about running `syncIndexes()` on production applications under heavy load,
 * because index builds are expensive operations, and unexpected index drops can lead to degraded
 * performance. Before running `syncIndexes()`, you can use the [`diffIndexes()` function](#Model.diffIndexes())
 * to check what indexes `syncIndexes()` will drop and create.
 *
 * #### Example:
 *
 *     const { toDrop, toCreate } = await Model.diffIndexes();
 *     toDrop; // Array of strings containing names of indexes that `syncIndexes()` will drop
 *     toCreate; // Array of strings containing names of indexes that `syncIndexes()` will create
 *
 * @param {Object} [options] options to pass to `ensureIndexes()`
 * @param {Boolean} [options.hideIndexes=false] set to `true` to hide indexes instead of dropping. Requires MongoDB server 4.4 or higher
 * @return {Promise}
 * @api public
 */

Model.syncIndexes = async function syncIndexes(options) {
  _checkContext(this, 'syncIndexes');
  if (typeof arguments[0] === 'function' || typeof arguments[1] === 'function') {
    throw new MongooseError('Model.syncIndexes() no longer accepts a callback');
  }

  const autoCreate = options?.autoCreate ??
    this.schema.options?.autoCreate ??
    this.db.config.autoCreate ??
    this.db.base?.options?.autoCreate ??
    true;

  if (autoCreate) {
    try {
      await this.createCollection();
    } catch (err) {
      if (err != null && (err.name !== 'MongoServerError' || err.code !== 48)) {
        throw err;
      }
    }
  }

  const diffIndexesResult = await this.diffIndexes({ indexOptionsToCreate: true });
  const dropped = await this.cleanIndexes({ ...options, toDrop: diffIndexesResult.toDrop });
  await this.createIndexes({ ...options, toCreate: diffIndexesResult.toCreate });

  return dropped;
};

/**
 * Create an [Atlas search index](https://www.mongodb.com/docs/atlas/atlas-search/create-index/).
 * This function only works when connected to MongoDB Atlas.
 *
 * #### Example:
 *
 *     const schema = new Schema({ name: { type: String, unique: true } });
 *     const Customer = mongoose.model('Customer', schema);
 *     await Customer.createSearchIndex({ name: 'test', definition: { mappings: { dynamic: true } } });
 *
 * @param {Object} description index options, including `name` and `definition`
 * @param {String} description.name
 * @param {Object} description.definition
 * @return {Promise}
 * @api public
 */

Model.createSearchIndex = async function createSearchIndex(description) {
  _checkContext(this, 'createSearchIndex');

  return await this.$__collection.createSearchIndex(description);
};

/**
 * Update an existing [Atlas search index](https://www.mongodb.com/docs/atlas/atlas-search/create-index/).
 * This function only works when connected to MongoDB Atlas.
 *
 * #### Example:
 *
 *     const schema = new Schema({ name: { type: String, unique: true } });
 *     const Customer = mongoose.model('Customer', schema);
 *     await Customer.updateSearchIndex('test', { mappings: { dynamic: true } });
 *
 * @param {String} name
 * @param {Object} definition
 * @return {Promise}
 * @api public
 */

Model.updateSearchIndex = async function updateSearchIndex(name, definition) {
  _checkContext(this, 'updateSearchIndex');

  return await this.$__collection.updateSearchIndex(name, definition);
};

/**
 * Delete an existing [Atlas search index](https://www.mongodb.com/docs/atlas/atlas-search/create-index/) by name.
 * This function only works when connected to MongoDB Atlas.
 *
 * #### Example:
 *
 *     const schema = new Schema({ name: { type: String, unique: true } });
 *     const Customer = mongoose.model('Customer', schema);
 *     await Customer.dropSearchIndex('test');
 *
 * @param {String} name
 * @return {Promise}
 * @api public
 */

Model.dropSearchIndex = async function dropSearchIndex(name) {
  _checkContext(this, 'dropSearchIndex');

  return await this.$__collection.dropSearchIndex(name);
};

/**
 * List all [Atlas search indexes](https://www.mongodb.com/docs/atlas/atlas-search/create-index/) on this model's collection.
 * This function only works when connected to MongoDB Atlas.
 *
 * #### Example:
 *
 *     const schema = new Schema({ name: { type: String, unique: true } });
 *     const Customer = mongoose.model('Customer', schema);
 *
 *     await Customer.createSearchIndex({ name: 'test', definition: { mappings: { dynamic: true } } });
 *     const res = await Customer.listSearchIndexes(); // Includes `[{ name: 'test' }]`
 *
 * @param {Object} [options]
 * @return {Promise<Array>}
 * @api public
 */

Model.listSearchIndexes = async function listSearchIndexes(options) {
  _checkContext(this, 'listSearchIndexes');

  const cursor = await this.$__collection.listSearchIndexes(options);

  return await cursor.toArray();
};

/**
 * Does a dry-run of `Model.syncIndexes()`, returning the indexes that `syncIndexes()` would drop and create if you were to run `syncIndexes()`.
 *
 * #### Example:
 *
 *     const { toDrop, toCreate } = await Model.diffIndexes();
 *     toDrop; // Array of strings containing names of indexes that `syncIndexes()` will drop
 *     toCreate; // Array of index specs containing the keys of indexes that `syncIndexes()` will create
 *
 * @param {Object} [options]
 * @param {Boolean} [options.indexOptionsToCreate=false] If true, `toCreate` will include both the index spec and the index options, not just the index spec
 * @return {Promise<Object>} contains the indexes that would be dropped in MongoDB and indexes that would be created in MongoDB as `{ toDrop: string[], toCreate: string[] }`.
 */

Model.diffIndexes = async function diffIndexes(options) {
  if (typeof arguments[0] === 'function' || typeof arguments[1] === 'function') {
    throw new MongooseError('Model.syncIndexes() no longer accepts a callback');
  }

  const model = this;

  let dbIndexes = await model.listIndexes().catch(err => {
    if (err.codeName == 'NamespaceNotFound') {
      return undefined;
    }
    throw err;
  });
  if (dbIndexes === undefined) {
    dbIndexes = [];
  }
  dbIndexes = getRelatedDBIndexes(model, dbIndexes);

  const schema = model.schema;
  const schemaIndexes = getRelatedSchemaIndexes(model, schema.indexes());

  const toDrop = getIndexesToDrop(schema, schemaIndexes, dbIndexes);
  const toCreate = getIndexesToCreate(schema, schemaIndexes, dbIndexes, toDrop, options);

  return { toDrop, toCreate };
};

function getIndexesToCreate(schema, schemaIndexes, dbIndexes, toDrop, options) {
  const toCreate = [];
  const indexOptionsToCreate = options?.indexOptionsToCreate ?? false;

  for (const [schemaIndexKeysObject, schemaIndexOptions] of schemaIndexes) {
    let found = false;

    const options = decorateDiscriminatorIndexOptions(schema, clone(schemaIndexOptions));

    for (const index of dbIndexes) {
      if (isDefaultIdIndex(index)) {
        continue;
      }
      if (
        isIndexEqual(schemaIndexKeysObject, options, index) &&
        !toDrop.includes(index.name)
      ) {
        found = true;
        break;
      }
    }

    if (!found) {
      if (indexOptionsToCreate) {
        toCreate.push([schemaIndexKeysObject, schemaIndexOptions]);
      } else {
        toCreate.push(schemaIndexKeysObject);
      }
    }
  }

  return toCreate;
}

function getIndexesToDrop(schema, schemaIndexes, dbIndexes) {
  const toDrop = [];

  for (const dbIndex of dbIndexes) {
    let found = false;
    // Never try to drop `_id` index, MongoDB server doesn't allow it
    if (isDefaultIdIndex(dbIndex)) {
      continue;
    }
    // Timeseries collections have a default index on { timeField: 1, metaField: 1 }.
    if (isTimeseriesIndex(dbIndex, schema.options)) {
      continue;
    }

    for (const [schemaIndexKeysObject, schemaIndexOptions] of schemaIndexes) {
      const options = decorateDiscriminatorIndexOptions(schema, clone(schemaIndexOptions));
      applySchemaCollation(schemaIndexKeysObject, options, schema.options);

      if (isIndexEqual(schemaIndexKeysObject, options, dbIndex)) {
        found = true;
        break;
      }
    }

    if (found) {
      continue;
    }

    toDrop.push(dbIndex.name);
  }

  return toDrop;
}
/**
 * Deletes all indexes that aren't defined in this model's schema. Used by
 * `syncIndexes()`.
 *
 * The returned promise resolves to a list of the dropped indexes' names as an array
 *
 * @param {Object} [options]
 * @param {Array<String>} [options.toDrop] if specified, contains a list of index names to drop
 * @param {Boolean} [options.hideIndexes=false] set to `true` to hide indexes instead of dropping. Requires MongoDB server 4.4 or higher
 * @return {Promise<Array<String>>} list of dropped or hidden index names
 * @api public
 */

Model.cleanIndexes = async function cleanIndexes(options) {
  _checkContext(this, 'cleanIndexes');
  if (typeof arguments[0] === 'function' || typeof arguments[1] === 'function') {
    throw new MongooseError('Model.cleanIndexes() no longer accepts a callback');
  }
  const model = this;

  if (Array.isArray(options && options.toDrop)) {
    const res = await _dropIndexes(options.toDrop, model, options);
    return res;
  }

  const res = await model.diffIndexes();
  return await _dropIndexes(res.toDrop, model, options);
};

async function _dropIndexes(toDrop, model, options) {
  if (toDrop.length === 0) {
    return [];
  }

  const collection = model.$__collection;
  if (options && options.hideIndexes) {
    await Promise.all(toDrop.map(indexName => {
      return model.db.db.command({
        collMod: collection.collectionName,
        index: { name: indexName, hidden: true }
      });
    }));
  } else {
    await Promise.all(toDrop.map(indexName => collection.dropIndex(indexName)));
  }

  return toDrop;
}

/**
 * Lists the indexes currently defined in MongoDB. This may or may not be
 * the same as the indexes defined in your schema depending on whether you
 * use the [`autoIndex` option](https://mongoosejs.com/docs/guide.html#autoIndex) and if you
 * build indexes manually.
 *
 * @return {Promise}
 * @api public
 */

Model.listIndexes = async function listIndexes() {
  _checkContext(this, 'listIndexes');
  if (typeof arguments[0] === 'function') {
    throw new MongooseError('Model.listIndexes() no longer accepts a callback');
  }

  if (this.$__collection.buffer) {
    await new Promise(resolve => {
      this.$__collection.addQueue(resolve);
    });
  }

  return this.$__collection.listIndexes().toArray();
};

/**
 * Sends `createIndex` commands to mongo for each index declared in the schema.
 * The `createIndex` commands are sent in series.
 *
 * #### Example:
 *
 *     await Event.ensureIndexes();
 *
 * After completion, an `index` event is emitted on this `Model` passing an error if one occurred.
 *
 * #### Example:
 *
 *     const eventSchema = new Schema({ thing: { type: 'string', unique: true } })
 *     const Event = mongoose.model('Event', eventSchema);
 *
 *     Event.on('index', function (err) {
 *       if (err) console.error(err); // error occurred during index creation
 *     });
 *
 * _NOTE: It is not recommended that you run this in production. Index creation may impact database performance depending on your load. Use with caution._
 *
 * @param {Object} [options] internal options
 * @return {Promise}
 * @api public
 */

Model.ensureIndexes = async function ensureIndexes(options) {
  _checkContext(this, 'ensureIndexes');
  if (typeof arguments[0] === 'function' || typeof arguments[1] === 'function') {
    throw new MongooseError('Model.ensureIndexes() no longer accepts a callback');
  }

  await new Promise((resolve, reject) => {
    _ensureIndexes(this, options, (err) => {
      if (err != null) {
        return reject(err);
      }
      resolve();
    });
  });
};

/**
 * Similar to `ensureIndexes()`, except for it uses the [`createIndex`](https://mongodb.github.io/node-mongodb-native/4.9/classes/Db.html#createIndex)
 * function.
 *
 * @param {Object} [options] internal options
 * @return {Promise}
 * @api public
 */

Model.createIndexes = async function createIndexes(options) {
  _checkContext(this, 'createIndexes');

  if (typeof arguments[0] === 'function' || typeof arguments[1] === 'function') {
    throw new MongooseError('Model.createIndexes() no longer accepts a callback');
  }

  return this.ensureIndexes(options);
};


/*!
 * ignore
 */

function _ensureIndexes(model, options, callback) {
  const indexes = Array.isArray(options?.toCreate) ? options.toCreate : model.schema.indexes();
  let indexError;

  options = options || {};
  const done = function(err) {
    if (err && !model.$caught) {
      model.emit('error', err);
    }
    model.emit('index', err || indexError);
    callback && callback(err || indexError);
  };

  for (const index of indexes) {
    if (isDefaultIdIndex(index)) {
      utils.warn('mongoose: Cannot specify a custom index on `_id` for ' +
        'model name "' + model.modelName + '", ' +
        'MongoDB does not allow overwriting the default `_id` index. See ' +
        'https://bit.ly/mongodb-id-index');
    }
  }

  if (!indexes.length) {
    immediate(function() {
      done();
    });
    return;
  }
  // Indexes are created one-by-one

  const indexSingleDone = function(err, fields, options, name) {
    model.emit('index-single-done', err, fields, options, name);
  };
  const indexSingleStart = function(fields, options) {
    model.emit('index-single-start', fields, options);
  };

  const baseSchema = model.schema._baseSchema;
  const baseSchemaIndexes = baseSchema ? baseSchema.indexes() : [];

  immediate(function() {
    // If buffering is off, do this manually.
    if (options._automatic && !model.collection.collection) {
      model.collection.addQueue(create, []);
    } else {
      create();
    }
  });


  function create() {
    if (options._automatic) {
      if (model.schema.options.autoIndex === false ||
          (model.schema.options.autoIndex == null && model.db.config.autoIndex === false)) {
        return done();
      }
    }

    const index = indexes.shift();
    if (!index) {
      return done();
    }
    if (options._automatic && index[1]._autoIndex === false) {
      return create();
    }

    if (baseSchemaIndexes.find(i => utils.deepEqual(i, index))) {
      return create();
    }

    const indexFields = clone(index[0]);
    const indexOptions = clone(index[1]);

    delete indexOptions._autoIndex;
    decorateDiscriminatorIndexOptions(model.schema, indexOptions);
    applyWriteConcern(model.schema, indexOptions);
    applySchemaCollation(indexFields, indexOptions, model.schema.options);

    indexSingleStart(indexFields, options);

    // Just in case `createIndex()` throws a sync error
    let promise = null;
    try {
      promise = model.collection.createIndex(indexFields, indexOptions);
    } catch (err) {
      if (!indexError) {
        indexError = err;
      }
      if (!model.$caught) {
        model.emit('error', err);
      }

      indexSingleDone(err, indexFields, indexOptions);
      create();
      return;
    }

    promise.then(
      name => {
        indexSingleDone(null, indexFields, indexOptions, name);
        create();
      },
      err => {
        if (!indexError) {
          indexError = err;
        }
        if (!model.$caught) {
          model.emit('error', err);
        }

        indexSingleDone(err, indexFields, indexOptions);
        create();
      }
    );
  }
}

/**
 * Creates all [Atlas search indexes](https://www.mongodb.com/docs/atlas/atlas-search/create-index/) defined in this model's schema.
 * This function only works when connected to MongoDB Atlas.
 *
 * #### Example:
 *
 *     const schema = new Schema({
 *       name: String,
 *       description: String
 *     });
 *     schema.searchIndex({ name: 'test', definition: { mappings: { dynamic: true } } });
 *     const Product = mongoose.model('Product', schema);
 *
 *     // Creates the search index defined in the schema
 *     await Product.createSearchIndexes();
 *
 * @api public
 * @return {Promise} resolves to the results of creating the search indexes
 */

Model.createSearchIndexes = async function createSearchIndexes() {
  _checkContext(this, 'createSearchIndexes');
  const results = [];
  for (const searchIndex of this.schema._searchIndexes) {
    results.push(await this.createSearchIndex(searchIndex));
  }
  return results;
};

/**
 * Schema the model uses.
 *
 * @property schema
 * @static
 * @api public
 * @memberOf Model
 */

Model.schema;

/**
 * Connection instance the model uses.
 *
 * @property db
 * @static
 * @api public
 * @memberOf Model
 */

Model.db;

/**
 * Collection the model uses.
 *
 * @property collection
 * @api public
 * @memberOf Model
 */

Model.collection;

/**
 * Internal collection the model uses.
 *
 * @property collection
 * @api private
 * @memberOf Model
 */
Model.$__collection;

/**
 * Base Mongoose instance the model uses.
 *
 * @property base
 * @api public
 * @memberOf Model
 */

Model.base;

/**
 * Registered discriminators for this model.
 *
 * @property discriminators
 * @api public
 * @memberOf Model
 */

Model.discriminators;

/**
 * Translate any aliases fields/conditions so the final query or document object is pure
 *
 * #### Example:
 *
 *     await Character.find(Character.translateAliases({
 *        '名': 'Eddard Stark' // Alias for 'name'
 *     });
 *
 * By default, `translateAliases()` overwrites raw fields with aliased fields.
 * So if `n` is an alias for `name`, `{ n: 'alias', name: 'raw' }` will resolve to `{ name: 'alias' }`.
 * However, you can set the `errorOnDuplicates` option to throw an error if there are potentially conflicting paths.
 * The `translateAliases` option for queries uses `errorOnDuplicates`.
 *
 * #### Note:
 *
 * Only translate arguments of object type anything else is returned raw
 *
 * @param {Object} fields fields/conditions that may contain aliased keys
 * @param {Boolean} [errorOnDuplicates] if true, throw an error if there's both a key and an alias for that key in `fields`
 * @return {Object} the translated 'pure' fields/conditions
 */
Model.translateAliases = function translateAliases(fields, errorOnDuplicates) {
  _checkContext(this, 'translateAliases');

  const translate = (key, value) => {
    let alias;
    const translated = [];
    const fieldKeys = key.split('.');
    let currentSchema = this.schema;
    for (const i in fieldKeys) {
      const name = fieldKeys[i];
      if (currentSchema && currentSchema.aliases[name]) {
        alias = currentSchema.aliases[name];
        if (errorOnDuplicates && alias in fields) {
          throw new MongooseError(`Provided object has both field "${name}" and its alias "${alias}"`);
        }
        // Alias found,
        translated.push(alias);
      } else {
        alias = name;
        // Alias not found, so treat as un-aliased key
        translated.push(name);
      }

      // Check if aliased path is a schema
      if (currentSchema && currentSchema.paths[alias]) {
        currentSchema = currentSchema.paths[alias].schema;
      }
      else
        currentSchema = null;
    }

    const translatedKey = translated.join('.');
    if (fields instanceof Map)
      fields.set(translatedKey, value);
    else
      fields[translatedKey] = value;

    if (translatedKey !== key) {
      // We'll be using the translated key instead
      if (fields instanceof Map) {
        // Delete from map
        fields.delete(key);
      } else {
        // Delete from object
        delete fields[key]; // We'll be using the translated key instead
      }
    }
    return fields;
  };

  if (typeof fields === 'object') {
    // Fields is an object (query conditions or document fields)
    if (fields instanceof Map) {
      // A Map was supplied
      for (const field of new Map(fields)) {
        fields = translate(field[0], field[1]);
      }
    } else {
      // Infer a regular object was supplied
      for (const key of Object.keys(fields)) {
        fields = translate(key, fields[key]);
        if (key[0] === '$') {
          if (Array.isArray(fields[key])) {
            for (const i in fields[key]) {
              // Recursively translate nested queries
              fields[key][i] = this.translateAliases(fields[key][i]);
            }
          } else {
            this.translateAliases(fields[key]);
          }
        }
      }
    }

    return fields;
  } else {
    // Don't know typeof fields
    return fields;
  }
};

/**
 * Deletes the first document that matches `conditions` from the collection.
 * It returns an object with the property `deletedCount` indicating how many documents were deleted.
 *
 * #### Example:
 *
 *     await Character.deleteOne({ name: 'Eddard Stark' }); // returns {deletedCount: 1}
 *
 * #### Note:
 *
 * This function triggers `deleteOne` query hooks. Read the
 * [middleware docs](https://mongoosejs.com/docs/middleware.html#naming) to learn more.
 *
 * @param {Object} conditions
 * @param {Object} [options] optional see [`Query.prototype.setOptions()`](https://mongoosejs.com/docs/api/query.html#Query.prototype.setOptions())
 * @param {Boolean} [options.translateAliases=null] If set to `true`, translates any schema-defined aliases in `filter`, `projection`, `update`, and `distinct`. Throws an error if there are any conflicts where both alias and raw property are defined on the same object.
 * @return {Query}
 * @api public
 */

Model.deleteOne = function deleteOne(conditions, options) {
  _checkContext(this, 'deleteOne');

  if (typeof arguments[0] === 'function' || typeof arguments[1] === 'function' || typeof arguments[2] === 'function') {
    throw new MongooseError('Model.prototype.deleteOne() no longer accepts a callback');
  }

  const mq = new this.Query({}, {}, this, this.$__collection);
  mq.setOptions(options);

  return mq.deleteOne(conditions);
};

/**
 * Deletes all of the documents that match `conditions` from the collection.
 * It returns an object with the property `deletedCount` containing the number of documents deleted.
 *
 * #### Example:
 *
 *     await Character.deleteMany({ name: /Stark/, age: { $gte: 18 } }); // returns {deletedCount: x} where x is the number of documents deleted.
 *
 * #### Note:
 *
 * This function triggers `deleteMany` query hooks. Read the
 * [middleware docs](https://mongoosejs.com/docs/middleware.html#naming) to learn more.
 *
 * @param {Object} conditions
 * @param {Object} [options] optional see [`Query.prototype.setOptions()`](https://mongoosejs.com/docs/api/query.html#Query.prototype.setOptions())
 * @param {Boolean} [options.translateAliases=null] If set to `true`, translates any schema-defined aliases in `filter`, `projection`, `update`, and `distinct`. Throws an error if there are any conflicts where both alias and raw property are defined on the same object.
 * @return {Query}
 * @api public
 */

Model.deleteMany = function deleteMany(conditions, options) {
  _checkContext(this, 'deleteMany');

  if (typeof arguments[0] === 'function' || typeof arguments[1] === 'function' || typeof arguments[2] === 'function') {
    throw new MongooseError('Model.deleteMany() no longer accepts a callback');
  }

  const mq = new this.Query({}, {}, this, this.$__collection);
  mq.setOptions(options);

  return mq.deleteMany(conditions);
};

/**
 * Finds documents.
 *
 * Mongoose casts the `filter` to match the model's schema before the command is sent.
 * See our [query casting tutorial](https://mongoosejs.com/docs/tutorials/query_casting.html) for
 * more information on how Mongoose casts `filter`.
 *
 * #### Example:
 *
 *     // find all documents
 *     await MyModel.find({});
 *
 *     // find all documents named john and at least 18
 *     await MyModel.find({ name: 'john', age: { $gte: 18 } }).exec();
 *
 *     // executes, name LIKE john and only selecting the "name" and "friends" fields
 *     await MyModel.find({ name: /john/i }, 'name friends').exec();
 *
 *     // passing options
 *     await MyModel.find({ name: /john/i }, null, { skip: 10 }).exec();
 *
 * @param {Object|ObjectId} filter
 * @param {Object|String|String[]} [projection] optional fields to return, see [`Query.prototype.select()`](https://mongoosejs.com/docs/api/query.html#Query.prototype.select())
 * @param {Object} [options] optional see [`Query.prototype.setOptions()`](https://mongoosejs.com/docs/api/query.html#Query.prototype.setOptions())
 * @param {Boolean} [options.translateAliases=null] If set to `true`, translates any schema-defined aliases in `filter`, `projection`, `update`, and `distinct`. Throws an error if there are any conflicts where both alias and raw property are defined on the same object.
 * @return {Query}
 * @see field selection https://mongoosejs.com/docs/api/query.html#Query.prototype.select()
 * @see query casting https://mongoosejs.com/docs/tutorials/query_casting.html
 * @api public
 */

Model.find = function find(conditions, projection, options) {
  _checkContext(this, 'find');
  if (typeof arguments[0] === 'function' || typeof arguments[1] === 'function' || typeof arguments[2] === 'function' || typeof arguments[3] === 'function') {
    throw new MongooseError('Model.find() no longer accepts a callback');
  }

  const mq = new this.Query({}, {}, this, this.$__collection);
  mq.select(projection);
  mq.setOptions(options);

  return mq.find(conditions);
};

/**
 * Finds a single document by its _id field. `findById(id)` is equivalent to `findOne({ _id: id })`.
 *
 * The `id` is cast based on the Schema before sending the command.
 *
 * This function triggers the following middleware.
 *
 * - `findOne()`
 *
 * #### Example:
 *
 *     // Find the adventure with the given `id`, or `null` if not found
 *     await Adventure.findById(id).exec();
 *
 *     // select only the adventures name and length
 *     await Adventure.findById(id, 'name length').exec();
 *
 * @param {Any} id value of `_id` to query by
 * @param {Object|String|String[]} [projection] optional fields to return, see [`Query.prototype.select()`](https://mongoosejs.com/docs/api/query.html#Query.prototype.select())
 * @param {Object} [options] optional see [`Query.prototype.setOptions()`](https://mongoosejs.com/docs/api/query.html#Query.prototype.setOptions())
 * @return {Query}
 * @see field selection https://mongoosejs.com/docs/api/query.html#Query.prototype.select()
 * @see lean queries https://mongoosejs.com/docs/tutorials/lean.html
 * @see findById in Mongoose https://masteringjs.io/tutorials/mongoose/find-by-id
 * @api public
 */

Model.findById = function findById(id, projection, options) {
  _checkContext(this, 'findById');
  if (typeof arguments[0] === 'function' || typeof arguments[1] === 'function' || typeof arguments[2] === 'function') {
    throw new MongooseError('Model.findById() no longer accepts a callback');
  }

  return this.findOne({ _id: id }, projection, options);
};

/**
 * Finds one document.
 *
 * The `conditions` are cast to their respective SchemaTypes before the command is sent.
 *
 * *Note:* `conditions` is optional, and if `conditions` is null or undefined,
 * mongoose will send an empty `findOne` command to MongoDB, which will return
 * an arbitrary document. If you're querying by `_id`, use `findById()` instead.
 *
 * #### Example:
 *
 *     // Find one adventure whose `country` is 'Croatia', otherwise `null`
 *     await Adventure.findOne({ country: 'Croatia' }).exec();
 *
 *     // Model.findOne() no longer accepts a callback
 *
 *     // Select only the adventures name and length
 *     await Adventure.findOne({ country: 'Croatia' }, 'name length').exec();
 *
 * @param {Object} [conditions]
 * @param {Object|String|String[]} [projection] optional fields to return, see [`Query.prototype.select()`](https://mongoosejs.com/docs/api/query.html#Query.prototype.select())
 * @param {Object} [options] optional see [`Query.prototype.setOptions()`](https://mongoosejs.com/docs/api/query.html#Query.prototype.setOptions())
 * @param {Boolean} [options.translateAliases=null] If set to `true`, translates any schema-defined aliases in `filter`, `projection`, `update`, and `distinct`. Throws an error if there are any conflicts where both alias and raw property are defined on the same object.
 * @return {Query}
 * @see field selection https://mongoosejs.com/docs/api/query.html#Query.prototype.select()
 * @see lean queries https://mongoosejs.com/docs/tutorials/lean.html
 * @api public
 */

Model.findOne = function findOne(conditions, projection, options) {
  _checkContext(this, 'findOne');
  if (typeof arguments[0] === 'function' || typeof arguments[1] === 'function' || typeof arguments[2] === 'function') {
    throw new MongooseError('Model.findOne() no longer accepts a callback');
  }

  const mq = new this.Query({}, {}, this, this.$__collection);
  mq.select(projection);
  mq.setOptions(options);

  return mq.findOne(conditions);
};

/**
 * Estimates the number of documents in the MongoDB collection. Faster than
 * using `countDocuments()` for large collections because
 * `estimatedDocumentCount()` uses collection metadata rather than scanning
 * the entire collection.
 *
 * #### Example:
 *
 *     const numAdventures = await Adventure.estimatedDocumentCount();
 *
 * @param {Object} [options]
 * @return {Query}
 * @api public
 */

Model.estimatedDocumentCount = function estimatedDocumentCount(options) {
  _checkContext(this, 'estimatedDocumentCount');

  const mq = new this.Query({}, {}, this, this.$__collection);

  return mq.estimatedDocumentCount(options);
};

/**
 * Counts number of documents matching `filter` in a database collection.
 *
 * #### Example:
 *
 *     const count = await Adventure.countDocuments({ type: 'jungle' });
 *     console.log('there are %d jungle adventures', count);
 *
 * If you want to count all documents in a large collection,
 * use the [`estimatedDocumentCount()` function](https://mongoosejs.com/docs/api/model.html#Model.estimatedDocumentCount())
 * instead. If you call `countDocuments({})`, MongoDB will always execute
 * a full collection scan and **not** use any indexes.
 *
 * The `countDocuments()` function is similar to `count()`, but there are a
 * [few operators that `countDocuments()` does not support](https://mongodb.github.io/node-mongodb-native/4.9/classes/Collection.html#countDocuments).
 * Below are the operators that `count()` supports but `countDocuments()` does not,
 * and the suggested replacement:
 *
 * - `$where`: [`$expr`](https://www.mongodb.com/docs/manual/reference/operator/query/expr/)
 * - `$near`: [`$geoWithin`](https://www.mongodb.com/docs/manual/reference/operator/query/geoWithin/) with [`$center`](https://www.mongodb.com/docs/manual/reference/operator/query/center/#op._S_center)
 * - `$nearSphere`: [`$geoWithin`](https://www.mongodb.com/docs/manual/reference/operator/query/geoWithin/) with [`$centerSphere`](https://www.mongodb.com/docs/manual/reference/operator/query/centerSphere/#op._S_centerSphere)
 *
 * @param {Object} filter
 * @return {Query}
 * @api public
 */

Model.countDocuments = function countDocuments(conditions, options) {
  _checkContext(this, 'countDocuments');
  if (typeof arguments[0] === 'function' || typeof arguments[1] === 'function' || typeof arguments[2] === 'function') {
    throw new MongooseError('Model.countDocuments() no longer accepts a callback');
  }

  const mq = new this.Query({}, {}, this, this.$__collection);
  if (options != null) {
    mq.setOptions(options);
  }

  return mq.countDocuments(conditions);
};


/**
 * Creates a Query for a `distinct` operation.
 *
 * #### Example:
 *
 *     const query = Link.distinct('url');
 *     query.exec();
 *
 * @param {String} field
 * @param {Object} [conditions] optional
 * @param {Object} [options] optional
 * @return {Query}
 * @api public
 */

Model.distinct = function distinct(field, conditions, options) {
  _checkContext(this, 'distinct');
  if (typeof arguments[0] === 'function' || typeof arguments[1] === 'function' || typeof arguments[2] === 'function') {
    throw new MongooseError('Model.distinct() no longer accepts a callback');
  }

  const mq = new this.Query({}, {}, this, this.$__collection);
  if (options != null) {
    mq.setOptions(options);
  }

  return mq.distinct(field, conditions);
};

/**
 * Creates a Query, applies the passed conditions, and returns the Query.
 *
 * For example, instead of writing:
 *
 *     User.find({ age: { $gte: 21, $lte: 65 } });
 *
 * we can instead write:
 *
 *     User.where('age').gte(21).lte(65).exec();
 *
 * Since the Query class also supports `where` you can continue chaining
 *
 *     User
 *     .where('age').gte(21).lte(65)
 *     .where('name', /^b/i)
 *     ... etc
 *
 * @param {String} path
 * @param {Object} [val] optional value
 * @return {Query}
 * @api public
 */

Model.where = function where(path, val) {
  _checkContext(this, 'where');

  void val; // eslint
  const mq = new this.Query({}, {}, this, this.$__collection).find({});
  return mq.where.apply(mq, arguments);
};

/**
 * Creates a `Query` and specifies a `$where` condition.
 *
 * Sometimes you need to query for things in mongodb using a JavaScript expression. You can do so via `find({ $where: javascript })`, or you can use the mongoose shortcut method $where via a Query chain or from your mongoose Model.
 *
 *     Blog.$where('this.username.indexOf("val") !== -1').exec(function (err, docs) {});
 *
 * @param {String|Function} argument is a javascript string or anonymous function
 * @method $where
 * @memberOf Model
 * @return {Query}
 * @see Query.$where https://mongoosejs.com/docs/api/query.html#Query.prototype.$where
 * @api public
 */

Model.$where = function $where() {
  _checkContext(this, '$where');

  const mq = new this.Query({}, {}, this, this.$__collection).find({});
  return mq.$where.apply(mq, arguments);
};

/**
 * Issues a mongodb findOneAndUpdate command.
 *
 * Finds a matching document, updates it according to the `update` arg, passing any `options`. A Query object is returned.
 *
 * #### Example:
 *
 *     A.findOneAndUpdate(filter, update, options);  // returns Query
 *     A.findOneAndUpdate(filter, update);           // returns Query
 *     A.findOneAndUpdate(filter);                   // returns Query
 *     A.findOneAndUpdate();                         // returns Query
 *
 *     // Other supported syntaxes
 *     // Note that calling `Query#findOneAndUpdate()` with 1 arg will treat the arg as `update`, NOT `filter`
 *     A.find(filter).findOneAndUpdate(update);
 *
 * #### Note:
 *
 * All top level update keys which are not `atomic` operation names are treated as set operations:
 *
 * #### Example:
 *
 *     const query = { name: 'borne' };
 *     Model.findOneAndUpdate(query, { name: 'jason bourne' }, options);
 *
 *     // is sent as
 *     Model.findOneAndUpdate(query, { $set: { name: 'jason bourne' }}, options);
 *
 * #### Note:
 *
 * `findOneAndX` and `findByIdAndX` functions support limited validation that
 * you can enable by setting the `runValidators` option.
 *
 * If you need full-fledged validation, use the traditional approach of first
 * retrieving the document.
 *
 *     const doc = await Model.findById(id);
 *     doc.name = 'jason bourne';
 *     await doc.save();
 *
 * @param {Object} [conditions]
 * @param {Object} [update]
 * @param {Object} [options] optional see [`Query.prototype.setOptions()`](https://mongoosejs.com/docs/api/query.html#Query.prototype.setOptions())
 * @param {String} [options.returnDocument='before'] Has two possible values, `'before'` and `'after'`. By default, it will return the document before the update was applied.
 * @param {Object} [options.lean] if truthy, mongoose will return the document as a plain JavaScript object rather than a mongoose document. See [`Query.lean()`](https://mongoosejs.com/docs/api/query.html#Query.prototype.lean()) and [the Mongoose lean tutorial](https://mongoosejs.com/docs/tutorials/lean.html).
 * @param {ClientSession} [options.session=null] The session associated with this query. See [transactions docs](https://mongoosejs.com/docs/transactions.html).
 * @param {Boolean|String} [options.strict] overwrites the schema's [strict mode option](https://mongoosejs.com/docs/guide.html#strict)
 * @param {Boolean} [options.timestamps=null] If set to `false` and [schema-level timestamps](https://mongoosejs.com/docs/guide.html#timestamps) are enabled, skip timestamps for this update. Note that this allows you to overwrite timestamps. Does nothing if schema-level timestamps are not set.
 * @param {Boolean} [options.upsert=false] if true, and no documents found, insert a new document
 * @param {Object|String|String[]} [options.projection=null] optional fields to return, see [`Query.prototype.select()`](https://mongoosejs.com/docs/api/query.html#Query.prototype.select())
 * @param {Boolean} [options.new=false] if true, return the modified document rather than the original
 * @param {Object|String} [options.fields] Field selection. Equivalent to `.select(fields).findOneAndUpdate()`
 * @param {Number} [options.maxTimeMS] puts a time limit on the query - requires mongodb >= 2.6.0
 * @param {Object|String} [options.sort] if multiple docs are found by the conditions, sets the sort order to choose which doc to update.
 * @param {Boolean} [options.runValidators] if true, runs [update validators](https://mongoosejs.com/docs/validation.html#update-validators) on this command. Update validators validate the update operation against the model's schema
 * @param {Boolean} [options.setDefaultsOnInsert=true] If `setDefaultsOnInsert` and `upsert` are true, mongoose will apply the [defaults](https://mongoosejs.com/docs/defaults.html) specified in the model's schema if a new document is created
 * @param {Boolean} [options.includeResultMetadata] if true, returns the [raw result from the MongoDB driver](https://mongodb.github.io/node-mongodb-native/4.9/interfaces/ModifyResult.html)
 * @param {Boolean} [options.translateAliases=null] If set to `true`, translates any schema-defined aliases in `filter`, `projection`, `update`, and `distinct`. Throws an error if there are any conflicts where both alias and raw property are defined on the same object.
 * @param {Boolean} [options.overwriteDiscriminatorKey=false] Mongoose removes discriminator key updates from `update` by default, set `overwriteDiscriminatorKey` to `true` to allow updating the discriminator key
 * @return {Query}
 * @see Tutorial https://mongoosejs.com/docs/tutorials/findoneandupdate.html
 * @see mongodb https://www.mongodb.com/docs/manual/reference/command/findAndModify/
 * @api public
 */

Model.findOneAndUpdate = function(conditions, update, options) {
  _checkContext(this, 'findOneAndUpdate');
  if (typeof arguments[0] === 'function' || typeof arguments[1] === 'function' || typeof arguments[2] === 'function' || typeof arguments[3] === 'function') {
    throw new MongooseError('Model.findOneAndUpdate() no longer accepts a callback');
  }

  let fields;
  if (options) {
    fields = options.fields || options.projection;
  }

  update = clone(update, {
    depopulate: true,
    _isNested: true
  });

  decorateUpdateWithVersionKey(update, options, this.schema.options.versionKey);

  const mq = new this.Query({}, {}, this, this.$__collection);
  mq.select(fields);

  return mq.findOneAndUpdate(conditions, update, options);
};

/**
 * Issues a mongodb findOneAndUpdate command by a document's _id field.
 * `findByIdAndUpdate(id, ...)` is equivalent to `findOneAndUpdate({ _id: id }, ...)`.
 *
 * Finds a matching document, updates it according to the `update` arg,
 * passing any `options`, and returns the found document (if any).
 *
 * This function triggers the following middleware.
 *
 * - `findOneAndUpdate()`
 *
 * #### Example:
 *
 *     A.findByIdAndUpdate(id, update, options)  // returns Query
 *     A.findByIdAndUpdate(id, update)           // returns Query
 *     A.findByIdAndUpdate()                     // returns Query
 *
 * #### Note:
 *
 * All top level update keys which are not `atomic` operation names are treated as set operations:
 *
 * #### Example:
 *
 *     Model.findByIdAndUpdate(id, { name: 'jason bourne' }, options)
 *
 *     // is sent as
 *     Model.findByIdAndUpdate(id, { $set: { name: 'jason bourne' }}, options)
 *
 * #### Note:
 *
 * `findOneAndX` and `findByIdAndX` functions support limited validation. You can
 * enable validation by setting the `runValidators` option.
 *
 * If you need full-fledged validation, use the traditional approach of first
 * retrieving the document.
 *
 *     const doc = await Model.findById(id)
 *     doc.name = 'jason bourne';
 *     await doc.save();
 *
 * @param {Object|Number|String} id value of `_id` to query by
 * @param {Object} [update]
 * @param {Object} [options] optional see [`Query.prototype.setOptions()`](https://mongoosejs.com/docs/api/query.html#Query.prototype.setOptions())
 * @param {String} [options.returnDocument='before'] Has two possible values, `'before'` and `'after'`. By default, it will return the document before the update was applied.
 * @param {Object} [options.lean] if truthy, mongoose will return the document as a plain JavaScript object rather than a mongoose document. See [`Query.lean()`](https://mongoosejs.com/docs/api/query.html#Query.prototype.lean()) and [the Mongoose lean tutorial](https://mongoosejs.com/docs/tutorials/lean.html).
 * @param {ClientSession} [options.session=null] The session associated with this query. See [transactions docs](https://mongoosejs.com/docs/transactions.html).
 * @param {Boolean|String} [options.strict] overwrites the schema's [strict mode option](https://mongoosejs.com/docs/guide.html#strict)
 * @param {Boolean} [options.timestamps=null] If set to `false` and [schema-level timestamps](https://mongoosejs.com/docs/guide.html#timestamps) are enabled, skip timestamps for this update. Note that this allows you to overwrite timestamps. Does nothing if schema-level timestamps are not set.
 * @param {Object|String} [options.sort] if multiple docs are found by the conditions, sets the sort order to choose which doc to update.
 * @param {Boolean} [options.runValidators] if true, runs [update validators](https://mongoosejs.com/docs/validation.html#update-validators) on this command. Update validators validate the update operation against the model's schema
 * @param {Boolean} [options.setDefaultsOnInsert=true] If `setDefaultsOnInsert` and `upsert` are true, mongoose will apply the [defaults](https://mongoosejs.com/docs/defaults.html) specified in the model's schema if a new document is created
 * @param {Boolean} [options.includeResultMetadata] if true, returns the full [ModifyResult from the MongoDB driver](https://mongodb.github.io/node-mongodb-native/4.9/interfaces/ModifyResult.html) rather than just the document
 * @param {Boolean} [options.upsert=false] if true, and no documents found, insert a new document
 * @param {Boolean} [options.new=false] if true, return the modified document rather than the original
 * @param {Object|String} [options.select] sets the document fields to return.
 * @param {Boolean} [options.translateAliases=null] If set to `true`, translates any schema-defined aliases in `filter`, `projection`, `update`, and `distinct`. Throws an error if there are any conflicts where both alias and raw property are defined on the same object.
 * @param {Boolean} [options.overwriteDiscriminatorKey=false] Mongoose removes discriminator key updates from `update` by default, set `overwriteDiscriminatorKey` to `true` to allow updating the discriminator key
 * @return {Query}
 * @see Model.findOneAndUpdate https://mongoosejs.com/docs/api/model.html#Model.findOneAndUpdate()
 * @see mongodb https://www.mongodb.com/docs/manual/reference/command/findAndModify/
 * @api public
 */

Model.findByIdAndUpdate = function(id, update, options) {
  _checkContext(this, 'findByIdAndUpdate');
  if (typeof arguments[0] === 'function' || typeof arguments[1] === 'function' || typeof arguments[2] === 'function' || typeof arguments[3] === 'function') {
    throw new MongooseError('Model.findByIdAndUpdate() no longer accepts a callback');
  }

  // if a model is passed in instead of an id
  if (id instanceof Document) {
    id = id._doc._id;
  }

  return this.findOneAndUpdate.call(this, { _id: id }, update, options);
};

/**
 * Issue a MongoDB `findOneAndDelete()` command.
 *
 * Finds a matching document, removes it, and returns the found document (if any).
 *
 * This function triggers the following middleware.
 *
 * - `findOneAndDelete()`
 *
 * #### Example:
 *
 *     A.findOneAndDelete(conditions, options)  // return Query
 *     A.findOneAndDelete(conditions) // returns Query
 *     A.findOneAndDelete()           // returns Query
 *
 * `findOneAndX` and `findByIdAndX` functions support limited validation. You can
 * enable validation by setting the `runValidators` option.
 *
 * If you need full-fledged validation, use the traditional approach of first
 * retrieving the document.
 *
 *     const doc = await Model.findById(id)
 *     doc.name = 'jason bourne';
 *     await doc.save();
 *
 * @param {Object} conditions
 * @param {Object} [options] optional see [`Query.prototype.setOptions()`](https://mongoosejs.com/docs/api/query.html#Query.prototype.setOptions())
 * @param {Boolean|String} [options.strict] overwrites the schema's [strict mode option](https://mongoosejs.com/docs/guide.html#strict)
 * @param {Object|String|String[]} [options.projection=null] optional fields to return, see [`Query.prototype.select()`](https://mongoosejs.com/docs/api/query.html#Query.prototype.select())
 * @param {ClientSession} [options.session=null] The session associated with this query. See [transactions docs](https://mongoosejs.com/docs/transactions.html).
 * @param {Boolean} [options.includeResultMetadata] if true, returns the full [ModifyResult from the MongoDB driver](https://mongodb.github.io/node-mongodb-native/4.9/interfaces/ModifyResult.html) rather than just the document
 * @param {Object|String} [options.sort] if multiple docs are found by the conditions, sets the sort order to choose which doc to update.
 * @param {Object|String} [options.select] sets the document fields to return.
 * @param {Number} [options.maxTimeMS] puts a time limit on the query - requires mongodb >= 2.6.0
 * @param {Boolean} [options.translateAliases=null] If set to `true`, translates any schema-defined aliases in `filter`, `projection`, `update`, and `distinct`. Throws an error if there are any conflicts where both alias and raw property are defined on the same object.
 * @return {Query}
 * @api public
 */

Model.findOneAndDelete = function(conditions, options) {
  _checkContext(this, 'findOneAndDelete');

  if (typeof arguments[0] === 'function' || typeof arguments[1] === 'function' || typeof arguments[2] === 'function') {
    throw new MongooseError('Model.findOneAndDelete() no longer accepts a callback');
  }

  let fields;
  if (options) {
    fields = options.select;
    options.select = undefined;
  }

  const mq = new this.Query({}, {}, this, this.$__collection);
  mq.select(fields);

  return mq.findOneAndDelete(conditions, options);
};

/**
 * Issue a MongoDB `findOneAndDelete()` command by a document's _id field.
 * In other words, `findByIdAndDelete(id)` is a shorthand for
 * `findOneAndDelete({ _id: id })`.
 *
 * This function triggers the following middleware.
 *
 * - `findOneAndDelete()`
 *
 * @param {Object|Number|String} id value of `_id` to query by
 * @param {Object} [options] optional see [`Query.prototype.setOptions()`](https://mongoosejs.com/docs/api/query.html#Query.prototype.setOptions())
 * @param {Boolean|String} [options.strict] overwrites the schema's [strict mode option](https://mongoosejs.com/docs/guide.html#strict)
 * @param {Boolean} [options.translateAliases=null] If set to `true`, translates any schema-defined aliases in `filter`, `projection`, `update`, and `distinct`. Throws an error if there are any conflicts where both alias and raw property are defined on the same object.
 * @return {Query}
 * @see Model.findOneAndDelete https://mongoosejs.com/docs/api/model.html#Model.findOneAndDelete()
 * @see mongodb https://www.mongodb.com/docs/manual/reference/command/findAndModify/
 */

Model.findByIdAndDelete = function(id, options) {
  _checkContext(this, 'findByIdAndDelete');

  if (typeof arguments[0] === 'function' || typeof arguments[1] === 'function' || typeof arguments[2] === 'function') {
    throw new MongooseError('Model.findByIdAndDelete() no longer accepts a callback');
  }

  return this.findOneAndDelete({ _id: id }, options);
};

/**
 * Issue a MongoDB `findOneAndReplace()` command.
 *
 * Finds a matching document, replaces it with the provided doc, and returns the document.
 *
 * This function triggers the following query middleware.
 *
 * - `findOneAndReplace()`
 *
 * #### Example:
 *
 *     A.findOneAndReplace(filter, replacement, options)  // return Query
 *     A.findOneAndReplace(filter, replacement) // returns Query
 *     A.findOneAndReplace()                    // returns Query
 *
 * @param {Object} filter Replace the first document that matches this filter
 * @param {Object} [replacement] Replace with this document
 * @param {Object} [options] optional see [`Query.prototype.setOptions()`](https://mongoosejs.com/docs/api/query.html#Query.prototype.setOptions())
 * @param {String} [options.returnDocument='before'] Has two possible values, `'before'` and `'after'`. By default, it will return the document before the update was applied.
 * @param {Object} [options.lean] if truthy, mongoose will return the document as a plain JavaScript object rather than a mongoose document. See [`Query.lean()`](https://mongoosejs.com/docs/api/query.html#Query.prototype.lean()) and [the Mongoose lean tutorial](https://mongoosejs.com/docs/tutorials/lean.html).
 * @param {ClientSession} [options.session=null] The session associated with this query. See [transactions docs](https://mongoosejs.com/docs/transactions.html).
 * @param {Boolean|String} [options.strict] overwrites the schema's [strict mode option](https://mongoosejs.com/docs/guide.html#strict)
 * @param {Boolean} [options.timestamps=null] If set to `false` and [schema-level timestamps](https://mongoosejs.com/docs/guide.html#timestamps) are enabled, skip timestamps for this update. Note that this allows you to overwrite timestamps. Does nothing if schema-level timestamps are not set.
 * @param {Object|String|String[]} [options.projection=null] optional fields to return, see [`Query.prototype.select()`](https://mongoosejs.com/docs/api/query.html#Query.prototype.select())
 * @param {Object|String} [options.sort] if multiple docs are found by the conditions, sets the sort order to choose which doc to update.
 * @param {Boolean} [options.includeResultMetadata] if true, returns the full [ModifyResult from the MongoDB driver](https://mongodb.github.io/node-mongodb-native/4.9/interfaces/ModifyResult.html) rather than just the document
 * @param {Object|String} [options.select] sets the document fields to return.
 * @param {Number} [options.maxTimeMS] puts a time limit on the query - requires mongodb >= 2.6.0
 * @param {Boolean} [options.translateAliases=null] If set to `true`, translates any schema-defined aliases in `filter`, `projection`, `update`, and `distinct`. Throws an error if there are any conflicts where both alias and raw property are defined on the same object.
 * @return {Query}
 * @api public
 */

Model.findOneAndReplace = function(filter, replacement, options) {
  _checkContext(this, 'findOneAndReplace');

  if (typeof arguments[0] === 'function' || typeof arguments[1] === 'function' || typeof arguments[2] === 'function' || typeof arguments[3] === 'function') {
    throw new MongooseError('Model.findOneAndReplace() no longer accepts a callback');
  }

  let fields;
  if (options) {
    fields = options.select;
    options.select = undefined;
  }

  const mq = new this.Query({}, {}, this, this.$__collection);
  mq.select(fields);

  return mq.findOneAndReplace(filter, replacement, options);
};

/**
 * Shortcut for saving one or more documents to the database.
 * `MyModel.create(docs)` does `new MyModel(doc).save()` for every doc in
 * docs.
 *
 * This function triggers the following middleware.
 *
 * - `save()`
 *
 * #### Example:
 *
 *     // Insert one new `Character` document
 *     await Character.create({ name: 'Jean-Luc Picard' });
 *
 *     // Insert multiple new `Character` documents
 *     await Character.create([{ name: 'Will Riker' }, { name: 'Geordi LaForge' }]);
 *
 *     // Create a new character within a transaction. Note that you **must**
 *     // pass an array as the first parameter to `create()` if you want to
 *     // specify options.
 *     await Character.create([{ name: 'Jean-Luc Picard' }], { session });
 *
 * @param {Array|Object} docs Documents to insert, as a spread or array
 * @param {Object} [options] Options passed down to `save()`. To specify `options`, `docs` **must** be an array, not a spread. See [Model.save](https://mongoosejs.com/docs/api/model.html#Model.prototype.save()) for available options.
 * @param {Boolean} [options.ordered] saves the docs in series rather than parallel.
 * @param {Boolean} [options.aggregateErrors] Aggregate Errors instead of throwing the first one that occurs. Default: false
 * @return {Promise}
 * @api public
 */

Model.create = async function create(doc, options) {
  if (typeof options === 'function' ||
      typeof arguments[2] === 'function') {
    throw new MongooseError('Model.create() no longer accepts a callback');
  }

  _checkContext(this, 'create');

  let args;
  const discriminatorKey = this.schema.options.discriminatorKey;

  if (Array.isArray(doc)) {
    args = doc;
    options = options != null && typeof options === 'object' ? options : {};
  } else {
    const last = arguments[arguments.length - 1];
    options = {};
    const hasCallback = typeof last === 'function' ||
      typeof options === 'function' ||
      typeof arguments[2] === 'function';
    if (hasCallback) {
      throw new MongooseError('Model.create() no longer accepts a callback');
    } else {
      args = [...arguments];
      // For backwards compatibility with 6.x, because of gh-5061 Mongoose 6.x and
      // older would treat a falsy last arg as a callback. We don't want to throw
      // an error here, because it would look strange if `Test.create({}, void 0)`
      // threw a callback error. But we also don't want to create an unnecessary document.
      if (args.length > 1 && !last) {
        args.pop();
      }
    }

    if (args.length === 2 &&
        args[0] != null &&
        args[1] != null &&
        args[0].session == null &&
        last &&
        getConstructorName(last.session) === 'ClientSession' &&
        !this.schema.path('session')) {
      // Probably means the user is running into the common mistake of trying
      // to use a spread to specify options, see gh-7535
      utils.warn('WARNING: to pass a `session` to `Model.create()` in ' +
        'Mongoose, you **must** pass an array as the first argument. See: ' +
        'https://mongoosejs.com/docs/api/model.html#Model.create()');
    }
  }

  if (args.length === 0) {
    return Array.isArray(doc) ? [] : null;
  }
  let res = [];
  const immediateError = typeof options.aggregateErrors === 'boolean' ? !options.aggregateErrors : true;

  delete options.aggregateErrors; // dont pass on the option to "$save"

  if (options.session && !options.ordered && args.length > 1) {
    throw new MongooseError('Cannot call `create()` with a session and multiple documents unless `ordered: true` is set');
  }

  if (options.ordered) {
    for (let i = 0; i < args.length; i++) {
      try {
        const doc = args[i];
        const Model = this.discriminators && doc[discriminatorKey] != null ?
          this.discriminators[doc[discriminatorKey]] || getDiscriminatorByValue(this.discriminators, doc[discriminatorKey]) :
          this;
        if (Model == null) {
          throw new MongooseError(`Discriminator "${doc[discriminatorKey]}" not ` +
          `found for model "${this.modelName}"`);
        }
        let toSave = doc;
        if (!(toSave instanceof Model)) {
          toSave = new Model(toSave);
        }

        await toSave.$save(options);
        res.push(toSave);
      } catch (err) {
        if (!immediateError) {
          res.push(err);
        } else {
          throw err;
        }
      }
    }
    return res;
  } else if (!immediateError) {
    res = await Promise.allSettled(args.map(async doc => {
      const Model = this.discriminators && doc[discriminatorKey] != null ?
        this.discriminators[doc[discriminatorKey]] || getDiscriminatorByValue(this.discriminators, doc[discriminatorKey]) :
        this;
      if (Model == null) {
        throw new MongooseError(`Discriminator "${doc[discriminatorKey]}" not ` +
            `found for model "${this.modelName}"`);
      }
      let toSave = doc;

      if (!(toSave instanceof Model)) {
        toSave = new Model(toSave);
      }

      await toSave.$save(options);

      return toSave;
    }));
    res = res.map(result => result.status === 'fulfilled' ? result.value : result.reason);
  } else {
    let firstError = null;
    res = await Promise.all(args.map(async doc => {
      const Model = this.discriminators && doc[discriminatorKey] != null ?
        this.discriminators[doc[discriminatorKey]] || getDiscriminatorByValue(this.discriminators, doc[discriminatorKey]) :
        this;
      if (Model == null) {
        throw new MongooseError(`Discriminator "${doc[discriminatorKey]}" not ` +
            `found for model "${this.modelName}"`);
      }
      try {
        let toSave = doc;

        if (!(toSave instanceof Model)) {
          toSave = new Model(toSave);
        }

        await toSave.$save(options);

        return toSave;
      } catch (err) {
        if (!firstError) {
          firstError = err;
        }
      }
    }));
    if (firstError) {
      throw firstError;
    }
  }


  if (!Array.isArray(doc) && args.length === 1) {
    return res[0];
  }

  return res;
};

/**
 * Shortcut for saving one document to the database.
 * `MyModel.insertOne(obj, options)` is almost equivalent to `new MyModel(obj).save(options)`.
 * The difference is that `insertOne()` checks if `obj` is already a document, and checks for discriminators.
 *
 * This function triggers the following middleware.
 *
 * - `save()`
 *
 * #### Example:
 *
 *     // Insert one new `Character` document
 *     const character = await Character.insertOne({ name: 'Jean-Luc Picard' });
 *     character.name; // 'Jean-Luc Picard'
 *
 *     // Create a new character within a transaction.
 *     await Character.insertOne({ name: 'Jean-Luc Picard' }, { session });
 *
 * @param {Object|Document} doc Document to insert, as a POJO or Mongoose document
 * @param {Object} [options] Options passed down to `save()`.
 * @return {Promise<Document>} resolves to the saved document
 * @api public
 */

Model.insertOne = async function insertOne(doc, options) {
  _checkContext(this, 'insertOne');

  const discriminatorKey = this.schema.options.discriminatorKey;
  const Model = this.discriminators && doc[discriminatorKey] != null ?
    this.discriminators[doc[discriminatorKey]] || getDiscriminatorByValue(this.discriminators, doc[discriminatorKey]) :
    this;
  if (Model == null) {
    throw new MongooseError(
      `Discriminator "${doc[discriminatorKey]}" not found for model "${this.modelName}"`
    );
  }
  if (!(doc instanceof Model)) {
    doc = new Model(doc);
  }

  return await doc.$save(options);
};

/**
 * _Requires a replica set running MongoDB >= 3.6.0._ Watches the
 * underlying collection for changes using
 * [MongoDB change streams](https://www.mongodb.com/docs/manual/changeStreams/).
 *
 * This function does **not** trigger any middleware. In particular, it
 * does **not** trigger aggregate middleware.
 *
 * The ChangeStream object is an event emitter that emits the following events:
 *
 * - 'change': A change occurred, see below example
 * - 'error': An unrecoverable error occurred. In particular, change streams currently error out if they lose connection to the replica set primary. Follow [this GitHub issue](https://github.com/Automattic/mongoose/issues/6799) for updates.
 * - 'end': Emitted if the underlying stream is closed
 * - 'close': Emitted if the underlying stream is closed
 *
 * #### Example:
 *
 *     const doc = await Person.create({ name: 'Ned Stark' });
 *     const changeStream = Person.watch().on('change', change => console.log(change));
 *     // Will print from the above `console.log()`:
 *     // { _id: { _data: ... },
 *     //   operationType: 'delete',
 *     //   ns: { db: 'mydb', coll: 'Person' },
 *     //   documentKey: { _id: 5a51b125c5500f5aa094c7bd } }
 *     await doc.deleteOne();
 *
 * @param {Array} [pipeline]
 * @param {Object} [options] see the [mongodb driver options](https://mongodb.github.io/node-mongodb-native/4.9/classes/Collection.html#watch)
 * @param {Boolean} [options.hydrate=false] if true and `fullDocument: 'updateLookup'` is set, Mongoose will automatically hydrate `fullDocument` into a fully fledged Mongoose document
 * @return {ChangeStream} mongoose-specific change stream wrapper, inherits from EventEmitter
 * @api public
 */

Model.watch = function(pipeline, options) {
  _checkContext(this, 'watch');

  options = options || {};
  const watchOptions = options?.hydrate !== undefined ?
    utils.omit(options, ['hydrate']) :
    { ...options };
  options.model = this;


  const changeStreamThunk = cb => {
    pipeline = pipeline || [];
    prepareDiscriminatorPipeline(pipeline, this.schema, 'fullDocument');
    if (this.$__collection.buffer) {
      this.$__collection.addQueue(() => {
        if (this.closed) {
          return;
        }
        const driverChangeStream = this.$__collection.watch(pipeline, watchOptions);
        cb(null, driverChangeStream);
      });
    } else {
      const driverChangeStream = this.$__collection.watch(pipeline, watchOptions);
      cb(null, driverChangeStream);
    }
  };

  return new ChangeStream(changeStreamThunk, pipeline, options);
};

/**
 * _Requires MongoDB >= 3.6.0._ Starts a [MongoDB session](https://www.mongodb.com/docs/manual/release-notes/3.6/#client-sessions)
 * for benefits like causal consistency, [retryable writes](https://www.mongodb.com/docs/manual/core/retryable-writes/),
 * and [transactions](https://thecodebarbarian.com/a-node-js-perspective-on-mongodb-4-transactions.html).
 *
 * Calling `MyModel.startSession()` is equivalent to calling `MyModel.db.startSession()`.
 *
 * This function does not trigger any middleware.
 *
 * #### Example:
 *
 *     const session = await Person.startSession();
 *     let doc = await Person.findOne({ name: 'Ned Stark' }, null, { session });
 *     await doc.deleteOne();
 *     // `doc` will always be null, even if reading from a replica set
 *     // secondary. Without causal consistency, it is possible to
 *     // get a doc back from the below query if the query reads from a
 *     // secondary that is experiencing replication lag.
 *     doc = await Person.findOne({ name: 'Ned Stark' }, null, { session, readPreference: 'secondary' });
 *
 * @param {Object} [options] see the [mongodb driver options](https://mongodb.github.io/node-mongodb-native/4.9/classes/MongoClient.html#startSession)
 * @param {Boolean} [options.causalConsistency=true] set to false to disable causal consistency
 * @return {Promise<ClientSession>} promise that resolves to a MongoDB driver `ClientSession`
 * @api public
 */

Model.startSession = function() {
  _checkContext(this, 'startSession');

  return this.db.startSession.apply(this.db, arguments);
};

/**
 * Shortcut for validating an array of documents and inserting them into
 * MongoDB if they're all valid. This function is faster than `.create()`
 * because it only sends one operation to the server, rather than one for each
 * document.
 *
 * Mongoose always validates each document **before** sending `insertMany`
 * to MongoDB. So if one document has a validation error, no documents will
 * be saved, unless you set
 * [the `ordered` option to false](https://www.mongodb.com/docs/manual/reference/method/db.collection.insertMany/#error-handling).
 *
 * This function does **not** trigger save middleware.
 *
 * This function triggers the following middleware.
 *
 * - `insertMany()`
 *
 * #### Example:
 *
 *     const docs = await Movies.insertMany([
 *       { name: 'Star Wars' },
 *       { name: 'The Empire Strikes Back' }
 *     ]);
 *     docs[0].name; // 'Star Wars'
 *
 *     // Return raw result from MongoDB
 *     const result = await Movies.insertMany([
 *       { name: 'Star Wars' },
 *       { name: 'The Empire Strikes Back' }
 *     ], { rawResult: true });
 *
 * @param {Array|Object|*} doc(s)
 * @param {Object} [options] see the [mongodb driver options](https://mongodb.github.io/node-mongodb-native/4.9/classes/Collection.html#insertMany)
 * @param {Boolean} [options.ordered=true] if true, will fail fast on the first error encountered. If false, will insert all the documents it can and report errors later. An `insertMany()` with `ordered = false` is called an "unordered" `insertMany()`.
 * @param {Boolean} [options.rawResult=false] if false, the returned promise resolves to the documents that passed mongoose document validation. If `true`, will return the [raw result from the MongoDB driver](https://mongodb.github.io/node-mongodb-native/4.9/interfaces/InsertManyResult.html) with a `mongoose` property that contains `validationErrors` and `results` if this is an unordered `insertMany`.
 * @param {Boolean} [options.lean=false] if `true`, skips hydrating the documents. This means Mongoose will **not** cast, validate, or apply defaults to any of the documents passed to `insertMany()`. This option is useful if you need the extra performance, but comes with data integrity risk. Consider using with [`castObject()`](https://mongoosejs.com/docs/api/model.html#Model.castObject()) and [`applyDefaults()`](https://mongoosejs.com/docs/api/model.html#Model.applyDefaults()).
 * @param {Number} [options.limit=null] this limits the number of documents being processed (validation/casting) by mongoose in parallel, this does **NOT** send the documents in batches to MongoDB. Use this option if you're processing a large number of documents and your app is running out of memory.
 * @param {String|Object|Array} [options.populate=null] populates the result documents. This option is a no-op if `rawResult` is set.
 * @param {Boolean} [options.throwOnValidationError=false] If true and `ordered: false`, throw an error if one of the operations failed validation, but all valid operations completed successfully.
 * @return {Promise} resolving to the raw result from the MongoDB driver if `options.rawResult` was `true`, or the documents that passed validation, otherwise
 * @api public
 */

Model.insertMany = async function insertMany(arr, options) {
  _checkContext(this, 'insertMany');
  if (typeof options === 'function' ||
    typeof arguments[2] === 'function') {
    throw new MongooseError('Model.insertMany() no longer accepts a callback');
  }

  try {
    [arr] = await this._middleware.execPre('insertMany', this, [arr]);
  } catch (error) {
    await this._middleware.execPost('insertMany', this, [arr], { error });
  }

  options = options || {};
  const ThisModel = this;
  const limit = options.limit || 1000;
  const rawResult = !!options.rawResult;
  const ordered = typeof options.ordered === 'boolean' ? options.ordered : true;
  const throwOnValidationError = typeof options.throwOnValidationError === 'boolean' ? options.throwOnValidationError : false;
  const lean = !!options.lean;

  const asyncLocalStorage = this.db.base.transactionAsyncLocalStorage?.getStore();
  if ((!options || !Object.hasOwn(options, 'session')) && asyncLocalStorage?.session != null) {
    options = { ...options, session: asyncLocalStorage.session };
  }

  if (!Array.isArray(arr)) {
    arr = [arr];
  }

  const validationErrors = [];
  const validationErrorsToOriginalOrder = new Map();
  const results = ordered ? null : new Array(arr.length);
  async function validateDoc(doc, index) {
    // If option `lean` is set to true bypass validation and hydration
    if (lean) {
      return doc;
    }
    let createdNewDoc = false;
    if (!(doc instanceof ThisModel)) {
      if (doc != null && typeof doc !== 'object') {
        throw new ObjectParameterError(doc, 'arr.' + index, 'insertMany');
      }
      doc = new ThisModel(doc);
      createdNewDoc = true;
    }

    if (options.session != null) {
      doc.$session(options.session);
    }
    return doc.$validate(createdNewDoc ? { _skipParallelValidateCheck: true } : null)
      .then(() => doc)
      .catch(error => {
        if (ordered === false) {
          error.index = index;
          validationErrors.push(error);
          validationErrorsToOriginalOrder.set(error, index);
          results[index] = error;
          return;
        }
        throw error;
      });
  }

  const docs = await parallelLimit(arr, validateDoc, limit);

  const originalDocIndex = new Map();
  const validDocIndexToOriginalIndex = new Map();
  for (let i = 0; i < docs.length; ++i) {
    originalDocIndex.set(docs[i], i);
  }

  // We filter all failed pre-validations by removing nulls
  const docAttributes = docs.filter(function(doc) {
    return doc != null;
  });
  for (let i = 0; i < docAttributes.length; ++i) {
    validDocIndexToOriginalIndex.set(i, originalDocIndex.get(docAttributes[i]));
  }

  // Make sure validation errors are in the same order as the
  // original documents, so if both doc1 and doc2 both fail validation,
  // `Model.insertMany([doc1, doc2])` will always have doc1's validation
  // error before doc2's. Re: gh-12791.
  if (validationErrors.length > 0) {
    validationErrors.sort((err1, err2) => {
      return validationErrorsToOriginalOrder.get(err1) - validationErrorsToOriginalOrder.get(err2);
    });
  }

  // Quickly escape while there aren't any valid docAttributes
  if (docAttributes.length === 0) {
    if (throwOnValidationError) {
      throw new MongooseBulkWriteError(
        validationErrors,
        results,
        null,
        'insertMany'
      );
    }
    if (rawResult) {
      const res = {
        acknowledged: true,
        insertedCount: 0,
        insertedIds: {}
      };
      decorateBulkWriteResult(res, validationErrors, validationErrors);
      return res;
    }
    return [];
  }
  const docObjects = lean ? docAttributes : docAttributes.map(function(doc) {
    if (doc.$__schema.options.versionKey) {
      doc[doc.$__schema.options.versionKey] = 0;
    }
    const shouldSetTimestamps = (!options || options.timestamps !== false) && doc.initializeTimestamps && (!doc.$__ || doc.$__.timestamps !== false);
    if (shouldSetTimestamps) {
      doc.initializeTimestamps();
    }
    if (doc.$__hasOnlyPrimitiveValues()) {
      return doc.$__toObjectShallow();
    }
    return doc.toObject(internalToObjectOptions);
  });

  let res;
  try {
    res = await this.$__collection.insertMany(docObjects, options);
  } catch (error) {
    // `writeErrors` is a property reported by the MongoDB driver,
    // just not if there's only 1 error.
    if (error.writeErrors == null &&
        (error.result && error.result.result && error.result.result.writeErrors) != null) {
      error.writeErrors = error.result.result.writeErrors;
    }

    // `insertedDocs` is a Mongoose-specific property
    const hasWriteErrors = error && error.writeErrors;
    const erroredIndexes = new Set((error && error.writeErrors || []).map(err => err.index));

    if (error.writeErrors != null) {
      for (let i = 0; i < error.writeErrors.length; ++i) {
        const originalIndex = validDocIndexToOriginalIndex.get(error.writeErrors[i].index);
        error.writeErrors[i] = { ...error.writeErrors[i], index: originalIndex };
        if (!ordered) {
          results[originalIndex] = error.writeErrors[i];
        }
      }
    }

    if (!ordered) {
      for (let i = 0; i < results.length; ++i) {
        if (results[i] === void 0) {
          results[i] = docs[i];
        }
      }

      error.results = results;
    }

    let firstErroredIndex = -1;
    error.insertedDocs = docAttributes.
      filter((doc, i) => {
        const isErrored = !hasWriteErrors || erroredIndexes.has(i);

        if (ordered) {
          if (firstErroredIndex > -1) {
            return i < firstErroredIndex;
          }

          if (isErrored) {
            firstErroredIndex = i;
          }
        }

        return !isErrored;
      }).
      map(function setIsNewForInsertedDoc(doc) {
        if (lean) {
          return doc;
        }
        doc.$__reset();
        _setIsNew(doc, false);
        return doc;
      });

    if (rawResult && ordered === false) {
      decorateBulkWriteResult(error, validationErrors, results);
    }

    await this._middleware.execPost('insertMany', this, [arr], { error });
  }

  if (!lean) {
    for (const attribute of docAttributes) {
      attribute.$__reset();
      _setIsNew(attribute, false);
    }
  }

  if (ordered === false && throwOnValidationError && validationErrors.length > 0) {
    for (let i = 0; i < results.length; ++i) {
      if (results[i] === void 0) {
        results[i] = docs[i];
      }
    }
    throw new MongooseBulkWriteError(
      validationErrors,
      results,
      res,
      'insertMany'
    );
  }

  if (rawResult) {
    if (ordered === false) {
      for (let i = 0; i < results.length; ++i) {
        if (results[i] === void 0) {
          results[i] = docs[i];
        }
      }

      // Decorate with mongoose validation errors in case of unordered,
      // because then still do `insertMany()`
      decorateBulkWriteResult(res, validationErrors, results);
    }
    return res;
  }

  if (options.populate != null) {
    return this.populate(docAttributes, options.populate).catch(err => {
      if (err != null) {
        err.insertedDocs = docAttributes;
      }
      throw err;
    });
  }

  return await this._middleware.execPost('insertMany', this, [docAttributes]).then(res => res[0]);
};

/*!
 * ignore
 */

function _setIsNew(doc, val) {
  doc.$isNew = val;
  doc.$emit('isNew', val);
  doc.constructor.emit('isNew', val);

  const subdocs = doc.$getAllSubdocs({ useCache: true });
  for (const subdoc of subdocs) {
    subdoc.$isNew = val;
    subdoc.$emit('isNew', val);
  }
}

/**
 * Sends multiple `insertOne`, `updateOne`, `updateMany`, `replaceOne`,
 * `deleteOne`, and/or `deleteMany` operations to the MongoDB server in one
 * command. This is faster than sending multiple independent operations (e.g.
 * if you use `create()`) because with `bulkWrite()` there is only one round
 * trip to MongoDB.
 *
 * Mongoose will perform casting on all operations you provide.
 * The only exception is [setting the `update` operator for `updateOne` or `updateMany` to a pipeline](https://www.mongodb.com/docs/manual/reference/method/db.collection.bulkWrite/#updateone-and-updatemany): Mongoose does **not** cast update pipelines.
 *
 * This function does **not** trigger any middleware, neither `save()`, nor `update()`.
 * If you need to trigger
 * `save()` middleware for every document use [`create()`](https://mongoosejs.com/docs/api/model.html#Model.create()) instead.
 *
 * #### Example:
 *
 *     Character.bulkWrite([
 *       {
 *         insertOne: {
 *           document: {
 *             name: 'Eddard Stark',
 *             title: 'Warden of the North'
 *           }
 *         }
 *       },
 *       {
 *         updateOne: {
 *           filter: { name: 'Eddard Stark' },
 *           // If you were using the MongoDB driver directly, you'd need to do
 *           // `update: { $set: { title: ... } }` but mongoose adds $set for
 *           // you.
 *           update: { title: 'Hand of the King' }
 *         }
 *       },
 *       {
 *         deleteOne: {
 *           filter: { name: 'Eddard Stark' }
 *         }
 *       }
 *     ]).then(res => {
 *      // Prints "1 1 1"
 *      console.log(res.insertedCount, res.modifiedCount, res.deletedCount);
 *     });
 *
 *     // Mongoose does **not** cast update pipelines, so no casting for the `update` option below.
 *     // Mongoose does still cast `filter`
 *     await Character.bulkWrite([{
 *       updateOne: {
 *         filter: { name: 'Annika Hansen' },
 *         update: [{ $set: { name: 7 } }] // Array means update pipeline, so Mongoose skips casting
 *       }
 *     }]);
 *
 * The [supported operations](https://www.mongodb.com/docs/manual/reference/method/db.collection.bulkWrite/#db.collection.bulkWrite) are:
 *
 * - `insertOne`
 * - `updateOne`
 * - `updateMany`
 * - `deleteOne`
 * - `deleteMany`
 * - `replaceOne`
 *
 * @param {Array} ops
 * @param {Object} [ops.insertOne.document] The document to insert
 * @param {Object} [ops.insertOne.timestamps=true] If false, do not apply [timestamps](https://mongoosejs.com/docs/guide.html#timestamps) to the operation
 * @param {Object} [ops.updateOne.filter] Update the first document that matches this filter
 * @param {Object} [ops.updateOne.update] An object containing [update operators](https://www.mongodb.com/docs/manual/reference/operator/update/)
 * @param {Boolean} [ops.updateOne.upsert=false] If true, insert a doc if none match
 * @param {Boolean} [ops.updateOne.timestamps=true] If false, do not apply [timestamps](https://mongoosejs.com/docs/guide.html#timestamps) to the operation
 * @param {Object} [ops.updateOne.collation] The [MongoDB collation](https://thecodebarbarian.com/a-nodejs-perspective-on-mongodb-34-collations) to use
 * @param {Array} [ops.updateOne.arrayFilters] The [array filters](https://thecodebarbarian.com/a-nodejs-perspective-on-mongodb-36-array-filters.html) used in `update`
 * @param {Object} [ops.updateMany.filter] Update all the documents that match this filter
 * @param {Object} [ops.updateMany.update] An object containing [update operators](https://www.mongodb.com/docs/manual/reference/operator/update/)
 * @param {Boolean} [ops.updateMany.upsert=false] If true, insert a doc if no documents match `filter`
 * @param {Boolean} [ops.updateMany.timestamps=true] If false, do not apply [timestamps](https://mongoosejs.com/docs/guide.html#timestamps) to the operation
 * @param {Object} [ops.updateMany.collation] The [MongoDB collation](https://thecodebarbarian.com/a-nodejs-perspective-on-mongodb-34-collations) to use
 * @param {Array} [ops.updateMany.arrayFilters] The [array filters](https://thecodebarbarian.com/a-nodejs-perspective-on-mongodb-36-array-filters.html) used in `update`
 * @param {Object} [ops.deleteOne.filter] Delete the first document that matches this filter
 * @param {Object} [ops.deleteMany.filter] Delete all documents that match this filter
 * @param {Object} [ops.replaceOne.filter] Replace the first document that matches this filter
 * @param {Object} [ops.replaceOne.replacement] The replacement document
 * @param {Boolean} [ops.replaceOne.upsert=false] If true, insert a doc if no documents match `filter`
 * @param {Object} [ops.replaceOne.timestamps=true] If false, do not apply [timestamps](https://mongoosejs.com/docs/guide.html#timestamps) to the operation
 * @param {Object} [options]
 * @param {Boolean} [options.ordered=true] If true, execute writes in order and stop at the first error. If false, execute writes in parallel and continue until all writes have either succeeded or errored.
 * @param {Boolean} [options.timestamps=true] If false, do not apply [timestamps](https://mongoosejs.com/docs/guide.html#timestamps) to any operations. Can be overridden at the operation-level.
 * @param {ClientSession} [options.session=null] The session associated with this bulk write. See [transactions docs](https://mongoosejs.com/docs/transactions.html).
 * @param {String|number} [options.w=1] The [write concern](https://www.mongodb.com/docs/manual/reference/write-concern/). See [`Query#w()`](https://mongoosejs.com/docs/api/query.html#Query.prototype.w()) for more information.
 * @param {number} [options.wtimeout=null] The [write concern timeout](https://www.mongodb.com/docs/manual/reference/write-concern/#wtimeout).
 * @param {Boolean} [options.j=true] If false, disable [journal acknowledgement](https://www.mongodb.com/docs/manual/reference/write-concern/#j-option)
 * @param {Boolean} [options.skipValidation=false] Set to true to skip Mongoose schema validation on bulk write operations. Mongoose currently runs validation on `insertOne` and `replaceOne` operations by default.
 * @param {Boolean} [options.bypassDocumentValidation=false] If true, disable [MongoDB server-side schema validation](https://www.mongodb.com/docs/manual/core/schema-validation/) for all writes in this bulk.
 * @param {Boolean} [options.throwOnValidationError=false] If true and `ordered: false`, throw an error if one of the operations failed validation, but all valid operations completed successfully. Note that Mongoose will still send all valid operations to the MongoDB server.
 * @param {Boolean|"throw"} [options.strict=null] Overwrites the [`strict` option](https://mongoosejs.com/docs/guide.html#strict) on schema. If false, allows filtering and writing fields not defined in the schema for all writes in this bulk.
 * @return {Promise} resolves to a [`BulkWriteOpResult`](https://mongodb.github.io/node-mongodb-native/4.9/classes/BulkWriteResult.html) if the operation succeeds
 * @api public
 */

Model.bulkWrite = async function bulkWrite(ops, options) {
  _checkContext(this, 'bulkWrite');

  if (typeof options === 'function' ||
      typeof arguments[2] === 'function') {
    throw new MongooseError('Model.bulkWrite() no longer accepts a callback');
  }
  options = options || {};

  [ops, options] = await this.hooks.execPre('bulkWrite', this, [ops, options]).catch(err => {
    if (err instanceof Kareem.skipWrappedFunction) {
      return [err];
    }
    throw err;
  });

  if (ops instanceof Kareem.skipWrappedFunction) {
    return ops.args[0];
  }

  const ordered = options.ordered == null ? true : options.ordered;

  if (ops.length === 0) {
    const BulkWriteResult = this.base.driver.get().BulkWriteResult;
    const bulkWriteResult = new BulkWriteResult(getDefaultBulkwriteResult(), false);
    bulkWriteResult.n = 0;
    decorateBulkWriteResult(bulkWriteResult, [], []);
    return bulkWriteResult;
  }

  const validations = options?._skipCastBulkWrite ? [] : ops.map(op => castBulkWrite(this, op, options));
  const asyncLocalStorage = this.db.base.transactionAsyncLocalStorage?.getStore();
  if ((!options || !Object.hasOwn(options, 'session')) && asyncLocalStorage?.session != null) {
    options = { ...options, session: asyncLocalStorage.session };
  }

  let res = null;
  if (ordered) {
    await new Promise((resolve, reject) => {
      each(validations, (fn, cb) => fn(cb), error => {
        if (error) {
          return reject(error);
        }

        resolve();
      });
    });

    try {
      res = await this.$__collection.bulkWrite(ops, options);
    } catch (error) {
      await this.hooks.execPost('bulkWrite', this, [null], { error });
    }
  } else {
    let validOpIndexes = [];
    let validationErrors = [];
    const results = [];
    if (validations.length > 0) {
      validOpIndexes = await Promise.all(ops.map((op, i) => {
        if (i >= validations.length) {
          return i;
        }
        return new Promise((resolve) => {
          validations[i]((err) => {
            if (err == null) {
              resolve(i);
            } else {
              validationErrors.push({ index: i, error: err });
              results[i] = err;
            }
            resolve();
          });
        });
      }));
      validOpIndexes = validOpIndexes.filter(index => index != null);
    } else {
      validOpIndexes = ops.map((op, i) => i);
    }

    validationErrors = validationErrors.
      sort((v1, v2) => v1.index - v2.index).
      map(v => v.error);

    const validOps = validOpIndexes.sort().map(index => ops[index]);

    if (validOps.length === 0) {
      if (options.throwOnValidationError && validationErrors.length) {
        throw new MongooseBulkWriteError(
          validationErrors,
          results,
          res,
          'bulkWrite'
        );
      }
      const BulkWriteResult = this.base.driver.get().BulkWriteResult;
      const bulkWriteResult = new BulkWriteResult(getDefaultBulkwriteResult(), false);
      bulkWriteResult.result = getDefaultBulkwriteResult();
      decorateBulkWriteResult(bulkWriteResult, validationErrors, results);
      return bulkWriteResult;
    }

    let error;
    [res, error] = await this.$__collection.bulkWrite(validOps, options).
      then(res => ([res, null])).
      catch(error => ([null, error]));

    const writeErrorsByIndex = {};
    if (error?.writeErrors) {
      for (const writeError of error.writeErrors) {
        writeErrorsByIndex[writeError.err.index] = writeError;
      }
    }
    for (let i = 0; i < validOpIndexes.length; ++i) {
      results[validOpIndexes[i]] = writeErrorsByIndex[i] ?? null;
    }
    if (error) {
      if (validationErrors.length > 0) {
        decorateBulkWriteResult(error, validationErrors, results);
      }

      await this.hooks.execPost('bulkWrite', this, [null], { error });
    }

    if (validationErrors.length > 0) {
      if (options.throwOnValidationError) {
        throw new MongooseBulkWriteError(
          validationErrors,
          results,
          res,
          'bulkWrite'
        );
      } else {
        decorateBulkWriteResult(res, validationErrors, results);
      }
    }
  }

  await this.hooks.execPost('bulkWrite', this, [res]);

  return res;
};

/**
 * Takes an array of documents, gets the changes and inserts/updates documents in the database
 * according to whether or not the document is new, or whether it has changes or not.
 *
 * `bulkSave` uses `bulkWrite` under the hood, so it's mostly useful when dealing with many documents (10K+)
 *
 * `bulkSave()` throws errors under the following conditions:
 *
 * - one of the provided documents fails validation. In this case, `bulkSave()` does not send a `bulkWrite()`, and throws the first validation error.
 * - `bulkWrite()` fails (for example, due to being unable to connect to MongoDB or due to duplicate key error)
 * - `bulkWrite()` did not insert or update **any** documents. In this case, `bulkSave()` will throw a DocumentNotFound error.
 *
 * Note that `bulkSave()` will **not** throw an error if only some of the `save()` calls succeeded.
 *
 * @param {Array<Document>} documents
 * @param {Object} [options] options passed to the underlying `bulkWrite()`
 * @param {Boolean} [options.timestamps] defaults to `null`, when set to false, mongoose will not add/update timestamps to the documents.
 * @param {ClientSession} [options.session=null] The session associated with this bulk write. See [transactions docs](https://mongoosejs.com/docs/transactions.html).
 * @param {String|number} [options.w=1] The [write concern](https://www.mongodb.com/docs/manual/reference/write-concern/). See [`Query#w()`](https://mongoosejs.com/docs/api/query.html#Query.prototype.w()) for more information.
 * @param {number} [options.wtimeout=null] The [write concern timeout](https://www.mongodb.com/docs/manual/reference/write-concern/#wtimeout).
 * @param {Boolean} [options.j=true] If false, disable [journal acknowledgement](https://www.mongodb.com/docs/manual/reference/write-concern/#j-option)
 * @param {Boolean} [options.validateBeforeSave=true] set to `false` to skip Mongoose validation on all documents
 * @return {BulkWriteResult} the return value from `bulkWrite()`
 */
Model.bulkSave = async function bulkSave(documents, options) {
  options = options || {};

  if (options.timestamps != null) {
    for (const document of documents) {
      document.$__.saveOptions = document.$__.saveOptions || {};
      document.$__.saveOptions.timestamps = options.timestamps;
    }
  } else {
    for (const document of documents) {
      if (document.$__.timestamps != null) {
        document.$__.saveOptions = document.$__.saveOptions || {};
        document.$__.saveOptions.timestamps = document.$__.timestamps;
      }
    }
  }

  await Promise.all(documents.map(doc => buildPreSavePromise(doc, options)));

  const writeOperations = this.buildBulkWriteOperations(documents, options);
  const opts = { skipValidation: true, _skipCastBulkWrite: true, ...options };
  const { bulkWriteResult, bulkWriteError } = await this.bulkWrite(writeOperations, opts).then(
    (res) => ({ bulkWriteResult: res, bulkWriteError: null }),
    (err) => ({ bulkWriteResult: null, bulkWriteError: err })
  );
  // If not a MongoBulkWriteError, treat this as all documents failed to save.
  if (bulkWriteError != null && bulkWriteError.name !== 'MongoBulkWriteError') {
    throw bulkWriteError;
  }

  const matchedCount = bulkWriteResult?.matchedCount ?? 0;
  const insertedCount = bulkWriteResult?.insertedCount ?? 0;
  if (writeOperations.length > 0 && matchedCount + insertedCount < writeOperations.length && !bulkWriteError) {
    throw new MongooseBulkSaveIncompleteError(
      this.modelName,
      documents,
      bulkWriteResult
    );
  }

  const successfulDocuments = [];
  for (let i = 0; i < documents.length; i++) {
    const document = documents[i];
    const documentError = bulkWriteError && bulkWriteError.writeErrors.find(writeError => {
      const writeErrorDocumentId = writeError.err.op._id || writeError.err.op.q._id;
      return writeErrorDocumentId.toString() === document._doc._id.toString();
    });

    if (documentError == null) {
      successfulDocuments.push(document);
    }
  }
  await Promise.all(successfulDocuments.map(document => handleSuccessfulWrite(document)));

  if (bulkWriteError != null) {
    throw bulkWriteError;
  }

  return bulkWriteResult;
};

async function buildPreSavePromise(document, options) {
  const [newOptions] = await document.schema.s.hooks.execPre('save', document, [options]);
  if (newOptions !== options) {
    throw new Error('Cannot overwrite options in pre("save") hook on bulkSave()');
  }
}

<<<<<<< HEAD
async function handleSuccessfulWrite(document) {
  if (document.$isNew) {
    _setIsNew(document, false);
  }
=======
function handleSuccessfulWrite(document) {
  return new Promise((resolve, reject) => {
    if (document.$isNew) {
      _setIsNew(document, false);
    }

    document.$__reset();
    document._applyVersionIncrement();

    document.schema.s.hooks.execPost('save', document, [document], {}, (err) => {
      if (err) {
        reject(err);
        return;
      }
      resolve();
    });
>>>>>>> 02758156

  document.$__reset();
  return document.schema.s.hooks.execPost('save', document, [document]);
}

/**
 * Apply defaults to the given document or POJO.
 *
 * @param {Object|Document} obj object or document to apply defaults on
 * @returns {Object|Document}
 * @api public
 */

Model.applyDefaults = function applyDefaults(doc) {
  if (doc == null) {
    return doc;
  }
  if (doc.$__ != null) {
    applyDefaultsHelper(doc, doc.$__.fields, doc.$__.exclude);

    for (const subdoc of doc.$getAllSubdocs()) {
      applyDefaults(subdoc, subdoc.$__.fields, subdoc.$__.exclude);
    }

    return doc;
  }

  applyDefaultsToPOJO(doc, this.schema);

  return doc;
};

/**
 * Apply this model's virtuals to a given POJO. Virtuals execute with the POJO as the context `this`.
 *
 * #### Example:
 *
 *     const userSchema = new Schema({ name: String });
 *     userSchema.virtual('upper').get(function() { return this.name.toUpperCase(); });
 *     const User = mongoose.model('User', userSchema);
 *
 *     const obj = { name: 'John' };
 *     User.applyVirtuals(obj);
 *     obj.name; // 'John'
 *     obj.upper; // 'JOHN', Mongoose applied the return value of the virtual to the given object
 *
 * @param {Object} obj object or document to apply virtuals on
 * @param {Array<string>} [virtualsToApply] optional whitelist of virtuals to apply
 * @returns {Object} obj
 * @api public
 */

Model.applyVirtuals = function applyVirtuals(obj, virtualsToApply) {
  if (obj == null) {
    return obj;
  }
  // Nothing to do if this is already a hydrated document - it should already have virtuals
  if (obj.$__ != null) {
    return obj;
  }

  applyVirtualsHelper(this.schema, obj, virtualsToApply);

  return obj;
};

/**
 * Apply this model's timestamps to a given POJO, including subdocument timestamps
 *
 * #### Example:
 *
 *     const userSchema = new Schema({ name: String }, { timestamps: true });
 *     const User = mongoose.model('User', userSchema);
 *
 *     const obj = { name: 'John' };
 *     User.applyTimestamps(obj);
 *     obj.createdAt; // 2024-06-01T18:00:00.000Z
 *     obj.updatedAt; // 2024-06-01T18:00:00.000Z
 *
 * @param {Object} obj object or document to apply virtuals on
 * @param {Object} [options]
 * @param {Boolean} [options.isUpdate=false] if true, treat this as an update: just set updatedAt, skip setting createdAt. If false, set both createdAt and updatedAt
 * @param {Function} [options.currentTime] if set, Mongoose will call this function to get the current time.
 * @returns {Object} obj
 * @api public
 */

Model.applyTimestamps = function applyTimestamps(obj, options) {
  if (obj == null) {
    return obj;
  }
  // Nothing to do if this is already a hydrated document - it should already have timestamps
  if (obj.$__ != null) {
    return obj;
  }

  applyTimestampsHelper(this.schema, obj, options);

  return obj;
};

/**
 * Cast the given POJO to the model's schema
 *
 * #### Example:
 *
 *     const Test = mongoose.model('Test', Schema({ num: Number }));
 *
 *     const obj = Test.castObject({ num: '42' });
 *     obj.num; // 42 as a number
 *
 *     Test.castObject({ num: 'not a number' }); // Throws a ValidationError
 *
 * @param {Object} obj object or document to cast
 * @param {Object} options options passed to castObject
 * @param {Boolean} options.ignoreCastErrors If set to `true` will not throw a ValidationError and only return values that were successfully cast.
 * @returns {Object} POJO casted to the model's schema
 * @throws {ValidationError} if casting failed for at least one path
 * @api public
 */

Model.castObject = function castObject(obj, options) {
  options = options || {};
  const ret = {};

  let schema = this.schema;
  const discriminatorKey = schema.options.discriminatorKey;
  if (schema.discriminators != null && obj != null && obj[discriminatorKey] != null) {
    schema = getSchemaDiscriminatorByValue(schema, obj[discriminatorKey]) || schema;
  }
  const paths = Object.keys(schema.paths);

  for (const path of paths) {
    const schemaType = schema.path(path);
    if (!schemaType || !schemaType.$isMongooseArray) {
      continue;
    }

    const val = get(obj, path);
    pushNestedArrayPaths(paths, val, path);
  }

  let error = null;

  for (const path of paths) {
    const schemaType = schema.path(path);
    if (schemaType == null) {
      continue;
    }

    let val = get(obj, path, void 0);

    if (val == null) {
      continue;
    }

    const pieces = path.indexOf('.') === -1 ? [path] : path.split('.');
    let cur = ret;
    for (let i = 0; i < pieces.length - 1; ++i) {
      if (cur[pieces[i]] == null) {
        cur[pieces[i]] = isNaN(pieces[i + 1]) ? {} : [];
      }
      cur = cur[pieces[i]];
    }

    if (schemaType.$isMongooseDocumentArray) {
      const castNonArraysOption = schemaType.options?.castNonArrays ?? schemaType.constructor.options.castNonArrays;
      if (!Array.isArray(val)) {
        if (!castNonArraysOption) {
          if (!options.ignoreCastErrors) {
            error = error || new ValidationError();
            error.addError(path, new ObjectExpectedError(path, val));
          }
        } else {
          cur[pieces[pieces.length - 1]] = [
            Model.castObject.call(schemaType.Constructor, val)
          ];
        }

        continue;
      }
    }
    if (schemaType.$isSingleNested || schemaType.$isMongooseDocumentArrayElement) {
      try {
        val = Model.castObject.call(schemaType.Constructor, val);
      } catch (err) {
        if (!options.ignoreCastErrors) {
          error = error || new ValidationError();
          error.addError(path, err);
        }
        continue;
      }

      cur[pieces[pieces.length - 1]] = val;
      continue;
    }

    try {
      val = schemaType.cast(val);
      cur[pieces[pieces.length - 1]] = val;
    } catch (err) {
      if (!options.ignoreCastErrors) {
        error = error || new ValidationError();
        error.addError(path, err);
      }

      continue;
    }
  }

  if (error != null) {
    throw error;
  }

  return ret;
};

/**
 * Build bulk write operations for `bulkSave()`.
 *
 * @param {Array<Document>} documents The array of documents to build write operations of
 * @param {Object} options
 * @param {Boolean} options.skipValidation defaults to `false`, when set to true, building the write operations will bypass validating the documents.
 * @param {Boolean} options.timestamps defaults to `null`, when set to false, mongoose will not add/update timestamps to the documents.
 * @return {Array<Promise>} Returns a array of all Promises the function executes to be awaited.
 * @api private
 */

Model.buildBulkWriteOperations = function buildBulkWriteOperations(documents, options) {
  if (!Array.isArray(documents)) {
    throw new Error(`bulkSave expects an array of documents to be passed, received \`${documents}\` instead`);
  }

  setDefaultOptions();

  const writeOperations = documents.map((document, i) => {
    if (!options.skipValidation) {
      if (!(document instanceof Document)) {
        throw new Error(`documents.${i} was not a mongoose document, documents must be an array of mongoose documents (instanceof mongoose.Document).`);
      }
      if (options.validateBeforeSave == null || options.validateBeforeSave) {
        const err = document.validateSync();
        if (err != null) {
          throw err;
        }
      }
    }

    const isANewDocument = document.isNew;
    if (isANewDocument) {
      const writeOperation = { insertOne: { document } };
      utils.injectTimestampsOption(writeOperation.insertOne, options.timestamps);
      return writeOperation;
    }

    const delta = document.$__delta();
    const isDocumentWithChanges = delta != null && !utils.isEmptyObject(delta[0]);

    if (isDocumentWithChanges) {
      const where = document.$__where(delta[0]);
      const changes = delta[1];

      _applyCustomWhere(document, where);

      // If shard key is set, add shard keys to _filter_ condition to right shard is targeted
      const shardKey = this.schema.options.shardKey;
      if (shardKey) {
        const paths = Object.keys(shardKey);
        const len = paths.length;

        for (let i = 0; i < len; ++i) {
          where[paths[i]] = document[paths[i]];
        }
      }

      document.$__version(where, delta);
      const writeOperation = { updateOne: { filter: where, update: changes } };
      utils.injectTimestampsOption(writeOperation.updateOne, options.timestamps);
      return writeOperation;
    }

    return null;
  }).filter(op => op !== null);

  return writeOperations;


  function setDefaultOptions() {
    options = options || {};
    if (options.skipValidation == null) {
      options.skipValidation = false;
    }
  }
};


/**
 * Shortcut for creating a new Document from existing raw data, pre-saved in the DB.
 * The document returned has no paths marked as modified initially.
 *
 * #### Example:
 *
 *     // hydrate previous data into a Mongoose document
 *     const mongooseCandy = Candy.hydrate({ _id: '54108337212ffb6d459f854c', type: 'jelly bean' });
 *
 * @param {Object} obj
 * @param {Object|String|String[]} [projection] optional projection containing which fields should be selected for this document
 * @param {Object} [options] optional options
 * @param {Boolean} [options.setters=false] if true, apply schema setters when hydrating
 * @param {Boolean} [options.hydratedPopulatedDocs=false] if true, populates the docs if passing pre-populated data
 * @param {Boolean} [options.virtuals=false] if true, sets any virtuals present on `obj`
 * @return {Document} document instance
 * @api public
 */

Model.hydrate = function(obj, projection, options) {
  _checkContext(this, 'hydrate');

  if (options?.virtuals && options?.hydratedPopulatedDocs === false) {
    throw new MongooseError('Cannot set `hydratedPopulatedDocs` option to false if `virtuals` option is truthy because `virtuals: true` also sets populated virtuals');
  }

  if (projection != null) {
    if (obj != null && obj.$__ != null) {
      obj = obj.toObject(internalToObjectOptions);
    }
    obj = applyProjection(obj, projection);
  }
  const document = require('./queryHelpers').createModel(this, obj, projection);
  document.$init(obj, options);
  return document;
};

/**
 * Same as `updateOne()`, except MongoDB will update _all_ documents that match
 * `filter` (as opposed to just the first one) regardless of the value of
 * the `multi` option.
 *
 * **Note** updateMany will _not_ fire update middleware. Use `pre('updateMany')`
 * and `post('updateMany')` instead.
 *
 * #### Example:
 *
 *     const res = await Person.updateMany({ name: /Stark$/ }, { isDeleted: true });
 *     res.matchedCount; // Number of documents matched
 *     res.modifiedCount; // Number of documents modified
 *     res.acknowledged; // Boolean indicating the MongoDB server received the operation. This may be false if Mongoose did not send an update to the server because the update was empty.
 *     res.upsertedId; // null or an id containing a document that had to be upserted.
 *     res.upsertedCount; // Number indicating how many documents had to be upserted. Will either be 0 or 1.
 *
 *     // Other supported syntaxes
 *     await Person.find({ name: /Stark$/ }).updateMany({ isDeleted: true }); // Using chaining syntax
 *     await Person.find().updateMany({ isDeleted: true }); // Set `isDeleted` on _all_ Person documents
 *
 * This function triggers the following middleware.
 *
 * - `updateMany()`
 *
 * @param {Object} filter
 * @param {Object|Array} update. If array, this update will be treated as an update pipeline and not casted.
 * @param {Object} [options] optional see [`Query.prototype.setOptions()`](https://mongoosejs.com/docs/api/query.html#Query.prototype.setOptions())
 * @param {Boolean|String} [options.strict] overwrites the schema's [strict mode option](https://mongoosejs.com/docs/guide.html#strict)
 * @param {Boolean} [options.upsert=false] if true, and no documents found, insert a new document
 * @param {Object} [options.writeConcern=null] sets the [write concern](https://www.mongodb.com/docs/manual/reference/write-concern/) for replica sets. Overrides the [schema-level write concern](https://mongoosejs.com/docs/guide.html#writeConcern)
 * @param {Boolean} [options.timestamps=null] If set to `false` and [schema-level timestamps](https://mongoosejs.com/docs/guide.html#timestamps) are enabled, skip timestamps for this update. Does nothing if schema-level timestamps are not set.
 * @param {Boolean} [options.translateAliases=null] If set to `true`, translates any schema-defined aliases in `filter`, `projection`, `update`, and `distinct`. Throws an error if there are any conflicts where both alias and raw property are defined on the same object.
 * @param {Boolean} [options.overwriteDiscriminatorKey=false] Mongoose removes discriminator key updates from `update` by default, set `overwriteDiscriminatorKey` to `true` to allow updating the discriminator key
 * @return {Query}
 * @see Query docs https://mongoosejs.com/docs/queries.html
 * @see MongoDB docs https://www.mongodb.com/docs/manual/reference/command/update/#update-command-output
 * @see UpdateResult https://mongodb.github.io/node-mongodb-native/4.9/interfaces/UpdateResult.html
 * @api public
 */

Model.updateMany = function updateMany(conditions, update, options) {
  _checkContext(this, 'updateMany');

  if (update == null) {
    throw new MongooseError('updateMany `update` parameter cannot be nullish');
  }

  return _update(this, 'updateMany', conditions, update, options);
};

/**
 * Update _only_ the first document that matches `filter`.
 *
 * - Use `replaceOne()` if you want to overwrite an entire document rather than using atomic operators like `$set`.
 *
 * #### Example:
 *
 *     const res = await Person.updateOne({ name: 'Jean-Luc Picard' }, { ship: 'USS Enterprise' });
 *     res.matchedCount; // Number of documents matched
 *     res.modifiedCount; // Number of documents modified
 *     res.acknowledged; // Boolean indicating the MongoDB server received the operation. This may be false if Mongoose did not send an update to the server because the update was empty.
 *     res.upsertedId; // null or an id containing a document that had to be upserted.
 *     res.upsertedCount; // Number indicating how many documents had to be upserted. Will either be 0 or 1.
 *
 *     // Other supported syntaxes
 *     await Person.findOne({ name: 'Jean-Luc Picard' }).updateOne({ ship: 'USS Enterprise' }); // Using chaining syntax
 *     await Person.updateOne({ ship: 'USS Enterprise' }); // Updates first doc's `ship` property
 *
 * This function triggers the following middleware.
 *
 * - `updateOne()`
 *
 * @param {Object} filter
 * @param {Object|Array} update. If array, this update will be treated as an update pipeline and not casted.
 * @param {Object} [options] optional see [`Query.prototype.setOptions()`](https://mongoosejs.com/docs/api/query.html#Query.prototype.setOptions())
 * @param {Boolean|String} [options.strict] overwrites the schema's [strict mode option](https://mongoosejs.com/docs/guide.html#strict)
 * @param {Boolean} [options.upsert=false] if true, and no documents found, insert a new document
 * @param {Object} [options.writeConcern=null] sets the [write concern](https://www.mongodb.com/docs/manual/reference/write-concern/) for replica sets. Overrides the [schema-level write concern](https://mongoosejs.com/docs/guide.html#writeConcern)
 * @param {Boolean} [options.timestamps=null] If set to `false` and [schema-level timestamps](https://mongoosejs.com/docs/guide.html#timestamps) are enabled, skip timestamps for this update. Note that this allows you to overwrite timestamps. Does nothing if schema-level timestamps are not set.
 * @param {Boolean} [options.translateAliases=null] If set to `true`, translates any schema-defined aliases in `filter`, `projection`, `update`, and `distinct`. Throws an error if there are any conflicts where both alias and raw property are defined on the same object.
 * @param {Boolean} [options.overwriteDiscriminatorKey=false] Mongoose removes discriminator key updates from `update` by default, set `overwriteDiscriminatorKey` to `true` to allow updating the discriminator key
 * @return {Query}
 * @see Query docs https://mongoosejs.com/docs/queries.html
 * @see MongoDB docs https://www.mongodb.com/docs/manual/reference/command/update/#update-command-output
 * @see UpdateResult https://mongodb.github.io/node-mongodb-native/4.9/interfaces/UpdateResult.html
 * @api public
 */

Model.updateOne = function updateOne(conditions, doc, options) {
  _checkContext(this, 'updateOne');

  return _update(this, 'updateOne', conditions, doc, options);
};

/**
 * Replace the existing document with the given document (no atomic operators like `$set`).
 *
 * #### Example:
 *
 *     const res = await Person.replaceOne({ _id: 24601 }, { name: 'Jean Valjean' });
 *     res.matchedCount; // Number of documents matched
 *     res.modifiedCount; // Number of documents modified
 *     res.acknowledged; // Boolean indicating the MongoDB server received the operation.
 *     res.upsertedId; // null or an id containing a document that had to be upserted.
 *     res.upsertedCount; // Number indicating how many documents had to be upserted. Will either be 0 or 1.
 *
 * This function triggers the following middleware.
 *
 * - `replaceOne()`
 *
 * @param {Object} filter
 * @param {Object} doc
 * @param {Object} [options] optional see [`Query.prototype.setOptions()`](https://mongoosejs.com/docs/api/query.html#Query.prototype.setOptions())
 * @param {Boolean|String} [options.strict] overwrites the schema's [strict mode option](https://mongoosejs.com/docs/guide.html#strict)
 * @param {Boolean} [options.upsert=false] if true, and no documents found, insert a new document
 * @param {Object} [options.writeConcern=null] sets the [write concern](https://www.mongodb.com/docs/manual/reference/write-concern/) for replica sets. Overrides the [schema-level write concern](https://mongoosejs.com/docs/guide.html#writeConcern)
 * @param {Boolean} [options.timestamps=null] If set to `false` and [schema-level timestamps](https://mongoosejs.com/docs/guide.html#timestamps) are enabled, skip timestamps for this update. Does nothing if schema-level timestamps are not set.
 * @param {Boolean} [options.translateAliases=null] If set to `true`, translates any schema-defined aliases in `filter`, `projection`, `update`, and `distinct`. Throws an error if there are any conflicts where both alias and raw property are defined on the same object.
 * @return {Query}
 * @see Query docs https://mongoosejs.com/docs/queries.html
 * @see UpdateResult https://mongodb.github.io/node-mongodb-native/4.9/interfaces/UpdateResult.html
 * @return {Query}
 * @api public
 */

Model.replaceOne = function replaceOne(conditions, doc, options) {
  _checkContext(this, 'replaceOne');

  const versionKey = this && this.schema && this.schema.options && this.schema.options.versionKey || null;
  if (versionKey && !doc[versionKey]) {
    doc[versionKey] = 0;
  }

  return _update(this, 'replaceOne', conditions, doc, options);
};

/**
 * Common code for `updateOne()`, `updateMany()`, `replaceOne()`, and `update()`
 * because they need to do the same thing
 * @api private
 */

function _update(model, op, conditions, doc, options) {
  const mq = new model.Query({}, {}, model, model.collection);

  // gh-2406
  // make local deep copy of conditions
  if (conditions instanceof Document) {
    conditions = conditions.toObject();
  } else {
    conditions = clone(conditions);
  }
  options = typeof options === 'function' ? options : clone(options);

  const versionKey = model &&
  model.schema &&
  model.schema.options &&
  model.schema.options.versionKey || null;
  decorateUpdateWithVersionKey(doc, options, versionKey);

  return mq[op](conditions, doc, options);
}

/**
 * Performs [aggregations](https://www.mongodb.com/docs/manual/aggregation/) on the models collection.
 *
 * The `aggregate` itself is returned.
 *
 * This function triggers the following middleware.
 *
 * - `aggregate()`
 *
 * #### Example:
 *
 *     // Find the max balance of all accounts
 *     const res = await Users.aggregate([
 *       { $group: { _id: null, maxBalance: { $max: '$balance' }}},
 *       { $project: { _id: 0, maxBalance: 1 }}
 *     ]);
 *
 *     console.log(res); // [ { maxBalance: 98000 } ]
 *
 *     // Or use the aggregation pipeline builder.
 *     const res = await Users.aggregate().
 *       group({ _id: null, maxBalance: { $max: '$balance' } }).
 *       project('-id maxBalance').
 *       exec();
 *     console.log(res); // [ { maxBalance: 98 } ]
 *
 * #### Note:
 *
 * - Mongoose does **not** cast aggregation pipelines to the model's schema because `$project` and `$group` operators allow redefining the "shape" of the documents at any stage of the pipeline, which may leave documents in an incompatible format. You can use the [mongoose-cast-aggregation plugin](https://github.com/AbdelrahmanHafez/mongoose-cast-aggregation) to enable minimal casting for aggregation pipelines.
 * - The documents returned are plain javascript objects, not mongoose documents (since any shape of document can be returned).
 *
 * #### More About Aggregations:
 *
 * - [Mongoose `Aggregate`](https://mongoosejs.com/docs/api/aggregate.html)
 * - [An Introduction to Mongoose Aggregate](https://masteringjs.io/tutorials/mongoose/aggregate)
 * - [MongoDB Aggregation docs](https://www.mongodb.com/docs/manual/applications/aggregation/)
 *
 * @see Aggregate https://mongoosejs.com/docs/api/aggregate.html#Aggregate()
 * @see MongoDB https://www.mongodb.com/docs/manual/applications/aggregation/
 * @param {Array} [pipeline] aggregation pipeline as an array of objects
 * @param {Object} [options] aggregation options
 * @return {Aggregate}
 * @api public
 */

Model.aggregate = function aggregate(pipeline, options) {
  _checkContext(this, 'aggregate');

  if (typeof options === 'function' || typeof arguments[2] === 'function') {
    throw new MongooseError('Model.aggregate() no longer accepts a callback');
  }

  const aggregate = new Aggregate(pipeline || []);
  aggregate.model(this);
  if (options != null) {
    aggregate.option(options);
  }

  return aggregate;
};

/**
 * Casts and validates the given object against this model's schema, passing the
 * given `context` to custom validators.
 *
 * #### Example:
 *
 *     const Model = mongoose.model('Test', Schema({
 *       name: { type: String, required: true },
 *       age: { type: Number, required: true }
 *     });
 *
 *     try {
 *       await Model.validate({ name: null }, ['name'])
 *     } catch (err) {
 *       err instanceof mongoose.Error.ValidationError; // true
 *       Object.keys(err.errors); // ['name']
 *     }
 *
 * @param {Object} obj
 * @param {Object|Array|String} pathsOrOptions
 * @param {Object} [context]
 * @return {Promise<Object>} casted and validated copy of `obj` if validation succeeded
 * @api public
 */

Model.validate = async function validate(obj, pathsOrOptions, context) {
  if ((arguments.length < 3) || (arguments.length === 3 && typeof arguments[2] === 'function')) {
    // For convenience, if we're validating a document or an object, make `context` default to
    // the model so users don't have to always pass `context`, re: gh-10132, gh-10346
    context = obj;
  }
  if (typeof context === 'function' || typeof arguments[3] === 'function') {
    throw new MongooseError('Model.validate() no longer accepts a callback');
  }

  let schema = this.schema;
  const discriminatorKey = schema.options.discriminatorKey;
  if (schema.discriminators != null && obj != null && obj[discriminatorKey] != null) {
    schema = getSchemaDiscriminatorByValue(schema, obj[discriminatorKey]) || schema;
  }
  let paths = Object.keys(schema.paths);

  if (pathsOrOptions != null) {
    const _pathsToValidate = typeof pathsOrOptions === 'string' ? new Set(pathsOrOptions.split(' ')) : Array.isArray(pathsOrOptions) ? new Set(pathsOrOptions) : new Set(paths);
    paths = paths.filter(p => {
      if (pathsOrOptions.pathsToSkip) {
        if (Array.isArray(pathsOrOptions.pathsToSkip)) {
          if (pathsOrOptions.pathsToSkip.find(x => x == p)) {
            return false;
          }
        } else if (typeof pathsOrOptions.pathsToSkip == 'string') {
          if (pathsOrOptions.pathsToSkip.includes(p)) {
            return false;
          }
        }
      }
      const pieces = p.split('.');
      let cur = pieces[0];

      for (const piece of pieces) {
        if (_pathsToValidate.has(cur)) {
          return true;
        }
        cur += '.' + piece;
      }

      return _pathsToValidate.has(p);
    });
  }

  for (const path of paths) {
    const schemaType = schema.path(path);
    if (!schemaType || !schemaType.$isMongooseArray || schemaType.$isMongooseDocumentArray) {
      continue;
    }

    const val = get(obj, path);
    pushNestedArrayPaths(paths, val, path);
  }

  let error = null;
  paths = new Set(paths);

  try {
    obj = this.castObject(obj);
  } catch (err) {
    error = err;
    for (const key of Object.keys(error.errors || {})) {
      paths.delete(key);
    }
  }

  const promises = [];
  for (const path of paths) {
    const schemaType = schema.path(path);
    if (schemaType == null) {
      continue;
    }

    const pieces = path.indexOf('.') === -1 ? [path] : path.split('.');
    let cur = obj;
    for (let i = 0; i < pieces.length - 1; ++i) {
      cur = cur[pieces[i]];
    }

    const val = get(obj, path, void 0);
    promises.push(
      schemaType.doValidate(val, context, { path: path }).catch(err => {
        error = error || new ValidationError();
        error.addError(path, err);
      })
    );
  }

  await Promise.all(promises);
  if (error != null) {
    throw error;
  }

  return obj;
};

/**
 * Populates document references.
 *
 * Changed in Mongoose 6: the model you call `populate()` on should be the
 * "local field" model, **not** the "foreign field" model.
 *
 * #### Available top-level options:
 *
 * - path: space delimited path(s) to populate
 * - select: optional fields to select
 * - match: optional query conditions to match
 * - model: optional name of the model to use for population
 * - options: optional query options like sort, limit, etc
 * - justOne: optional boolean, if true Mongoose will always set `path` to a document, or `null` if no document was found. If false, Mongoose will always set `path` to an array, which will be empty if no documents are found. Inferred from schema by default.
 * - strictPopulate: optional boolean, set to `false` to allow populating paths that aren't in the schema.
 * - forceRepopulate: optional boolean, defaults to `true`. Set to `false` to prevent Mongoose from repopulating paths that are already populated
 *
 * #### Example:
 *
 *     const Dog = mongoose.model('Dog', new Schema({ name: String, breed: String }));
 *     const Person = mongoose.model('Person', new Schema({
 *       name: String,
 *       pet: { type: mongoose.ObjectId, ref: 'Dog' }
 *     }));
 *
 *     const pets = await Pet.create([
 *       { name: 'Daisy', breed: 'Beagle' },
 *       { name: 'Einstein', breed: 'Catalan Sheepdog' }
 *     ]);
 *
 *     // populate many plain objects
 *     const users = [
 *       { name: 'John Wick', dog: pets[0]._id },
 *       { name: 'Doc Brown', dog: pets[1]._id }
 *     ];
 *     await User.populate(users, { path: 'dog', select: 'name' });
 *     users[0].dog.name; // 'Daisy'
 *     users[0].dog.breed; // undefined because of `select`
 *
 * @param {Document|Array} docs Either a single document or array of documents to populate.
 * @param {Object|String} options Either the paths to populate or an object specifying all parameters
 * @param {string} [options.path=null] The path to populate.
 * @param {string|PopulateOptions} [options.populate=null] Recursively populate paths in the populated documents. See [deep populate docs](https://mongoosejs.com/docs/populate.html#deep-populate).
 * @param {boolean} [options.retainNullValues=false] By default, Mongoose removes null and undefined values from populated arrays. Use this option to make `populate()` retain `null` and `undefined` array entries.
 * @param {boolean} [options.getters=false] If true, Mongoose will call any getters defined on the `localField`. By default, Mongoose gets the raw value of `localField`. For example, you would need to set this option to `true` if you wanted to [add a `lowercase` getter to your `localField`](https://mongoosejs.com/docs/schematypes.html#schematype-options).
 * @param {boolean} [options.clone=false] When you do `BlogPost.find().populate('author')`, blog posts with the same author will share 1 copy of an `author` doc. Enable this option to make Mongoose clone populated docs before assigning them.
 * @param {Object|Function} [options.match=null] Add an additional filter to the populate query. Can be a filter object containing [MongoDB query syntax](https://www.mongodb.com/docs/manual/tutorial/query-documents/), or a function that returns a filter object.
 * @param {Boolean} [options.skipInvalidIds=false] By default, Mongoose throws a cast error if `localField` and `foreignField` schemas don't line up. If you enable this option, Mongoose will instead filter out any `localField` properties that cannot be casted to `foreignField`'s schema type.
 * @param {Number} [options.perDocumentLimit=null] For legacy reasons, `limit` with `populate()` may give incorrect results because it only executes a single query for every document being populated. If you set `perDocumentLimit`, Mongoose will ensure correct `limit` per document by executing a separate query for each document to `populate()`. For example, `.find().populate({ path: 'test', perDocumentLimit: 2 })` will execute 2 additional queries if `.find()` returns 2 documents.
 * @param {Boolean} [options.strictPopulate=true] Set to false to allow populating paths that aren't defined in the given model's schema.
 * @param {Object} [options.options=null] Additional options like `limit` and `lean`.
 * @param {Function} [options.transform=null] Function that Mongoose will call on every populated document that allows you to transform the populated document.
 * @param {Boolean} [options.forceRepopulate=true] Set to `false` to prevent Mongoose from repopulating paths that are already populated
 * @param {Boolean} [options.ordered=false] Set to `true` to execute any populate queries one at a time, as opposed to in parallel. Set this option to `true` if populating multiple paths or paths with multiple models in transactions.
 * @return {Promise}
 * @api public
 */

Model.populate = async function populate(docs, paths) {
  _checkContext(this, 'populate');
  if (typeof paths === 'function' || typeof arguments[2] === 'function') {
    throw new MongooseError('Model.populate() no longer accepts a callback');
  }
  // normalized paths
  paths = utils.populate(paths);

  if (paths.length === 0) {
    return docs;
  }

  // each path has its own query options and must be executed separately
  if (paths.find(p => p.ordered)) {
    // Populate in series, primarily for transactions because MongoDB doesn't support multiple operations on
    // one transaction in parallel.
    // Note that if _any_ path has `ordered`, we make the top-level populate `ordered` as well.
    for (const path of paths) {
      await _populatePath(this, docs, path);
    }
  } else {
    // By default, populate in parallel
    const promises = [];
    for (const path of paths) {
      promises.push(_populatePath(this, docs, path));
    }
    await Promise.all(promises);
  }

  return docs;
};

/*!
 * Populates `docs` for a single `populateOptions` instance.
 */
const excludeIdReg = /\s?-_id\s?/;
const excludeIdRegGlobal = /\s?-_id\s?/g;

async function _populatePath(model, docs, populateOptions) {
  if (populateOptions.strictPopulate == null) {
    if (populateOptions._localModel != null && populateOptions._localModel.schema._userProvidedOptions.strictPopulate != null) {
      populateOptions.strictPopulate = populateOptions._localModel.schema._userProvidedOptions.strictPopulate;
    } else if (populateOptions._localModel != null && model.base.options.strictPopulate != null) {
      populateOptions.strictPopulate = model.base.options.strictPopulate;
    } else if (model.base.options.strictPopulate != null) {
      populateOptions.strictPopulate = model.base.options.strictPopulate;
    }
  }

  // normalize single / multiple docs passed
  if (!Array.isArray(docs)) {
    docs = [docs];
  }
  if (docs.length === 0 || docs.every(utils.isNullOrUndefined)) {
    return;
  }

  const modelsMap = getModelsMapForPopulate(model, docs, populateOptions);
  if (modelsMap instanceof MongooseError) {
    throw modelsMap;
  }
  const len = modelsMap.length;
  let vals = [];

  function flatten(item) {
    // no need to include undefined values in our query
    return undefined !== item;
  }

  let hasOne = false;
  const params = [];
  for (let i = 0; i < len; ++i) {
    const mod = modelsMap[i];
    let select = mod.options.select;
    let ids = utils.array.flatten(mod.ids, flatten);
    ids = utils.array.unique(ids);

    const assignmentOpts = {};
    assignmentOpts.sort = mod &&
      mod.options &&
      mod.options.options &&
      mod.options.options.sort || void 0;
    assignmentOpts.excludeId = excludeIdReg.test(select) || (select && select._id === 0);

    // Lean transform may delete `_id`, which would cause assignment
    // to fail. So delay running lean transform until _after_
    // `_assign()`
    if (mod.options &&
        mod.options.options &&
        mod.options.options.lean &&
        mod.options.options.lean.transform) {
      mod.options.options._leanTransform = mod.options.options.lean.transform;
      mod.options.options.lean = true;
    }

    if (ids.length === 0 || ids.every(utils.isNullOrUndefined)) {
      // Ensure that we set to 0 or empty array even
      // if we don't actually execute a query to make sure there's a value
      // and we know this path was populated for future sets. See gh-7731, gh-8230
      _assign(model, [], mod, assignmentOpts);
      continue;
    }

    hasOne = true;
    if (typeof populateOptions.foreignField === 'string') {
      mod.foreignField.clear();
      mod.foreignField.add(populateOptions.foreignField);
    }
    const match = createPopulateQueryFilter(ids, mod.match, mod.foreignField, mod.model, mod.options.skipInvalidIds);
    if (assignmentOpts.excludeId) {
      // override the exclusion from the query so we can use the _id
      // for document matching during assignment. we'll delete the
      // _id back off before returning the result.
      if (typeof select === 'string') {
        select = select.replace(excludeIdRegGlobal, ' ');
      } else if (Array.isArray(select)) {
        select = select.filter(field => field !== '-_id');
      } else {
        // preserve original select conditions by copying
        select = { ...select };
        delete select._id;
      }
    }

    if (mod.options.options && mod.options.options.limit != null) {
      assignmentOpts.originalLimit = mod.options.options.limit;
    } else if (mod.options.limit != null) {
      assignmentOpts.originalLimit = mod.options.limit;
    }
    params.push([mod, match, select, assignmentOpts]);
  }
  if (!hasOne) {
    // If models but no docs, skip further deep populate.
    if (modelsMap.length !== 0) {
      return;
    }
    // If no models and no docs to populate but we have a nested populate,
    // probably a case of unnecessarily populating a non-ref path re: gh-8946
    if (populateOptions.populate != null) {
      const opts = utils.populate(populateOptions.populate).map(pop => Object.assign({}, pop, {
        path: populateOptions.path + '.' + pop.path
      }));
      return model.populate(docs, opts);
    }
    return;
  }

  if (populateOptions.ordered) {
    // Populate in series, primarily for transactions because MongoDB doesn't support multiple operations on
    // one transaction in parallel.
    for (const arr of params) {
      await _execPopulateQuery.apply(null, arr).then(valsFromDb => { vals = vals.concat(valsFromDb); });
    }
  } else {
    // By default, populate in parallel
    const promises = [];
    for (const arr of params) {
      promises.push(_execPopulateQuery.apply(null, arr).then(valsFromDb => { vals = vals.concat(valsFromDb); }));
    }

    await Promise.all(promises);
  }


  for (const arr of params) {
    const mod = arr[0];
    const assignmentOpts = arr[3];
    for (const val of vals) {
      mod.options._childDocs.push(val);
    }
    _assign(model, vals, mod, assignmentOpts);
  }

  for (const arr of params) {
    removeDeselectedForeignField(arr[0].foreignField, arr[0].options, vals);
  }
  for (const arr of params) {
    const mod = arr[0];
    if (mod.options && mod.options.options && mod.options.options._leanTransform) {
      for (const doc of vals) {
        mod.options.options._leanTransform(doc);
      }
    }
  }
}

/*!
 * ignore
 */

function _execPopulateQuery(mod, match, select) {
  let subPopulate = clone(mod.options.populate);
  const queryOptions = {};
  if (mod.options.skip !== undefined) {
    queryOptions.skip = mod.options.skip;
  }
  if (mod.options.limit !== undefined) {
    queryOptions.limit = mod.options.limit;
  }
  if (mod.options.perDocumentLimit !== undefined) {
    queryOptions.perDocumentLimit = mod.options.perDocumentLimit;
  }
  Object.assign(queryOptions, mod.options.options);

  if (mod.count) {
    delete queryOptions.skip;
  }

  if (queryOptions.perDocumentLimit != null) {
    queryOptions.limit = queryOptions.perDocumentLimit;
    delete queryOptions.perDocumentLimit;
  } else if (queryOptions.limit != null) {
    queryOptions.limit = queryOptions.limit * mod.ids.length;
  }

  const query = mod.model.find(match, select, queryOptions);
  // If we're doing virtual populate and projection is inclusive and foreign
  // field is not selected, automatically select it because mongoose needs it.
  // If projection is exclusive and client explicitly unselected the foreign
  // field, that's the client's fault.
  for (const foreignField of mod.foreignField) {
    if (foreignField !== '_id' &&
        query.selectedInclusively() &&
        !isPathSelectedInclusive(query._fields, foreignField)) {
      query.select(foreignField);
    }
  }

  // If using count, still need the `foreignField` so we can match counts
  // to documents, otherwise we would need a separate `count()` for every doc.
  if (mod.count) {
    for (const foreignField of mod.foreignField) {
      query.select(foreignField);
    }
  }

  // If we need to sub-populate, call populate recursively
  if (subPopulate) {
    // If subpopulating on a discriminator, skip check for non-existent
    // paths. Because the discriminator may not have the path defined.
    if (mod.model.baseModelName != null) {
      if (Array.isArray(subPopulate)) {
        subPopulate.forEach(pop => { pop.strictPopulate = false; });
      } else if (typeof subPopulate === 'string') {
        subPopulate = { path: subPopulate, strictPopulate: false };
      } else {
        subPopulate.strictPopulate = false;
      }
    }
    const basePath = mod.options._fullPath || mod.options.path;

    if (Array.isArray(subPopulate)) {
      for (const pop of subPopulate) {
        pop._fullPath = basePath + '.' + pop.path;
      }
    } else if (typeof subPopulate === 'object') {
      subPopulate._fullPath = basePath + '.' + subPopulate.path;
    }

    query.populate(subPopulate);
  }

  return query.exec().then(
    docs => {
      for (const val of docs) {
        leanPopulateMap.set(val, mod.model);
      }
      return docs;
    }
  );
}

/*!
 * ignore
 */

function _assign(model, vals, mod, assignmentOpts) {
  const options = mod.options;
  const isVirtual = mod.isVirtual;
  const justOne = mod.justOne;
  let _val;
  const lean = options &&
    options.options &&
    options.options.lean || false;
  const len = vals.length;
  const rawOrder = {};
  const rawDocs = {};
  let key;
  let val;

  // Clone because `assignRawDocsToIdStructure` will mutate the array
  const allIds = clone(mod.allIds);
  // optimization:
  // record the document positions as returned by
  // the query result.
  for (let i = 0; i < len; i++) {
    val = vals[i];
    if (val == null) {
      continue;
    }
    for (const foreignField of mod.foreignField) {
      _val = utils.getValue(foreignField, val);
      if (Array.isArray(_val)) {
        _val = utils.array.unique(utils.array.flatten(_val));

        for (let __val of _val) {
          if (__val instanceof Document) {
            __val = __val._doc._id;
          }
          key = String(__val);
          if (rawDocs[key]) {
            if (Array.isArray(rawDocs[key])) {
              rawDocs[key].push(val);
              rawOrder[key].push(i);
            } else {
              rawDocs[key] = [rawDocs[key], val];
              rawOrder[key] = [rawOrder[key], i];
            }
          } else {
            if (isVirtual && !justOne) {
              rawDocs[key] = [val];
              rawOrder[key] = [i];
            } else {
              rawDocs[key] = val;
              rawOrder[key] = i;
            }
          }
        }
      } else {
        if (_val instanceof Document) {
          _val = _val._doc._id;
        }
        key = String(_val);
        if (rawDocs[key]) {
          if (Array.isArray(rawDocs[key])) {
            rawDocs[key].push(val);
            rawOrder[key].push(i);
          } else if (isVirtual ||
            rawDocs[key].constructor !== val.constructor ||
            (rawDocs[key] instanceof Document ? String(rawDocs[key]._doc._id) : String(rawDocs[key]._id)) !== (val instanceof Document ? String(val._doc._id) : String(val._id))) {
            // May need to store multiple docs with the same id if there's multiple models
            // if we have discriminators or a ref function. But avoid converting to an array
            // if we have multiple queries on the same model because of `perDocumentLimit` re: gh-9906
            rawDocs[key] = [rawDocs[key], val];
            rawOrder[key] = [rawOrder[key], i];
          }
        } else {
          rawDocs[key] = val;
          rawOrder[key] = i;
        }
      }
      // flag each as result of population
      if (!lean) {
        val.$__.wasPopulated = val.$__.wasPopulated || { value: _val };
      }
    }
  }

  assignVals({
    originalModel: model,
    // If virtual, make sure to not mutate original field
    rawIds: mod.isVirtual ? allIds : mod.allIds,
    allIds: allIds,
    unpopulatedValues: mod.unpopulatedValues,
    foreignField: mod.foreignField,
    rawDocs: rawDocs,
    rawOrder: rawOrder,
    docs: mod.docs,
    path: options.path,
    options: assignmentOpts,
    justOne: mod.justOne,
    isVirtual: mod.isVirtual,
    allOptions: mod,
    populatedModel: mod.model,
    lean: lean,
    virtual: mod.virtual,
    count: mod.count,
    match: mod.match
  });
}

/**
 * Compiler utility.
 *
 * @param {String|Function} name model name or class extending Model
 * @param {Schema} schema
 * @param {String} collectionName
 * @param {Connection} connection
 * @param {Mongoose} base mongoose instance
 * @api private
 */

Model.compile = function compile(name, schema, collectionName, connection, base) {
  const versioningEnabled = schema.options.versionKey !== false;

  if (versioningEnabled && !schema.paths[schema.options.versionKey]) {
    // add versioning to top level documents only
    const o = {};
    o[schema.options.versionKey] = Number;
    schema.add(o);
  }
  let model;
  if (typeof name === 'function' && name.prototype instanceof Model) {
    model = name;
    name = model.name;
    schema.loadClass(model, false);
    model.prototype.$isMongooseModelPrototype = true;
  } else {
    // generate new class
    model = function model(doc, fields, skipId) {
      model.hooks.execPreSync('createModel', doc);
      if (!(this instanceof model)) {
        return new model(doc, fields, skipId);
      }
      const discriminatorKey = model.schema.options.discriminatorKey;

      if (model.discriminators == null || doc == null || doc[discriminatorKey] == null) {
        Model.call(this, doc, fields, skipId);
        return;
      }

      // If discriminator key is set, use the discriminator instead (gh-7586)
      const Discriminator = model.discriminators[doc[discriminatorKey]] ||
        getDiscriminatorByValue(model.discriminators, doc[discriminatorKey]);
      if (Discriminator != null) {
        return new Discriminator(doc, fields, skipId);
      }

      // Otherwise, just use the top-level model
      Model.call(this, doc, fields, skipId);
    };
  }

  model.hooks = schema.s.hooks.clone();
  model.base = base;
  model.modelName = name;

  if (!(model.prototype instanceof Model)) {
    Object.setPrototypeOf(model, Model);
    Object.setPrototypeOf(model.prototype, Model.prototype);
  }
  model.model = function model(name) {
    return this.db.model(name);
  };

  model.db = connection;
  model.prototype.db = connection;
  model.prototype[modelDbSymbol] = connection;
  model.discriminators = model.prototype.discriminators = undefined;
  model[modelSymbol] = true;
  model.events = new EventEmitter();

  schema._preCompile();

  const _userProvidedOptions = schema._userProvidedOptions || {};

  const collectionOptions = {
    schemaUserProvidedOptions: _userProvidedOptions,
    capped: schema.options.capped,
    Promise: model.base.Promise,
    modelName: name
  };
  if (schema.options.autoCreate !== void 0) {
    collectionOptions.autoCreate = schema.options.autoCreate;
  }

  const collection = connection.collection(
    collectionName,
    collectionOptions
  );

  model.prototype.collection = collection;
  model.prototype.$collection = collection;
  model.prototype[modelCollectionSymbol] = collection;

  model.prototype.$__setSchema(schema);

  // apply methods and statics
  applyMethods(model, schema);
  applyStatics(model, schema);
  applyHooks(model, schema);
  applyStaticHooks(model, schema.s.hooks, schema.statics);

  model.schema = model.prototype.$__schema;
  model.collection = collection;
  model.$__collection = collection;

  // Create custom query constructor
  model.Query = function() {
    Query.apply(this, arguments);
  };
  Object.setPrototypeOf(model.Query.prototype, Query.prototype);
  model.Query.base = Query.base;
  model.Query.prototype.constructor = Query;
  model._applyQueryMiddleware();
  applyQueryMethods(model, schema.query);

  return model;
};

/**
 * If auto encryption is enabled, returns a ClientEncryption instance that is configured with the same settings that
 * Mongoose's underlying MongoClient is using.  If the client has not yet been configured, returns null.
 *
 * @returns {ClientEncryption | null}
 */
Model.clientEncryption = function clientEncryption() {
  const ClientEncryption = this.base.driver.get().ClientEncryption;
  if (!ClientEncryption) {
    throw new Error('The mongodb driver must be used to obtain a ClientEncryption object.');
  }

  const client = this.collection?.conn?.client;

  if (!client) return null;

  const autoEncryptionOptions = client.options.autoEncryption;

  if (!autoEncryptionOptions) return null;

  const {
    keyVaultNamespace,
    keyVaultClient,
    kmsProviders,
    credentialProviders,
    proxyOptions,
    tlsOptions
  } = autoEncryptionOptions;
  return new ClientEncryption(keyVaultClient ?? client,
    { keyVaultNamespace, kmsProviders, credentialProviders, proxyOptions, tlsOptions }
  );
};

/**
 * Update this model to use the new connection, including updating all internal
 * references and creating a new `Collection` instance using the new connection.
 * Not for external use, only used by `setDriver()` to ensure that you can still
 * call `setDriver()` after creating a model using `mongoose.model()`.
 *
 * @param {Connection} newConnection the new connection to use
 * @api private
 */

Model.$__updateConnection = function $__updateConnection(newConnection) {
  this.db = newConnection;
  this.prototype.db = newConnection;
  this.prototype[modelDbSymbol] = newConnection;

  const collection = newConnection.collection(
    this.collection.collectionName,
    this.collection.opts
  );

  this.prototype.collection = collection;
  this.prototype.$collection = collection;
  this.prototype[modelCollectionSymbol] = collection;

  this.collection = collection;
  this.$__collection = collection;
};

/**
 * Register custom query methods for this model
 *
 * @param {Model} model
 * @param {Schema} schema
 * @api private
 */

function applyQueryMethods(model, methods) {
  for (const i in methods) {
    model.Query.prototype[i] = methods[i];
  }
}

/**
 * Subclass this model with `conn`, `schema`, and `collection` settings.
 *
 * @param {Connection} conn
 * @param {Schema} [schema]
 * @param {String} [collection]
 * @return {Model}
 * @api private
 * @memberOf Model
 * @static
 * @method __subclass
 */

Model.__subclass = function subclass(conn, schema, collection) {
  // subclass model using this connection and collection name
  const _this = this;

  const Model = function Model(doc, fields, skipId) {
    if (!(this instanceof Model)) {
      return new Model(doc, fields, skipId);
    }
    _this.call(this, doc, fields, skipId);
  };

  Object.setPrototypeOf(Model, _this);
  Object.setPrototypeOf(Model.prototype, _this.prototype);
  Model.db = conn;
  Model.prototype.db = conn;
  Model.prototype[modelDbSymbol] = conn;

  _this[subclassedSymbol] = _this[subclassedSymbol] || [];
  _this[subclassedSymbol].push(Model);
  if (_this.discriminators != null) {
    Model.discriminators = {};
    for (const key of Object.keys(_this.discriminators)) {
      Model.discriminators[key] = _this.discriminators[key].
        __subclass(_this.db, _this.discriminators[key].schema, collection);
    }
  }

  const s = schema && typeof schema !== 'string'
    ? schema
    : _this.prototype.$__schema;

  const options = s.options || {};
  const _userProvidedOptions = s._userProvidedOptions || {};

  if (!collection) {
    collection = _this.prototype.$__schema.get('collection') ||
      utils.toCollectionName(_this.modelName, this.base.pluralize());
  }

  const collectionOptions = {
    schemaUserProvidedOptions: _userProvidedOptions,
    capped: s && options.capped
  };

  Model.prototype.collection = conn.collection(collection, collectionOptions);
  Model.prototype.$collection = Model.prototype.collection;
  Model.prototype[modelCollectionSymbol] = Model.prototype.collection;
  Model.collection = Model.prototype.collection;
  Model.$__collection = Model.collection;
  // Errors handled internally, so ignore
  Model.init().catch(() => {});
  return Model;
};

/**
 * Apply changes made to this model's schema after this model was compiled.
 * By default, adding virtuals and other properties to a schema after the model is compiled does nothing.
 * Call this function to apply virtuals and properties that were added later.
 *
 * #### Example:
 *
 *     const schema = new mongoose.Schema({ field: String });
 *     const TestModel = mongoose.model('Test', schema);
 *     TestModel.schema.virtual('myVirtual').get(function() {
 *       return this.field + ' from myVirtual';
 *     });
 *     const doc = new TestModel({ field: 'Hello' });
 *     doc.myVirtual; // undefined
 *
 *     TestModel.recompileSchema();
 *     doc.myVirtual; // 'Hello from myVirtual'
 *
 * @return {undefined}
 * @api public
 * @memberOf Model
 * @static
 * @method recompileSchema
 */

Model.recompileSchema = function recompileSchema() {
  this.prototype.$__setSchema(this.schema);

  if (this.schema._applyDiscriminators != null) {
    for (const disc of this.schema._applyDiscriminators.keys()) {
      this.discriminator(disc, this.schema._applyDiscriminators.get(disc));
    }
  }

  delete this.schema._defaultToObjectOptionsMap;

  applyEmbeddedDiscriminators(this.schema, new WeakSet(), true);
};

/**
 * Helper for console.log. Given a model named 'MyModel', returns the string
 * `'Model { MyModel }'`.
 *
 * #### Example:
 *
 *     const MyModel = mongoose.model('Test', Schema({ name: String }));
 *     MyModel.inspect(); // 'Model { Test }'
 *     console.log(MyModel); // Prints 'Model { Test }'
 *
 * @api public
 */

Model.inspect = function() {
  return `Model { ${this.modelName} }`;
};

/**
 * Return the MongoDB namespace for this model as a string. The namespace is the database name, followed by '.', followed by the collection name.
 *
 * #### Example:
 *
 *     const conn = mongoose.createConnection('mongodb://127.0.0.1:27017/mydb');
 *     const TestModel = conn.model('Test', mongoose.Schema({ name: String }));
 *
 *     TestModel.namespace(); // 'mydb.tests'
 *
 * @api public
 */

Model.namespace = function namespace() {
  return this.db.name + '.' + this.collection.collectionName;
};

if (util.inspect.custom) {
  // Avoid Node deprecation warning DEP0079
  Model[util.inspect.custom] = Model.inspect;
}

/*!
 * Applies query middleware from this model's schema to this model's
 * Query constructor.
 */

Model._applyQueryMiddleware = function _applyQueryMiddleware() {
  const Query = this.Query;
  const queryMiddleware = this.schema.s.hooks.filter(hook => {
    const contexts = _getContexts(hook);
    if (hook.name === 'validate') {
      return !!contexts.query;
    }
    if (hook.name === 'deleteOne' || hook.name === 'updateOne') {
      return !!contexts.query || Object.keys(contexts).length === 0;
    }
    if (hook.query != null || hook.document != null) {
      return !!hook.query;
    }
    return true;
  });

  Query.prototype._queryMiddleware = queryMiddleware;
};

function _getContexts(hook) {
  const ret = {};
  if (Object.hasOwn(hook, 'query')) {
    ret.query = hook.query;
  }
  if (Object.hasOwn(hook, 'document')) {
    ret.document = hook.document;
  }
  return ret;
}

/*!
 * Module exports.
 */

module.exports = exports = Model;<|MERGE_RESOLUTION|>--- conflicted
+++ resolved
@@ -505,35 +505,9 @@
         return;
       }
 
-<<<<<<< HEAD
       // increment version if was successful
       if (doIncrement) {
         this.$__setValue(key, version + 1);
-=======
-      const versionBump = this.$__.version;
-      // was this an update that required a version bump?
-      if (versionBump && !this.$__.inserting) {
-        if (numAffected <= 0) {
-          const key = this.$__schema.options.versionKey;
-          const version = this.$__getValue(key) || 0;
-          // the update failed. pass an error back
-          this.$__undoReset();
-          const err = this.$__.$versionError ||
-            new VersionError(this, version, this.$__.modifiedPaths);
-          return callback(err, this);
-        }
-
-        this._applyVersionIncrement();
-      }
-      if (result != null && numAffected <= 0) {
-        this.$__undoReset();
-        error = new DocumentNotFoundError(result.$where,
-          this.constructor.modelName, numAffected, result);
-        const hooks = this.$__schema.s.hooks;
-        return hooks.execPost('save:error', this, [this], { error: error }, (error) => {
-          callback(error, this);
-        });
->>>>>>> 02758156
       }
     }
     if (result != null && numAffected <= 0) {
@@ -3537,31 +3511,13 @@
   }
 }
 
-<<<<<<< HEAD
 async function handleSuccessfulWrite(document) {
   if (document.$isNew) {
     _setIsNew(document, false);
   }
-=======
-function handleSuccessfulWrite(document) {
-  return new Promise((resolve, reject) => {
-    if (document.$isNew) {
-      _setIsNew(document, false);
-    }
-
-    document.$__reset();
-    document._applyVersionIncrement();
-
-    document.schema.s.hooks.execPost('save', document, [document], {}, (err) => {
-      if (err) {
-        reject(err);
-        return;
-      }
-      resolve();
-    });
->>>>>>> 02758156
 
   document.$__reset();
+  document._applyVersionIncrement();
   return document.schema.s.hooks.execPost('save', document, [document]);
 }
 
