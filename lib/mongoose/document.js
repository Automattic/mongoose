--- conflicted
+++ resolved
@@ -21,11 +21,7 @@
     posts: {}, // A hash mapping method names to the lists of functions that should be executed before those methods are invoked
     arrays: {}, 
     dirty: {}, // Keeps track of which property paths have been assigned a new value
-<<<<<<< HEAD
-    hydrated: {}, // Keeps track of which properties we have hydrated
-=======
     hydrated: {}, // properties that have been hydrated, only set when hydrate flag = true
->>>>>>> 2cf60b13
     errors: []
   }, enumerable: false});
   
@@ -86,11 +82,7 @@
         flag++;
         if(schema.paths[curpath].type == 'array'){ // Handle embedded array
           this._.arrays[curpath] = new EmbeddedArray(obj[prop], curpath, schema.paths[curpath], this, !override);
-<<<<<<< HEAD
           val[prop] = this._.arrays[curpath].arr;
-=======
-          val[prop] = this._.arrays[curpath];
->>>>>>> 2cf60b13
           if(!override){
             this._.hydrated[curpath] = true;
             this.emit('hydrate', [curpath,val[prop]]); // TODO Where are our listeners?
@@ -370,7 +362,6 @@
   return this._.doc;
 };
 
-<<<<<<< HEAD
 // TODO Test
 // TODO Handle type 'array'
 Document.prototype._getDirty = function () {
@@ -419,10 +410,6 @@
     }
     
   }
-=======
-Document.prototype.toJSON = function(){
-  return this._.doc;
->>>>>>> 2cf60b13
 };
 
 
