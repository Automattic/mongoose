--- conflicted
+++ resolved
@@ -279,10 +279,20 @@
   return this._.doc;
 };
 
-<<<<<<< HEAD
+Document.prototype.toJSON = function(){
+  return this._.doc;
+};
+
 
 var EmbeddedArray = Subclass(Array, {
-  
+  /**
+   * @constructor
+   * @param {Array} arr
+   * @param {String} path is the property path to the array
+   * @param {Schema} schema
+   * @param {Object} scope
+   * @param {Boolean} hydrate
+   */
   constructor: function(arr, path, schema, scope, hydrate){
     var arr = (Array.isArray(arr)) ? arr : [];
     Object.defineProperty(this, '_', {
@@ -294,43 +304,6 @@
         setters: []
       }, enumerable: false
     });
-=======
-/**
- * @constructor
- * @param {Array} arr
- * @param {String} path is the property path to the array
- * @param {Schema} schema
- * @param {Object} scope
- * @param {Boolean} hydrate
- */
-var EmbeddedArray = function(arr, path, schema, scope, hydrate){
-  var arr = (Array.isArray(arr)) ? arr : [];
-  this.path = path;
-  this.schema = schema;
-  this.scope = scope;
-  this.arr = [];
-  this._getters = [];
-  this._setters = [];
-  if(schema.options instanceof this.scope._schema.constructor){
-    var schema = schema.options, prop, 
-        embeddedDoc = function(){
-          Document.apply(this, arguments);
-        };
-    sys.inherits(embeddedDoc, schema._model);
-    module.exports.defineMethod(embeddedDoc, '_getters', {});
-
- //   for(prop in schema._hooks) module.exports.defineHook(embeddedDoc, prop, schema.options._hooks[prop]);
-//    for(prop in schema._methods) module.exports.defineMethod(embeddedDoc, prop, schema.options._methods[prop]);
-    module.exports.compileEtters(schema.options._struct, embeddedDoc.prototype);
-    
-    this._doc = embeddedDoc;
-    this.docs = [];
-  } else {
-    if(hydrate) this.arr = arr;
-    else{
-      for(var i=0,l=arr.length; i<l; i++) this.set(i, arr[i]);
-    }
->>>>>>> 3bcd0e86
     
     if(schema.options instanceof scope._schema.constructor){
       var schema = schema.options, prop, 
