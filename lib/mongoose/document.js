var sys = require('sys')
  , Subclass = require('./util').subclass
  , Schema = require('./schema')
  , EventEmitter = require('events').EventEmitter
  , Query = require("./query")
  , ObjectID = require("../../support/node-mongodb-native/lib/mongodb").ObjectID;

/**
 * @constructor
 * This is what every model class inherits from. i.e., mongoose.User inherits
 * from Document.
 * Can be used in either of the following 2 ways:
 * - new Document(callback, obj [, hydrate]);
 * - new Document(obj [, hydrate]);
 */
var Document = function(callback, obj, hydrate){
  // Bundle all properties we don't want to enumerate through under _
  Object.defineProperty(this, '_', {value: {
    doc: {}, // The hash/json representation of the document
    pres: {}, // A hash mapping method/task names to the lists of functions that should be executed before those methods are invoked
    posts: {}, // A hash mapping method names to the lists of functions that should be executed before those methods are invoked
    arrays: {},
    dbrefs: {}, 
    dirty: {}, // Keeps track of which property paths have been assigned a new value
    hydrated: {}, // properties that have been hydrated, only set when hydrate flag = true
    errors: []
  }});
  Object.defineProperty(this, '_getters', {value: {}, enumerable: false});
  var idx = (typeof arguments[0] == 'function') ? 1 : 0;
  this.isNew = !arguments[idx+1];
  this.init((idx) ? arguments[0] : null, arguments[idx], this.isNew);
};

sys.inherits(Document, EventEmitter);

Object.defineProperty(Document.prototype, 'isNew',{
  get: function(){ return this._.isNew; },
  set: function(val){ this._.isNew = val; }
});

Document.prototype.hydrated = function(path){
  return !!this._.hydrated[path];
};

Document.prototype.isDirty = function(path){
  return !!this._.dirty[path];
};

Document.prototype.inspect = function(){
  return '[' 
    + this._schema._name 
    + ' ' + sys.inspect(this._)
    + ']';
};

/**
 * An important method that powers the Hook methods: init, hydrate, and merge.
 * It's also used recursively within itself (i.e., _setData calls _setData)
 * @param {Array} struct is an array of members that can be either:
 *   1. A model attribute name that define this (for cases where this is embedded in another document)
 *   2. Or an array (pair) [the attribute name, array of sub attribute names of the attribute name]

 * @param {Object} obj is the hash of data changes we want to make
 * @param {Object} val is our current JSON representation of the data
 * @param {Array} path is the array of property names that define this (for cases where this is embedded in another document)
 * @param {Boolean} override is true if we don't want hydration; false if we do want hydration. true seems to run our declared setters. false seems to skip our declared setters and assign the value directly to val (which is this._.doc)
 * @return {Array} [count, flag]
 */
Document.prototype._setData = function(struct, obj, val, path, override){
  // TODO Doc.compileEtters has a similar function format. Factor out common pattern.
  // TODO Why are we implementing all this logic? Shouldn't it be implicit by calling the compiled setters?
  path || (path = []);
  var count =     // count is set to flag and represents...??
        flag = 0, // flag is the cardinality of the intersection between struct attribute names and obj key names - in other words, the number of defined properties for which we are setting new values
      prop,
      schema = this._schema,
      curpath;
  // We only iterate through the DEFINED attributes (via struct). This means we toss out any
  // ad hoc attributes by default. This is by design, for data sanitation.
  for (var i=0, l=struct.length; i<l; i++, count++) {
    prop = struct[i];
    if (typeof prop === "string") {
      curpath = path.concat(prop).join('.');
      if (obj.hasOwnProperty(prop)) {
        // Only set attributes that are both part of the document definition and that we
        // actually want to change
        flag++;
        this.set(curpath, obj[prop], override);
      } else if (override && (typeof schema.paths[curpath]._default == 'function')) {
        this.set(curpath, schema.paths[curpath]._default.call(this));
      }
    } else {
      prop = struct[i][0];
      if(obj.hasOwnProperty(prop) && !Array.isArray(obj[prop]) && typeof obj[prop] == 'object'){
        flag++;
        if (typeof val[prop] === "undefined") val[prop] = {};
        var children = this._setData(struct[i][1], obj[prop], val[prop], path.concat(prop), override);
        count += children[0];
        flag += children[1];
      }
    }
  }
  if(!override && flag == count) this._.hydrated[ (path.length) ? path.join('.') : ''] = true;
  return [count, flag];
};

/**
 * This is called every time we run a hook.
 * Standard and custom hooks are compiled into the model at runtime.
 * When we call a hook -- e.g., user.save(...) -- we are really just calling
 * a wrapper function around Document.prototype._run (See Doc.Statics.defineHook 
 * where we call _run from.)
 *
 * _run does the following:
 * - Setup:
 *   1. If the hook is 'init' and we are passing args, then add the pre and post actions of 'merge'
 *      to 'init' pre and post actions
 *      Else If the hook is 'init' and we are not passing args, then add the pre and post actions 
 *      of 'hydrate' to 'init' pre and post actions
 *   2. Adds the post actions to the hook (aka task) callback that gets run after hook invocation
 * - Invocation:
 *   1. Invoke all the pre actions
 *   2a. If the hook/task is 'save', then call _validate(override, fn, args)
 *   2b. If the hook/task is not 'save', then call override to invoke the function or (if no
 *       override) then just invoke the function.
 *   
 * @param {String} name is the name of the hook.
 * @param {Function} fn is the function that is invoked when we run this hook
 * @param {typeof arguments} args are the arguments that the fn will accept on invocation.
 *  The typical arguments will be of the form (callback, )
 */
Document.prototype._run = function(name, fn, args){
  var args = Array.prototype.slice.call(args),
      callback = args.shift(),
      pres = (this._schema._pres[name] || []).concat(this._.pres[name] || []),
      posts = (this._schema._posts[name] || []).concat(this._.posts[name] || []),
      override = this._schema._overrides[name],
      self = this;
  
  if(name == 'init'){
    var dataName = (args[1]) ? 'merge' : 'hydrate';
        pres = pres.concat(this._schema._pres[dataName] || [], this._.pres[dataName] || []);
        posts = posts.concat(this._schema._posts[dataName] || [], this._.posts[dataName] || []);
  }
  
  var total = pres.length,
      process = function(){
        if(--total === 0) complete.apply(self);
      },
      complete = function(){
        if(name == 'save'){
          self._validate(override, fn, args);
        } else {
          if(override) override.apply(self, [fn.bind(self)].concat(args));
          else fn.apply(this, args);
        }
      };
 
  // Add post actions to the callback 
  if(posts.length){
    callback = (function(n, cb){
        return function(){
          if(cb) cb.apply(null,arguments);
          if(name != 'save' || this._.errors.length == 0) 
            for(var i=0, l=posts.length; i<l; i++) posts[i](self);
        }
    })(name, callback);
  }
  args.unshift(callback);
      
  if(total)
    for(var i=0, l=pres.length; i<l; i++) pres[i].call(this, process);
  else
    complete.apply(self);
};

/**
 * @param {Function} override
 * @param {Function} fn
 * @param {Array} args
 */
Document.prototype._validate = function(override, fn, args){
  var path, def, validators, validator, cb, v, len, self = this,
      toValidate = [],
      dirty = this._.dirty,
      grandtotal = 0,
      
  complete = function () {
    if(--grandtotal <= 0) {
      if(override){
        override.apply(self, [fn.bind(self)].concat(args));
      } else {
        fn.apply(self,args); 
      }
    }
  };
 
  for (path in dirty) { 
    def = this._schema.paths[path];
    validators = (def && typeof def.validators == 'object') ? Object.keys(def.validators) : [];
    
    if(validators.length){
      grandtotal += validators.length;
      for(v=0,len=validators.length; v<len; v++){
        validator = validators[v];
        cb = (function(v,p,t,scope){
          return function(passed,msg){
            if(!passed) scope._.errors.push({type: 'validation', name: v, path: p, schema: t, msg: msg}); 
            complete();
          };
        })(validator, path, def.type, self);
        toValidate.push([def.validators[validator], [this._get(path), cb]]);
      }
    }
  }
  
  for(var i=0,l=toValidate.length; i<l; i++){ 
    toValidate[i][0].apply(this, toValidate[i][1]);
  }
  if(!toValidate.length) complete();
};

/**
 * Gets the value located at path.
 * @param {String} path is the relative (to this._.doc) path of keys that locates a particular property. An example is "user.name.first"
 * @return {Object} the value located at the path
 */
Document.prototype._get = function(path){
  var parts = path.split('.'), doc = this._.doc;
  for (var i = 0, l = parts.length; i < l; i++){
    doc = doc[parts[i]];
    if (typeof doc == 'undefined'){
      return undefined;
    }
  }
  return doc;
};

/**
 * Looks up path in this._schema.paths hash and returns the appropriate value that should
 * correspond to the path in this document. What is returned depends on the type that is
 * located at the path.
 * Used from Doc.compileEtters
 * @param {String} path is string representing a chain of keys to traverse inside the document
 * @return
 */
Document.prototype.get = function(path){
  var type = this._schema.paths[path], i, l, prop, val = this._get(path);
  if(!type) return undefined;
  if(type.type == 'object'){
   // TODO
  } else if(type.type == 'array'){
    return this._.arrays[path];
  } else {
   if(typeof type._castGet == 'function') val = type._castGet.call(this, val, path, type);
   for(i=0,l=type.getters.length; i<l; i++) val = type.getters[i].call(this, val, path, type);
   return val;
  }
};

/**
 * Sets a value at the location defined by the path in the json representation of the doc.
 * Marks the path as dirty.
 * @param {String} path is string representing a chain of keys to traverse inside the document
 * @param {Object} val is the value we want to set the value located at path to
 */
Document.prototype._set = function(path, val, isSetViaHydration){
  var parts = path.split('.'), doc = this._.doc, prev = this._.doc;
  for (var i = 0, l = parts.length-1; i < l; i++){
    doc = doc[parts[i]];
    if (typeof doc == 'undefined'){
      doc = prev = prev[parts[i]] = {};
    }
  }
  if (doc[parts[parts.length-1]] !== val) {
    doc[parts[parts.length-1]] = val;
    if (!isSetViaHydration) {
      var type = this._schema.paths[path];
      this._.dirty[path] = (type._dirtyFlagger ? type._dirtyFlagger.call(this, path) : true);
    }
  }
};

/**
 * Sets a value at the location defined by the path in the document.
 * Takes into account the type that's supposed to be at path.
 * Transforms the val via setters and typecasters and then assigns that value to the
 * canonical json representation.
 *
 * How is it used?
 * Invoked by the client directly and wrapped in the getters/setters defined by compileEtters.
 *
 * @param {String} path is string representing a chain of keys to traverse inside the document
 * @param {Object} val is the value we want to set the value located at path to
 * @param {Boolean} override is true if we don't want hydration; false if we do want hydration.
 */
Document.prototype.set = function (path, val, override) {
  var type = this._schema.paths[path], i, prop,
      json = this._.doc;
  if(!type) return;

  if (typeof override === "undefined") override = true;

  if (override) {
    var setters = type.setters;
    for (i=setters.length-1; i>=0; i--) {
      try {
        var ret = setters[i].call(this, val, path);
        if (Error == ret) {
          var err = new Error('failed to cast ' + path + ' value of ' + JSON.stringify(val) + ' to ' + type.type);
          this._.errors.push(err);
        } else {
          val = ret;
        }
      } catch (err) {
        this._.errors.push(err);
      }
    }
    if (typeof type._castSet === "function") val = type._castSet.call(this, val, path);
    if (type.type !== "virtual") {
      this._set(path, val);
    }
  } else { // We chose to hydrate
    var preHydrators = type._pres['hydrate'];
    if (preHydrators) for (i=preHydrators.length-1; i >=0; i--) {
      val = preHydrators[i].call(this, val, path);
    }
    if (type.type !== "virtual") {
      this._set(path, val, true);
      this._.hydrated[path] = true;
      this.emit('hydrate', [path, val]); // What's the use case for hydration listeners
    }
  }
};

/**
 * Adds fn to the list of functions we'd like to invoke before we invoke the function known
 * as method.
 * @param {String} method is the name of the method that we'd like fn to run before
 * @param {Function} fn is the callback we'd like to run just before the function named method is invoked
 * @return {Document} this
 */
Document.prototype.pre = function(method, fn){
  if (!(method in this._.pres)) this._.pres[method] = [];
  this._.pres[method].push(fn);
  return this;
};

/**
 * The mirror sibling function to Document.prototype.pre.
 * Adds fn to the list of functions we'd like to invoke before we invoke the function known
 * as method.
 * @param {String} method is the name of the method that we'd like fn to run after
 * @param {Function} fn is the callback we'd like to run just after the function named method is invoked
 * @return {Document} this
 */
Document.prototype.post = function(method, fn){
  if (!(method in this._.posts)) this._.posts[method] = [];
  this._.posts[method].push(fn);
  return this;
};

Document.prototype.toObject = Document.prototype.toJSON = function () {
  return this._.doc;
};

// TODO Test
// TODO Handle type 'array'
Document.prototype._getDirty = function () {
  var dirtyJSON = {};
  for (var path in this._.dirty) {
    if (this.isDirty(path)) {
      dirtyJSON[path] = this._.doc[path];
    }
  }
};

var EmbeddedArray = Subclass(Array, {
  /**
   * @constructor
   * @param {Array} arr
   * @param {String} path is the property path to the array
   * @param {Schema} subtype is the expected type of array members
   * @param {Object} scope
   * @param {Boolean} hydrate
   */
  constructor: function(arr, path, subtype, scope, hydrate){
    var arr = (Array.isArray(arr)) ? arr : [];
    Object.defineProperty(this, '_', {
      value: {
        path: path, // The path to this in the parent model
        subtype: subtype, // The expected type of array members
        scope: scope, // The parent model (Document instance)
//        getters: schema.getters, // The getters for the TypeSchema
//        setters: schema.setters, // The setters for the TypeSchema
//        validators: schema.validators // The validators for the TypeSchema
      }
    });
    
    if(scope._schema._embedded[path]){
      this._.doc = scope._schema._embedded[path]; // The subtype (Schema instance)
      this._.docs = [];
    }
    
    if(hydrate){
      if(this._.doc) for(var i=0,l=arr.length; i<l; i++) this[i] = new this._.doc(arr[i]);
      else for(var i=0,l=arr.length; i<l; i++) this[i] = arr[i];
    } else {
      for(var i=0,l=arr.length; i<l; i++) this.set(i, arr[i]);
    }
  },
  
  _get: function(idx){
    var val = this[idx],
        getters = this._.subtype ? this._.subtype.getters : null;
    if (getters) for(i=0,l=getters.length; i<l; i++) val = getters[i].call(this._.scope, val, this._.path, this._.schema);
//    for(i=0,l=this._.getters.length; i<l; i++) val = this._.getters[i].apply(this._.scope,[val,this._.path,this._.schema]);
    return val;
  },
  
  'get': function(idx){
    return (this._.doc) ? this._.docs[idx] : this._get(idx); 
  },
  
  _set: function(idx, val){
    var setters = this._.subtype ? this._.subtype.setters : null;
    if (setters) for (var i = 0, l = setters.length; i < l; i++) val = setters[i].call(this._.scope, val, this._.path, this._.schema);
    this._.scope._.doc[this._.path] = this._.scope._.doc[this._.path] || this;
    this._.scope._.doc[this._.path][idx] = val;
//    for(i=0,l=this._.setters.length; i<l; i++) val = this._.setters[i].call(this._.scope, val, this._.path, this._.schema);
    this[idx] = val;
//    this[idx] = val[0];
  },
  
  'set': function(idx, val){
    if(this._.doc){ // If we have a subtype (Schema)
      this._.docs[idx] = new this._.doc(val);
      this[idx] = this._.docs[idx]._.doc;
    } else {
      this._set(idx, val);
    }
    if(!this._.scope._.dirty[this._.path]) this._.scope._.dirty[this._.path] = [];
    this._.scope._.dirty[this._.path].push(idx);
  },
  
  push: function(){
    for(var i=0,l=arguments.length; i<l; i++) this.set(this.length, arguments[i]);
    return this;    
  },
  
  forEach: function(fn, scope){
    for(var i=0,l=this.length; i<l; i++) fn.apply(scope, [this.get(i), i]);
    return this;
  }
  
});

var EmbeddedDocument = this.EmbeddedDocuemnt = function(){
  
};
sys.inherits(EmbeddedDocument, Document);


module.exports = {
  
  Document: Document,
  
  EmbeddedArray: EmbeddedArray,
  
  EmbeddedDocument: EmbeddedDocument,
  
  Hooks: {

    /**
     * @param {Function} fn is the callback function to call after setting the data
     * @param {Object} obj is the data we're trying to project onto this // TODO
     * @param {Boolean} isNew is true if the Document instance is not yet persisted in mongodb
     * @return {Document} this
     */
    init: function(fn, obj, isNew){
      // this._schema.struct is setup when we use the attribute factory method defined within Mongoose.prototype.type.
      // e.g., 
      // document('user')
      //  .string('username')
      // Here, 'username' would be added to this._schema._struct where this is the Document instance
      this._setData(this._schema._struct, obj || {}, this._.doc, [], isNew);
      if(fn) fn();
      return this;
    },

    /**
     * @param {Function} fn is the callback function to call after setting the data
     * @param {Object} obj is the data we're trying to project onto this // TODO
     * @return {Document} this
     */
    hydrate: function(fn, obj){
      return this.init(fn, obj, false);
//      this._setData(this._schema._struct, obj || {}, this._.doc, [], false);
//      if(fn) fn();
//      return this;
    },

    /**
     * @param {Function} fn is the callback function to call after setting the data
     * @param {Object} obj is the data we're trying to project onto this // TODO
     * @return {Document} this
     */
    merge: function(fn, obj){
      return this.init(fn, obj, true);
//      this._setData(this._schema._struct, obj || {}, this._.doc, [], true);
//      if(fn) fn();
//      return this;
    },

    /**
     * Saves this to mongodb.
     * If this has any validation errors, then
     * 1. Don't talk to mongodb.
     * 2. Just invoke the callback, passing the errors to it.
     *
     * Otherwise...
     * If this is new, then
     * 1. Save to the JSON representation of this to the collection.
     * 2. Flag this as being not new.
     * 3. Invoke the (optional) callback
     * If this is not new, then
     * 1. Update the dirty attributes of this via the collection.
     * 2. Invoke the (optional) callback
     *
     * @param {Function} fn is the optional callback with function profile fn(errors, record)
     * @return {Document} this
     */
    save: function(fn){
        var self = this;
        if(this._.errors.length){
          var errors = this._.errors;
          this._.errors = [];
          if(fn) fn(errors, this);
          return;
        }
        if(this.isNew){
          this._collection.save(this._.doc, function(err){
            self.isNew = false;
            // _id is set before this call because of default of type oid
            if(fn) fn(null, self);
          });
        } else {
          this._collection.update({_id: this._id},{$set: this._getDirty()},function(){
            self._dirty = {};
            if(fn) fn(null, self);
          });
        }
      return this;
    },

    /**
     * Removes this from mongodb.
     * If this is new (not persisted to the db), then just invoke the callback fn.
     * If this is not new (persisted to the db), then remove the object by delegating
     * to the mongodb collection (which is linked to the connection), passing the
     * callback fn to be called upon removal.
     * @param {Function} fn is the callback function
     * @return {Document} this
     */
    remove: function(fn){
      if (this.isNew){
        if (fn) fn();
        return this;
      }
      this._collection.remove({ _id: this._id }, fn || function(){});
      return this;    
    } 

  },
 
  // Class methods to be defined on each model class 
  Statics: {

    /**
     * Returns a new Writer that finds the query
     * @param {Object} where defines the conditions of the query
     * @param {Object} subset allows you to include or exclude certain properties that you'd like in your query response from MongoDB
     * @param {Boolean} hydrate can take on 3 possible values
     *   - true - Returns a model instance (default)
     *   - null - Returns a plain object that is augmented to match the missing properties defined in the model
     *   - false - Returns the object as it's retrieved from MongoDB
     * @return {Writer}
     */
    find: function(){
      var where, subset, hydrate;
      if (arguments.length == 3) throw new Error('Subsets are not implemented yet.');
<<<<<<< HEAD
      else if (arguments.length === 2) {
        where = arguments[0];
        hydrate = arguments[1];
      } else if (arguments.length === 1) {
        where = arguments[0];
      }
      var self = this;
      where = where || {};

      var _writer = new Writer(function(query, options, promise){
        self._collection.find(query, options, function(err, cursor){
          if (err) return self._connection._error(err);
          var results = [];
          cursor.each(function(err, doc){
            if (err) return self._connection._error(err);
            if(doc != null){
              if ('$err' in doc) return self._connection._error(doc['$err']); 
              results.push((hydrate !== false) ? new self(doc, true) : doc);
            } else {
              promise.complete(results);
            }
          });
        });
      });
=======
>>>>>>> 1df25f2b

      // Shortcut for this.findById()
      if (where instanceof ObjectID) {
        return this.findById.apply(this, arguments);
      }

      var where = where || {}
        , query = new Query(this);

      for(i in where) query.where(i, where[i]);

      return query;
    },

    /**
     * A special case of find, where we find by the primary key/id.
     * @param {ObjectID|String} id is either an ObjectID or a hex string
     * @param {Function} fn is the callback with profile fn(record)
     * @param {Boolean} hydrate
     * @return {Writer}
     */
    findById: function(id, fn, hydrate){
      id = (id instanceof ObjectID || id.toHexString) ? id : ObjectID.createFromHexString(id);
      var writer = this.find({_id: id}, hydrate);
      if (fn) return writer.first(fn);
      return writer;
    },
    
    all: function(fn){
      return this.find().all(fn);
    },
    
    first: function(n, fn){
      return this.find().first(n, fn);
    },

    /**
     * Removes records that match a particular query from mongodb.
     * @param {Object} where is the set of conditions. Anything matching these will be removed.
     * @param {Function} fn is the callback with profile fn()
     * @return {Function} the constructor model class
     */
    remove: function(where, fn){
      var self = this;
      this._collection.remove(where || {}, function(err){
        if (err) return self._connection._error(err);
        fn();
      });
      return this;
    },

    /**
     * @param {Object} where is the set of conditions. Anything matching these will be counted.
     * @param {Function} fn is the callback with profile fn(count)
     * @return {Function} the constructor model class
     */
    count: function(where, fn){
      var self = this;
      if ('function' == typeof where) fn = where, where = {};
      this._collection.count(where || {}, function(err, count){
        if (err) return self._connection._error(err);
        fn(count);
      });
      return this;  
    },
    
    drop: function(fn){
      var self = this;
      this._collection.drop(function(err, ok){
        if (err) return self._connection._error(err);
        fn(ok);
      });
    }
    
  },
 
  /**
   * Adds an un-enumerable method to the constructor's prototype.
   * @param {Function} ctor is the constructor whose prototype we want to extend
   * @param {String} name is the name of the method
   * @param {Function} fn is the value of the getter
   */ 
  defineMethod: function(ctor, name, fn){
    Object.defineProperty(ctor.prototype, name, {
      value: fn
    });
  },
  
  /**
   * Adds an un-enumerable hook to the constructor's prototype.
   * This is how custom hooks as well as standard hooks (init, hydrate, merge, save, remove)
   * are compiled into the model (from Connection.prototype._compile(modelName))
   * @param {Function} ctor is the constructor whose prototype we want to extend
   * @param {String} name is the name of the method or task that we want to define the hook relative to
   * @param {Function} fn is the function we want to run
   */
  defineHook: function(ctor, name, fn){
    Object.defineProperty(ctor.prototype, name, {
      value: function(){
        return this._run(name, fn, arguments);
      }
    });
  },
 
  /**
   * Defines the getters and setters on the prototype
   * Used in Connection.prototype._compile as:
   *   Doc.compileEtters(schema._struct, model.prototype)
   * Used in EmbeddedArray constructor
   * @param {Array} struct is an array of either:
   *                1. The string names of the model's attributes
   *                2. Elements of the form [attribute name, subtype struct]
   * @param {Object} prototype is the prototype of the model we want to define etters for
   * @param {Array} path is an optional array of attributes representing an attribute chain
   * @param {Object} scope is an optional model // TODO seems scope never gets used. remove it?
   */
  compileEtters: function(struct,prototype,path,scope){
    var p = path || [], prop, curpath;
    for(var i=0,l=struct.length; i<l; i++){
      prop = struct[i];
      if(typeof prop == 'string'){
        curpath = p.concat(prop).join('.');
        Object.defineProperty(prototype, prop, {
          get: (function(path,bind){
            return function(){
              if(bind) return bind.get(path);
              else return this.get(path);
            }
          })(curpath,scope),
          set: (function(path,bind){
            return function(val){
              if(bind) bind.set(path,val);
              else this.set(path,val);
            }
          })(curpath,scope),
          enumerable: true
        });
      } else {
        prop = struct[i][0],
        curpath = p.concat(prop).join('.');
        // TODO What about the setter here?
        Object.defineProperty(prototype, prop, {
          get: (function(path,p,struct,scp){
            return function(){
              var scope = scp || this;
              if(!(path in scope._getters)){
                var nested = function(){};
                module.exports.compileEtters(struct, nested.prototype, p, scope);
                scope._getters[path] = new nested();
              }
              return scope._getters[path];
            }
          })(curpath,p.concat(prop),struct[i][1], scope),
          enumerable: true
        });
      }
    }
  }
  
};<|MERGE_RESOLUTION|>--- conflicted
+++ resolved
@@ -586,36 +586,8 @@
      *   - false - Returns the object as it's retrieved from MongoDB
      * @return {Writer}
      */
-    find: function(){
-      var where, subset, hydrate;
+    find: function(where, hydrate){
       if (arguments.length == 3) throw new Error('Subsets are not implemented yet.');
-<<<<<<< HEAD
-      else if (arguments.length === 2) {
-        where = arguments[0];
-        hydrate = arguments[1];
-      } else if (arguments.length === 1) {
-        where = arguments[0];
-      }
-      var self = this;
-      where = where || {};
-
-      var _writer = new Writer(function(query, options, promise){
-        self._collection.find(query, options, function(err, cursor){
-          if (err) return self._connection._error(err);
-          var results = [];
-          cursor.each(function(err, doc){
-            if (err) return self._connection._error(err);
-            if(doc != null){
-              if ('$err' in doc) return self._connection._error(doc['$err']); 
-              results.push((hydrate !== false) ? new self(doc, true) : doc);
-            } else {
-              promise.complete(results);
-            }
-          });
-        });
-      });
-=======
->>>>>>> 1df25f2b
 
       // Shortcut for this.findById()
       if (where instanceof ObjectID) {
