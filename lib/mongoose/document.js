var sys = require('sys')
  , Schema = require('./schema')
<<<<<<< HEAD
  , subclass = require('./util').subclass
  , EventEmitter = require('events').EventEmitter;
=======
  , EventEmitter = require('events').EventEmitter
  , Writer = require("./query").Writer
  , ObjectID = require("../../support/node-mongodb-native/lib/mongodb").ObjectID;
>>>>>>> 84f1b633

var Document = this.Base = function(callback, obj, hydrate){
  Object.defineProperty(this, '_', {value: {
    doc: {},
    pres: {},
    posts: {},
    arrays: {},
    dirty: {},
    hydrated: {},
    errors: []
  }, enumerable: false});
  
  var idx = (typeof arguments[0] == 'function') ? 1 : 0;
  this.isNew = !arguments[idx+1];
  this.init((idx) ? arguments[0] : null, arguments[idx], this.isNew);
};
sys.inherits(Document, EventEmitter);

Object.defineProperty(Document.prototype, 'isNew',{
  get: function(){ return this._.isNew; },
  set: function(val){ this._.isNew = val; },
  enumerable: false
});

Document.prototype.hydrated = function(path){
  return !!this._.hydrated[path];
};

Document.prototype.isDirty = function(path){
  return !!this._.dirty[path];
};

Document.prototype._setData = function(struct, obj, val, path, override){
  var p = path || [], count = flag = 0, i, l, prop, schema = this._schema, curpath;
  for(i=0,l=struct.length; i<l; i++){
    prop = struct[i];
    count++;
    if(typeof prop == 'string'){
      curpath = p.concat(prop).join('.');
      if(obj.hasOwnProperty(prop)){
        flag++;
        if(schema.paths[curpath].type == 'array'){
          this._.arrays[curpath] = new EmbeddedArray(obj[prop], curpath, schema.paths[curpath], this, !override);
          val[prop] = this._.arrays[curpath];
          if(!override){
            this._.hydrated[curpath] = true;
            this.emit('hydrate', [curpath,val[prop]]);
          } else this._.dirty[curpath] = [];
        }
        else if(schema.paths[curpath].type != 'virtual') {
          if(override){
            this.set(curpath, obj[prop]);
          } else {
            val[prop] = obj[prop];
            this._.hydrated[curpath] = true;
            this.emit('hydrate', [curpath,val[prop]]);
          }
        }
      } else if(override && (typeof schema.paths[curpath]._default == 'function')){ // set defaults
          this.set(curpath, schema.paths[curpath]._default.apply(this));
      } 
    } else {
      prop = struct[i][0];
      if(obj.hasOwnProperty(prop) && !Array.isArray(obj[prop]) && typeof obj[prop] == 'object'){
        flag++;
        val[prop] = (val[prop] == undefined) ? {} : val[prop];
        var children = this._setData(struct[i][1], obj[prop], val[prop], p.concat(prop), override);
        count += children[0];
        flag += children[1];
      }
    }
  }
  if(!override && flag == count) this._.hydrated[ (p.length) ? p.join('.') : ''] = true; 
  return [count, flag];
};

Document.prototype._run = function(name, fn, args){
  var args = Array.prototype.slice.call(args),
      callback = args.shift(),
      pres = (this._schema._pres[name] || []).concat(this._.pres[name] || []),
      posts = (this._schema._posts[name] || []).concat(this._.posts[name] || []),
      override = this._schema._overrides[name],
      self = this;
  
  if(name == 'init'){
    var dataName = (args[1]) ? 'merge' : 'hydrate';
        pres = pres.concat(this._schema._pres[dataName] || [], this._.pres[dataName] || []);
        posts = posts.concat(this._schema._posts[dataName] || [], this._.posts[dataName] || []);
  }
  
  var total = pres.length,
      process = function(){
        if(--total === 0) complete.apply(self);
      },
      complete = function(){
        if(name == 'save'){
          self._validate(override, fn, args);
        } else {
          if(override) override.apply(self, [fn.bind(self)].concat(args));
          else fn.apply(this, args);
        }
      };
  
  if(posts.length){
    callback = (function(n, cb){
        return function(){
          if(cb) cb.apply(null,arguments);
          if(name != 'save' || this._.errors.length == 0) 
            for(var i=0, l=posts.length; i<l; i++) posts[i](self);
        }
    })(name, callback);
  }
  args.unshift(callback);
      
  if(total)
    for(var i=0, l=pres.length; i<l; i++) pres[i](process);
  else
    complete.apply(self);
};

Document.prototype._validate = function(override, fn, args){
  var path, def, validators, validator, cb, i, l, v, len, self = this,
      toValidate = [],
      dirty = Object.keys(this._.dirty), 
      grandtotal = 0,
      
  complete = function(){
    if(--grandtotal <= 0) {
      if(override){
        override.apply(self, [fn.bind(self)].concat(args));
      } else {
        fn.apply(self,args); 
      }
    }
  };
  
  for(i=0, l=dirty.length; i<l; i++){
    path = dirty[i];
    def = this._schema.paths[path];
    validators = (def && typeof def.validators == 'object') ? Object.keys(def.validators) : [];
    
    if(validators.length){
      grandtotal += validators.length;
      for(v=0,len=validators.length; v<len; v++){
        validator = validators[v];
        cb = (function(v,p,t,scope){
          return function(passed,msg){
            if(!passed) scope._.errors.push({type: 'validation', name: v, path: p, schema: t, msg: msg}); 
            complete();
          };
        })(validator, path, def.type, self);
        toValidate.push([def.validators[validator], [this._get(path), cb]]);
      }
    }
  }
  
  for(var i=0,l=toValidate.length; i<l; i++){ 
    toValidate[i][0].apply(this, toValidate[i][1]);
  }
  if(!toValidate.length) complete();
};

Document.prototype._get = function(path){
  var parts = path.split('.'), doc = this._.doc;
  for (var i = 0, l = parts.length; i < l; i++){
    doc = doc[parts[i]];
    if (typeof doc == 'undefined'){
      return undefined;
    }
  }
  return doc;
};

Document.prototype.get = function(path){
  var type = this._schema.paths[path], i, l, prop, val = this._get(path);
  if(!type) return undefined;
  if(type.type == 'object'){
   //
  } else if(type.type == 'array'){
    return this._.arrays[path];
  } else {
   if(typeof type._castGet == 'function') val = type._castGet.apply(this,[val,path,type]);
   for(i=0,l=type.getters.length; i<l; i++) val = type.getters[i].apply(this,[val,path,type]);
   return val;
  }
};

Document.prototype._set = function(path,val){
  var parts = path.split('.'), doc = this._.doc, prev = this._.doc;
  for (var i = 0, l = parts.length-1; i < l; i++){
    doc = doc[parts[i]];
    if (typeof doc == 'undefined'){
      doc = prev = prev[parts[i]] = {};
    }
  }
  doc[parts[parts.length-1]] = val;
  this._.dirty[path] = true;
};

Document.prototype.set = function(path,val){
  var type = this._schema.paths[path], i, l, prop, val;
  if(!type) return;
  if(type.type == 'object'){
    for(prop in val) this.set(path+'.'+prop,val[i]);
  } else if(type.type == 'array'){
    this._set(path,val);
  } else {
    for(i=type.setters.length-1, l=0; i>=0; i--) val = type.setters[i].apply(this,[val,path,type]);
    if(typeof type._castSet == 'function') val = type._castSet.apply(this,[val,path,type]);
    if(type.type != 'virtual') this._set(path,val);
  }
};

Document.prototype.pre = function(method, fn){
  if (!(method in this._.pres)) this._.pres[method] = [];
  this._.pres[method].push(fn);
  return this;
};

Document.prototype.post = function(method, fn){
  if (!(method in this._.posts)) this._.posts[method] = [];
  this._.posts[method].push(fn);
  return this;
};

Document.prototype.toObject = function(){
  return this._.doc;
};

Document.prototype.toJSON = function(){
  return this._.doc;
};


var EmbeddedArray = subclass(Array, {
  
  constructor: function(arr, path, schema, scope, hydrate){
    var arr = (Array.isArray(arr)) ? arr : [];
    Object.defineProperty(this, '_', {
      value: {
        path: path,
        schema: schema,
        scope: scope,
        getters: [],
        setters: []
      }, enumerable: false
    });
    
    if(schema.options instanceof scope._schema.constructor){
      var schema = schema.options, prop, 
          embeddedDoc = function(){
            Document.apply(this, arguments);
          };
      sys.inherits(embeddedDoc, schema._model);
      module.exports.defineMethod(embeddedDoc, '_getters', {});

   //   for(prop in schema._hooks) module.exports.defineHook(embeddedDoc, prop, schema.options._hooks[prop]);
  //    for(prop in schema._methods) module.exports.defineMethod(embeddedDoc, prop, schema.options._methods[prop]);
      module.exports.compileEtters(schema.options._struct, embeddedDoc.prototype, embeddedDoc.prototype);

      this._.doc = embeddedDoc;
      this._.docs = [];
    } else {
      if(hydrate){
        for(var i=0,l=arr.length; i<l; i++) this[i] = arr[i];
      }
      else{
        for(var i=0,l=arr.length; i<l; i++) this.set(i, arr[i]);
      }
    }
  },
  
  _get: function(idx){
    var val = this[idx];
    for(i=0,l=this._.getters.length; i<l; i++) val = this._.getters[i].apply(this._.scope,[val,this._.path,this._.schema]);
    return val;    
  },
  
  'get': function(idx){
    return (this._.doc) ? this._.docs[idx] : this._get(idx); 
  },
  
  _set: function(idx, val){
    var val;
    for(i=0,l=this._.setters.length; i<l; i++) val = this._.setters[i].apply(this._.scope,[val,this._.path,this._.schema]);
    this[idx] = val;    
  },
  
  'set': function(idx, val){
    if(this._.doc){
      this._.docs[idx] = new this._doc(val);
      this[i] = this._docs[idx]._.doc;
    } else {
      this._set(idx, val);
    }
    if(!this._.scope._.dirty[this._.path]) this._.scope._.dirty[this._.path] = [];
    this._.scope._.dirty[this._.path].push(idx);
  },
  
  push: function(){
    for(var i=0,l=arguments.length; i<l; i++) this.set(this.length, arguments[i]);
    return this;    
  },
  
  forEach: function(fn, scope){
    for(var i=0,l=this.length; i<l; i++) fn.apply(scope, [this.get(i), i]);
    return this;
  }
  
});

var EmbeddedDocument = this.EmbeddedDocuemnt = function(){
  
};
sys.inherits(EmbeddedDocument, Document);


module.exports = {
  
  Document: Document,
  
  EmbeddedArray: EmbeddedArray,
  
  EmbeddedDocument: EmbeddedDocument,
  
  Hooks: {

    init: function(fn, obj, isNew){
      this._setData(this._schema._struct, obj || {}, this._.doc, [], isNew);
      if(fn) fn();
      return this;
    },

    hydrate: function(fn, obj){
      this._setData(this._schema._struct, obj || {}, this._.doc, [], false);
      if(fn) fn();
      return this;
    },

    merge: function(fn, obj){
      this._setData(this._schema._struct, obj || {}, this._.doc, [], true);
      if(fn) fn();
      return this;
    },

    save: function(fn){
        var self = this;
        if(this._.errors.length){
          if(fn) fn(this._.errors, this);
          return;
        }

        if(this.isNew){
          this._collection.save(this._.doc, function(){
            self.isNew = false;
            if(fn) fn(null, self);
          });
        } else {
          this._collection.update({_id: this._id},{$set: this._getDirty()},function(){
            self._dirty = {};
            if(fn) fn(null, self);
          });
        }
      return this;
    },

    remove: function(fn){
      if (this.isNew){
        if (fn) fn();
        return this;
      }
      this._collection.remove({ _id: this._id }, fn || function(){});
      return this;    
    } 

  },
  
  Statics: {

    find: function(where, hydrate){
      if (arguments.length == 3) throw new Error('Subsets are not implemented yet.');
      var _where = where || {}, self = this, casters = this.prototype._casters = this.prototype._casters || {}, cast = this.prototype._cast,
      _writer = new Writer(function(query, options, promise){
        self._collection.find(query, options, function(err, cursor){
          if (err) return self._connection._error(err);
          var results = [];
          cursor.each(function(err, doc){
            if (err) return self._connection._error(err);
            if(doc != null){
              if ('$err' in doc) return self._connection._error(doc['$err']); 
              results.push((hydrate !== false) ? new self(doc, true) : doc);
            } else {
              promise.complete(results);
            }
          });
        });
      }),

      castsub = function(path,obj){
       for(var key in {$in: 1, $nin: 1, $all: 1})
        if(Array.isArray(obj[key])) 
          for(var i=0,l=obj[key].length; i<l; i++) 
            obj[key][i] = cast(casters[path], obj[key][i]);
       return obj;
      };

       for(var i in _where){
         _writer.where(i, ((!casters[i]) ? _where[i] :
            (!Array.isArray(_where[i]) && typeof _where[i] == 'object') ?
            castsub(i, _where[i]) : cast(casters[i], _where[i])));
       }
      return _writer;
    },

    findById: function(id, fn, hydrate){
      id = (id instanceof ObjectID || id.toHexString) ? id : ObjectID.createFromHexString(id);
      var writer = this.find({_id: id}, hydrate);
      if (fn) return writer.first(fn);
      return writer;    
    },

    remove: function(where, fn){
      var self = this;
      this._collection.remove(where || {}, function(err){
        if (err) return self._connection._error(err);
        fn();
      });
      return this;    
    },

    count: function(where, fn){
      var self = this;
      this._collection.count(where || {}, function(err, count){
        if (err) return self._connection._error(err);
        fn(count);
      });
      return this;  
    }
    
  },
  
  defineMethod: function(ctor, name, fn){
    Object.defineProperty(ctor.prototype, name, {
      value: fn,
      enumerable: false
    })
  },
  
  defineHook: function(ctor, name, fn){
    Object.defineProperty(ctor.prototype, name, {
      value: function(){
        return this._run(name, fn, arguments);
      }, 
      enumerable: false
    });
  },
  
  compileEtters: function(struct,prototype,model,path,scope){
    var p = path || [], i, l, prop, curpath;
    for(i=0,l=struct.length; i<l; i++){
      prop = struct[i];
      if(typeof prop == 'string'){
        curpath = p.concat(prop).join('.');
        Object.defineProperty(prototype, prop, {
          get: (function(path,bind){
            return function(){
              if(bind) return bind.get(path);
              else return this.get(path);
            }
          })(curpath,scope),
          set: (function(path,bind){
            return function(val){
              if(bind) bind.set(path,val);
              else this.set(path,val);
            }
          })(curpath,scope),
          enumerable: true
        });
      } else {
        var prop = struct[i][0],
        curpath = p.concat(prop).join('.');
        Object.defineProperty(prototype, prop, {
          get: (function(path,p,struct,scp){
            return function(){
              var scope = scp || this;
              if(!(path in scope._getters)){
                var nested = function(){};
                 module.exports.compileEtters(struct, nested.prototype, model, p, scope);
                scope._getters[path] = new nested();
              }
              return scope._getters[path];
            }
          })(curpath,p.concat(prop),struct[i][1], scope),
          enumerable: true
        });
      }
    }
  }
  
};<|MERGE_RESOLUTION|>--- conflicted
+++ resolved
@@ -1,13 +1,8 @@
 var sys = require('sys')
   , Schema = require('./schema')
-<<<<<<< HEAD
-  , subclass = require('./util').subclass
-  , EventEmitter = require('events').EventEmitter;
-=======
   , EventEmitter = require('events').EventEmitter
   , Writer = require("./query").Writer
   , ObjectID = require("../../support/node-mongodb-native/lib/mongodb").ObjectID;
->>>>>>> 84f1b633
 
 var Document = this.Base = function(callback, obj, hydrate){
   Object.defineProperty(this, '_', {value: {
