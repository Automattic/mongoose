--- conflicted
+++ resolved
@@ -472,25 +472,7 @@
         });
       });
 
-<<<<<<< HEAD
-      function castsub(path,obj){
-        for(var key in {$in: 1, $nin: 1, $all: 1})
-          if(Array.isArray(obj[key])) 
-            for(var i=0,l=obj[key].length; i<l; i++) 
-              obj[key][i] = cast(casters[path], obj[key][i]);
-        return obj;
-      };
-
-      for (var i in where){
-         _writer.where(i, ((!casters[i])
-          ? where[i]
-          : (!Array.isArray(where[i]) && typeof where[i] == 'object')
-            ? castsub(i, where[i])
-            : cast(casters[i], where[i])));
-      }
-=======
       for(i in where) _writer.where(i, where[i]);
->>>>>>> 8dfb6461
 
       return _writer;
     },
