--- conflicted
+++ resolved
@@ -1,12 +1,7 @@
 var url = require('url'),
     sys = require('sys'),
-<<<<<<< HEAD
     mongo = require('../../support/node-mongodb-native/lib/mongodb'),
     EventEmitter = require('events').EventEmitter,
-=======
-    mongodb = require('../../support/node-mongodb-native/lib/mongodb'),
-    TypeDefinition = require('./type'),
->>>>>>> 05efe9bb
     Schema = require('./schema'),
     TypeDefinition = require('./type').TypeDefinition;
 
@@ -74,13 +69,9 @@
   return this.connection && this.connection.open;
 });
 
-<<<<<<< HEAD
-var Connection = this.Connection = function(uri, callback){
-=======
 require('./types');
 
-var Connection = function(uri, callback){
->>>>>>> 05efe9bb
+var Connection = this.Connection = function(uri, callback){
   var _uri = url.parse(uri),
       options = typeof callback !== 'function' ? callback : {},
       callback = typeof callback == 'function' ? callback : arguments[2],
