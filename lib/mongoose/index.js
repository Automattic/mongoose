var url = require('url')
  , sys = require('sys')
  , mongo = require('../../support/node-mongodb-native/lib/mongodb')
  , EventEmitter = require('events').EventEmitter
  , Schema = require('./schema')
<<<<<<< HEAD
  , Model = require('./document').Model
  , TypeDefinition = require('./type');
=======
  , Model = require('./model')
  , TypeSchema = require('./type');
>>>>>>> cfe6a710

var Mongoose = function(){
  this._connections = [];
  this._models = {};
  this._types = {};
  this.define = this.define.bind(this);
  this.type = this.type.bind(this);
};

sys.inherits(Mongoose, EventEmitter);

Mongoose.prototype.connect = function(uri, options, callback){
  var conn = new Connection(uri, options, callback);
  this._connections.push(conn);
  return conn;
};

Mongoose.prototype.disconnect = function(callback){
  var i = 0
    , self = this
    , length = this._connections.length;
  this._connections.forEach(function(c, i){
    c.close(function(err){
      if (err) return callback ? callback(err) : null;
      if (++i == length){
        self._connections = [];
        if(callback) callback(null);
      } 
    });
  });
};

Mongoose.prototype.define = function(name){
  var schema = new Schema();
  for(type in this._types)
    schema[type] = function(){
      return 
    }
  if (typeof name == 'string'){
    if (name in Mongoose.prototype || name in Connection.prototype){
      throw new Error('Name conflict "'+ name +'". Please choose a different model name.');
    }
    this._models[name] = schema;
    this.__defineGetter__(name, function(){
      if (this.connection){
        return this.connection.model(name);
      }
      return null;
    });
  }
  return schema;
};
  
Mongoose.prototype.type = function(name){
  if(name && this._types[name]) return this._types[name];
  else {
    var definition = new TypeSchema(name),
    type = function(){
      TypeSchema.apply(this, arguments);
    };
    type.prototype = definition;
    Schema.prototype[name] = function(key, options){
      return this._addType(key, new type(name, key, options, this));
    };
    return this._types[name] = new type(name);
  }
};

Mongoose.prototype.__defineGetter__('connection', function(){
  return this._connections[0];
});


Mongoose.prototype.__defineGetter__('connected', function(){
  return this.connection && this.connection.open;
});

module.exports = new Mongoose();

require('./types');

var Connection = this.Connection = function(uri, callback){
  var _uri = url.parse(uri)
    , options = typeof callback !== 'function' ? callback : {}
    , callback = typeof callback == 'function' ? callback : arguments[2]
    , self = this;
  this.name = _uri.pathname.replace(/\//g, '');
  this.host = _uri.hostname;
  this.port = _uri.port || 27017;
  if (_uri.auth){
    var auth = _uri.auth.split(':')[0];
    this.user = auth[0];
    this.pass = auth[1];
  }
  if (_uri.protocol !== 'mongodb:') throw new Error('Please include the mongodb:// protocol');
  if (!this.host) throw new Error('Please provide a hostname')
  if (!this.name) throw new Error('Please provide a database name');
  this._collections = {};
  this._compiled = {};
  this._db = new mongo.Db(this.name, new mongo.Server(this.host, this.port, options));
  this._db.open(function(err){
    if (err) return callback ? callback(err) : null;
    if(self.user){
      self._db.authenticate(self.user, db.pass, function(){
        self._onOpen();
        if (callback) callback(null);
      });
    } else {
      self._onOpen();
      if (callback) callback(null);
    }
  });
};

sys.inherits(Connection, EventEmitter);

Connection.prototype._onOpen = function(){
  this.open = true;
  for (var i in this._collections) this._collections[i].setDb(this.db);
  this.emit('open');
};

Connection.prototype.collection = function(name){
  if (!(name in this._collections)) this._collections[name] = new Collection(this, name);
  if (this._connected) this._collections[name].setDb(this.db);
  return this._collections[name];
};

Connection.prototype.model = function(name){
  if (name in this._compiled) return this._compiled[name];
  return this._compiled[name] = this._compile(name);
};

Connection.prototype._compile = function(name){
  var model = function(){
    Model.call(this);
  };
  sys.inherits(model, Model);
  model.prototype._connection = this;
  model.prototype._schema = module.exports._models[name];
  return model;
};

Connection.prototype.close = function(callback){
  if (this.open){
    var self = this;
    this._db.close(function(err){
      if (err) return callback ? callback(err) : null;
      self.open = false;
      if (callback) callback(null);
      self.emit('close');
    });
    // temporary, until -native close() fires a callback
    this.open = false;
    callback(null);
    this.emit('close');
  }
  return this;
};

var Collection = this.Collection = function(base, name){
  this.base = base;
  this.name = name;
  this._queued = [];
};

Collection.prototype._setDb = function(db){
  var self = this;
  db.collection(this.name, function(err, collection){
    if (!err) return self.base.emit('error', err);
    self._setCollection(collection);
  });
};

Collection.prototype._setCollection = function(c){
  this._collection = c;
  this._process();
};

Collection.prototype._queue = function(method, args){
  if (this._collection) return this._collection[method].apply(this._collection, args);
  this._queued.push([method, args]);
};

Collection.prototype._process = function(){
  var a;
  while (a = this._queued.shift()) this._collection[a[0]].apply(this._collection, a[1]);
  return this;
};

for (var i in require('../../support/node-mongodb-native/lib/mongodb/collection').Collection.prototype){
  (function(name){
    if (!(name in Collection.prototype)){
      Collection.prototype[name] = function(){
        return this._queue(name, arguments);
      };
    }
  })(i);
}<|MERGE_RESOLUTION|>--- conflicted
+++ resolved
@@ -3,13 +3,8 @@
   , mongo = require('../../support/node-mongodb-native/lib/mongodb')
   , EventEmitter = require('events').EventEmitter
   , Schema = require('./schema')
-<<<<<<< HEAD
-  , Model = require('./document').Model
-  , TypeDefinition = require('./type');
-=======
   , Model = require('./model')
   , TypeSchema = require('./type');
->>>>>>> cfe6a710
 
 var Mongoose = function(){
   this._connections = [];
