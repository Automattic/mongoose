var url = require('url')
  , sys = require('sys')
  , mongo = require('../../support/node-mongodb-native/lib/mongodb')
  , EventEmitter = require('events').EventEmitter
  , Schema = require('./schema')
  , Doc = require('./document')
  , Documentation = require('./documentation');

var Mongoose = function(){
  this._connections = [];
  this._models = {};
  this._types = {};
  this.define = this.define.bind(this); // TODO Why bind?
  this.type = this.type.bind(this);     // TODO Why bind?
};

sys.inherits(Mongoose, EventEmitter);

/**
 * Initializes a new connection and adds it to the connection pool,
 * this._connections
 * @param {String} uri of the mongodb server (mongodb://...)
 * @param {Object} options is a hash of options
 * @param {Function} callback is the callback function
 * @return {Connection} the created connection
 */
Mongoose.prototype.connect = function(uri, options, callback){
  var conn = new Connection(uri, options, callback);
  this._connections.push(conn);
  return conn;
};

/**
 * Closes each connection in the connection pool, this._connections
 * @param {Function} callback with profile function (err) {...} to be called on any error
 *                   that occurs attempting to close a connection or called after all
 *                   connections have been closed.
 */
Mongoose.prototype.disconnect = function(callback){
  var i = 0
    , self = this
    , length = this._connections.length;
  this._connections.forEach(function(c, i){
    c.disconnect = true;
    c.close(function(err){
      if (err) return callback ? callback(err) : null;
      if (++i == length){
        self._connections = [];
        if(callback) callback(null);
      } 
    });
  });
};

/**
 * Factory method to define new schemas.
 * 1. Initializes the new Schema
 * 2. Adds a reference to the schema in this._models (to be used later during Connection.prototype._compile)
 * 3. Adds a shortcut getter, name, that delegates to this.connection, which compiles the model (if it hasn't done so already) and returns it.
 * @param {String} name of the schema.
 * @return {Schema} schema that was just initialized
 */
Mongoose.prototype.define = function(name){
  var schema = new Schema(name);
  if (typeof name == 'string'){
    if (name in Mongoose.prototype || name in Connection.prototype){
      throw new Error('Name conflict "'+ name +'". Please choose a different model name.');
    }
    this._models[name] = schema;
    /**
     * Exposes the model to the client.
     * e.g., new mongoose.User({...});
     */
    this.__defineGetter__(name, function(){
      if (this.connection){
        return this.connection.model(name);
      }
      else return null;
    });
  }
  return schema;
};

/**
 * This acts as either:
 * 1. Shortcut method to define new types.
 *    (Factory method to define new TypeSchema instances.)
 * 2. A quick way to retrieve the type (TypeSchema instance) named name
 *
 * When used in the first way:
 *
 * @param {String} name of the type
 * @return {TypeSchema} the type named name
 */
Mongoose.prototype.type = function(name){
  if(name && this._types[name]) return this._types[name];
  else {
    var mongoose = this;
<<<<<<< HEAD
    
=======
>>>>>>> 17cb6da1
    // Exposes a shortcut factory method for declaring type instances
    // from the document definition chain
    /**
     * @param {String} key is the name of the attribute
     * @param {Object|Schema} subtype
     * @return {Schema} this
     */
    Schema.prototype[name] = function (key, subtype){
      var schemaType = function(){
        TypeSchema.apply(this,arguments);
      };
      schemaType.prototype = mongoose._types[name];
      this._addType(key, new schemaType(name, key, subtype, this));
      
      var path = this.getPath([key]);
      if(subtype instanceof Schema){
        if(name == 'array'){
          subtype._host = this;
          this._struct.push(key);
          this._root._embedded[path] = subtype;
        } else {
          subtype._parent = this;
          this._struct.push([key, subtype._struct]);
          for(prop in subtype.paths){
            this.paths[key+'.'+prop] = subtype.paths[prop];
          }
        }
        subtype._pkey = key;
      } else this._struct.push(key);
      
      var setups = this.paths[key].setups, i, l;
      for(i=0, l = setups.length; i<l; i++) setups[i].apply(this,[key, path]);
      return this;
    };
    return this._types[name] = TypeSchema._types[name] = new TypeSchema(name);
//    return this._types[name] = new type(name);
  }
};

Mongoose.prototype.documentation = function(name, path){
  var model = this._models[name];
  if(!model) return false;
  Documentation.create(model, path);
};

Mongoose.prototype.__defineGetter__('connection', function(){
  return this._connections[0];
});


Mongoose.prototype.__defineGetter__('connected', function(){
  return this.connection && this.connection.open;
});

module.exports = new Mongoose();

var TypeSchema = require('./type');
require('./types');

var Connection = this.Connection = function(uri, callback){
  var _uri = url.parse(uri)
    , options = typeof callback !== 'function' ? callback : {}
    , callback = typeof callback == 'function' ? callback : arguments[2]
    , self = this;
  this.name = _uri.pathname.replace(/\//g, '');
  this.host = _uri.hostname;
  this.port = _uri.port || 27017;
  if (_uri.auth){
    var auth = _uri.auth.split(':')[0];
    this.user = auth[0];
    this.pass = auth[1];
  }
  if (_uri.protocol !== 'mongodb:') throw new Error('Please include the mongodb:// protocol');
  if (!this.host) throw new Error('Please provide a hostname')
  if (!this.name) throw new Error('Please provide a database name');
  this._collections = {};
  this._compiled = {}; // Maps the model names to compiled models
  this._db = new mongo.Db(this.name, new mongo.Server(this.host, this.port, options));
  this._db.open(function(err){
    if (err) return callback ? callback(err) : null;
    if(self.disconnect) self.close(callback || function(){});
    if(self.user){
      self._db.authenticate(self.user, db.pass, function(){
        self._onOpen();
        if (callback) callback(null);
      });
    } else {
      self._onOpen();
      if (callback) callback(null);
    }
  });
};

sys.inherits(Connection, EventEmitter);

Connection.prototype._onOpen = function(){
  this.open = true;
  for (var i in this._collections) this._collections[i]._setDb(this._db);
  this.emit('open');
};

/**
 * 1. Initializes a new Collection to this connection's dictionary of
 * collections (if it doesn't already exist).
 * 2. Sets the db of the collection to this connection's db (if the connection is open)
 * 3. Returns the collection
 * @param {String} name
 * @return {Collection}
 */
Connection.prototype.collection = function(name){
  if (!(name in this._collections)) this._collections[name] = new Collection(this, name);
  if (this.open) this._collections[name]._setDb(this._db);
  return this._collections[name];
};

/**
 * Either
 * 1. Compiles the model and returns it
 * 2. Returns the compiled model if it is already compiled
 * @param {String} name of the model
 * @return {Function}
 */
Connection.prototype.model = function(name){
  if (name in this._compiled) return this._compiled[name];
  return this._compiled[name] = this._compile(name);
};

/**
 * Compiles the model
 * 1. Creates a new constructor (model) that inherits from the approprite schema's model
 *    -- i.e., mongoose._models[name]._model (mongoose._models[name] is a Schema instance)
 *    which itself inherits from Doc.Document
 * 2. Assigns this as the new model's connection
 * 3. Assigns a collection to the new model.
 * 4. Adds the declared hooks (in mongoose.models[name]._methods) to the model
 * 5. Adds the declared methods (in mongoose.models[name]._hooks) to the model
 * 6. Adds the declared static class methods (in mongoose.models[name]._statics) to the model
 * 7. Compile the getters and setters
 * @param {String} name is the name of the model
 * @return {Function} an new model constructor (inheritance is model < schema._model < Doc.Document)
 */
Connection.prototype._compile = function(name){
  var schema = module.exports._models[name], prop,
      /**
       * This is the model constructor we return
       */ 
      model = function(){
        schema._model.apply(this, arguments);
//        Doc.Document.apply(this, arguments);
      };
  sys.inherits(model, schema._model);
  model._connection = this;
  model._collection = this.collection(schema._collection);
  Doc.defineMethod(model, '_connection', this);
  Doc.defineMethod(model, '_collection', model._collection);
  Doc.defineMethod(model, '_getters', {});

  for(prop in schema._hooks) Doc.defineHook(model, prop, schema._hooks[prop]);
  for(prop in schema._methods) Doc.defineMethod(model, prop, schema._methods[prop]);
  for(prop in schema._statics) model[prop] = schema._statics[prop];
  Doc.compileEtters(schema._struct, model.prototype);
  return model;
};

Connection.prototype.close = function(callback){
  if (this.open || this.disconnect) {
    var self = this;
    this._db.close(function (err) {
      if (err) return callback ? callback(err) : null;
      self.open = false;
      if (callback) callback(null);
      self.emit('close');
    });
    // temporary, until -native close() fires a callback
    this.open = false;
    callback(null);
    this.emit('close');
  }
  return this;
};

/**
 * @constructor
 * @param {Connection} base is the connection that this collection is associated with
 * @param {String} name is the name of the collection
 */
var Collection = this.Collection = function(base, name){
  this.base = base;
  this.name = name;
  this._queued = [];
};

Collection.prototype._setDb = function(db){
  var self = this;
  db.collection(this.name, function(err, collection){
    if (err) return self.base.emit('error', err);
    self._setCollection(collection);
  });
};

Collection.prototype._setCollection = function(c){
  this._collection = c;
  this._process();
};

Collection.prototype._queue = function(method, args){
  if (this._collection) return this._collection[method].apply(this._collection, args);
  this._queued.push([method, args]);
};

Collection.prototype._process = function(){
  var a;
  while (a = this._queued.shift()) this._collection[a[0]].apply(this._collection, a[1]);
  return this;
};

// Wrap native mongodb Collection methods, so calling them from our (distinctly non-native mongodb)
// Collection interface either:
// 1. If the collection's db has already been set asynchronously, then invoke the method.
// 2. If the collection's db hasn't yet successfully been set asynchronously, then queues up the
//    methods and calls them as soon as the collection's db has been set.
for (var i in require('../../support/node-mongodb-native/lib/mongodb/collection').Collection.prototype){
  (function(name){
    if (!(name in Collection.prototype)){
      Collection.prototype[name] = function(){
        return this._queue(name, arguments);
      };
    }
  })(i);
}
<|MERGE_RESOLUTION|>--- conflicted
+++ resolved
@@ -96,10 +96,7 @@
   if(name && this._types[name]) return this._types[name];
   else {
     var mongoose = this;
-<<<<<<< HEAD
-    
-=======
->>>>>>> 17cb6da1
+
     // Exposes a shortcut factory method for declaring type instances
     // from the document definition chain
     /**
