--- conflicted
+++ resolved
@@ -1,19 +1,16 @@
 var url = require('url'),
-<<<<<<< HEAD
-    type = require('type'),
-    mongodb = require('../../support/node-mongodb-native/lib/mongodb');
-=======
     sys = require('sys'),
     mongodb = require('../../support/node-mongodb-native/lib/mongodb'),
+    TypeDefinition = require('./type').TypeDefinition,
     Schema = require('./schema'),
     EventEmitter = require('events').EventEmitter;
->>>>>>> 4f2644e6
 
 var Mongoose = module.exports = {
   
   _connections: [],
   
   _models: {},
+  _types: {},
   
   connect: function(uri, options, callback){
     var conn = new Connection(uri, options, callback);
@@ -34,16 +31,6 @@
     });
   },
   
-<<<<<<< HEAD
-  _onConnect: function(){
-    this.connected = true;
-    for (var i in this._collections) this._collections[i].setDb(this.db);
-    this.emit('open');
-  },
-
-  type: function(name){
-    return type.get(name);
-=======
   define: function(name){
     var schema = new Schema();
     if (typeof name == 'string'){
@@ -56,7 +43,11 @@
       });
     }
     return schema;
->>>>>>> 4f2644e6
+  },
+  
+  type: function(name){
+    if(name && this._types[name]) return this._types[name];
+    else return this._types[name] = new TypeDefinition(name);
   }
   
 };
