--- conflicted
+++ resolved
@@ -186,7 +186,8 @@
  */
 
 Model.prototype.remove = function (fn) {
-  if (this.removing || this.removed) return this;
+  if (this.removing || this.removed)
+    return this;
 
   if (!this.removing) {
     var promise = this.removing = new Promise(fn)
@@ -225,7 +226,8 @@
         return (val && val instanceof DocumentArray && val.length);
       });
 
-    if (!arrays.length) return next();
+    if (!arrays.length)
+      return next();
 
     arrays.forEach(function (array) {
       subdocs += array.length;
@@ -335,18 +337,14 @@
     conditions = {};
   }
   var query = new Query(conditions).bind(this);
-<<<<<<< HEAD
-  if ('undefined' === typeof callback) return query;
+  if ('undefined' === typeof callback)
+    return query;
   var cQuery;
   if (cQuery = this._cumulativeQuery) {
     merge(query._conditions, cQuery._conditions);
     delete this._cumulativeQuery;
   }
   if (!query.model) query.bind(this);
-=======
-  if ('undefined' == typeof callback)
-    return query;
->>>>>>> 424a9298
   return query.remove(callback);
 };
 
@@ -367,30 +365,18 @@
  */
 
 Model.find = function (conditions, fields, options, callback) {
-<<<<<<< HEAD
-  if ('function' === typeof conditions) {
+  if ('function' == typeof conditions) {
     callback = conditions;
     conditions = {};
     fields = null;
     options = null;
-  } else if ('function' === typeof fields) {
-=======
-  if ('function' == typeof fields) {
->>>>>>> 424a9298
+  } else if ('function' == typeof fields) {
     callback = fields;
     fields = null;
     options = null;
   } else if ('function' == typeof options) {
     callback = options;
     options = null;
-<<<<<<< HEAD
-=======
-  } else if ('function' == typeof conditions) {
-    callback = conditions;
-    conditions = {};
-    fields = null;
-    options = null;
->>>>>>> 424a9298
   }
 
   var query = new Query(conditions, options).select(fields).bind(this);
@@ -401,23 +387,12 @@
   // TODO Add cQuery merging into other commands
   // TODO Also merge in cQuery's options
   var cQuery;
-<<<<<<< HEAD
   if (cQuery = this._cumulativeQuery) {
     merge(query._conditions, cQuery._conditions);
     delete this._cumulativeQuery;
   }
-  if (!query.model) query.bind(this);
-=======
-
-  if (cQuery = this._cumulativeQuery)
-    merge(query._conditions, cQuery._conditions);
-
   if (!query.model)
     query.bind(this);
-
-  delete this._cumulativeQuery;
-
->>>>>>> 424a9298
   return query.find(callback);
 };
 
@@ -442,8 +417,7 @@
  */
 
 Model.findOne = function (conditions, fields, options, callback) {
-<<<<<<< HEAD
-  if ('function' === typeof options) {
+  if ('function' == typeof options) {
     // TODO Handle all 3 of the following scenarios
     // Hint: Only some of these scenarios are possible if cQuery is present
     // Scenario: findOne(conditions, fields, callback);
@@ -451,17 +425,11 @@
     // Scenario: findOne(conditions, options, callback);
     callback = options;
     options = null;
-  } else if ('function' === typeof fields) {
+  } else if ('function' == typeof fields) {
     // TODO Handle all 2 of the following scenarios
     // Scenario: findOne(conditions, callback)
     // Scenario: findOne(fields, callback)
     // Scenario: findOne(options, callback);
-=======
-  if ('function' == typeof options) {
-    callback = options;
-    options = null;
-  } else if ('function' == typeof fields) {
->>>>>>> 424a9298
     callback = fields;
     fields = null;
     options = null;
@@ -473,20 +441,14 @@
   }
 
   var query = new Query(conditions, options).select(fields).bind(this);
-<<<<<<< HEAD
-  if ('undefined' === typeof callback) return query;
+  if ('undefined' == typeof callback)
+    return query;
   var cQuery;
   if (cQuery = this._cumulativeQuery) {
     merge(query._conditions, cQuery._conditions);
     delete this._cumulativeQuery;
   }
   if (!query.model) query.bind(this);
-=======
-
-  if ('undefined' === typeof callback)
-    return query;
-
->>>>>>> 424a9298
   return query.findOne(callback);
 };
 
@@ -500,20 +462,14 @@
 
 Model.count = function (conditions, callback) {
   var query = new Query(conditions).bind(this);
-<<<<<<< HEAD
-  if ('undefined' === typeof callback) return query;
+  if ('undefined' == typeof callback)
+    return query;
   var cQuery;
   if (cQuery = this._cumulativeQuery) {
     merge(query._conditions, cQuery._conditions);
     delete this._cumulativeQuery;
   }
   if (!query.model) query.bind(this);
-=======
-
-  if ('undefined' == typeof callback)
-    return query;
-
->>>>>>> 424a9298
   return query.count(callback);
 };
 
@@ -623,7 +579,8 @@
     }
   }
   var query = new Query(conditions, options).bind(this);
-  if ('undefined' === typeof callback) return query;
+  if ('undefined' == typeof callback)
+    return query;
   var cQuery;
   if (cQuery = this._cumulativeQuery) {
     merge(query._conditions, cQuery._conditions);
