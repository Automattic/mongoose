--- conflicted
+++ resolved
@@ -158,17 +158,14 @@
   return this;
 };
 
-<<<<<<< HEAD
-/**
- * Getter for the topmost ancestor in the inheritance tree.
- */
-=======
-Schema.prototype.description = function(markdown){
+Schema.prototype.description = function (markdown) {
   this._description.push(markdown);
   return this;
 };
 
->>>>>>> 2cf60b13
+/**
+ * Getter for the topmost ancestor in the inheritance tree.
+ */
 Schema.prototype.__defineGetter__('_root', function(){
   var p = this;
   while (p._parent) p = p._parent
