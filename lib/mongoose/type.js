var clone = require('./util').clone,

/**
 * @param {String} name is the name of the type
 * @param {String} key
 * @param {Object|Schema} options
 * @param {Schema} schema is a reference to the Schema instance that this type is associated with
 */
TypeSchema = module.exports = function(name, key, options, schema){
  this.type = name;
  this.key = key;
  this.options = options;
  this.schema = schema;
  this.setups = this.setups ? clone(this.setups) : [];
  this.getters = this.getters ? clone(this.getters) : [];
  this.setters = this.setters ? clone(this.setters) : [];
  this.validators = this.validators ? clone(this.validators) : {};
  this._doc = [];
  return this;
};
TypeSchema._types = {}; // Used in TypeSchema.prototype.extend as a type registry to check against
                        // Would have used require("./index").type, except the require is circular
                        // because this file "./type" is referenced from "./index"

/**
 * Adds another setup function.
 * @param {Function} fn is the setup function we want to add with profile (...TODO)
 * @return {TypeSchema} this
 */
TypeSchema.prototype.setup = function(fn){
  this.setups.push(fn);
  return this;
};

/**
 * Declare this type to inherit from a parent type.
 * @param {String} parent is the names of the type from which this type should inherit
 * @return {TypeSchema} this
 */
TypeSchema.prototype.extend = function(parent){
<<<<<<< HEAD
  if (typeof parent === "string") {
    parent = TypeSchema._types[parent];
  }
  if(!(parent instanceof TypeSchema)) {
    throw new Error("parent must be either a TypeSchema instance or the name referencing the TypeSchema instance");
=======
  if(!(parent instanceof TypeSchema)){
    parent = require('./').type(parent); // require inline because of the circular reference with type
>>>>>>> 17cb6da1
  }
  this.parent = parent.type;
  this.setups = parent.setups.concat(this.setups);
  this.getters = parent.getters.concat(this.getters);
  this.setters = parent.setters.concat(this.setters);
  for(i in parent.validators){
    if(!this.validators[i]) 
      this.validators[i] = parent.validators[i];
  }
  if(!this.index) this.index = parent.index;
  if(!this.default) this.default = parent.default;
  return this;
};

TypeSchema.prototype.get = function(fn){
  this.getters.push(fn);
  return this;
};

TypeSchema.prototype.set = function(fn){
  this.setters.push(fn);
  return this;
};

TypeSchema.prototype.castGet = function(fn){
  this._castGet = fn;
  return this;
};

TypeSchema.prototype.castSet = function(fn){
  this._castSet = fn;
  return this;
};

TypeSchema.prototype.validate = function(name,fn){
  this.validators[name] = fn;
  return this;
};

TypeSchema.prototype.required = function(bool){
  this._required = !!bool;
  return this;
};

TypeSchema.prototype.index = function(order){
  this.index = order || 1;
  return this;
};

TypeSchema.prototype.default = function(val){
  this._default = val;
  return this;
};

TypeSchema.prototype.doc = function(markdown){
  this._doc.push(markdown);
  return this;
};<|MERGE_RESOLUTION|>--- conflicted
+++ resolved
@@ -18,9 +18,9 @@
   this._doc = [];
   return this;
 };
-TypeSchema._types = {}; // Used in TypeSchema.prototype.extend as a type registry to check against
-                        // Would have used require("./index").type, except the require is circular
-                        // because this file "./type" is referenced from "./index"
+//TypeSchema._types = {}; // Used in TypeSchema.prototype.extend as a type registry to check against
+//                        // Would have used require("./index").type, except the require is circular
+//                        // because this file "./type" is referenced from "./index"
 
 /**
  * Adds another setup function.
@@ -38,16 +38,14 @@
  * @return {TypeSchema} this
  */
 TypeSchema.prototype.extend = function(parent){
-<<<<<<< HEAD
-  if (typeof parent === "string") {
-    parent = TypeSchema._types[parent];
-  }
-  if(!(parent instanceof TypeSchema)) {
-    throw new Error("parent must be either a TypeSchema instance or the name referencing the TypeSchema instance");
-=======
+//  if (typeof parent === "string") {
+//    parent = TypeSchema._types[parent];
+//  }
+//  if(!(parent instanceof TypeSchema)) {
+//    throw new Error("parent must be either a TypeSchema instance or the name referencing the TypeSchema instance");
+//  }
   if(!(parent instanceof TypeSchema)){
     parent = require('./').type(parent); // require inline because of the circular reference with type
->>>>>>> 17cb6da1
   }
   this.parent = parent.type;
   this.setups = parent.setups.concat(this.setups);
