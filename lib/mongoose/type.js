var clone = require('./util').clone;

/**
 * @param {String} name is the name of the type
 * @param {String} key
 * @param {String|TypeSchema|Schema} subtype
 * @param {Schema} schema is a reference to the Schema instance that this type is associated with
 */

var TypeSchema = module.exports = function(name, key, subtype, schema){
  this.type = name;
  this.key = key;
  this.subtype = subtype;
  this.schema = schema;
  this.setups = this.setups ? clone(this.setups) : [];
  this.getters = this.getters ? clone(this.getters) : [];
  this.setters = this.setters ? clone(this.setters) : [];
  this.strictSetters = this.strictSetters ? clone(this.strictSetters) : [];
  this.validators = this.validators ? clone(this.validators) : {};
  this._doc = [];
  this._pres = this._pres ? clone(this._pres) : {};
  return this;
};

/**
 * Adds another setup function.
 * @param {Function} fn is the setup function we want to add with profile (...TODO)
 * @return {TypeSchema} this
 */
TypeSchema.prototype.setup = function(fn){
  this.setups.push(fn);
  return this;
};

/**
 * Declare this type to inherit from a parent type.
 * @param {String} parent is the names of the type from which this type should inherit
 * @return {TypeSchema} this
 */
TypeSchema.prototype.extend = function(parent){
  if (typeof parent === "string") {
    parent = require('./').type(parent); // require inline because of the circular reference with type
  } else if (!(parent instanceof TypeSchema)){
    throw new Error("parent must be either a TypeSchema instance or the name referencing the TypeSchema instance");
  }
  this.parent = parent.type;
  this.setups = parent.setups.concat(this.setups);
  this.getters = parent.getters.concat(this.getters);
  this.setters = parent.setters.concat(this.setters);
  for (var i in parent.validators){
    if(!this.validators[i]) 
      this.validators[i] = parent.validators[i];
  }
  if(!this.index) this.index = parent.index;
  if(!this.default) this.default = parent.default;
  return this;
};

TypeSchema.prototype.get = function(fn){
  this.getters.push(fn);
  return this;
};

TypeSchema.prototype.set = function(fn){
  this.setters.push(fn);
  return this;
};

TypeSchema.prototype.setStrict = function(fn){
  this.strictSetters.push(fn);
  return this;
};

TypeSchema.prototype.castGet = function(fn){
  this._castGet = fn;
  return this;
};

TypeSchema.prototype.castSet = function(fn){
  this._castSet = fn;
  return this;
};

TypeSchema.prototype.validate = function(name,fn){
  this.validators[name] = fn;
  return this;
};

TypeSchema.prototype.required = function(bool){
  this._required = !!bool;
  return this;
};

TypeSchema.prototype.strict = function(bool){
  this._strict = undefined === bool ? true : bool;
  return this;
};

TypeSchema.prototype.index = function(order){
  this.index = order || 1;
  return this;
};

TypeSchema.prototype.atomic = function(bool){
  this._atomic = bool;
  return this;
}

TypeSchema.prototype.default = function(val){
  this._default = val;
  return this;
};

TypeSchema.prototype.doc = function(markdown){
  this._doc.push(markdown);
  return this;
};

<<<<<<< HEAD
TypeSchema.prototype._pre = function (method, fn) {
  this._pres[method] || (this._pres[method] = []);
  this._pres[method].push(fn);
=======
TypeSchema.prototype.addedTo = function(fn){
  this._addedTo = fn;
>>>>>>> e0cb80c7
  return this;
};<|MERGE_RESOLUTION|>--- conflicted
+++ resolved
@@ -116,13 +116,13 @@
   return this;
 };
 
-<<<<<<< HEAD
 TypeSchema.prototype._pre = function (method, fn) {
   this._pres[method] || (this._pres[method] = []);
   this._pres[method].push(fn);
-=======
+  return this;
+};
+
 TypeSchema.prototype.addedTo = function(fn){
   this._addedTo = fn;
->>>>>>> e0cb80c7
   return this;
 };