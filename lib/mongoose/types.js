--- conflicted
+++ resolved
@@ -39,7 +39,6 @@
   .set(function(val){
     return (val instanceof Array) ? val : [val];
   })
-<<<<<<< HEAD
   ._pre('hydrate', function (val, path) {
     var type = this._schema.paths[path];
     this._.arrays[path] = new EmbeddedArray(val, path, type, this, true);
@@ -47,12 +46,11 @@
   })
   .flagDirty( function (path) {
     this._.dirty[path] = [];
-=======
+  })
   .setStrict(function(val){
     return Array.isArray(val)
       ? val
       : Error;
->>>>>>> dd6bdfc0
   });
 
 var sys = require("sys");
