--- conflicted
+++ resolved
@@ -6,17 +6,12 @@
 require.paths.unshift(__dirname + "/../../support/js-traverse/lib"); // So node-lazy can find 'traverse' if we aren't using npm
 var mongoose = module.parent.exports
   , type = mongoose.type
-<<<<<<< HEAD
   , Doc = require("./document")
   , EmbeddedArray = Doc.EmbeddedArray
   , Document = Doc.Document
   , ObjectID = mongoose.ObjectID
-  , Subclass = require('./util').subclass;
-=======
-  , ObjectID = mongoose.ObjectID
   , lingo = require('../../support/lingo')
   , en = lingo.en;
->>>>>>> eec113e7
 
 // String
 type('string')
