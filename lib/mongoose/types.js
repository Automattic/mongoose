var mongoose = module.parent.exports
  , type = mongoose.type
<<<<<<< HEAD
  , ObjectID = require('../../support/node-mongodb-native/lib/mongodb').ObjectID
  , Doc = require("./document"),
  , EmbeddedArray = Doc.EmbeddedArray
  , Document = Doc.Document;
=======
  , ObjectID = mongoose.ObjectID;
>>>>>>> fbfe3810

// String
type('string')
  .set(function(val){
    return (typeof val == 'string') ? val : val+'';
  });

// Array  
type('array')
  .set(function (val, path) {
    var type = this._schema.paths[path];
    this._.arrays[path] = new EmbeddedArray(val, path, type, this, false);
    this._.dirty[path] = [];
    return this._.arrays[path].arr;
  })
  .set(function(val){
    return (val instanceof Array) ? val : [val];
  })
  ._pre('hydrate', function (val, path) {
    var type = this._schema.paths[path];
    this._.arrays[path] = new EmbeddedArray(val, path, type, this, true);
    return this._.arrays[path].arr;
  })
  .flagDirty( function (path) {
    this._.dirty[path] = [];
  });

// Object
type('object')
  .set(function (val, path) {
    for (prop in val) {
      this.set(path + '.' + prop, val[prop]);
    }
    return val;
  })
  .set(function(val){
    return (typeof val == 'object') ? val : {};
  });
  
// OID
type('oid')
  .default(function(){
    return new ObjectID();
  })
  .setup(function(key,path){
    if (key.charAt(0) == '_'){
      this.virtual(key.substr(1))
        .get(function(){
          return this.get(path).toHexString();
        })
        .set(function(val){
          return this.set(path, val);
        });
    }
  })
  .set(function(val){
    return val
      ? ((val instanceof ObjectID || val.toHexString) 
        ? val
        : ObjectID.createFromHexString(val))
      : new ObjectID();
  });

// Number
type('number')
  .set(function(val){
    return val instanceof Number
      ? val
      : parseFloat(val);
  });

// Boolean
type('boolean')
  .set(function(val){
    return !!val;
  });

// Date
type('date')
  .set(function(val){
    return val instanceof Date
      ? val
      : (typeof val == 'string' && isNaN(Date.parse(val)))
        ? undefined
        : new Date(val);
  });

// Virtual  
type('virtual');

// Raw
type('raw');

type('dbref')
  /**
   * @param {Object|Document} val could be a hash or a Document
   */
  .set( function (val, path) {
    var type = this._schema.paths[path];
    if (val instanceof Document) {
      if (typeof val.id !== "undefined") {
        return {'$ref': val._schema._collection, '$id': val.id};
      } else {
        return new Promise();
      }
    } else if (typeof val === "object") {
    } else {
      throw new Error("You must pass in a model instance or a hash representation of its attributes.");
    }
  });<|MERGE_RESOLUTION|>--- conflicted
+++ resolved
@@ -1,13 +1,9 @@
 var mongoose = module.parent.exports
   , type = mongoose.type
-<<<<<<< HEAD
-  , ObjectID = require('../../support/node-mongodb-native/lib/mongodb').ObjectID
-  , Doc = require("./document"),
+  , Doc = require("./document")
   , EmbeddedArray = Doc.EmbeddedArray
-  , Document = Doc.Document;
-=======
+  , Document = Doc.Document
   , ObjectID = mongoose.ObjectID;
->>>>>>> fbfe3810
 
 // String
 type('string')
@@ -35,10 +31,12 @@
     this._.dirty[path] = [];
   });
 
+var sys = require("sys");
 // Object
 type('object')
   .set(function (val, path) {
     for (prop in val) {
+      sys.log(sys.inspect(this));
       this.set(path + '.' + prop, val[prop]);
     }
     return val;
