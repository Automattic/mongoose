--- conflicted
+++ resolved
@@ -15,11 +15,7 @@
   schema.pre('save', function shardingPluginPreSave() {
     applyWhere.call(this);
   });
-<<<<<<< HEAD
-  schema.pre('remove', function shardingPluginPreRemove() {
-=======
-  schema.pre('deleteOne', { document: true, query: false }, function shardingPluginPreRemove(next) {
->>>>>>> dcfe39c6
+  schema.pre('deleteOne', { document: true, query: false }, function shardingPluginPreRemove() {
     applyWhere.call(this);
   });
   schema.post('save', function shardingPluginPostSave() {
