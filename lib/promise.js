--- conflicted
+++ resolved
@@ -89,28 +89,6 @@
 }
 
 /**
-<<<<<<< HEAD
- * Resolves this promise to a rejected state if `err` is passed or a fulfilled state if no `err` is passed.
- *
- * If the promise has already been fulfilled or rejected, not action is taken.
- *
- * `err` will be cast to an Error if not already instanceof Error.
- *
- * _NOTE: overrides [mpromise#resolve](https://github.com/aheckmann/mpromise#resolve) to provide error casting._
- *
- * @param {Error} [err] error or null
- * @param {Object} [val] value to fulfill the promise with
- * @api public
- */
-
-Promise.prototype.resolve = function (err) {
-  if (err) return this.error(err);
-  return this.fulfill.apply(this, Array.prototype.slice.call(arguments, 1));
-};
-
-/**
-=======
->>>>>>> 7679dfc7
  * Adds a single function as a listener to both err and complete.
  *
  * It will be executed with traditional node.js argument position when the promise is resolved.
