--- conflicted
+++ resolved
@@ -66,12 +66,15 @@
   }
 });
 
-<<<<<<< HEAD
+/*!
+ * ignore
+ */
+
 Promise.prototype.then = util.deprecate(Promise.prototype.then,
   'Mongoose: mpromise (mongoose\'s default promise library) is deprecated, ' +
   'plug in your own promise library instead: ' +
   'http://mongoosejs.com/docs/promises.html');
-=======
+
 /**
  * ES6-style `.catch()` shorthand
  *
@@ -85,7 +88,6 @@
 Promise.prototype.catch = function(onReject) {
   return this.then(null, onReject);
 };
->>>>>>> d5597f1d
 
 /*!
  * Override event names for backward compatibility.
