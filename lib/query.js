--- conflicted
+++ resolved
@@ -3146,7 +3146,6 @@
  * @api public
  */
 
-<<<<<<< HEAD
 Query.prototype.findOneAndUpdate = function(criteria, doc, options) {
   if (typeof conditions === 'function' ||
       typeof doc === 'function' ||
@@ -3155,39 +3154,18 @@
     throw new MongooseError('Query.prototype.findOneAndUpdate() no longer accepts a callback');
   }
 
-=======
-Query.prototype.findOneAndUpdate = function(filter, doc, options, callback) {
->>>>>>> f0291e46
   this.op = 'findOneAndUpdate';
   this._validateOp();
   this._validate();
 
   switch (arguments.length) {
     case 2:
-<<<<<<< HEAD
       options = undefined;
       break;
     case 1:
       doc = criteria;
       criteria = options = undefined;
       break;
-=======
-      if (typeof doc === 'function') {
-        callback = doc;
-        doc = filter;
-        filter = undefined;
-      }
-      options = undefined;
-      break;
-    case 1:
-      if (typeof filter === 'function') {
-        callback = filter;
-        filter = options = doc = undefined;
-      } else {
-        doc = filter;
-        filter = options = undefined;
-      }
->>>>>>> f0291e46
   }
 
   if (mquery.canMerge(filter)) {
@@ -3407,7 +3385,6 @@
  * @api public
  */
 
-<<<<<<< HEAD
 Query.prototype.findOneAndDelete = function(conditions, options) {
   if (typeof conditions === 'function' ||
       typeof options === 'function' ||
@@ -3415,40 +3392,12 @@
     throw new MongooseError('Query.prototype.findOneAndDelete() no longer accepts a callback');
   }
 
-=======
-Query.prototype.findOneAndDelete = function(filter, options, callback) {
->>>>>>> f0291e46
   this.op = 'findOneAndDelete';
   this._validateOp();
   this._validate();
 
-<<<<<<< HEAD
   if (mquery.canMerge(conditions)) {
     this.merge(conditions);
-=======
-  switch (arguments.length) {
-    case 2:
-      if (typeof options === 'function') {
-        callback = options;
-        options = {};
-      }
-      break;
-    case 1:
-      if (typeof filter === 'function') {
-        callback = filter;
-        filter = undefined;
-        options = undefined;
-      }
-      break;
-  }
-
-  if (mquery.canMerge(filter)) {
-    this.merge(filter);
-  } else if (filter != null) {
-    this.error(
-      new ObjectParameterError(filter, 'filter', 'findOneAndDelete')
-    );
->>>>>>> f0291e46
   }
 
   options && this.setOptions(options);
