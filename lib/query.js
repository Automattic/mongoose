'use strict';

/*!
 * Module dependencies.
 */

const CastError = require('./error/cast');
const DocumentNotFoundError = require('./error/notFound');
const Kareem = require('kareem');
const MongooseError = require('./error/mongooseError');
const ObjectParameterError = require('./error/objectParameter');
const QueryCursor = require('./cursor/queryCursor');
const ValidationError = require('./error/validation');
const { applyGlobalMaxTimeMS, applyGlobalDiskUse } = require('./helpers/query/applyGlobalOption');
const handleReadPreferenceAliases = require('./helpers/query/handleReadPreferenceAliases');
const applyReadConcern = require('./helpers/schema/applyReadConcern');
const applyWriteConcern = require('./helpers/schema/applyWriteConcern');
const cast = require('./cast');
const castArrayFilters = require('./helpers/update/castArrayFilters');
const castNumber = require('./cast/number');
const castUpdate = require('./helpers/query/castUpdate');
const clone = require('./helpers/clone');
const getDiscriminatorByValue = require('./helpers/discriminator/getDiscriminatorByValue');
const helpers = require('./queryHelpers');
const immediate = require('./helpers/immediate');
const internalToObjectOptions = require('./options').internalToObjectOptions;
const isExclusive = require('./helpers/projection/isExclusive');
const isInclusive = require('./helpers/projection/isInclusive');
const isPathSelectedInclusive = require('./helpers/projection/isPathSelectedInclusive');
const isSubpath = require('./helpers/projection/isSubpath');
const mpath = require('mpath');
const mquery = require('mquery');
const parseProjection = require('./helpers/projection/parseProjection');
const removeUnusedArrayFilters = require('./helpers/update/removeUnusedArrayFilters');
const sanitizeFilter = require('./helpers/query/sanitizeFilter');
const sanitizeProjection = require('./helpers/query/sanitizeProjection');
const selectPopulatedFields = require('./helpers/query/selectPopulatedFields');
const setDefaultsOnInsert = require('./helpers/setDefaultsOnInsert');
const specialProperties = require('./helpers/specialProperties');
const updateValidators = require('./helpers/updateValidators');
const util = require('util');
const utils = require('./utils');
const queryMiddlewareFunctions = require('./constants').queryMiddlewareFunctions;

const queryOptionMethods = new Set([
  'allowDiskUse',
  'batchSize',
  'collation',
  'comment',
  'explain',
  'hint',
  'j',
  'lean',
  'limit',
  'maxTimeMS',
  'populate',
  'projection',
  'read',
  'select',
  'skip',
  'slice',
  'sort',
  'tailable',
  'w',
  'writeConcern',
  'wtimeout'
]);

/**
 * Query constructor used for building queries. You do not need
 * to instantiate a `Query` directly. Instead use Model functions like
 * [`Model.find()`](https://mongoosejs.com/docs/api/model.html#Model.find()).
 *
 * #### Example:
 *
 *     const query = MyModel.find(); // `query` is an instance of `Query`
 *     query.setOptions({ lean : true });
 *     query.collection(MyModel.collection);
 *     query.where('age').gte(21).exec(callback);
 *
 *     // You can instantiate a query directly. There is no need to do
 *     // this unless you're an advanced user with a very good reason to.
 *     const query = new mongoose.Query();
 *
 * @param {Object} [options]
 * @param {Object} [model]
 * @param {Object} [conditions]
 * @param {Object} [collection] Mongoose collection
 * @api public
 */

function Query(conditions, options, model, collection) {
  // this stuff is for dealing with custom queries created by #toConstructor
  if (!this._mongooseOptions) {
    this._mongooseOptions = {};
  }
  options = options || {};

  this._transforms = [];
  this._hooks = new Kareem();
  this._executionStack = null;

  // this is the case where we have a CustomQuery, we need to check if we got
  // options passed in, and if we did, merge them in
  const keys = Object.keys(options);
  for (const key of keys) {
    this._mongooseOptions[key] = options[key];
  }

  if (collection) {
    this.mongooseCollection = collection;
  }

  if (model) {
    this.model = model;
    this.schema = model.schema;
  }

  // this is needed because map reduce returns a model that can be queried, but
  // all of the queries on said model should be lean
  if (this.model && this.model._mapreduce) {
    this.lean();
  }

  // inherit mquery
  mquery.call(this, null, options);
  if (collection) {
    this.collection(collection);
  }

  if (conditions) {
    this.find(conditions);
  }

  this.options = this.options || {};

  // For gh-6880. mquery still needs to support `fields` by default for old
  // versions of MongoDB
  this.$useProjection = true;

  const collation = this &&
    this.schema &&
    this.schema.options &&
    this.schema.options.collation || null;
  if (collation != null) {
    this.options.collation = collation;
  }
}

/*!
 * inherit mquery
 */

Query.prototype = new mquery();
Query.prototype.constructor = Query;

// Remove some legacy methods that we removed in Mongoose 8, but
// are still in mquery 5.
Query.prototype.count = undefined;
Query.prototype.findOneAndRemove = undefined;

Query.base = mquery.prototype;

/*!
 * Overwrite mquery's `_distinct`, because Mongoose uses that name
 * to store the field to apply distinct on.
 */

Object.defineProperty(Query.prototype, '_distinct', {
  configurable: true,
  writable: true,
  enumerable: true,
  value: undefined
});

/**
 * Flag to opt out of using `$geoWithin`.
 *
 * ```javascript
 * mongoose.Query.use$geoWithin = false;
 * ```
 *
 * MongoDB 2.4 deprecated the use of `$within`, replacing it with `$geoWithin`. Mongoose uses `$geoWithin` by default (which is 100% backward compatible with `$within`). If you are running an older version of MongoDB, set this flag to `false` so your `within()` queries continue to work.
 *
 * @see geoWithin https://www.mongodb.com/docs/manual/reference/operator/geoWithin/
 * @default true
 * @property use$geoWithin
 * @memberOf Query
 * @static
 * @api public
 */

Query.use$geoWithin = mquery.use$geoWithin;

/**
 * Converts this query to a customized, reusable query constructor with all arguments and options retained.
 *
 * #### Example:
 *
 *     // Create a query for adventure movies and read from the primary
 *     // node in the replica-set unless it is down, in which case we'll
 *     // read from a secondary node.
 *     const query = Movie.find({ tags: 'adventure' }).read('primaryPreferred');
 *
 *     // create a custom Query constructor based off these settings
 *     const Adventure = query.toConstructor();
 *
 *     // further narrow down our query results while still using the previous settings
 *     await Adventure().where({ name: /^Life/ }).exec();
 *
 *     // since Adventure is a stand-alone constructor we can also add our own
 *     // helper methods and getters without impacting global queries
 *     Adventure.prototype.startsWith = function (prefix) {
 *       this.where({ name: new RegExp('^' + prefix) })
 *       return this;
 *     }
 *     Object.defineProperty(Adventure.prototype, 'highlyRated', {
 *       get: function () {
 *         this.where({ rating: { $gt: 4.5 }});
 *         return this;
 *       }
 *     })
 *     await Adventure().highlyRated.startsWith('Life').exec();
 *
 * @return {Query} subclass-of-Query
 * @api public
 */

Query.prototype.toConstructor = function toConstructor() {
  const model = this.model;
  const coll = this.mongooseCollection;

  const CustomQuery = function(criteria, options) {
    if (!(this instanceof CustomQuery)) {
      return new CustomQuery(criteria, options);
    }
    this._mongooseOptions = clone(p._mongooseOptions);
    Query.call(this, criteria, options || null, model, coll);
  };

  util.inherits(CustomQuery, model.Query);

  // set inherited defaults
  const p = CustomQuery.prototype;

  p.options = {};

  // Need to handle `sort()` separately because entries-style `sort()` syntax
  // `sort([['prop1', 1]])` confuses mquery into losing the outer nested array.
  // See gh-8159
  const options = Object.assign({}, this.options);
  if (options.sort != null) {
    p.sort(options.sort);
    delete options.sort;
  }
  p.setOptions(options);

  p.op = this.op;
  p._validateOp();
  p._conditions = clone(this._conditions);
  p._fields = clone(this._fields);
  p._update = clone(this._update, {
    flattenDecimals: false
  });
  p._path = this._path;
  p._distinct = this._distinct;
  p._collection = this._collection;
  p._mongooseOptions = this._mongooseOptions;

  return CustomQuery;
};

/**
 * Make a copy of this query so you can re-execute it.
 *
 * #### Example:
 *
 *     const q = Book.findOne({ title: 'Casino Royale' });
 *     await q.exec();
 *     await q.exec(); // Throws an error because you can't execute a query twice
 *
 *     await q.clone().exec(); // Works
 *
 * @method clone
 * @return {Query} copy
 * @memberOf Query
 * @instance
 * @api public
 */

Query.prototype.clone = function() {
  const model = this.model;
  const collection = this.mongooseCollection;

  const q = new this.model.Query({}, {}, model, collection);

  // Need to handle `sort()` separately because entries-style `sort()` syntax
  // `sort([['prop1', 1]])` confuses mquery into losing the outer nested array.
  // See gh-8159
  const options = Object.assign({}, this.options);
  if (options.sort != null) {
    q.sort(options.sort);
    delete options.sort;
  }
  q.setOptions(options);

  q.op = this.op;
  q._validateOp();
  q._conditions = clone(this._conditions);
  q._fields = clone(this._fields);
  q._update = clone(this._update, {
    flattenDecimals: false
  });
  q._path = this._path;
  q._distinct = this._distinct;
  q._collection = this._collection;
  q._mongooseOptions = this._mongooseOptions;

  return q;
};

/**
 * Specifies a javascript function or expression to pass to MongoDBs query system.
 *
 * #### Example:
 *
 *     query.$where('this.comments.length === 10 || this.name.length === 5')
 *
 *     // or
 *
 *     query.$where(function () {
 *       return this.comments.length === 10 || this.name.length === 5;
 *     })
 *
 * #### Note:
 *
 * Only use `$where` when you have a condition that cannot be met using other MongoDB operators like `$lt`.
 * **Be sure to read about all of [its caveats](https://www.mongodb.com/docs/manual/reference/operator/where/) before using.**
 *
 * @see $where https://www.mongodb.com/docs/manual/reference/operator/where/
 * @method $where
 * @param {String|Function} js javascript string or function
 * @return {Query} this
 * @memberOf Query
 * @instance
 * @method $where
 * @api public
 */

/**
 * Specifies a `path` for use with chaining.
 *
 * #### Example:
 *
 *     // instead of writing:
 *     User.find({age: {$gte: 21, $lte: 65}});
 *
 *     // we can instead write:
 *     User.where('age').gte(21).lte(65);
 *
 *     // passing query conditions is permitted
 *     User.find().where({ name: 'vonderful' })
 *
 *     // chaining
 *     User
 *     .where('age').gte(21).lte(65)
 *     .where('name', /^vonderful/i)
 *     .where('friends').slice(10)
 *     .exec()
 *
 * @method where
 * @memberOf Query
 * @instance
 * @param {String|Object} [path]
 * @param {any} [val]
 * @return {Query} this
 * @api public
 */

/**
 * Specifies a `$slice` projection for an array.
 *
 * #### Example:
 *
 *     query.slice('comments', 5); // Returns the first 5 comments
 *     query.slice('comments', -5); // Returns the last 5 comments
 *     query.slice('comments', [10, 5]); // Returns the first 5 comments after the 10-th
 *     query.where('comments').slice(5); // Returns the first 5 comments
 *     query.where('comments').slice([-10, 5]); // Returns the first 5 comments after the 10-th to last
 *
 * **Note:** If the absolute value of the number of elements to be sliced is greater than the number of elements in the array, all array elements will be returned.
 *
 *      // Given `arr`: [1, 2, 3, 4, 5, 6, 7, 8, 9, 10]
 *      query.slice('arr', 20); // Returns [1, 2, 3, 4, 5, 6, 7, 8, 9, 10]
 *      query.slice('arr', -20); // Returns [1, 2, 3, 4, 5, 6, 7, 8, 9, 10]
 *
 * **Note:** If the number of elements to skip is positive and greater than the number of elements in the array, an empty array will be returned.
 *
 *      // Given `arr`: [1, 2, 3, 4, 5, 6, 7, 8, 9, 10]
 *      query.slice('arr', [20, 5]); // Returns []
 *
 * **Note:** If the number of elements to skip is negative and its absolute value is greater than the number of elements in the array, the starting position is the start of the array.
 *
 *      // Given `arr`: [1, 2, 3, 4, 5, 6, 7, 8, 9, 10]
 *      query.slice('arr', [-20, 5]); // Returns [1, 2, 3, 4, 5]
 *
 * @method slice
 * @memberOf Query
 * @instance
 * @param {String} [path]
 * @param {Number|Array} val number of elements to slice or array with number of elements to skip and number of elements to slice
 * @return {Query} this
 * @see mongodb https://www.mongodb.com/docs/manual/tutorial/query-documents/#projection
 * @see $slice https://www.mongodb.com/docs/manual/reference/projection/slice/#prj._S_slice
 * @api public
 */

Query.prototype.slice = function() {
  if (arguments.length === 0) {
    return this;
  }

  this._validate('slice');

  let path;
  let val;

  if (arguments.length === 1) {
    const arg = arguments[0];
    if (typeof arg === 'object' && !Array.isArray(arg)) {
      const keys = Object.keys(arg);
      const numKeys = keys.length;
      for (let i = 0; i < numKeys; ++i) {
        this.slice(keys[i], arg[keys[i]]);
      }
      return this;
    }
    this._ensurePath('slice');
    path = this._path;
    val = arguments[0];
  } else if (arguments.length === 2) {
    if ('number' === typeof arguments[0]) {
      this._ensurePath('slice');
      path = this._path;
      val = [arguments[0], arguments[1]];
    } else {
      path = arguments[0];
      val = arguments[1];
    }
  } else if (arguments.length === 3) {
    path = arguments[0];
    val = [arguments[1], arguments[2]];
  }

  const p = {};
  p[path] = { $slice: val };
  this.select(p);

  return this;
};

/*!
 * ignore
 */

const validOpsSet = new Set(queryMiddlewareFunctions);

Query.prototype._validateOp = function() {
  if (this.op != null && !validOpsSet.has(this.op)) {
    this.error(new Error('Query has invalid `op`: "' + this.op + '"'));
  }
};

/**
 * Specifies the complementary comparison value for paths specified with `where()`
 *
 * #### Example:
 *
 *     User.where('age').equals(49);
 *
 *     // is the same as
 *
 *     User.where('age', 49);
 *
 * @method equals
 * @memberOf Query
 * @instance
 * @param {Object} val
 * @return {Query} this
 * @api public
 */

/**
 * Specifies arguments for an `$or` condition.
 *
 * #### Example:
 *
 *     query.or([{ color: 'red' }, { status: 'emergency' }]);
 *
 * @see $or https://www.mongodb.com/docs/manual/reference/operator/or/
 * @method or
 * @memberOf Query
 * @instance
 * @param {Array} array array of conditions
 * @return {Query} this
 * @api public
 */

/**
 * Specifies arguments for a `$nor` condition.
 *
 * #### Example:
 *
 *     query.nor([{ color: 'green' }, { status: 'ok' }]);
 *
 * @see $nor https://www.mongodb.com/docs/manual/reference/operator/nor/
 * @method nor
 * @memberOf Query
 * @instance
 * @param {Array} array array of conditions
 * @return {Query} this
 * @api public
 */

/**
 * Specifies arguments for a `$and` condition.
 *
 * #### Example:
 *
 *     query.and([{ color: 'green' }, { status: 'ok' }])
 *
 * @method and
 * @memberOf Query
 * @instance
 * @see $and https://www.mongodb.com/docs/manual/reference/operator/and/
 * @param {Array} array array of conditions
 * @return {Query} this
 * @api public
 */

/**
 * Specifies a `$gt` query condition.
 *
 * When called with one argument, the most recent path passed to `where()` is used.
 *
 * #### Example:
 *
 *     Thing.find().where('age').gt(21);
 *
 *     // or
 *     Thing.find().gt('age', 21);
 *
 * @method gt
 * @memberOf Query
 * @instance
 * @param {String} [path]
 * @param {Number} val
 * @see $gt https://www.mongodb.com/docs/manual/reference/operator/gt/
 * @api public
 */

/**
 * Specifies a `$gte` query condition.
 *
 * When called with one argument, the most recent path passed to `where()` is used.
 *
 * @method gte
 * @memberOf Query
 * @instance
 * @param {String} [path]
 * @param {Number} val
 * @see $gte https://www.mongodb.com/docs/manual/reference/operator/gte/
 * @api public
 */

/**
 * Specifies a `$lt` query condition.
 *
 * When called with one argument, the most recent path passed to `where()` is used.
 *
 * @method lt
 * @memberOf Query
 * @instance
 * @param {String} [path]
 * @param {Number} val
 * @see $lt https://www.mongodb.com/docs/manual/reference/operator/lt/
 * @api public
 */

/**
 * Specifies a `$lte` query condition.
 *
 * When called with one argument, the most recent path passed to `where()` is used.
 *
 * @method lte
 * @see $lte https://www.mongodb.com/docs/manual/reference/operator/lte/
 * @memberOf Query
 * @instance
 * @param {String} [path]
 * @param {Number} val
 * @api public
 */

/**
 * Specifies a `$ne` query condition.
 *
 * When called with one argument, the most recent path passed to `where()` is used.
 *
 * @see $ne https://www.mongodb.com/docs/manual/reference/operator/ne/
 * @method ne
 * @memberOf Query
 * @instance
 * @param {String} [path]
 * @param {any} val
 * @api public
 */

/**
 * Specifies an `$in` query condition.
 *
 * When called with one argument, the most recent path passed to `where()` is used.
 *
 * @see $in https://www.mongodb.com/docs/manual/reference/operator/in/
 * @method in
 * @memberOf Query
 * @instance
 * @param {String} [path]
 * @param {Array} val
 * @api public
 */

/**
 * Specifies an `$nin` query condition.
 *
 * When called with one argument, the most recent path passed to `where()` is used.
 *
 * @see $nin https://www.mongodb.com/docs/manual/reference/operator/nin/
 * @method nin
 * @memberOf Query
 * @instance
 * @param {String} [path]
 * @param {Array} val
 * @api public
 */

/**
 * Specifies an `$all` query condition.
 *
 * When called with one argument, the most recent path passed to `where()` is used.
 *
 * #### Example:
 *
 *     MyModel.find().where('pets').all(['dog', 'cat', 'ferret']);
 *     // Equivalent:
 *     MyModel.find().all('pets', ['dog', 'cat', 'ferret']);
 *
 * @see $all https://www.mongodb.com/docs/manual/reference/operator/all/
 * @method all
 * @memberOf Query
 * @instance
 * @param {String} [path]
 * @param {Array} val
 * @api public
 */

/**
 * Specifies a `$size` query condition.
 *
 * When called with one argument, the most recent path passed to `where()` is used.
 *
 * #### Example:
 *
 *     const docs = await MyModel.where('tags').size(0).exec();
 *     assert(Array.isArray(docs));
 *     console.log('documents with 0 tags', docs);
 *
 * @see $size https://www.mongodb.com/docs/manual/reference/operator/size/
 * @method size
 * @memberOf Query
 * @instance
 * @param {String} [path]
 * @param {Number} val
 * @api public
 */

/**
 * Specifies a `$regex` query condition.
 *
 * When called with one argument, the most recent path passed to `where()` is used.
 *
 * @see $regex https://www.mongodb.com/docs/manual/reference/operator/regex/
 * @method regex
 * @memberOf Query
 * @instance
 * @param {String} [path]
 * @param {String|RegExp} val
 * @api public
 */

/**
 * Specifies a `maxDistance` query condition.
 *
 * When called with one argument, the most recent path passed to `where()` is used.
 *
 * @see $maxDistance https://www.mongodb.com/docs/manual/reference/operator/maxDistance/
 * @method maxDistance
 * @memberOf Query
 * @instance
 * @param {String} [path]
 * @param {Number} val
 * @api public
 */

/**
 * Specifies a `$mod` condition, filters documents for documents whose
 * `path` property is a number that is equal to `remainder` modulo `divisor`.
 *
 * #### Example:
 *
 *     // All find products whose inventory is odd
 *     Product.find().mod('inventory', [2, 1]);
 *     Product.find().where('inventory').mod([2, 1]);
 *     // This syntax is a little strange, but supported.
 *     Product.find().where('inventory').mod(2, 1);
 *
 * @method mod
 * @memberOf Query
 * @instance
 * @param {String} [path]
 * @param {Array} val must be of length 2, first element is `divisor`, 2nd element is `remainder`.
 * @return {Query} this
 * @see $mod https://www.mongodb.com/docs/manual/reference/operator/mod/
 * @api public
 */

Query.prototype.mod = function() {
  let val;
  let path;

  if (arguments.length === 1) {
    this._ensurePath('mod');
    val = arguments[0];
    path = this._path;
  } else if (arguments.length === 2 && !Array.isArray(arguments[1])) {
    this._ensurePath('mod');
    val = [arguments[0], arguments[1]];
    path = this._path;
  } else if (arguments.length === 3) {
    val = [arguments[1], arguments[2]];
    path = arguments[0];
  } else {
    val = arguments[1];
    path = arguments[0];
  }

  const conds = this._conditions[path] || (this._conditions[path] = {});
  conds.$mod = val;
  return this;
};

/**
 * Specifies an `$exists` condition
 *
 * #### Example:
 *
 *     // { name: { $exists: true }}
 *     Thing.where('name').exists()
 *     Thing.where('name').exists(true)
 *     Thing.find().exists('name')
 *
 *     // { name: { $exists: false }}
 *     Thing.where('name').exists(false);
 *     Thing.find().exists('name', false);
 *
 * @method exists
 * @memberOf Query
 * @instance
 * @param {String} [path]
 * @param {Boolean} val
 * @return {Query} this
 * @see $exists https://www.mongodb.com/docs/manual/reference/operator/exists/
 * @api public
 */

/**
 * Specifies an `$elemMatch` condition
 *
 * #### Example:
 *
 *     query.elemMatch('comment', { author: 'autobot', votes: {$gte: 5}})
 *
 *     query.where('comment').elemMatch({ author: 'autobot', votes: {$gte: 5}})
 *
 *     query.elemMatch('comment', function (elem) {
 *       elem.where('author').equals('autobot');
 *       elem.where('votes').gte(5);
 *     })
 *
 *     query.where('comment').elemMatch(function (elem) {
 *       elem.where({ author: 'autobot' });
 *       elem.where('votes').gte(5);
 *     })
 *
 * @method elemMatch
 * @memberOf Query
 * @instance
 * @param {String|Object|Function} path
 * @param {Object|Function} filter
 * @return {Query} this
 * @see $elemMatch https://www.mongodb.com/docs/manual/reference/operator/elemMatch/
 * @api public
 */

/**
 * Defines a `$within` or `$geoWithin` argument for geo-spatial queries.
 *
 * #### Example:
 *
 *     query.where(path).within().box()
 *     query.where(path).within().circle()
 *     query.where(path).within().geometry()
 *
 *     query.where('loc').within({ center: [50,50], radius: 10, unique: true, spherical: true });
 *     query.where('loc').within({ box: [[40.73, -73.9], [40.7, -73.988]] });
 *     query.where('loc').within({ polygon: [[],[],[],[]] });
 *
 *     query.where('loc').within([], [], []) // polygon
 *     query.where('loc').within([], []) // box
 *     query.where('loc').within({ type: 'LineString', coordinates: [...] }); // geometry
 *
 * **MUST** be used after `where()`.
 *
 * #### Note:
 *
 * As of Mongoose 3.7, `$geoWithin` is always used for queries. To change this behavior, see [Query.use$geoWithin](https://mongoosejs.com/docs/api/query.html#Query.prototype.use$geoWithin).
 *
 * #### Note:
 *
 * In Mongoose 3.7, `within` changed from a getter to a function. If you need the old syntax, use [this](https://github.com/ebensing/mongoose-within).
 *
 * @method within
 * @see $polygon https://www.mongodb.com/docs/manual/reference/operator/polygon/
 * @see $box https://www.mongodb.com/docs/manual/reference/operator/box/
 * @see $geometry https://www.mongodb.com/docs/manual/reference/operator/geometry/
 * @see $center https://www.mongodb.com/docs/manual/reference/operator/center/
 * @see $centerSphere https://www.mongodb.com/docs/manual/reference/operator/centerSphere/
 * @memberOf Query
 * @instance
 * @return {Query} this
 * @api public
 */

/**
 * Specifies the maximum number of documents the query will return.
 *
 * #### Example:
 *
 *     query.limit(20);
 *
 * #### Note:
 *
 * Cannot be used with `distinct()`
 *
 * @method limit
 * @memberOf Query
 * @instance
 * @param {Number} val
 * @api public
 */

Query.prototype.limit = function limit(v) {
  this._validate('limit');

  if (typeof v === 'string') {
    try {
      v = castNumber(v);
    } catch (err) {
      throw new CastError('Number', v, 'limit');
    }
  }

  this.options.limit = v;
  return this;
};

/**
 * Specifies the number of documents to skip.
 *
 * #### Example:
 *
 *     query.skip(100).limit(20);
 *
 * #### Note:
 *
 * Cannot be used with `distinct()`
 *
 * @method skip
 * @memberOf Query
 * @instance
 * @param {Number} val
 * @see cursor.skip https://www.mongodb.com/docs/manual/reference/method/cursor.skip/
 * @api public
 */

Query.prototype.skip = function skip(v) {
  this._validate('skip');

  if (typeof v === 'string') {
    try {
      v = castNumber(v);
    } catch (err) {
      throw new CastError('Number', v, 'skip');
    }
  }

  this.options.skip = v;
  return this;
};

/**
 * Specifies the batchSize option.
 *
 * #### Example:
 *
 *     query.batchSize(100)
 *
 * #### Note:
 *
 * Cannot be used with `distinct()`
 *
 * @method batchSize
 * @memberOf Query
 * @instance
 * @param {Number} val
 * @see batchSize https://www.mongodb.com/docs/manual/reference/method/cursor.batchSize/
 * @api public
 */

/**
 * Specifies the `comment` option.
 *
 * #### Example:
 *
 *     query.comment('login query')
 *
 * #### Note:
 *
 * Cannot be used with `distinct()`
 *
 * @method comment
 * @memberOf Query
 * @instance
 * @param {String} val
 * @see comment https://www.mongodb.com/docs/manual/reference/operator/comment/
 * @api public
 */

/**
 * Sets query hints.
 *
 * #### Example:
 *
 *     query.hint({ indexA: 1, indexB: -1 });
 *
 * #### Note:
 *
 * Cannot be used with `distinct()`
 *
 * @method hint
 * @memberOf Query
 * @instance
 * @param {Object} val a hint object
 * @return {Query} this
 * @see $hint https://www.mongodb.com/docs/manual/reference/operator/hint/
 * @api public
 */

/**
 * Get/set the current projection (AKA fields). Pass `null` to remove the
 * current projection.
 *
 * Unlike `projection()`, the `select()` function modifies the current
 * projection in place. This function overwrites the existing projection.
 *
 * #### Example:
 *
 *     const q = Model.find();
 *     q.projection(); // null
 *
 *     q.select('a b');
 *     q.projection(); // { a: 1, b: 1 }
 *
 *     q.projection({ c: 1 });
 *     q.projection(); // { c: 1 }
 *
 *     q.projection(null);
 *     q.projection(); // null
 *
 *
 * @method projection
 * @memberOf Query
 * @instance
 * @param {Object|null} arg
 * @return {Object} the current projection
 * @api public
 */

Query.prototype.projection = function(arg) {
  if (arguments.length === 0) {
    return this._fields;
  }

  this._fields = {};
  this._userProvidedFields = {};
  this.select(arg);
  return this._fields;
};

/**
 * Specifies which document fields to include or exclude (also known as the query "projection")
 *
 * When using string syntax, prefixing a path with `-` will flag that path as excluded. When a path does not have the `-` prefix, it is included. Lastly, if a path is prefixed with `+`, it forces inclusion of the path, which is useful for paths excluded at the [schema level](https://mongoosejs.com/docs/api/schematype.html#SchemaType.prototype.select()).
 *
 * A projection _must_ be either inclusive or exclusive. In other words, you must
 * either list the fields to include (which excludes all others), or list the fields
 * to exclude (which implies all other fields are included). The [`_id` field is the only exception because MongoDB includes it by default](https://www.mongodb.com/docs/manual/tutorial/project-fields-from-query-results/#suppress-id-field).
 *
 * #### Example:
 *
 *     // include a and b, exclude other fields
 *     query.select('a b');
 *     // Equivalent syntaxes:
 *     query.select(['a', 'b']);
 *     query.select({ a: 1, b: 1 });
 *
 *     // exclude c and d, include other fields
 *     query.select('-c -d');
 *
 *     // Use `+` to override schema-level `select: false` without making the
 *     // projection inclusive.
 *     const schema = new Schema({
 *       foo: { type: String, select: false },
 *       bar: String
 *     });
 *     // ...
 *     query.select('+foo'); // Override foo's `select: false` without excluding `bar`
 *
 *     // or you may use object notation, useful when
 *     // you have keys already prefixed with a "-"
 *     query.select({ a: 1, b: 1 });
 *     query.select({ c: 0, d: 0 });
 *
 *     Additional calls to select can override the previous selection:
 *     query.select({ a: 1, b: 1 }).select({ b: 0 }); // selection is now { a: 1 }
 *     query.select({ a: 0, b: 0 }).select({ b: 1 }); // selection is now { a: 0 }
 *
 *
 * @method select
 * @memberOf Query
 * @instance
 * @param {Object|String|String[]} arg
 * @return {Query} this
 * @see SchemaType https://mongoosejs.com/docs/api/schematype.html
 * @api public
 */

Query.prototype.select = function select() {
  let arg = arguments[0];
  if (!arg) return this;

  if (arguments.length !== 1) {
    throw new Error('Invalid select: select only takes 1 argument');
  }

  this._validate('select');

  const fields = this._fields || (this._fields = {});
  const userProvidedFields = this._userProvidedFields || (this._userProvidedFields = {});
  let sanitizeProjection = undefined;
  if (this.model != null && utils.hasUserDefinedProperty(this.model.db.options, 'sanitizeProjection')) {
    sanitizeProjection = this.model.db.options.sanitizeProjection;
  } else if (this.model != null && utils.hasUserDefinedProperty(this.model.base.options, 'sanitizeProjection')) {
    sanitizeProjection = this.model.base.options.sanitizeProjection;
  } else {
    sanitizeProjection = this._mongooseOptions.sanitizeProjection;
  }

  function sanitizeValue(value) {
    return typeof value === 'string' && sanitizeProjection ? value = 1 : value;
  }
  arg = parseProjection(arg, true); // we want to keep the minus and pluses, so add boolean arg.
  if (utils.isObject(arg)) {
    if (this.selectedInclusively()) {
      Object.entries(arg).forEach(([key, value]) => {
        if (value) {
          // Add the field to the projection
          if (fields['-' + key] != null) {
            delete fields['-' + key];
          }
          fields[key] = userProvidedFields[key] = sanitizeValue(value);
        } else {
          // Remove the field from the projection
          Object.keys(userProvidedFields).forEach(field => {
            if (isSubpath(key, field)) {
              delete fields[field];
              delete userProvidedFields[field];
            }
          });
        }
      });
    } else if (this.selectedExclusively()) {
      Object.entries(arg).forEach(([key, value]) => {
        if (!value) {
          // Add the field to the projection
          if (fields['+' + key] != null) {
            delete fields['+' + key];
          }
          fields[key] = userProvidedFields[key] = sanitizeValue(value);
        } else {
          // Remove the field from the projection
          Object.keys(userProvidedFields).forEach(field => {
            if (isSubpath(key, field)) {
              delete fields[field];
              delete userProvidedFields[field];
            }
          });
        }
      });
    } else {
      const keys = Object.keys(arg);
      for (let i = 0; i < keys.length; ++i) {
        const value = arg[keys[i]];
        const key = keys[i];
        fields[key] = sanitizeValue(value);
        userProvidedFields[key] = sanitizeValue(value);
      }
    }

    return this;
  }

  throw new TypeError('Invalid select() argument. Must be string or object.');
};

/**
 * Sets this query's `sanitizeProjection` option. If set, `sanitizeProjection` does
 * two things:
 *
 * 1. Enforces that projection values are numbers, not strings.
 * 2. Prevents using `+` syntax to override properties that are deselected by default.
 *
 * With `sanitizeProjection()`, you can pass potentially untrusted user data to `.select()`.
 *
 * #### Example
 *
 *     const userSchema = new Schema({
 *       name: String,
 *       password: { type: String, select: false }
 *     });
 *     const UserModel = mongoose.model('User', userSchema);
 *     const { _id } = await UserModel.create({ name: 'John', password: 'secret' })
 *
 *     // The MongoDB server has special handling for string values that start with '$'
 *     // in projections, which can lead to unexpected leaking of sensitive data.
 *     let doc = await UserModel.findOne().select({ name: '$password' });
 *     doc.name; // 'secret'
 *     doc.password; // undefined
 *
 *     // With `sanitizeProjection`, Mongoose forces all projection values to be numbers
 *     doc = await UserModel.findOne().sanitizeProjection(true).select({ name: '$password' });
 *     doc.name; // 'John'
 *     doc.password; // undefined
 *
 *     // By default, Mongoose supports projecting in `password` using `+password`
 *     doc = await UserModel.findOne().select('+password');
 *     doc.password; // 'secret'
 *
 *     // With `sanitizeProjection`, Mongoose prevents projecting in `password` and other
 *     // fields that have `select: false` in the schema.
 *     doc = await UserModel.findOne().sanitizeProjection(true).select('+password');
 *     doc.password; // undefined
 *
 * @method sanitizeProjection
 * @memberOf Query
 * @instance
 * @param {Boolean} value
 * @return {Query} this
 * @see sanitizeProjection https://thecodebarbarian.com/whats-new-in-mongoose-5-13-sanitizeprojection.html
 * @api public
 */

Query.prototype.sanitizeProjection = function sanitizeProjection(value) {
  this._mongooseOptions.sanitizeProjection = value;

  return this;
};

/**
 * Determines the MongoDB nodes from which to read.
 *
 * #### Preferences:
 *
 * ```
 * primary - (default) Read from primary only. Operations will produce an error if primary is unavailable. Cannot be combined with tags.
 * secondary            Read from secondary if available, otherwise error.
 * primaryPreferred     Read from primary if available, otherwise a secondary.
 * secondaryPreferred   Read from a secondary if available, otherwise read from the primary.
 * nearest              All operations read from among the nearest candidates, but unlike other modes, this option will include both the primary and all secondaries in the random selection.
 * ```
 *
 * Aliases
 *
 * ```
 * p   primary
 * pp  primaryPreferred
 * s   secondary
 * sp  secondaryPreferred
 * n   nearest
 * ```
 *
 * #### Example:
 *
 *     new Query().read('primary')
 *     new Query().read('p')  // same as primary
 *
 *     new Query().read('primaryPreferred')
 *     new Query().read('pp') // same as primaryPreferred
 *
 *     new Query().read('secondary')
 *     new Query().read('s')  // same as secondary
 *
 *     new Query().read('secondaryPreferred')
 *     new Query().read('sp') // same as secondaryPreferred
 *
 *     new Query().read('nearest')
 *     new Query().read('n')  // same as nearest
 *
 *     // read from secondaries with matching tags
 *     new Query().read('s', [{ dc:'sf', s: 1 },{ dc:'ma', s: 2 }])
 *
 * Read more about how to use read preferences [here](https://www.mongodb.com/docs/manual/applications/replication/#read-preference).
 *
 * @method read
 * @memberOf Query
 * @instance
 * @param {String} mode one of the listed preference options or aliases
 * @param {Array} [tags] optional tags for this query
 * @see mongodb https://www.mongodb.com/docs/manual/applications/replication/#read-preference
 * @return {Query} this
 * @api public
 */

Query.prototype.read = function read(mode, tags) {
  if (typeof mode === 'string') {
    mode = handleReadPreferenceAliases(mode);
    this.options.readPreference = { mode, tags };
  } else {
    this.options.readPreference = mode;
  }
  return this;
};

/**
 * Overwrite default `.toString` to make logging more useful
 *
 * @memberOf Query
 * @instance
 * @method toString
 * @api private
 */

Query.prototype.toString = function toString() {
  if (this.op === 'count' ||
      this.op === 'countDocuments' ||
      this.op === 'find' ||
      this.op === 'findOne' ||
      this.op === 'deleteMany' ||
      this.op === 'deleteOne' ||
      this.op === 'findOneAndDelete' ||
      this.op === 'remove') {
    return `${this.model.modelName}.${this.op}(${util.inspect(this._conditions)})`;
  }
  if (this.op === 'distinct') {
    return `${this.model.modelName}.distinct('${this._distinct}', ${util.inspect(this._conditions)})`;
  }
  if (this.op === 'findOneAndReplace' ||
      this.op === 'findOneAndUpdate' ||
      this.op === 'replaceOne' ||
      this.op === 'update' ||
      this.op === 'updateMany' ||
      this.op === 'updateOne') {
    return `${this.model.modelName}.${this.op}(${util.inspect(this._conditions)}, ${util.inspect(this._update)})`;
  }

  // 'estimatedDocumentCount' or any others
  return `${this.model.modelName}.${this.op}()`;
};

/**
 * Sets the [MongoDB session](https://www.mongodb.com/docs/manual/reference/server-sessions/)
 * associated with this query. Sessions are how you mark a query as part of a
 * [transaction](https://mongoosejs.com/docs/transactions.html).
 *
 * Calling `session(null)` removes the session from this query.
 *
 * #### Example:
 *
 *     const s = await mongoose.startSession();
 *     await mongoose.model('Person').findOne({ name: 'Axl Rose' }).session(s);
 *
 * @method session
 * @memberOf Query
 * @instance
 * @param {ClientSession} [session] from `await conn.startSession()`
 * @see Connection.prototype.startSession() https://mongoosejs.com/docs/api/connection.html#Connection.prototype.startSession()
 * @see mongoose.startSession() https://mongoosejs.com/docs/api/mongoose.html#Mongoose.prototype.startSession()
 * @return {Query} this
 * @api public
 */

Query.prototype.session = function session(v) {
  if (v == null) {
    delete this.options.session;
  }
  this.options.session = v;
  return this;
};

/**
 * Sets the 3 write concern parameters for this query:
 *
 * - `w`: Sets the specified number of `mongod` servers, or tag set of `mongod` servers, that must acknowledge this write before this write is considered successful.
 * - `j`: Boolean, set to `true` to request acknowledgement that this operation has been persisted to MongoDB's on-disk journal.
 * - `wtimeout`: If [`w > 1`](https://mongoosejs.com/docs/api/query.html#Query.prototype.w()), the maximum amount of time to wait for this write to propagate through the replica set before this operation fails. The default is `0`, which means no timeout.
 *
 * This option is only valid for operations that write to the database:
 *
 * - `deleteOne()`
 * - `deleteMany()`
 * - `findOneAndDelete()`
 * - `findOneAndReplace()`
 * - `findOneAndUpdate()`
 * - `updateOne()`
 * - `updateMany()`
 *
 * Defaults to the schema's [`writeConcern` option](https://mongoosejs.com/docs/guide.html#writeConcern)
 *
 * #### Example:
 *
 *     // The 'majority' option means the `deleteOne()` promise won't resolve
 *     // until the `deleteOne()` has propagated to the majority of the replica set
 *     await mongoose.model('Person').
 *       deleteOne({ name: 'Ned Stark' }).
 *       writeConcern({ w: 'majority' });
 *
 * @method writeConcern
 * @memberOf Query
 * @instance
 * @param {Object} writeConcern the write concern value to set
 * @see WriteConcernSettings https://mongodb.github.io/node-mongodb-native/4.9/interfaces/WriteConcernSettings.html
 * @return {Query} this
 * @api public
 */

Query.prototype.writeConcern = function writeConcern(val) {
  if (val == null) {
    delete this.options.writeConcern;
    return this;
  }
  this.options.writeConcern = val;
  return this;
};

/**
 * Sets the specified number of `mongod` servers, or tag set of `mongod` servers,
 * that must acknowledge this write before this write is considered successful.
 * This option is only valid for operations that write to the database:
 *
 * - `deleteOne()`
 * - `deleteMany()`
 * - `findOneAndDelete()`
 * - `findOneAndReplace()`
 * - `findOneAndUpdate()`
 * - `updateOne()`
 * - `updateMany()`
 *
 * Defaults to the schema's [`writeConcern.w` option](https://mongoosejs.com/docs/guide.html#writeConcern)
 *
 * #### Example:
 *
 *     // The 'majority' option means the `deleteOne()` promise won't resolve
 *     // until the `deleteOne()` has propagated to the majority of the replica set
 *     await mongoose.model('Person').
 *       deleteOne({ name: 'Ned Stark' }).
 *       w('majority');
 *
 * @method w
 * @memberOf Query
 * @instance
 * @param {String|number} val 0 for fire-and-forget, 1 for acknowledged by one server, 'majority' for majority of the replica set, or [any of the more advanced options](https://www.mongodb.com/docs/manual/reference/write-concern/#w-option).
 * @see mongodb https://www.mongodb.com/docs/manual/reference/write-concern/#w-option
 * @return {Query} this
 * @api public
 */

Query.prototype.w = function w(val) {
  if (val == null) {
    delete this.options.w;
  }
  if (this.options.writeConcern != null) {
    this.options.writeConcern.w = val;
  } else {
    this.options.w = val;
  }
  return this;
};

/**
 * Requests acknowledgement that this operation has been persisted to MongoDB's
 * on-disk journal.
 * This option is only valid for operations that write to the database:
 *
 * - `deleteOne()`
 * - `deleteMany()`
 * - `findOneAndDelete()`
 * - `findOneAndReplace()`
 * - `findOneAndUpdate()`
 * - `updateOne()`
 * - `updateMany()`
 *
 * Defaults to the schema's [`writeConcern.j` option](https://mongoosejs.com/docs/guide.html#writeConcern)
 *
 * #### Example:
 *
 *     await mongoose.model('Person').deleteOne({ name: 'Ned Stark' }).j(true);
 *
 * @method j
 * @memberOf Query
 * @instance
 * @param {boolean} val
 * @see mongodb https://www.mongodb.com/docs/manual/reference/write-concern/#j-option
 * @return {Query} this
 * @api public
 */

Query.prototype.j = function j(val) {
  if (val == null) {
    delete this.options.j;
  }
  if (this.options.writeConcern != null) {
    this.options.writeConcern.j = val;
  } else {
    this.options.j = val;
  }
  return this;
};

/**
 * If [`w > 1`](https://mongoosejs.com/docs/api/query.html#Query.prototype.w()), the maximum amount of time to
 * wait for this write to propagate through the replica set before this
 * operation fails. The default is `0`, which means no timeout.
 *
 * This option is only valid for operations that write to the database:
 *
 * - `deleteOne()`
 * - `deleteMany()`
 * - `findOneAndDelete()`
 * - `findOneAndReplace()`
 * - `findOneAndUpdate()`
 * - `updateOne()`
 * - `updateMany()`
 *
 * Defaults to the schema's [`writeConcern.wtimeout` option](https://mongoosejs.com/docs/guide.html#writeConcern)
 *
 * #### Example:
 *
 *     // The `deleteOne()` promise won't resolve until this `deleteOne()` has
 *     // propagated to at least `w = 2` members of the replica set. If it takes
 *     // longer than 1 second, this `deleteOne()` will fail.
 *     await mongoose.model('Person').
 *       deleteOne({ name: 'Ned Stark' }).
 *       w(2).
 *       wtimeout(1000);
 *
 * @method wtimeout
 * @memberOf Query
 * @instance
 * @param {number} ms number of milliseconds to wait
 * @see mongodb https://www.mongodb.com/docs/manual/reference/write-concern/#wtimeout
 * @return {Query} this
 * @api public
 */

Query.prototype.wtimeout = function wtimeout(ms) {
  if (ms == null) {
    delete this.options.wtimeout;
  }
  if (this.options.writeConcern != null) {
    this.options.writeConcern.wtimeout = ms;
  } else {
    this.options.wtimeout = ms;
  }
  return this;
};

/**
 * Sets the readConcern option for the query.
 *
 * #### Example:
 *
 *     new Query().readConcern('local')
 *     new Query().readConcern('l')  // same as local
 *
 *     new Query().readConcern('available')
 *     new Query().readConcern('a')  // same as available
 *
 *     new Query().readConcern('majority')
 *     new Query().readConcern('m')  // same as majority
 *
 *     new Query().readConcern('linearizable')
 *     new Query().readConcern('lz') // same as linearizable
 *
 *     new Query().readConcern('snapshot')
 *     new Query().readConcern('s')  // same as snapshot
 *
 *
 * #### Read Concern Level:
 *
 * ```
 * local         MongoDB 3.2+ The query returns from the instance with no guarantee guarantee that the data has been written to a majority of the replica set members (i.e. may be rolled back).
 * available     MongoDB 3.6+ The query returns from the instance with no guarantee guarantee that the data has been written to a majority of the replica set members (i.e. may be rolled back).
 * majority      MongoDB 3.2+ The query returns the data that has been acknowledged by a majority of the replica set members. The documents returned by the read operation are durable, even in the event of failure.
 * linearizable  MongoDB 3.4+ The query returns data that reflects all successful majority-acknowledged writes that completed prior to the start of the read operation. The query may wait for concurrently executing writes to propagate to a majority of replica set members before returning results.
 * snapshot      MongoDB 4.0+ Only available for operations within multi-document transactions. Upon transaction commit with write concern "majority", the transaction operations are guaranteed to have read from a snapshot of majority-committed data.
 * ```
 *
 * Aliases
 *
 * ```
 * l   local
 * a   available
 * m   majority
 * lz  linearizable
 * s   snapshot
 * ```
 *
 * Read more about how to use read concern [here](https://www.mongodb.com/docs/manual/reference/read-concern/).
 *
 * @memberOf Query
 * @method readConcern
 * @param {String} level one of the listed read concern level or their aliases
 * @see mongodb https://www.mongodb.com/docs/manual/reference/read-concern/
 * @return {Query} this
 * @api public
 */

/**
 * Gets query options.
 *
 * #### Example:
 *
 *     const query = new Query();
 *     query.limit(10);
 *     query.setOptions({ maxTimeMS: 1000 });
 *     query.getOptions(); // { limit: 10, maxTimeMS: 1000 }
 *
 * @return {Object} the options
 * @api public
 */

Query.prototype.getOptions = function() {
  return this.options;
};

/**
 * Sets query options. Some options only make sense for certain operations.
 *
 * #### Options:
 *
 * The following options are only for `find()`:
 *
 * - [tailable](https://www.mongodb.com/docs/manual/core/tailable-cursors/)
 * - [limit](https://www.mongodb.com/docs/manual/reference/method/cursor.limit/)
 * - [skip](https://www.mongodb.com/docs/manual/reference/method/cursor.skip/)
 * - [allowDiskUse](https://www.mongodb.com/docs/manual/reference/method/cursor.allowDiskUse/)
 * - [batchSize](https://www.mongodb.com/docs/manual/reference/method/cursor.batchSize/)
 * - [readPreference](https://www.mongodb.com/docs/manual/applications/replication/#read-preference)
 * - [hint](https://www.mongodb.com/docs/manual/reference/method/cursor.hint/)
 * - [comment](https://www.mongodb.com/docs/manual/reference/method/cursor.comment/)
 *
 * The following options are only for write operations: `updateOne()`, `updateMany()`, `replaceOne()`, `findOneAndUpdate()`, and `findByIdAndUpdate()`:
 *
 * - [upsert](https://www.mongodb.com/docs/manual/reference/method/db.collection.update/)
 * - [writeConcern](https://www.mongodb.com/docs/manual/reference/method/db.collection.update/)
 * - [timestamps](https://mongoosejs.com/docs/guide.html#timestamps): If `timestamps` is set in the schema, set this option to `false` to skip timestamps for that particular update. Has no effect if `timestamps` is not enabled in the schema options.
 * - overwriteDiscriminatorKey: allow setting the discriminator key in the update. Will use the correct discriminator schema if the update changes the discriminator key.
 *
 * The following options are only for `find()`, `findOne()`, `findById()`, `findOneAndUpdate()`, `findOneAndReplace()`, `findOneAndDelete()`, and `findByIdAndUpdate()`:
 *
 * - [lean](https://mongoosejs.com/docs/api/query.html#Query.prototype.lean())
 * - [populate](https://mongoosejs.com/docs/populate.html)
 * - [projection](https://mongoosejs.com/docs/api/query.html#Query.prototype.projection())
 * - sanitizeProjection
 * - useBigInt64
 *
 * The following options are only for all operations **except** `updateOne()`, `updateMany()`, `deleteOne()`, and `deleteMany()`:
 *
 * - [maxTimeMS](https://www.mongodb.com/docs/manual/reference/operator/meta/maxTimeMS/)
 *
 * The following options are for `find()`, `findOne()`, `findOneAndUpdate()`, `findOneAndDelete()`, `updateOne()`, and `deleteOne()`:
 *
 * - [sort](https://www.mongodb.com/docs/manual/reference/method/cursor.sort/)
 *
 * The following options are for `findOneAndUpdate()` and `findOneAndDelete()`
 *
 * - includeResultMetadata
 *
 * The following options are for all operations:
 *
 * - [strict](https://mongoosejs.com/docs/guide.html#strict)
 * - [collation](https://www.mongodb.com/docs/manual/reference/collation/)
 * - [session](https://www.mongodb.com/docs/manual/reference/server-sessions/)
 * - [explain](https://www.mongodb.com/docs/manual/reference/method/cursor.explain/)
 *
 * @param {Object} options
 * @return {Query} this
 * @api public
 */

Query.prototype.setOptions = function(options, overwrite) {
  // overwrite is only for internal use
  if (overwrite) {
    // ensure that _mongooseOptions & options are two different objects
    this._mongooseOptions = (options && clone(options)) || {};
    this.options = options || {};

    if ('populate' in options) {
      this.populate(this._mongooseOptions);
    }
    return this;
  }
  if (options == null) {
    return this;
  }
  if (typeof options !== 'object') {
    throw new Error('Options must be an object, got "' + options + '"');
  }

  options = Object.assign({}, options);

  if (Array.isArray(options.populate)) {
    const populate = options.populate;
    delete options.populate;
    const _numPopulate = populate.length;
    for (let i = 0; i < _numPopulate; ++i) {
      this.populate(populate[i]);
    }
  }

  if ('setDefaultsOnInsert' in options) {
    this._mongooseOptions.setDefaultsOnInsert = options.setDefaultsOnInsert;
    delete options.setDefaultsOnInsert;
  }
  if ('overwriteDiscriminatorKey' in options) {
    this._mongooseOptions.overwriteDiscriminatorKey = options.overwriteDiscriminatorKey;
    delete options.overwriteDiscriminatorKey;
  }
  if ('sanitizeProjection' in options) {
    if (options.sanitizeProjection && !this._mongooseOptions.sanitizeProjection) {
      sanitizeProjection(this._fields);
    }

    this._mongooseOptions.sanitizeProjection = options.sanitizeProjection;
    delete options.sanitizeProjection;
  }
  if ('sanitizeFilter' in options) {
    this._mongooseOptions.sanitizeFilter = options.sanitizeFilter;
    delete options.sanitizeFilter;
  }
  if ('timestamps' in options) {
    this._mongooseOptions.timestamps = options.timestamps;
    delete options.timestamps;
  }
  if ('defaults' in options) {
    this._mongooseOptions.defaults = options.defaults;
    // deleting options.defaults will cause 7287 to fail
  }
  if ('translateAliases' in options) {
    this._mongooseOptions.translateAliases = options.translateAliases;
    delete options.translateAliases;
  }

  if (options.lean == null && this.schema && 'lean' in this.schema.options) {
    this._mongooseOptions.lean = this.schema.options.lean;
  }

  if (typeof options.limit === 'string') {
    try {
      options.limit = castNumber(options.limit);
    } catch (err) {
      throw new CastError('Number', options.limit, 'limit');
    }
  }
  if (typeof options.skip === 'string') {
    try {
      options.skip = castNumber(options.skip);
    } catch (err) {
      throw new CastError('Number', options.skip, 'skip');
    }
  }

  // set arbitrary options
  for (const key of Object.keys(options)) {
    if (queryOptionMethods.has(key)) {
      const args = Array.isArray(options[key]) ?
        options[key] :
        [options[key]];
      this[key].apply(this, args);
    } else {
      this.options[key] = options[key];
    }
  }

  return this;
};

/**
 * Sets the [`explain` option](https://www.mongodb.com/docs/manual/reference/method/cursor.explain/),
 * which makes this query return detailed execution stats instead of the actual
 * query result. This method is useful for determining what index your queries
 * use.
 *
 * Calling `query.explain(v)` is equivalent to `query.setOptions({ explain: v })`
 *
 * #### Example:
 *
 *     const query = new Query();
 *     const res = await query.find({ a: 1 }).explain('queryPlanner');
 *     console.log(res);
 *
 * @param {String} [verbose] The verbosity mode. Either 'queryPlanner', 'executionStats', or 'allPlansExecution'. The default is 'queryPlanner'
 * @return {Query} this
 * @api public
 */

Query.prototype.explain = function explain(verbose) {
  if (arguments.length === 0) {
    this.options.explain = true;
  } else if (verbose === false) {
    delete this.options.explain;
  } else {
    this.options.explain = verbose;
  }
  return this;
};

/**
 * Sets the [`allowDiskUse` option](https://www.mongodb.com/docs/manual/reference/method/cursor.allowDiskUse/),
 * which allows the MongoDB server to use more than 100 MB for this query's `sort()`. This option can
 * let you work around `QueryExceededMemoryLimitNoDiskUseAllowed` errors from the MongoDB server.
 *
 * Note that this option requires MongoDB server >= 4.4. Setting this option is a no-op for MongoDB 4.2
 * and earlier.
 *
 * Calling `query.allowDiskUse(v)` is equivalent to `query.setOptions({ allowDiskUse: v })`
 *
 * #### Example:
 *
 *     await query.find().sort({ name: 1 }).allowDiskUse(true);
 *     // Equivalent:
 *     await query.find().sort({ name: 1 }).allowDiskUse();
 *
 * @param {Boolean} [v] Enable/disable `allowDiskUse`. If called with 0 arguments, sets `allowDiskUse: true`
 * @return {Query} this
 * @api public
 */

Query.prototype.allowDiskUse = function(v) {
  if (arguments.length === 0) {
    this.options.allowDiskUse = true;
  } else if (v === false) {
    delete this.options.allowDiskUse;
  } else {
    this.options.allowDiskUse = v;
  }
  return this;
};

/**
 * Sets the [maxTimeMS](https://www.mongodb.com/docs/manual/reference/method/cursor.maxTimeMS/)
 * option. This will tell the MongoDB server to abort if the query or write op
 * has been running for more than `ms` milliseconds.
 *
 * Calling `query.maxTimeMS(v)` is equivalent to `query.setOptions({ maxTimeMS: v })`
 *
 * #### Example:
 *
 *     const query = new Query();
 *     // Throws an error 'operation exceeded time limit' as long as there's
 *     // >= 1 doc in the queried collection
 *     const res = await query.find({ $where: 'sleep(1000) || true' }).maxTimeMS(100);
 *
 * @param {Number} [ms] The number of milliseconds
 * @return {Query} this
 * @api public
 */

Query.prototype.maxTimeMS = function(ms) {
  this.options.maxTimeMS = ms;
  return this;
};

/**
 * Returns the current query filter (also known as conditions) as a [POJO](https://masteringjs.io/tutorials/fundamentals/pojo).
 *
 * #### Example:
 *
 *     const query = new Query();
 *     query.find({ a: 1 }).where('b').gt(2);
 *     query.getFilter(); // { a: 1, b: { $gt: 2 } }
 *
 * @return {Object} current query filter
 * @api public
 */

Query.prototype.getFilter = function() {
  return this._conditions;
};

/**
 * Returns the current query filter. Equivalent to `getFilter()`.
 *
 * You should use `getFilter()` instead of `getQuery()` where possible. `getQuery()`
 * will likely be deprecated in a future release.
 *
 * #### Example:
 *
 *     const query = new Query();
 *     query.find({ a: 1 }).where('b').gt(2);
 *     query.getQuery(); // { a: 1, b: { $gt: 2 } }
 *
 * @return {Object} current query filter
 * @api public
 */

Query.prototype.getQuery = function() {
  return this._conditions;
};

/**
 * Sets the query conditions to the provided JSON object.
 *
 * #### Example:
 *
 *     const query = new Query();
 *     query.find({ a: 1 })
 *     query.setQuery({ a: 2 });
 *     query.getQuery(); // { a: 2 }
 *
 * @param {Object} new query conditions
 * @return {undefined}
 * @api public
 */

Query.prototype.setQuery = function(val) {
  this._conditions = val;
};

/**
 * Returns the current update operations as a JSON object.
 *
 * #### Example:
 *
 *     const query = new Query();
 *     query.updateOne({}, { $set: { a: 5 } });
 *     query.getUpdate(); // { $set: { a: 5 } }
 *
 * @return {Object} current update operations
 * @api public
 */

Query.prototype.getUpdate = function() {
  return this._update;
};

/**
 * Sets the current update operation to new value.
 *
 * #### Example:
 *
 *     const query = new Query();
 *     query.updateOne({}, { $set: { a: 5 } });
 *     query.setUpdate({ $set: { b: 6 } });
 *     query.getUpdate(); // { $set: { b: 6 } }
 *
 * @param {Object} new update operation
 * @return {undefined}
 * @api public
 */

Query.prototype.setUpdate = function(val) {
  this._update = val;
};

/**
 * Returns fields selection for this query.
 *
 * @method _fieldsForExec
 * @return {Object}
 * @api private
 * @memberOf Query
 */

Query.prototype._fieldsForExec = function() {
  if (this._fields == null) {
    return null;
  }
  if (Object.keys(this._fields).length === 0) {
    return null;
  }
  return clone(this._fields);
};


/**
 * Return an update document with corrected `$set` operations.
 *
 * @method _updateForExec
 * @return {Object}
 * @api private
 * @memberOf Query
 */

Query.prototype._updateForExec = function() {
  const update = clone(this._update, {
    transform: false,
    depopulate: true
  });
  const ops = Object.keys(update);
  let i = ops.length;
  const ret = {};

  while (i--) {
    const op = ops[i];

    if ('$' !== op[0]) {
      // fix up $set sugar
      if (!ret.$set) {
        if (update.$set) {
          ret.$set = update.$set;
        } else {
          ret.$set = {};
        }
      }
      ret.$set[op] = update[op];
      ops.splice(i, 1);
      if (!~ops.indexOf('$set')) ops.push('$set');
    } else if ('$set' === op) {
      if (!ret.$set) {
        ret[op] = update[op];
      }
    } else {
      ret[op] = update[op];
    }
  }

  return ret;
};

/**
 * Makes sure _path is set.
 *
 * This method is inherited by `mquery`
 *
 * @method _ensurePath
 * @param {String} method
 * @api private
 * @memberOf Query
 */

/**
 * Determines if `conds` can be merged using `mquery().merge()`
 *
 * @method canMerge
 * @memberOf Query
 * @instance
 * @param {Object} conds
 * @return {Boolean}
 * @api private
 */

/**
 * Returns default options for this query.
 *
 * @param {Model} model
 * @api private
 */

Query.prototype._optionsForExec = function(model) {
  const options = clone(this.options);
  delete options.populate;
  model = model || this.model;

  if (!model) {
    return options;
  }
  applyReadConcern(model.schema, options);
  // Apply schema-level `writeConcern` option
  applyWriteConcern(model.schema, options);

  const asyncLocalStorage = this.model?.db?.base.transactionAsyncLocalStorage?.getStore();
  if (!this.options.hasOwnProperty('session') && asyncLocalStorage?.session != null) {
    options.session = asyncLocalStorage.session;
  }

  const readPreference = model &&
  model.schema &&
  model.schema.options &&
  model.schema.options.read;
  if (!('readPreference' in options) && readPreference) {
    options.readPreference = readPreference;
  }

  if (options.upsert !== void 0) {
    options.upsert = !!options.upsert;
  }
  if (options.writeConcern) {
    if (options.j) {
      options.writeConcern.j = options.j;
      delete options.j;
    }
    if (options.w) {
      options.writeConcern.w = options.w;
      delete options.w;
    }
    if (options.wtimeout) {
      options.writeConcern.wtimeout = options.wtimeout;
      delete options.wtimeout;
    }
  }

  this._applyPaths();
  if (this._fields != null) {
    this._fields = this._castFields(this._fields);
    const projection = this._fieldsForExec();
    if (projection != null) {
      options.projection = projection;
    }
  }

  return options;
};

/**
 * Sets the lean option.
 *
 * Documents returned from queries with the `lean` option enabled are plain
 * javascript objects, not [Mongoose Documents](https://mongoosejs.com/docs/api/document.html). They have no
 * `save` method, getters/setters, virtuals, or other Mongoose features.
 *
 * #### Example:
 *
 *     new Query().lean() // true
 *     new Query().lean(true)
 *     new Query().lean(false)
 *
 *     const docs = await Model.find().lean();
 *     docs[0] instanceof mongoose.Document; // false
 *
 * [Lean is great for high-performance, read-only cases](https://mongoosejs.com/docs/tutorials/lean.html),
 * especially when combined
 * with [cursors](https://mongoosejs.com/docs/queries.html#streaming).
 *
 * If you need virtuals, getters/setters, or defaults with `lean()`, you need
 * to use a plugin. See:
 *
 * - [mongoose-lean-virtuals](https://plugins.mongoosejs.io/plugins/lean-virtuals)
 * - [mongoose-lean-getters](https://plugins.mongoosejs.io/plugins/lean-getters)
 * - [mongoose-lean-defaults](https://www.npmjs.com/package/mongoose-lean-defaults)
 *
 * @param {Boolean|Object} bool defaults to true
 * @return {Query} this
 * @api public
 */

Query.prototype.lean = function(v) {
  this._mongooseOptions.lean = arguments.length ? v : true;
  return this;
};

/**
 * Adds a `$set` to this query's update without changing the operation.
 * This is useful for query middleware so you can add an update regardless
 * of whether you use `updateOne()`, `updateMany()`, `findOneAndUpdate()`, etc.
 *
 * #### Example:
 *
 *     // Updates `{ $set: { updatedAt: new Date() } }`
 *     new Query().updateOne({}, {}).set('updatedAt', new Date());
 *     new Query().updateMany({}, {}).set({ updatedAt: new Date() });
 *
 * @param {String|Object} path path or object of key/value pairs to set
 * @param {Any} [val] the value to set
 * @return {Query} this
 * @api public
 */

Query.prototype.set = function(path, val) {
  if (typeof path === 'object') {
    const keys = Object.keys(path);
    for (const key of keys) {
      this.set(key, path[key]);
    }
    return this;
  }

  this._update = this._update || {};
  if (path in this._update) {
    delete this._update[path];
  }
  this._update.$set = this._update.$set || {};
  this._update.$set[path] = val;
  return this;
};

/**
 * For update operations, returns the value of a path in the update's `$set`.
 * Useful for writing getters/setters that can work with both update operations
 * and `save()`.
 *
 * #### Example:
 *
 *     const query = Model.updateOne({}, { $set: { name: 'Jean-Luc Picard' } });
 *     query.get('name'); // 'Jean-Luc Picard'
 *
 * @param {String|Object} path path or object of key/value pairs to get
 * @return {Query} this
 * @api public
 */

Query.prototype.get = function get(path) {
  const update = this._update;
  if (update == null) {
    return void 0;
  }
  const $set = update.$set;
  if ($set == null) {
    return update[path];
  }

  if (utils.hasUserDefinedProperty(update, path)) {
    return update[path];
  }
  if (utils.hasUserDefinedProperty($set, path)) {
    return $set[path];
  }

  return void 0;
};

/**
 * Gets/sets the error flag on this query. If this flag is not null or
 * undefined, the `exec()` promise will reject without executing.
 *
 * #### Example:
 *
 *     Query().error(); // Get current error value
 *     Query().error(null); // Unset the current error
 *     Query().error(new Error('test')); // `exec()` will resolve with test
 *     Schema.pre('find', function() {
 *       if (!this.getQuery().userId) {
 *         this.error(new Error('Not allowed to query without setting userId'));
 *       }
 *     });
 *
 * Note that query casting runs **after** hooks, so cast errors will override
 * custom errors.
 *
 * #### Example:
 *
 *     const TestSchema = new Schema({ num: Number });
 *     const TestModel = db.model('Test', TestSchema);
 *     TestModel.find({ num: 'not a number' }).error(new Error('woops')).exec(function(error) {
 *       // `error` will be a cast error because `num` failed to cast
 *     });
 *
 * @param {Error|null} err if set, `exec()` will fail fast before sending the query to MongoDB
 * @return {Query} this
 * @api public
 */

Query.prototype.error = function error(err) {
  if (arguments.length === 0) {
    return this._error;
  }

  this._error = err;
  return this;
};

/**
 * ignore
 * @method _unsetCastError
 * @instance
 * @memberOf Query
 * @api private
 */

Query.prototype._unsetCastError = function _unsetCastError() {
  if (this._error != null && !(this._error instanceof CastError)) {
    return;
  }
  return this.error(null);
};

/**
 * Getter/setter around the current mongoose-specific options for this query
 * Below are the current Mongoose-specific options.
 *
 * - `populate`: an array representing what paths will be populated. Should have one entry for each call to [`Query.prototype.populate()`](https://mongoosejs.com/docs/api/query.html#Query.prototype.populate())
 * - `lean`: if truthy, Mongoose will not [hydrate](https://mongoosejs.com/docs/api/model.html#Model.hydrate()) any documents that are returned from this query. See [`Query.prototype.lean()`](https://mongoosejs.com/docs/api/query.html#Query.prototype.lean()) for more information.
 * - `strict`: controls how Mongoose handles keys that aren't in the schema for updates. This option is `true` by default, which means Mongoose will silently strip any paths in the update that aren't in the schema. See the [`strict` mode docs](https://mongoosejs.com/docs/guide.html#strict) for more information.
 * - `strictQuery`: controls how Mongoose handles keys that aren't in the schema for the query `filter`. This option is `false` by default, which means Mongoose will allow `Model.find({ foo: 'bar' })` even if `foo` is not in the schema. See the [`strictQuery` docs](https://mongoosejs.com/docs/guide.html#strictQuery) for more information.
 * - `nearSphere`: use `$nearSphere` instead of `near()`. See the [`Query.prototype.nearSphere()` docs](https://mongoosejs.com/docs/api/query.html#Query.prototype.nearSphere())
 *
 * Mongoose maintains a separate object for internal options because
 * Mongoose sends `Query.prototype.options` to the MongoDB server, and the
 * above options are not relevant for the MongoDB server.
 *
 * @param {Object} options if specified, overwrites the current options
 * @return {Object} the options
 * @api public
 */

Query.prototype.mongooseOptions = function(v) {
  if (arguments.length > 0) {
    this._mongooseOptions = v;
  }
  return this._mongooseOptions;
};

/**
 * ignore
 * @method _castConditions
 * @memberOf Query
 * @api private
 * @instance
 */

Query.prototype._castConditions = function() {
  let sanitizeFilterOpt = undefined;
  if (this.model != null && utils.hasUserDefinedProperty(this.model.db.options, 'sanitizeFilter')) {
    sanitizeFilterOpt = this.model.db.options.sanitizeFilter;
  } else if (this.model != null && utils.hasUserDefinedProperty(this.model.base.options, 'sanitizeFilter')) {
    sanitizeFilterOpt = this.model.base.options.sanitizeFilter;
  } else {
    sanitizeFilterOpt = this._mongooseOptions.sanitizeFilter;
  }

  if (sanitizeFilterOpt) {
    sanitizeFilter(this._conditions);
  }

  try {
    this.cast(this.model);
    this._unsetCastError();
  } catch (err) {
    this.error(err);
  }
};

/*!
 * ignore
 */

function _castArrayFilters(query) {
  try {
    castArrayFilters(query);
  } catch (err) {
    query.error(err);
  }
}

/**
 * Execute a `find()`
 *
 * @return {Query} this
 * @api private
 */
Query.prototype._find = async function _find() {
  this._applyTranslateAliases();
  this._castConditions();

  if (this.error() != null) {
    throw this.error();
  }

  const mongooseOptions = this._mongooseOptions;
  const _this = this;
  const userProvidedFields = _this._userProvidedFields || {};

  applyGlobalMaxTimeMS(this.options, this.model.db.options, this.model.base.options);
  applyGlobalDiskUse(this.options, this.model.db.options, this.model.base.options);

  // Separate options to pass down to `completeMany()` in case we need to
  // set a session on the document
  const completeManyOptions = Object.assign({}, {
    session: this && this.options && this.options.session || null,
    lean: mongooseOptions.lean || null
  });

  const options = this._optionsForExec();

  const filter = this._conditions;
  const fields = options.projection;

  const cursor = await this.mongooseCollection.find(filter, options);
  if (options.explain) {
    return cursor.explain();
  }

  let docs = await cursor.toArray();
  if (docs.length === 0) {
    return docs;
  }

  if (!mongooseOptions.populate) {
    const versionKey = _this.schema.options.versionKey;
    if (mongooseOptions.lean && mongooseOptions.lean.versionKey === false && versionKey) {
      docs.forEach((doc) => {
        if (versionKey in doc) {
          delete doc[versionKey];
        }
      });
    }
    return mongooseOptions.lean ?
      _completeManyLean(_this.model.schema, docs, null, completeManyOptions) :
      _this._completeMany(docs, fields, userProvidedFields, completeManyOptions);
  }
  const pop = helpers.preparePopulationOptionsMQ(_this, mongooseOptions);

  if (mongooseOptions.lean) {
    return _this.model.populate(docs, pop);
  }

  docs = await _this._completeMany(docs, fields, userProvidedFields, completeManyOptions);
  await this.model.populate(docs, pop);

  return docs;
};

/**
 * Find all documents that match `selector`. The result will be an array of documents.
 *
 * If there are too many documents in the result to fit in memory, use
 * [`Query.prototype.cursor()`](https://mongoosejs.com/docs/api/query.html#Query.prototype.cursor())
 *
 * #### Example:
 *
 *     const arr = await Movie.find({ year: { $gte: 1980, $lte: 1989 } });
 *
 * @param {Object|ObjectId} [filter] mongodb filter. If not specified, returns all documents.
 * @return {Query} this
 * @api public
 */

Query.prototype.find = function(conditions) {
  if (typeof conditions === 'function' ||
      typeof arguments[1] === 'function') {
    throw new MongooseError('Query.prototype.find() no longer accepts a callback');
  }

  this.op = 'find';

  if (mquery.canMerge(conditions)) {
    this.merge(conditions);

    prepareDiscriminatorCriteria(this);
  } else if (conditions != null) {
    this.error(new ObjectParameterError(conditions, 'filter', 'find'));
  }

  return this;
};

/**
 * Merges another Query or conditions object into this one.
 *
 * When a Query is passed, conditions, field selection and options are merged.
 *
 * @param {Query|Object} source
 * @return {Query} this
 */

Query.prototype.merge = function(source) {
  if (!source) {
    return this;
  }

  const opts = { overwrite: true };

  if (source instanceof Query) {
    // if source has a feature, apply it to ourselves

    if (source._conditions) {
      opts.omit = {};
      if (this._conditions && this._conditions.$and && source._conditions.$and) {
        opts.omit['$and'] = true;
        this._conditions.$and = this._conditions.$and.concat(source._conditions.$and);
      }
      if (this._conditions && this._conditions.$or && source._conditions.$or) {
        opts.omit['$or'] = true;
        this._conditions.$or = this._conditions.$or.concat(source._conditions.$or);
      }
      utils.merge(this._conditions, source._conditions, opts);
    }

    if (source._fields) {
      this._fields || (this._fields = {});
      utils.merge(this._fields, source._fields, opts);
    }

    if (source.options) {
      this.options || (this.options = {});
      utils.merge(this.options, source.options, opts);
    }

    if (source._update) {
      this._update || (this._update = {});
      utils.mergeClone(this._update, source._update);
    }

    if (source._distinct) {
      this._distinct = source._distinct;
    }

    utils.merge(this._mongooseOptions, source._mongooseOptions);

    return this;
  } else if (this.model != null && source instanceof this.model.base.Types.ObjectId) {
    utils.merge(this._conditions, { _id: source }, opts);

    return this;
  } else if (source && source.$__) {
    source = source.toObject(internalToObjectOptions);
  }

  opts.omit = {};
<<<<<<< HEAD
  if (source.$and) {
=======
  if (Array.isArray(source.$and)) {
>>>>>>> 9dcd8aa3
    opts.omit['$and'] = true;
    if (!this._conditions) {
      this._conditions = {};
    }
<<<<<<< HEAD
    this._conditions.$and = (this._conditions.$and || []).concat(source.$and);
  }
  if (source.$or) {
=======
    this._conditions.$and = (this._conditions.$and || []).concat(
      source.$and.map(el => utils.isPOJO(el) ? utils.merge({}, el) : el)
    );
  }
  if (Array.isArray(source.$or)) {
>>>>>>> 9dcd8aa3
    opts.omit['$or'] = true;
    if (!this._conditions) {
      this._conditions = {};
    }
<<<<<<< HEAD
    this._conditions.$or = (this._conditions.$or || []).concat(source.$or);
=======
    this._conditions.$or = (this._conditions.$or || []).concat(
      source.$or.map(el => utils.isPOJO(el) ? utils.merge({}, el) : el)
    );
>>>>>>> 9dcd8aa3
  }

  // plain object
  utils.merge(this._conditions, source, opts);

  return this;
};

/**
 * Adds a collation to this op (MongoDB 3.4 and up)
 *
 * @param {Object} value
 * @return {Query} this
 * @see MongoDB docs https://www.mongodb.com/docs/manual/reference/method/cursor.collation/#cursor.collation
 * @api public
 */

Query.prototype.collation = function(value) {
  if (this.options == null) {
    this.options = {};
  }
  this.options.collation = value;
  return this;
};

/**
 * Hydrate a single doc from `findOne()`, `findOneAndUpdate()`, etc.
 *
 * @api private
 */

Query.prototype._completeOne = function(doc, res, callback) {
  if (!doc && !this.options.includeResultMetadata) {
    return callback(null, null);
  }

  const model = this.model;
  const projection = clone(this._fields);
  const userProvidedFields = this._userProvidedFields || {};
  // `populate`, `lean`
  const mongooseOptions = this._mongooseOptions;

  const options = this.options;
  if (!options.lean && mongooseOptions.lean) {
    options.lean = mongooseOptions.lean;
  }

  if (options.explain) {
    return callback(null, doc);
  }

  if (!mongooseOptions.populate) {
    const versionKey = this.schema.options.versionKey;
    if (mongooseOptions.lean && mongooseOptions.lean.versionKey === false && versionKey) {
      if (versionKey in doc) {
        delete doc[versionKey];
      }
    }
    return mongooseOptions.lean ?
      _completeOneLean(model.schema, doc, null, res, options, callback) :
      completeOne(model, doc, res, options, projection, userProvidedFields,
        null, callback);
  }

  const pop = helpers.preparePopulationOptionsMQ(this, this._mongooseOptions);
  if (mongooseOptions.lean) {
    return model.populate(doc, pop).then(
      doc => {
        _completeOneLean(model.schema, doc, null, res, options, callback);
      },
      error => {
        callback(error);
      }
    );
  }

  completeOne(model, doc, res, options, projection, userProvidedFields, [], (err, doc) => {
    if (err != null) {
      return callback(err);
    }
    model.populate(doc, pop).then(res => { callback(null, res); }, err => { callback(err); });
  });
};

/**
 * Given a model and an array of docs, hydrates all the docs to be instances
 * of the model. Used to initialize docs returned from the db from `find()`
 *
 * @param {Array} docs
 * @param {Object} fields the projection used, including `select` from schemas
 * @param {Object} userProvidedFields the user-specified projection
 * @param {Object} [opts]
 * @param {Array} [opts.populated]
 * @param {ClientSession} [opts.session]
 * @api private
 */

Query.prototype._completeMany = async function _completeMany(docs, fields, userProvidedFields, opts) {
  const model = this.model;
  return Promise.all(docs.map(doc => new Promise((resolve, reject) => {
    const rawDoc = doc;
    doc = helpers.createModel(model, doc, fields, userProvidedFields);
    if (opts.session != null) {
      doc.$session(opts.session);
    }
    doc.$init(rawDoc, opts, (err) => {
      if (err != null) {
        return reject(err);
      }
      resolve(doc);
    });
  })));
};

/**
 * Internal helper to execute a findOne() operation
 *
 * @see findOne https://www.mongodb.com/docs/manual/reference/method/db.collection.findOne/
 * @api private
 */

Query.prototype._findOne = async function _findOne() {
  this._applyTranslateAliases();
  this._castConditions();

  if (this.error()) {
    const err = this.error();
    throw err;
  }

  applyGlobalMaxTimeMS(this.options, this.model.db.options, this.model.base.options);
  applyGlobalDiskUse(this.options, this.model.db.options, this.model.base.options);

  const options = this._optionsForExec();

  // don't pass in the conditions because we already merged them in
  const doc = await this.mongooseCollection.findOne(this._conditions, options);
  return new Promise((resolve, reject) => {
    this._completeOne(doc, null, (err, res) => {
      if (err) {
        return reject(err);
      }
      resolve(res);
    });
  });
};

/**
 * Declares the query a findOne operation. When executed, the first found document is passed to the callback.
 *
 * The result of the query is a single document, or `null` if no document was found.
 *
 * * *Note:* `conditions` is optional, and if `conditions` is null or undefined,
 * mongoose will send an empty `findOne` command to MongoDB, which will return
 * an arbitrary document. If you're querying by `_id`, use `Model.findById()`
 * instead.
 *
 * This function triggers the following middleware.
 *
 * - `findOne()`
 *
 * #### Example:
 *
 *     const query = Kitten.where({ color: 'white' });
 *     const kitten = await query.findOne();
 *
 * @param {Object} [filter] mongodb selector
 * @param {Object} [projection] optional fields to return
 * @param {Object} [options] see [`setOptions()`](https://mongoosejs.com/docs/api/query.html#Query.prototype.setOptions())
 * @param {Boolean} [options.translateAliases=null] If set to `true`, translates any schema-defined aliases in `filter`, `projection`, `update`, and `distinct`. Throws an error if there are any conflicts where both alias and raw property are defined on the same object.
 * @return {Query} this
 * @see findOne https://www.mongodb.com/docs/manual/reference/method/db.collection.findOne/
 * @see Query.select https://mongoosejs.com/docs/api/query.html#Query.prototype.select()
 * @api public
 */

Query.prototype.findOne = function(conditions, projection, options) {
  if (typeof conditions === 'function' ||
      typeof projection === 'function' ||
      typeof options === 'function' ||
      typeof arguments[3] === 'function') {
    throw new MongooseError('Query.prototype.findOne() no longer accepts a callback');
  }

  this.op = 'findOne';
  this._validateOp();

  if (options) {
    this.setOptions(options);
  }

  if (projection) {
    this.select(projection);
  }

  if (mquery.canMerge(conditions)) {
    this.merge(conditions);

    prepareDiscriminatorCriteria(this);
  } else if (conditions != null) {
    this.error(new ObjectParameterError(conditions, 'filter', 'findOne'));
  }

  return this;
};


/**
 * Execute a countDocuments query
 *
 * @see countDocuments https://mongodb.github.io/node-mongodb-native/4.9/classes/Collection.html#countDocuments
 * @api private
 */

Query.prototype._countDocuments = async function _countDocuments() {
  this._applyTranslateAliases();

  try {
    this.cast(this.model);
  } catch (err) {
    this.error(err);
  }

  if (this.error()) {
    throw this.error();
  }

  applyGlobalMaxTimeMS(this.options, this.model.db.options, this.model.base.options);
  applyGlobalDiskUse(this.options, this.model.db.options, this.model.base.options);

  const options = this._optionsForExec();

  const conds = this._conditions;

  return this.mongooseCollection.countDocuments(conds, options);
};

/*!
 * If `translateAliases` option is set, call `Model.translateAliases()`
 * on the following query properties: filter, projection, update, distinct.
 */

Query.prototype._applyTranslateAliases = function _applyTranslateAliases() {
  let applyTranslateAliases = false;
  if ('translateAliases' in this._mongooseOptions) {
    applyTranslateAliases = this._mongooseOptions.translateAliases;
  } else if (this.model?.schema?._userProvidedOptions?.translateAliases != null) {
    applyTranslateAliases = this.model.schema._userProvidedOptions.translateAliases;
  } else if (this.model?.base?.options?.translateAliases != null) {
    applyTranslateAliases = this.model.base.options.translateAliases;
  }
  if (!applyTranslateAliases) {
    return;
  }

  if (this.model?.schema?.aliases && Object.keys(this.model.schema.aliases).length > 0) {
    this.model.translateAliases(this._conditions, true);
    this.model.translateAliases(this._fields, true);
    this.model.translateAliases(this._update, true);
    if (this._distinct != null && this.model.schema.aliases[this._distinct] != null) {
      this._distinct = this.model.schema.aliases[this._distinct];
    }
  }
};

/**
 * Execute a estimatedDocumentCount() query
 *
 * @see estimatedDocumentCount https://mongodb.github.io/node-mongodb-native/4.9/classes/Collection.html#estimatedDocumentCount
 * @api private
 */

Query.prototype._estimatedDocumentCount = async function _estimatedDocumentCount() {
  if (this.error()) {
    throw this.error();
  }

  const options = this._optionsForExec();

  return this.mongooseCollection.estimatedDocumentCount(options);
};

/**
 * Specifies this query as a `estimatedDocumentCount()` query. Faster than
 * using `countDocuments()` for large collections because
 * `estimatedDocumentCount()` uses collection metadata rather than scanning
 * the entire collection.
 *
 * `estimatedDocumentCount()` does **not** accept a filter. `Model.find({ foo: bar }).estimatedDocumentCount()`
 * is equivalent to `Model.find().estimatedDocumentCount()`
 *
 * This function triggers the following middleware.
 *
 * - `estimatedDocumentCount()`
 *
 * #### Example:
 *
 *     await Model.find().estimatedDocumentCount();
 *
 * @param {Object} [options] passed transparently to the [MongoDB driver](https://mongodb.github.io/node-mongodb-native/4.9/interfaces/EstimatedDocumentCountOptions.html)
 * @return {Query} this
 * @see estimatedDocumentCount https://mongodb.github.io/node-mongodb-native/4.9/classes/Collection.html#estimatedDocumentCount
 * @api public
 */

Query.prototype.estimatedDocumentCount = function(options) {
  if (typeof options === 'function' ||
      typeof arguments[1] === 'function') {
    throw new MongooseError('Query.prototype.estimatedDocumentCount() no longer accepts a callback');
  }

  this.op = 'estimatedDocumentCount';
  this._validateOp();

  if (typeof options === 'object' && options != null) {
    this.setOptions(options);
  }

  return this;
};

/**
 * Specifies this query as a `countDocuments()` query. Behaves like `count()`,
 * except it always does a full collection scan when passed an empty filter `{}`.
 *
 * There are also minor differences in how `countDocuments()` handles
 * [`$where` and a couple geospatial operators](https://mongodb.github.io/node-mongodb-native/4.9/classes/Collection.html#countDocuments).
 * versus `count()`.
 *
 * This function triggers the following middleware.
 *
 * - `countDocuments()`
 *
 * #### Example:
 *
 *     const countQuery = model.where({ 'color': 'black' }).countDocuments();
 *
 *     query.countDocuments({ color: 'black' }).count().exec();
 *
 *     await query.countDocuments({ color: 'black' });
 *
 *     query.where('color', 'black').countDocuments().exec();
 *
 * The `countDocuments()` function is similar to `count()`, but there are a
 * [few operators that `countDocuments()` does not support](https://mongodb.github.io/node-mongodb-native/4.9/classes/Collection.html#countDocuments).
 * Below are the operators that `count()` supports but `countDocuments()` does not,
 * and the suggested replacement:
 *
 * - `$where`: [`$expr`](https://www.mongodb.com/docs/manual/reference/operator/query/expr/)
 * - `$near`: [`$geoWithin`](https://www.mongodb.com/docs/manual/reference/operator/query/geoWithin/) with [`$center`](https://www.mongodb.com/docs/manual/reference/operator/query/center/#op._S_center)
 * - `$nearSphere`: [`$geoWithin`](https://www.mongodb.com/docs/manual/reference/operator/query/geoWithin/) with [`$centerSphere`](https://www.mongodb.com/docs/manual/reference/operator/query/centerSphere/#op._S_centerSphere)
 *
 * @param {Object} [filter] mongodb selector
 * @param {Object} [options]
 * @return {Query} this
 * @see countDocuments https://mongodb.github.io/node-mongodb-native/4.9/classes/Collection.html#countDocuments
 * @api public
 */

Query.prototype.countDocuments = function(conditions, options) {
  if (typeof conditions === 'function' ||
      typeof options === 'function' ||
      typeof arguments[2] === 'function') {
    throw new MongooseError('Query.prototype.countDocuments() no longer accepts a callback');
  }

  this.op = 'countDocuments';
  this._validateOp();

  if (mquery.canMerge(conditions)) {
    this.merge(conditions);
  }

  if (typeof options === 'object' && options != null) {
    this.setOptions(options);
  }

  return this;
};

/**
 * Execute a `distinct()` query
 *
 * @see distinct https://www.mongodb.com/docs/manual/reference/method/db.collection.distinct/
 * @api private
 */

Query.prototype.__distinct = async function __distinct() {
  this._applyTranslateAliases();
  this._castConditions();

  if (this.error()) {
    throw this.error();
  }

  applyGlobalMaxTimeMS(this.options, this.model.db.options, this.model.base.options);
  applyGlobalDiskUse(this.options, this.model.db.options, this.model.base.options);

  const options = this._optionsForExec();

  return this.mongooseCollection.
    distinct(this._distinct, this._conditions, options);
};

/**
 * Declares or executes a distinct() operation.
 *
 * This function does not trigger any middleware.
 *
 * #### Example:
 *
 *     distinct(field, conditions)
 *     distinct(field)
 *     distinct()
 *
 * @param {String} [field]
 * @param {Object|Query} [filter]
 * @return {Query} this
 * @see distinct https://www.mongodb.com/docs/manual/reference/method/db.collection.distinct/
 * @api public
 */

Query.prototype.distinct = function(field, conditions) {
  if (typeof field === 'function' ||
      typeof conditions === 'function' ||
      typeof arguments[2] === 'function') {
    throw new MongooseError('Query.prototype.distinct() no longer accepts a callback');
  }

  this.op = 'distinct';
  this._validateOp();

  if (mquery.canMerge(conditions)) {
    this.merge(conditions);

    prepareDiscriminatorCriteria(this);
  } else if (conditions != null) {
    this.error(new ObjectParameterError(conditions, 'filter', 'distinct'));
  }

  if (field != null) {
    this._distinct = field;
  }

  return this;
};

/**
 * Sets the sort order
 *
 * If an object is passed, values allowed are `asc`, `desc`, `ascending`, `descending`, `1`, and `-1`.
 *
 * If a string is passed, it must be a space delimited list of path names. The
 * sort order of each path is ascending unless the path name is prefixed with `-`
 * which will be treated as descending.
 *
 * #### Example:
 *
 *     // sort by "field" ascending and "test" descending
 *     query.sort({ field: 'asc', test: -1 });
 *
 *     // equivalent
 *     query.sort('field -test');
 *
 *     // also possible is to use a array with array key-value pairs
 *     query.sort([['field', 'asc']]);
 *
 * #### Note:
 *
 * Cannot be used with `distinct()`
 *
 * @param {Object|String|Array<Array<(string | number)>>} arg
 * @param {Object} [options]
 * @param {Boolean} [options.override=false] If true, replace existing sort options with `arg`
 * @return {Query} this
 * @see cursor.sort https://www.mongodb.com/docs/manual/reference/method/cursor.sort/
 * @api public
 */

Query.prototype.sort = function(arg, options) {
  if (arguments.length > 2) {
    throw new Error('sort() takes at most 2 arguments');
  }
  if (options != null && typeof options !== 'object') {
    throw new Error('sort() options argument must be an object or nullish');
  }

  if (this.options.sort == null) {
    this.options.sort = {};
  }
  if (options && options.override) {
    this.options.sort = {};
  }
  const sort = this.options.sort;
  if (typeof arg === 'string') {
    const properties = arg.indexOf(' ') === -1 ? [arg] : arg.split(' ');
    for (let property of properties) {
      const ascend = '-' == property[0] ? -1 : 1;
      if (ascend === -1) {
        property = property.slice(1);
      }
      if (specialProperties.has(property)) {
        continue;
      }
      sort[property] = ascend;
    }
  } else if (Array.isArray(arg)) {
    for (const pair of arg) {
      if (!Array.isArray(pair)) {
        throw new TypeError('Invalid sort() argument, must be array of arrays');
      }
      const key = '' + pair[0];
      if (specialProperties.has(key)) {
        continue;
      }
      sort[key] = _handleSortValue(pair[1], key);
    }
  } else if (typeof arg === 'object' && arg != null && !(arg instanceof Map)) {
    for (const key of Object.keys(arg)) {
      if (specialProperties.has(key)) {
        continue;
      }
      sort[key] = _handleSortValue(arg[key], key);
    }
  } else if (arg instanceof Map) {
    for (let key of arg.keys()) {
      key = '' + key;
      if (specialProperties.has(key)) {
        continue;
      }
      sort[key] = _handleSortValue(arg.get(key), key);
    }
  } else if (arg != null) {
    throw new TypeError('Invalid sort() argument. Must be a string, object, array, or map.');
  }

  return this;
};

/*!
 * Convert sort values
 */

function _handleSortValue(val, key) {
  if (val === 1 || val === 'asc' || val === 'ascending') {
    return 1;
  }
  if (val === -1 || val === 'desc' || val === 'descending') {
    return -1;
  }
  if (val?.$meta != null) {
    return { $meta: val.$meta };
  }
  throw new TypeError('Invalid sort value: { ' + key + ': ' + val + ' }');
}

/**
 * Declare and/or execute this query as a `deleteOne()` operation. Works like
 * remove, except it deletes at most one document regardless of the `single`
 * option.
 *
 * This function triggers `deleteOne` middleware.
 *
 * #### Example:
 *
 *     await Character.deleteOne({ name: 'Eddard Stark' });
 *
 * This function calls the MongoDB driver's [`Collection#deleteOne()` function](https://mongodb.github.io/node-mongodb-native/4.9/classes/Collection.html#deleteOne).
 * The returned [promise](https://mongoosejs.com/docs/queries.html) resolves to an
 * object that contains 3 properties:
 *
 * - `ok`: `1` if no errors occurred
 * - `deletedCount`: the number of documents deleted
 * - `n`: the number of documents deleted. Equal to `deletedCount`.
 *
 * #### Example:
 *
 *     const res = await Character.deleteOne({ name: 'Eddard Stark' });
 *     // `1` if MongoDB deleted a doc, `0` if no docs matched the filter `{ name: ... }`
 *     res.deletedCount;
 *
 * @param {Object|Query} [filter] mongodb selector
 * @param {Object} [options] optional see [`Query.prototype.setOptions()`](https://mongoosejs.com/docs/api/query.html#Query.prototype.setOptions())
 * @return {Query} this
 * @see DeleteResult https://mongodb.github.io/node-mongodb-native/4.9/interfaces/DeleteResult.html
 * @see deleteOne https://mongodb.github.io/node-mongodb-native/4.9/classes/Collection.html#deleteOne
 * @api public
 */

Query.prototype.deleteOne = function deleteOne(filter, options) {
  if (typeof filter === 'function' || typeof options === 'function' || typeof arguments[2] === 'function') {
    throw new MongooseError('Query.prototype.deleteOne() no longer accepts a callback');
  }
  this.op = 'deleteOne';
  this.setOptions(options);

  if (mquery.canMerge(filter)) {
    this.merge(filter);

    prepareDiscriminatorCriteria(this);
  } else if (filter != null) {
    this.error(new ObjectParameterError(filter, 'filter', 'deleteOne'));
  }

  return this;
};

/**
 * Internal thunk for `deleteOne()`
 *
 * @method _deleteOne
 * @instance
 * @memberOf Query
 * @api private
 */

Query.prototype._deleteOne = async function _deleteOne() {
  this._applyTranslateAliases();
  this._castConditions();

  if (this.error() != null) {
    throw this.error();
  }

  const options = this._optionsForExec();

  return this.mongooseCollection.deleteOne(this._conditions, options);
};

/**
 * Declare and/or execute this query as a `deleteMany()` operation. Works like
 * remove, except it deletes _every_ document that matches `filter` in the
 * collection, regardless of the value of `single`.
 *
 * This function triggers `deleteMany` middleware.
 *
 * #### Example:
 *
 *     await Character.deleteMany({ name: /Stark/, age: { $gte: 18 } });
 *
 * This function calls the MongoDB driver's [`Collection#deleteMany()` function](https://mongodb.github.io/node-mongodb-native/4.9/classes/Collection.html#deleteMany).
 * The returned [promise](https://mongoosejs.com/docs/queries.html) resolves to an
 * object that contains 3 properties:
 *
 * - `ok`: `1` if no errors occurred
 * - `deletedCount`: the number of documents deleted
 * - `n`: the number of documents deleted. Equal to `deletedCount`.
 *
 * #### Example:
 *
 *     const res = await Character.deleteMany({ name: /Stark/, age: { $gte: 18 } });
 *     // `0` if no docs matched the filter, number of docs deleted otherwise
 *     res.deletedCount;
 *
 * @param {Object|Query} [filter] mongodb selector
 * @param {Object} [options] optional see [`Query.prototype.setOptions()`](https://mongoosejs.com/docs/api/query.html#Query.prototype.setOptions())
 * @return {Query} this
 * @see DeleteResult https://mongodb.github.io/node-mongodb-native/4.9/interfaces/DeleteResult.html
 * @see deleteMany https://mongodb.github.io/node-mongodb-native/4.9/classes/Collection.html#deleteMany
 * @api public
 */

Query.prototype.deleteMany = function(filter, options) {
  if (typeof filter === 'function' || typeof options === 'function' || typeof arguments[2] === 'function') {
    throw new MongooseError('Query.prototype.deleteMany() no longer accepts a callback');
  }
  this.setOptions(options);
  this.op = 'deleteMany';

  if (mquery.canMerge(filter)) {
    this.merge(filter);

    prepareDiscriminatorCriteria(this);
  } else if (filter != null) {
    this.error(new ObjectParameterError(filter, 'filter', 'deleteMany'));
  }

  return this;
};

/**
 * Execute a `deleteMany()` query
 *
 * @param {Function} callback
 * @method _deleteMany
 * @instance
 * @memberOf Query
 * @api private
 */

Query.prototype._deleteMany = async function _deleteMany() {
  this._applyTranslateAliases();
  this._castConditions();

  if (this.error() != null) {
    throw this.error();
  }

  const options = this._optionsForExec();

  return this.mongooseCollection.deleteMany(this._conditions, options);
};

/**
 * hydrates a document
 *
 * @param {Model} model
 * @param {Document} doc
 * @param {Object} res 3rd parameter to callback
 * @param {Object} fields
 * @param {Query} self
 * @param {Array} [pop] array of paths used in population
 * @param {Function} callback
 * @api private
 */

function completeOne(model, doc, res, options, fields, userProvidedFields, pop, callback) {
  if (options.includeResultMetadata && doc == null) {
    _init(null);
    return null;
  }

  helpers.createModelAndInit(model, doc, fields, userProvidedFields, options, pop, _init);

  function _init(err, casted) {
    if (err) {
      return immediate(() => callback(err));
    }


    if (options.includeResultMetadata) {
      if (doc && casted) {
        if (options.session != null) {
          casted.$session(options.session);
        }
        res.value = casted;
      } else {
        res.value = null;
      }
      return immediate(() => callback(null, res));
    }
    if (options.session != null) {
      casted.$session(options.session);
    }
    immediate(() => callback(null, casted));
  }
}

/**
 * If the model is a discriminator type and not root, then add the key & value to the criteria.
 * @param {Query} query
 * @api private
 */

function prepareDiscriminatorCriteria(query) {
  if (!query || !query.model || !query.model.schema) {
    return;
  }

  const schema = query.model.schema;

  if (schema && schema.discriminatorMapping && !schema.discriminatorMapping.isRoot) {
    query._conditions[schema.discriminatorMapping.key] = schema.discriminatorMapping.value;
  }
}

/**
 * Issues a mongodb `findOneAndUpdate()` command.
 *
 * Finds a matching document, updates it according to the `update` arg, passing any `options`, and returns the found
 * document (if any).
 *
 * This function triggers the following middleware.
 *
 * - `findOneAndUpdate()`
 *
 * #### Available options
 *
 * - `new`: bool - if true, return the modified document rather than the original. defaults to false (changed in 4.0)
 * - `upsert`: bool - creates the object if it doesn't exist. defaults to false.
 * - `fields`: {Object|String} - Field selection. Equivalent to `.select(fields).findOneAndUpdate()`
 * - `sort`: if multiple docs are found by the conditions, sets the sort order to choose which doc to update
 * - `maxTimeMS`: puts a time limit on the query - requires mongodb >= 2.6.0
 * - `runValidators`: if true, runs [update validators](https://mongoosejs.com/docs/validation.html#update-validators) on this command. Update validators validate the update operation against the model's schema.
 * - `setDefaultsOnInsert`: `true` by default. If `setDefaultsOnInsert` and `upsert` are true, mongoose will apply the [defaults](https://mongoosejs.com/docs/defaults.html) specified in the model's schema if a new document is created.
 *
 * #### Example:
 *
 *     query.findOneAndUpdate(conditions, update, options)  // returns Query
 *     query.findOneAndUpdate(conditions, update)           // returns Query
 *     query.findOneAndUpdate(update)                       // returns Query
 *     query.findOneAndUpdate()                             // returns Query
 *
 * @method findOneAndUpdate
 * @memberOf Query
 * @instance
 * @param {Object|Query} [filter]
 * @param {Object} [doc]
 * @param {Object} [options]
 * @param {Boolean} [options.includeResultMetadata] if true, returns the full [ModifyResult from the MongoDB driver](https://mongodb.github.io/node-mongodb-native/4.9/interfaces/ModifyResult.html) rather than just the document
 * @param {Boolean|String} [options.strict] overwrites the schema's [strict mode option](https://mongoosejs.com/docs/guide.html#strict)
 * @param {ClientSession} [options.session=null] The session associated with this query. See [transactions docs](https://mongoosejs.com/docs/transactions.html).
 * @param {Boolean} [options.multipleCastError] by default, mongoose only returns the first error that occurred in casting the query. Turn on this option to aggregate all the cast errors.
 * @param {Boolean} [options.new=false] By default, `findOneAndUpdate()` returns the document as it was **before** `update` was applied. If you set `new: true`, `findOneAndUpdate()` will instead give you the object after `update` was applied.
 * @param {Object} [options.lean] if truthy, mongoose will return the document as a plain JavaScript object rather than a mongoose document. See [`Query.lean()`](https://mongoosejs.com/docs/api/query.html#Query.prototype.lean()) and [the Mongoose lean tutorial](https://mongoosejs.com/docs/tutorials/lean.html).
 * @param {ClientSession} [options.session=null] The session associated with this query. See [transactions docs](https://mongoosejs.com/docs/transactions.html).
 * @param {Boolean|String} [options.strict] overwrites the schema's [strict mode option](https://mongoosejs.com/docs/guide.html#strict)
 * @param {Boolean} [options.timestamps=null] If set to `false` and [schema-level timestamps](https://mongoosejs.com/docs/guide.html#timestamps) are enabled, skip timestamps for this update. Note that this allows you to overwrite timestamps. Does nothing if schema-level timestamps are not set.
 * @param {Boolean} [options.returnOriginal=null] An alias for the `new` option. `returnOriginal: false` is equivalent to `new: true`.
 * @param {Boolean} [options.translateAliases=null] If set to `true`, translates any schema-defined aliases in `filter`, `projection`, `update`, and `distinct`. Throws an error if there are any conflicts where both alias and raw property are defined on the same object.
 * @param {Boolean} [options.overwriteDiscriminatorKey=false] Mongoose removes discriminator key updates from `update` by default, set `overwriteDiscriminatorKey` to `true` to allow updating the discriminator key
 * @see Tutorial https://mongoosejs.com/docs/tutorials/findoneandupdate.html
 * @see findAndModify command https://www.mongodb.com/docs/manual/reference/command/findAndModify/
 * @see ModifyResult https://mongodb.github.io/node-mongodb-native/4.9/interfaces/ModifyResult.html
 * @see findOneAndUpdate https://mongodb.github.io/node-mongodb-native/4.9/classes/Collection.html#findOneAndUpdate
 * @return {Query} this
 * @api public
 */

Query.prototype.findOneAndUpdate = function(filter, doc, options) {
  if (typeof filter === 'function' ||
      typeof doc === 'function' ||
      typeof options === 'function' ||
      typeof arguments[3] === 'function') {
    throw new MongooseError('Query.prototype.findOneAndUpdate() no longer accepts a callback');
  }

  this.op = 'findOneAndUpdate';
  this._validateOp();
  this._validate();

  switch (arguments.length) {
    case 2:
      options = undefined;
      break;
    case 1:
      doc = filter;
      filter = options = undefined;
      break;
  }

  if (mquery.canMerge(filter)) {
    this.merge(filter);
  } else if (filter != null) {
    this.error(
      new ObjectParameterError(filter, 'filter', 'findOneAndUpdate')
    );
  }

  // apply doc
  if (doc) {
    this._mergeUpdate(doc);
  }

  options = options ? clone(options) : {};

  if (options.projection) {
    this.select(options.projection);
    delete options.projection;
  }
  if (options.fields) {
    this.select(options.fields);
    delete options.fields;
  }

  const returnOriginal = this &&
    this.model &&
    this.model.base &&
    this.model.base.options &&
    this.model.base.options.returnOriginal;
  if (options.new == null && options.returnDocument == null && options.returnOriginal == null && returnOriginal != null) {
    options.returnOriginal = returnOriginal;
  }

  this.setOptions(options);

  return this;
};

/**
 * Execute a findOneAndUpdate operation
 *
 * @method _findOneAndUpdate
 * @memberOf Query
 * @api private
 */

Query.prototype._findOneAndUpdate = async function _findOneAndUpdate() {
  this._applyTranslateAliases();
  this._castConditions();

  _castArrayFilters(this);

  if (this.error()) {
    throw this.error();
  }

  applyGlobalMaxTimeMS(this.options, this.model.db.options, this.model.base.options);
  applyGlobalDiskUse(this.options, this.model.db.options, this.model.base.options);

  if ('strict' in this.options) {
    this._mongooseOptions.strict = this.options.strict;
  }
  const options = this._optionsForExec(this.model);
  convertNewToReturnDocument(options);

  this._update = this._castUpdate(this._update);

  const _opts = Object.assign({}, options, {
    setDefaultsOnInsert: this._mongooseOptions.setDefaultsOnInsert
  });
  this._update = setDefaultsOnInsert(this._conditions, this.model.schema,
    this._update, _opts);

  if (!this._update || Object.keys(this._update).length === 0) {
    if (options.upsert) {
      // still need to do the upsert to empty doc
      const doc = clone(this._update);
      delete doc._id;
      this._update = { $set: doc };
    } else {
      this._executionStack = null;
      const res = await this._findOne();
      return res;
    }
  } else if (this._update instanceof Error) {
    throw this._update;
  } else {
    // In order to make MongoDB 2.6 happy (see
    // https://jira.mongodb.org/browse/SERVER-12266 and related issues)
    // if we have an actual update document but $set is empty, junk the $set.
    if (this._update.$set && Object.keys(this._update.$set).length === 0) {
      delete this._update.$set;
    }
  }

  const runValidators = _getOption(this, 'runValidators', false);
  if (runValidators) {
    await this.validate(this._update, options, false);
  }

  if (this._update.toBSON) {
    this._update = this._update.toBSON();
  }

  let res = await this.mongooseCollection.findOneAndUpdate(this._conditions, this._update, options);
  for (const fn of this._transforms) {
    res = fn(res);
  }
  const doc = !options.includeResultMetadata ? res : res.value;

  return new Promise((resolve, reject) => {
    this._completeOne(doc, res, (err, res) => {
      if (err) {
        return reject(err);
      }
      resolve(res);
    });
  });
};

/**
 * Issues a MongoDB [findOneAndDelete](https://www.mongodb.com/docs/manual/reference/method/db.collection.findOneAndDelete/) command.
 *
 * Finds a matching document, removes it, and returns the found document (if any).
 *
 * This function triggers the following middleware.
 *
 * - `findOneAndDelete()`
 *
 * #### Available options
 *
 * - `sort`: if multiple docs are found by the conditions, sets the sort order to choose which doc to update
 * - `maxTimeMS`: puts a time limit on the query - requires mongodb >= 2.6.0
 *
 * #### Callback Signature
 *
 *     function(error, doc) {
 *       // error: any errors that occurred
 *       // doc: the document before updates are applied if `new: false`, or after updates if `new = true`
 *     }
 *
 * #### Example:
 *
 *     A.where().findOneAndDelete(conditions, options)  // return Query
 *     A.where().findOneAndDelete(conditions) // returns Query
 *     A.where().findOneAndDelete()           // returns Query
 *
 * @method findOneAndDelete
 * @memberOf Query
 * @param {Object} [filter]
 * @param {Object} [options]
 * @param {Boolean} [options.includeResultMetadata] if true, returns the full [ModifyResult from the MongoDB driver](https://mongodb.github.io/node-mongodb-native/4.9/interfaces/ModifyResult.html) rather than just the document
 * @param {ClientSession} [options.session=null] The session associated with this query. See [transactions docs](https://mongoosejs.com/docs/transactions.html).
 * @param {Boolean|String} [options.strict] overwrites the schema's [strict mode option](https://mongoosejs.com/docs/guide.html#strict)
 * @return {Query} this
 * @see findAndModify command https://www.mongodb.com/docs/manual/reference/command/findAndModify/
 * @api public
 */

Query.prototype.findOneAndDelete = function(filter, options) {
  if (typeof filter === 'function' ||
      typeof options === 'function' ||
      typeof arguments[2] === 'function') {
    throw new MongooseError('Query.prototype.findOneAndDelete() no longer accepts a callback');
  }

  this.op = 'findOneAndDelete';
  this._validateOp();
  this._validate();

  if (mquery.canMerge(filter)) {
    this.merge(filter);
  }

  options && this.setOptions(options);

  return this;
};

/**
 * Execute a `findOneAndDelete()` query
 *
 * @return {Query} this
 * @method _findOneAndDelete
 * @memberOf Query
 * @api private
 */
Query.prototype._findOneAndDelete = async function _findOneAndDelete() {
  this._applyTranslateAliases();
  this._castConditions();

  if (this.error() != null) {
    throw this.error();
  }

  const includeResultMetadata = this.options.includeResultMetadata;

  const filter = this._conditions;
  const options = this._optionsForExec(this.model);

  let res = await this.mongooseCollection.findOneAndDelete(filter, options);
  for (const fn of this._transforms) {
    res = fn(res);
  }
  const doc = !includeResultMetadata ? res : res.value;

  return new Promise((resolve, reject) => {
    this._completeOne(doc, res, (err, res) => {
      if (err) {
        return reject(err);
      }
      resolve(res);
    });
  });
};

/**
 * Issues a MongoDB [findOneAndReplace](https://www.mongodb.com/docs/manual/reference/method/db.collection.findOneAndReplace/) command.
 *
 * Finds a matching document, removes it, and returns the found document (if any).
 *
 * This function triggers the following middleware.
 *
 * - `findOneAndReplace()`
 *
 * #### Available options
 *
 * - `sort`: if multiple docs are found by the conditions, sets the sort order to choose which doc to update
 * - `maxTimeMS`: puts a time limit on the query - requires mongodb >= 2.6.0
 * - `includeResultMetadata`: if true, returns the full [ModifyResult from the MongoDB driver](https://mongodb.github.io/node-mongodb-native/4.9/interfaces/ModifyResult.html) rather than just the document
 *
 * #### Callback Signature
 *
 *     function(error, doc) {
 *       // error: any errors that occurred
 *       // doc: the document before updates are applied if `new: false`, or after updates if `new = true`
 *     }
 *
 * #### Example:
 *
 *     A.where().findOneAndReplace(filter, replacement, options); // return Query
 *     A.where().findOneAndReplace(filter); // returns Query
 *     A.where().findOneAndReplace(); // returns Query
 *
 * @method findOneAndReplace
 * @memberOf Query
 * @param {Object} [filter]
 * @param {Object} [replacement]
 * @param {Object} [options]
 * @param {Boolean} [options.includeResultMetadata] if true, returns the full [ModifyResult from the MongoDB driver](https://mongodb.github.io/node-mongodb-native/4.9/interfaces/ModifyResult.html) rather than just the document
 * @param {ClientSession} [options.session=null] The session associated with this query. See [transactions docs](https://mongoosejs.com/docs/transactions.html).
 * @param {Boolean|String} [options.strict] overwrites the schema's [strict mode option](https://mongoosejs.com/docs/guide.html#strict)
 * @param {Boolean} [options.new=false] By default, `findOneAndUpdate()` returns the document as it was **before** `update` was applied. If you set `new: true`, `findOneAndUpdate()` will instead give you the object after `update` was applied.
 * @param {Object} [options.lean] if truthy, mongoose will return the document as a plain JavaScript object rather than a mongoose document. See [`Query.lean()`](https://mongoosejs.com/docs/api/query.html#Query.prototype.lean()) and [the Mongoose lean tutorial](https://mongoosejs.com/docs/tutorials/lean.html).
 * @param {ClientSession} [options.session=null] The session associated with this query. See [transactions docs](https://mongoosejs.com/docs/transactions.html).
 * @param {Boolean|String} [options.strict] overwrites the schema's [strict mode option](https://mongoosejs.com/docs/guide.html#strict)
 * @param {Boolean} [options.timestamps=null] If set to `false` and [schema-level timestamps](https://mongoosejs.com/docs/guide.html#timestamps) are enabled, skip timestamps for this update. Note that this allows you to overwrite timestamps. Does nothing if schema-level timestamps are not set.
 * @param {Boolean} [options.returnOriginal=null] An alias for the `new` option. `returnOriginal: false` is equivalent to `new: true`.
 * @param {Boolean} [options.translateAliases=null] If set to `true`, translates any schema-defined aliases in `filter`, `projection`, `update`, and `distinct`. Throws an error if there are any conflicts where both alias and raw property are defined on the same object.
 * @return {Query} this
 * @api public
 */

Query.prototype.findOneAndReplace = function(filter, replacement, options) {
  if (typeof filter === 'function' ||
      typeof replacement === 'function' ||
      typeof options === 'function' ||
      typeof arguments[4] === 'function') {
    throw new MongooseError('Query.prototype.findOneAndReplace() no longer accepts a callback');
  }

  this.op = 'findOneAndReplace';
  this._validateOp();
  this._validate();

  if (mquery.canMerge(filter)) {
    this.merge(filter);
  } else if (filter != null) {
    this.error(
      new ObjectParameterError(filter, 'filter', 'findOneAndReplace')
    );
  }

  if (replacement != null) {
    this._mergeUpdate(replacement);
  }

  options = options || {};

  const returnOriginal = this &&
  this.model &&
  this.model.base &&
  this.model.base.options &&
  this.model.base.options.returnOriginal;
  if (options.new == null && options.returnDocument == null && options.returnOriginal == null && returnOriginal != null) {
    options.returnOriginal = returnOriginal;
  }
  this.setOptions(options);

  return this;
};

/**
 * Execute a findOneAndReplace() query
 *
 * @return {Query} this
 * @method _findOneAndReplace
 * @instance
 * @memberOf Query
 * @api private
 */
Query.prototype._findOneAndReplace = async function _findOneAndReplace() {
  this._applyTranslateAliases();
  this._castConditions();
  if (this.error() != null) {
    throw this.error();
  }

  if ('strict' in this.options) {
    this._mongooseOptions.strict = this.options.strict;
    delete this.options.strict;
  }

  const filter = this._conditions;
  const options = this._optionsForExec();
  convertNewToReturnDocument(options);

  const includeResultMetadata = this.options.includeResultMetadata;

  const modelOpts = { skipId: true };
  if ('strict' in this._mongooseOptions) {
    modelOpts.strict = this._mongooseOptions.strict;
  }

  const runValidators = _getOption(this, 'runValidators', false);

  try {
    const update = new this.model(this._update, null, modelOpts);
    if (runValidators) {
      await update.validate();
    } else if (update.$__.validationError) {
      throw update.$__.validationError;
    }
    this._update = update.toBSON();
  } catch (err) {
    if (err instanceof ValidationError) {
      throw err;
    }
    const validationError = new ValidationError();
    validationError.errors[err.path] = err;
    throw validationError;
  }

  let res = await this.mongooseCollection.findOneAndReplace(filter, this._update, options);

  for (const fn of this._transforms) {
    res = fn(res);
  }

  const doc = !includeResultMetadata ? res : res.value;
  return new Promise((resolve, reject) => {
    this._completeOne(doc, res, (err, res) => {
      if (err) {
        return reject(err);
      }
      resolve(res);
    });
  });
};

/**
 * Support the `new` option as an alternative to `returnOriginal` for backwards
 * compat.
 * @api private
 */

function convertNewToReturnDocument(options) {
  if ('new' in options) {
    options.returnDocument = options['new'] ? 'after' : 'before';
    delete options['new'];
  }
  if ('returnOriginal' in options) {
    options.returnDocument = options['returnOriginal'] ? 'before' : 'after';
    delete options['returnOriginal'];
  }
  // Temporary since driver 4.0.0-beta does not support `returnDocument`
  if (typeof options.returnDocument === 'string') {
    options.returnOriginal = options.returnDocument === 'before';
  }
}

/**
 * Get options from query opts, falling back to the base mongoose object.
 * @param {Query} query
 * @param {Object} option
 * @param {Any} def
 * @api private
 */

function _getOption(query, option, def) {
  const opts = query._optionsForExec(query.model);

  if (option in opts) {
    return opts[option];
  }
  if (option in query.model.base.options) {
    return query.model.base.options[option];
  }
  return def;
}

/*!
 * ignore
 */

function _completeOneLean(schema, doc, path, res, opts, callback) {
  if (opts.lean && typeof opts.lean.transform === 'function') {
    opts.lean.transform(doc);

    for (let i = 0; i < schema.childSchemas.length; i++) {
      const childPath = path ? path + '.' + schema.childSchemas[i].model.path : schema.childSchemas[i].model.path;
      const _schema = schema.childSchemas[i].schema;
      const obj = mpath.get(childPath, doc);
      if (obj == null) {
        continue;
      }
      if (Array.isArray(obj)) {
        for (let i = 0; i < obj.length; i++) {
          opts.lean.transform(obj[i]);
        }
      } else {
        opts.lean.transform(obj);
      }
      _completeOneLean(_schema, obj, childPath, res, opts);
    }
    if (callback) {
      return callback(null, doc);
    } else {
      return;
    }
  }
  if (opts.includeResultMetadata) {
    return callback(null, res);
  }
  return callback(null, doc);
}

/*!
 * ignore
 */

function _completeManyLean(schema, docs, path, opts) {
  if (opts.lean && typeof opts.lean.transform === 'function') {
    for (const doc of docs) {
      opts.lean.transform(doc);
    }

    for (let i = 0; i < schema.childSchemas.length; i++) {
      const childPath = path ? path + '.' + schema.childSchemas[i].model.path : schema.childSchemas[i].model.path;
      const _schema = schema.childSchemas[i].schema;
      let doc = mpath.get(childPath, docs);
      if (doc == null) {
        continue;
      }
      doc = doc.flat();
      for (let i = 0; i < doc.length; i++) {
        opts.lean.transform(doc[i]);
      }
      _completeManyLean(_schema, doc, childPath, opts);
    }
  }

  return docs;
}
/**
 * Override mquery.prototype._mergeUpdate to handle mongoose objects in
 * updates.
 *
 * @param {Object} doc
 * @method _mergeUpdate
 * @memberOf Query
 * @instance
 * @api private
 */

Query.prototype._mergeUpdate = function(doc) {
  if (!this._update) {
    this._update = Array.isArray(doc) ? [] : {};
  }

  if (doc == null || (typeof doc === 'object' && Object.keys(doc).length === 0)) {
    return;
  }

  if (doc instanceof Query) {
    if (Array.isArray(this._update)) {
      throw new Error('Cannot mix array and object updates');
    }
    if (doc._update) {
      utils.mergeClone(this._update, doc._update);
    }
  } else if (Array.isArray(doc)) {
    if (!Array.isArray(this._update)) {
      throw new Error('Cannot mix array and object updates');
    }
    this._update = this._update.concat(doc);
  } else {
    if (Array.isArray(this._update)) {
      throw new Error('Cannot mix array and object updates');
    }
    utils.mergeClone(this._update, doc);
  }
};

/*!
 * ignore
 */

async function _updateThunk(op) {
  this._applyTranslateAliases();

  this._castConditions();

  _castArrayFilters(this);

  if (this.error() != null) {
    throw this.error();
  }

  const castedQuery = this._conditions;
  const options = this._optionsForExec(this.model);

  this._update = clone(this._update, options);
  const isOverwriting = op === 'replaceOne';
  if (isOverwriting) {
    this._update = new this.model(this._update, null, true);
  } else {
    this._update = this._castUpdate(this._update);

    if (this._update == null || Object.keys(this._update).length === 0) {
      return { acknowledged: false };
    }

    const _opts = Object.assign({}, options, {
      setDefaultsOnInsert: this._mongooseOptions.setDefaultsOnInsert
    });
    this._update = setDefaultsOnInsert(this._conditions, this.model.schema,
      this._update, _opts);
  }

  if (Array.isArray(options.arrayFilters)) {
    options.arrayFilters = removeUnusedArrayFilters(this._update, options.arrayFilters);
  }

  const runValidators = _getOption(this, 'runValidators', false);
  if (runValidators) {
    await this.validate(this._update, options, isOverwriting);
  }

  if (this._update.toBSON) {
    this._update = this._update.toBSON();
  }

  return this.mongooseCollection[op](castedQuery, this._update, options);
}

/**
 * Mongoose calls this function internally to validate the query if
 * `runValidators` is set
 *
 * @param {Object} castedDoc the update, after casting
 * @param {Object} options the options from `_optionsForExec()`
 * @param {Boolean} isOverwriting
 * @method validate
 * @memberOf Query
 * @instance
 * @api private
 */

Query.prototype.validate = async function validate(castedDoc, options, isOverwriting) {
  if (typeof arguments[3] === 'function') {
    throw new MongooseError('Query.prototype.validate() no longer accepts a callback');
  }

  await _executePreHooks(this, 'validate');

  if (isOverwriting) {
    await castedDoc.$validate();
  } else {
    await new Promise((resolve, reject) => {
      updateValidators(this, this.model.schema, castedDoc, options, (err) => {
        if (err != null) {
          return reject(err);
        }
        resolve();
      });
    });
  }

  await _executePostHooks(this, null, null, 'validate');
};

/**
 * Execute an updateMany query
 *
 * @see Model.update https://mongoosejs.com/docs/api/model.html#Model.update()
 * @method _updateMany
 * @memberOf Query
 * @instance
 * @api private
 */
Query.prototype._updateMany = async function _updateMany() {
  return _updateThunk.call(this, 'updateMany');
};

/**
 * Execute an updateOne query
 *
 * @see Model.update https://mongoosejs.com/docs/api/model.html#Model.update()
 * @method _updateOne
 * @memberOf Query
 * @instance
 * @api private
 */
Query.prototype._updateOne = async function _updateOne() {
  return _updateThunk.call(this, 'updateOne');
};

/**
 * Execute a replaceOne query
 *
 * @see Model.replaceOne https://mongoosejs.com/docs/api/model.html#Model.replaceOne()
 * @method _replaceOne
 * @memberOf Query
 * @instance
 * @api private
 */
Query.prototype._replaceOne = async function _replaceOne() {
  return _updateThunk.call(this, 'replaceOne');
};

/**
 * Declare and/or execute this query as an updateMany() operation.
 * MongoDB will update _all_ documents that match `filter` (as opposed to just the first one).
 *
 * **Note** updateMany will _not_ fire update middleware. Use `pre('updateMany')`
 * and `post('updateMany')` instead.
 *
 * #### Example:
 *
 *     const res = await Person.updateMany({ name: /Stark$/ }, { isDeleted: true });
 *     res.n; // Number of documents matched
 *     res.nModified; // Number of documents modified
 *
 * This function triggers the following middleware.
 *
 * - `updateMany()`
 *
 * @param {Object} [filter]
 * @param {Object|Array} [update] the update command. If array, this update will be treated as an update pipeline and not casted.
 * @param {Object} [options]
 * @param {Boolean} [options.multipleCastError] by default, mongoose only returns the first error that occurred in casting the query. Turn on this option to aggregate all the cast errors.
 * @param {Boolean|String} [options.strict] overwrites the schema's [strict mode option](https://mongoosejs.com/docs/guide.html#strict)
 * @param {Boolean} [options.upsert=false] if true, and no documents found, insert a new document
 * @param {Object} [options.writeConcern=null] sets the [write concern](https://www.mongodb.com/docs/manual/reference/write-concern/) for replica sets. Overrides the [schema-level write concern](https://mongoosejs.com/docs/guide.html#writeConcern)
 * @param {Boolean} [options.timestamps=null] If set to `false` and [schema-level timestamps](https://mongoosejs.com/docs/guide.html#timestamps) are enabled, skip timestamps for this update. Does nothing if schema-level timestamps are not set.
 * @param {Boolean} [options.translateAliases=null] If set to `true`, translates any schema-defined aliases in `filter`, `projection`, `update`, and `distinct`. Throws an error if there are any conflicts where both alias and raw property are defined on the same object.
 * @param {Boolean} [options.overwriteDiscriminatorKey=false] Mongoose removes discriminator key updates from `update` by default, set `overwriteDiscriminatorKey` to `true` to allow updating the discriminator key
 * @param {Function} [callback] params are (error, writeOpResult)
 * @return {Query} this
 * @see Model.update https://mongoosejs.com/docs/api/model.html#Model.update()
 * @see Query docs https://mongoosejs.com/docs/queries.html
 * @see update https://www.mongodb.com/docs/manual/reference/method/db.collection.update/
 * @see UpdateResult https://mongodb.github.io/node-mongodb-native/4.9/interfaces/UpdateResult.html
 * @see MongoDB docs https://www.mongodb.com/docs/manual/reference/command/update/#update-command-output
 * @api public
 */

Query.prototype.updateMany = function(conditions, doc, options, callback) {
  if (typeof options === 'function') {
    // .update(conditions, doc, callback)
    callback = options;
    options = null;
  } else if (typeof doc === 'function') {
    // .update(doc, callback);
    callback = doc;
    doc = conditions;
    conditions = {};
    options = null;
  } else if (typeof conditions === 'function') {
    // .update(callback)
    callback = conditions;
    conditions = undefined;
    doc = undefined;
    options = undefined;
  } else if (typeof conditions === 'object' && !doc && !options && !callback) {
    // .update(doc)
    doc = conditions;
    conditions = undefined;
    options = undefined;
    callback = undefined;
  }

  return _update(this, 'updateMany', conditions, doc, options, callback);
};

/**
 * Declare and/or execute this query as an updateOne() operation.
 * MongoDB will update _only_ the first document that matches `filter`.
 *
 * - Use `replaceOne()` if you want to overwrite an entire document rather than using [atomic operators](https://www.mongodb.com/docs/manual/tutorial/model-data-for-atomic-operations/#pattern) like `$set`.
 *
 * **Note** updateOne will _not_ fire update middleware. Use `pre('updateOne')`
 * and `post('updateOne')` instead.
 *
 * #### Example:
 *
 *     const res = await Person.updateOne({ name: 'Jean-Luc Picard' }, { ship: 'USS Enterprise' });
 *     res.acknowledged; // Indicates if this write result was acknowledged. If not, then all other members of this result will be undefined.
 *     res.matchedCount; // Number of documents that matched the filter
 *     res.modifiedCount; // Number of documents that were modified
 *     res.upsertedCount; // Number of documents that were upserted
 *     res.upsertedId; // Identifier of the inserted document (if an upsert took place)
 *
 * This function triggers the following middleware.
 *
 * - `updateOne()`
 *
 * @param {Object} [filter]
 * @param {Object|Array} [update] the update command. If array, this update will be treated as an update pipeline and not casted.
 * @param {Object} [options]
 * @param {Boolean} [options.multipleCastError] by default, mongoose only returns the first error that occurred in casting the query. Turn on this option to aggregate all the cast errors.
 * @param {Boolean|String} [options.strict] overwrites the schema's [strict mode option](https://mongoosejs.com/docs/guide.html#strict)
 * @param {Boolean} [options.upsert=false] if true, and no documents found, insert a new document
 * @param {Object} [options.writeConcern=null] sets the [write concern](https://www.mongodb.com/docs/manual/reference/write-concern/) for replica sets. Overrides the [schema-level write concern](https://mongoosejs.com/docs/guide.html#writeConcern)
 * @param {Boolean} [options.timestamps=null] If set to `false` and [schema-level timestamps](https://mongoosejs.com/docs/guide.html#timestamps) are enabled, skip timestamps for this update. Note that this allows you to overwrite timestamps. Does nothing if schema-level timestamps are not set.
 * @param {Boolean} [options.translateAliases=null] If set to `true`, translates any schema-defined aliases in `filter`, `projection`, `update`, and `distinct`. Throws an error if there are any conflicts where both alias and raw property are defined on the same object.
 * @param {Boolean} [options.overwriteDiscriminatorKey=false] Mongoose removes discriminator key updates from `update` by default, set `overwriteDiscriminatorKey` to `true` to allow updating the discriminator key
 * @param {Function} [callback] params are (error, writeOpResult)
 * @return {Query} this
 * @see Model.update https://mongoosejs.com/docs/api/model.html#Model.update()
 * @see Query docs https://mongoosejs.com/docs/queries.html
 * @see update https://www.mongodb.com/docs/manual/reference/method/db.collection.update/
 * @see UpdateResult https://mongodb.github.io/node-mongodb-native/4.9/interfaces/UpdateResult.html
 * @see MongoDB docs https://www.mongodb.com/docs/manual/reference/command/update/#update-command-output
 * @api public
 */

Query.prototype.updateOne = function(conditions, doc, options, callback) {
  if (typeof options === 'function') {
    // .update(conditions, doc, callback)
    callback = options;
    options = null;
  } else if (typeof doc === 'function') {
    // .update(doc, callback);
    callback = doc;
    doc = conditions;
    conditions = {};
    options = null;
  } else if (typeof conditions === 'function') {
    // .update(callback)
    callback = conditions;
    conditions = undefined;
    doc = undefined;
    options = undefined;
  } else if (typeof conditions === 'object' && !doc && !options && !callback) {
    // .update(doc)
    doc = conditions;
    conditions = undefined;
    options = undefined;
    callback = undefined;
  }

  return _update(this, 'updateOne', conditions, doc, options, callback);
};

/**
 * Declare and/or execute this query as a replaceOne() operation.
 * MongoDB will replace the existing document and will not accept any [atomic operators](https://www.mongodb.com/docs/manual/tutorial/model-data-for-atomic-operations/#pattern) (`$set`, etc.)
 *
 * **Note** replaceOne will _not_ fire update middleware. Use `pre('replaceOne')`
 * and `post('replaceOne')` instead.
 *
 * #### Example:
 *
 *     const res = await Person.replaceOne({ _id: 24601 }, { name: 'Jean Valjean' });
 *     res.acknowledged; // Indicates if this write result was acknowledged. If not, then all other members of this result will be undefined.
 *     res.matchedCount; // Number of documents that matched the filter
 *     res.modifiedCount; // Number of documents that were modified
 *     res.upsertedCount; // Number of documents that were upserted
 *     res.upsertedId; // Identifier of the inserted document (if an upsert took place)
 *
 * This function triggers the following middleware.
 *
 * - `replaceOne()`
 *
 * @param {Object} [filter]
 * @param {Object} [doc] the update command
 * @param {Object} [options]
 * @param {Boolean} [options.multipleCastError] by default, mongoose only returns the first error that occurred in casting the query. Turn on this option to aggregate all the cast errors.
 * @param {Boolean|String} [options.strict] overwrites the schema's [strict mode option](https://mongoosejs.com/docs/guide.html#strict)
 * @param {Boolean} [options.upsert=false] if true, and no documents found, insert a new document
 * @param {Object} [options.writeConcern=null] sets the [write concern](https://www.mongodb.com/docs/manual/reference/write-concern/) for replica sets. Overrides the [schema-level write concern](https://mongoosejs.com/docs/guide.html#writeConcern)
 * @param {Boolean} [options.timestamps=null] If set to `false` and [schema-level timestamps](https://mongoosejs.com/docs/guide.html#timestamps) are enabled, skip timestamps for this update. Does nothing if schema-level timestamps are not set.
 * @param {Boolean} [options.translateAliases=null] If set to `true`, translates any schema-defined aliases in `filter`, `projection`, `update`, and `distinct`. Throws an error if there are any conflicts where both alias and raw property are defined on the same object.
 * @param {Function} [callback] params are (error, writeOpResult)
 * @return {Query} this
 * @see Model.update https://mongoosejs.com/docs/api/model.html#Model.update()
 * @see Query docs https://mongoosejs.com/docs/queries.html
 * @see update https://www.mongodb.com/docs/manual/reference/method/db.collection.update/
 * @see UpdateResult https://mongodb.github.io/node-mongodb-native/4.9/interfaces/UpdateResult.html
 * @see MongoDB docs https://www.mongodb.com/docs/manual/reference/command/update/#update-command-output
 * @api public
 */

Query.prototype.replaceOne = function(conditions, doc, options, callback) {
  if (typeof options === 'function') {
    // .update(conditions, doc, callback)
    callback = options;
    options = null;
  } else if (typeof doc === 'function') {
    // .update(doc, callback);
    callback = doc;
    doc = conditions;
    conditions = {};
    options = null;
  } else if (typeof conditions === 'function') {
    // .update(callback)
    callback = conditions;
    conditions = undefined;
    doc = undefined;
    options = undefined;
  } else if (typeof conditions === 'object' && !doc && !options && !callback) {
    // .update(doc)
    doc = conditions;
    conditions = undefined;
    options = undefined;
    callback = undefined;
  }

  return _update(this, 'replaceOne', conditions, doc, options, callback);
};

/**
 * Internal helper for update, updateMany, updateOne, replaceOne
 * @param {Query} query
 * @param {String} op
 * @param {Object} filter
 * @param {Document} [doc]
 * @param {Object} [options]
 * @param {Function} callback
 * @api private
 */

function _update(query, op, filter, doc, options, callback) {
  // make sure we don't send in the whole Document to merge()
  query.op = op;
  query._validateOp();
  doc = doc || {};

  // strict is an option used in the update checking, make sure it gets set
  if (options != null) {
    if ('strict' in options) {
      query._mongooseOptions.strict = options.strict;
    }
  }

  if (!(filter instanceof Query) &&
      filter != null &&
      filter.toString() !== '[object Object]') {
    query.error(new ObjectParameterError(filter, 'filter', op));
  } else {
    query.merge(filter);
  }

  if (utils.isObject(options)) {
    query.setOptions(options);
  }

  query._mergeUpdate(doc);

  // Hooks
  if (callback) {
    query.exec(callback);

    return query;
  }

  return query;
}

/**
 * Runs a function `fn` and treats the return value of `fn` as the new value
 * for the query to resolve to.
 *
 * Any functions you pass to `transform()` will run **after** any post hooks.
 *
 * #### Example:
 *
 *     const res = await MyModel.findOne().transform(res => {
 *       // Sets a `loadedAt` property on the doc that tells you the time the
 *       // document was loaded.
 *       return res == null ?
 *         res :
 *         Object.assign(res, { loadedAt: new Date() });
 *     });
 *
 * @method transform
 * @memberOf Query
 * @instance
 * @param {Function} fn function to run to transform the query result
 * @return {Query} this
 */

Query.prototype.transform = function(fn) {
  this._transforms.push(fn);
  return this;
};

/**
 * Make this query throw an error if no documents match the given `filter`.
 * This is handy for integrating with async/await, because `orFail()` saves you
 * an extra `if` statement to check if no document was found.
 *
 * #### Example:
 *
 *     // Throws if no doc returned
 *     await Model.findOne({ foo: 'bar' }).orFail();
 *
 *     // Throws if no document was updated. Note that `orFail()` will still
 *     // throw if the only document that matches is `{ foo: 'bar', name: 'test' }`,
 *     // because `orFail()` will throw if no document was _updated_, not
 *     // if no document was _found_.
 *     await Model.updateOne({ foo: 'bar' }, { name: 'test' }).orFail();
 *
 *     // Throws "No docs found!" error if no docs match `{ foo: 'bar' }`
 *     await Model.find({ foo: 'bar' }).orFail(new Error('No docs found!'));
 *
 *     // Throws "Not found" error if no document was found
 *     await Model.findOneAndUpdate({ foo: 'bar' }, { name: 'test' }).
 *       orFail(() => Error('Not found'));
 *
 * @method orFail
 * @memberOf Query
 * @instance
 * @param {Function|Error} [err] optional error to throw if no docs match `filter`. If not specified, `orFail()` will throw a `DocumentNotFoundError`
 * @return {Query} this
 */

Query.prototype.orFail = function(err) {
  this.transform(res => {
    switch (this.op) {
      case 'find':
        if (res.length === 0) {
          throw _orFailError(err, this);
        }
        break;
      case 'findOne':
        if (res == null) {
          throw _orFailError(err, this);
        }
        break;
      case 'replaceOne':
      case 'updateMany':
      case 'updateOne':
        if (res && res.matchedCount === 0) {
          throw _orFailError(err, this);
        }
        break;
      case 'findOneAndDelete':
      case 'findOneAndUpdate':
      case 'findOneAndReplace':
        if (this.options.includeResultMetadata && res != null && res.value == null) {
          throw _orFailError(err, this);
        }
        if (!this.options.includeResultMetadata && res == null) {
          throw _orFailError(err, this);
        }
        break;
      case 'deleteMany':
      case 'deleteOne':
        if (res.deletedCount === 0) {
          throw _orFailError(err, this);
        }
        break;
      default:
        break;
    }

    return res;
  });
  return this;
};

/**
 * Get the error to throw for `orFail()`
 * @param {Error|undefined} err
 * @param {Query} query
 * @api private
 */

function _orFailError(err, query) {
  if (typeof err === 'function') {
    err = err.call(query);
  }

  if (err == null) {
    err = new DocumentNotFoundError(query.getQuery(), query.model.modelName);
  }

  return err;
}

/**
 * Wrapper function to call isPathSelectedInclusive on a query.
 * @param {String} path
 * @return {Boolean}
 * @api public
 */

Query.prototype.isPathSelectedInclusive = function(path) {
  return isPathSelectedInclusive(this._fields, path);
};

/**
 * Executes the query
 *
 * #### Example:
 *
 *     const promise = query.exec();
 *     const promise = query.exec('update');
 *
 * @param {String|Function} [operation]
 * @return {Promise}
 * @api public
 */

Query.prototype.exec = async function exec(op) {
  if (typeof op === 'function' || (arguments.length >= 2 && typeof arguments[1] === 'function')) {
    throw new MongooseError('Query.prototype.exec() no longer accepts a callback');
  }

  if (typeof op === 'string') {
    this.op = op;
  }

  if (this.op == null) {
    throw new MongooseError('Query must have `op` before executing');
  }
  if (this.model == null) {
    throw new MongooseError('Query must have an associated model before executing');
  }
  this._validateOp();

  if (!this.op) {
    return;
  }

  if (this.options && this.options.sort) {
    const keys = Object.keys(this.options.sort);
    if (keys.includes('')) {
      throw new Error('Invalid field "" passed to sort()');
    }
  }

  let thunk = '_' + this.op;
  if (this.op === 'distinct') {
    thunk = '__distinct';
  }

  if (this._executionStack != null) {
    let str = this.toString();
    if (str.length > 60) {
      str = str.slice(0, 60) + '...';
    }
    const err = new MongooseError('Query was already executed: ' + str);
    err.originalStack = this._executionStack.stack;
    throw err;
  } else {
    this._executionStack = new Error();
  }

  let skipWrappedFunction = null;
  try {
    await _executePreExecHooks(this);
  } catch (err) {
    if (err instanceof Kareem.skipWrappedFunction) {
      skipWrappedFunction = err;
    } else {
      throw err;
    }
  }

  let res;

  let error = null;
  try {
    await _executePreHooks(this);
    res = skipWrappedFunction ? skipWrappedFunction.args[0] : await this[thunk]();

    for (const fn of this._transforms) {
      res = fn(res);
    }
  } catch (err) {
    if (err instanceof Kareem.skipWrappedFunction) {
      res = err.args[0];
    } else {
      error = err;
    }
  }

  res = await _executePostHooks(this, res, error);

  await _executePostExecHooks(this);

  return res;
};

/*!
 * ignore
 */

function _executePostExecHooks(query) {
  return new Promise((resolve, reject) => {
    query._hooks.execPost('exec', query, [], {}, (error) => {
      if (error) {
        return reject(error);
      }

      resolve();
    });
  });
}

/*!
 * ignore
 */

function _executePostHooks(query, res, error, op) {
  if (query._queryMiddleware == null) {
    if (error != null) {
      throw error;
    }
    return res;
  }

  return new Promise((resolve, reject) => {
    const opts = error ? { error } : {};

    query._queryMiddleware.execPost(op || query.op, query, [res], opts, (error, res) => {
      if (error) {
        return reject(error);
      }

      resolve(res);
    });
  });
}

/*!
 * ignore
 */

function _executePreExecHooks(query) {
  return new Promise((resolve, reject) => {
    query._hooks.execPre('exec', query, [], (error) => {
      if (error != null) {
        return reject(error);
      }
      resolve();
    });
  });
}

/*!
 * ignore
 */

function _executePreHooks(query, op) {
  if (query._queryMiddleware == null) {
    return;
  }

  return new Promise((resolve, reject) => {
    query._queryMiddleware.execPre(op || query.op, query, [], (error) => {
      if (error != null) {
        return reject(error);
      }
      resolve();
    });
  });
}

/**
 * Executes the query returning a `Promise` which will be
 * resolved with either the doc(s) or rejected with the error.
 *
 * More about [`then()` in JavaScript](https://masteringjs.io/tutorials/fundamentals/then).
 *
 * @param {Function} [resolve]
 * @param {Function} [reject]
 * @return {Promise}
 * @api public
 */

Query.prototype.then = function(resolve, reject) {
  return this.exec().then(resolve, reject);
};

/**
 * Executes the query returning a `Promise` which will be
 * resolved with either the doc(s) or rejected with the error.
 * Like `.then()`, but only takes a rejection handler.
 *
 * More about [Promise `catch()` in JavaScript](https://masteringjs.io/tutorials/fundamentals/catch).
 *
 * @param {Function} [reject]
 * @return {Promise}
 * @api public
 */

Query.prototype.catch = function(reject) {
  return this.exec().then(null, reject);
};

/**
 * Executes the query returning a `Promise` which will be
 * resolved with `.finally()` chained.
 *
 * More about [Promise `finally()` in JavaScript](https://thecodebarbarian.com/using-promise-finally-in-node-js.html).
 *
 * @param {Function} [onFinally]
 * @return {Promise}
 * @api public
 */

Query.prototype.finally = function(onFinally) {
  return this.exec().finally(onFinally);
};

/**
 * Returns a string representation of this query.
 *
 * More about [`toString()` in JavaScript](https://masteringjs.io/tutorials/fundamentals/tostring).
 *
 * #### Example:
 *     const q = Model.find();
 *     console.log(q); // Prints "Query { find }"
 *
 * @return {String}
 * @api public
 * @method [Symbol.toStringTag]
 * @memberOf Query
 */

Query.prototype[Symbol.toStringTag] = function toString() {
  return `Query { ${this.op} }`;
};

/**
 * Add pre [middleware](https://mongoosejs.com/docs/middleware.html) to this query instance. Doesn't affect
 * other queries.
 *
 * #### Example:
 *
 *     const q1 = Question.find({ answer: 42 });
 *     q1.pre(function middleware() {
 *       console.log(this.getFilter());
 *     });
 *     await q1.exec(); // Prints "{ answer: 42 }"
 *
 *     // Doesn't print anything, because `middleware()` is only
 *     // registered on `q1`.
 *     await Question.find({ answer: 42 });
 *
 * @param {Function} fn
 * @return {Promise}
 * @api public
 */

Query.prototype.pre = function(fn) {
  this._hooks.pre('exec', fn);
  return this;
};

/**
 * Add post [middleware](https://mongoosejs.com/docs/middleware.html) to this query instance. Doesn't affect
 * other queries.
 *
 * #### Example:
 *
 *     const q1 = Question.find({ answer: 42 });
 *     q1.post(function middleware() {
 *       console.log(this.getFilter());
 *     });
 *     await q1.exec(); // Prints "{ answer: 42 }"
 *
 *     // Doesn't print anything, because `middleware()` is only
 *     // registered on `q1`.
 *     await Question.find({ answer: 42 });
 *
 * @param {Function} fn
 * @return {Promise}
 * @api public
 */

Query.prototype.post = function(fn) {
  this._hooks.post('exec', fn);
  return this;
};

/**
 * Casts obj for an update command.
 *
 * @param {Object} obj
 * @return {Object} obj after casting its values
 * @method _castUpdate
 * @memberOf Query
 * @instance
 * @api private
 */

Query.prototype._castUpdate = function _castUpdate(obj) {
  let schema = this.schema;

  const discriminatorKey = schema.options.discriminatorKey;
  const baseSchema = schema._baseSchema ? schema._baseSchema : schema;
  if (this._mongooseOptions.overwriteDiscriminatorKey &&
      obj[discriminatorKey] != null &&
      baseSchema.discriminators) {
    const _schema = Object.values(baseSchema.discriminators).find(
      discriminator => discriminator.discriminatorMapping.value === obj[discriminatorKey]
    );
    if (_schema != null) {
      schema = _schema;
    }
  }

  let upsert;
  if ('upsert' in this.options) {
    upsert = this.options.upsert;
  }

  const filter = this._conditions;
  if (schema != null &&
      utils.hasUserDefinedProperty(filter, schema.options.discriminatorKey) &&
      typeof filter[schema.options.discriminatorKey] !== 'object' &&
      schema.discriminators != null) {
    const discriminatorValue = filter[schema.options.discriminatorKey];
    const byValue = getDiscriminatorByValue(this.model.discriminators, discriminatorValue);
    schema = schema.discriminators[discriminatorValue] ||
      (byValue && byValue.schema) ||
      schema;
  }

  return castUpdate(schema, obj, {
    strict: this._mongooseOptions.strict,
    upsert: upsert,
    arrayFilters: this.options.arrayFilters,
    overwriteDiscriminatorKey: this._mongooseOptions.overwriteDiscriminatorKey
  }, this, this._conditions);
};

/**
 * Specifies paths which should be populated with other documents.
 *
 * #### Example:
 *
 *     let book = await Book.findOne().populate('authors');
 *     book.title; // 'Node.js in Action'
 *     book.authors[0].name; // 'TJ Holowaychuk'
 *     book.authors[1].name; // 'Nathan Rajlich'
 *
 *     let books = await Book.find().populate({
 *       path: 'authors',
 *       // `match` and `sort` apply to the Author model,
 *       // not the Book model. These options do not affect
 *       // which documents are in `books`, just the order and
 *       // contents of each book document's `authors`.
 *       match: { name: new RegExp('.*h.*', 'i') },
 *       sort: { name: -1 }
 *     });
 *     books[0].title; // 'Node.js in Action'
 *     // Each book's `authors` are sorted by name, descending.
 *     books[0].authors[0].name; // 'TJ Holowaychuk'
 *     books[0].authors[1].name; // 'Marc Harter'
 *
 *     books[1].title; // 'Professional AngularJS'
 *     // Empty array, no authors' name has the letter 'h'
 *     books[1].authors; // []
 *
 * Paths are populated after the query executes and a response is received. A
 * separate query is then executed for each path specified for population. After
 * a response for each query has also been returned, the results are passed to
 * the callback.
 *
 * @param {Object|String|String[]} path either the path(s) to populate or an object specifying all parameters
 * @param {Object|String} [select] Field selection for the population query
 * @param {Model} [model] The model you wish to use for population. If not specified, populate will look up the model by the name in the Schema's `ref` field.
 * @param {Object} [match] Conditions for the population query
 * @param {Object} [options] Options for the population query (sort, etc)
 * @param {String} [options.path=null] The path to populate.
 * @param {boolean} [options.retainNullValues=false] by default, Mongoose removes null and undefined values from populated arrays. Use this option to make `populate()` retain `null` and `undefined` array entries.
 * @param {boolean} [options.getters=false] if true, Mongoose will call any getters defined on the `localField`. By default, Mongoose gets the raw value of `localField`. For example, you would need to set this option to `true` if you wanted to [add a `lowercase` getter to your `localField`](https://mongoosejs.com/docs/schematypes.html#schematype-options).
 * @param {boolean} [options.clone=false] When you do `BlogPost.find().populate('author')`, blog posts with the same author will share 1 copy of an `author` doc. Enable this option to make Mongoose clone populated docs before assigning them.
 * @param {Object|Function} [options.match=null] Add an additional filter to the populate query. Can be a filter object containing [MongoDB query syntax](https://www.mongodb.com/docs/manual/tutorial/query-documents/), or a function that returns a filter object.
 * @param {Function} [options.transform=null] Function that Mongoose will call on every populated document that allows you to transform the populated document.
 * @param {Object} [options.options=null] Additional options like `limit` and `lean`.
 * @see population https://mongoosejs.com/docs/populate.html
 * @see Query#select https://mongoosejs.com/docs/api/query.html#Query.prototype.select()
 * @see Model.populate https://mongoosejs.com/docs/api/model.html#Model.populate()
 * @return {Query} this
 * @api public
 */

Query.prototype.populate = function() {
  // Bail when given no truthy arguments
  if (!Array.from(arguments).some(Boolean)) {
    return this;
  }

  const res = utils.populate.apply(null, arguments);

  // Propagate readConcern and readPreference and lean from parent query,
  // unless one already specified
  if (this.options != null) {
    const readConcern = this.options.readConcern;
    const readPref = this.options.readPreference;

    for (const populateOptions of res) {
      if (readConcern != null && (populateOptions && populateOptions.options && populateOptions.options.readConcern) == null) {
        populateOptions.options = populateOptions.options || {};
        populateOptions.options.readConcern = readConcern;
      }
      if (readPref != null && (populateOptions && populateOptions.options && populateOptions.options.readPreference) == null) {
        populateOptions.options = populateOptions.options || {};
        populateOptions.options.readPreference = readPref;
      }
    }
  }

  const opts = this._mongooseOptions;

  if (opts.lean != null) {
    const lean = opts.lean;
    for (const populateOptions of res) {
      if ((populateOptions && populateOptions.options && populateOptions.options.lean) == null) {
        populateOptions.options = populateOptions.options || {};
        populateOptions.options.lean = lean;
      }
    }
  }

  if (!utils.isObject(opts.populate)) {
    opts.populate = {};
  }

  const pop = opts.populate;

  for (const populateOptions of res) {
    const path = populateOptions.path;
    if (pop[path] && pop[path].populate && populateOptions.populate) {
      populateOptions.populate = pop[path].populate.concat(populateOptions.populate);
    }

    pop[populateOptions.path] = populateOptions;
  }
  return this;
};

/**
 * Gets a list of paths to be populated by this query
 *
 * #### Example:
 *
 *      bookSchema.pre('findOne', function() {
 *        let keys = this.getPopulatedPaths(); // ['author']
 *      });
 *      ...
 *      Book.findOne({}).populate('author');
 *
 * #### Example:
 *
 *      // Deep populate
 *      const q = L1.find().populate({
 *        path: 'level2',
 *        populate: { path: 'level3' }
 *      });
 *      q.getPopulatedPaths(); // ['level2', 'level2.level3']
 *
 * @return {Array} an array of strings representing populated paths
 * @api public
 */

Query.prototype.getPopulatedPaths = function getPopulatedPaths() {
  const obj = this._mongooseOptions.populate || {};
  const ret = Object.keys(obj);
  for (const path of Object.keys(obj)) {
    const pop = obj[path];
    if (!Array.isArray(pop.populate)) {
      continue;
    }
    _getPopulatedPaths(ret, pop.populate, path + '.');
  }
  return ret;
};

/*!
 * ignore
 */

function _getPopulatedPaths(list, arr, prefix) {
  for (const pop of arr) {
    list.push(prefix + pop.path);
    if (!Array.isArray(pop.populate)) {
      continue;
    }
    _getPopulatedPaths(list, pop.populate, prefix + pop.path + '.');
  }
}

/**
 * Casts this query to the schema of `model`
 *
 * #### Note:
 *
 * If `obj` is present, it is cast instead of this query.
 *
 * @param {Model} [model] the model to cast to. If not set, defaults to `this.model`
 * @param {Object} [obj]
 * @return {Object}
 * @api public
 */

Query.prototype.cast = function(model, obj) {
  obj || (obj = this._conditions);
  model = model || this.model;
  const discriminatorKey = model.schema.options.discriminatorKey;
  if (obj != null &&
      obj.hasOwnProperty(discriminatorKey)) {
    model = getDiscriminatorByValue(model.discriminators, obj[discriminatorKey]) || model;
  }

  const opts = { upsert: this.options && this.options.upsert };
  if (this.options) {
    if ('strict' in this.options) {
      opts.strict = this.options.strict;
    }
    if ('strictQuery' in this.options) {
      opts.strictQuery = this.options.strictQuery;
    }
  }

  try {
    return cast(model.schema, obj, opts, this);
  } catch (err) {
    // CastError, assign model
    if (typeof err.setModel === 'function') {
      err.setModel(model);
    }
    throw err;
  }
};

/**
 * Casts selected field arguments for field selection with mongo 2.2
 *
 *     query.select({ ids: { $elemMatch: { $in: [hexString] }})
 *
 * @param {Object} fields
 * @see https://github.com/Automattic/mongoose/issues/1091
 * @see https://www.mongodb.com/docs/manual/reference/projection/elemMatch/
 * @api private
 */

Query.prototype._castFields = function _castFields(fields) {
  let selected,
      elemMatchKeys,
      keys,
      key,
      out;

  if (fields) {
    keys = Object.keys(fields);
    elemMatchKeys = [];

    // collect $elemMatch args
    for (let i = 0; i < keys.length; ++i) {
      key = keys[i];
      if (fields[key].$elemMatch) {
        selected || (selected = {});
        selected[key] = fields[key];
        elemMatchKeys.push(key);
      }
    }
  }

  if (selected) {
    // they passed $elemMatch, cast em
    try {
      out = this.cast(this.model, selected);
    } catch (err) {
      return err;
    }

    // apply the casted field args
    for (let i = 0; i < elemMatchKeys.length; ++i) {
      key = elemMatchKeys[i];
      fields[key] = out[key];
    }
  }

  return fields;
};

/**
 * Applies schematype selected options to this query.
 * @api private
 */

Query.prototype._applyPaths = function applyPaths() {
  if (!this.model) {
    return;
  }
  this._fields = this._fields || {};

  let sanitizeProjection = undefined;
  if (this.model != null && utils.hasUserDefinedProperty(this.model.db.options, 'sanitizeProjection')) {
    sanitizeProjection = this.model.db.options.sanitizeProjection;
  } else if (this.model != null && utils.hasUserDefinedProperty(this.model.base.options, 'sanitizeProjection')) {
    sanitizeProjection = this.model.base.options.sanitizeProjection;
  } else {
    sanitizeProjection = this._mongooseOptions.sanitizeProjection;
  }

  helpers.applyPaths(this._fields, this.model.schema, sanitizeProjection);

  let _selectPopulatedPaths = true;

  if ('selectPopulatedPaths' in this.model.base.options) {
    _selectPopulatedPaths = this.model.base.options.selectPopulatedPaths;
  }
  if ('selectPopulatedPaths' in this.model.schema.options) {
    _selectPopulatedPaths = this.model.schema.options.selectPopulatedPaths;
  }

  if (_selectPopulatedPaths) {
    selectPopulatedFields(this._fields, this._userProvidedFields, this._mongooseOptions.populate);
  }
};

/**
 * Returns a wrapper around a [mongodb driver cursor](https://mongodb.github.io/node-mongodb-native/4.9/classes/FindCursor.html).
 * A QueryCursor exposes a Streams3 interface, as well as a `.next()` function.
 *
 * The `.cursor()` function triggers pre find hooks, but **not** post find hooks.
 *
 * #### Example:
 *
 *     // There are 2 ways to use a cursor. First, as a stream:
 *     Thing.
 *       find({ name: /^hello/ }).
 *       cursor().
 *       on('data', function(doc) { console.log(doc); }).
 *       on('end', function() { console.log('Done!'); });
 *
 *     // Or you can use `.next()` to manually get the next doc in the stream.
 *     // `.next()` returns a promise, so you can use promises or callbacks.
 *     const cursor = Thing.find({ name: /^hello/ }).cursor();
 *     cursor.next(function(error, doc) {
 *       console.log(doc);
 *     });
 *
 *     // Because `.next()` returns a promise, you can use co
 *     // to easily iterate through all documents without loading them
 *     // all into memory.
 *     const cursor = Thing.find({ name: /^hello/ }).cursor();
 *     for (let doc = await cursor.next(); doc != null; doc = await cursor.next()) {
 *       console.log(doc);
 *     }
 *
 * #### Valid options
 *
 *   - `transform`: optional function which accepts a mongoose document. The return value of the function will be emitted on `data` and returned by `.next()`.
 *
 * @return {QueryCursor}
 * @param {Object} [options]
 * @see QueryCursor https://mongoosejs.com/docs/api/querycursor.html
 * @api public
 */

Query.prototype.cursor = function cursor(opts) {
  if (opts) {
    this.setOptions(opts);
  }

  try {
    this.cast(this.model);
  } catch (err) {
    return (new QueryCursor(this))._markError(err);
  }

  return new QueryCursor(this);
};

// the rest of these are basically to support older Mongoose syntax with mquery

/**
 * Sets the tailable option (for use with capped collections).
 *
 * #### Example:
 *
 *     query.tailable(); // true
 *     query.tailable(true);
 *     query.tailable(false);
 *
 *     // Set both `tailable` and `awaitData` options
 *     query.tailable({ awaitData: true });
 *
 * #### Note:
 *
 * Cannot be used with `distinct()`
 *
 * @param {Boolean} bool defaults to true
 * @param {Object} [opts] options to set
 * @param {Boolean} [opts.awaitData] false by default. Set to true to keep the cursor open even if there's no data.
 * @param {Number} [opts.maxAwaitTimeMS] the maximum amount of time for the server to wait on new documents to satisfy a tailable cursor query. Requires `tailable` and `awaitData` to be true
 * @see tailable https://www.mongodb.com/docs/manual/tutorial/create-tailable-cursor/
 * @api public
 */

Query.prototype.tailable = function(val, opts) {
  // we need to support the tailable({ awaitData : true }) as well as the
  // tailable(true, {awaitData :true}) syntax that mquery does not support
  if (val != null && typeof val.constructor === 'function' && val.constructor.name === 'Object') {
    opts = val;
    val = true;
  }

  if (val === undefined) {
    val = true;
  }

  if (opts && typeof opts === 'object') {
    for (const key of Object.keys(opts)) {
      if (key === 'awaitData' || key === 'awaitdata') { // backwards compat, see gh-10875
        // For backwards compatibility
        this.options['awaitData'] = !!opts[key];
      } else {
        this.options[key] = opts[key];
      }
    }
  }

  this.options.tailable = arguments.length ? !!val : true;

  return this;
};

/**
 * Declares an intersects query for `geometry()`.
 *
 * #### Example:
 *
 *     query.where('path').intersects().geometry({
 *       type: 'LineString',
 *       coordinates: [[180.0, 11.0], [180, 9.0]]
 *     });
 *
 *     query.where('path').intersects({
 *       type: 'LineString',
 *       coordinates: [[180.0, 11.0], [180, 9.0]]
 *     });
 *
 * #### Note:
 *
 * **MUST** be used after `where()`.
 *
 * #### Note:
 *
 * In Mongoose 3.7, `intersects` changed from a getter to a function. If you need the old syntax, use [this](https://github.com/ebensing/mongoose-within).
 *
 * @method intersects
 * @memberOf Query
 * @instance
 * @param {Object} [arg]
 * @return {Query} this
 * @see $geometry https://www.mongodb.com/docs/manual/reference/operator/geometry/
 * @see geoIntersects https://www.mongodb.com/docs/manual/reference/operator/geoIntersects/
 * @api public
 */

/**
 * Specifies a `$geometry` condition
 *
 * #### Example:
 *
 *     const polyA = [[[ 10, 20 ], [ 10, 40 ], [ 30, 40 ], [ 30, 20 ]]]
 *     query.where('loc').within().geometry({ type: 'Polygon', coordinates: polyA })
 *
 *     // or
 *     const polyB = [[ 0, 0 ], [ 1, 1 ]]
 *     query.where('loc').within().geometry({ type: 'LineString', coordinates: polyB })
 *
 *     // or
 *     const polyC = [ 0, 0 ]
 *     query.where('loc').within().geometry({ type: 'Point', coordinates: polyC })
 *
 *     // or
 *     query.where('loc').intersects().geometry({ type: 'Point', coordinates: polyC })
 *
 * The argument is assigned to the most recent path passed to `where()`.
 *
 * #### Note:
 *
 * `geometry()` **must** come after either `intersects()` or `within()`.
 *
 * The `object` argument must contain `type` and `coordinates` properties.
 * - type {String}
 * - coordinates {Array}
 *
 * @method geometry
 * @memberOf Query
 * @instance
 * @param {Object} object Must contain a `type` property which is a String and a `coordinates` property which is an Array. See the examples.
 * @return {Query} this
 * @see $geometry https://www.mongodb.com/docs/manual/reference/operator/geometry/
 * @see Geospatial Support Enhancements https://www.mongodb.com/docs/manual/release-notes/2.4/#geospatial-support-enhancements
 * @see MongoDB Geospatial Indexing https://www.mongodb.com/docs/manual/core/geospatial-indexes/
 * @api public
 */

/**
 * Specifies a `$near` or `$nearSphere` condition
 *
 * These operators return documents sorted by distance.
 *
 * #### Example:
 *
 *     query.where('loc').near({ center: [10, 10] });
 *     query.where('loc').near({ center: [10, 10], maxDistance: 5 });
 *     query.where('loc').near({ center: [10, 10], maxDistance: 5, spherical: true });
 *     query.near('loc', { center: [10, 10], maxDistance: 5 });
 *
 * @method near
 * @memberOf Query
 * @instance
 * @param {String} [path]
 * @param {Object} val
 * @return {Query} this
 * @see $near https://www.mongodb.com/docs/manual/reference/operator/near/
 * @see $nearSphere https://www.mongodb.com/docs/manual/reference/operator/nearSphere/
 * @see $maxDistance https://www.mongodb.com/docs/manual/reference/operator/maxDistance/
 * @see MongoDB Geospatial Indexing https://www.mongodb.com/docs/manual/core/geospatial-indexes/
 * @api public
 */

/**
 * Overwriting mquery is needed to support a couple different near() forms found in older
 * versions of mongoose
 * near([1,1])
 * near(1,1)
 * near(field, [1,2])
 * near(field, 1, 2)
 * In addition to all of the normal forms supported by mquery
 *
 * @method near
 * @memberOf Query
 * @instance
 * @api private
 */

Query.prototype.near = function() {
  const params = [];
  const sphere = this._mongooseOptions.nearSphere;

  // TODO refactor

  if (arguments.length === 1) {
    if (Array.isArray(arguments[0])) {
      params.push({ center: arguments[0], spherical: sphere });
    } else if (typeof arguments[0] === 'string') {
      // just passing a path
      params.push(arguments[0]);
    } else if (utils.isObject(arguments[0])) {
      if (typeof arguments[0].spherical !== 'boolean') {
        arguments[0].spherical = sphere;
      }
      params.push(arguments[0]);
    } else {
      throw new TypeError('invalid argument');
    }
  } else if (arguments.length === 2) {
    if (typeof arguments[0] === 'number' && typeof arguments[1] === 'number') {
      params.push({ center: [arguments[0], arguments[1]], spherical: sphere });
    } else if (typeof arguments[0] === 'string' && Array.isArray(arguments[1])) {
      params.push(arguments[0]);
      params.push({ center: arguments[1], spherical: sphere });
    } else if (typeof arguments[0] === 'string' && utils.isObject(arguments[1])) {
      params.push(arguments[0]);
      if (typeof arguments[1].spherical !== 'boolean') {
        arguments[1].spherical = sphere;
      }
      params.push(arguments[1]);
    } else {
      throw new TypeError('invalid argument');
    }
  } else if (arguments.length === 3) {
    if (typeof arguments[0] === 'string' && typeof arguments[1] === 'number'
        && typeof arguments[2] === 'number') {
      params.push(arguments[0]);
      params.push({ center: [arguments[1], arguments[2]], spherical: sphere });
    } else {
      throw new TypeError('invalid argument');
    }
  } else {
    throw new TypeError('invalid argument');
  }

  return Query.base.near.apply(this, params);
};

/**
 * _DEPRECATED_ Specifies a `$nearSphere` condition
 *
 * #### Example:
 *
 *     query.where('loc').nearSphere({ center: [10, 10], maxDistance: 5 });
 *
 * **Deprecated.** Use `query.near()` instead with the `spherical` option set to `true`.
 *
 * #### Example:
 *
 *     query.where('loc').near({ center: [10, 10], spherical: true });
 *
 * @deprecated
 * @see near() https://mongoosejs.com/docs/api/query.html#Query.prototype.near()
 * @see $near https://www.mongodb.com/docs/manual/reference/operator/near/
 * @see $nearSphere https://www.mongodb.com/docs/manual/reference/operator/nearSphere/
 * @see $maxDistance https://www.mongodb.com/docs/manual/reference/operator/maxDistance/
 */

Query.prototype.nearSphere = function() {
  this._mongooseOptions.nearSphere = true;
  this.near.apply(this, arguments);
  return this;
};

/**
 * Returns an asyncIterator for use with [`for/await/of` loops](https://thecodebarbarian.com/getting-started-with-async-iterators-in-node-js)
 * This function *only* works for `find()` queries.
 * You do not need to call this function explicitly, the JavaScript runtime
 * will call it for you.
 *
 * #### Example:
 *
 *     for await (const doc of Model.aggregate([{ $sort: { name: 1 } }])) {
 *       console.log(doc.name);
 *     }
 *
 * Node.js 10.x supports async iterators natively without any flags. You can
 * enable async iterators in Node.js 8.x using the [`--harmony_async_iteration` flag](https://github.com/tc39/proposal-async-iteration/issues/117#issuecomment-346695187).
 *
 * **Note:** This function is not if `Symbol.asyncIterator` is undefined. If
 * `Symbol.asyncIterator` is undefined, that means your Node.js version does not
 * support async iterators.
 *
 * @method [Symbol.asyncIterator]
 * @memberOf Query
 * @instance
 * @api public
 */

if (Symbol.asyncIterator != null) {
  Query.prototype[Symbol.asyncIterator] = function() {
    return this.cursor().transformNull()._transformForAsyncIterator();
  };
}

/**
 * Specifies a `$polygon` condition
 *
 * #### Example:
 *
 *     query.where('loc').within().polygon([10, 20], [13, 25], [7, 15]);
 *     query.polygon('loc', [10, 20], [13, 25], [7, 15]);
 *
 * @method polygon
 * @memberOf Query
 * @instance
 * @param {String|Array} [path]
 * @param {...Array|Object} [coordinatePairs]
 * @return {Query} this
 * @see $polygon https://www.mongodb.com/docs/manual/reference/operator/polygon/
 * @see MongoDB Geospatial Indexing https://www.mongodb.com/docs/manual/core/geospatial-indexes/
 * @api public
 */

/**
 * Specifies a `$box` condition
 *
 * #### Example:
 *
 *     const lowerLeft = [40.73083, -73.99756]
 *     const upperRight= [40.741404,  -73.988135]
 *
 *     query.where('loc').within().box(lowerLeft, upperRight)
 *     query.box({ ll : lowerLeft, ur : upperRight })
 *
 * @method box
 * @memberOf Query
 * @instance
 * @see $box https://www.mongodb.com/docs/manual/reference/operator/box/
 * @see within() Query#within https://mongoosejs.com/docs/api/query.html#Query.prototype.within()
 * @see MongoDB Geospatial Indexing https://www.mongodb.com/docs/manual/core/geospatial-indexes/
 * @param {Object|Array<Number>} val1 Lower Left Coordinates OR a object of lower-left(ll) and upper-right(ur) Coordinates
 * @param {Array<Number>} [val2] Upper Right Coordinates
 * @return {Query} this
 * @api public
 */

/**
 * this is needed to support the mongoose syntax of:
 * box(field, { ll : [x,y], ur : [x2,y2] })
 * box({ ll : [x,y], ur : [x2,y2] })
 *
 * @method box
 * @memberOf Query
 * @instance
 * @api private
 */

Query.prototype.box = function(ll, ur) {
  if (!Array.isArray(ll) && utils.isObject(ll)) {
    ur = ll.ur;
    ll = ll.ll;
  }
  return Query.base.box.call(this, ll, ur);
};

/**
 * Specifies a `$center` or `$centerSphere` condition.
 *
 * #### Example:
 *
 *     const area = { center: [50, 50], radius: 10, unique: true }
 *     query.where('loc').within().circle(area)
 *     // alternatively
 *     query.circle('loc', area);
 *
 *     // spherical calculations
 *     const area = { center: [50, 50], radius: 10, unique: true, spherical: true }
 *     query.where('loc').within().circle(area)
 *     // alternatively
 *     query.circle('loc', area);
 *
 * @method circle
 * @memberOf Query
 * @instance
 * @param {String} [path]
 * @param {Object} area
 * @return {Query} this
 * @see $center https://www.mongodb.com/docs/manual/reference/operator/center/
 * @see $centerSphere https://www.mongodb.com/docs/manual/reference/operator/centerSphere/
 * @see $geoWithin https://www.mongodb.com/docs/manual/reference/operator/geoWithin/
 * @see MongoDB Geospatial Indexing https://www.mongodb.com/docs/manual/core/geospatial-indexes/
 * @api public
 */

/**
 * _DEPRECATED_ Alias for [circle](https://mongoosejs.com/docs/api/query.html#Query.prototype.circle())
 *
 * **Deprecated.** Use [circle](https://mongoosejs.com/docs/api/query.html#Query.prototype.circle()) instead.
 *
 * @deprecated
 * @method center
 * @memberOf Query
 * @instance
 * @api public
 */

Query.prototype.center = Query.base.circle;

/**
 * _DEPRECATED_ Specifies a `$centerSphere` condition
 *
 * **Deprecated.** Use [circle](https://mongoosejs.com/docs/api/query.html#Query.prototype.circle()) instead.
 *
 * #### Example:
 *
 *     const area = { center: [50, 50], radius: 10 };
 *     query.where('loc').within().centerSphere(area);
 *
 * @deprecated
 * @param {String} [path]
 * @param {Object} val
 * @return {Query} this
 * @see MongoDB Geospatial Indexing https://www.mongodb.com/docs/manual/core/geospatial-indexes/
 * @see $centerSphere https://www.mongodb.com/docs/manual/reference/operator/centerSphere/
 * @api public
 */

Query.prototype.centerSphere = function() {
  if (arguments[0] != null && typeof arguments[0].constructor === 'function' && arguments[0].constructor.name === 'Object') {
    arguments[0].spherical = true;
  }

  if (arguments[1] != null && typeof arguments[1].constructor === 'function' && arguments[1].constructor.name === 'Object') {
    arguments[1].spherical = true;
  }

  Query.base.circle.apply(this, arguments);
};

/**
 * Determines if field selection has been made.
 *
 * @method selected
 * @memberOf Query
 * @instance
 * @return {Boolean}
 * @api public
 */

/**
 * Determines if inclusive field selection has been made.
 *
 *     query.selectedInclusively(); // false
 *     query.select('name');
 *     query.selectedInclusively(); // true
 *
 * @method selectedInclusively
 * @memberOf Query
 * @instance
 * @return {Boolean}
 * @api public
 */

Query.prototype.selectedInclusively = function selectedInclusively() {
  return isInclusive(this._fields);
};

/**
 * Determines if exclusive field selection has been made.
 *
 *     query.selectedExclusively(); // false
 *     query.select('-name');
 *     query.selectedExclusively(); // true
 *     query.selectedInclusively(); // false
 *
 * @method selectedExclusively
 * @memberOf Query
 * @instance
 * @return {Boolean}
 * @api public
 */

Query.prototype.selectedExclusively = function selectedExclusively() {
  return isExclusive(this._fields);
};

/**
 * The model this query is associated with.
 *
 * #### Example:
 *
 *     const q = MyModel.find();
 *     q.model === MyModel; // true
 *
 * @api public
 * @property model
 * @memberOf Query
 * @instance
 */

Query.prototype.model;

/*!
 * Export
 */

module.exports = Query;<|MERGE_RESOLUTION|>--- conflicted
+++ resolved
@@ -2446,37 +2446,23 @@
   }
 
   opts.omit = {};
-<<<<<<< HEAD
-  if (source.$and) {
-=======
   if (Array.isArray(source.$and)) {
->>>>>>> 9dcd8aa3
     opts.omit['$and'] = true;
     if (!this._conditions) {
       this._conditions = {};
     }
-<<<<<<< HEAD
-    this._conditions.$and = (this._conditions.$and || []).concat(source.$and);
-  }
-  if (source.$or) {
-=======
     this._conditions.$and = (this._conditions.$and || []).concat(
       source.$and.map(el => utils.isPOJO(el) ? utils.merge({}, el) : el)
     );
   }
   if (Array.isArray(source.$or)) {
->>>>>>> 9dcd8aa3
     opts.omit['$or'] = true;
     if (!this._conditions) {
       this._conditions = {};
     }
-<<<<<<< HEAD
-    this._conditions.$or = (this._conditions.$or || []).concat(source.$or);
-=======
     this._conditions.$or = (this._conditions.$or || []).concat(
       source.$or.map(el => utils.isPOJO(el) ? utils.merge({}, el) : el)
     );
->>>>>>> 9dcd8aa3
   }
 
   // plain object
