--- conflicted
+++ resolved
@@ -1520,50 +1520,13 @@
   this._applyPaths();
   this._fields = this._castFields(this._fields);
 
-<<<<<<< HEAD
-  const options = this._mongooseOptions;
-  const projection = this._fieldsForExec();
-  const userProvidedFields = this._userProvidedFields || {};
-  const _this = this;
-
-  // Separate options to pass down to `completeOne()` in case we need to
-  // set a session on the document
-  const completeOneOptions = Object.assign({}, {
-    session: get(this, 'options.session', null)
-  });
-
-=======
->>>>>>> 790f4cc2
   // don't pass in the conditions because we already merged them in
   Query.base.findOne.call(this, {}, (err, doc) => {
     if (err) {
       return callback(err);
     }
-<<<<<<< HEAD
-    if (!doc) {
-      return callback(null, null);
-    }
-
-    if (!options.populate) {
-      return !!options.lean === true
-        ? callback(null, doc)
-        : completeOne(_this.model, doc, null, completeOneOptions, projection, userProvidedFields, null, callback);
-    }
-
-    var pop = helpers.preparePopulationOptionsMQ(_this, options);
-    pop.__noPromise = true;
-    _this.model.populate(doc, pop, function(err, doc) {
-      if (err) {
-        return callback(err);
-      }
-      return !!options.lean === true
-        ? callback(null, doc)
-        : completeOne(_this.model, doc, null, completeOneOptions, projection, userProvidedFields, pop, callback);
-    });
-=======
 
     this._completeOne(doc, null, callback);
->>>>>>> 790f4cc2
   });
 };
 
