'use strict';

/*!
 * Module dependencies.
 */

const CastError = require('./error/cast');
const DocumentNotFoundError = require('./error/notFound');
const Kareem = require('kareem');
const MongooseError = require('./error/mongooseError');
const ObjectParameterError = require('./error/objectParameter');
const QueryCursor = require('./cursor/QueryCursor');
const ReadPreference = require('./driver').get().ReadPreference;
const applyGlobalMaxTimeMS = require('./helpers/query/applyGlobalMaxTimeMS');
const applyWriteConcern = require('./helpers/schema/applyWriteConcern');
const cast = require('./cast');
const castArrayFilters = require('./helpers/update/castArrayFilters');
const castUpdate = require('./helpers/query/castUpdate');
const completeMany = require('./helpers/query/completeMany');
const get = require('./helpers/get');
const promiseOrCallback = require('./helpers/promiseOrCallback');
const getDiscriminatorByValue = require('./helpers/discriminator/getDiscriminatorByValue');
const hasDollarKeys = require('./helpers/query/hasDollarKeys');
const helpers = require('./queryhelpers');
const isInclusive = require('./helpers/projection/isInclusive');
const mquery = require('mquery');
const parseProjection = require('./helpers/projection/parseProjection');
const selectPopulatedFields = require('./helpers/query/selectPopulatedFields');
const setDefaultsOnInsert = require('./helpers/setDefaultsOnInsert');
const slice = require('sliced');
const updateValidators = require('./helpers/updateValidators');
const util = require('util');
const utils = require('./utils');
const validOps = require('./helpers/query/validOps');
const wrapThunk = require('./helpers/query/wrapThunk');

/**
 * Query constructor used for building queries. You do not need
 * to instantiate a `Query` directly. Instead use Model functions like
 * [`Model.find()`](/docs/api.html#find_find).
 *
 * ####Example:
 *
 *     const query = MyModel.find(); // `query` is an instance of `Query`
 *     query.setOptions({ lean : true });
 *     query.collection(MyModel.collection);
 *     query.where('age').gte(21).exec(callback);
 *
 *     // You can instantiate a query directly. There is no need to do
 *     // this unless you're an advanced user with a very good reason to.
 *     const query = new mongoose.Query();
 *
 * @param {Object} [options]
 * @param {Object} [model]
 * @param {Object} [conditions]
 * @param {Object} [collection] Mongoose collection
 * @api public
 */

function Query(conditions, options, model, collection) {
  // this stuff is for dealing with custom queries created by #toConstructor
  if (!this._mongooseOptions) {
    this._mongooseOptions = {};
  }
  options = options || {};

  this._transforms = [];
  this._hooks = new Kareem();
  this._executionStack = null;

  // this is the case where we have a CustomQuery, we need to check if we got
  // options passed in, and if we did, merge them in
  const keys = Object.keys(options);
  for (let i = 0; i < keys.length; ++i) {
    const k = keys[i];
    this._mongooseOptions[k] = options[k];
  }

  if (collection) {
    this.mongooseCollection = collection;
  }

  if (model) {
    this.model = model;
    this.schema = model.schema;
  }

  // this is needed because map reduce returns a model that can be queried, but
  // all of the queries on said model should be lean
  if (this.model && this.model._mapreduce) {
    this.lean();
  }

  // inherit mquery
  mquery.call(this, this.mongooseCollection, options);

  if (conditions) {
    this.find(conditions);
  }

  this.options = this.options || {};

  // For gh-6880. mquery still needs to support `fields` by default for old
  // versions of MongoDB
  this.$useProjection = true;

  const collation = get(this, 'schema.options.collation', null);
  if (collation != null) {
    this.options.collation = collation;
  }
}

/*!
 * inherit mquery
 */

Query.prototype = new mquery;
Query.prototype.constructor = Query;
Query.base = mquery.prototype;

/**
 * Flag to opt out of using `$geoWithin`.
 *
 *     mongoose.Query.use$geoWithin = false;
 *
 * MongoDB 2.4 deprecated the use of `$within`, replacing it with `$geoWithin`. Mongoose uses `$geoWithin` by default (which is 100% backward compatible with `$within`). If you are running an older version of MongoDB, set this flag to `false` so your `within()` queries continue to work.
 *
 * @see http://docs.mongodb.org/manual/reference/operator/geoWithin/
 * @default true
 * @property use$geoWithin
 * @memberOf Query
 * @receiver Query
 * @api public
 */

Query.use$geoWithin = mquery.use$geoWithin;

/**
 * Converts this query to a customized, reusable query constructor with all arguments and options retained.
 *
 * ####Example
 *
 *     // Create a query for adventure movies and read from the primary
 *     // node in the replica-set unless it is down, in which case we'll
 *     // read from a secondary node.
 *     var query = Movie.find({ tags: 'adventure' }).read('primaryPreferred');
 *
 *     // create a custom Query constructor based off these settings
 *     var Adventure = query.toConstructor();
 *
 *     // Adventure is now a subclass of mongoose.Query and works the same way but with the
 *     // default query parameters and options set.
 *     Adventure().exec(callback)
 *
 *     // further narrow down our query results while still using the previous settings
 *     Adventure().where({ name: /^Life/ }).exec(callback);
 *
 *     // since Adventure is a stand-alone constructor we can also add our own
 *     // helper methods and getters without impacting global queries
 *     Adventure.prototype.startsWith = function (prefix) {
 *       this.where({ name: new RegExp('^' + prefix) })
 *       return this;
 *     }
 *     Object.defineProperty(Adventure.prototype, 'highlyRated', {
 *       get: function () {
 *         this.where({ rating: { $gt: 4.5 }});
 *         return this;
 *       }
 *     })
 *     Adventure().highlyRated.startsWith('Life').exec(callback)
 *
 * @return {Query} subclass-of-Query
 * @api public
 */

Query.prototype.toConstructor = function toConstructor() {
  const model = this.model;
  const coll = this.mongooseCollection;

  const CustomQuery = function(criteria, options) {
    if (!(this instanceof CustomQuery)) {
      return new CustomQuery(criteria, options);
    }
    this._mongooseOptions = utils.clone(p._mongooseOptions);
    Query.call(this, criteria, options || null, model, coll);
  };

  util.inherits(CustomQuery, model.Query);

  // set inherited defaults
  const p = CustomQuery.prototype;

  p.options = {};

  // Need to handle `sort()` separately because entries-style `sort()` syntax
  // `sort([['prop1', 1]])` confuses mquery into losing the outer nested array.
  // See gh-8159
  const options = Object.assign({}, this.options);
  if (options.sort != null) {
    p.sort(options.sort);
    delete options.sort;
  }
  p.setOptions(options);

  p.op = this.op;
  p._validateOp();
  p._conditions = utils.clone(this._conditions);
  p._fields = utils.clone(this._fields);
  p._update = utils.clone(this._update, {
    flattenDecimals: false
  });
  p._path = this._path;
  p._distinct = this._distinct;
  p._collection = this._collection;
  p._mongooseOptions = this._mongooseOptions;

  return CustomQuery;
};

/**
 * Specifies a javascript function or expression to pass to MongoDBs query system.
 *
 * ####Example
 *
 *     query.$where('this.comments.length === 10 || this.name.length === 5')
 *
 *     // or
 *
 *     query.$where(function () {
 *       return this.comments.length === 10 || this.name.length === 5;
 *     })
 *
 * ####NOTE:
 *
 * Only use `$where` when you have a condition that cannot be met using other MongoDB operators like `$lt`.
 * **Be sure to read about all of [its caveats](http://docs.mongodb.org/manual/reference/operator/where/) before using.**
 *
 * @see $where http://docs.mongodb.org/manual/reference/operator/where/
 * @method $where
 * @param {String|Function} js javascript string or function
 * @return {Query} this
 * @memberOf Query
 * @instance
 * @method $where
 * @api public
 */

/**
 * Specifies a `path` for use with chaining.
 *
 * ####Example
 *
 *     // instead of writing:
 *     User.find({age: {$gte: 21, $lte: 65}}, callback);
 *
 *     // we can instead write:
 *     User.where('age').gte(21).lte(65);
 *
 *     // passing query conditions is permitted
 *     User.find().where({ name: 'vonderful' })
 *
 *     // chaining
 *     User
 *     .where('age').gte(21).lte(65)
 *     .where('name', /^vonderful/i)
 *     .where('friends').slice(10)
 *     .exec(callback)
 *
 * @method where
 * @memberOf Query
 * @instance
 * @param {String|Object} [path]
 * @param {any} [val]
 * @return {Query} this
 * @api public
 */

Query.prototype.slice = function() {
  if (arguments.length === 0) {
    return this;
  }

  this._validate('slice');

  let path;
  let val;

  if (arguments.length === 1) {
    const arg = arguments[0];
    if (typeof arg === 'object' && !Array.isArray(arg)) {
      const keys = Object.keys(arg);
      const numKeys = keys.length;
      for (let i = 0; i < numKeys; ++i) {
        this.slice(keys[i], arg[keys[i]]);
      }
      return this;
    }
    this._ensurePath('slice');
    path = this._path;
    val = arguments[0];
  } else if (arguments.length === 2) {
    if ('number' === typeof arguments[0]) {
      this._ensurePath('slice');
      path = this._path;
      val = slice(arguments);
    } else {
      path = arguments[0];
      val = arguments[1];
    }
  } else if (arguments.length === 3) {
    path = arguments[0];
    val = slice(arguments, 1);
  }

  const p = {};
  p[path] = { $slice: val };
  this.select(p);

  return this;
};

/*!
 * ignore
 */

const validOpsSet = new Set(validOps);

Query.prototype._validateOp = function() {
  if (this.op != null && !validOpsSet.has(this.op)) {
    this.error(new Error('Query has invalid `op`: "' + this.op + '"'));
  }
};

/**
 * Specifies the complementary comparison value for paths specified with `where()`
 *
 * ####Example
 *
 *     User.where('age').equals(49);
 *
 *     // is the same as
 *
 *     User.where('age', 49);
 *
 * @method equals
 * @memberOf Query
 * @instance
 * @param {Object} val
 * @return {Query} this
 * @api public
 */

/**
 * Specifies arguments for an `$or` condition.
 *
 * ####Example
 *
 *     query.or([{ color: 'red' }, { status: 'emergency' }])
 *
 * @see $or http://docs.mongodb.org/manual/reference/operator/or/
 * @method or
 * @memberOf Query
 * @instance
 * @param {Array} array array of conditions
 * @return {Query} this
 * @api public
 */

/**
 * Specifies arguments for a `$nor` condition.
 *
 * ####Example
 *
 *     query.nor([{ color: 'green' }, { status: 'ok' }])
 *
 * @see $nor http://docs.mongodb.org/manual/reference/operator/nor/
 * @method nor
 * @memberOf Query
 * @instance
 * @param {Array} array array of conditions
 * @return {Query} this
 * @api public
 */

/**
 * Specifies arguments for a `$and` condition.
 *
 * ####Example
 *
 *     query.and([{ color: 'green' }, { status: 'ok' }])
 *
 * @method and
 * @memberOf Query
 * @instance
 * @see $and http://docs.mongodb.org/manual/reference/operator/and/
 * @param {Array} array array of conditions
 * @return {Query} this
 * @api public
 */

/**
 * Specifies a `$gt` query condition.
 *
 * When called with one argument, the most recent path passed to `where()` is used.
 *
 * ####Example
 *
 *     Thing.find().where('age').gt(21)
 *
 *     // or
 *     Thing.find().gt('age', 21)
 *
 * @method gt
 * @memberOf Query
 * @instance
 * @param {String} [path]
 * @param {Number} val
 * @see $gt http://docs.mongodb.org/manual/reference/operator/gt/
 * @api public
 */

/**
 * Specifies a `$gte` query condition.
 *
 * When called with one argument, the most recent path passed to `where()` is used.
 *
 * @method gte
 * @memberOf Query
 * @instance
 * @param {String} [path]
 * @param {Number} val
 * @see $gte http://docs.mongodb.org/manual/reference/operator/gte/
 * @api public
 */

/**
 * Specifies a `$lt` query condition.
 *
 * When called with one argument, the most recent path passed to `where()` is used.
 *
 * @method lt
 * @memberOf Query
 * @instance
 * @param {String} [path]
 * @param {Number} val
 * @see $lt http://docs.mongodb.org/manual/reference/operator/lt/
 * @api public
 */

/**
 * Specifies a `$lte` query condition.
 *
 * When called with one argument, the most recent path passed to `where()` is used.
 *
 * @method lte
 * @see $lte http://docs.mongodb.org/manual/reference/operator/lte/
 * @memberOf Query
 * @instance
 * @param {String} [path]
 * @param {Number} val
 * @api public
 */

/**
 * Specifies a `$ne` query condition.
 *
 * When called with one argument, the most recent path passed to `where()` is used.
 *
 * @see $ne http://docs.mongodb.org/manual/reference/operator/ne/
 * @method ne
 * @memberOf Query
 * @instance
 * @param {String} [path]
 * @param {Number} val
 * @api public
 */

/**
 * Specifies an `$in` query condition.
 *
 * When called with one argument, the most recent path passed to `where()` is used.
 *
 * @see $in http://docs.mongodb.org/manual/reference/operator/in/
 * @method in
 * @memberOf Query
 * @instance
 * @param {String} [path]
 * @param {Number} val
 * @api public
 */

/**
 * Specifies an `$nin` query condition.
 *
 * When called with one argument, the most recent path passed to `where()` is used.
 *
 * @see $nin http://docs.mongodb.org/manual/reference/operator/nin/
 * @method nin
 * @memberOf Query
 * @instance
 * @param {String} [path]
 * @param {Number} val
 * @api public
 */

/**
 * Specifies an `$all` query condition.
 *
 * When called with one argument, the most recent path passed to `where()` is used.
 *
 * ####Example:
 *
 *     MyModel.find().where('pets').all(['dog', 'cat', 'ferret']);
 *     // Equivalent:
 *     MyModel.find().all('pets', ['dog', 'cat', 'ferret']);
 *
 * @see $all http://docs.mongodb.org/manual/reference/operator/all/
 * @method all
 * @memberOf Query
 * @instance
 * @param {String} [path]
 * @param {Array} val
 * @api public
 */

/**
 * Specifies a `$size` query condition.
 *
 * When called with one argument, the most recent path passed to `where()` is used.
 *
 * ####Example
 *
 *     MyModel.where('tags').size(0).exec(function (err, docs) {
 *       if (err) return handleError(err);
 *
 *       assert(Array.isArray(docs));
 *       console.log('documents with 0 tags', docs);
 *     })
 *
 * @see $size http://docs.mongodb.org/manual/reference/operator/size/
 * @method size
 * @memberOf Query
 * @instance
 * @param {String} [path]
 * @param {Number} val
 * @api public
 */

/**
 * Specifies a `$regex` query condition.
 *
 * When called with one argument, the most recent path passed to `where()` is used.
 *
 * @see $regex http://docs.mongodb.org/manual/reference/operator/regex/
 * @method regex
 * @memberOf Query
 * @instance
 * @param {String} [path]
 * @param {String|RegExp} val
 * @api public
 */

/**
 * Specifies a `maxDistance` query condition.
 *
 * When called with one argument, the most recent path passed to `where()` is used.
 *
 * @see $maxDistance http://docs.mongodb.org/manual/reference/operator/maxDistance/
 * @method maxDistance
 * @memberOf Query
 * @instance
 * @param {String} [path]
 * @param {Number} val
 * @api public
 */

/**
 * Specifies a `$mod` condition, filters documents for documents whose
 * `path` property is a number that is equal to `remainder` modulo `divisor`.
 *
 * ####Example
 *
 *     // All find products whose inventory is odd
 *     Product.find().mod('inventory', [2, 1]);
 *     Product.find().where('inventory').mod([2, 1]);
 *     // This syntax is a little strange, but supported.
 *     Product.find().where('inventory').mod(2, 1);
 *
 * @method mod
 * @memberOf Query
 * @instance
 * @param {String} [path]
 * @param {Array} val must be of length 2, first element is `divisor`, 2nd element is `remainder`.
 * @return {Query} this
 * @see $mod http://docs.mongodb.org/manual/reference/operator/mod/
 * @api public
 */

Query.prototype.mod = function() {
  let val;
  let path;

  if (arguments.length === 1) {
    this._ensurePath('mod');
    val = arguments[0];
    path = this._path;
  } else if (arguments.length === 2 && !Array.isArray(arguments[1])) {
    this._ensurePath('mod');
    val = slice(arguments);
    path = this._path;
  } else if (arguments.length === 3) {
    val = slice(arguments, 1);
    path = arguments[0];
  } else {
    val = arguments[1];
    path = arguments[0];
  }

  const conds = this._conditions[path] || (this._conditions[path] = {});
  conds.$mod = val;
  return this;
};

/**
 * Specifies an `$exists` condition
 *
 * ####Example
 *
 *     // { name: { $exists: true }}
 *     Thing.where('name').exists()
 *     Thing.where('name').exists(true)
 *     Thing.find().exists('name')
 *
 *     // { name: { $exists: false }}
 *     Thing.where('name').exists(false);
 *     Thing.find().exists('name', false);
 *
 * @method exists
 * @memberOf Query
 * @instance
 * @param {String} [path]
 * @param {Number} val
 * @return {Query} this
 * @see $exists http://docs.mongodb.org/manual/reference/operator/exists/
 * @api public
 */

/**
 * Specifies an `$elemMatch` condition
 *
 * ####Example
 *
 *     query.elemMatch('comment', { author: 'autobot', votes: {$gte: 5}})
 *
 *     query.where('comment').elemMatch({ author: 'autobot', votes: {$gte: 5}})
 *
 *     query.elemMatch('comment', function (elem) {
 *       elem.where('author').equals('autobot');
 *       elem.where('votes').gte(5);
 *     })
 *
 *     query.where('comment').elemMatch(function (elem) {
 *       elem.where({ author: 'autobot' });
 *       elem.where('votes').gte(5);
 *     })
 *
 * @method elemMatch
 * @memberOf Query
 * @instance
 * @param {String|Object|Function} path
 * @param {Object|Function} filter
 * @return {Query} this
 * @see $elemMatch http://docs.mongodb.org/manual/reference/operator/elemMatch/
 * @api public
 */

/**
 * Defines a `$within` or `$geoWithin` argument for geo-spatial queries.
 *
 * ####Example
 *
 *     query.where(path).within().box()
 *     query.where(path).within().circle()
 *     query.where(path).within().geometry()
 *
 *     query.where('loc').within({ center: [50,50], radius: 10, unique: true, spherical: true });
 *     query.where('loc').within({ box: [[40.73, -73.9], [40.7, -73.988]] });
 *     query.where('loc').within({ polygon: [[],[],[],[]] });
 *
 *     query.where('loc').within([], [], []) // polygon
 *     query.where('loc').within([], []) // box
 *     query.where('loc').within({ type: 'LineString', coordinates: [...] }); // geometry
 *
 * **MUST** be used after `where()`.
 *
 * ####NOTE:
 *
 * As of Mongoose 3.7, `$geoWithin` is always used for queries. To change this behavior, see [Query.use$geoWithin](#query_Query-use%2524geoWithin).
 *
 * ####NOTE:
 *
 * In Mongoose 3.7, `within` changed from a getter to a function. If you need the old syntax, use [this](https://github.com/ebensing/mongoose-within).
 *
 * @method within
 * @see $polygon http://docs.mongodb.org/manual/reference/operator/polygon/
 * @see $box http://docs.mongodb.org/manual/reference/operator/box/
 * @see $geometry http://docs.mongodb.org/manual/reference/operator/geometry/
 * @see $center http://docs.mongodb.org/manual/reference/operator/center/
 * @see $centerSphere http://docs.mongodb.org/manual/reference/operator/centerSphere/
 * @memberOf Query
 * @instance
 * @return {Query} this
 * @api public
 */

/**
 * Specifies a `$slice` projection for an array.
 *
 * ####Example
 *
 *     query.slice('comments', 5)
 *     query.slice('comments', -5)
 *     query.slice('comments', [10, 5])
 *     query.where('comments').slice(5)
 *     query.where('comments').slice([-10, 5])
 *
 * @method slice
 * @memberOf Query
 * @instance
 * @param {String} [path]
 * @param {Number} val number/range of elements to slice
 * @return {Query} this
 * @see mongodb http://www.mongodb.org/display/DOCS/Retrieving+a+Subset+of+Fields#RetrievingaSubsetofFields-RetrievingaSubrangeofArrayElements
 * @see $slice http://docs.mongodb.org/manual/reference/projection/slice/#prj._S_slice
 * @api public
 */

/**
 * Specifies the maximum number of documents the query will return.
 *
 * ####Example
 *
 *     query.limit(20)
 *
 * ####Note
 *
 * Cannot be used with `distinct()`
 *
 * @method limit
 * @memberOf Query
 * @instance
 * @param {Number} val
 * @api public
 */

/**
 * Specifies the number of documents to skip.
 *
 * ####Example
 *
 *     query.skip(100).limit(20)
 *
 * ####Note
 *
 * Cannot be used with `distinct()`
 *
 * @method skip
 * @memberOf Query
 * @instance
 * @param {Number} val
 * @see cursor.skip http://docs.mongodb.org/manual/reference/method/cursor.skip/
 * @api public
 */

/**
 * Specifies the maxScan option.
 *
 * ####Example
 *
 *     query.maxScan(100)
 *
 * ####Note
 *
 * Cannot be used with `distinct()`
 *
 * @method maxScan
 * @memberOf Query
 * @instance
 * @param {Number} val
 * @see maxScan http://docs.mongodb.org/manual/reference/operator/maxScan/
 * @api public
 */

/**
 * Specifies the batchSize option.
 *
 * ####Example
 *
 *     query.batchSize(100)
 *
 * ####Note
 *
 * Cannot be used with `distinct()`
 *
 * @method batchSize
 * @memberOf Query
 * @instance
 * @param {Number} val
 * @see batchSize http://docs.mongodb.org/manual/reference/method/cursor.batchSize/
 * @api public
 */

/**
 * Specifies the `comment` option.
 *
 * ####Example
 *
 *     query.comment('login query')
 *
 * ####Note
 *
 * Cannot be used with `distinct()`
 *
 * @method comment
 * @memberOf Query
 * @instance
 * @param {String} val
 * @see comment http://docs.mongodb.org/manual/reference/operator/comment/
 * @api public
 */

/**
 * Specifies this query as a `snapshot` query.
 *
 * ####Example
 *
 *     query.snapshot() // true
 *     query.snapshot(true)
 *     query.snapshot(false)
 *
 * ####Note
 *
 * Cannot be used with `distinct()`
 *
 * @method snapshot
 * @memberOf Query
 * @instance
 * @see snapshot http://docs.mongodb.org/manual/reference/operator/snapshot/
 * @return {Query} this
 * @api public
 */

/**
 * Sets query hints.
 *
 * ####Example
 *
 *     query.hint({ indexA: 1, indexB: -1})
 *
 * ####Note
 *
 * Cannot be used with `distinct()`
 *
 * @method hint
 * @memberOf Query
 * @instance
 * @param {Object} val a hint object
 * @return {Query} this
 * @see $hint http://docs.mongodb.org/manual/reference/operator/hint/
 * @api public
 */

/**
 * Get/set the current projection (AKA fields). Pass `null` to remove the
 * current projection.
 *
 * Unlike `projection()`, the `select()` function modifies the current
 * projection in place. This function overwrites the existing projection.
 *
 * ####Example:
 *
 *     const q = Model.find();
 *     q.projection(); // null
 *
 *     q.select('a b');
 *     q.projection(); // { a: 1, b: 1 }
 *
 *     q.projection({ c: 1 });
 *     q.projection(); // { c: 1 }
 *
 *     q.projection(null);
 *     q.projection(); // null
 *
 *
 * @method projection
 * @memberOf Query
 * @instance
 * @param {Object|null} arg
 * @return {Object} the current projection
 * @api public
 */

Query.prototype.projection = function(arg) {
  if (arguments.length === 0) {
    return this._fields;
  }

  this._fields = {};
  this._userProvidedFields = {};
  this.select(arg);
  return this._fields;
};

/**
 * Specifies which document fields to include or exclude (also known as the query "projection")
 *
 * When using string syntax, prefixing a path with `-` will flag that path as excluded. When a path does not have the `-` prefix, it is included. Lastly, if a path is prefixed with `+`, it forces inclusion of the path, which is useful for paths excluded at the [schema level](/docs/api.html#schematype_SchemaType-select).
 *
 * A projection _must_ be either inclusive or exclusive. In other words, you must
 * either list the fields to include (which excludes all others), or list the fields
 * to exclude (which implies all other fields are included). The [`_id` field is the only exception because MongoDB includes it by default](https://docs.mongodb.com/manual/tutorial/project-fields-from-query-results/#suppress-id-field).
 *
 * ####Example
 *
 *     // include a and b, exclude other fields
 *     query.select('a b');
 *
 *     // exclude c and d, include other fields
 *     query.select('-c -d');
 *
 *     // Use `+` to override schema-level `select: false` without making the
 *     // projection inclusive.
 *     const schema = new Schema({
 *       foo: { type: String, select: false },
 *       bar: String
 *     });
 *     // ...
 *     query.select('+foo'); // Override foo's `select: false` without excluding `bar`
 *
 *     // or you may use object notation, useful when
 *     // you have keys already prefixed with a "-"
 *     query.select({ a: 1, b: 1 });
 *     query.select({ c: 0, d: 0 });
 *
 *
 * @method select
 * @memberOf Query
 * @instance
 * @param {Object|String} arg
 * @return {Query} this
 * @see SchemaType
 * @api public
 */

Query.prototype.select = function select() {
  let arg = arguments[0];
  if (!arg) return this;
  let i;

  if (arguments.length !== 1) {
    throw new Error('Invalid select: select only takes 1 argument');
  }

  this._validate('select');

  const fields = this._fields || (this._fields = {});
  const userProvidedFields = this._userProvidedFields || (this._userProvidedFields = {});

  arg = parseProjection(arg);

  if (utils.isObject(arg)) {
    const keys = Object.keys(arg);
    for (i = 0; i < keys.length; ++i) {
      fields[keys[i]] = arg[keys[i]];
      userProvidedFields[keys[i]] = arg[keys[i]];
    }
    return this;
  }

  throw new TypeError('Invalid select() argument. Must be string or object.');
};

/**
 * _DEPRECATED_ Sets the slaveOk option.
 *
 * **Deprecated** in MongoDB 2.2 in favor of [read preferences](#query_Query-read).
 *
 * ####Example:
 *
 *     query.slaveOk() // true
 *     query.slaveOk(true)
 *     query.slaveOk(false)
 *
 * @method slaveOk
 * @memberOf Query
 * @instance
 * @deprecated use read() preferences instead if on mongodb >= 2.2
 * @param {Boolean} v defaults to true
 * @see mongodb http://docs.mongodb.org/manual/applications/replication/#read-preference
 * @see slaveOk http://docs.mongodb.org/manual/reference/method/rs.slaveOk/
 * @see read() #query_Query-read
 * @return {Query} this
 * @api public
 */

/**
 * Determines the MongoDB nodes from which to read.
 *
 * ####Preferences:
 *
 *     primary - (default) Read from primary only. Operations will produce an error if primary is unavailable. Cannot be combined with tags.
 *     secondary            Read from secondary if available, otherwise error.
 *     primaryPreferred     Read from primary if available, otherwise a secondary.
 *     secondaryPreferred   Read from a secondary if available, otherwise read from the primary.
 *     nearest              All operations read from among the nearest candidates, but unlike other modes, this option will include both the primary and all secondaries in the random selection.
 *
 * Aliases
 *
 *     p   primary
 *     pp  primaryPreferred
 *     s   secondary
 *     sp  secondaryPreferred
 *     n   nearest
 *
 * ####Example:
 *
 *     new Query().read('primary')
 *     new Query().read('p')  // same as primary
 *
 *     new Query().read('primaryPreferred')
 *     new Query().read('pp') // same as primaryPreferred
 *
 *     new Query().read('secondary')
 *     new Query().read('s')  // same as secondary
 *
 *     new Query().read('secondaryPreferred')
 *     new Query().read('sp') // same as secondaryPreferred
 *
 *     new Query().read('nearest')
 *     new Query().read('n')  // same as nearest
 *
 *     // read from secondaries with matching tags
 *     new Query().read('s', [{ dc:'sf', s: 1 },{ dc:'ma', s: 2 }])
 *
 * Read more about how to use read preferrences [here](http://docs.mongodb.org/manual/applications/replication/#read-preference) and [here](http://mongodb.github.com/node-mongodb-native/driver-articles/anintroductionto1_1and2_2.html#read-preferences).
 *
 * @method read
 * @memberOf Query
 * @instance
 * @param {String} pref one of the listed preference options or aliases
 * @param {Array} [tags] optional tags for this query
 * @see mongodb http://docs.mongodb.org/manual/applications/replication/#read-preference
 * @see driver http://mongodb.github.com/node-mongodb-native/driver-articles/anintroductionto1_1and2_2.html#read-preferences
 * @return {Query} this
 * @api public
 */

Query.prototype.read = function read(pref, tags) {
  // first cast into a ReadPreference object to support tags
  const read = new ReadPreference(pref, tags);
  this.options.readPreference = read;
  return this;
};

/*!
 * ignore
 */

Query.prototype.toString = function toString() {
  if (this.op === 'count' ||
      this.op === 'countDocuments' ||
      this.op === 'find' ||
      this.op === 'findOne' ||
      this.op === 'deleteMany' ||
      this.op === 'deleteOne' ||
      this.op === 'findOneAndDelete' ||
      this.op === 'findOneAndRemove' ||
      this.op === 'remove') {
    return `${this.model.modelName}.${this.op}(${util.inspect(this._conditions)})`;
  }
  if (this.op === 'distinct') {
    return `${this.model.modelName}.distinct('${this._distinct}', ${util.inspect(this._conditions)})`;
  }
  if (this.op === 'findOneAndReplace' ||
      this.op === 'findOneAndUpdate' ||
      this.op === 'replaceOne' ||
      this.op === 'update' ||
      this.op === 'updateMany' ||
      this.op === 'updateOne') {
    return `${this.model.modelName}.${this.op}(${util.inspect(this._conditions)}, ${util.inspect(this._update)})`;
  }

  // 'estimatedDocumentCount' or any others
  return `${this.model.modelName}.${this.op}()`;
};

/**
 * Sets the [MongoDB session](https://docs.mongodb.com/manual/reference/server-sessions/)
 * associated with this query. Sessions are how you mark a query as part of a
 * [transaction](/docs/transactions.html).
 *
 * Calling `session(null)` removes the session from this query.
 *
 * ####Example:
 *
 *     const s = await mongoose.startSession();
 *     await mongoose.model('Person').findOne({ name: 'Axl Rose' }).session(s);
 *
 * @method session
 * @memberOf Query
 * @instance
 * @param {ClientSession} [session] from `await conn.startSession()`
 * @see Connection.prototype.startSession() /docs/api.html#connection_Connection-startSession
 * @see mongoose.startSession() /docs/api.html#mongoose_Mongoose-startSession
 * @return {Query} this
 * @api public
 */

Query.prototype.session = function session(v) {
  if (v == null) {
    delete this.options.session;
  }
  this.options.session = v;
  return this;
};

/**
 * Sets the specified number of `mongod` servers, or tag set of `mongod` servers,
 * that must acknowledge this write before this write is considered successful.
 * This option is only valid for operations that write to the database:
 *
 * - `deleteOne()`
 * - `deleteMany()`
 * - `findOneAndDelete()`
 * - `findOneAndReplace()`
 * - `findOneAndUpdate()`
 * - `remove()`
 * - `update()`
 * - `updateOne()`
 * - `updateMany()`
 *
 * Defaults to the schema's [`writeConcern.w` option](/docs/guide.html#writeConcern)
 *
 * ####Example:
 *
 *     // The 'majority' option means the `deleteOne()` promise won't resolve
 *     // until the `deleteOne()` has propagated to the majority of the replica set
 *     await mongoose.model('Person').
 *       deleteOne({ name: 'Ned Stark' }).
 *       w('majority');
 *
 * @method w
 * @memberOf Query
 * @instance
 * @param {String|number} val 0 for fire-and-forget, 1 for acknowledged by one server, 'majority' for majority of the replica set, or [any of the more advanced options](https://docs.mongodb.com/manual/reference/write-concern/#w-option).
 * @see mongodb https://docs.mongodb.com/manual/reference/write-concern/#w-option
 * @return {Query} this
 * @api public
 */

Query.prototype.w = function w(val) {
  if (val == null) {
    delete this.options.w;
  }
  this.options.w = val;
  return this;
};

/**
 * Requests acknowledgement that this operation has been persisted to MongoDB's
 * on-disk journal.
 * This option is only valid for operations that write to the database:
 *
 * - `deleteOne()`
 * - `deleteMany()`
 * - `findOneAndDelete()`
 * - `findOneAndReplace()`
 * - `findOneAndUpdate()`
 * - `remove()`
 * - `update()`
 * - `updateOne()`
 * - `updateMany()`
 *
 * Defaults to the schema's [`writeConcern.j` option](/docs/guide.html#writeConcern)
 *
 * ####Example:
 *
 *     await mongoose.model('Person').deleteOne({ name: 'Ned Stark' }).j(true);
 *
 * @method j
 * @memberOf Query
 * @instance
 * @param {boolean} val
 * @see mongodb https://docs.mongodb.com/manual/reference/write-concern/#j-option
 * @return {Query} this
 * @api public
 */

Query.prototype.j = function j(val) {
  if (val == null) {
    delete this.options.j;
  }
  this.options.j = val;
  return this;
};

/**
 * If [`w > 1`](/docs/api.html#query_Query-w), the maximum amount of time to
 * wait for this write to propagate through the replica set before this
 * operation fails. The default is `0`, which means no timeout.
 *
 * This option is only valid for operations that write to the database:
 *
 * - `deleteOne()`
 * - `deleteMany()`
 * - `findOneAndDelete()`
 * - `findOneAndReplace()`
 * - `findOneAndUpdate()`
 * - `remove()`
 * - `update()`
 * - `updateOne()`
 * - `updateMany()`
 *
 * Defaults to the schema's [`writeConcern.wtimeout` option](/docs/guide.html#writeConcern)
 *
 * ####Example:
 *
 *     // The `deleteOne()` promise won't resolve until this `deleteOne()` has
 *     // propagated to at least `w = 2` members of the replica set. If it takes
 *     // longer than 1 second, this `deleteOne()` will fail.
 *     await mongoose.model('Person').
 *       deleteOne({ name: 'Ned Stark' }).
 *       w(2).
 *       wtimeout(1000);
 *
 * @method wtimeout
 * @memberOf Query
 * @instance
 * @param {number} ms number of milliseconds to wait
 * @see mongodb https://docs.mongodb.com/manual/reference/write-concern/#wtimeout
 * @return {Query} this
 * @api public
 */

Query.prototype.wtimeout = function wtimeout(ms) {
  if (ms == null) {
    delete this.options.wtimeout;
  }
  this.options.wtimeout = ms;
  return this;
};

/**
 * Sets the readConcern option for the query.
 *
 * ####Example:
 *
 *     new Query().readConcern('local')
 *     new Query().readConcern('l')  // same as local
 *
 *     new Query().readConcern('available')
 *     new Query().readConcern('a')  // same as available
 *
 *     new Query().readConcern('majority')
 *     new Query().readConcern('m')  // same as majority
 *
 *     new Query().readConcern('linearizable')
 *     new Query().readConcern('lz') // same as linearizable
 *
 *     new Query().readConcern('snapshot')
 *     new Query().readConcern('s')  // same as snapshot
 *
 *
 * ####Read Concern Level:
 *
 *     local         MongoDB 3.2+ The query returns from the instance with no guarantee guarantee that the data has been written to a majority of the replica set members (i.e. may be rolled back).
 *     available     MongoDB 3.6+ The query returns from the instance with no guarantee guarantee that the data has been written to a majority of the replica set members (i.e. may be rolled back).
 *     majority      MongoDB 3.2+ The query returns the data that has been acknowledged by a majority of the replica set members. The documents returned by the read operation are durable, even in the event of failure.
 *     linearizable  MongoDB 3.4+ The query returns data that reflects all successful majority-acknowledged writes that completed prior to the start of the read operation. The query may wait for concurrently executing writes to propagate to a majority of replica set members before returning results.
 *     snapshot      MongoDB 4.0+ Only available for operations within multi-document transactions. Upon transaction commit with write concern "majority", the transaction operations are guaranteed to have read from a snapshot of majority-committed data.
 *
 * Aliases
 *
 *     l   local
 *     a   available
 *     m   majority
 *     lz  linearizable
 *     s   snapshot
 *
 * Read more about how to use read concern [here](https://docs.mongodb.com/manual/reference/read-concern/).
 *
 * @memberOf Query
 * @method readConcern
 * @param {String} level one of the listed read concern level or their aliases
 * @see mongodb https://docs.mongodb.com/manual/reference/read-concern/
 * @return {Query} this
 * @api public
 */

/**
 * Gets query options.
 *
 * ####Example:
 *
 *     var query = new Query();
 *     query.limit(10);
 *     query.setOptions({ maxTimeMS: 1000 })
 *     query.getOptions(); // { limit: 10, maxTimeMS: 1000 }
 *
 * @return {Object} the options
 * @api public
 */

Query.prototype.getOptions = function() {
  return this.options;
};

/**
 * Sets query options. Some options only make sense for certain operations.
 *
 * ####Options:
 *
 * The following options are only for `find()`:
 *
 * - [tailable](http://www.mongodb.org/display/DOCS/Tailable+Cursors)
 * - [sort](http://www.mongodb.org/display/DOCS/Advanced+Queries#AdvancedQueries-%7B%7Bsort(\)%7D%7D)
 * - [limit](http://www.mongodb.org/display/DOCS/Advanced+Queries#AdvancedQueries-%7B%7Blimit%28%29%7D%7D)
 * - [skip](http://www.mongodb.org/display/DOCS/Advanced+Queries#AdvancedQueries-%7B%7Bskip%28%29%7D%7D)
 * - [maxscan](https://docs.mongodb.org/v3.2/reference/operator/meta/maxScan/#metaOp._S_maxScan)
 * - [batchSize](http://www.mongodb.org/display/DOCS/Advanced+Queries#AdvancedQueries-%7B%7BbatchSize%28%29%7D%7D)
 * - [comment](http://www.mongodb.org/display/DOCS/Advanced+Queries#AdvancedQueries-%24comment)
 * - [snapshot](http://www.mongodb.org/display/DOCS/Advanced+Queries#AdvancedQueries-%7B%7Bsnapshot%28%29%7D%7D)
 * - [readPreference](http://docs.mongodb.org/manual/applications/replication/#read-preference)
 * - [hint](http://www.mongodb.org/display/DOCS/Advanced+Queries#AdvancedQueries-%24hint)
 *
 * The following options are only for write operations: `update()`, `updateOne()`, `updateMany()`, `replaceOne()`, `findOneAndUpdate()`, and `findByIdAndUpdate()`:
 *
 * - [upsert](https://docs.mongodb.com/manual/reference/method/db.collection.update/)
 * - [writeConcern](https://docs.mongodb.com/manual/reference/method/db.collection.update/)
 * - [timestamps](https://mongoosejs.com/docs/guide.html#timestamps): If `timestamps` is set in the schema, set this option to `false` to skip timestamps for that particular update. Has no effect if `timestamps` is not enabled in the schema options.
 *
 * The following options are only for `find()`, `findOne()`, `findById()`, `findOneAndUpdate()`, and `findByIdAndUpdate()`:
 *
 * - [lean](./api.html#query_Query-lean)
 * - [populate](/docs/populate.html)
 * - [projection](/docs/api/query.html#query_Query-projection)
 *
 * The following options are only for all operations **except** `update()`, `updateOne()`, `updateMany()`, `remove()`, `deleteOne()`, and `deleteMany()`:
 *
 * - [maxTimeMS](https://docs.mongodb.com/manual/reference/operator/meta/maxTimeMS/)
 *
 * The following options are for `findOneAndUpdate()` and `findOneAndRemove()`
 *
 * - [useFindAndModify](/docs/deprecations.html#findandmodify)
 * - rawResult
 *
 * The following options are for all operations:
 *
 * - [collation](https://docs.mongodb.com/manual/reference/collation/)
 * - [session](https://docs.mongodb.com/manual/reference/server-sessions/)
 * - [explain](https://docs.mongodb.com/manual/reference/method/cursor.explain/)
 *
 * @param {Object} options
 * @return {Query} this
 * @api public
 */

Query.prototype.setOptions = function(options, overwrite) {
  // overwrite is only for internal use
  if (overwrite) {
    // ensure that _mongooseOptions & options are two different objects
    this._mongooseOptions = (options && utils.clone(options)) || {};
    this.options = options || {};

    if ('populate' in options) {
      this.populate(this._mongooseOptions);
    }
    return this;
  }

  if (options == null) {
    return this;
  }
  if (typeof options !== 'object') {
    throw new Error('Options must be an object, got "' + options + '"');
  }

  if (Array.isArray(options.populate)) {
    const populate = options.populate;
    delete options.populate;
    const _numPopulate = populate.length;
    for (let i = 0; i < _numPopulate; ++i) {
      this.populate(populate[i]);
    }
  }

  if ('useFindAndModify' in options) {
    this._mongooseOptions.useFindAndModify = options.useFindAndModify;
    delete options.useFindAndModify;
  }

  return Query.base.setOptions.call(this, options);
};

/**
 * Sets the [`explain` option](https://docs.mongodb.com/manual/reference/method/cursor.explain/),
 * which makes this query return detailed execution stats instead of the actual
 * query result. This method is useful for determining what index your queries
 * use.
 *
 * Calling `query.explain(v)` is equivalent to `query.setOption({ explain: v })`
 *
 * ####Example:
 *
 *     const query = new Query();
 *     const res = await query.find({ a: 1 }).explain('queryPlanner');
 *     console.log(res);
 *
 * @param {String} [verbose] The verbosity mode. Either 'queryPlanner', 'executionStats', or 'allPlansExecution'. The default is 'queryPlanner'
 * @return {Query} this
 * @api public
 */

Query.prototype.explain = function(verbose) {
  if (arguments.length === 0) {
    this.options.explain = true;
    return this;
  }
  this.options.explain = verbose;
  return this;
};

/**
 * Sets the [maxTimeMS](https://docs.mongodb.com/manual/reference/method/cursor.maxTimeMS/)
 * option. This will tell the MongoDB server to abort if the query or write op
 * has been running for more than `ms` milliseconds.
 *
 * Calling `query.maxTimeMS(v)` is equivalent to `query.setOption({ maxTimeMS: v })`
 *
 * ####Example:
 *
 *     const query = new Query();
 *     // Throws an error 'operation exceeded time limit' as long as there's
 *     // >= 1 doc in the queried collection
 *     const res = await query.find({ $where: 'sleep(1000) || true' }).maxTimeMS(100);
 *
 * @param {Number} [ms] The number of milliseconds
 * @return {Query} this
 * @api public
 */

Query.prototype.maxTimeMS = function(ms) {
  this.options.maxTimeMS = ms;
  return this;
};

/**
 * Returns the current query filter (also known as conditions) as a POJO.
 *
 * ####Example:
 *
 *     const query = new Query();
 *     query.find({ a: 1 }).where('b').gt(2);
 *     query.getFilter(); // { a: 1, b: { $gt: 2 } }
 *
 * @return {Object} current query filter
 * @api public
 */

Query.prototype.getFilter = function() {
  return this._conditions;
};

/**
 * Returns the current query filter. Equivalent to `getFilter()`.
 *
 * You should use `getFilter()` instead of `getQuery()` where possible. `getQuery()`
 * will likely be deprecated in a future release.
 *
 * ####Example:
 *
 *     var query = new Query();
 *     query.find({ a: 1 }).where('b').gt(2);
 *     query.getQuery(); // { a: 1, b: { $gt: 2 } }
 *
 * @return {Object} current query filter
 * @api public
 */

Query.prototype.getQuery = function() {
  return this._conditions;
};

/**
 * Sets the query conditions to the provided JSON object.
 *
 * ####Example:
 *
 *     var query = new Query();
 *     query.find({ a: 1 })
 *     query.setQuery({ a: 2 });
 *     query.getQuery(); // { a: 2 }
 *
 * @param {Object} new query conditions
 * @return {undefined}
 * @api public
 */

Query.prototype.setQuery = function(val) {
  this._conditions = val;
};

/**
 * Returns the current update operations as a JSON object.
 *
 * ####Example:
 *
 *     var query = new Query();
 *     query.update({}, { $set: { a: 5 } });
 *     query.getUpdate(); // { $set: { a: 5 } }
 *
 * @return {Object} current update operations
 * @api public
 */

Query.prototype.getUpdate = function() {
  return this._update;
};

/**
 * Sets the current update operation to new value.
 *
 * ####Example:
 *
 *     var query = new Query();
 *     query.update({}, { $set: { a: 5 } });
 *     query.setUpdate({ $set: { b: 6 } });
 *     query.getUpdate(); // { $set: { b: 6 } }
 *
 * @param {Object} new update operation
 * @return {undefined}
 * @api public
 */

Query.prototype.setUpdate = function(val) {
  this._update = val;
};

/**
 * Returns fields selection for this query.
 *
 * @method _fieldsForExec
 * @return {Object}
 * @api private
 * @receiver Query
 */

Query.prototype._fieldsForExec = function() {
  return utils.clone(this._fields);
};


/**
 * Return an update document with corrected `$set` operations.
 *
 * @method _updateForExec
 * @api private
 * @receiver Query
 */

Query.prototype._updateForExec = function() {
  const update = utils.clone(this._update, {
    transform: false,
    depopulate: true
  });
  const ops = Object.keys(update);
  let i = ops.length;
  const ret = {};

  while (i--) {
    const op = ops[i];

    if (this.options.overwrite) {
      ret[op] = update[op];
      continue;
    }

    if ('$' !== op[0]) {
      // fix up $set sugar
      if (!ret.$set) {
        if (update.$set) {
          ret.$set = update.$set;
        } else {
          ret.$set = {};
        }
      }
      ret.$set[op] = update[op];
      ops.splice(i, 1);
      if (!~ops.indexOf('$set')) ops.push('$set');
    } else if ('$set' === op) {
      if (!ret.$set) {
        ret[op] = update[op];
      }
    } else {
      ret[op] = update[op];
    }
  }

  return ret;
};

/**
 * Makes sure _path is set.
 *
 * @method _ensurePath
 * @param {String} method
 * @api private
 * @receiver Query
 */

/**
 * Determines if `conds` can be merged using `mquery().merge()`
 *
 * @method canMerge
 * @memberOf Query
 * @instance
 * @param {Object} conds
 * @return {Boolean}
 * @api private
 */

/**
 * Returns default options for this query.
 *
 * @param {Model} model
 * @api private
 */

Query.prototype._optionsForExec = function(model) {
  const options = utils.clone(this.options);

  delete options.populate;
  model = model || this.model;

  if (!model) {
    return options;
  }

  const safe = get(model, 'schema.options.safe', null);
  if (!('safe' in options) && safe != null) {
    setSafe(options, safe);
  }

  // Apply schema-level `writeConcern` option
  applyWriteConcern(model.schema, options);

  const readPreference = get(model, 'schema.options.read');
  if (!('readPreference' in options) && readPreference) {
    options.readPreference = readPreference;
  }

  if (options.upsert !== void 0) {
    options.upsert = !!options.upsert;
  }

  return options;
};

/*!
 * ignore
 */

const safeDeprecationWarning = 'Mongoose: the `safe` option is deprecated. ' +
  'Use write concerns instead: http://bit.ly/mongoose-w';

const setSafe = util.deprecate(function setSafe(options, safe) {
  options.safe = safe;
}, safeDeprecationWarning);

/**
 * Sets the lean option.
 *
 * Documents returned from queries with the `lean` option enabled are plain
 * javascript objects, not [Mongoose Documents](#document-js). They have no
 * `save` method, getters/setters, virtuals, or other Mongoose features.
 *
 * ####Example:
 *
 *     new Query().lean() // true
 *     new Query().lean(true)
 *     new Query().lean(false)
 *
 *     const docs = await Model.find().lean();
 *     docs[0] instanceof mongoose.Document; // false
 *
 * [Lean is great for high-performance, read-only cases](/docs/tutorials/lean.html),
 * especially when combined
 * with [cursors](/docs/queries.html#streaming).
 *
 * If you need virtuals, getters/setters, or defaults with `lean()`, you need
 * to use a plugin. See:
 *
 * - [mongoose-lean-virtuals](https://plugins.mongoosejs.io/plugins/lean-virtuals)
 * - [mongoose-lean-getters](https://plugins.mongoosejs.io/plugins/lean-getters)
 * - [mongoose-lean-defaults](https://www.npmjs.com/package/mongoose-lean-defaults)
 *
 * @param {Boolean|Object} bool defaults to true
 * @return {Query} this
 * @api public
 */

Query.prototype.lean = function(v) {
  this._mongooseOptions.lean = arguments.length ? v : true;
  return this;
};

/**
 * Returns an object containing the Mongoose-specific options for this query,
 * including `lean` and `populate`.
 *
 * Mongoose-specific options are different from normal options (`sort`, `limit`, etc.)
 * because they are **not** sent to the MongoDB server.
 *
 * ####Example:
 *
 *     const q = new Query();
 *     q.mongooseOptions().lean; // undefined
 *
 *     q.lean();
 *     q.mongooseOptions().lean; // true
 *
 * This function is useful for writing [query middleware](/docs/middleware.html).
 * Below is a full list of properties the return value from this function may have:
 *
 * - `populate`
 * - `lean`
 * - `strict`
 * - `nearSphere`
 * - `useFindAndModify`
 *
 * @return {Object} Mongoose-specific options
 * @param public
 */

Query.prototype.mongooseOptions = function() {
  return this._mongooseOptions;
};

/**
 * Adds a `$set` to this query's update without changing the operation.
 * This is useful for query middleware so you can add an update regardless
 * of whether you use `updateOne()`, `updateMany()`, `findOneAndUpdate()`, etc.
 *
 * ####Example:
 *
 *     // Updates `{ $set: { updatedAt: new Date() } }`
 *     new Query().updateOne({}, {}).set('updatedAt', new Date());
 *     new Query().updateMany({}, {}).set({ updatedAt: new Date() });
 *
 * @param {String|Object} path path or object of key/value pairs to set
 * @param {Any} [val] the value to set
 * @return {Query} this
 * @api public
 */

Query.prototype.set = function(path, val) {
  if (typeof path === 'object') {
    const keys = Object.keys(path);
    for (const key of keys) {
      this.set(key, path[key]);
    }
    return this;
  }

  this._update = this._update || {};
  this._update.$set = this._update.$set || {};
  this._update.$set[path] = val;
  return this;
};

/**
 * For update operations, returns the value of a path in the update's `$set`.
 * Useful for writing getters/setters that can work with both update operations
 * and `save()`.
 *
 * ####Example:
 *
 *     const query = Model.updateOne({}, { $set: { name: 'Jean-Luc Picard' } });
 *     query.get('name'); // 'Jean-Luc Picard'
 *
 * @param {String|Object} path path or object of key/value pairs to set
 * @param {Any} [val] the value to set
 * @return {Query} this
 * @api public
 */

Query.prototype.get = function get(path) {
  const update = this._update;
  if (update == null) {
    return void 0;
  }
  const $set = update.$set;
  if ($set == null) {
    return update[path];
  }

  if (utils.hasUserDefinedProperty(update, path)) {
    return update[path];
  }
  if (utils.hasUserDefinedProperty($set, path)) {
    return $set[path];
  }

  return void 0;
};

/**
 * Gets/sets the error flag on this query. If this flag is not null or
 * undefined, the `exec()` promise will reject without executing.
 *
 * ####Example:
 *
 *     Query().error(); // Get current error value
 *     Query().error(null); // Unset the current error
 *     Query().error(new Error('test')); // `exec()` will resolve with test
 *     Schema.pre('find', function() {
 *       if (!this.getQuery().userId) {
 *         this.error(new Error('Not allowed to query without setting userId'));
 *       }
 *     });
 *
 * Note that query casting runs **after** hooks, so cast errors will override
 * custom errors.
 *
 * ####Example:
 *     var TestSchema = new Schema({ num: Number });
 *     var TestModel = db.model('Test', TestSchema);
 *     TestModel.find({ num: 'not a number' }).error(new Error('woops')).exec(function(error) {
 *       // `error` will be a cast error because `num` failed to cast
 *     });
 *
 * @param {Error|null} err if set, `exec()` will fail fast before sending the query to MongoDB
 * @return {Query} this
 * @api public
 */

Query.prototype.error = function error(err) {
  if (arguments.length === 0) {
    return this._error;
  }

  this._error = err;
  return this;
};

/*!
 * ignore
 */

Query.prototype._unsetCastError = function _unsetCastError() {
  if (this._error != null && !(this._error instanceof CastError)) {
    return;
  }
  return this.error(null);
};

/**
 * Getter/setter around the current mongoose-specific options for this query
 * Below are the current Mongoose-specific options.
 *
 * - `populate`: an array representing what paths will be populated. Should have one entry for each call to [`Query.prototype.populate()`](/docs/api.html#query_Query-populate)
 * - `lean`: if truthy, Mongoose will not [hydrate](/docs/api.html#model_Model.hydrate) any documents that are returned from this query. See [`Query.prototype.lean()`](/docs/api.html#query_Query-lean) for more information.
 * - `strict`: controls how Mongoose handles keys that aren't in the schema for updates. This option is `true` by default, which means Mongoose will silently strip any paths in the update that aren't in the schema. See the [`strict` mode docs](/docs/guide.html#strict) for more information.
 * - `strictQuery`: controls how Mongoose handles keys that aren't in the schema for the query `filter`. This option is `false` by default for backwards compatibility, which means Mongoose will allow `Model.find({ foo: 'bar' })` even if `foo` is not in the schema. See the [`strictQuery` docs](/docs/guide.html#strictQuery) for more information.
 * - `useFindAndModify`: used to work around the [`findAndModify()` deprecation warning](/docs/deprecations.html#findandmodify)
 * - `nearSphere`: use `$nearSphere` instead of `near()`. See the [`Query.prototype.nearSphere()` docs](/docs/api.html#query_Query-nearSphere)
 *
 * Mongoose maintains a separate object for internal options because
 * Mongoose sends `Query.prototype.options` to the MongoDB server, and the
 * above options are not relevant for the MongoDB server.
 *
 * @param {Object} options if specified, overwrites the current options
 * @return {Object} the options
 * @api public
 */

Query.prototype.mongooseOptions = function(v) {
  if (arguments.length > 0) {
    this._mongooseOptions = v;
  }
  return this._mongooseOptions;
};

/*!
 * ignore
 */

Query.prototype._castConditions = function() {
  try {
    this.cast(this.model);
    this._unsetCastError();
  } catch (err) {
    this.error(err);
  }
};

/*!
 * ignore
 */

function _castArrayFilters(query) {
  try {
    castArrayFilters(query);
  } catch (err) {
    query.error(err);
  }
}

/**
 * Thunk around find()
 *
 * @param {Function} [callback]
 * @return {Query} this
 * @api private
 */
Query.prototype._find = wrapThunk(function(callback) {
  this._castConditions();

  if (this.error() != null) {
    callback(this.error());
    return null;
  }

  callback = _wrapThunkCallback(this, callback);

  this._applyPaths();
  this._fields = this._castFields(this._fields);

  const fields = this._fieldsForExec();
  const mongooseOptions = this._mongooseOptions;
  const _this = this;
  const userProvidedFields = _this._userProvidedFields || {};

  applyGlobalMaxTimeMS(this.options, this.model);

  // Separate options to pass down to `completeMany()` in case we need to
  // set a session on the document
  const completeManyOptions = Object.assign({}, {
    session: get(this, 'options.session', null)
  });

  const cb = (err, docs) => {
    if (err) {
      return callback(err);
    }

    if (docs.length === 0) {
      return callback(null, docs);
    }
    if (this.options.explain) {
      return callback(null, docs);
    }

    if (!mongooseOptions.populate) {
      return mongooseOptions.lean ?
        callback(null, docs) :
        completeMany(_this.model, docs, fields, userProvidedFields, completeManyOptions, callback);
    }

    const pop = helpers.preparePopulationOptionsMQ(_this, mongooseOptions);
    completeManyOptions.populated = pop;
    _this.model.populate(docs, pop, function(err, docs) {
      if (err) return callback(err);
      return mongooseOptions.lean ?
        callback(null, docs) :
        completeMany(_this.model, docs, fields, userProvidedFields, completeManyOptions, callback);
    });
  };

  const options = this._optionsForExec();
  options.projection = this._fieldsForExec();
  const filter = this._conditions;

  this._collection.find(filter, options, cb);
  return null;
});

/**
 * Find all documents that match `selector`. The result will be an array of documents.
 *
 * If there are too many documents in the result to fit in memory, use
 * [`Query.prototype.cursor()`](api.html#query_Query-cursor)
 *
 * ####Example
 *
 *     // Using async/await
 *     const arr = await Movie.find({ year: { $gte: 1980, $lte: 1989 } });
 *
 *     // Using callbacks
 *     Movie.find({ year: { $gte: 1980, $lte: 1989 } }, function(err, arr) {});
 *
 * @param {Object|ObjectId} [filter] mongodb selector. If not specified, returns all documents.
 * @param {Function} [callback]
 * @return {Query} this
 * @api public
 */

Query.prototype.find = function(conditions, callback) {
  this.op = 'find';

  if (typeof conditions === 'function') {
    callback = conditions;
    conditions = {};
  }

  conditions = utils.toObject(conditions);

  if (mquery.canMerge(conditions)) {
    this.merge(conditions);

    prepareDiscriminatorCriteria(this);
  } else if (conditions != null) {
    this.error(new ObjectParameterError(conditions, 'filter', 'find'));
  }

  // if we don't have a callback, then just return the query object
  if (!callback) {
    return Query.base.find.call(this);
  }

  this.exec(callback);

  return this;
};

/**
 * Merges another Query or conditions object into this one.
 *
 * When a Query is passed, conditions, field selection and options are merged.
 *
 * @param {Query|Object} source
 * @return {Query} this
 */

Query.prototype.merge = function(source) {
  if (!source) {
    return this;
  }

  const opts = { overwrite: true };

  if (source instanceof Query) {
    // if source has a feature, apply it to ourselves

    if (source._conditions) {
      utils.merge(this._conditions, source._conditions, opts);
    }

    if (source._fields) {
      this._fields || (this._fields = {});
      utils.merge(this._fields, source._fields, opts);
    }

    if (source.options) {
      this.options || (this.options = {});
      utils.merge(this.options, source.options, opts);
    }

    if (source._update) {
      this._update || (this._update = {});
      utils.mergeClone(this._update, source._update);
    }

    if (source._distinct) {
      this._distinct = source._distinct;
    }

    utils.merge(this._mongooseOptions, source._mongooseOptions);

    return this;
  }

  // plain object
  utils.merge(this._conditions, source, opts);

  return this;
};

/**
 * Adds a collation to this op (MongoDB 3.4 and up)
 *
 * @param {Object} value
 * @return {Query} this
 * @see MongoDB docs https://docs.mongodb.com/manual/reference/method/cursor.collation/#cursor.collation
 * @api public
 */

Query.prototype.collation = function(value) {
  if (this.options == null) {
    this.options = {};
  }
  this.options.collation = value;
  return this;
};

/**
 * Hydrate a single doc from `findOne()`, `findOneAndUpdate()`, etc.
 *
 * @api private
 */

Query.prototype._completeOne = function(doc, res, callback) {
  if (!doc && !this.options.rawResult) {
    return callback(null, null);
  }

  const model = this.model;
  const projection = utils.clone(this._fields);
  const userProvidedFields = this._userProvidedFields || {};
  // `populate`, `lean`
  const mongooseOptions = this._mongooseOptions;
  // `rawResult`
  const options = this.options;

  if (options.explain) {
    return callback(null, doc);
  }

  if (!mongooseOptions.populate) {
    return mongooseOptions.lean ?
      _completeOneLean(doc, res, options, callback) :
      completeOne(model, doc, res, options, projection, userProvidedFields,
        null, callback);
  }

  const pop = helpers.preparePopulationOptionsMQ(this, this._mongooseOptions);
  model.populate(doc, pop, (err, doc) => {
    if (err) {
      return callback(err);
    }
    return mongooseOptions.lean ?
      _completeOneLean(doc, res, options, callback) :
      completeOne(model, doc, res, options, projection, userProvidedFields,
        pop, callback);
  });
};

/**
 * Thunk around findOne()
 *
 * @param {Function} [callback]
 * @see findOne http://docs.mongodb.org/manual/reference/method/db.collection.findOne/
 * @api private
 */

Query.prototype._findOne = wrapThunk(function(callback) {
  this._castConditions();

  if (this.error()) {
    callback(this.error());
    return null;
  }

  this._applyPaths();
  this._fields = this._castFields(this._fields);

  applyGlobalMaxTimeMS(this.options, this.model);

  // don't pass in the conditions because we already merged them in
  Query.base.findOne.call(this, {}, (err, doc) => {
    if (err) {
      callback(err);
      return null;
    }

    this._completeOne(doc, null, _wrapThunkCallback(this, callback));
  });
});

/**
 * Declares the query a findOne operation. When executed, the first found document is passed to the callback.
 *
 * Passing a `callback` executes the query. The result of the query is a single document.
 *
 * * *Note:* `conditions` is optional, and if `conditions` is null or undefined,
 * mongoose will send an empty `findOne` command to MongoDB, which will return
 * an arbitrary document. If you're querying by `_id`, use `Model.findById()`
 * instead.
 *
 * This function triggers the following middleware.
 *
 * - `findOne()`
 *
 * ####Example
 *
 *     var query  = Kitten.where({ color: 'white' });
 *     query.findOne(function (err, kitten) {
 *       if (err) return handleError(err);
 *       if (kitten) {
 *         // doc may be null if no document matched
 *       }
 *     });
 *
 * @param {Object} [filter] mongodb selector
 * @param {Object} [projection] optional fields to return
 * @param {Object} [options] see [`setOptions()`](http://mongoosejs.com/docs/api.html#query_Query-setOptions)
 * @param {Function} [callback] optional params are (error, document)
 * @return {Query} this
 * @see findOne http://docs.mongodb.org/manual/reference/method/db.collection.findOne/
 * @see Query.select #query_Query-select
 * @api public
 */

Query.prototype.findOne = function(conditions, projection, options, callback) {
  this.op = 'findOne';

  if (typeof conditions === 'function') {
    callback = conditions;
    conditions = null;
    projection = null;
    options = null;
  } else if (typeof projection === 'function') {
    callback = projection;
    options = null;
    projection = null;
  } else if (typeof options === 'function') {
    callback = options;
    options = null;
  }

  // make sure we don't send in the whole Document to merge()
  conditions = utils.toObject(conditions);

<<<<<<< HEAD
  this.op = 'findOne';
  this._validateOp();

=======
>>>>>>> 4cbabb6b
  if (options) {
    this.setOptions(options);
  }

  if (projection) {
    this.select(projection);
  }

  if (mquery.canMerge(conditions)) {
    this.merge(conditions);

    prepareDiscriminatorCriteria(this);
  } else if (conditions != null) {
    this.error(new ObjectParameterError(conditions, 'filter', 'findOne'));
  }

  if (!callback) {
    // already merged in the conditions, don't need to send them in.
    return Query.base.findOne.call(this);
  }

  this.exec(callback);

  return this;
};

/**
 * Thunk around count()
 *
 * @param {Function} [callback]
 * @see count http://docs.mongodb.org/manual/reference/method/db.collection.count/
 * @api private
 */

Query.prototype._count = wrapThunk(function(callback) {
  try {
    this.cast(this.model);
  } catch (err) {
    this.error(err);
  }

  if (this.error()) {
    return callback(this.error());
  }

  const conds = this._conditions;
  const options = this._optionsForExec();

  this._collection.count(conds, options, utils.tick(callback));
});

/**
 * Thunk around countDocuments()
 *
 * @param {Function} [callback]
 * @see countDocuments http://mongodb.github.io/node-mongodb-native/3.1/api/Collection.html#countDocuments
 * @api private
 */

Query.prototype._countDocuments = wrapThunk(function(callback) {
  try {
    this.cast(this.model);
  } catch (err) {
    this.error(err);
  }

  if (this.error()) {
    return callback(this.error());
  }

  const conds = this._conditions;
  const options = this._optionsForExec();

  this._collection.collection.countDocuments(conds, options, utils.tick(callback));
});

/**
 * Thunk around estimatedDocumentCount()
 *
 * @param {Function} [callback]
 * @see estimatedDocumentCount http://mongodb.github.io/node-mongodb-native/3.1/api/Collection.html#estimatedDocumentCount
 * @api private
 */

Query.prototype._estimatedDocumentCount = wrapThunk(function(callback) {
  if (this.error()) {
    return callback(this.error());
  }

  const options = this._optionsForExec();

  this._collection.collection.estimatedDocumentCount(options, utils.tick(callback));
});

/**
 * Specifies this query as a `count` query.
 *
 * This method is deprecated. If you want to count the number of documents in
 * a collection, e.g. `count({})`, use the [`estimatedDocumentCount()` function](/docs/api.html#query_Query-estimatedDocumentCount)
 * instead. Otherwise, use the [`countDocuments()`](/docs/api.html#query_Query-countDocuments) function instead.
 *
 * Passing a `callback` executes the query.
 *
 * This function triggers the following middleware.
 *
 * - `count()`
 *
 * ####Example:
 *
 *     var countQuery = model.where({ 'color': 'black' }).count();
 *
 *     query.count({ color: 'black' }).count(callback)
 *
 *     query.count({ color: 'black' }, callback)
 *
 *     query.where('color', 'black').count(function (err, count) {
 *       if (err) return handleError(err);
 *       console.log('there are %d kittens', count);
 *     })
 *
 * @deprecated
 * @param {Object} [filter] count documents that match this object
 * @param {Function} [callback] optional params are (error, count)
 * @return {Query} this
 * @see count http://docs.mongodb.org/manual/reference/method/db.collection.count/
 * @api public
 */

Query.prototype.count = function(filter, callback) {
  this.op = 'count';
  if (typeof filter === 'function') {
    callback = filter;
    filter = undefined;
  }

  filter = utils.toObject(filter);

  if (mquery.canMerge(filter)) {
    this.merge(filter);
  }

<<<<<<< HEAD
  this.op = 'count';
  this._validateOp();
=======
>>>>>>> 4cbabb6b
  if (!callback) {
    return this;
  }

  this.exec(callback);

  return this;
};

/**
 * Specifies this query as a `estimatedDocumentCount()` query. Faster than
 * using `countDocuments()` for large collections because
 * `estimatedDocumentCount()` uses collection metadata rather than scanning
 * the entire collection.
 *
 * `estimatedDocumentCount()` does **not** accept a filter. `Model.find({ foo: bar }).estimatedDocumentCount()`
 * is equivalent to `Model.find().estimatedDocumentCount()`
 *
 * This function triggers the following middleware.
 *
 * - `estimatedDocumentCount()`
 *
 * ####Example:
 *
 *     await Model.find().estimatedDocumentCount();
 *
 * @param {Object} [options] passed transparently to the [MongoDB driver](http://mongodb.github.io/node-mongodb-native/3.1/api/Collection.html#estimatedDocumentCount)
 * @param {Function} [callback] optional params are (error, count)
 * @return {Query} this
 * @see estimatedDocumentCount http://mongodb.github.io/node-mongodb-native/3.1/api/Collection.html#estimatedDocumentCount
 * @api public
 */

Query.prototype.estimatedDocumentCount = function(options, callback) {
  this.op = 'estimatedDocumentCount';
  if (typeof options === 'function') {
    callback = options;
    options = undefined;
  }

  if (typeof options === 'object' && options != null) {
    this.setOptions(options);
  }

<<<<<<< HEAD
  this.op = 'estimatedDocumentCount';
  this._validateOp();
=======
>>>>>>> 4cbabb6b
  if (!callback) {
    return this;
  }

  this.exec(callback);

  return this;
};

/**
 * Specifies this query as a `countDocuments()` query. Behaves like `count()`,
 * except it always does a full collection scan when passed an empty filter `{}`.
 *
 * There are also minor differences in how `countDocuments()` handles
 * [`$where` and a couple geospatial operators](http://mongodb.github.io/node-mongodb-native/3.1/api/Collection.html#countDocuments).
 * versus `count()`.
 *
 * Passing a `callback` executes the query.
 *
 * This function triggers the following middleware.
 *
 * - `countDocuments()`
 *
 * ####Example:
 *
 *     const countQuery = model.where({ 'color': 'black' }).countDocuments();
 *
 *     query.countDocuments({ color: 'black' }).count(callback);
 *
 *     query.countDocuments({ color: 'black' }, callback);
 *
 *     query.where('color', 'black').countDocuments(function(err, count) {
 *       if (err) return handleError(err);
 *       console.log('there are %d kittens', count);
 *     });
 *
 * The `countDocuments()` function is similar to `count()`, but there are a
 * [few operators that `countDocuments()` does not support](https://mongodb.github.io/node-mongodb-native/3.1/api/Collection.html#countDocuments).
 * Below are the operators that `count()` supports but `countDocuments()` does not,
 * and the suggested replacement:
 *
 * - `$where`: [`$expr`](https://docs.mongodb.com/manual/reference/operator/query/expr/)
 * - `$near`: [`$geoWithin`](https://docs.mongodb.com/manual/reference/operator/query/geoWithin/) with [`$center`](https://docs.mongodb.com/manual/reference/operator/query/center/#op._S_center)
 * - `$nearSphere`: [`$geoWithin`](https://docs.mongodb.com/manual/reference/operator/query/geoWithin/) with [`$centerSphere`](https://docs.mongodb.com/manual/reference/operator/query/centerSphere/#op._S_centerSphere)
 *
 * @param {Object} [filter] mongodb selector
 * @param {Function} [callback] optional params are (error, count)
 * @return {Query} this
 * @see countDocuments http://mongodb.github.io/node-mongodb-native/3.1/api/Collection.html#countDocuments
 * @api public
 */

Query.prototype.countDocuments = function(conditions, callback) {
  this.op = 'countDocuments';
  if (typeof conditions === 'function') {
    callback = conditions;
    conditions = undefined;
  }

  conditions = utils.toObject(conditions);

  if (mquery.canMerge(conditions)) {
    this.merge(conditions);
  }

<<<<<<< HEAD
  this.op = 'countDocuments';
  this._validateOp();
=======
>>>>>>> 4cbabb6b
  if (!callback) {
    return this;
  }

  this.exec(callback);

  return this;
};

/**
 * Thunk around findOne()
 *
 * @param {Function} [callback]
 * @see findOne http://docs.mongodb.org/manual/reference/method/db.collection.findOne/
 * @api private
 */

Query.prototype.__distinct = wrapThunk(function __distinct(callback) {
  this._castConditions();

  if (this.error()) {
    callback(this.error());
    return null;
  }

  // don't pass in the conditions because we already merged them in
  this._collection.collection.
    distinct(this._distinct, this._conditions, callback);
});

/**
 * Declares or executes a distinct() operation.
 *
 * Passing a `callback` executes the query.
 *
 * This function does not trigger any middleware.
 *
 * ####Example
 *
 *     distinct(field, conditions, callback)
 *     distinct(field, conditions)
 *     distinct(field, callback)
 *     distinct(field)
 *     distinct(callback)
 *     distinct()
 *
 * @param {String} [field]
 * @param {Object|Query} [filter]
 * @param {Function} [callback] optional params are (error, arr)
 * @return {Query} this
 * @see distinct http://docs.mongodb.org/manual/reference/method/db.collection.distinct/
 * @api public
 */

Query.prototype.distinct = function(field, conditions, callback) {
  this.op = 'distinct';
  if (!callback) {
    if (typeof conditions === 'function') {
      callback = conditions;
      conditions = undefined;
    } else if (typeof field === 'function') {
      callback = field;
      field = undefined;
      conditions = undefined;
    }
  }

  conditions = utils.toObject(conditions);

  if (mquery.canMerge(conditions)) {
    this.merge(conditions);

    prepareDiscriminatorCriteria(this);
  } else if (conditions != null) {
    this.error(new ObjectParameterError(conditions, 'filter', 'distinct'));
  }

  if (field != null) {
    this._distinct = field;
  }
<<<<<<< HEAD
  this.op = 'distinct';
  this._validateOp();
=======
>>>>>>> 4cbabb6b

  if (callback != null) {
    this.exec(callback);
  }

  return this;
};

/**
 * Sets the sort order
 *
 * If an object is passed, values allowed are `asc`, `desc`, `ascending`, `descending`, `1`, and `-1`.
 *
 * If a string is passed, it must be a space delimited list of path names. The
 * sort order of each path is ascending unless the path name is prefixed with `-`
 * which will be treated as descending.
 *
 * ####Example
 *
 *     // sort by "field" ascending and "test" descending
 *     query.sort({ field: 'asc', test: -1 });
 *
 *     // equivalent
 *     query.sort('field -test');
 *
 * ####Note
 *
 * Cannot be used with `distinct()`
 *
 * @param {Object|String} arg
 * @return {Query} this
 * @see cursor.sort http://docs.mongodb.org/manual/reference/method/cursor.sort/
 * @api public
 */

Query.prototype.sort = function(arg) {
  if (arguments.length > 1) {
    throw new Error('sort() only takes 1 Argument');
  }

  return Query.base.sort.call(this, arg);
};

/**
 * Declare and/or execute this query as a remove() operation. `remove()` is
 * deprecated, you should use [`deleteOne()`](#query_Query-deleteOne)
 * or [`deleteMany()`](#query_Query-deleteMany) instead.
 *
 * This function does not trigger any middleware
 *
 * ####Example
 *
 *     Character.remove({ name: /Stark/ }, callback);
 *
 * This function calls the MongoDB driver's [`Collection#remove()` function](http://mongodb.github.io/node-mongodb-native/3.1/api/Collection.html#remove).
 * The returned [promise](https://mongoosejs.com/docs/queries.html) resolves to an
 * object that contains 3 properties:
 *
 * - `ok`: `1` if no errors occurred
 * - `deletedCount`: the number of documents deleted
 * - `n`: the number of documents deleted. Equal to `deletedCount`.
 *
 * ####Example
 *
 *     const res = await Character.remove({ name: /Stark/ });
 *     // Number of docs deleted
 *     res.deletedCount;
 *
 * ####Note
 *
 * Calling `remove()` creates a [Mongoose query](./queries.html), and a query
 * does not execute until you either pass a callback, call [`Query#then()`](#query_Query-then),
 * or call [`Query#exec()`](#query_Query-exec).
 *
 *     // not executed
 *     const query = Character.remove({ name: /Stark/ });
 *
 *     // executed
 *     Character.remove({ name: /Stark/ }, callback);
 *     Character.remove({ name: /Stark/ }).remove(callback);
 *
 *     // executed without a callback
 *     Character.exec();
 *
 * @param {Object|Query} [filter] mongodb selector
 * @param {Function} [callback] optional params are (error, mongooseDeleteResult)
 * @return {Query} this
 * @deprecated
 * @see deleteWriteOpResult http://mongodb.github.io/node-mongodb-native/3.1/api/Collection.html#~deleteWriteOpResult
 * @see MongoDB driver remove http://mongodb.github.io/node-mongodb-native/3.1/api/Collection.html#remove
 * @api public
 */

Query.prototype.remove = function(filter, callback) {
  this.op = 'remove';
  if (typeof filter === 'function') {
    callback = filter;
    filter = null;
  }

  filter = utils.toObject(filter);

  if (mquery.canMerge(filter)) {
    this.merge(filter);

    prepareDiscriminatorCriteria(this);
  } else if (filter != null) {
    this.error(new ObjectParameterError(filter, 'filter', 'remove'));
  }

  if (!callback) {
    return Query.base.remove.call(this);
  }

  this.exec(callback);
  return this;
};

/*!
 * ignore
 */

Query.prototype._remove = wrapThunk(function(callback) {
  this._castConditions();

  if (this.error() != null) {
    callback(this.error());
    return this;
  }

  callback = _wrapThunkCallback(this, callback);

  return Query.base.remove.call(this, helpers.handleDeleteWriteOpResult(callback));
});

/**
 * Declare and/or execute this query as a `deleteOne()` operation. Works like
 * remove, except it deletes at most one document regardless of the `single`
 * option.
 *
 * This function does not trigger any middleware.
 *
 * ####Example
 *
 *     Character.deleteOne({ name: 'Eddard Stark' }, callback);
 *     Character.deleteOne({ name: 'Eddard Stark' }).then(next);
 *
 * This function calls the MongoDB driver's [`Collection#deleteOne()` function](http://mongodb.github.io/node-mongodb-native/3.1/api/Collection.html#deleteOne).
 * The returned [promise](https://mongoosejs.com/docs/queries.html) resolves to an
 * object that contains 3 properties:
 *
 * - `ok`: `1` if no errors occurred
 * - `deletedCount`: the number of documents deleted
 * - `n`: the number of documents deleted. Equal to `deletedCount`.
 *
 * ####Example
 *
 *     const res = await Character.deleteOne({ name: 'Eddard Stark' });
 *     // `1` if MongoDB deleted a doc, `0` if no docs matched the filter `{ name: ... }`
 *     res.deletedCount;
 *
 * @param {Object|Query} [filter] mongodb selector
 * @param {Object} [options] optional see [`Query.prototype.setOptions()`](http://mongoosejs.com/docs/api.html#query_Query-setOptions)
 * @param {Function} [callback] optional params are (error, mongooseDeleteResult)
 * @return {Query} this
 * @see deleteWriteOpResult http://mongodb.github.io/node-mongodb-native/3.1/api/Collection.html#~deleteWriteOpResult
 * @see MongoDB Driver deleteOne http://mongodb.github.io/node-mongodb-native/3.1/api/Collection.html#deleteOne
 * @api public
 */

Query.prototype.deleteOne = function(filter, options, callback) {
  this.op = 'deleteOne';
  if (typeof filter === 'function') {
    callback = filter;
    filter = null;
    options = null;
  } else if (typeof options === 'function') {
    callback = options;
    options = null;
  } else {
    this.setOptions(options);
  }

  filter = utils.toObject(filter);

  if (mquery.canMerge(filter)) {
    this.merge(filter);

    prepareDiscriminatorCriteria(this);
  } else if (filter != null) {
    this.error(new ObjectParameterError(filter, 'filter', 'deleteOne'));
  }

  if (!callback) {
    return Query.base.deleteOne.call(this);
  }

  this.exec.call(this, callback);

  return this;
};

/*!
 * Internal thunk for `deleteOne()`
 */

Query.prototype._deleteOne = wrapThunk(function(callback) {
  this._castConditions();

  if (this.error() != null) {
    callback(this.error());
    return this;
  }

  callback = _wrapThunkCallback(this, callback);

  return Query.base.deleteOne.call(this, helpers.handleDeleteWriteOpResult(callback));
});

/**
 * Declare and/or execute this query as a `deleteMany()` operation. Works like
 * remove, except it deletes _every_ document that matches `filter` in the
 * collection, regardless of the value of `single`.
 *
 * This function does not trigger any middleware
 *
 * ####Example
 *
 *     Character.deleteMany({ name: /Stark/, age: { $gte: 18 } }, callback)
 *     Character.deleteMany({ name: /Stark/, age: { $gte: 18 } }).then(next)
 *
 * This function calls the MongoDB driver's [`Collection#deleteMany()` function](http://mongodb.github.io/node-mongodb-native/3.1/api/Collection.html#deleteMany).
 * The returned [promise](https://mongoosejs.com/docs/queries.html) resolves to an
 * object that contains 3 properties:
 *
 * - `ok`: `1` if no errors occurred
 * - `deletedCount`: the number of documents deleted
 * - `n`: the number of documents deleted. Equal to `deletedCount`.
 *
 * ####Example
 *
 *     const res = await Character.deleteMany({ name: /Stark/, age: { $gte: 18 } });
 *     // `0` if no docs matched the filter, number of docs deleted otherwise
 *     res.deletedCount;
 *
 * @param {Object|Query} [filter] mongodb selector
 * @param {Object} [options] optional see [`Query.prototype.setOptions()`](http://mongoosejs.com/docs/api.html#query_Query-setOptions)
 * @param {Function} [callback] optional params are (error, mongooseDeleteResult)
 * @return {Query} this
 * @see deleteWriteOpResult http://mongodb.github.io/node-mongodb-native/3.1/api/Collection.html#~deleteWriteOpResult
 * @see MongoDB Driver deleteMany http://mongodb.github.io/node-mongodb-native/3.1/api/Collection.html#deleteMany
 * @api public
 */

Query.prototype.deleteMany = function(filter, options, callback) {
  this.op = 'deleteMany';
  if (typeof filter === 'function') {
    callback = filter;
    filter = null;
    options = null;
  } else if (typeof options === 'function') {
    callback = options;
    options = null;
  } else {
    this.setOptions(options);
  }

  filter = utils.toObject(filter);

  if (mquery.canMerge(filter)) {
    this.merge(filter);

    prepareDiscriminatorCriteria(this);
  } else if (filter != null) {
    this.error(new ObjectParameterError(filter, 'filter', 'deleteMany'));
  }

  if (!callback) {
    return Query.base.deleteMany.call(this);
  }

  this.exec.call(this, callback);

  return this;
};

/*!
 * Internal thunk around `deleteMany()`
 */

Query.prototype._deleteMany = wrapThunk(function(callback) {
  this._castConditions();

  if (this.error() != null) {
    callback(this.error());
    return this;
  }

  callback = _wrapThunkCallback(this, callback);

  return Query.base.deleteMany.call(this, helpers.handleDeleteWriteOpResult(callback));
});

/*!
 * hydrates a document
 *
 * @param {Model} model
 * @param {Document} doc
 * @param {Object} res 3rd parameter to callback
 * @param {Object} fields
 * @param {Query} self
 * @param {Array} [pop] array of paths used in population
 * @param {Function} callback
 */

function completeOne(model, doc, res, options, fields, userProvidedFields, pop, callback) {
  const opts = pop ?
    { populated: pop }
    : undefined;

  if (options.rawResult && doc == null) {
    _init(null);
    return null;
  }

  const casted = helpers.createModel(model, doc, fields, userProvidedFields);
  try {
    casted.init(doc, opts, _init);
  } catch (error) {
    _init(error);
  }

  function _init(err) {
    if (err) {
      return process.nextTick(() => callback(err));
    }


    if (options.rawResult) {
      if (doc && casted) {
        casted.$session(options.session);
        res.value = casted;
      } else {
        res.value = null;
      }
      return process.nextTick(() => callback(null, res));
    }
    casted.$session(options.session);
    process.nextTick(() => callback(null, casted));
  }
}

/*!
 * If the model is a discriminator type and not root, then add the key & value to the criteria.
 */

function prepareDiscriminatorCriteria(query) {
  if (!query || !query.model || !query.model.schema) {
    return;
  }

  const schema = query.model.schema;

  if (schema && schema.discriminatorMapping && !schema.discriminatorMapping.isRoot) {
    query._conditions[schema.discriminatorMapping.key] = schema.discriminatorMapping.value;
  }
}

/**
 * Issues a mongodb [findAndModify](http://www.mongodb.org/display/DOCS/findAndModify+Command) update command.
 *
 * Finds a matching document, updates it according to the `update` arg, passing any `options`, and returns the found
 * document (if any) to the callback. The query executes if
 * `callback` is passed.
 *
 * This function triggers the following middleware.
 *
 * - `findOneAndUpdate()`
 *
 * ####Available options
 *
 * - `new`: bool - if true, return the modified document rather than the original. defaults to false (changed in 4.0)
 * - `upsert`: bool - creates the object if it doesn't exist. defaults to false.
 * - `fields`: {Object|String} - Field selection. Equivalent to `.select(fields).findOneAndUpdate()`
 * - `sort`: if multiple docs are found by the conditions, sets the sort order to choose which doc to update
 * - `maxTimeMS`: puts a time limit on the query - requires mongodb >= 2.6.0
 * - `runValidators`: if true, runs [update validators](/docs/validation.html#update-validators) on this command. Update validators validate the update operation against the model's schema.
 * - `setDefaultsOnInsert`: if this and `upsert` are true, mongoose will apply the [defaults](http://mongoosejs.com/docs/defaults.html) specified in the model's schema if a new document is created. This option only works on MongoDB >= 2.4 because it relies on [MongoDB's `$setOnInsert` operator](https://docs.mongodb.org/v2.4/reference/operator/update/setOnInsert/).
 * - `rawResult`: if true, returns the [raw result from the MongoDB driver](http://mongodb.github.io/node-mongodb-native/2.0/api/Collection.html#findAndModify)
 *
 * ####Callback Signature
 *     function(error, doc) {
 *       // error: any errors that occurred
 *       // doc: the document before updates are applied if `new: false`, or after updates if `new = true`
 *     }
 *
 * ####Examples
 *
 *     query.findOneAndUpdate(conditions, update, options, callback) // executes
 *     query.findOneAndUpdate(conditions, update, options)  // returns Query
 *     query.findOneAndUpdate(conditions, update, callback) // executes
 *     query.findOneAndUpdate(conditions, update)           // returns Query
 *     query.findOneAndUpdate(update, callback)             // returns Query
 *     query.findOneAndUpdate(update)                       // returns Query
 *     query.findOneAndUpdate(callback)                     // executes
 *     query.findOneAndUpdate()                             // returns Query
 *
 * @method findOneAndUpdate
 * @memberOf Query
 * @instance
 * @param {Object|Query} [filter]
 * @param {Object} [doc]
 * @param {Object} [options]
 * @param {Boolean} [options.rawResult] if true, returns the [raw result from the MongoDB driver](http://mongodb.github.io/node-mongodb-native/2.0/api/Collection.html#findAndModify)
 * @param {Boolean|String} [options.strict] overwrites the schema's [strict mode option](http://mongoosejs.com/docs/guide.html#strict)
 * @param {ClientSession} [options.session=null] The session associated with this query. See [transactions docs](/docs/transactions.html).
 * @param {Boolean} [options.multipleCastError] by default, mongoose only returns the first error that occurred in casting the query. Turn on this option to aggregate all the cast errors.
 * @param {Object} [options.lean] if truthy, mongoose will return the document as a plain JavaScript object rather than a mongoose document. See [`Query.lean()`](http://mongoosejs.com/docs/api.html#query_Query-lean).
 * @param {Boolean} [options.timestamps=null] If set to `false` and [schema-level timestamps](/docs/guide.html#timestamps) are enabled, skip timestamps for this update. Note that this allows you to overwrite timestamps. Does nothing if schema-level timestamps are not set.
 * @param {Function} [callback] optional params are (error, doc), _unless_ `rawResult` is used, in which case params are (error, writeOpResult)
 * @see Tutorial /docs/tutorials/findoneandupdate.html
 * @see mongodb http://www.mongodb.org/display/DOCS/findAndModify+Command
 * @see writeOpResult http://mongodb.github.io/node-mongodb-native/2.2/api/Collection.html#~WriteOpResult
 * @return {Query} this
 * @api public
 */

Query.prototype.findOneAndUpdate = function(criteria, doc, options, callback) {
  this.op = 'findOneAndUpdate';
  this._validateOp();
  this._validate();

  switch (arguments.length) {
    case 3:
      if (typeof options === 'function') {
        callback = options;
        options = {};
      }
      break;
    case 2:
      if (typeof doc === 'function') {
        callback = doc;
        doc = criteria;
        criteria = undefined;
      }
      options = undefined;
      break;
    case 1:
      if (typeof criteria === 'function') {
        callback = criteria;
        criteria = options = doc = undefined;
      } else {
        doc = criteria;
        criteria = options = undefined;
      }
  }

  if (mquery.canMerge(criteria)) {
    this.merge(criteria);
  }

  // apply doc
  if (doc) {
    this._mergeUpdate(doc);
  }

  if (options) {
    options = utils.clone(options);
    if (options.projection) {
      this.select(options.projection);
      delete options.projection;
    }
    if (options.fields) {
      this.select(options.fields);
      delete options.fields;
    }

    this.setOptions(options);
  }

  if (!callback) {
    return this;
  }

  this.exec(callback);

  return this;
};

/*!
 * Thunk around findOneAndUpdate()
 *
 * @param {Function} [callback]
 * @api private
 */

Query.prototype._findOneAndUpdate = wrapThunk(function(callback) {
  if (this.error() != null) {
    return callback(this.error());
  }

  this._findAndModify('update', callback);
});

/**
 * Issues a mongodb [findAndModify](http://www.mongodb.org/display/DOCS/findAndModify+Command) remove command.
 *
 * Finds a matching document, removes it, passing the found document (if any) to
 * the callback. Executes if `callback` is passed.
 *
 * This function triggers the following middleware.
 *
 * - `findOneAndRemove()`
 *
 * ####Available options
 *
 * - `sort`: if multiple docs are found by the conditions, sets the sort order to choose which doc to update
 * - `maxTimeMS`: puts a time limit on the query - requires mongodb >= 2.6.0
 * - `rawResult`: if true, resolves to the [raw result from the MongoDB driver](http://mongodb.github.io/node-mongodb-native/2.0/api/Collection.html#findAndModify)
 *
 * ####Callback Signature
 *     function(error, doc) {
 *       // error: any errors that occurred
 *       // doc: the document before updates are applied if `new: false`, or after updates if `new = true`
 *     }
 *
 * ####Examples
 *
 *     A.where().findOneAndRemove(conditions, options, callback) // executes
 *     A.where().findOneAndRemove(conditions, options)  // return Query
 *     A.where().findOneAndRemove(conditions, callback) // executes
 *     A.where().findOneAndRemove(conditions) // returns Query
 *     A.where().findOneAndRemove(callback)   // executes
 *     A.where().findOneAndRemove()           // returns Query
 *
 * @method findOneAndRemove
 * @memberOf Query
 * @instance
 * @param {Object} [conditions]
 * @param {Object} [options]
 * @param {Boolean} [options.rawResult] if true, returns the [raw result from the MongoDB driver](http://mongodb.github.io/node-mongodb-native/2.0/api/Collection.html#findAndModify)
 * @param {ClientSession} [options.session=null] The session associated with this query. See [transactions docs](/docs/transactions.html).
 * @param {Boolean|String} [options.strict] overwrites the schema's [strict mode option](http://mongoosejs.com/docs/guide.html#strict)
 * @param {Function} [callback] optional params are (error, document)
 * @return {Query} this
 * @see mongodb http://www.mongodb.org/display/DOCS/findAndModify+Command
 * @api public
 */

Query.prototype.findOneAndRemove = function(conditions, options, callback) {
  this.op = 'findOneAndRemove';
  this._validateOp();
  this._validate();

  switch (arguments.length) {
    case 2:
      if (typeof options === 'function') {
        callback = options;
        options = {};
      }
      break;
    case 1:
      if (typeof conditions === 'function') {
        callback = conditions;
        conditions = undefined;
        options = undefined;
      }
      break;
  }

  if (mquery.canMerge(conditions)) {
    this.merge(conditions);
  }

  options && this.setOptions(options);

  if (!callback) {
    return this;
  }

  this.exec(callback);

  return this;
};

/**
 * Issues a MongoDB [findOneAndDelete](https://docs.mongodb.com/manual/reference/method/db.collection.findOneAndDelete/) command.
 *
 * Finds a matching document, removes it, and passes the found document (if any)
 * to the callback. Executes if `callback` is passed.
 *
 * This function triggers the following middleware.
 *
 * - `findOneAndDelete()`
 *
 * This function differs slightly from `Model.findOneAndRemove()` in that
 * `findOneAndRemove()` becomes a [MongoDB `findAndModify()` command](https://docs.mongodb.com/manual/reference/method/db.collection.findAndModify/),
 * as opposed to a `findOneAndDelete()` command. For most mongoose use cases,
 * this distinction is purely pedantic. You should use `findOneAndDelete()`
 * unless you have a good reason not to.
 *
 * ####Available options
 *
 * - `sort`: if multiple docs are found by the conditions, sets the sort order to choose which doc to update
 * - `maxTimeMS`: puts a time limit on the query - requires mongodb >= 2.6.0
 * - `rawResult`: if true, resolves to the [raw result from the MongoDB driver](http://mongodb.github.io/node-mongodb-native/2.0/api/Collection.html#findAndModify)
 *
 * ####Callback Signature
 *     function(error, doc) {
 *       // error: any errors that occurred
 *       // doc: the document before updates are applied if `new: false`, or after updates if `new = true`
 *     }
 *
 * ####Examples
 *
 *     A.where().findOneAndDelete(conditions, options, callback) // executes
 *     A.where().findOneAndDelete(conditions, options)  // return Query
 *     A.where().findOneAndDelete(conditions, callback) // executes
 *     A.where().findOneAndDelete(conditions) // returns Query
 *     A.where().findOneAndDelete(callback)   // executes
 *     A.where().findOneAndDelete()           // returns Query
 *
 * @method findOneAndDelete
 * @memberOf Query
 * @param {Object} [conditions]
 * @param {Object} [options]
 * @param {Boolean} [options.rawResult] if true, returns the [raw result from the MongoDB driver](http://mongodb.github.io/node-mongodb-native/2.0/api/Collection.html#findAndModify)
 * @param {ClientSession} [options.session=null] The session associated with this query. See [transactions docs](/docs/transactions.html).
 * @param {Boolean|String} [options.strict] overwrites the schema's [strict mode option](http://mongoosejs.com/docs/guide.html#strict)
 * @param {Function} [callback] optional params are (error, document)
 * @return {Query} this
 * @see mongodb http://www.mongodb.org/display/DOCS/findAndModify+Command
 * @api public
 */

Query.prototype.findOneAndDelete = function(conditions, options, callback) {
  this.op = 'findOneAndDelete';
  this._validateOp();
  this._validate();

  switch (arguments.length) {
    case 2:
      if (typeof options === 'function') {
        callback = options;
        options = {};
      }
      break;
    case 1:
      if (typeof conditions === 'function') {
        callback = conditions;
        conditions = undefined;
        options = undefined;
      }
      break;
  }

  if (mquery.canMerge(conditions)) {
    this.merge(conditions);
  }

  options && this.setOptions(options);

  if (!callback) {
    return this;
  }

  this.exec(callback);

  return this;
};

/*!
 * Thunk around findOneAndDelete()
 *
 * @param {Function} [callback]
 * @return {Query} this
 * @api private
 */
Query.prototype._findOneAndDelete = wrapThunk(function(callback) {
  this._castConditions();

  if (this.error() != null) {
    callback(this.error());
    return null;
  }

  const filter = this._conditions;
  const options = this._optionsForExec();
  let fields = null;

  if (this._fields != null) {
    options.projection = this._castFields(utils.clone(this._fields));
    fields = options.projection;
    if (fields instanceof Error) {
      callback(fields);
      return null;
    }
  }

  this._collection.collection.findOneAndDelete(filter, options, _wrapThunkCallback(this, (err, res) => {
    if (err) {
      return callback(err);
    }

    const doc = res.value;

    return this._completeOne(doc, res, callback);
  }));
});

/**
 * Issues a MongoDB [findOneAndReplace](https://docs.mongodb.com/manual/reference/method/db.collection.findOneAndReplace/) command.
 *
 * Finds a matching document, removes it, and passes the found document (if any)
 * to the callback. Executes if `callback` is passed.
 *
 * This function triggers the following middleware.
 *
 * - `findOneAndReplace()`
 *
 * ####Available options
 *
 * - `sort`: if multiple docs are found by the conditions, sets the sort order to choose which doc to update
 * - `maxTimeMS`: puts a time limit on the query - requires mongodb >= 2.6.0
 * - `rawResult`: if true, resolves to the [raw result from the MongoDB driver](http://mongodb.github.io/node-mongodb-native/2.0/api/Collection.html#findAndModify)
 *
 * ####Callback Signature
 *     function(error, doc) {
 *       // error: any errors that occurred
 *       // doc: the document before updates are applied if `new: false`, or after updates if `new = true`
 *     }
 *
 * ####Examples
 *
 *     A.where().findOneAndReplace(filter, replacement, options, callback); // executes
 *     A.where().findOneAndReplace(filter, replacement, options); // return Query
 *     A.where().findOneAndReplace(filter, replacement, callback); // executes
 *     A.where().findOneAndReplace(filter); // returns Query
 *     A.where().findOneAndReplace(callback); // executes
 *     A.where().findOneAndReplace(); // returns Query
 *
 * @method findOneAndReplace
 * @memberOf Query
 * @param {Object} [filter]
 * @param {Object} [replacement]
 * @param {Object} [options]
 * @param {Boolean} [options.rawResult] if true, returns the [raw result from the MongoDB driver](http://mongodb.github.io/node-mongodb-native/2.0/api/Collection.html#findAndModify)
 * @param {ClientSession} [options.session=null] The session associated with this query. See [transactions docs](/docs/transactions.html).
 * @param {Boolean|String} [options.strict] overwrites the schema's [strict mode option](http://mongoosejs.com/docs/guide.html#strict)
 * @param {Object} [options.lean] if truthy, mongoose will return the document as a plain JavaScript object rather than a mongoose document. See [`Query.lean()`](http://mongoosejs.com/docs/api.html#query_Query-lean).
 * @param {Function} [callback] optional params are (error, document)
 * @return {Query} this
 * @api public
 */

Query.prototype.findOneAndReplace = function(filter, replacement, options, callback) {
  this.op = 'findOneAndReplace';
  this._validateOp();
  this._validate();

  switch (arguments.length) {
    case 3:
      if (typeof options === 'function') {
        callback = options;
        options = void 0;
      }
      break;
    case 2:
      if (typeof replacement === 'function') {
        callback = replacement;
        replacement = void 0;
      }
      break;
    case 1:
      if (typeof filter === 'function') {
        callback = filter;
        filter = void 0;
        replacement = void 0;
        options = void 0;
      }
      break;
  }

  if (mquery.canMerge(filter)) {
    this.merge(filter);
  }

  if (replacement != null) {
    if (hasDollarKeys(replacement)) {
      throw new Error('The replacement document must not contain atomic operators.');
    }
    this._mergeUpdate(replacement);
  }

  options && this.setOptions(options);

  if (!callback) {
    return this;
  }

  this.exec(callback);

  return this;
};

/*!
 * Thunk around findOneAndReplace()
 *
 * @param {Function} [callback]
 * @return {Query} this
 * @api private
 */
Query.prototype._findOneAndReplace = wrapThunk(function(callback) {
  this._castConditions();

  if (this.error() != null) {
    callback(this.error());
    return null;
  }

  const filter = this._conditions;
  const options = this._optionsForExec();
  convertNewToReturnOriginal(options);
  let fields = null;

  let castedDoc = new this.model(this._update, null, true);
  this._update = castedDoc;

  this._applyPaths();
  if (this._fields != null) {
    options.projection = this._castFields(utils.clone(this._fields));
    fields = options.projection;
    if (fields instanceof Error) {
      callback(fields);
      return null;
    }
  }

  castedDoc.validate(err => {
    if (err != null) {
      return callback(err);
    }

    if (castedDoc.toBSON) {
      castedDoc = castedDoc.toBSON();
    }

    this._collection.collection.findOneAndReplace(filter, castedDoc, options, _wrapThunkCallback(this, (err, res) => {
      if (err) {
        return callback(err);
      }

      const doc = res.value;

      return this._completeOne(doc, res, callback);
    }));
  });
});

/*!
 * Support the `new` option as an alternative to `returnOriginal` for backwards
 * compat.
 */

function convertNewToReturnOriginal(options) {
  if ('new' in options) {
    options.returnOriginal = !options['new'];
    delete options['new'];
  }
}

/*!
 * Thunk around findOneAndRemove()
 *
 * @param {Function} [callback]
 * @return {Query} this
 * @api private
 */
Query.prototype._findOneAndRemove = wrapThunk(function(callback) {
  if (this.error() != null) {
    callback(this.error());
    return;
  }

  this._findAndModify('remove', callback);
});

/*!
 * Get options from query opts, falling back to the base mongoose object.
 */

function _getOption(query, option, def) {
  const opts = query._optionsForExec(query.model);

  if (option in opts) {
    return opts[option];
  }
  if (option in query.model.base.options) {
    return query.model.base.options[option];
  }
  return def;
}

/*!
 * Override mquery.prototype._findAndModify to provide casting etc.
 *
 * @param {String} type - either "remove" or "update"
 * @param {Function} callback
 * @api private
 */

Query.prototype._findAndModify = function(type, callback) {
  if (typeof callback !== 'function') {
    throw new Error('Expected callback in _findAndModify');
  }

  const model = this.model;
  const schema = model.schema;
  const _this = this;
  let fields;

  const castedQuery = castQuery(this);
  if (castedQuery instanceof Error) {
    return callback(castedQuery);
  }

  _castArrayFilters(this);

  const opts = this._optionsForExec(model);

  if ('strict' in opts) {
    this._mongooseOptions.strict = opts.strict;
  }

  const isOverwriting = this.options.overwrite && !hasDollarKeys(this._update);
  if (isOverwriting) {
    this._update = new this.model(this._update, null, true);
  }

  if (type === 'remove') {
    opts.remove = true;
  } else {
    if (!('new' in opts) && !('returnOriginal' in opts)) {
      opts.new = false;
    }
    if (!('upsert' in opts)) {
      opts.upsert = false;
    }
    if (opts.upsert || opts['new']) {
      opts.remove = false;
    }

    if (!isOverwriting) {
      this._update = castDoc(this, opts.overwrite);
      this._update = setDefaultsOnInsert(this._conditions, schema, this._update, opts);
      if (!this._update || Object.keys(this._update).length === 0) {
        if (opts.upsert) {
          // still need to do the upsert to empty doc
          const doc = utils.clone(castedQuery);
          delete doc._id;
          this._update = { $set: doc };
        } else {
          this._executionStack = null;
          this.findOne(callback);
          return this;
        }
      } else if (this._update instanceof Error) {
        return callback(this._update);
      } else {
        // In order to make MongoDB 2.6 happy (see
        // https://jira.mongodb.org/browse/SERVER-12266 and related issues)
        // if we have an actual update document but $set is empty, junk the $set.
        if (this._update.$set && Object.keys(this._update.$set).length === 0) {
          delete this._update.$set;
        }
      }
    }
  }

  this._applyPaths();

  const options = this._mongooseOptions;

  if (this._fields) {
    fields = utils.clone(this._fields);
    opts.projection = this._castFields(fields);
    if (opts.projection instanceof Error) {
      return callback(opts.projection);
    }
  }

  if (opts.sort) convertSortToArray(opts);

  const cb = function(err, doc, res) {
    if (err) {
      return callback(err);
    }

    _this._completeOne(doc, res, callback);
  };

  let useFindAndModify = true;
  const runValidators = _getOption(this, 'runValidators', false);
  const base = _this.model && _this.model.base;
  const conn = get(model, 'collection.conn', {});
  if ('useFindAndModify' in base.options) {
    useFindAndModify = base.get('useFindAndModify');
  }
  if ('useFindAndModify' in conn.config) {
    useFindAndModify = conn.config.useFindAndModify;
  }
  if ('useFindAndModify' in options) {
    useFindAndModify = options.useFindAndModify;
  }
  if (useFindAndModify === false) {
    // Bypass mquery
    const collection = _this._collection.collection;
    convertNewToReturnOriginal(opts);

    if (type === 'remove') {
      collection.findOneAndDelete(castedQuery, opts, _wrapThunkCallback(_this, function(error, res) {
        return cb(error, res ? res.value : res, res);
      }));

      return this;
    }

    // honors legacy overwrite option for backward compatibility
    const updateMethod = isOverwriting ? 'findOneAndReplace' : 'findOneAndUpdate';

    if (runValidators) {
      this.validate(this._update, opts, isOverwriting, error => {
        if (error) {
          return callback(error);
        }
        if (this._update && this._update.toBSON) {
          this._update = this._update.toBSON();
        }

        collection[updateMethod](castedQuery, this._update, opts, _wrapThunkCallback(_this, function(error, res) {
          return cb(error, res ? res.value : res, res);
        }));
      });
    } else {
      if (this._update && this._update.toBSON) {
        this._update = this._update.toBSON();
      }
      collection[updateMethod](castedQuery, this._update, opts, _wrapThunkCallback(_this, function(error, res) {
        return cb(error, res ? res.value : res, res);
      }));
    }

    return this;
  }

  if (runValidators) {
    this.validate(this._update, opts, isOverwriting, function(error) {
      if (error) {
        return callback(error);
      }
      _legacyFindAndModify.call(_this, castedQuery, _this._update, opts, cb);
    });
  } else {
    _legacyFindAndModify.call(_this, castedQuery, _this._update, opts, cb);
  }

  return this;
};

/*!
 * ignore
 */

function _completeOneLean(doc, res, opts, callback) {
  if (opts.rawResult) {
    return callback(null, res);
  }
  return callback(null, doc);
}


/*!
 * ignore
 */

const _legacyFindAndModify = util.deprecate(function(filter, update, opts, cb) {
  if (update && update.toBSON) {
    update = update.toBSON();
  }
  const collection = this._collection;
  const sort = opts != null && Array.isArray(opts.sort) ? opts.sort : [];
  const _cb = _wrapThunkCallback(this, function(error, res) {
    return cb(error, res ? res.value : res, res);
  });
  collection.collection._findAndModify(filter, sort, update, opts, _cb);
}, 'Mongoose: `findOneAndUpdate()` and `findOneAndDelete()` without the ' +
  '`useFindAndModify` option set to false are deprecated. See: ' +
  'https://mongoosejs.com/docs/deprecations.html#findandmodify');

/*!
 * Override mquery.prototype._mergeUpdate to handle mongoose objects in
 * updates.
 *
 * @param {Object} doc
 * @api private
 */

Query.prototype._mergeUpdate = function(doc) {
  if (doc == null || (typeof doc === 'object' && Object.keys(doc).length === 0)) {
    return;
  }

  if (!this._update) {
    this._update = Array.isArray(doc) ? [] : {};
  }
  if (doc instanceof Query) {
    if (Array.isArray(this._update)) {
      throw new Error('Cannot mix array and object updates');
    }
    if (doc._update) {
      utils.mergeClone(this._update, doc._update);
    }
  } else if (Array.isArray(doc)) {
    if (!Array.isArray(this._update)) {
      throw new Error('Cannot mix array and object updates');
    }
    this._update = this._update.concat(doc);
  } else {
    if (Array.isArray(this._update)) {
      throw new Error('Cannot mix array and object updates');
    }
    utils.mergeClone(this._update, doc);
  }
};

/*!
 * The mongodb driver 1.3.23 only supports the nested array sort
 * syntax. We must convert it or sorting findAndModify will not work.
 */

function convertSortToArray(opts) {
  if (Array.isArray(opts.sort)) {
    return;
  }
  if (!utils.isObject(opts.sort)) {
    return;
  }

  const sort = [];

  for (const key in opts.sort) {
    if (utils.object.hasOwnProperty(opts.sort, key)) {
      sort.push([key, opts.sort[key]]);
    }
  }

  opts.sort = sort;
}

/*!
 * ignore
 */

function _updateThunk(op, callback) {
  this._castConditions();

  _castArrayFilters(this);

  if (this.error() != null) {
    callback(this.error());
    return null;
  }

  callback = _wrapThunkCallback(this, callback);
  const oldCb = callback;
  callback = function(error, result) {
    oldCb(error, result ? result.result : { ok: 0, n: 0, nModified: 0 });
  };

  const castedQuery = this._conditions;
  const options = this._optionsForExec(this.model);

  this._update = utils.clone(this._update, options);
  const isOverwriting = this.options.overwrite && !hasDollarKeys(this._update);
  if (isOverwriting) {
    if (op === 'updateOne' || op === 'updateMany') {
      return callback(new MongooseError('The MongoDB server disallows ' +
        'overwriting documents using `' + op + '`. See: ' +
        'https://mongoosejs.com/docs/deprecations.html#update'));
    }
    this._update = new this.model(this._update, null, true);
  } else {
    this._update = castDoc(this, options.overwrite);

    if (this._update instanceof Error) {
      callback(this._update);
      return null;
    }

    if (this._update == null || Object.keys(this._update).length === 0) {
      callback(null, 0);
      return null;
    }

    this._update = setDefaultsOnInsert(this._conditions, this.model.schema,
      this._update, options);
  }

  const runValidators = _getOption(this, 'runValidators', false);
  if (runValidators) {
    this.validate(this._update, options, isOverwriting, err => {
      if (err) {
        return callback(err);
      }

      if (this._update.toBSON) {
        this._update = this._update.toBSON();
      }
      this._collection[op](castedQuery, this._update, options, callback);
    });
    return null;
  }

  if (this._update.toBSON) {
    this._update = this._update.toBSON();
  }

  this._collection[op](castedQuery, this._update, options, callback);
  return null;
}

/*!
 * Mongoose calls this function internally to validate the query if
 * `runValidators` is set
 *
 * @param {Object} castedDoc the update, after casting
 * @param {Object} options the options from `_optionsForExec()`
 * @param {Function} callback
 * @api private
 */

Query.prototype.validate = function validate(castedDoc, options, isOverwriting, callback) {
  return promiseOrCallback(callback, cb => {
    try {
      if (isOverwriting) {
        castedDoc.validate(cb);
      } else {
        updateValidators(this, this.model.schema, castedDoc, options, cb);
      }
    } catch (err) {
      process.nextTick(function() {
        cb(err);
      });
    }
  });
};

/*!
 * Internal thunk for .update()
 *
 * @param {Function} callback
 * @see Model.update #model_Model.update
 * @api private
 */
Query.prototype._execUpdate = wrapThunk(function(callback) {
  return _updateThunk.call(this, 'update', callback);
});

/*!
 * Internal thunk for .updateMany()
 *
 * @param {Function} callback
 * @see Model.update #model_Model.update
 * @api private
 */
Query.prototype._updateMany = wrapThunk(function(callback) {
  return _updateThunk.call(this, 'updateMany', callback);
});

/*!
 * Internal thunk for .updateOne()
 *
 * @param {Function} callback
 * @see Model.update #model_Model.update
 * @api private
 */
Query.prototype._updateOne = wrapThunk(function(callback) {
  return _updateThunk.call(this, 'updateOne', callback);
});

/*!
 * Internal thunk for .replaceOne()
 *
 * @param {Function} callback
 * @see Model.replaceOne #model_Model.replaceOne
 * @api private
 */
Query.prototype._replaceOne = wrapThunk(function(callback) {
  return _updateThunk.call(this, 'replaceOne', callback);
});

/**
 * Declare and/or execute this query as an update() operation.
 *
 * _All paths passed that are not [atomic](https://docs.mongodb.com/manual/tutorial/model-data-for-atomic-operations/#pattern) operations will become `$set` ops._
 *
 * This function triggers the following middleware.
 *
 * - `update()`
 *
 * ####Example
 *
 *     Model.where({ _id: id }).update({ title: 'words' })
 *
 *     // becomes
 *
 *     Model.where({ _id: id }).update({ $set: { title: 'words' }})
 *
 * ####Valid options:
 *
 *  - `upsert` (boolean) whether to create the doc if it doesn't match (false)
 *  - `multi` (boolean) whether multiple documents should be updated (false)
 *  - `runValidators`: if true, runs [update validators](/docs/validation.html#update-validators) on this command. Update validators validate the update operation against the model's schema.
 *  - `setDefaultsOnInsert`: if this and `upsert` are true, mongoose will apply the [defaults](http://mongoosejs.com/docs/defaults.html) specified in the model's schema if a new document is created. This option only works on MongoDB >= 2.4 because it relies on [MongoDB's `$setOnInsert` operator](https://docs.mongodb.org/v2.4/reference/operator/update/setOnInsert/).
 *  - `strict` (boolean) overrides the `strict` option for this update
 *  - `overwrite` (boolean) disables update-only mode, allowing you to overwrite the doc (false)
 *  - `read`
 *  - `writeConcern`
 *
 * ####Note
 *
 * Passing an empty object `{}` as the doc will result in a no-op unless the `overwrite` option is passed. Without the `overwrite` option set, the update operation will be ignored and the callback executed without sending the command to MongoDB so as to prevent accidently overwritting documents in the collection.
 *
 * ####Note
 *
 * The operation is only executed when a callback is passed. To force execution without a callback, we must first call update() and then execute it by using the `exec()` method.
 *
 *     var q = Model.where({ _id: id });
 *     q.update({ $set: { name: 'bob' }}).update(); // not executed
 *
 *     q.update({ $set: { name: 'bob' }}).exec(); // executed
 *
 *     // keys that are not [atomic](https://docs.mongodb.com/manual/tutorial/model-data-for-atomic-operations/#pattern) ops become `$set`.
 *     // this executes the same command as the previous example.
 *     q.update({ name: 'bob' }).exec();
 *
 *     // overwriting with empty docs
 *     var q = Model.where({ _id: id }).setOptions({ overwrite: true })
 *     q.update({ }, callback); // executes
 *
 *     // multi update with overwrite to empty doc
 *     var q = Model.where({ _id: id });
 *     q.setOptions({ multi: true, overwrite: true })
 *     q.update({ });
 *     q.update(callback); // executed
 *
 *     // multi updates
 *     Model.where()
 *          .update({ name: /^match/ }, { $set: { arr: [] }}, { multi: true }, callback)
 *
 *     // more multi updates
 *     Model.where()
 *          .setOptions({ multi: true })
 *          .update({ $set: { arr: [] }}, callback)
 *
 *     // single update by default
 *     Model.where({ email: 'address@example.com' })
 *          .update({ $inc: { counter: 1 }}, callback)
 *
 * API summary
 *
 *     update(filter, doc, options, cb) // executes
 *     update(filter, doc, options)
 *     update(filter, doc, cb) // executes
 *     update(filter, doc)
 *     update(doc, cb) // executes
 *     update(doc)
 *     update(cb) // executes
 *     update(true) // executes
 *     update()
 *
 * @param {Object} [filter]
 * @param {Object} [doc] the update command
 * @param {Object} [options]
 * @param {Boolean} [options.multipleCastError] by default, mongoose only returns the first error that occurred in casting the query. Turn on this option to aggregate all the cast errors.
 * @param {Boolean|String} [options.strict] overwrites the schema's [strict mode option](http://mongoosejs.com/docs/guide.html#strict)
 * @param {Boolean} [options.upsert=false] if true, and no documents found, insert a new document
 * @param {Object} [options.writeConcern=null] sets the [write concern](https://docs.mongodb.com/manual/reference/write-concern/) for replica sets. Overrides the [schema-level write concern](/docs/guide.html#writeConcern)
 * @param {Boolean} [options.timestamps=null] If set to `false` and [schema-level timestamps](/docs/guide.html#timestamps) are enabled, skip timestamps for this update. Does nothing if schema-level timestamps are not set.
 * @param {Function} [callback] params are (error, writeOpResult)
 * @return {Query} this
 * @see Model.update #model_Model.update
 * @see Query docs https://mongoosejs.com/docs/queries.html
 * @see update http://docs.mongodb.org/manual/reference/method/db.collection.update/
 * @see writeOpResult http://mongodb.github.io/node-mongodb-native/2.2/api/Collection.html#~WriteOpResult
 * @see MongoDB docs https://docs.mongodb.com/manual/reference/command/update/#update-command-output
 * @api public
 */

Query.prototype.update = function(conditions, doc, options, callback) {
  if (typeof options === 'function') {
    // .update(conditions, doc, callback)
    callback = options;
    options = null;
  } else if (typeof doc === 'function') {
    // .update(doc, callback);
    callback = doc;
    doc = conditions;
    conditions = {};
    options = null;
  } else if (typeof conditions === 'function') {
    // .update(callback)
    callback = conditions;
    conditions = undefined;
    doc = undefined;
    options = undefined;
  } else if (typeof conditions === 'object' && !doc && !options && !callback) {
    // .update(doc)
    doc = conditions;
    conditions = undefined;
    options = undefined;
    callback = undefined;
  }

  return _update(this, 'update', conditions, doc, options, callback);
};

/**
 * Declare and/or execute this query as an updateMany() operation. Same as
 * `update()`, except MongoDB will update _all_ documents that match
 * `filter` (as opposed to just the first one) regardless of the value of
 * the `multi` option.
 *
 * **Note** updateMany will _not_ fire update middleware. Use `pre('updateMany')`
 * and `post('updateMany')` instead.
 *
 * ####Example:
 *     const res = await Person.updateMany({ name: /Stark$/ }, { isDeleted: true });
 *     res.n; // Number of documents matched
 *     res.nModified; // Number of documents modified
 *
 * This function triggers the following middleware.
 *
 * - `updateMany()`
 *
 * @param {Object} [filter]
 * @param {Object} [doc] the update command
 * @param {Object} [options]
 * @param {Boolean} [options.multipleCastError] by default, mongoose only returns the first error that occurred in casting the query. Turn on this option to aggregate all the cast errors.
 * @param {Boolean|String} [options.strict] overwrites the schema's [strict mode option](http://mongoosejs.com/docs/guide.html#strict)
 * @param {Boolean} [options.upsert=false] if true, and no documents found, insert a new document
 * @param {Object} [options.writeConcern=null] sets the [write concern](https://docs.mongodb.com/manual/reference/write-concern/) for replica sets. Overrides the [schema-level write concern](/docs/guide.html#writeConcern)
 * @param {Boolean} [options.timestamps=null] If set to `false` and [schema-level timestamps](/docs/guide.html#timestamps) are enabled, skip timestamps for this update. Does nothing if schema-level timestamps are not set.
 * @param {Function} [callback] params are (error, writeOpResult)
 * @return {Query} this
 * @see Model.update #model_Model.update
 * @see Query docs https://mongoosejs.com/docs/queries.html
 * @see update http://docs.mongodb.org/manual/reference/method/db.collection.update/
 * @see writeOpResult http://mongodb.github.io/node-mongodb-native/2.2/api/Collection.html#~WriteOpResult
 * @see MongoDB docs https://docs.mongodb.com/manual/reference/command/update/#update-command-output
 * @api public
 */

Query.prototype.updateMany = function(conditions, doc, options, callback) {
  if (typeof options === 'function') {
    // .update(conditions, doc, callback)
    callback = options;
    options = null;
  } else if (typeof doc === 'function') {
    // .update(doc, callback);
    callback = doc;
    doc = conditions;
    conditions = {};
    options = null;
  } else if (typeof conditions === 'function') {
    // .update(callback)
    callback = conditions;
    conditions = undefined;
    doc = undefined;
    options = undefined;
  } else if (typeof conditions === 'object' && !doc && !options && !callback) {
    // .update(doc)
    doc = conditions;
    conditions = undefined;
    options = undefined;
    callback = undefined;
  }

  return _update(this, 'updateMany', conditions, doc, options, callback);
};

/**
 * Declare and/or execute this query as an updateOne() operation. Same as
 * `update()`, except it does not support the `multi` or `overwrite` options.
 *
 * - MongoDB will update _only_ the first document that matches `filter` regardless of the value of the `multi` option.
 * - Use `replaceOne()` if you want to overwrite an entire document rather than using [atomic](https://docs.mongodb.com/manual/tutorial/model-data-for-atomic-operations/#pattern) operators like `$set`.
 *
 * **Note** updateOne will _not_ fire update middleware. Use `pre('updateOne')`
 * and `post('updateOne')` instead.
 *
 * ####Example:
 *     const res = await Person.updateOne({ name: 'Jean-Luc Picard' }, { ship: 'USS Enterprise' });
 *     res.n; // Number of documents matched
 *     res.nModified; // Number of documents modified
 *
 * This function triggers the following middleware.
 *
 * - `updateOne()`
 *
 * @param {Object} [filter]
 * @param {Object} [doc] the update command
 * @param {Object} [options]
 * @param {Boolean} [options.multipleCastError] by default, mongoose only returns the first error that occurred in casting the query. Turn on this option to aggregate all the cast errors.
 * @param {Boolean|String} [options.strict] overwrites the schema's [strict mode option](http://mongoosejs.com/docs/guide.html#strict)
 * @param {Boolean} [options.upsert=false] if true, and no documents found, insert a new document
 * @param {Object} [options.writeConcern=null] sets the [write concern](https://docs.mongodb.com/manual/reference/write-concern/) for replica sets. Overrides the [schema-level write concern](/docs/guide.html#writeConcern)
 * @param {Boolean} [options.timestamps=null] If set to `false` and [schema-level timestamps](/docs/guide.html#timestamps) are enabled, skip timestamps for this update. Note that this allows you to overwrite timestamps. Does nothing if schema-level timestamps are not set.
 * @param {Function} [callback] params are (error, writeOpResult)
 * @return {Query} this
 * @see Model.update #model_Model.update
 * @see Query docs https://mongoosejs.com/docs/queries.html
 * @see update http://docs.mongodb.org/manual/reference/method/db.collection.update/
 * @see writeOpResult http://mongodb.github.io/node-mongodb-native/2.2/api/Collection.html#~WriteOpResult
 * @see MongoDB docs https://docs.mongodb.com/manual/reference/command/update/#update-command-output
 * @api public
 */

Query.prototype.updateOne = function(conditions, doc, options, callback) {
  if (typeof options === 'function') {
    // .update(conditions, doc, callback)
    callback = options;
    options = null;
  } else if (typeof doc === 'function') {
    // .update(doc, callback);
    callback = doc;
    doc = conditions;
    conditions = {};
    options = null;
  } else if (typeof conditions === 'function') {
    // .update(callback)
    callback = conditions;
    conditions = undefined;
    doc = undefined;
    options = undefined;
  } else if (typeof conditions === 'object' && !doc && !options && !callback) {
    // .update(doc)
    doc = conditions;
    conditions = undefined;
    options = undefined;
    callback = undefined;
  }

  return _update(this, 'updateOne', conditions, doc, options, callback);
};

/**
 * Declare and/or execute this query as a replaceOne() operation. Same as
 * `update()`, except MongoDB will replace the existing document and will
 * not accept any [atomic](https://docs.mongodb.com/manual/tutorial/model-data-for-atomic-operations/#pattern) operators (`$set`, etc.)
 *
 * **Note** replaceOne will _not_ fire update middleware. Use `pre('replaceOne')`
 * and `post('replaceOne')` instead.
 *
 * ####Example:
 *     const res = await Person.replaceOne({ _id: 24601 }, { name: 'Jean Valjean' });
 *     res.n; // Number of documents matched
 *     res.nModified; // Number of documents modified
 *
 * This function triggers the following middleware.
 *
 * - `replaceOne()`
 *
 * @param {Object} [filter]
 * @param {Object} [doc] the update command
 * @param {Object} [options]
 * @param {Boolean} [options.multipleCastError] by default, mongoose only returns the first error that occurred in casting the query. Turn on this option to aggregate all the cast errors.
 * @param {Boolean|String} [options.strict] overwrites the schema's [strict mode option](http://mongoosejs.com/docs/guide.html#strict)
 * @param {Boolean} [options.upsert=false] if true, and no documents found, insert a new document
 * @param {Object} [options.writeConcern=null] sets the [write concern](https://docs.mongodb.com/manual/reference/write-concern/) for replica sets. Overrides the [schema-level write concern](/docs/guide.html#writeConcern)
 * @param {Boolean} [options.timestamps=null] If set to `false` and [schema-level timestamps](/docs/guide.html#timestamps) are enabled, skip timestamps for this update. Does nothing if schema-level timestamps are not set.
 * @param {Function} [callback] params are (error, writeOpResult)
 * @return {Query} this
 * @see Model.update #model_Model.update
 * @see Query docs https://mongoosejs.com/docs/queries.html
 * @see update http://docs.mongodb.org/manual/reference/method/db.collection.update/
 * @see writeOpResult http://mongodb.github.io/node-mongodb-native/2.2/api/Collection.html#~WriteOpResult
 * @see MongoDB docs https://docs.mongodb.com/manual/reference/command/update/#update-command-output
 * @api public
 */

Query.prototype.replaceOne = function(conditions, doc, options, callback) {
  if (typeof options === 'function') {
    // .update(conditions, doc, callback)
    callback = options;
    options = null;
  } else if (typeof doc === 'function') {
    // .update(doc, callback);
    callback = doc;
    doc = conditions;
    conditions = {};
    options = null;
  } else if (typeof conditions === 'function') {
    // .update(callback)
    callback = conditions;
    conditions = undefined;
    doc = undefined;
    options = undefined;
  } else if (typeof conditions === 'object' && !doc && !options && !callback) {
    // .update(doc)
    doc = conditions;
    conditions = undefined;
    options = undefined;
    callback = undefined;
  }

  this.setOptions({ overwrite: true });
  return _update(this, 'replaceOne', conditions, doc, options, callback);
};

/*!
 * Internal helper for update, updateMany, updateOne, replaceOne
 */

function _update(query, op, filter, doc, options, callback) {
  // make sure we don't send in the whole Document to merge()
  query.op = op;
  query._validateOp();
  filter = utils.toObject(filter);
  doc = doc || {};

  // strict is an option used in the update checking, make sure it gets set
  if (options != null) {
    if ('strict' in options) {
      query._mongooseOptions.strict = options.strict;
    }
  }

  if (!(filter instanceof Query) &&
      filter != null &&
      filter.toString() !== '[object Object]') {
    query.error(new ObjectParameterError(filter, 'filter', op));
  } else {
    query.merge(filter);
  }

  if (utils.isObject(options)) {
    query.setOptions(options);
  }

  query._mergeUpdate(doc);

  // Hooks
  if (callback) {
    query.exec(callback);

    return query;
  }

  return Query.base[op].call(query, filter, void 0, options, callback);
}

/**
 * Runs a function `fn` and treats the return value of `fn` as the new value
 * for the query to resolve to.
 *
 * Any functions you pass to `map()` will run **after** any post hooks.
 *
 * ####Example:
 *
 *     const res = await MyModel.findOne().map(res => {
 *       // Sets a `loadedAt` property on the doc that tells you the time the
 *       // document was loaded.
 *       return res == null ?
 *         res :
 *         Object.assign(res, { loadedAt: new Date() });
 *     });
 *
 * @method map
 * @memberOf Query
 * @instance
 * @param {Function} fn function to run to transform the query result
 * @return {Query} this
 */

Query.prototype.map = function(fn) {
  this._transforms.push(fn);
  return this;
};

/**
 * Make this query throw an error if no documents match the given `filter`.
 * This is handy for integrating with async/await, because `orFail()` saves you
 * an extra `if` statement to check if no document was found.
 *
 * ####Example:
 *
 *     // Throws if no doc returned
 *     await Model.findOne({ foo: 'bar' }).orFail();
 *
 *     // Throws if no document was updated
 *     await Model.updateOne({ foo: 'bar' }, { name: 'test' }).orFail();
 *
 *     // Throws "No docs found!" error if no docs match `{ foo: 'bar' }`
 *     await Model.find({ foo: 'bar' }).orFail(new Error('No docs found!'));
 *
 *     // Throws "Not found" error if no document was found
 *     await Model.findOneAndUpdate({ foo: 'bar' }, { name: 'test' }).
 *       orFail(() => Error('Not found'));
 *
 * @method orFail
 * @memberOf Query
 * @instance
 * @param {Function|Error} [err] optional error to throw if no docs match `filter`. If not specified, `orFail()` will throw a `DocumentNotFoundError`
 * @return {Query} this
 */

Query.prototype.orFail = function(err) {
  this.map(res => {
    switch (this.op) {
      case 'find':
        if (res.length === 0) {
          throw _orFailError(err, this);
        }
        break;
      case 'findOne':
        if (res == null) {
          throw _orFailError(err, this);
        }
        break;
      case 'update':
      case 'updateMany':
      case 'updateOne':
        if (get(res, 'nModified') === 0) {
          throw _orFailError(err, this);
        }
        break;
      case 'findOneAndDelete':
        if (get(res, 'lastErrorObject.n') === 0) {
          throw _orFailError(err, this);
        }
        break;
      case 'findOneAndUpdate':
      case 'findOneAndReplace':
        if (get(res, 'lastErrorObject.updatedExisting') === false) {
          throw _orFailError(err, this);
        }
        break;
      case 'deleteMany':
      case 'deleteOne':
      case 'remove':
        if (res.n === 0) {
          throw _orFailError(err, this);
        }
        break;
      default:
        break;
    }

    return res;
  });
  return this;
};

/*!
 * Get the error to throw for `orFail()`
 */

function _orFailError(err, query) {
  if (typeof err === 'function') {
    err = err.call(query);
  }

  if (err == null) {
    err = new DocumentNotFoundError(query.getQuery(), query.model.modelName);
  }

  return err;
}

/**
 * Executes the query
 *
 * ####Examples:
 *
 *     var promise = query.exec();
 *     var promise = query.exec('update');
 *
 *     query.exec(callback);
 *     query.exec('find', callback);
 *
 * @param {String|Function} [operation]
 * @param {Function} [callback] optional params depend on the function being called
 * @return {Promise}
 * @api public
 */

Query.prototype.exec = function exec(op, callback) {
  const _this = this;
  // Ensure that `exec()` is the first thing that shows up in
  // the stack when cast errors happen.
  const castError = new CastError();

  if (typeof op === 'function') {
    callback = op;
    op = null;
  } else if (typeof op === 'string') {
    this.op = op;
  }

  if (this.op == null) {
    throw new Error('Query must have `op` before executing');
  }
  this._validateOp();

  callback = this.model.$handleCallbackError(callback);

  return promiseOrCallback(callback, (cb) => {
    cb = this.model.$wrapCallback(cb);

    if (!_this.op) {
      cb();
      return;
    }

    this._hooks.execPre('exec', this, [], (error) => {
      if (error != null) {
        return cb(_cleanCastErrorStack(castError, error));
      }
      let thunk = '_' + this.op;
      if (this.op === 'update') {
        thunk = '_execUpdate';
      } else if (this.op === 'distinct') {
        thunk = '__distinct';
      }
      this[thunk].call(this, (error, res) => {
        if (error) {
          return cb(_cleanCastErrorStack(castError, error));
        }

        this._hooks.execPost('exec', this, [], {}, (error) => {
          if (error) {
            return cb(_cleanCastErrorStack(castError, error));
          }

          cb(null, res);
        });
      });
    });
  }, this.model.events);
};

/*!
 * ignore
 */

function _cleanCastErrorStack(castError, error) {
  if (error instanceof CastError) {
    castError.copy(error);
    return castError;
  }

  return error;
}

/*!
 * ignore
 */

function _wrapThunkCallback(query, cb) {
  return function(error, res) {
    if (error != null) {
      return cb(error);
    }

    for (const fn of query._transforms) {
      try {
        res = fn(res);
      } catch (error) {
        return cb(error);
      }
    }

    return cb(null, res);
  };
}

/**
 * Executes the query returning a `Promise` which will be
 * resolved with either the doc(s) or rejected with the error.
 *
 * @param {Function} [resolve]
 * @param {Function} [reject]
 * @return {Promise}
 * @api public
 */

Query.prototype.then = function(resolve, reject) {
  return this.exec().then(resolve, reject);
};

/**
 * Executes the query returning a `Promise` which will be
 * resolved with either the doc(s) or rejected with the error.
 * Like `.then()`, but only takes a rejection handler.
 *
 * @param {Function} [reject]
 * @return {Promise}
 * @api public
 */

Query.prototype.catch = function(reject) {
  return this.exec().then(null, reject);
};

/*!
 * ignore
 */

Query.prototype._pre = function(fn) {
  this._hooks.pre('exec', fn);
  return this;
};

/*!
 * ignore
 */

Query.prototype._post = function(fn) {
  this._hooks.post('exec', fn);
  return this;
};

/*!
 * Casts obj for an update command.
 *
 * @param {Object} obj
 * @return {Object} obj after casting its values
 * @api private
 */

Query.prototype._castUpdate = function _castUpdate(obj, overwrite) {
  let strict;
  if ('strict' in this._mongooseOptions) {
    strict = this._mongooseOptions.strict;
  } else if (this.schema && this.schema.options) {
    strict = this.schema.options.strict;
  } else {
    strict = true;
  }

  let useNestedStrict;
  if ('useNestedStrict' in this.options) {
    useNestedStrict = this.options.useNestedStrict;
  }

  let schema = this.schema;
  const filter = this._conditions;
  if (schema != null &&
      utils.hasUserDefinedProperty(filter, schema.options.discriminatorKey) &&
      typeof filter[schema.options.discriminatorKey] !== 'object' &&
      schema.discriminators != null) {
    const discriminatorValue = filter[schema.options.discriminatorKey];
    const byValue = getDiscriminatorByValue(this.model, discriminatorValue);
    schema = schema.discriminators[discriminatorValue] ||
      (byValue && byValue.schema) ||
      schema;
  }

  return castUpdate(schema, obj, {
    overwrite: overwrite,
    strict: strict,
    useNestedStrict: useNestedStrict
  }, this, this._conditions);
};

/*!
 * castQuery
 * @api private
 */

function castQuery(query) {
  try {
    return query.cast(query.model);
  } catch (err) {
    return err;
  }
}

/*!
 * castDoc
 * @api private
 */

function castDoc(query, overwrite) {
  try {
    return query._castUpdate(query._update, overwrite);
  } catch (err) {
    return err;
  }
}

/**
 * Specifies paths which should be populated with other documents.
 *
 * ####Example:
 *
 *     let book = await Book.findOne().populate('authors');
 *     book.title; // 'Node.js in Action'
 *     book.authors[0].name; // 'TJ Holowaychuk'
 *     book.authors[1].name; // 'Nathan Rajlich'
 *
 *     let books = await Book.find().populate({
 *       path: 'authors',
 *       // `match` and `sort` apply to the Author model,
 *       // not the Book model. These options do not affect
 *       // which documents are in `books`, just the order and
 *       // contents of each book document's `authors`.
 *       match: { name: new RegExp('.*h.*', 'i') },
 *       sort: { name: -1 }
 *     });
 *     books[0].title; // 'Node.js in Action'
 *     // Each book's `authors` are sorted by name, descending.
 *     books[0].authors[0].name; // 'TJ Holowaychuk'
 *     books[0].authors[1].name; // 'Marc Harter'
 *
 *     books[1].title; // 'Professional AngularJS'
 *     // Empty array, no authors' name has the letter 'h'
 *     books[1].authors; // []
 *
 * Paths are populated after the query executes and a response is received. A
 * separate query is then executed for each path specified for population. After
 * a response for each query has also been returned, the results are passed to
 * the callback.
 *
 * @param {Object|String} path either the path to populate or an object specifying all parameters
 * @param {Object|String} [select] Field selection for the population query
 * @param {Model} [model] The model you wish to use for population. If not specified, populate will look up the model by the name in the Schema's `ref` field.
 * @param {Object} [match] Conditions for the population query
 * @param {Object} [options] Options for the population query (sort, etc)
 * @param {String} [options.path=null] The path to populate.
 * @param {boolean} [options.retainNullValues=false] by default, Mongoose removes null and undefined values from populated arrays. Use this option to make `populate()` retain `null` and `undefined` array entries.
 * @param {boolean} [options.getters=false] if true, Mongoose will call any getters defined on the `localField`. By default, Mongoose gets the raw value of `localField`. For example, you would need to set this option to `true` if you wanted to [add a `lowercase` getter to your `localField`](/docs/schematypes.html#schematype-options).
 * @param {boolean} [options.clone=false] When you do `BlogPost.find().populate('author')`, blog posts with the same author will share 1 copy of an `author` doc. Enable this option to make Mongoose clone populated docs before assigning them.
 * @param {Object|Function} [options.match=null] Add an additional filter to the populate query. Can be a filter object containing [MongoDB query syntax](https://docs.mongodb.com/manual/tutorial/query-documents/), or a function that returns a filter object.
 * @param {Object} [options.options=null] Additional options like `limit` and `lean`.
 * @see population ./populate.html
 * @see Query#select #query_Query-select
 * @see Model.populate #model_Model.populate
 * @return {Query} this
 * @api public
 */

Query.prototype.populate = function() {
  // Bail when given no truthy arguments
  if (!Array.from(arguments).some(Boolean)) {
    return this;
  }

  const res = utils.populate.apply(null, arguments);

  // Propagate readConcern and readPreference and lean from parent query,
  // unless one already specified
  if (this.options != null) {
    const readConcern = this.options.readConcern;
    const readPref = this.options.readPreference;

    for (let i = 0; i < res.length; ++i) {
      if (readConcern != null && get(res[i], 'options.readConcern') == null) {
        res[i].options = res[i].options || {};
        res[i].options.readConcern = readConcern;
      }
      if (readPref != null && get(res[i], 'options.readPreference') == null) {
        res[i].options = res[i].options || {};
        res[i].options.readPreference = readPref;
      }
    }
  }

  const opts = this._mongooseOptions;

  if (opts.lean != null) {
    const lean = opts.lean;
    for (let i = 0; i < res.length; ++i) {
      if (get(res[i], 'options.lean') == null) {
        res[i].options = res[i].options || {};
        res[i].options.lean = lean;
      }
    }
  }

  if (!utils.isObject(opts.populate)) {
    opts.populate = {};
  }

  const pop = opts.populate;

  for (let i = 0; i < res.length; ++i) {
    const path = res[i].path;
    if (pop[path] && pop[path].populate && res[i].populate) {
      res[i].populate = pop[path].populate.concat(res[i].populate);
    }
    pop[res[i].path] = res[i];
  }

  return this;
};

/**
 * Gets a list of paths to be populated by this query
 *
 * ####Example:
 *      bookSchema.pre('findOne', function() {
 *        let keys = this.getPopulatedPaths(); // ['author']
 *      });
 *      ...
 *      Book.findOne({}).populate('author');
 *
 * ####Example:
 *      // Deep populate
 *      const q = L1.find().populate({
 *        path: 'level2',
 *        populate: { path: 'level3' }
 *      });
 *      q.getPopulatedPaths(); // ['level2', 'level2.level3']
 *
 * @return {Array} an array of strings representing populated paths
 * @api public
 */

Query.prototype.getPopulatedPaths = function getPopulatedPaths() {
  const obj = this._mongooseOptions.populate || {};
  const ret = Object.keys(obj);
  for (const path of Object.keys(obj)) {
    const pop = obj[path];
    if (!Array.isArray(pop.populate)) {
      continue;
    }
    _getPopulatedPaths(ret, pop.populate, path + '.');
  }
  return ret;
};

/*!
 * ignore
 */

function _getPopulatedPaths(list, arr, prefix) {
  for (const pop of arr) {
    list.push(prefix + pop.path);
    if (!Array.isArray(pop.populate)) {
      continue;
    }
    _getPopulatedPaths(list, pop.populate, prefix + pop.path + '.');
  }
}

/**
 * Casts this query to the schema of `model`
 *
 * ####Note
 *
 * If `obj` is present, it is cast instead of this query.
 *
 * @param {Model} [model] the model to cast to. If not set, defaults to `this.model`
 * @param {Object} [obj]
 * @return {Object}
 * @api public
 */

Query.prototype.cast = function(model, obj) {
  obj || (obj = this._conditions);

  model = model || this.model;

  try {
    return cast(model.schema, obj, {
      upsert: this.options && this.options.upsert,
      strict: (this.options && 'strict' in this.options) ?
        this.options.strict :
        get(model, 'schema.options.strict', null),
      strictQuery: (this.options && this.options.strictQuery) ||
        get(model, 'schema.options.strictQuery', null)
    }, this);
  } catch (err) {
    // CastError, assign model
    if (typeof err.setModel === 'function') {
      err.setModel(model);
    }
    throw err;
  }
};

/**
 * Casts selected field arguments for field selection with mongo 2.2
 *
 *     query.select({ ids: { $elemMatch: { $in: [hexString] }})
 *
 * @param {Object} fields
 * @see https://github.com/Automattic/mongoose/issues/1091
 * @see http://docs.mongodb.org/manual/reference/projection/elemMatch/
 * @api private
 */

Query.prototype._castFields = function _castFields(fields) {
  let selected,
      elemMatchKeys,
      keys,
      key,
      out,
      i;

  if (fields) {
    keys = Object.keys(fields);
    elemMatchKeys = [];
    i = keys.length;

    // collect $elemMatch args
    while (i--) {
      key = keys[i];
      if (fields[key].$elemMatch) {
        selected || (selected = {});
        selected[key] = fields[key];
        elemMatchKeys.push(key);
      }
    }
  }

  if (selected) {
    // they passed $elemMatch, cast em
    try {
      out = this.cast(this.model, selected);
    } catch (err) {
      return err;
    }

    // apply the casted field args
    i = elemMatchKeys.length;
    while (i--) {
      key = elemMatchKeys[i];
      fields[key] = out[key];
    }
  }

  return fields;
};

/**
 * Applies schematype selected options to this query.
 * @api private
 */

Query.prototype._applyPaths = function applyPaths() {
  this._fields = this._fields || {};
  helpers.applyPaths(this._fields, this.model.schema);

  let _selectPopulatedPaths = true;

  if ('selectPopulatedPaths' in this.model.base.options) {
    _selectPopulatedPaths = this.model.base.options.selectPopulatedPaths;
  }
  if ('selectPopulatedPaths' in this.model.schema.options) {
    _selectPopulatedPaths = this.model.schema.options.selectPopulatedPaths;
  }

  if (_selectPopulatedPaths) {
    selectPopulatedFields(this);
  }
};

/**
 * Returns a wrapper around a [mongodb driver cursor](http://mongodb.github.io/node-mongodb-native/2.1/api/Cursor.html).
 * A QueryCursor exposes a Streams3 interface, as well as a `.next()` function.
 *
 * The `.cursor()` function triggers pre find hooks, but **not** post find hooks.
 *
 * ####Example
 *
 *     // There are 2 ways to use a cursor. First, as a stream:
 *     Thing.
 *       find({ name: /^hello/ }).
 *       cursor().
 *       on('data', function(doc) { console.log(doc); }).
 *       on('end', function() { console.log('Done!'); });
 *
 *     // Or you can use `.next()` to manually get the next doc in the stream.
 *     // `.next()` returns a promise, so you can use promises or callbacks.
 *     var cursor = Thing.find({ name: /^hello/ }).cursor();
 *     cursor.next(function(error, doc) {
 *       console.log(doc);
 *     });
 *
 *     // Because `.next()` returns a promise, you can use co
 *     // to easily iterate through all documents without loading them
 *     // all into memory.
 *     co(function*() {
 *       const cursor = Thing.find({ name: /^hello/ }).cursor();
 *       for (let doc = yield cursor.next(); doc != null; doc = yield cursor.next()) {
 *         console.log(doc);
 *       }
 *     });
 *
 * ####Valid options
 *
 *   - `transform`: optional function which accepts a mongoose document. The return value of the function will be emitted on `data` and returned by `.next()`.
 *
 * @return {QueryCursor}
 * @param {Object} [options]
 * @see QueryCursor
 * @api public
 */

Query.prototype.cursor = function cursor(opts) {
  this._applyPaths();
  this._fields = this._castFields(this._fields);
  this.setOptions({ projection: this._fieldsForExec() });
  if (opts) {
    this.setOptions(opts);
  }

  const options = Object.assign({}, this._optionsForExec(), {
    projection: this.projection()
  });
  try {
    this.cast(this.model);
  } catch (err) {
    return (new QueryCursor(this, options))._markError(err);
  }

  return new QueryCursor(this, options);
};

// the rest of these are basically to support older Mongoose syntax with mquery

/**
 * _DEPRECATED_ Alias of `maxScan`
 *
 * @deprecated
 * @see maxScan #query_Query-maxScan
 * @method maxscan
 * @memberOf Query
 * @instance
 */

Query.prototype.maxscan = Query.base.maxScan;

/**
 * Sets the tailable option (for use with capped collections).
 *
 * ####Example
 *
 *     query.tailable() // true
 *     query.tailable(true)
 *     query.tailable(false)
 *
 * ####Note
 *
 * Cannot be used with `distinct()`
 *
 * @param {Boolean} bool defaults to true
 * @param {Object} [opts] options to set
 * @param {Number} [opts.numberOfRetries] if cursor is exhausted, retry this many times before giving up
 * @param {Number} [opts.tailableRetryInterval] if cursor is exhausted, wait this many milliseconds before retrying
 * @see tailable http://docs.mongodb.org/manual/tutorial/create-tailable-cursor/
 * @api public
 */

Query.prototype.tailable = function(val, opts) {
  // we need to support the tailable({ awaitdata : true }) as well as the
  // tailable(true, {awaitdata :true}) syntax that mquery does not support
  if (val && val.constructor.name === 'Object') {
    opts = val;
    val = true;
  }

  if (val === undefined) {
    val = true;
  }

  if (opts && typeof opts === 'object') {
    for (const key in opts) {
      if (key === 'awaitdata') {
        // For backwards compatibility
        this.options[key] = !!opts[key];
      } else {
        this.options[key] = opts[key];
      }
    }
  }

  return Query.base.tailable.call(this, val);
};

/**
 * Declares an intersects query for `geometry()`.
 *
 * ####Example
 *
 *     query.where('path').intersects().geometry({
 *         type: 'LineString'
 *       , coordinates: [[180.0, 11.0], [180, 9.0]]
 *     })
 *
 *     query.where('path').intersects({
 *         type: 'LineString'
 *       , coordinates: [[180.0, 11.0], [180, 9.0]]
 *     })
 *
 * ####NOTE:
 *
 * **MUST** be used after `where()`.
 *
 * ####NOTE:
 *
 * In Mongoose 3.7, `intersects` changed from a getter to a function. If you need the old syntax, use [this](https://github.com/ebensing/mongoose-within).
 *
 * @method intersects
 * @memberOf Query
 * @instance
 * @param {Object} [arg]
 * @return {Query} this
 * @see $geometry http://docs.mongodb.org/manual/reference/operator/geometry/
 * @see geoIntersects http://docs.mongodb.org/manual/reference/operator/geoIntersects/
 * @api public
 */

/**
 * Specifies a `$geometry` condition
 *
 * ####Example
 *
 *     var polyA = [[[ 10, 20 ], [ 10, 40 ], [ 30, 40 ], [ 30, 20 ]]]
 *     query.where('loc').within().geometry({ type: 'Polygon', coordinates: polyA })
 *
 *     // or
 *     var polyB = [[ 0, 0 ], [ 1, 1 ]]
 *     query.where('loc').within().geometry({ type: 'LineString', coordinates: polyB })
 *
 *     // or
 *     var polyC = [ 0, 0 ]
 *     query.where('loc').within().geometry({ type: 'Point', coordinates: polyC })
 *
 *     // or
 *     query.where('loc').intersects().geometry({ type: 'Point', coordinates: polyC })
 *
 * The argument is assigned to the most recent path passed to `where()`.
 *
 * ####NOTE:
 *
 * `geometry()` **must** come after either `intersects()` or `within()`.
 *
 * The `object` argument must contain `type` and `coordinates` properties.
 * - type {String}
 * - coordinates {Array}
 *
 * @method geometry
 * @memberOf Query
 * @instance
 * @param {Object} object Must contain a `type` property which is a String and a `coordinates` property which is an Array. See the examples.
 * @return {Query} this
 * @see $geometry http://docs.mongodb.org/manual/reference/operator/geometry/
 * @see http://docs.mongodb.org/manual/release-notes/2.4/#new-geospatial-indexes-with-geojson-and-improved-spherical-geometry
 * @see http://www.mongodb.org/display/DOCS/Geospatial+Indexing
 * @api public
 */

/**
 * Specifies a `$near` or `$nearSphere` condition
 *
 * These operators return documents sorted by distance.
 *
 * ####Example
 *
 *     query.where('loc').near({ center: [10, 10] });
 *     query.where('loc').near({ center: [10, 10], maxDistance: 5 });
 *     query.where('loc').near({ center: [10, 10], maxDistance: 5, spherical: true });
 *     query.near('loc', { center: [10, 10], maxDistance: 5 });
 *
 * @method near
 * @memberOf Query
 * @instance
 * @param {String} [path]
 * @param {Object} val
 * @return {Query} this
 * @see $near http://docs.mongodb.org/manual/reference/operator/near/
 * @see $nearSphere http://docs.mongodb.org/manual/reference/operator/nearSphere/
 * @see $maxDistance http://docs.mongodb.org/manual/reference/operator/maxDistance/
 * @see http://www.mongodb.org/display/DOCS/Geospatial+Indexing
 * @api public
 */

/*!
 * Overwriting mquery is needed to support a couple different near() forms found in older
 * versions of mongoose
 * near([1,1])
 * near(1,1)
 * near(field, [1,2])
 * near(field, 1, 2)
 * In addition to all of the normal forms supported by mquery
 */

Query.prototype.near = function() {
  const params = [];
  const sphere = this._mongooseOptions.nearSphere;

  // TODO refactor

  if (arguments.length === 1) {
    if (Array.isArray(arguments[0])) {
      params.push({ center: arguments[0], spherical: sphere });
    } else if (typeof arguments[0] === 'string') {
      // just passing a path
      params.push(arguments[0]);
    } else if (utils.isObject(arguments[0])) {
      if (typeof arguments[0].spherical !== 'boolean') {
        arguments[0].spherical = sphere;
      }
      params.push(arguments[0]);
    } else {
      throw new TypeError('invalid argument');
    }
  } else if (arguments.length === 2) {
    if (typeof arguments[0] === 'number' && typeof arguments[1] === 'number') {
      params.push({ center: [arguments[0], arguments[1]], spherical: sphere });
    } else if (typeof arguments[0] === 'string' && Array.isArray(arguments[1])) {
      params.push(arguments[0]);
      params.push({ center: arguments[1], spherical: sphere });
    } else if (typeof arguments[0] === 'string' && utils.isObject(arguments[1])) {
      params.push(arguments[0]);
      if (typeof arguments[1].spherical !== 'boolean') {
        arguments[1].spherical = sphere;
      }
      params.push(arguments[1]);
    } else {
      throw new TypeError('invalid argument');
    }
  } else if (arguments.length === 3) {
    if (typeof arguments[0] === 'string' && typeof arguments[1] === 'number'
        && typeof arguments[2] === 'number') {
      params.push(arguments[0]);
      params.push({ center: [arguments[1], arguments[2]], spherical: sphere });
    } else {
      throw new TypeError('invalid argument');
    }
  } else {
    throw new TypeError('invalid argument');
  }

  return Query.base.near.apply(this, params);
};

/**
 * _DEPRECATED_ Specifies a `$nearSphere` condition
 *
 * ####Example
 *
 *     query.where('loc').nearSphere({ center: [10, 10], maxDistance: 5 });
 *
 * **Deprecated.** Use `query.near()` instead with the `spherical` option set to `true`.
 *
 * ####Example
 *
 *     query.where('loc').near({ center: [10, 10], spherical: true });
 *
 * @deprecated
 * @see near() #query_Query-near
 * @see $near http://docs.mongodb.org/manual/reference/operator/near/
 * @see $nearSphere http://docs.mongodb.org/manual/reference/operator/nearSphere/
 * @see $maxDistance http://docs.mongodb.org/manual/reference/operator/maxDistance/
 */

Query.prototype.nearSphere = function() {
  this._mongooseOptions.nearSphere = true;
  this.near.apply(this, arguments);
  return this;
};

/**
 * Returns an asyncIterator for use with [`for/await/of` loops](http://bit.ly/async-iterators)
 * This function *only* works for `find()` queries.
 * You do not need to call this function explicitly, the JavaScript runtime
 * will call it for you.
 *
 * ####Example
 *
 *     for await (const doc of Model.aggregate([{ $sort: { name: 1 } }])) {
 *       console.log(doc.name);
 *     }
 *
 * Node.js 10.x supports async iterators natively without any flags. You can
 * enable async iterators in Node.js 8.x using the [`--harmony_async_iteration` flag](https://github.com/tc39/proposal-async-iteration/issues/117#issuecomment-346695187).
 *
 * **Note:** This function is not if `Symbol.asyncIterator` is undefined. If
 * `Symbol.asyncIterator` is undefined, that means your Node.js version does not
 * support async iterators.
 *
 * @method Symbol.asyncIterator
 * @memberOf Query
 * @instance
 * @api public
 */

if (Symbol.asyncIterator != null) {
  Query.prototype[Symbol.asyncIterator] = function() {
    return this.cursor().transformNull().map(doc => {
      return doc == null ? { done: true } : { value: doc, done: false };
    });
  };
}

/**
 * Specifies a `$polygon` condition
 *
 * ####Example
 *
 *     query.where('loc').within().polygon([10,20], [13, 25], [7,15])
 *     query.polygon('loc', [10,20], [13, 25], [7,15])
 *
 * @method polygon
 * @memberOf Query
 * @instance
 * @param {String|Array} [path]
 * @param {Array|Object} [coordinatePairs...]
 * @return {Query} this
 * @see $polygon http://docs.mongodb.org/manual/reference/operator/polygon/
 * @see http://www.mongodb.org/display/DOCS/Geospatial+Indexing
 * @api public
 */

/**
 * Specifies a `$box` condition
 *
 * ####Example
 *
 *     var lowerLeft = [40.73083, -73.99756]
 *     var upperRight= [40.741404,  -73.988135]
 *
 *     query.where('loc').within().box(lowerLeft, upperRight)
 *     query.box({ ll : lowerLeft, ur : upperRight })
 *
 * @method box
 * @memberOf Query
 * @instance
 * @see $box http://docs.mongodb.org/manual/reference/operator/box/
 * @see within() Query#within #query_Query-within
 * @see http://www.mongodb.org/display/DOCS/Geospatial+Indexing
 * @param {Object} val
 * @param [Array] Upper Right Coords
 * @return {Query} this
 * @api public
 */

/*!
 * this is needed to support the mongoose syntax of:
 * box(field, { ll : [x,y], ur : [x2,y2] })
 * box({ ll : [x,y], ur : [x2,y2] })
 */

Query.prototype.box = function(ll, ur) {
  if (!Array.isArray(ll) && utils.isObject(ll)) {
    ur = ll.ur;
    ll = ll.ll;
  }
  return Query.base.box.call(this, ll, ur);
};

/**
 * Specifies a `$center` or `$centerSphere` condition.
 *
 * ####Example
 *
 *     var area = { center: [50, 50], radius: 10, unique: true }
 *     query.where('loc').within().circle(area)
 *     // alternatively
 *     query.circle('loc', area);
 *
 *     // spherical calculations
 *     var area = { center: [50, 50], radius: 10, unique: true, spherical: true }
 *     query.where('loc').within().circle(area)
 *     // alternatively
 *     query.circle('loc', area);
 *
 * @method circle
 * @memberOf Query
 * @instance
 * @param {String} [path]
 * @param {Object} area
 * @return {Query} this
 * @see $center http://docs.mongodb.org/manual/reference/operator/center/
 * @see $centerSphere http://docs.mongodb.org/manual/reference/operator/centerSphere/
 * @see $geoWithin http://docs.mongodb.org/manual/reference/operator/geoWithin/
 * @see http://www.mongodb.org/display/DOCS/Geospatial+Indexing
 * @api public
 */

/**
 * _DEPRECATED_ Alias for [circle](#query_Query-circle)
 *
 * **Deprecated.** Use [circle](#query_Query-circle) instead.
 *
 * @deprecated
 * @method center
 * @memberOf Query
 * @instance
 * @api public
 */

Query.prototype.center = Query.base.circle;

/**
 * _DEPRECATED_ Specifies a `$centerSphere` condition
 *
 * **Deprecated.** Use [circle](#query_Query-circle) instead.
 *
 * ####Example
 *
 *     var area = { center: [50, 50], radius: 10 };
 *     query.where('loc').within().centerSphere(area);
 *
 * @deprecated
 * @param {String} [path]
 * @param {Object} val
 * @return {Query} this
 * @see http://www.mongodb.org/display/DOCS/Geospatial+Indexing
 * @see $centerSphere http://docs.mongodb.org/manual/reference/operator/centerSphere/
 * @api public
 */

Query.prototype.centerSphere = function() {
  if (arguments[0] && arguments[0].constructor.name === 'Object') {
    arguments[0].spherical = true;
  }

  if (arguments[1] && arguments[1].constructor.name === 'Object') {
    arguments[1].spherical = true;
  }

  Query.base.circle.apply(this, arguments);
};

/**
 * Determines if field selection has been made.
 *
 * @method selected
 * @memberOf Query
 * @instance
 * @return {Boolean}
 * @api public
 */

/**
 * Determines if inclusive field selection has been made.
 *
 *     query.selectedInclusively() // false
 *     query.select('name')
 *     query.selectedInclusively() // true
 *
 * @method selectedInclusively
 * @memberOf Query
 * @instance
 * @return {Boolean}
 * @api public
 */

Query.prototype.selectedInclusively = function selectedInclusively() {
  return isInclusive(this._fields);
};

/**
 * Determines if exclusive field selection has been made.
 *
 *     query.selectedExclusively() // false
 *     query.select('-name')
 *     query.selectedExclusively() // true
 *     query.selectedInclusively() // false
 *
 * @method selectedExclusively
 * @memberOf Query
 * @instance
 * @return {Boolean}
 * @api public
 */

Query.prototype.selectedExclusively = function selectedExclusively() {
  if (!this._fields) {
    return false;
  }

  const keys = Object.keys(this._fields);
  if (keys.length === 0) {
    return false;
  }

  for (let i = 0; i < keys.length; ++i) {
    const key = keys[i];
    if (key === '_id') {
      continue;
    }
    if (this._fields[key] === 0 || this._fields[key] === false) {
      return true;
    }
  }

  return false;
};

/*!
 * Export
 */

module.exports = Query;<|MERGE_RESOLUTION|>--- conflicted
+++ resolved
@@ -2213,6 +2213,7 @@
 
 Query.prototype.findOne = function(conditions, projection, options, callback) {
   this.op = 'findOne';
+  this._validateOp();
 
   if (typeof conditions === 'function') {
     callback = conditions;
@@ -2231,12 +2232,6 @@
   // make sure we don't send in the whole Document to merge()
   conditions = utils.toObject(conditions);
 
-<<<<<<< HEAD
-  this.op = 'findOne';
-  this._validateOp();
-
-=======
->>>>>>> 4cbabb6b
   if (options) {
     this.setOptions(options);
   }
@@ -2367,6 +2362,7 @@
 
 Query.prototype.count = function(filter, callback) {
   this.op = 'count';
+  this._validateOp();
   if (typeof filter === 'function') {
     callback = filter;
     filter = undefined;
@@ -2378,11 +2374,6 @@
     this.merge(filter);
   }
 
-<<<<<<< HEAD
-  this.op = 'count';
-  this._validateOp();
-=======
->>>>>>> 4cbabb6b
   if (!callback) {
     return this;
   }
@@ -2418,6 +2409,7 @@
 
 Query.prototype.estimatedDocumentCount = function(options, callback) {
   this.op = 'estimatedDocumentCount';
+  this._validateOp();
   if (typeof options === 'function') {
     callback = options;
     options = undefined;
@@ -2427,11 +2419,6 @@
     this.setOptions(options);
   }
 
-<<<<<<< HEAD
-  this.op = 'estimatedDocumentCount';
-  this._validateOp();
-=======
->>>>>>> 4cbabb6b
   if (!callback) {
     return this;
   }
@@ -2486,6 +2473,7 @@
 
 Query.prototype.countDocuments = function(conditions, callback) {
   this.op = 'countDocuments';
+  this._validateOp();
   if (typeof conditions === 'function') {
     callback = conditions;
     conditions = undefined;
@@ -2497,11 +2485,6 @@
     this.merge(conditions);
   }
 
-<<<<<<< HEAD
-  this.op = 'countDocuments';
-  this._validateOp();
-=======
->>>>>>> 4cbabb6b
   if (!callback) {
     return this;
   }
@@ -2558,6 +2541,7 @@
 
 Query.prototype.distinct = function(field, conditions, callback) {
   this.op = 'distinct';
+  this._validateOp();
   if (!callback) {
     if (typeof conditions === 'function') {
       callback = conditions;
@@ -2582,11 +2566,6 @@
   if (field != null) {
     this._distinct = field;
   }
-<<<<<<< HEAD
-  this.op = 'distinct';
-  this._validateOp();
-=======
->>>>>>> 4cbabb6b
 
   if (callback != null) {
     this.exec(callback);
