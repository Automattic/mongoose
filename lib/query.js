--- conflicted
+++ resolved
@@ -39,7 +39,6 @@
 const validOps = require('./helpers/query/validOps');
 const wrapThunk = require('./helpers/query/wrapThunk');
 
-<<<<<<< HEAD
 const queryOptionMethods = new Set([
   'allowDiskUse',
   'batchSize',
@@ -62,11 +61,8 @@
   'w',
   'writeConcern',
   'wtimeout'
-]
-);
-
-=======
->>>>>>> 98431836
+]);
+
 /**
  * Query constructor used for building queries. You do not need
  * to instantiate a `Query` directly. Instead use Model functions like
@@ -1658,7 +1654,6 @@
     }
   }
 
-<<<<<<< HEAD
   // set arbitrary options
   for (const key of Object.keys(options)) {
     if (queryOptionMethods.has(key)) {
@@ -1669,11 +1664,6 @@
     } else {
       this.options[key] = options[key];
     }
-=======
-  const optionsToSendToMQuery = Object.assign({}, options);
-  if ('exec' in optionsToSendToMQuery) {
-    delete optionsToSendToMQuery.exec;
->>>>>>> 98431836
   }
 
   return this;
