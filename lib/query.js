--- conflicted
+++ resolved
@@ -2222,15 +2222,6 @@
     throw this.error();
   }
 
-<<<<<<< HEAD
-  this._applyPaths();
-  this._fields = this._castFields(this._fields);
-
-  const fields = this._fieldsForExec();
-=======
-  callback = _wrapThunkCallback(this, callback);
-
->>>>>>> 7a908682
   const mongooseOptions = this._mongooseOptions;
   const _this = this;
   const userProvidedFields = _this._userProvidedFields || {};
@@ -2246,18 +2237,8 @@
   });
 
   const options = this._optionsForExec();
-<<<<<<< HEAD
-  options.projection = this._fieldsForExec();
-  const filter = this._conditions;
-=======
   const filter = this._conditions;
   const fields = options.projection;
-
-  const cb = (err, docs) => {
-    if (err) {
-      return callback(err);
-    }
->>>>>>> 7a908682
 
   const cursor = await this._collection.collection.find(filter, options);
   if (options.explain) {
@@ -2285,12 +2266,9 @@
 
   const pop = helpers.preparePopulationOptionsMQ(_this, mongooseOptions);
 
-<<<<<<< HEAD
   if (mongooseOptions.lean) {
     return _this.model.populate(docs, pop);
   }
-=======
->>>>>>> 7a908682
 
   docs = await completeMany(_this.model, docs, fields, userProvidedFields, completeManyOptions);
   await this.model.populate(docs, pop);
@@ -3173,48 +3151,26 @@
  * @api public
  */
 
-<<<<<<< HEAD
-Query.prototype.findOneAndUpdate = function(criteria, doc, options) {
-  if (typeof conditions === 'function' ||
+Query.prototype.findOneAndUpdate = function(filter, doc, options) {
+  if (typeof filter === 'function' ||
       typeof doc === 'function' ||
       typeof options === 'function' ||
       typeof arguments[3] === 'function') {
     throw new MongooseError('Query.prototype.findOneAndUpdate() no longer accepts a callback');
   }
 
-=======
-Query.prototype.findOneAndUpdate = function(filter, doc, options, callback) {
->>>>>>> 7a908682
   this.op = 'findOneAndUpdate';
   this._validateOp();
   this._validate();
 
   switch (arguments.length) {
     case 2:
-<<<<<<< HEAD
       options = undefined;
       break;
     case 1:
-      doc = criteria;
-      criteria = options = undefined;
+      doc = filter;
+      filter = options = undefined;
       break;
-=======
-      if (typeof doc === 'function') {
-        callback = doc;
-        doc = filter;
-        filter = undefined;
-      }
-      options = undefined;
-      break;
-    case 1:
-      if (typeof filter === 'function') {
-        callback = filter;
-        filter = options = doc = undefined;
-      } else {
-        doc = filter;
-        filter = options = undefined;
-      }
->>>>>>> 7a908682
   }
 
   if (mquery.canMerge(filter)) {
@@ -3434,48 +3390,19 @@
  * @api public
  */
 
-<<<<<<< HEAD
-Query.prototype.findOneAndDelete = function(conditions, options) {
-  if (typeof conditions === 'function' ||
+Query.prototype.findOneAndDelete = function(filter, options) {
+  if (typeof filter === 'function' ||
       typeof options === 'function' ||
       typeof arguments[2] === 'function') {
     throw new MongooseError('Query.prototype.findOneAndDelete() no longer accepts a callback');
   }
 
-=======
-Query.prototype.findOneAndDelete = function(filter, options, callback) {
->>>>>>> 7a908682
   this.op = 'findOneAndDelete';
   this._validateOp();
   this._validate();
 
-<<<<<<< HEAD
-  if (mquery.canMerge(conditions)) {
-    this.merge(conditions);
-=======
-  switch (arguments.length) {
-    case 2:
-      if (typeof options === 'function') {
-        callback = options;
-        options = {};
-      }
-      break;
-    case 1:
-      if (typeof filter === 'function') {
-        callback = filter;
-        filter = undefined;
-        options = undefined;
-      }
-      break;
-  }
-
   if (mquery.canMerge(filter)) {
     this.merge(filter);
-  } else if (filter != null) {
-    this.error(
-      new ObjectParameterError(filter, 'filter', 'findOneAndDelete')
-    );
->>>>>>> 7a908682
   }
 
   options && this.setOptions(options);
@@ -3634,19 +3561,6 @@
   const filter = this._conditions;
   const options = this._optionsForExec();
   convertNewToReturnDocument(options);
-<<<<<<< HEAD
-  let fields = null;
-
-  this._applyPaths();
-  if (this._fields != null) {
-    options.projection = this._castFields(clone(this._fields));
-    fields = options.projection;
-    if (fields instanceof Error) {
-      throw fields;
-    }
-  }
-=======
->>>>>>> 7a908682
 
   const runValidators = _getOption(this, 'runValidators', false);
   if (runValidators === false) {
@@ -3755,150 +3669,6 @@
   }
   return def;
 }
-<<<<<<< HEAD
-=======
-
-/**
- * Override mquery.prototype._findAndModify to provide casting etc.
- *
- * @param {String} type either "remove" or "update"
- * @param {Function} callback
- * @method _findAndModify
- * @memberOf Query
- * @instance
- * @api private
- */
-
-Query.prototype._findAndModify = function(type, callback) {
-  if (typeof callback !== 'function') {
-    throw new Error('Expected callback in _findAndModify');
-  }
-
-  const model = this.model;
-  const schema = model.schema;
-  const _this = this;
-
-  const castedQuery = castQuery(this);
-  if (castedQuery instanceof Error) {
-    return callback(castedQuery);
-  }
-
-  _castArrayFilters(this);
-
-  const opts = this._optionsForExec(model);
-
-  if ('strict' in opts) {
-    this._mongooseOptions.strict = opts.strict;
-  }
-
-  const isOverwriting = this.options.overwrite && !hasDollarKeys(this._update);
-  if (isOverwriting) {
-    this._update = new this.model(this._update, null, true);
-  }
-
-  if (type === 'remove') {
-    opts.remove = true;
-  } else {
-    if (!('new' in opts) && !('returnOriginal' in opts) && !('returnDocument' in opts)) {
-      opts.new = false;
-    }
-    if (!('upsert' in opts)) {
-      opts.upsert = false;
-    }
-    if (opts.upsert || opts['new']) {
-      opts.remove = false;
-    }
-
-    if (!isOverwriting) {
-      try {
-        this._update = this._castUpdate(this._update, opts.overwrite);
-      } catch (err) {
-        return callback(err);
-      }
-      const _opts = Object.assign({}, opts, {
-        setDefaultsOnInsert: this._mongooseOptions.setDefaultsOnInsert
-      });
-      this._update = setDefaultsOnInsert(this._conditions, schema, this._update, _opts);
-      if (!this._update || Object.keys(this._update).length === 0) {
-        if (opts.upsert) {
-          // still need to do the upsert to empty doc
-          const doc = utils.clone(castedQuery);
-          delete doc._id;
-          this._update = { $set: doc };
-        } else {
-          this._executionStack = null;
-          this.findOne(callback);
-          return this;
-        }
-      } else if (this._update instanceof Error) {
-        return callback(this._update);
-      } else {
-        // In order to make MongoDB 2.6 happy (see
-        // https://jira.mongodb.org/browse/SERVER-12266 and related issues)
-        // if we have an actual update document but $set is empty, junk the $set.
-        if (this._update.$set && Object.keys(this._update.$set).length === 0) {
-          delete this._update.$set;
-        }
-      }
-    }
-
-    if (Array.isArray(opts.arrayFilters)) {
-      opts.arrayFilters = removeUnusedArrayFilters(this._update, opts.arrayFilters);
-    }
-  }
-
-  if (opts.sort) convertSortToArray(opts);
-
-  const cb = function(err, doc, res) {
-    if (err) {
-      return callback(err);
-    }
-
-    _this._completeOne(doc, res, callback);
-  };
-
-  const runValidators = _getOption(this, 'runValidators', false);
-
-  // Bypass mquery
-  const collection = _this._collection.collection;
-  convertNewToReturnDocument(opts);
-
-  if (type === 'remove') {
-    collection.findOneAndDelete(castedQuery, opts, _wrapThunkCallback(_this, function(error, res) {
-      return cb(error, res ? res.value : res, res);
-    }));
-
-    return this;
-  }
-
-  // honors legacy overwrite option for backward compatibility
-  const updateMethod = isOverwriting ? 'findOneAndReplace' : 'findOneAndUpdate';
-
-  if (runValidators) {
-    this.validate(this._update, opts, isOverwriting, error => {
-      if (error) {
-        return callback(error);
-      }
-      if (this._update && this._update.toBSON) {
-        this._update = this._update.toBSON();
-      }
-
-      collection[updateMethod](castedQuery, this._update, opts, _wrapThunkCallback(_this, function(error, res) {
-        return cb(error, res ? res.value : res, res);
-      }));
-    });
-  } else {
-    if (this._update && this._update.toBSON) {
-      this._update = this._update.toBSON();
-    }
-    collection[updateMethod](castedQuery, this._update, opts, _wrapThunkCallback(_this, function(error, res) {
-      return cb(error, res ? res.value : res, res);
-    }));
-  }
-
-  return this;
-};
->>>>>>> 7a908682
 
 /*!
  * ignore
