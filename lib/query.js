--- conflicted
+++ resolved
@@ -1828,17 +1828,13 @@
  */
 
 Query.prototype._fieldsForExec = function() {
-<<<<<<< HEAD
-  return clone(this._fields);
-=======
   if (this._fields == null) {
     return null;
   }
   if (Object.keys(this._fields).length === 0) {
     return null;
   }
-  return utils.clone(this._fields);
->>>>>>> 67f04890
+  return clone(this._fields);
 };
 
 
@@ -1959,14 +1955,11 @@
     }
   }
 
-<<<<<<< HEAD
-=======
   const projection = this._fieldsForExec();
   if (projection != null) {
     options.projection = projection;
   }
 
->>>>>>> 67f04890
   return options;
 };
 
@@ -2261,14 +2254,9 @@
 
   const pop = helpers.preparePopulationOptionsMQ(_this, mongooseOptions);
 
-<<<<<<< HEAD
   if (mongooseOptions.lean) {
     return _this.model.populate(docs, pop);
   }
-=======
-  const options = this._optionsForExec();
-  const filter = this._conditions;
->>>>>>> 67f04890
 
   docs = await completeMany(_this.model, docs, fields, userProvidedFields, completeManyOptions);
   await this.model.populate(docs, pop);
@@ -2486,18 +2474,7 @@
   applyGlobalMaxTimeMS(this.options, this.model);
   applyGlobalDiskUse(this.options, this.model);
 
-<<<<<<< HEAD
-  const options = { projection: this._fields, ...this.options };
-=======
-  const conds = this._conditions;
   const options = this._optionsForExec();
-
-  this._collection.findOne(conds, options, (err, doc) => {
-    if (err) {
-      callback(err);
-      return null;
-    }
->>>>>>> 67f04890
 
   // don't pass in the conditions because we already merged them in
   const doc = await this._collection.collection.findOne(this._conditions, options);
@@ -3683,163 +3660,6 @@
   return def;
 }
 
-<<<<<<< HEAD
-=======
-/**
- * Override mquery.prototype._findAndModify to provide casting etc.
- *
- * @param {String} type either "remove" or "update"
- * @param {Function} callback
- * @method _findAndModify
- * @memberOf Query
- * @instance
- * @api private
- */
-
-Query.prototype._findAndModify = function(type, callback) {
-  if (typeof callback !== 'function') {
-    throw new Error('Expected callback in _findAndModify');
-  }
-
-  const model = this.model;
-  const schema = model.schema;
-  const _this = this;
-  let fields;
-
-  const castedQuery = castQuery(this);
-  if (castedQuery instanceof Error) {
-    return callback(castedQuery);
-  }
-
-  _castArrayFilters(this);
-
-  const opts = this._optionsForExec(model);
-
-  if ('strict' in opts) {
-    this._mongooseOptions.strict = opts.strict;
-  }
-
-  const isOverwriting = this.options.overwrite && !hasDollarKeys(this._update);
-  if (isOverwriting) {
-    this._update = new this.model(this._update, null, true);
-  }
-
-  if (type === 'remove') {
-    opts.remove = true;
-  } else {
-    if (!('new' in opts) && !('returnOriginal' in opts) && !('returnDocument' in opts)) {
-      opts.new = false;
-    }
-    if (!('upsert' in opts)) {
-      opts.upsert = false;
-    }
-    if (opts.upsert || opts['new']) {
-      opts.remove = false;
-    }
-
-    if (!isOverwriting) {
-      try {
-        this._update = this._castUpdate(this._update, opts.overwrite);
-      } catch (err) {
-        return callback(err);
-      }
-      const _opts = Object.assign({}, opts, {
-        setDefaultsOnInsert: this._mongooseOptions.setDefaultsOnInsert
-      });
-      this._update = setDefaultsOnInsert(this._conditions, schema, this._update, _opts);
-      if (!this._update || Object.keys(this._update).length === 0) {
-        if (opts.upsert) {
-          // still need to do the upsert to empty doc
-          const doc = utils.clone(castedQuery);
-          delete doc._id;
-          this._update = { $set: doc };
-        } else {
-          this._executionStack = null;
-          this.findOne(callback);
-          return this;
-        }
-      } else if (this._update instanceof Error) {
-        return callback(this._update);
-      } else {
-        // In order to make MongoDB 2.6 happy (see
-        // https://jira.mongodb.org/browse/SERVER-12266 and related issues)
-        // if we have an actual update document but $set is empty, junk the $set.
-        if (this._update.$set && Object.keys(this._update.$set).length === 0) {
-          delete this._update.$set;
-        }
-      }
-    }
-
-    if (Array.isArray(opts.arrayFilters)) {
-      opts.arrayFilters = removeUnusedArrayFilters(this._update, opts.arrayFilters);
-    }
-  }
-
-  this._applyPaths();
-  if (this._fields) {
-    this._fields = this._castFields(this._fields);
-    fields = this._fieldsForExec();
-    if (fields != null) {
-      opts.projection = fields;
-    }
-    if (opts.projection instanceof Error) {
-      return callback(opts.projection);
-    }
-  }
-
-  if (opts.sort) convertSortToArray(opts);
-
-  const cb = function(err, doc, res) {
-    if (err) {
-      return callback(err);
-    }
-
-    _this._completeOne(doc, res, callback);
-  };
-
-  const runValidators = _getOption(this, 'runValidators', false);
-
-  // Bypass mquery
-  const collection = _this._collection.collection;
-  convertNewToReturnDocument(opts);
-
-  if (type === 'remove') {
-    collection.findOneAndDelete(castedQuery, opts, _wrapThunkCallback(_this, function(error, res) {
-      return cb(error, res ? res.value : res, res);
-    }));
-
-    return this;
-  }
-
-  // honors legacy overwrite option for backward compatibility
-  const updateMethod = isOverwriting ? 'findOneAndReplace' : 'findOneAndUpdate';
-
-  if (runValidators) {
-    this.validate(this._update, opts, isOverwriting, error => {
-      if (error) {
-        return callback(error);
-      }
-      if (this._update && this._update.toBSON) {
-        this._update = this._update.toBSON();
-      }
-
-      collection[updateMethod](castedQuery, this._update, opts, _wrapThunkCallback(_this, function(error, res) {
-        return cb(error, res ? res.value : res, res);
-      }));
-    });
-  } else {
-    if (this._update && this._update.toBSON) {
-      this._update = this._update.toBSON();
-    }
-    collection[updateMethod](castedQuery, this._update, opts, _wrapThunkCallback(_this, function(error, res) {
-      return cb(error, res ? res.value : res, res);
-    }));
-  }
-
-  return this;
-};
-
->>>>>>> 67f04890
 /*!
  * ignore
  */
