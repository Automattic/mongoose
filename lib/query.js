--- conflicted
+++ resolved
@@ -3600,13 +3600,8 @@
   this.op = 'findOneAndDelete';
   this._validate();
 
-<<<<<<< HEAD
   if (mquery.canMerge(conditions)) {
     this.merge(conditions);
-=======
-  if (canMerge(filter)) {
-    this.merge(filter);
->>>>>>> 93c780b6
   }
 
   options && this.setOptions(options);
