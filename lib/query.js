--- conflicted
+++ resolved
@@ -2670,53 +2670,6 @@
   return this._collection.collection.estimatedDocumentCount(options);
 };
 
-<<<<<<< HEAD
-=======
-/**
- * Specifies this query as a `count` query.
- *
- * This method is deprecated. If you want to count the number of documents in
- * a collection, e.g. `count({})`, use the [`estimatedDocumentCount()` function](https://mongoosejs.com/docs/api/query.html#Query.prototype.estimatedDocumentCount())
- * instead. Otherwise, use the [`countDocuments()`](https://mongoosejs.com/docs/api/query.html#Query.prototype.countDocuments()) function instead.
- *
- * This function triggers the following middleware.
- *
- * - `count()`
- *
- * #### Example:
- *
- *     const countQuery = model.where({ 'color': 'black' }).count();
- *
- *     query.count({ color: 'black' }).count().exec();
- *
- *     await query.count({ color: 'black' });
- *
- *     query.where('color', 'black').count();
- *
- * @deprecated
- * @param {Object} [filter] count documents that match this object
- * @return {Query} this
- * @see count https://www.mongodb.com/docs/manual/reference/method/db.collection.count/
- * @api public
- */
-
-Query.prototype.count = function(filter) {
-  if (typeof filter === 'function' ||
-      typeof arguments[1] === 'function') {
-    throw new MongooseError('Query.prototype.count() no longer accepts a callback');
-  }
-
-  this.op = 'count';
-  this._validateOp();
-
-  if (mquery.canMerge(filter)) {
-    this.merge(filter);
-  }
-
-  return this;
-};
->>>>>>> 255493b5
-
 /**
  * Specifies this query as a `estimatedDocumentCount()` query. Faster than
  * using `countDocuments()` for large collections because
