/*!
 * Module dependencies.
 */

var EventEmitter = require('events').EventEmitter
  , VirtualType = require('./virtualtype')
  , utils = require('./utils')
<<<<<<< HEAD
  , Types
=======
  , MongooseTypes;
>>>>>>> 0772dcba

/**
 * Schema constructor.
 *
 * ####Example:
 *
 *     var child = new Schema({ name: String });
 *     var schema = new Schema({ name: String, age: Number, children: [child] });
 *     var Tree = mongoose.model('Tree', schema);
 *
 *     // setting schema options
 *     new Schema({ name: String }, { _id: false, autoIndex: false })
 *
 * ####Options:
 *
 * - [autoIndex](/docs/guide.html#autoIndex): bool - defaults to null (which means use the connection's autoIndex option)
 * - [bufferCommands](/docs/guide.html#bufferCommands): bool - defaults to true
 * - [capped](/docs/guide.html#capped): bool - defaults to false
 * - [collection](/docs/guide.html#collection): string - no default
 * - [id](/docs/guide.html#id): bool - defaults to true
 * - [_id](/docs/guide.html#_id): bool - defaults to true
 * - `minimize`: bool - controls [document#toObject](#document_Document-toObject) behavior when called manually - defaults to true
 * - [read](/docs/guide.html#read): string
 * - [safe](/docs/guide.html#safe): bool - defaults to true.
 * - [shardKey](/docs/guide.html#shardKey): bool - defaults to `null`
 * - [strict](/docs/guide.html#strict): bool - defaults to true
 * - [toJSON](/docs/guide.html#toJSON) - object - no default
 * - [toObject](/docs/guide.html#toObject) - object - no default
 * - [validateBeforeSave](/docs/guide.html#validateBeforeSave) - bool - defaults to `true`
 * - [versionKey](/docs/guide.html#versionKey): bool - defaults to "__v"
 *
 * ####Note:
 *
 * _When nesting schemas, (`children` in the example above), always declare the child schema first before passing it into its parent._
 *
 * @param {Object} definition
 * @inherits NodeJS EventEmitter http://nodejs.org/api/events.html#events_class_events_eventemitter
 * @event `init`: Emitted after the schema is compiled into a `Model`.
 * @api public
 */

function Schema (obj, options) {
  if (!(this instanceof Schema))
    return new Schema(obj, options);

  this.paths = {};
  this.subpaths = {};
  this.virtuals = {};
  this.nested = {};
  this.inherits = {};
  this.callQueue = [];
  this._indexes = [];
  this.methods = {};
  this.statics = {};
  this.tree = {};
  this._requiredpaths = undefined;
  this.discriminatorMapping = undefined;
  this._indexedpaths = undefined;

  this.options = this.defaultOptions(options);

  // build paths
  if (obj) {
    this.add(obj);
  }

  // check if _id's value is a subdocument (gh-2276)
  var _idSubDoc = obj && obj._id && utils.isObject(obj._id);

  // ensure the documents get an auto _id unless disabled
  var auto_id = !this.paths['_id'] && (!this.options.noId && this.options._id) && !_idSubDoc;

  if (auto_id) {
    this.add({ _id: {type: Schema.ObjectId, auto: true} });
  }

  // ensure the documents receive an id getter unless disabled
  var autoid = !this.paths['id'] && (!this.options.noVirtualId && this.options.id);
  if (autoid) {
    this.virtual('id').get(idGetter);
  }

  // adds updatedAt and createdAt timestamps to documents if enabled
  var timestamps = this.options.timestamps;
  if (timestamps) {
    var createdAt = timestamps.createdAt || 'createdAt'
      , updatedAt = timestamps.updatedAt || 'updatedAt'
      , schemaAdditions = {};

    schemaAdditions[updatedAt] = Date;

    if (!this.paths[createdAt]) {
      schemaAdditions[createdAt] = Date;
    }

    this.add(schemaAdditions);

    this.pre('save', function (next) {
      var defaultTimestamp = new Date();

      if (!this[createdAt]){
        this[createdAt] = auto_id ? this._id.getTimestamp() : defaultTimestamp;
      }

      this[updatedAt] = this.isNew ? this[createdAt] : defaultTimestamp;

      next();
    });
  }

  this.pre('validate', function(next) {
    delete this.errors;
    next();
  });
}

/*!
 * Returns this documents _id cast to a string.
 */

function idGetter () {
  if (this.$__._id) {
    return this.$__._id;
  }

  return this.$__._id = null == this._id
    ? null
    : String(this._id);
}

/*!
 * Inherit from EventEmitter.
 */
Schema.prototype = Object.create( EventEmitter.prototype );
Schema.prototype.constructor = Schema;

/**
 * Schema as flat paths
 *
 * ####Example:
 *     {
 *         '_id'        : SchemaType,
 *       , 'nested.key' : SchemaType,
 *     }
 *
 * @api private
 * @property paths
 */

Schema.prototype.paths;

/**
 * Schema as a tree
 *
 * ####Example:
 *     {
 *         '_id'     : ObjectId
 *       , 'nested'  : {
 *             'key' : String
 *         }
 *     }
 *
 * @api private
 * @property tree
 */

Schema.prototype.tree;

/**
 * Returns default options for this schema, merged with `options`.
 *
 * @param {Object} options
 * @return {Object}
 * @api private
 */

Schema.prototype.defaultOptions = function (options) {
  if (options && false === options.safe) {
    options.safe = { w: 0 };
  }

  if (options && options.safe && 0 === options.safe.w) {
    // if you turn off safe writes, then versioning goes off as well
    options.versionKey = false;
  }

  options = utils.options({
      strict: true
    , bufferCommands: true
    , capped: false // { size, max, autoIndexId }
    , versionKey: '__v'
    , discriminatorKey: '__t'
    , minimize: true
    , autoIndex: null
    , shardKey: null
    , read: null
    , validateBeforeSave: true
    // the following are only applied at construction time
    , noId: false // deprecated, use { _id: false }
    , _id: true
    , noVirtualId: false // deprecated, use { id: false }
    , id: true
//    , pluralization: true  // only set this to override the global option
  }, options);

  if (options.read) {
    options.read = utils.readPref(options.read);
  }

  return options;
}

/**
 * Adds key path / schema type pairs to this schema.
 *
 * ####Example:
 *
 *     var ToySchema = new Schema;
 *     ToySchema.add({ name: 'string', color: 'string', price: 'number' });
 *
 * @param {Object} obj
 * @param {String} prefix
 * @api public
 */

Schema.prototype.add = function add (obj, prefix) {
  prefix = prefix || '';
  var keys = Object.keys(obj);

  for (var i = 0; i < keys.length; ++i) {
    var key = keys[i];

    if (null == obj[key]) {
      throw new TypeError('Invalid value for schema path `'+ prefix + key +'`');
    }

    if (Array.isArray(obj[key]) && obj[key].length === 1 && null == obj[key][0]) {
      throw new TypeError('Invalid value for schema Array path `'+ prefix + key +'`');
    }

    if (utils.isObject(obj[key]) && (!obj[key].constructor || 'Object' == utils.getFunctionName(obj[key].constructor)) && (!obj[key].type || obj[key].type.type)) {
      if (Object.keys(obj[key]).length) {
        // nested object { last: { name: String }}
        this.nested[prefix + key] = true;
        this.add(obj[key], prefix + key + '.');
      } else {
        this.path(prefix + key, obj[key]); // mixed type
      }
    } else {
      this.path(prefix + key, obj[key]);
    }
  }
};

/**
 * Reserved document keys.
 *
 * Keys in this object are names that are rejected in schema declarations b/c they conflict with mongoose functionality. Using these key name will throw an error.
 *
 *      on, emit, _events, db, get, set, init, isNew, errors, schema, options, modelName, collection, _pres, _posts, toObject
 *
 * _NOTE:_ Use of these terms as method names is permitted, but play at your own risk, as they may be existing mongoose document methods you are stomping on.
 *
 *      var schema = new Schema(..);
 *      schema.methods.init = function () {} // potentially breaking
 */

Schema.reserved = Object.create(null);
var reserved = Schema.reserved;
reserved.on =
reserved.db =
reserved.set =
reserved.get =
reserved.init =
reserved.isNew =
reserved.errors =
reserved.schema =
reserved.options =
reserved.modelName =
reserved.collection =
reserved.toObject =
reserved.domain =
reserved.emit =    // EventEmitter
reserved._events = // EventEmitter
reserved._pres = reserved._posts = 1 // hooks.js

/**
 * Gets/sets schema paths.
 *
 * Sets a path (if arity 2)
 * Gets a path (if arity 1)
 *
 * ####Example
 *
 *     schema.path('name') // returns a SchemaType
 *     schema.path('name', Number) // changes the schemaType of `name` to Number
 *
 * @param {String} path
 * @param {Object} constructor
 * @api public
 */

Schema.prototype.path = function (path, obj) {
  if (obj == undefined) {
    if (this.paths[path]) return this.paths[path];
    if (this.subpaths[path]) return this.subpaths[path];

    // subpaths?
    return /\.\d+\.?.*$/.test(path)
      ? getPositionalPath(this, path)
      : undefined;
  }

  // some path names conflict with document methods
  if (reserved[path]) {
    throw new Error("`" + path + "` may not be used as a schema pathname");
  }

  // update the tree
  var subpaths = path.split(/\./)
    , last = subpaths.pop()
    , branch = this.tree;

  subpaths.forEach(function(sub, i) {
    if (!branch[sub]) branch[sub] = {};
    if ('object' != typeof branch[sub]) {
      var msg = 'Cannot set nested path `' + path + '`. '
              + 'Parent path `'
              + subpaths.slice(0, i).concat([sub]).join('.')
              + '` already set to type ' + branch[sub].name
              + '.';
      throw new Error(msg);
    }
    branch = branch[sub];
  });

  branch[last] = utils.clone(obj);

  this.paths[path] = Schema.interpretAsType(path, obj);
  return this;
};

/**
 * Converts type arguments into Mongoose Types.
 *
 * @param {String} path
 * @param {Object} obj constructor
 * @api private
 */

Schema.interpretAsType = function (path, obj) {
  if (obj.constructor) {
    var constructorName = utils.getFunctionName(obj.constructor);
    if (constructorName != 'Object') {
      obj = { type: obj };
    }
  }

  // Get the type making sure to allow keys named "type"
  // and default to mixed if not specified.
  // { type: { type: String, default: 'freshcut' } }
  var type = obj.type && !obj.type.type
    ? obj.type
    : {};

  if ('Object' == utils.getFunctionName(type.constructor) || 'mixed' == type) {
    return new MongooseTypes.Mixed(path, obj);
  }

  if (Array.isArray(type) || Array == type || 'array' == type) {
    // if it was specified through { type } look for `cast`
    var cast = (Array == type || 'array' == type)
      ? obj.cast
      : type[0];

    if (cast instanceof Schema) {
      return new MongooseTypes.DocumentArray(path, cast, obj);
    }

    if ('string' == typeof cast) {
      cast = MongooseTypes[cast.charAt(0).toUpperCase() + cast.substring(1)];
    } else if (cast && (!cast.type || cast.type.type)
                    && 'Object' == utils.getFunctionName(cast.constructor)
                    && Object.keys(cast).length) {
      return new MongooseTypes.DocumentArray(path, new Schema(cast), obj);
    }

    return new MongooseTypes.Array(path, cast || MongooseTypes.Mixed, obj);
  }

  var name;
  if (Buffer.isBuffer(type)) {
    name = 'Buffer';
  } else {
    name = 'string' == typeof type
      ? type
      // If not string, `type` is a function. Outside of IE, function.name
      // gives you the function name. In IE, you need to compute it
      : type.schemaName || utils.getFunctionName(type);
  }

  if (name) {
    name = name.charAt(0).toUpperCase() + name.substring(1);
  }

  if (undefined == MongooseTypes[name]) {
    throw new TypeError('Undefined type `' + name + '` at `' + path +
        '`\n  Did you try nesting Schemas? ' +
        'You can only nest using refs or arrays.');
  }

  return new MongooseTypes[name](path, obj);
};

/**
 * Iterates the schemas paths similar to Array#forEach.
 *
 * The callback is passed the pathname and schemaType as arguments on each iteration.
 *
 * @param {Function} fn callback function
 * @return {Schema} this
 * @api public
 */

Schema.prototype.eachPath = function (fn) {
  var keys = Object.keys(this.paths)
    , len = keys.length;

  for (var i = 0; i < len; ++i) {
    fn(keys[i], this.paths[keys[i]]);
  }

  return this;
};

/**
 * Returns an Array of path strings that are required by this schema.
 *
 * @api public
 * @return {Array}
 */

Schema.prototype.requiredPaths = function requiredPaths () {
  if (this._requiredpaths) return this._requiredpaths;

  var paths = Object.keys(this.paths)
    , i = paths.length
    , ret = [];

  while (i--) {
    var path = paths[i];
    if (this.paths[path].isRequired) ret.push(path);
  }

  return this._requiredpaths = ret;
}

/**
 * Returns indexes from fields and schema-level indexes (cached).
 *
 * @api private
 * @return {Array}
 */

Schema.prototype.indexedPaths = function indexedPaths () {
  if (this._indexedpaths) return this._indexedpaths;

  return this._indexedpaths = this.indexes();
}

/**
 * Returns the pathType of `path` for this schema.
 *
 * Given a path, returns whether it is a real, virtual, nested, or ad-hoc/undefined path.
 *
 * @param {String} path
 * @return {String}
 * @api public
 */

Schema.prototype.pathType = function (path) {
  if (path in this.paths) return 'real';
  if (path in this.virtuals) return 'virtual';
  if (path in this.nested) return 'nested';
  if (path in this.subpaths) return 'real';

  if (/\.\d+\.|\.\d+$/.test(path) && getPositionalPath(this, path)) {
    return 'real';
  } else {
    return 'adhocOrUndefined'
  }
};

/*!
 * ignore
 */

function getPositionalPath (self, path) {
  var subpaths = path.split(/\.(\d+)\.|\.(\d+)$/).filter(Boolean);
  if (subpaths.length < 2) {
    return self.paths[subpaths[0]];
  }

  var val = self.path(subpaths[0]);
  if (!val) return val;

  var last = subpaths.length - 1
    , subpath
    , i = 1;

  for (; i < subpaths.length; ++i) {
    subpath = subpaths[i];

    if (i === last && val && !val.schema && !/\D/.test(subpath)) {
      if (val instanceof MongooseTypes.Array) {
        // StringSchema, NumberSchema, etc
        val = val.caster;
      } else {
        val = undefined;
      }
      break;
    }

    // ignore if its just a position segment: path.0.subpath
    if (!/\D/.test(subpath)) continue;

    if (!(val && val.schema)) {
      val = undefined;
      break;
    }

    val = val.schema.path(subpath);
  }

  return self.subpaths[path] = val;
}

/**
 * Adds a method call to the queue.
 *
 * @param {String} name name of the document method to call later
 * @param {Array} args arguments to pass to the method
 * @api private
 */

Schema.prototype.queue = function(name, args){
  this.callQueue.push([name, args]);
  return this;
};

/**
 * Defines a pre hook for the document.
 *
 * ####Example
 *
 *     var toySchema = new Schema(..);
 *
 *     toySchema.pre('save', function (next) {
 *       if (!this.created) this.created = new Date;
 *       next();
 *     })
 *
 *     toySchema.pre('validate', function (next) {
 *       if (this.name != 'Woody') this.name = 'Woody';
 *       next();
 *     })
 *
 * @param {String} method
 * @param {Function} callback
 * @see hooks.js https://github.com/bnoguchi/hooks-js/tree/31ec571cef0332e21121ee7157e0cf9728572cc3
 * @api public
 */

Schema.prototype.pre = function(){
  return this.queue('pre', arguments);
};

/**
 * Defines a post hook for the document
 *
 * Post hooks fire `on` the event emitted from document instances of Models compiled from this schema.
 *
 *     var schema = new Schema(..);
 *     schema.post('save', function (doc) {
 *       console.log('this fired after a document was saved');
 *     });
 *
 *     var Model = mongoose.model('Model', schema);
 *
 *     var m = new Model(..);
 *     m.save(function (err) {
 *       console.log('this fires after the `post` hook');
 *     });
 *
 * @param {String} method name of the method to hook
 * @param {Function} fn callback
 * @see hooks.js https://github.com/bnoguchi/hooks-js/tree/31ec571cef0332e21121ee7157e0cf9728572cc3
 * @api public
 */

Schema.prototype.post = function(method, fn){
  // assuming that all callbacks with arity < 2 are synchronous post hooks
  if (fn.length < 2)
    return this.queue('on', arguments);
  return this.queue('post', [arguments[0], function(next){
    // wrap original function so that the callback goes last,
    // for compatibility with old code that is using synchronous post hooks
    fn.call(this, this, next);
  }]);
};

/**
 * Registers a plugin for this schema.
 *
 * @param {Function} plugin callback
 * @param {Object} opts
 * @see plugins
 * @api public
 */

Schema.prototype.plugin = function (fn, opts) {
  fn(this, opts);
  return this;
};

/**
 * Adds an instance method to documents constructed from Models compiled from this schema.
 *
 * ####Example
 *
 *     var schema = kittySchema = new Schema(..);
 *
 *     schema.method('meow', function () {
 *       console.log('meeeeeoooooooooooow');
 *     })
 *
 *     var Kitty = mongoose.model('Kitty', schema);
 *
 *     var fizz = new Kitty;
 *     fizz.meow(); // meeeeeooooooooooooow
 *
 * If a hash of name/fn pairs is passed as the only argument, each name/fn pair will be added as methods.
 *
 *     schema.method({
 *         purr: function () {}
 *       , scratch: function () {}
 *     });
 *
 *     // later
 *     fizz.purr();
 *     fizz.scratch();
 *
 * @param {String|Object} method name
 * @param {Function} [fn]
 * @api public
 */

Schema.prototype.method = function (name, fn) {
  if ('string' != typeof name)
    for (var i in name)
      this.methods[i] = name[i];
  else
    this.methods[name] = fn;
  return this;
};

/**
 * Adds static "class" methods to Models compiled from this schema.
 *
 * ####Example
 *
 *     var schema = new Schema(..);
 *     schema.static('findByName', function (name, callback) {
 *       return this.find({ name: name }, callback);
 *     });
 *
 *     var Drink = mongoose.model('Drink', schema);
 *     Drink.findByName('sanpellegrino', function (err, drinks) {
 *       //
 *     });
 *
 * If a hash of name/fn pairs is passed as the only argument, each name/fn pair will be added as statics.
 *
 * @param {String} name
 * @param {Function} fn
 * @api public
 */

Schema.prototype.static = function(name, fn) {
  if ('string' != typeof name)
    for (var i in name)
      this.statics[i] = name[i];
  else
    this.statics[name] = fn;
  return this;
};

/**
 * Defines an index (most likely compound) for this schema.
 *
 * ####Example
 *
 *     schema.index({ first: 1, last: -1 })
 *
 * @param {Object} fields
 * @param {Object} [options]
 * @api public
 */

Schema.prototype.index = function (fields, options) {
  options || (options = {});

  if (options.expires)
    utils.expires(options);

  this._indexes.push([fields, options]);
  return this;
};

/**
 * Sets/gets a schema option.
 *
 * @param {String} key option name
 * @param {Object} [value] if not passed, the current option value is returned
 * @api public
 */

Schema.prototype.set = function (key, value, _tags) {
  if (1 === arguments.length) {
    return this.options[key];
  }

  switch (key) {
    case 'read':
      this.options[key] = utils.readPref(value, _tags)
      break;
    case 'safe':
      this.options[key] = false === value
        ? { w: 0 }
        : value
      break;
    default:
      this.options[key] = value;
  }

  return this;
}

/**
 * Gets a schema option.
 *
 * @param {String} key option name
 * @api public
 */

Schema.prototype.get = function (key) {
  return this.options[key];
}

/**
 * The allowed index types
 *
 * @static indexTypes
 * @receiver Schema
 * @api public
 */

var indexTypes = '2d 2dsphere hashed text'.split(' ');

Object.defineProperty(Schema, 'indexTypes', {
    get: function () { return indexTypes }
  , set: function () { throw new Error('Cannot overwrite Schema.indexTypes') }
})

/**
 * Compiles indexes from fields and schema-level indexes
 *
 * @api public
 */

Schema.prototype.indexes = function () {
  'use strict';

  var indexes = []
    , seenSchemas = []
  collectIndexes(this);
  return indexes;

  function collectIndexes (schema, prefix) {
    if (~seenSchemas.indexOf(schema)) return;
    seenSchemas.push(schema);

    prefix = prefix || '';

    var key, path, index, field, isObject, options, type;
    var keys = Object.keys(schema.paths);

    for (var i = 0; i < keys.length; ++i) {
      key = keys[i];
      path = schema.paths[key];

      if (path instanceof MongooseTypes.DocumentArray) {
        collectIndexes(path.schema, key + '.');
      } else {
        index = path._index;

        if (false !== index && null != index) {
          field = {};
          isObject = utils.isObject(index);
          options = isObject ? index : {};
          type = 'string' == typeof index ? index :
            isObject ? index.type :
            false;

          if (type && ~Schema.indexTypes.indexOf(type)) {
            field[prefix + key] = type;
          } else {
            field[prefix + key] = 1;
          }

          delete options.type;
          if (!('background' in options)) {
            options.background = true;
          }

          indexes.push([field, options]);
        }
      }
    }

    if (prefix) {
      fixSubIndexPaths(schema, prefix);
    } else {
      schema._indexes.forEach(function (index) {
        if (!('background' in index[1])) index[1].background = true;
      });
      indexes = indexes.concat(schema._indexes);
    }
  }

  /*!
   * Checks for indexes added to subdocs using Schema.index().
   * These indexes need their paths prefixed properly.
   *
   * schema._indexes = [ [indexObj, options], [indexObj, options] ..]
   */

  function fixSubIndexPaths (schema, prefix) {
    var subindexes = schema._indexes
      , len = subindexes.length
      , indexObj
      , newindex
      , klen
      , keys
      , key
      , i = 0
      , j

    for (i = 0; i < len; ++i) {
      indexObj = subindexes[i][0];
      keys = Object.keys(indexObj);
      klen = keys.length;
      newindex = {};

      // use forward iteration, order matters
      for (j = 0; j < klen; ++j) {
        key = keys[j];
        newindex[prefix + key] = indexObj[key];
      }

      indexes.push([newindex, subindexes[i][1]]);
    }
  }
}

/**
 * Creates a virtual type with the given name.
 *
 * @param {String} name
 * @param {Object} [options]
 * @return {VirtualType}
 */

Schema.prototype.virtual = function (name, options) {
  var virtuals = this.virtuals;
  var parts = name.split('.');
  return virtuals[name] = parts.reduce(function (mem, part, i) {
    mem[part] || (mem[part] = (i === parts.length-1)
                            ? new VirtualType(options, name)
                            : {});
    return mem[part];
  }, this.tree);
};

/**
 * Returns the virtual type with the given `name`.
 *
 * @param {String} name
 * @return {VirtualType}
 */

Schema.prototype.virtualpath = function (name) {
  return this.virtuals[name];
};

/*!
 * Module exports.
 */

module.exports = exports = Schema;

// require down here because of reference issues

/**
 * The various built-in Mongoose Schema Types.
 *
 * ####Example:
 *
 *     var mongoose = require('mongoose');
 *     var ObjectId = mongoose.Schema.Types.ObjectId;
 *
 * ####Types:
 *
 * - [String](#schema-string-js)
 * - [Number](#schema-number-js)
 * - [Boolean](#schema-boolean-js) | Bool
 * - [Array](#schema-array-js)
 * - [Buffer](#schema-buffer-js)
 * - [Date](#schema-date-js)
 * - [ObjectId](#schema-objectid-js) | Oid
 * - [Mixed](#schema-mixed-js)
 *
 * Using this exposed access to the `Mixed` SchemaType, we can use them in our schema.
 *
 *     var Mixed = mongoose.Schema.Types.Mixed;
 *     new mongoose.Schema({ _user: Mixed })
 *
 * @api public
 */

Schema.Types = MongooseTypes = require('./schema/index');

/*!
 * ignore
 */

<<<<<<< HEAD
Types = Schema.Types;
var ObjectId = exports.ObjectId = Types.ObjectId;
=======
var ObjectId = exports.ObjectId = MongooseTypes.ObjectId;
>>>>>>> 0772dcba
<|MERGE_RESOLUTION|>--- conflicted
+++ resolved
@@ -5,11 +5,7 @@
 var EventEmitter = require('events').EventEmitter
   , VirtualType = require('./virtualtype')
   , utils = require('./utils')
-<<<<<<< HEAD
-  , Types
-=======
   , MongooseTypes;
->>>>>>> 0772dcba
 
 /**
  * Schema constructor.
@@ -956,9 +952,4 @@
  * ignore
  */
 
-<<<<<<< HEAD
-Types = Schema.Types;
-var ObjectId = exports.ObjectId = Types.ObjectId;
-=======
 var ObjectId = exports.ObjectId = MongooseTypes.ObjectId;
->>>>>>> 0772dcba
