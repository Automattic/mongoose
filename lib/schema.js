/**
 * Module dependencies.
 */

var EventEmitter = require('events').EventEmitter
  , VirtualType = require('./virtualtype')
  , utils = require('./utils')
  , NamedScope
  , Query
  , Types

/**
 * Schema constructor.
 *
 * @param {Object} definition
 * @api public
 */

function Schema (obj, options) {
  this.paths = {};
  this.subpaths = {};
  this.virtuals = {};
  this.nested = {};
  this.inherits = {};
  this.callQueue = [];
  this._indexes = [];
  this.methods = {};
  this.statics = {};
  this.tree = {};
  this._requiredpaths = undefined;

  // set options
  this.options = utils.options({
      safe: true
    , strict: false
<<<<<<< HEAD
=======
    , capped: false // { size, max, autoIndexId }
>>>>>>> c23fff29
    , versionKey: '__v'
  }, options);

  // build paths
  if (obj) {
    this.add(obj);
  }

  if (!this.paths['_id'] && !this.options.noId) {
    this.add({ _id: {type: ObjectId, auto: true} });
  }

  if (!this.paths['id'] && !this.options.noVirtualId) {
    this.virtual('id').get(function () {
      if (this.__id) {
        return this.__id;
      }

      return this.__id = null == this._id
        ? null
        : this._id.toString();
    });
  }

  delete this.options.noVirtualId;

  // versioning not directly added to schema b/c we only want
  // it in the top level document, not embedded ones.
};

/**
 * Inherit from EventEmitter.
 */

Schema.prototype.__proto__ = EventEmitter.prototype;

/**
 * Schema by paths
 *
 * Example (embedded doc):
 *    {
 *        'test'       : SchemaType,
 *      , 'test.test'  : SchemaType,
 *      , 'first_name' : SchemaType
 *    }
 *
 * @api private
 */

Schema.prototype.paths;

/**
 * Schema as a tree
 *
 * Example:
 *    {
 *        '_id'     : ObjectId
 *      , 'nested'  : {
 *            'key': String
 *        }
 *    }
 *
 * @api private
 */

Schema.prototype.tree;

/**
 * Sets the keys
 *
 * @param {Object} keys
 * @param {String} prefix
 * @api public
 */

Schema.prototype.add = function add (obj, prefix) {
  prefix = prefix || '';
  for (var i in obj) {
    if (null == obj[i]) {
      throw new TypeError('Invalid value for schema path `'+ prefix + i +'`');
    }

    if (obj[i].constructor.name == 'Object' && (!obj[i].type || obj[i].type.type)) {
      if (Object.keys(obj[i]).length) {
        // nested object { last: { name: String }}
        this.nested[prefix + i] = true;
        this.add(obj[i], prefix + i + '.');
      }
      else
        this.path(prefix + i, obj[i]); // mixed type
    } else
      this.path(prefix + i, obj[i]);
  }
};

/**
 * Sets a path (if arity 2)
 * Gets a path (if arity 1)
 *
 * @param {String} path
 * @param {Object} constructor
 * @api public
 */

Schema.prototype.path = function (path, obj) {
  if (obj == undefined) {
    if (this.paths[path]) return this.paths[path];
    if (this.subpaths[path]) return this.subpaths[path];

    // Sometimes path will come in as
    // pathNameA.4.pathNameB where 4 means the index
    // of an embedded document in an embedded array.
    // In this case, we need to jump to the Array's
    // schema and call path() from there to resolve to
    // the correct path type

    var last
      , self = this
      , subpaths = path.split(/\.(\d+)\.?/)
                       .filter(Boolean) // removes empty strings

    if (subpaths.length > 1) {
      last = subpaths.length - 1;
<<<<<<< HEAD
      return this.subpaths[path] = subpaths.reduce(function (val, subpath, i) {
=======
      // TODO cache this outside of this.paths
      return subpaths.reduce(function (val, subpath, i) {
>>>>>>> c23fff29
        if (val && !val.schema) {
          if (i === last && !/\D/.test(subpath) && val instanceof Types.Array) {
            return val.caster; // StringSchema, NumberSchema, etc
          } else {
            return val;
          }
        }

        if (!/\D/.test(subpath)) { // 'path.0.subpath'  on path 0
          return val;
        }

        return val ? val.schema.path(subpath)
                   : self.path(subpath);
      }, null);
    }

    return this.paths[subpaths[0]];
  }

  // update the tree
  var subpaths = path.split(/\./)
    , last = subpaths.pop()
    , branch = this.tree;

  subpaths.forEach(function(path) {
    if (!branch[path]) branch[path] = {};
    branch = branch[path];
  });

  branch[last] = utils.clone(obj);

  this.paths[path] = Schema.interpretAsType(path, obj);
  return this;
};

/**
 * Converts -- e.g., Number, [SomeSchema], 
 * { type: String, enum: ['m', 'f'] } -- into
 * the appropriate Mongoose Type, which we use
 * later for casting, validation, etc.
 * @param {String} path
 * @param {Object} constructor
 */

Schema.interpretAsType = function (path, obj) {
  if (obj.constructor.name != 'Object')
    obj = { type: obj };

  // Get the type making sure to allow keys named "type"
  // and default to mixed if not specified.
  // { type: { type: String, default: 'freshcut' } }
  var type = obj.type && !obj.type.type
    ? obj.type
    : {};

  if ('Object' == type.constructor.name || 'mixed' == type) {
    return new Types.Mixed(path, obj);
  }

  if (Array.isArray(type) || Array == type || 'array' == type) {
    // if it was specified through { type } look for `cast`
    var cast = (Array == type || 'array' == type)
      ? obj.cast
      : type[0];

    if (cast instanceof Schema) {
      return new Types.DocumentArray(path, cast, obj);
    }

    if ('string' == typeof cast) {
      cast = Types[cast.charAt(0).toUpperCase() + cast.substring(1)];
    }

    return new Types.Array(path, cast || Types.Mixed, obj);
  }

  var name = 'string' == typeof type
    ? type
    : type.name;

  if (name) {
    name = name.charAt(0).toUpperCase() + name.substring(1);
  }

  if (undefined == Types[name]) {
    throw new TypeError('Undefined type at `' + path +
        '`\n  Did you try nesting Schemas? ' +
        'You can only nest using refs or arrays.');
  }

  return new Types[name](path, obj);
};

/**
 * Iterates through the schema's paths, passing the path string and type object
 * to the callback.
 *
 * @param {Function} callback function - fn(pathstring, type)
 * @return {Schema} this for chaining
 * @api public
 */

Schema.prototype.eachPath = function (fn) {
  var keys = Object.keys(this.paths)
    , len = keys.length;

  for (var i = 0; i < len; ++i) {
    fn(keys[i], this.paths[keys[i]]);
  }

  return this;
};

/**
 * Returns an Array of path strings that are required.
 * @api public
 */

Schema.prototype.requiredPaths = function requiredPaths () {
  if (this._requiredpaths) return this._requiredpaths;

  var paths = Object.keys(this.paths)
    , i = paths.length
    , ret = [];

  while (i--) {
    var path = paths[i];
    if (this.paths[path].isRequired) ret.push(path);
  }

  return this._requiredpaths = ret;
}

/**
 * Given a path, returns whether it is a real, virtual,
 * nested, or ad-hoc/undefined path.
 *
 * @param {String} path
 * @return {String}
 * @api public
 */

Schema.prototype.pathType = function (path) {
  if (path in this.paths) return 'real';
  if (path in this.virtuals) return 'virtual';
  if (path in this.nested) return 'nested';
  return 'adhocOrUndefined';
};

/**
 * Adds a method call to the queue
 *
 * @param {String} method name
 * @param {Array} arguments
 * @api private
 */

Schema.prototype.queue = function(name, args){
  this.callQueue.push([name, args]);
  return this;
};

/**
 * Defines a pre for the document
 *
 * @param {String} method
 * @param {Function} callback
 * @api public
 */

Schema.prototype.pre = function(){
  return this.queue('pre', arguments);
};

/**
 * Defines a post for the document
 *
 * @param {String} method
 * @param {Function} callback
 * @api public
 */

Schema.prototype.post = function(method, fn){
  return this.queue('on', arguments);
};

/**
 * Registers a plugin for this schema
 *
 * @param {Function} plugin callback
 * @api public
 */

Schema.prototype.plugin = function (fn, opts) {
  fn(this, opts);
  return this;
};

/**
 * Adds a method
 *
 * @param {String} method name
 * @param {Function} handler
 * @api public
 */

Schema.prototype.method = function (name, fn) {
  if ('string' != typeof name)
    for (var i in name)
      this.methods[i] = name[i];
  else
    this.methods[name] = fn;
  return this;
};

/**
 * Defines a static method
 *
 * @param {String} name
 * @param {Function} handler
 * @api public
 */

Schema.prototype.static = function(name, fn) {
  if ('string' != typeof name)
    for (var i in name)
      this.statics[i] = name[i];
  else
    this.statics[name] = fn;
  return this;
};

/**
 * Defines an index (most likely compound)
 * Example:
 *    schema.index({ first: 1, last: -1 })
 *
 * @param {Object} field
 * @param {Object} optional options object
 * @api public
 */

Schema.prototype.index = function (fields, options) {
  this._indexes.push([fields, options || {}]);
  return this;
};

/**
 * Sets/gets an option
 *
 * @param {String} key
 * @param {Object} optional value
 * @api public
 */

Schema.prototype.set = function (key, value) {
  if (arguments.length == 1)
    return this.options[key];
  this.options[key] = value;
  return this;
};

/**
 * Compiles indexes from fields and schema-level indexes
 *
 * @api public
 */

Schema.prototype.__defineGetter__('indexes', function () {
  var indexes = []
    , seenSchemas = [];

  collectIndexes(this);

  return indexes;

  function collectIndexes (schema, prefix) {
    if (~seenSchemas.indexOf(schema)) return;
    seenSchemas.push(schema);

    var index;
    var paths = schema.paths;
    prefix = prefix || '';

    for (var i in paths) {
      if (paths[i]) {
        if (paths[i] instanceof Types.DocumentArray) {
          collectIndexes(paths[i].schema, i + '.');
        } else {
          index = paths[i]._index;

          if (index !== false && index !== null){
            var field = {};
            field[prefix + i] = '2d' === index ? index : 1;
            var options = 'Object' === index.constructor.name ? index : {};
            if (!('background' in options)) options.background = true;
            indexes.push([field, options]);
          }
        }
      }
    }

    if (prefix) {
      fixSubIndexPaths(schema, prefix);
    } else {
      schema._indexes.forEach(function (index) {
        if (!('background' in index[1])) index[1].background = true;
      });
      indexes = indexes.concat(schema._indexes);
    }
  }

  /**
   * Checks for indexes added to subdocs using Schema.index().
   * These indexes need their paths prefixed properly.
   *
   * schema._indexes = [ [indexObj, options], [indexObj, options] ..]
   */

  function fixSubIndexPaths (schema, prefix) {
    var subindexes = schema._indexes
      , len = subindexes.length
      , indexObj
      , newindex
      , klen
      , keys
      , key
      , i = 0
      , j

    for (i = 0; i < len; ++i) {
      indexObj = subindexes[i][0];
      keys = Object.keys(indexObj);
      klen = keys.length;
      newindex = {};

      // use forward iteration, order matters
      for (j = 0; j < klen; ++j) {
        key = keys[j];
        newindex[prefix + key] = indexObj[key];
      }

      indexes.push([newindex, subindexes[i][1]]);
    }
  }

});

/**
 * Retrieves or creates the virtual type with the given name.
 *
 * @param {String} name
 * @return {VirtualType}
 */

Schema.prototype.virtual = function (name, options) {
  var virtuals = this.virtuals;
  var parts = name.split('.');
  return virtuals[name] = parts.reduce(function (mem, part, i) {
    mem[part] || (mem[part] = (i === parts.length-1)
                            ? new VirtualType(options)
                            : {});
    return mem[part];
  }, this.tree);
};

/**
 * Fetches the virtual type with the given name.
 * Should be distinct from virtual because virtual auto-defines a new VirtualType
 * if the path doesn't exist.
 *
 * @param {String} name
 * @return {VirtualType}
 */

Schema.prototype.virtualpath = function (name) {
  return this.virtuals[name];
};

Schema.prototype.namedScope = function (name, fn) {
  var namedScopes = this.namedScopes || (this.namedScopes = new NamedScope)
    , newScope = Object.create(namedScopes)
    , allScopes = namedScopes.scopesByName || (namedScopes.scopesByName = {});
  allScopes[name] = newScope;
  newScope.name = name;
  newScope.block = fn;
  newScope.query = new Query();
  newScope.decorate(namedScopes, {
    block0: function (block) {
      return function () {
        block.call(this.query);
        return this;
      };
    },
    blockN: function (block) {
      return function () {
        block.apply(this.query, arguments);
        return this;
      };
    },
    basic: function (query) {
      return function () {
        this.query.find(query);
        return this;
      };
    }
  });
  return newScope;
};

/**
 * ObjectId schema identifier. Not an actual ObjectId, only used for Schemas.
 *
 * @api public
 */

function ObjectId () {
  throw new Error('This is an abstract interface. Its only purpose is to mark '
                + 'fields as ObjectId in the schema creation.');
}

/**
 * Module exports.
 */

module.exports = exports = Schema;

// require down here because of reference issues
exports.Types = Types = require('./schema/index');
NamedScope = require('./namedscope')
Query = require('./query');

exports.ObjectId = ObjectId;
<|MERGE_RESOLUTION|>--- conflicted
+++ resolved
@@ -33,10 +33,7 @@
   this.options = utils.options({
       safe: true
     , strict: false
-<<<<<<< HEAD
-=======
     , capped: false // { size, max, autoIndexId }
->>>>>>> c23fff29
     , versionKey: '__v'
   }, options);
 
@@ -160,12 +157,7 @@
 
     if (subpaths.length > 1) {
       last = subpaths.length - 1;
-<<<<<<< HEAD
       return this.subpaths[path] = subpaths.reduce(function (val, subpath, i) {
-=======
-      // TODO cache this outside of this.paths
-      return subpaths.reduce(function (val, subpath, i) {
->>>>>>> c23fff29
         if (val && !val.schema) {
           if (i === last && !/\D/.test(subpath) && val instanceof Types.Array) {
             return val.caster; // StringSchema, NumberSchema, etc
