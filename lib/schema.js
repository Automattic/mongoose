--- conflicted
+++ resolved
@@ -429,9 +429,9 @@
         '`, got value "' + obj[key][0] + '"');
     }
 
-<<<<<<< HEAD
-    if (!utils.isPOJO(obj[key])) {
-      // Special-case: Non-POJO definitely a path so leaf at this node
+    if (!(utils.isPOJO(obj[key]) || obj[key] instanceof SchemaTypeOptions)) {
+      // Special-case: Non-options definitely a path so leaf at this node
+      // Examples: Schema instances, SchemaType instances
       if (prefix) {
         this.nested[prefix.substr(0, prefix.length - 1)] = true;
       }
@@ -456,14 +456,6 @@
         }
         const schemaWrappedPath = Object.assign({}, obj[key], { type: new Schema(obj[key][this.options.typeKey]) });
         this.path(prefix + key, schemaWrappedPath);
-=======
-    if ((utils.isPOJO(obj[key]) || obj[key] instanceof SchemaTypeOptions) &&
-        (!obj[key][this.options.typeKey] || (this.options.typeKey === 'type' && obj[key].type.type))) {
-      if (Object.keys(obj[key]).length) {
-        // nested object { last: { name: String }}
-        this.nested[fullPath] = true;
-        this.add(obj[key], fullPath + '.');
->>>>>>> 9970a6f2
       } else {
         // Either the type is non-POJO or we interpret it as Mixed anyway
         if (prefix) {
