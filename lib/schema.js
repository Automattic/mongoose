/*!
 * Module dependencies.
 */

var readPref = require('./drivers').ReadPreference
  , EventEmitter = require('events').EventEmitter
  , VirtualType = require('./virtualtype')
  , utils = require('./utils')
  , MongooseTypes
  , Kareem = require('kareem')
  , async = require('async')
  , PromiseProvider = require('./promise_provider');


var IS_QUERY_HOOK = {
  count: true,
  find: true,
  findOne: true,
  findOneAndUpdate: true,
  findOneAndRemove: true,
  update: true
};

/**
 * Schema constructor.
 *
 * ####Example:
 *
 *     var child = new Schema({ name: String });
 *     var schema = new Schema({ name: String, age: Number, children: [child] });
 *     var Tree = mongoose.model('Tree', schema);
 *
 *     // setting schema options
 *     new Schema({ name: String }, { _id: false, autoIndex: false })
 *
 * ####Options:
 *
 * - [autoIndex](/docs/guide.html#autoIndex): bool - defaults to null (which means use the connection's autoIndex option)
 * - [bufferCommands](/docs/guide.html#bufferCommands): bool - defaults to true
 * - [capped](/docs/guide.html#capped): bool - defaults to false
 * - [collection](/docs/guide.html#collection): string - no default
 * - [id](/docs/guide.html#id): bool - defaults to true
 * - [_id](/docs/guide.html#_id): bool - defaults to true
 * - `minimize`: bool - controls [document#toObject](#document_Document-toObject) behavior when called manually - defaults to true
 * - [read](/docs/guide.html#read): string
 * - [safe](/docs/guide.html#safe): bool - defaults to true.
 * - [shardKey](/docs/guide.html#shardKey): bool - defaults to `null`
 * - [strict](/docs/guide.html#strict): bool - defaults to true
 * - [toJSON](/docs/guide.html#toJSON) - object - no default
 * - [toObject](/docs/guide.html#toObject) - object - no default
 * - [validateBeforeSave](/docs/guide.html#validateBeforeSave) - bool - defaults to `true`
 * - [versionKey](/docs/guide.html#versionKey): bool - defaults to "__v"
 *
 * ####Note:
 *
 * _When nesting schemas, (`children` in the example above), always declare the child schema first before passing it into its parent._
 *
 * @param {Object} definition
 * @inherits NodeJS EventEmitter http://nodejs.org/api/events.html#events_class_events_eventemitter
 * @event `init`: Emitted after the schema is compiled into a `Model`.
 * @api public
 */

function Schema (obj, options) {
  if (!(this instanceof Schema))
    return new Schema(obj, options);

  this.paths = {};
  this.subpaths = {};
  this.virtuals = {};
  this.nested = {};
  this.inherits = {};
  this.callQueue = [];
  this._indexes = [];
  this.methods = {};
  this.statics = {};
  this.tree = {};
  this._requiredpaths = undefined;
  this.discriminatorMapping = undefined;
  this._indexedpaths = undefined;

  this.s = {
    hooks: new Kareem(),
    queryHooks: IS_QUERY_HOOK
  };

  this.options = this.defaultOptions(options);

  // build paths
  if (obj) {
    this.add(obj);
  }

  // check if _id's value is a subdocument (gh-2276)
  var _idSubDoc = obj && obj._id && utils.isObject(obj._id);

  // ensure the documents get an auto _id unless disabled
  var auto_id = !this.paths['_id'] && (!this.options.noId && this.options._id) && !_idSubDoc;

  if (auto_id) {
    this.add({ _id: {type: Schema.ObjectId, auto: true} });
  }

  // ensure the documents receive an id getter unless disabled
  var autoid = !this.paths['id'] && (!this.options.noVirtualId && this.options.id);
  if (autoid) {
    this.virtual('id').get(idGetter);
  }

  for (var i = 0; i < this._defaultMiddleware.length; ++i) {
    var m = this._defaultMiddleware[i];
    this[m.kind](m.hook, !!m.isAsync, m.fn);
  }

  // adds updatedAt and createdAt timestamps to documents if enabled
  var timestamps = this.options.timestamps;
  if (timestamps) {
    var createdAt = timestamps.createdAt || 'createdAt'
      , updatedAt = timestamps.updatedAt || 'updatedAt'
      , schemaAdditions = {};

    schemaAdditions[updatedAt] = Date;

    if (!this.paths[createdAt]) {
      schemaAdditions[createdAt] = Date;
    }

    this.add(schemaAdditions);

    this.pre('save', function (next) {
      var defaultTimestamp = new Date();

      if (!this[createdAt]){
        this[createdAt] = auto_id ? this._id.getTimestamp() : defaultTimestamp;
      }

      this[updatedAt] = this.isNew ? this[createdAt] : defaultTimestamp;

      next();
    });
  }

}

/*!
 * Returns this documents _id cast to a string.
 */

function idGetter () {
  if (this.$__._id) {
    return this.$__._id;
  }

  return this.$__._id = null == this._id
    ? null
    : String(this._id);
}

/*!
 * Inherit from EventEmitter.
 */
Schema.prototype = Object.create( EventEmitter.prototype );
Schema.prototype.constructor = Schema;

/**
 * Default middleware attached to a schema. Cannot be changed.
 *
 * This field is used to make sure discriminators don't get multiple copies of
 * built-in middleware. Declared as a constant because changing this at runtime
 * may lead to instability with Model.prototype.discriminator().
 *
 * @api private
 * @property _defaultMiddleware
 */
Object.defineProperty(Schema.prototype, '_defaultMiddleware', {
  configurable: false,
  enumerable: false,
  writable: false,
  value: [{
    kind: 'pre',
    hook: 'save',
    fn: function(next) {
      // Nested docs have their own presave
      if (this.ownerDocument) {
        return next();
      }

      // Validate
      if (this.schema.options.validateBeforeSave) {
        this.validate().then(next, next);
      } else {
        next();
      }
    }
  }, {
    kind: 'pre',
    hook: 'save',
    isAsync: true,
    fn: function(next, done) {
      var Promise = PromiseProvider.get(),
          subdocs = this.$__getAllSubdocs();

      // Calling `save` on a nested subdoc calls `save` with
      // the scope of its direct parent. That means in the
      // case of a nested subdoc, `subdocs` here will include
      // this subdoc itself leading to an infinite loop.
      subdocs = subdocs.filter(function(subdoc) {
        return !subdoc.$__preSavingFromParent;
      });

      if (!subdocs.length) {
        done();
        next();
        return;
      }

      new Promise.ES6(function(resolve, reject) {
        async.each(subdocs, function(subdoc, cb) {
          subdoc.$__preSavingFromParent = true;
          subdoc.save(function(err) {
            delete subdoc.$__preSavingFromParent;
            cb(err);
          });
        }, function(error) {
          if (error) {
            reject(error);
            return;
          }
          resolve();
        });
      }).then(function() {
        next();
        done();
      }, done);
    }
  }]
});

/**
 * Schema as flat paths
 *
 * ####Example:
 *     {
 *         '_id'        : SchemaType,
 *       , 'nested.key' : SchemaType,
 *     }
 *
 * @api private
 * @property paths
 */

Schema.prototype.paths;

/**
 * Schema as a tree
 *
 * ####Example:
 *     {
 *         '_id'     : ObjectId
 *       , 'nested'  : {
 *             'key' : String
 *         }
 *     }
 *
 * @api private
 * @property tree
 */

Schema.prototype.tree;

/**
 * Returns default options for this schema, merged with `options`.
 *
 * @param {Object} options
 * @return {Object}
 * @api private
 */

Schema.prototype.defaultOptions = function (options) {
  if (options && false === options.safe) {
    options.safe = { w: 0 };
  }

  if (options && options.safe && 0 === options.safe.w) {
    // if you turn off safe writes, then versioning goes off as well
    options.versionKey = false;
  }

  options = utils.options({
      strict: true
    , bufferCommands: true
    , capped: false // { size, max, autoIndexId }
    , versionKey: '__v'
    , discriminatorKey: '__t'
    , minimize: true
    , autoIndex: null
    , shardKey: null
    , read: null
    , validateBeforeSave: true
    // the following are only applied at construction time
    , noId: false // deprecated, use { _id: false }
    , _id: true
    , noVirtualId: false // deprecated, use { id: false }
    , id: true
//    , pluralization: true  // only set this to override the global option
  }, options);

  if (options.read) {
    options.read = readPref(options.read);
  }

  return options;
};

/**
 * Adds key path / schema type pairs to this schema.
 *
 * ####Example:
 *
 *     var ToySchema = new Schema;
 *     ToySchema.add({ name: 'string', color: 'string', price: 'number' });
 *
 * @param {Object} obj
 * @param {String} prefix
 * @api public
 */

Schema.prototype.add = function add (obj, prefix) {
  prefix = prefix || '';
  var keys = Object.keys(obj);

  for (var i = 0; i < keys.length; ++i) {
    var key = keys[i];

    if (null == obj[key]) {
      throw new TypeError('Invalid value for schema path `'+ prefix + key +'`');
    }

    if (Array.isArray(obj[key]) && obj[key].length === 1 && null == obj[key][0]) {
      throw new TypeError('Invalid value for schema Array path `'+ prefix + key +'`');
    }

    if (utils.isObject(obj[key]) && (!obj[key].constructor || 'Object' == utils.getFunctionName(obj[key].constructor)) && (!obj[key].type || obj[key].type.type)) {
      if (Object.keys(obj[key]).length) {
        // nested object { last: { name: String }}
        this.nested[prefix + key] = true;
        this.add(obj[key], prefix + key + '.');
      } else {
        this.path(prefix + key, obj[key]); // mixed type
      }
    } else {
      this.path(prefix + key, obj[key]);
    }
  }
};

/**
 * Reserved document keys.
 *
 * Keys in this object are names that are rejected in schema declarations b/c they conflict with mongoose functionality. Using these key name will throw an error.
 *
 *      on, emit, _events, db, get, set, init, isNew, errors, schema, options, modelName, collection, _pres, _posts, toObject
 *
 * _NOTE:_ Use of these terms as method names is permitted, but play at your own risk, as they may be existing mongoose document methods you are stomping on.
 *
 *      var schema = new Schema(..);
 *      schema.methods.init = function () {} // potentially breaking
 */

Schema.reserved = Object.create(null);
var reserved = Schema.reserved;
// EventEmitter
reserved.emit =
reserved.on =
reserved.once =
// document properties and functions
reserved.collection =
reserved.db =
reserved.errors =
reserved.init =
reserved.isModified =
reserved.isNew =
reserved.get =
reserved.modelName =
reserved.save =
reserved.schema =
reserved.set =
reserved.toObject =
reserved.validate =
// hooks.js
reserved._pres = reserved._posts = 1;

/**
 * Document keys to print warnings for
 */

var warnings = {};
warnings.increment = '`increment` should not be used as a schema path name ' +
  'unless you have disabled versioning.';

/**
 * Gets/sets schema paths.
 *
 * Sets a path (if arity 2)
 * Gets a path (if arity 1)
 *
 * ####Example
 *
 *     schema.path('name') // returns a SchemaType
 *     schema.path('name', Number) // changes the schemaType of `name` to Number
 *
 * @param {String} path
 * @param {Object} constructor
 * @api public
 */

Schema.prototype.path = function (path, obj) {
  if (obj == undefined) {
    if (this.paths[path]) return this.paths[path];
    if (this.subpaths[path]) return this.subpaths[path];

    // subpaths?
    return /\.\d+\.?.*$/.test(path)
      ? getPositionalPath(this, path)
      : undefined;
  }

  // some path names conflict with document methods
  if (reserved[path]) {
    throw new Error("`" + path + "` may not be used as a schema pathname");
  }

  if (warnings[path]) {
    console.log('WARN: ' + warnings[path]);
  }

  // update the tree
  var subpaths = path.split(/\./)
    , last = subpaths.pop()
    , branch = this.tree;

  subpaths.forEach(function(sub, i) {
    if (!branch[sub]) branch[sub] = {};
    if ('object' != typeof branch[sub]) {
      var msg = 'Cannot set nested path `' + path + '`. '
              + 'Parent path `'
              + subpaths.slice(0, i).concat([sub]).join('.')
              + '` already set to type ' + branch[sub].name
              + '.';
      throw new Error(msg);
    }
    branch = branch[sub];
  });

  branch[last] = utils.clone(obj);

  this.paths[path] = Schema.interpretAsType(path, obj, this.options);
  return this;
};

/**
 * Converts type arguments into Mongoose Types.
 *
 * @param {String} path
 * @param {Object} obj constructor
 * @api private
 */

<<<<<<< HEAD
Schema.interpretAsType = function (path, obj) {
  if (obj.constructor) {
    var constructorName = utils.getFunctionName(obj.constructor);
    if (constructorName != 'Object') {
      obj = { type: obj };
    }
  }
=======
Schema.interpretAsType = function (path, obj, options) {
  if (obj.constructor && obj.constructor.name != 'Object')
    obj = { type: obj };
>>>>>>> 0ca94232

  // Get the type making sure to allow keys named "type"
  // and default to mixed if not specified.
  // { type: { type: String, default: 'freshcut' } }
  var type = obj.type && !obj.type.type
    ? obj.type
    : {};

  if ('Object' == utils.getFunctionName(type.constructor) || 'mixed' == type) {
    return new MongooseTypes.Mixed(path, obj);
  }

  if (Array.isArray(type) || Array == type || 'array' == type) {
    // if it was specified through { type } look for `cast`
    var cast = (Array == type || 'array' == type)
      ? obj.cast
      : type[0];

    if (cast instanceof Schema) {
      return new MongooseTypes.DocumentArray(path, cast, obj);
    }

    if ('string' == typeof cast) {
      cast = MongooseTypes[cast.charAt(0).toUpperCase() + cast.substring(1)];
    } else if (cast && (!cast.type || cast.type.type)
                    && 'Object' == utils.getFunctionName(cast.constructor)
                    && Object.keys(cast).length) {
<<<<<<< HEAD
      return new MongooseTypes.DocumentArray(path, new Schema(cast), obj);
=======
      return new Types.DocumentArray(path, new Schema(cast, options), obj);
>>>>>>> 0ca94232
    }

    return new MongooseTypes.Array(path, cast || MongooseTypes.Mixed, obj);
  }

  var name;
  if (Buffer.isBuffer(type)) {
    name = 'Buffer';
  } else {
    name = 'string' == typeof type
      ? type
      // If not string, `type` is a function. Outside of IE, function.name
      // gives you the function name. In IE, you need to compute it
      : type.schemaName || utils.getFunctionName(type);
  }

  if (name) {
    name = name.charAt(0).toUpperCase() + name.substring(1);
  }

  if (undefined == MongooseTypes[name]) {
    throw new TypeError('Undefined type `' + name + '` at `' + path +
        '`\n  Did you try nesting Schemas? ' +
        'You can only nest using refs or arrays.');
  }

  return new MongooseTypes[name](path, obj);
};

/**
 * Iterates the schemas paths similar to Array#forEach.
 *
 * The callback is passed the pathname and schemaType as arguments on each iteration.
 *
 * @param {Function} fn callback function
 * @return {Schema} this
 * @api public
 */

Schema.prototype.eachPath = function (fn) {
  var keys = Object.keys(this.paths)
    , len = keys.length;

  for (var i = 0; i < len; ++i) {
    fn(keys[i], this.paths[keys[i]]);
  }

  return this;
};

/**
 * Returns an Array of path strings that are required by this schema.
 *
 * @api public
 * @param {Boolean} invalidate refresh the cache
 * @return {Array}
 */

Schema.prototype.requiredPaths = function requiredPaths(invalidate) {
  if (this._requiredpaths && !invalidate) return this._requiredpaths;

  var paths = Object.keys(this.paths)
    , i = paths.length
    , ret = [];

  while (i--) {
    var path = paths[i];
    if (this.paths[path].isRequired) ret.push(path);
  }

  return this._requiredpaths = ret;
};

/**
 * Returns indexes from fields and schema-level indexes (cached).
 *
 * @api private
 * @return {Array}
 */

Schema.prototype.indexedPaths = function indexedPaths () {
  if (this._indexedpaths) return this._indexedpaths;

  return this._indexedpaths = this.indexes();
};

/**
 * Returns the pathType of `path` for this schema.
 *
 * Given a path, returns whether it is a real, virtual, nested, or ad-hoc/undefined path.
 *
 * @param {String} path
 * @return {String}
 * @api public
 */

Schema.prototype.pathType = function (path) {
  if (path in this.paths) return 'real';
  if (path in this.virtuals) return 'virtual';
  if (path in this.nested) return 'nested';
  if (path in this.subpaths) return 'real';

  if (/\.\d+\.|\.\d+$/.test(path) && getPositionalPath(this, path)) {
    return 'real';
  } else {
    return 'adhocOrUndefined';
  }
};

/*!
 * ignore
 */

function getPositionalPath (self, path) {
  var subpaths = path.split(/\.(\d+)\.|\.(\d+)$/).filter(Boolean);
  if (subpaths.length < 2) {
    return self.paths[subpaths[0]];
  }

  var val = self.path(subpaths[0]);
  if (!val) return val;

  var last = subpaths.length - 1
    , subpath
    , i = 1;

  for (; i < subpaths.length; ++i) {
    subpath = subpaths[i];

    if (i === last && val && !val.schema && !/\D/.test(subpath)) {
      if (val instanceof MongooseTypes.Array) {
        // StringSchema, NumberSchema, etc
        val = val.caster;
      } else {
        val = undefined;
      }
      break;
    }

    // ignore if its just a position segment: path.0.subpath
    if (!/\D/.test(subpath)) continue;

    if (!(val && val.schema)) {
      val = undefined;
      break;
    }

    val = val.schema.path(subpath);
  }

  return self.subpaths[path] = val;
}

/**
 * Adds a method call to the queue.
 *
 * @param {String} name name of the document method to call later
 * @param {Array} args arguments to pass to the method
 * @api public
 */

Schema.prototype.queue = function(name, args){
  this.callQueue.push([name, args]);
  return this;
};

/**
 * Defines a pre hook for the document.
 *
 * ####Example
 *
 *     var toySchema = new Schema(..);
 *
 *     toySchema.pre('save', function (next) {
 *       if (!this.created) this.created = new Date;
 *       next();
 *     })
 *
 *     toySchema.pre('validate', function (next) {
 *       if (this.name != 'Woody') this.name = 'Woody';
 *       next();
 *     })
 *
 * @param {String} method
 * @param {Function} callback
 * @see hooks.js https://github.com/bnoguchi/hooks-js/tree/31ec571cef0332e21121ee7157e0cf9728572cc3
 * @api public
 */

Schema.prototype.pre = function() {
  var name = arguments[0];
  if (IS_QUERY_HOOK[name]) {
    this.s.hooks.pre.apply(this.s.hooks, arguments);
    return this;
  }
  return this.queue('pre', arguments);
};

/**
 * Defines a post hook for the document
 *
 * Post hooks fire `on` the event emitted from document instances of Models compiled from this schema.
 *
 *     var schema = new Schema(..);
 *     schema.post('save', function (doc) {
 *       console.log('this fired after a document was saved');
 *     });
 *
 *     var Model = mongoose.model('Model', schema);
 *
 *     var m = new Model(..);
 *     m.save(function (err) {
 *       console.log('this fires after the `post` hook');
 *     });
 *
 * @param {String} method name of the method to hook
 * @param {Function} fn callback
 * @see hooks.js https://github.com/bnoguchi/hooks-js/tree/31ec571cef0332e21121ee7157e0cf9728572cc3
 * @api public
 */

Schema.prototype.post = function(method, fn) {
  if (IS_QUERY_HOOK[method]) {
    this.s.hooks.post.apply(this.s.hooks, arguments);
    return this;
  }
  // assuming that all callbacks with arity < 2 are synchronous post hooks
  if (fn.length < 2) {
    return this.queue('on', [arguments[0], function(doc) {
      return fn.call(doc, doc);
    }]);
  }

  return this.queue('post', [arguments[0], function(next) {
    // wrap original function so that the callback goes last,
    // for compatibility with old code that is using synchronous post hooks
    var self = this;
    var args = Array.prototype.slice.call(arguments, 1);
    fn.call(this, this, function(err) {
      return next.apply(self, [err].concat(args));
    });
  }]);
};

/**
 * Registers a plugin for this schema.
 *
 * @param {Function} plugin callback
 * @param {Object} [opts]
 * @see plugins
 * @api public
 */

Schema.prototype.plugin = function (fn, opts) {
  fn(this, opts);
  return this;
};

/**
 * Adds an instance method to documents constructed from Models compiled from this schema.
 *
 * ####Example
 *
 *     var schema = kittySchema = new Schema(..);
 *
 *     schema.method('meow', function () {
 *       console.log('meeeeeoooooooooooow');
 *     })
 *
 *     var Kitty = mongoose.model('Kitty', schema);
 *
 *     var fizz = new Kitty;
 *     fizz.meow(); // meeeeeooooooooooooow
 *
 * If a hash of name/fn pairs is passed as the only argument, each name/fn pair will be added as methods.
 *
 *     schema.method({
 *         purr: function () {}
 *       , scratch: function () {}
 *     });
 *
 *     // later
 *     fizz.purr();
 *     fizz.scratch();
 *
 * @param {String|Object} method name
 * @param {Function} [fn]
 * @api public
 */

Schema.prototype.method = function (name, fn) {
  if ('string' != typeof name)
    for (var i in name)
      this.methods[i] = name[i];
  else
    this.methods[name] = fn;
  return this;
};

/**
 * Adds static "class" methods to Models compiled from this schema.
 *
 * ####Example
 *
 *     var schema = new Schema(..);
 *     schema.static('findByName', function (name, callback) {
 *       return this.find({ name: name }, callback);
 *     });
 *
 *     var Drink = mongoose.model('Drink', schema);
 *     Drink.findByName('sanpellegrino', function (err, drinks) {
 *       //
 *     });
 *
 * If a hash of name/fn pairs is passed as the only argument, each name/fn pair will be added as statics.
 *
 * @param {String} name
 * @param {Function} fn
 * @api public
 */

Schema.prototype.static = function(name, fn) {
  if ('string' != typeof name)
    for (var i in name)
      this.statics[i] = name[i];
  else
    this.statics[name] = fn;
  return this;
};

/**
 * Defines an index (most likely compound) for this schema.
 *
 * ####Example
 *
 *     schema.index({ first: 1, last: -1 })
 *
 * @param {Object} fields
 * @param {Object} [options]
 * @api public
 */

Schema.prototype.index = function (fields, options) {
  options || (options = {});

  if (options.expires)
    utils.expires(options);

  this._indexes.push([fields, options]);
  return this;
};

/**
 * Sets/gets a schema option.
 *
 * @param {String} key option name
 * @param {Object} [value] if not passed, the current option value is returned
 * @api public
 */

Schema.prototype.set = function (key, value, _tags) {
  if (1 === arguments.length) {
    return this.options[key];
  }

  switch (key) {
    case 'read':
      this.options[key] = readPref(value, _tags);
      break;
    case 'safe':
      this.options[key] = false === value
        ? { w: 0 }
        : value;
      break;
    default:
      this.options[key] = value;
  }

  return this;
};

/**
 * Gets a schema option.
 *
 * @param {String} key option name
 * @api public
 */

Schema.prototype.get = function (key) {
  return this.options[key];
};

/**
 * The allowed index types
 *
 * @static indexTypes
 * @receiver Schema
 * @api public
 */

var indexTypes = '2d 2dsphere hashed text'.split(' ');

Object.defineProperty(Schema, 'indexTypes', {
    get: function () { return indexTypes; }
  , set: function () { throw new Error('Cannot overwrite Schema.indexTypes'); }
});

/**
 * Compiles indexes from fields and schema-level indexes
 *
 * @api public
 */

Schema.prototype.indexes = function () {
  'use strict';

  var indexes = [];
  var seenPrefix = {};

  var collectIndexes = function(schema, prefix) {
    if (seenPrefix[prefix]) {
      return;
    }
    seenPrefix[prefix] = true;

    prefix = prefix || '';
    var key, path, index, field, isObject, options, type;
    var keys = Object.keys(schema.paths);

    for (var i = 0; i < keys.length; ++i) {
      key = keys[i];
      path = schema.paths[key];

      if (path instanceof MongooseTypes.DocumentArray) {
        collectIndexes(path.schema, key + '.');
      } else {
        index = path._index;

        if (false !== index && null != index) {
          field = {};
          isObject = utils.isObject(index);
          options = isObject ? index : {};
          type = 'string' == typeof index ? index :
            isObject ? index.type :
            false;

          if (type && ~Schema.indexTypes.indexOf(type)) {
            field[prefix + key] = type;
          } else {
            field[prefix + key] = 1;
          }

          delete options.type;
          if (!('background' in options)) {
            options.background = true;
          }

          indexes.push([field, options]);
        }
      }
    }

    if (prefix) {
      fixSubIndexPaths(schema, prefix);
    } else {
      schema._indexes.forEach(function (index) {
        if (!('background' in index[1])) index[1].background = true;
      });
      indexes = indexes.concat(schema._indexes);
    }

  };

  collectIndexes(this);
  return indexes;

  /*!
   * Checks for indexes added to subdocs using Schema.index().
   * These indexes need their paths prefixed properly.
   *
   * schema._indexes = [ [indexObj, options], [indexObj, options] ..]
   */

  function fixSubIndexPaths (schema, prefix) {
    var subindexes = schema._indexes
      , len = subindexes.length
      , indexObj
      , newindex
      , klen
      , keys
      , key
      , i = 0
      , j;

    for (i = 0; i < len; ++i) {
      indexObj = subindexes[i][0];
      keys = Object.keys(indexObj);
      klen = keys.length;
      newindex = {};

      // use forward iteration, order matters
      for (j = 0; j < klen; ++j) {
        key = keys[j];
        newindex[prefix + key] = indexObj[key];
      }

      indexes.push([newindex, subindexes[i][1]]);
    }
  }
};

/**
 * Creates a virtual type with the given name.
 *
 * @param {String} name
 * @param {Object} [options]
 * @return {VirtualType}
 */

Schema.prototype.virtual = function (name, options) {
  var virtuals = this.virtuals;
  var parts = name.split('.');
  return virtuals[name] = parts.reduce(function (mem, part, i) {
    mem[part] || (mem[part] = (i === parts.length-1)
                            ? new VirtualType(options, name)
                            : {});
    return mem[part];
  }, this.tree);
};

/**
 * Returns the virtual type with the given `name`.
 *
 * @param {String} name
 * @return {VirtualType}
 */

Schema.prototype.virtualpath = function (name) {
  return this.virtuals[name];
};

/**
 * Removes the given `path` (or [`paths`]).
 *
 * @param {String|Array} path
 *
 * @api public
 */
Schema.prototype.remove = function(path) {
  if (typeof path === 'string') {
    path = [path];
  }
  if (Array.isArray(path)) {
    path.forEach(function(name) {
      if (this.path(name)) {
        delete this.paths[name];
      }
    }, this);
  }
};

/*!
 * Module exports.
 */

module.exports = exports = Schema;

// require down here because of reference issues

/**
 * The various built-in Mongoose Schema Types.
 *
 * ####Example:
 *
 *     var mongoose = require('mongoose');
 *     var ObjectId = mongoose.Schema.Types.ObjectId;
 *
 * ####Types:
 *
 * - [String](#schema-string-js)
 * - [Number](#schema-number-js)
 * - [Boolean](#schema-boolean-js) | Bool
 * - [Array](#schema-array-js)
 * - [Buffer](#schema-buffer-js)
 * - [Date](#schema-date-js)
 * - [ObjectId](#schema-objectid-js) | Oid
 * - [Mixed](#schema-mixed-js)
 *
 * Using this exposed access to the `Mixed` SchemaType, we can use them in our schema.
 *
 *     var Mixed = mongoose.Schema.Types.Mixed;
 *     new mongoose.Schema({ _user: Mixed })
 *
 * @api public
 */

Schema.Types = MongooseTypes = require('./schema/index');

/*!
 * ignore
 */

<<<<<<< HEAD
exports.ObjectId = MongooseTypes.ObjectId;
=======
Types = Schema.Types;
Query = require('./query');
var ObjectId = exports.ObjectId = Types.ObjectId;
>>>>>>> 0ca94232
<|MERGE_RESOLUTION|>--- conflicted
+++ resolved
@@ -466,19 +466,13 @@
  * @api private
  */
 
-<<<<<<< HEAD
-Schema.interpretAsType = function (path, obj) {
+Schema.interpretAsType = function (path, obj, options) {
   if (obj.constructor) {
     var constructorName = utils.getFunctionName(obj.constructor);
     if (constructorName != 'Object') {
       obj = { type: obj };
     }
   }
-=======
-Schema.interpretAsType = function (path, obj, options) {
-  if (obj.constructor && obj.constructor.name != 'Object')
-    obj = { type: obj };
->>>>>>> 0ca94232
 
   // Get the type making sure to allow keys named "type"
   // and default to mixed if not specified.
@@ -506,11 +500,7 @@
     } else if (cast && (!cast.type || cast.type.type)
                     && 'Object' == utils.getFunctionName(cast.constructor)
                     && Object.keys(cast).length) {
-<<<<<<< HEAD
-      return new MongooseTypes.DocumentArray(path, new Schema(cast), obj);
-=======
-      return new Types.DocumentArray(path, new Schema(cast, options), obj);
->>>>>>> 0ca94232
+      return new MongooseTypes.DocumentArray(path, new Schema(cast, options), obj);
     }
 
     return new MongooseTypes.Array(path, cast || MongooseTypes.Mixed, obj);
@@ -1113,10 +1103,4 @@
  * ignore
  */
 
-<<<<<<< HEAD
-exports.ObjectId = MongooseTypes.ObjectId;
-=======
-Types = Schema.Types;
-Query = require('./query');
-var ObjectId = exports.ObjectId = Types.ObjectId;
->>>>>>> 0ca94232
+exports.ObjectId = MongooseTypes.ObjectId;