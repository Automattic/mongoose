--- conflicted
+++ resolved
@@ -86,11 +86,7 @@
   this.tree = {};
   this.query = {};
   this.childSchemas = [];
-<<<<<<< HEAD
   this.plugins = [];
-=======
-  this._plugins = {};
->>>>>>> 4b84e5bf
 
   this.s = {
     hooks: new Kareem(),
@@ -1113,19 +1109,18 @@
  */
 
 Schema.prototype.plugin = function(fn, opts) {
-<<<<<<< HEAD
+  if (typeof fn !== 'function') {
+    throw new Error('First param to `schema.plugin()` must be a function, ' +
+      'got "' + (typeof fn) + '"');
+  }
+
   if (opts &&
       opts.deduplicate &&
       this.plugins.find(function(p) { return p.fn === fn; })) {
     return this;
   }
   this.plugins.push({ fn: fn, opts: opts });
-=======
-  if (typeof fn !== 'function') {
-    throw new Error('First param to `schema.plugin()` must be a function, ' +
-      'got "' + (typeof fn) + '"');
-  }
->>>>>>> 4b84e5bf
+
   fn(this, opts);
   return this;
 };
