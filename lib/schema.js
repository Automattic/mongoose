--- conflicted
+++ resolved
@@ -409,17 +409,10 @@
   s._indexes = clone(this._indexes);
   s.s.hooks = this.s.hooks.clone();
 
-<<<<<<< HEAD
   s.tree = clone(this.tree);
   s.paths = clone(this.paths);
   s.nested = clone(this.nested);
   s.subpaths = clone(this.subpaths);
-  s.singleNestedPaths = clone(this.singleNestedPaths);
-=======
-  s.tree = utils.clone(this.tree);
-  s.paths = utils.clone(this.paths);
-  s.nested = utils.clone(this.nested);
-  s.subpaths = utils.clone(this.subpaths);
   for (const schemaType of Object.values(s.paths)) {
     if (schemaType.$isSingleNested) {
       const path = schemaType.path;
@@ -439,7 +432,6 @@
       }
     }
   }
->>>>>>> be5b7d50
   s.childSchemas = gatherChildSchemas(s);
 
   s.virtuals = clone(this.virtuals);
