--- conflicted
+++ resolved
@@ -739,13 +739,10 @@
         if (this._userProvidedOptions.typeKey) {
           childSchemaOptions.typeKey = this._userProvidedOptions.typeKey;
         }
-<<<<<<< HEAD
-=======
         // propagate 'strict' option to child schema
         if (this._userProvidedOptions.strict != null) {
           childSchemaOptions.strict = this._userProvidedOptions.strict;
         }
->>>>>>> ecb02495
 
         const _schema = new Schema(_typeDef, childSchemaOptions);
         _schema.$implicitlyCreated = true;
