'use strict';

/*!
 * Module dependencies.
 */

const EventEmitter = require('events').EventEmitter;
const Kareem = require('kareem');
const MongooseError = require('./error/mongooseError');
const SchemaType = require('./schematype');
const SchemaTypeOptions = require('./options/SchemaTypeOptions');
const VirtualOptions = require('./options/VirtualOptions');
const VirtualType = require('./virtualtype');
const addAutoId = require('./helpers/schema/addAutoId');
const arrayParentSymbol = require('./helpers/symbols').arrayParentSymbol;
const get = require('./helpers/get');
const getIndexes = require('./helpers/schema/getIndexes');
const merge = require('./helpers/schema/merge');
const mpath = require('mpath');
const readPref = require('./driver').get().ReadPreference;
const setupTimestamps = require('./helpers/timestamps/setupTimestamps');
const util = require('util');
const utils = require('./utils');
const validateRef = require('./helpers/populate/validateRef');

let MongooseTypes;

const queryHooks = require('./helpers/query/applyQueryMiddleware').
  middlewareFunctions;
const documentHooks = require('./helpers/model/applyHooks').middlewareFunctions;
const hookNames = queryHooks.concat(documentHooks).
  reduce((s, hook) => s.add(hook), new Set());

let id = 0;

/**
 * Schema constructor.
 *
 * ####Example:
 *
 *     const child = new Schema({ name: String });
 *     const schema = new Schema({ name: String, age: Number, children: [child] });
 *     const Tree = mongoose.model('Tree', schema);
 *
 *     // setting schema options
 *     new Schema({ name: String }, { _id: false, autoIndex: false })
 *
 * ####Options:
 *
 * - [autoIndex](/docs/guide.html#autoIndex): bool - defaults to null (which means use the connection's autoIndex option)
 * - [autoCreate](/docs/guide.html#autoCreate): bool - defaults to null (which means use the connection's autoCreate option)
 * - [bufferCommands](/docs/guide.html#bufferCommands): bool - defaults to true
 * - [bufferTimeoutMS](/docs/guide.html#bufferTimeoutMS): number - defaults to 10000 (10 seconds). If `bufferCommands` is enabled, the amount of time Mongoose will wait for connectivity to be restablished before erroring out.
 * - [capped](/docs/guide.html#capped): bool - defaults to false
 * - [collection](/docs/guide.html#collection): string - no default
 * - [id](/docs/guide.html#id): bool - defaults to true
 * - [_id](/docs/guide.html#_id): bool - defaults to true
 * - [minimize](/docs/guide.html#minimize): bool - controls [document#toObject](#document_Document-toObject) behavior when called manually - defaults to true
 * - [read](/docs/guide.html#read): string
 * - [writeConcern](/docs/guide.html#writeConcern): object - defaults to null, use to override [the MongoDB server's default write concern settings](https://docs.mongodb.com/manual/reference/write-concern/)
 * - [shardKey](/docs/guide.html#shardKey): object - defaults to `null`
 * - [strict](/docs/guide.html#strict): bool - defaults to true
 * - [toJSON](/docs/guide.html#toJSON) - object - no default
 * - [toObject](/docs/guide.html#toObject) - object - no default
 * - [typeKey](/docs/guide.html#typeKey) - string - defaults to 'type'
 * - [validateBeforeSave](/docs/guide.html#validateBeforeSave) - bool - defaults to `true`
 * - [versionKey](/docs/guide.html#versionKey): string or object - defaults to "__v"
 * - [optimisticConcurrency](/docs/guide.html#optimisticConcurrency): bool - defaults to false. Set to true to enable [optimistic concurrency](https://thecodebarbarian.com/whats-new-in-mongoose-5-10-optimistic-concurrency.html).
 * - [collation](/docs/guide.html#collation): object - defaults to null (which means use no collation)
 * - [selectPopulatedPaths](/docs/guide.html#selectPopulatedPaths): boolean - defaults to `true`
 * - [skipVersioning](/docs/guide.html#skipVersioning): object - paths to exclude from versioning
 * - [timestamps](/docs/guide.html#timestamps): object or boolean - defaults to `false`. If true, Mongoose adds `createdAt` and `updatedAt` properties to your schema and manages those properties for you.
 *
 * ####Options for Nested Schemas:
 * - `excludeIndexes`: bool - defaults to `false`. If `true`, skip building indexes on this schema's paths.
 *
 * ####Note:
 *
 * _When nesting schemas, (`children` in the example above), always declare the child schema first before passing it into its parent._
 *
 * @param {Object|Schema|Array} [definition] Can be one of: object describing schema paths, or schema to copy, or array of objects and schemas
 * @param {Object} [options]
 * @inherits NodeJS EventEmitter http://nodejs.org/api/events.html#events_class_events_eventemitter
 * @event `init`: Emitted after the schema is compiled into a `Model`.
 * @api public
 */

function Schema(obj, options) {
  if (!(this instanceof Schema)) {
    return new Schema(obj, options);
  }

  this.obj = obj;
  this.paths = {};
  this.aliases = {};
  this.subpaths = {};
  this.virtuals = {};
  this.singleNestedPaths = {};
  this.nested = {};
  this.inherits = {};
  this.callQueue = [];
  this._indexes = [];
  this.methods = {};
  this.methodOptions = {};
  this.statics = {};
  this.tree = {};
  this.query = {};
  this.childSchemas = [];
  this.plugins = [];
  // For internal debugging. Do not use this to try to save a schema in MDB.
  this.$id = ++id;
  this.mapPaths = [];

  this.s = {
    hooks: new Kareem()
  };

  this.options = this.defaultOptions(options);

  // build paths
  if (Array.isArray(obj)) {
    for (const definition of obj) {
      this.add(definition);
    }
  } else if (obj) {
    this.add(obj);
  }

  // check if _id's value is a subdocument (gh-2276)
  const _idSubDoc = obj && obj._id && utils.isObject(obj._id);

  // ensure the documents get an auto _id unless disabled
  const auto_id = !this.paths['_id'] &&
      (this.options._id) && !_idSubDoc;

  if (auto_id) {
    addAutoId(this);
  }

  this.setupTimestamp(this.options.timestamps);
}

/*!
 * Create virtual properties with alias field
 */
function aliasFields(schema, paths) {
  paths = paths || Object.keys(schema.paths);
  for (const path of paths) {
    const options = get(schema.paths[path], 'options');
    if (options == null) {
      continue;
    }

    const prop = schema.paths[path].path;
    const alias = options.alias;

    if (!alias) {
      continue;
    }

    if (typeof alias !== 'string') {
      throw new Error('Invalid value for alias option on ' + prop + ', got ' + alias);
    }

    schema.aliases[alias] = prop;

    schema.
      virtual(alias).
      get((function(p) {
        return function() {
          if (typeof this.get === 'function') {
            return this.get(p);
          }
          return this[p];
        };
      })(prop)).
      set((function(p) {
        return function(v) {
          return this.$set(p, v);
        };
      })(prop));
  }
}

/*!
 * Inherit from EventEmitter.
 */
Schema.prototype = Object.create(EventEmitter.prototype);
Schema.prototype.constructor = Schema;
Schema.prototype.instanceOfSchema = true;

/*!
 * ignore
 */

Object.defineProperty(Schema.prototype, '$schemaType', {
  configurable: false,
  enumerable: false,
  writable: true
});

/**
 * Array of child schemas (from document arrays and single nested subdocs)
 * and their corresponding compiled models. Each element of the array is
 * an object with 2 properties: `schema` and `model`.
 *
 * This property is typically only useful for plugin authors and advanced users.
 * You do not need to interact with this property at all to use mongoose.
 *
 * @api public
 * @property childSchemas
 * @memberOf Schema
 * @instance
 */

Object.defineProperty(Schema.prototype, 'childSchemas', {
  configurable: false,
  enumerable: true,
  writable: true
});

/**
 * The original object passed to the schema constructor
 *
 * ####Example:
 *
 *     const schema = new Schema({ a: String }).add({ b: String });
 *     schema.obj; // { a: String }
 *
 * @api public
 * @property obj
 * @memberOf Schema
 * @instance
 */

Schema.prototype.obj;

/**
 * The paths defined on this schema. The keys are the top-level paths
 * in this schema, and the values are instances of the SchemaType class.
 *
 * ####Example:
 *     const schema = new Schema({ name: String }, { _id: false });
 *     schema.paths; // { name: SchemaString { ... } }
 *
 *     schema.add({ age: Number });
 *     schema.paths; // { name: SchemaString { ... }, age: SchemaNumber { ... } }
 *
 * @api public
 * @property paths
 * @memberOf Schema
 * @instance
 */

Schema.prototype.paths;

/**
 * Schema as a tree
 *
 * ####Example:
 *     {
 *         '_id'     : ObjectId
 *       , 'nested'  : {
 *             'key' : String
 *         }
 *     }
 *
 * @api private
 * @property tree
 * @memberOf Schema
 * @instance
 */

Schema.prototype.tree;

/**
 * Returns a deep copy of the schema
 *
 * ####Example:
 *
 *     const schema = new Schema({ name: String });
 *     const clone = schema.clone();
 *     clone === schema; // false
 *     clone.path('name'); // SchemaString { ... }
 *
 * @return {Schema} the cloned schema
 * @api public
 * @memberOf Schema
 * @instance
 */

Schema.prototype.clone = function() {
  const Constructor = this.base == null ? Schema : this.base.Schema;

  const s = new Constructor({}, this._userProvidedOptions);
  s.base = this.base;
  s.obj = this.obj;
  s.options = utils.clone(this.options);
  s.callQueue = this.callQueue.map(function(f) { return f; });
  s.methods = utils.clone(this.methods);
  s.methodOptions = utils.clone(this.methodOptions);
  s.statics = utils.clone(this.statics);
  s.query = utils.clone(this.query);
  s.plugins = Array.prototype.slice.call(this.plugins);
  s._indexes = utils.clone(this._indexes);
  s.s.hooks = this.s.hooks.clone();

  s.tree = utils.clone(this.tree);
  s.paths = utils.clone(this.paths);
  s.nested = utils.clone(this.nested);
  s.subpaths = utils.clone(this.subpaths);
  s.singleNestedPaths = utils.clone(this.singleNestedPaths);
  s.childSchemas = gatherChildSchemas(s);

  s.virtuals = utils.clone(this.virtuals);
  s.$globalPluginsApplied = this.$globalPluginsApplied;
  s.$isRootDiscriminator = this.$isRootDiscriminator;
  s.$implicitlyCreated = this.$implicitlyCreated;
<<<<<<< HEAD
  s.$id = ++id;
  s.$originalSchemaId = this.$id;
=======
  s.mapPaths = [].concat(this.mapPaths);
>>>>>>> 7b514436

  if (this.discriminatorMapping != null) {
    s.discriminatorMapping = Object.assign({}, this.discriminatorMapping);
  }
  if (this.discriminators != null) {
    s.discriminators = Object.assign({}, this.discriminators);
  }

  s.aliases = Object.assign({}, this.aliases);

  // Bubble up `init` for backwards compat
  s.on('init', v => this.emit('init', v));

  return s;
};

/**
 * Returns a new schema that has the picked `paths` from this schema.
 *
 * This method is analagous to [Lodash's `pick()` function](https://lodash.com/docs/4.17.15#pick) for Mongoose schemas.
 *
 * ####Example:
 *
 *     const schema = Schema({ name: String, age: Number });
 *     // Creates a new schema with the same `name` path as `schema`,
 *     // but no `age` path.
 *     const newSchema = schema.pick(['name']);
 *
 *     newSchema.path('name'); // SchemaString { ... }
 *     newSchema.path('age'); // undefined
 *
 * @param {Array} paths list of paths to pick
 * @param {Object} [options] options to pass to the schema constructor. Defaults to `this.options` if not set.
 * @return {Schema}
 * @api public
 */

Schema.prototype.pick = function(paths, options) {
  const newSchema = new Schema({}, options || this.options);
  if (!Array.isArray(paths)) {
    throw new MongooseError('Schema#pick() only accepts an array argument, ' +
      'got "' + typeof paths + '"');
  }

  for (const path of paths) {
    if (this.nested[path]) {
      newSchema.add({ [path]: get(this.tree, path) });
    } else {
      const schematype = this.path(path);
      if (schematype == null) {
        throw new MongooseError('Path `' + path + '` is not in the schema');
      }
      newSchema.add({ [path]: schematype });
    }
  }

  return newSchema;
};

/**
 * Returns default options for this schema, merged with `options`.
 *
 * @param {Object} options
 * @return {Object}
 * @api private
 */

Schema.prototype.defaultOptions = function(options) {
  if (options && options.safe === false) {
    options.safe = { w: 0 };
  }

  if (options && options.safe && options.safe.w === 0) {
    // if you turn off safe writes, then versioning goes off as well
    options.versionKey = false;
  }

  this._userProvidedOptions = options == null ? {} : utils.clone(options);

  const baseOptions = get(this, 'base.options', {});
  options = utils.options({
    strict: 'strict' in baseOptions ? baseOptions.strict : true,
    bufferCommands: true,
    capped: false, // { size, max, autoIndexId }
    versionKey: '__v',
    optimisticConcurrency: false,
    minimize: true,
    autoIndex: null,
    discriminatorKey: '__t',
    shardKey: null,
    read: null,
    validateBeforeSave: true,
    // the following are only applied at construction time
    _id: true,
    id: true,
    typeKey: 'type'
  }, utils.clone(options));

  if (options.read) {
    options.read = readPref(options.read);
  }

  if (options.optimisticConcurrency && !options.versionKey) {
    throw new MongooseError('Must set `versionKey` if using `optimisticConcurrency`');
  }

  return options;
};

/**
 * Adds key path / schema type pairs to this schema.
 *
 * ####Example:
 *
 *     const ToySchema = new Schema();
 *     ToySchema.add({ name: 'string', color: 'string', price: 'number' });
 *
 *     const TurboManSchema = new Schema();
 *     // You can also `add()` another schema and copy over all paths, virtuals,
 *     // getters, setters, indexes, methods, and statics.
 *     TurboManSchema.add(ToySchema).add({ year: Number });
 *
 * @param {Object|Schema} obj plain object with paths to add, or another schema
 * @param {String} [prefix] path to prefix the newly added paths with
 * @return {Schema} the Schema instance
 * @api public
 */

Schema.prototype.add = function add(obj, prefix) {
  if (obj instanceof Schema || (obj != null && obj.instanceOfSchema)) {
    merge(this, obj);

    return this;
  }

  // Special case: setting top-level `_id` to false should convert to disabling
  // the `_id` option. This behavior never worked before 5.4.11 but numerous
  // codebases use it (see gh-7516, gh-7512).
  if (obj._id === false && prefix == null) {
    this.options._id = false;
  }

  prefix = prefix || '';
  // avoid prototype pollution
  if (prefix === '__proto__.' || prefix === 'constructor.' || prefix === 'prototype.') {
    return this;
  }

  const keys = Object.keys(obj);

  for (const key of keys) {
    const fullPath = prefix + key;

    if (obj[key] == null) {
      throw new TypeError('Invalid value for schema path `' + fullPath +
        '`, got value "' + obj[key] + '"');
    }
    // Retain `_id: false` but don't set it as a path, re: gh-8274.
    if (key === '_id' && obj[key] === false) {
      continue;
    }
    if (obj[key] instanceof VirtualType || get(obj[key], 'constructor.name', null) === 'VirtualType') {
      this.virtual(obj[key]);
      continue;
    }

    if (Array.isArray(obj[key]) && obj[key].length === 1 && obj[key][0] == null) {
      throw new TypeError('Invalid value for schema Array path `' + fullPath +
        '`, got value "' + obj[key][0] + '"');
    }

    if (!(utils.isPOJO(obj[key]) || obj[key] instanceof SchemaTypeOptions)) {
      // Special-case: Non-options definitely a path so leaf at this node
      // Examples: Schema instances, SchemaType instances
      if (prefix) {
        this.nested[prefix.substr(0, prefix.length - 1)] = true;
      }
      this.path(prefix + key, obj[key]);
    } else if (Object.keys(obj[key]).length < 1) {
      // Special-case: {} always interpreted as Mixed path so leaf at this node
      if (prefix) {
        this.nested[prefix.substr(0, prefix.length - 1)] = true;
      }
      this.path(fullPath, obj[key]); // mixed type
    } else if (!obj[key][this.options.typeKey] || (this.options.typeKey === 'type' && obj[key].type.type)) {
      // Special-case: POJO with no bona-fide type key - interpret as tree of deep paths so recurse
      // nested object { last: { name: String }}
      this.nested[fullPath] = true;
      this.add(obj[key], fullPath + '.');
    } else {
      // There IS a bona-fide type key that may also be a POJO
      const _typeDef = obj[key][this.options.typeKey];
      if (utils.isPOJO(_typeDef) && Object.keys(_typeDef).length > 0) {
        // If a POJO is the value of a type key, make it a subdocument
        if (prefix) {
          this.nested[prefix.substr(0, prefix.length - 1)] = true;
        }
        const _schema = new Schema(_typeDef);
        const schemaWrappedPath = Object.assign({}, obj[key], { type: _schema });
        this.path(prefix + key, schemaWrappedPath);
      } else {
        // Either the type is non-POJO or we interpret it as Mixed anyway
        if (prefix) {
          this.nested[prefix.substr(0, prefix.length - 1)] = true;
        }
        this.path(prefix + key, obj[key]);
      }
    }
  }

  const addedKeys = Object.keys(obj).
    map(key => prefix ? prefix + key : key);
  aliasFields(this, addedKeys);
  return this;
};

/**
 * Reserved document keys.
 *
 * Keys in this object are names that are rejected in schema declarations
 * because they conflict with Mongoose functionality. If you create a schema
 * using `new Schema()` with one of these property names, Mongoose will throw
 * an error.
 *
 * - _posts
 * - _pres
 * - collection
 * - emit
 * - errors
 * - get
 * - init
 * - isModified
 * - isNew
 * - listeners
 * - modelName
 * - on
 * - once
 * - populated
 * - prototype
 * - remove
 * - removeListener
 * - save
 * - schema
 * - toObject
 * - validate
 *
 * _NOTE:_ Use of these terms as method names is permitted, but play at your own risk, as they may be existing mongoose document methods you are stomping on.
 *
 *      const schema = new Schema(..);
 *      schema.methods.init = function () {} // potentially breaking
 */

Schema.reserved = Object.create(null);
Schema.prototype.reserved = Schema.reserved;
const reserved = Schema.reserved;
// Core object
reserved['prototype'] =
// EventEmitter
reserved.emit =
reserved.listeners =
reserved.on =
reserved.removeListener =
// document properties and functions
reserved.collection =
reserved.errors =
reserved.get =
reserved.init =
reserved.isModified =
reserved.isNew =
reserved.populated =
reserved.remove =
reserved.save =
reserved.toObject =
reserved.validate = 1;

/**
 * Gets/sets schema paths.
 *
 * Sets a path (if arity 2)
 * Gets a path (if arity 1)
 *
 * ####Example
 *
 *     schema.path('name') // returns a SchemaType
 *     schema.path('name', Number) // changes the schemaType of `name` to Number
 *
 * @param {String} path
 * @param {Object} constructor
 * @api public
 */

Schema.prototype.path = function(path, obj) {
  // Convert to '.$' to check subpaths re: gh-6405
  const cleanPath = _pathToPositionalSyntax(path);
  if (obj === undefined) {
    let schematype = _getPath(this, path, cleanPath);
    if (schematype != null) {
      return schematype;
    }

    // Look for maps
    const mapPath = getMapPath(this, path);
    if (mapPath != null) {
      return mapPath;
    }

    // Look if a parent of this path is mixed
    schematype = this.hasMixedParent(cleanPath);
    if (schematype != null) {
      return schematype;
    }

    // subpaths?
    return /\.\d+\.?.*$/.test(path)
      ? getPositionalPath(this, path)
      : undefined;
  }

  // some path names conflict with document methods
  const firstPieceOfPath = path.split('.')[0];
  if (reserved[firstPieceOfPath]) {
    throw new Error('`' + firstPieceOfPath + '` may not be used as a schema pathname');
  }

  if (typeof obj === 'object' && utils.hasUserDefinedProperty(obj, 'ref')) {
    validateRef(obj.ref, path);
  }

  // update the tree
  const subpaths = path.split(/\./);
  const last = subpaths.pop();
  let branch = this.tree;
  let fullPath = '';

  for (const sub of subpaths) {
    fullPath = fullPath += (fullPath.length > 0 ? '.' : '') + sub;
    if (!branch[sub]) {
      this.nested[fullPath] = true;
      branch[sub] = {};
    }
    if (typeof branch[sub] !== 'object') {
      const msg = 'Cannot set nested path `' + path + '`. '
          + 'Parent path `'
          + fullPath
          + '` already set to type ' + branch[sub].name
          + '.';
      throw new Error(msg);
    }
    branch = branch[sub];
  }

  branch[last] = utils.clone(obj);

  this.paths[path] = this.interpretAsType(path, obj, this.options);
  const schemaType = this.paths[path];

  if (schemaType.$isSchemaMap) {
    // Maps can have arbitrary keys, so `$*` is internal shorthand for "any key"
    // The '$' is to imply this path should never be stored in MongoDB so we
    // can easily build a regexp out of this path, and '*' to imply "any key."
    const mapPath = path + '.$*';
    let _mapType = { type: {} };
    if (utils.hasUserDefinedProperty(obj, 'of')) {
      const isInlineSchema = utils.isPOJO(obj.of) &&
        Object.keys(obj.of).length > 0 &&
        !utils.hasUserDefinedProperty(obj.of, this.options.typeKey);
      _mapType = isInlineSchema ? new Schema(obj.of) : obj.of;
    }
    if (utils.hasUserDefinedProperty(obj, 'ref')) {
      _mapType = { type: _mapType, ref: obj.ref };
    }

    this.paths[mapPath] = this.interpretAsType(mapPath,
      _mapType, this.options);
    this.mapPaths.push(this.paths[mapPath]);
    schemaType.$__schemaType = this.paths[mapPath];
  }

  if (schemaType.$isSingleNested) {
    for (const key of Object.keys(schemaType.schema.paths)) {
      this.singleNestedPaths[path + '.' + key] = schemaType.schema.paths[key];
    }
    for (const key of Object.keys(schemaType.schema.singleNestedPaths)) {
      this.singleNestedPaths[path + '.' + key] =
        schemaType.schema.singleNestedPaths[key];
    }
    for (const key of Object.keys(schemaType.schema.subpaths)) {
      this.singleNestedPaths[path + '.' + key] =
        schemaType.schema.subpaths[key];
    }
    for (const key of Object.keys(schemaType.schema.nested)) {
      this.singleNestedPaths[path + '.' + key] = 'nested';
    }

    Object.defineProperty(schemaType.schema, 'base', {
      configurable: true,
      enumerable: false,
      writable: false,
      value: this.base
    });

    schemaType.caster.base = this.base;
    this.childSchemas.push({
      schema: schemaType.schema,
      model: schemaType.caster
    });
  } else if (schemaType.$isMongooseDocumentArray) {
    Object.defineProperty(schemaType.schema, 'base', {
      configurable: true,
      enumerable: false,
      writable: false,
      value: this.base
    });

    schemaType.casterConstructor.base = this.base;
    this.childSchemas.push({
      schema: schemaType.schema,
      model: schemaType.casterConstructor
    });
  }

  if (schemaType.$isMongooseArray && schemaType.caster instanceof SchemaType) {
    let arrayPath = path;
    let _schemaType = schemaType;

    const toAdd = [];
    while (_schemaType.$isMongooseArray) {
      arrayPath = arrayPath + '.$';

      // Skip arrays of document arrays
      if (_schemaType.$isMongooseDocumentArray) {
        _schemaType.$embeddedSchemaType._arrayPath = arrayPath;
        _schemaType.$embeddedSchemaType._arrayParentPath = path;
        _schemaType = _schemaType.$embeddedSchemaType.clone();
      } else {
        _schemaType.caster._arrayPath = arrayPath;
        _schemaType.caster._arrayParentPath = path;
        _schemaType = _schemaType.caster.clone();
      }

      _schemaType.path = arrayPath;
      toAdd.push(_schemaType);
    }

    for (const _schemaType of toAdd) {
      this.subpaths[_schemaType.path] = _schemaType;
    }
  }

  if (schemaType.$isMongooseDocumentArray) {
    for (const key of Object.keys(schemaType.schema.paths)) {
      const _schemaType = schemaType.schema.paths[key];
      this.subpaths[path + '.' + key] = _schemaType;
      if (typeof _schemaType === 'object' && _schemaType != null) {
        _schemaType.$isUnderneathDocArray = true;
      }
    }
    for (const key of Object.keys(schemaType.schema.subpaths)) {
      const _schemaType = schemaType.schema.subpaths[key];
      this.subpaths[path + '.' + key] = _schemaType;
      if (typeof _schemaType === 'object' && _schemaType != null) {
        _schemaType.$isUnderneathDocArray = true;
      }
    }
    for (const key of Object.keys(schemaType.schema.singleNestedPaths)) {
      const _schemaType = schemaType.schema.singleNestedPaths[key];
      this.subpaths[path + '.' + key] = _schemaType;
      if (typeof _schemaType === 'object' && _schemaType != null) {
        _schemaType.$isUnderneathDocArray = true;
      }
    }
  }

  return this;
};

/*!
 * ignore
 */

function gatherChildSchemas(schema) {
  const childSchemas = [];

  for (const path of Object.keys(schema.paths)) {
    const schematype = schema.paths[path];
    if (schematype.$isMongooseDocumentArray || schematype.$isSingleNested) {
      childSchemas.push({ schema: schematype.schema, model: schematype.caster });
    }
  }

  return childSchemas;
}

/*!
 * ignore
 */

function _getPath(schema, path, cleanPath) {
  if (schema.paths.hasOwnProperty(path)) {
    return schema.paths[path];
  }
  if (schema.subpaths.hasOwnProperty(cleanPath)) {
    return schema.subpaths[cleanPath];
  }
  if (schema.singleNestedPaths.hasOwnProperty(cleanPath) && typeof schema.singleNestedPaths[cleanPath] === 'object') {
    return schema.singleNestedPaths[cleanPath];
  }

  return null;
}

/*!
 * ignore
 */

function _pathToPositionalSyntax(path) {
  if (!/\.\d+/.test(path)) {
    return path;
  }
  return path.replace(/\.\d+\./g, '.$.').replace(/\.\d+$/, '.$');
}

/*!
 * ignore
 */

function getMapPath(schema, path) {
  if (schema.mapPaths.length === 0) {
    return null;
  }
  for (const val of schema.mapPaths) {
    const _path = val.path;
    const re = new RegExp('^' + _path.replace(/\.\$\*/g, '\\.[^.]+') + '$');
    if (re.test(path)) {
      return schema.paths[_path];
    }
  }

  return null;
}

/**
 * The Mongoose instance this schema is associated with
 *
 * @property base
 * @api private
 */

Object.defineProperty(Schema.prototype, 'base', {
  configurable: true,
  enumerable: false,
  writable: true,
  value: null
});

/**
 * Converts type arguments into Mongoose Types.
 *
 * @param {String} path
 * @param {Object} obj constructor
 * @api private
 */

Schema.prototype.interpretAsType = function(path, obj, options) {
  if (obj instanceof SchemaType) {
    if (obj.path === path) {
      return obj;
    }
    const clone = obj.clone();
    clone.path = path;
    return clone;
  }

  // If this schema has an associated Mongoose object, use the Mongoose object's
  // copy of SchemaTypes re: gh-7158 gh-6933
  const MongooseTypes = this.base != null ? this.base.Schema.Types : Schema.Types;

  if (!utils.isPOJO(obj) && !(obj instanceof SchemaTypeOptions)) {
    const constructorName = utils.getFunctionName(obj.constructor);
    if (constructorName !== 'Object') {
      const oldObj = obj;
      obj = {};
      obj[options.typeKey] = oldObj;
    }
  }

  // Get the type making sure to allow keys named "type"
  // and default to mixed if not specified.
  // { type: { type: String, default: 'freshcut' } }
  let type = obj[options.typeKey] && (options.typeKey !== 'type' || !obj.type.type)
    ? obj[options.typeKey]
    : {};
  let name;

  if (utils.isPOJO(type) || type === 'mixed') {
    return new MongooseTypes.Mixed(path, obj);
  }

  if (Array.isArray(type) || type === Array || type === 'array' || type === MongooseTypes.Array) {
    // if it was specified through { type } look for `cast`
    let cast = (type === Array || type === 'array')
      ? obj.cast || obj.of
      : type[0];

    if (cast && cast.instanceOfSchema) {
      return new MongooseTypes.DocumentArray(path, cast, obj);
    }
    if (cast &&
        cast[options.typeKey] &&
        cast[options.typeKey].instanceOfSchema) {
      return new MongooseTypes.DocumentArray(path, cast[options.typeKey], obj, cast);
    }

    if (Array.isArray(cast)) {
      return new MongooseTypes.Array(path, this.interpretAsType(path, cast, options), obj);
    }

    if (typeof cast === 'string') {
      cast = MongooseTypes[cast.charAt(0).toUpperCase() + cast.substring(1)];
    } else if (cast && (!cast[options.typeKey] || (options.typeKey === 'type' && cast.type.type))
        && utils.isPOJO(cast)) {
      if (Object.keys(cast).length) {
        // The `minimize` and `typeKey` options propagate to child schemas
        // declared inline, like `{ arr: [{ val: { $type: String } }] }`.
        // See gh-3560
        const childSchemaOptions = { minimize: options.minimize };
        if (options.typeKey) {
          childSchemaOptions.typeKey = options.typeKey;
        }
        // propagate 'strict' option to child schema
        if (options.hasOwnProperty('strict')) {
          childSchemaOptions.strict = options.strict;
        }
        if (this._userProvidedOptions.hasOwnProperty('_id')) {
          childSchemaOptions._id = this._userProvidedOptions._id;
        } else if (Schema.Types.DocumentArray.defaultOptions._id != null) {
          childSchemaOptions._id = Schema.Types.DocumentArray.defaultOptions._id;
        }
        const childSchema = new Schema(cast, childSchemaOptions);
        childSchema.$implicitlyCreated = true;
        return new MongooseTypes.DocumentArray(path, childSchema, obj);
      } else {
        // Special case: empty object becomes mixed
        return new MongooseTypes.Array(path, MongooseTypes.Mixed, obj);
      }
    }

    if (cast) {
      type = cast[options.typeKey] && (options.typeKey !== 'type' || !cast.type.type)
        ? cast[options.typeKey]
        : cast;

      name = typeof type === 'string'
        ? type
        : type.schemaName || utils.getFunctionName(type);

      // For Jest 26+, see #10296
      if (name === 'ClockDate') {
        name = 'Date';
      }

      if (!MongooseTypes.hasOwnProperty(name)) {
        throw new TypeError('Invalid schema configuration: ' +
          `\`${name}\` is not a valid type within the array \`${path}\`.` +
          'See http://bit.ly/mongoose-schematypes for a list of valid schema types.');
      }
    }

    return new MongooseTypes.Array(path, cast || MongooseTypes.Mixed, obj, options);
  }

  if (type && type.instanceOfSchema) {
    return new MongooseTypes.Embedded(type, path, obj);
  }

  if (Buffer.isBuffer(type)) {
    name = 'Buffer';
  } else if (typeof type === 'function' || typeof type === 'object') {
    name = type.schemaName || utils.getFunctionName(type);
  } else {
    name = type == null ? '' + type : type.toString();
  }

  if (name) {
    name = name.charAt(0).toUpperCase() + name.substring(1);
  }
  // Special case re: gh-7049 because the bson `ObjectID` class' capitalization
  // doesn't line up with Mongoose's.
  if (name === 'ObjectID') {
    name = 'ObjectId';
  }
  // For Jest 26+, see #10296
  if (name === 'ClockDate') {
    name = 'Date';
  }

  if (MongooseTypes[name] == null) {
    throw new TypeError(`Invalid schema configuration: \`${name}\` is not ` +
      `a valid type at path \`${path}\`. See ` +
      'http://bit.ly/mongoose-schematypes for a list of valid schema types.');
  }

  return new MongooseTypes[name](path, obj);
};

/**
 * Iterates the schemas paths similar to Array#forEach.
 *
 * The callback is passed the pathname and the schemaType instance.
 *
 * ####Example:
 *
 *     const userSchema = new Schema({ name: String, registeredAt: Date });
 *     userSchema.eachPath((pathname, schematype) => {
 *       // Prints twice:
 *       // name SchemaString { ... }
 *       // registeredAt SchemaDate { ... }
 *       console.log(pathname, schematype);
 *     });
 *
 * @param {Function} fn callback function
 * @return {Schema} this
 * @api public
 */

Schema.prototype.eachPath = function(fn) {
  const keys = Object.keys(this.paths);
  const len = keys.length;

  for (let i = 0; i < len; ++i) {
    fn(keys[i], this.paths[keys[i]]);
  }

  return this;
};

/**
 * Returns an Array of path strings that are required by this schema.
 *
 * ####Example:
 *     const s = new Schema({
 *       name: { type: String, required: true },
 *       age: { type: String, required: true },
 *       notes: String
 *     });
 *     s.requiredPaths(); // [ 'age', 'name' ]
 *
 * @api public
 * @param {Boolean} invalidate refresh the cache
 * @return {Array}
 */

Schema.prototype.requiredPaths = function requiredPaths(invalidate) {
  if (this._requiredpaths && !invalidate) {
    return this._requiredpaths;
  }

  const paths = Object.keys(this.paths);
  let i = paths.length;
  const ret = [];

  while (i--) {
    const path = paths[i];
    if (this.paths[path].isRequired) {
      ret.push(path);
    }
  }
  this._requiredpaths = ret;
  return this._requiredpaths;
};

/**
 * Returns indexes from fields and schema-level indexes (cached).
 *
 * @api private
 * @return {Array}
 */

Schema.prototype.indexedPaths = function indexedPaths() {
  if (this._indexedpaths) {
    return this._indexedpaths;
  }
  this._indexedpaths = this.indexes();
  return this._indexedpaths;
};

/**
 * Returns the pathType of `path` for this schema.
 *
 * Given a path, returns whether it is a real, virtual, nested, or ad-hoc/undefined path.
 *
 * ####Example:
 *     const s = new Schema({ name: String, nested: { foo: String } });
 *     s.virtual('foo').get(() => 42);
 *     s.pathType('name'); // "real"
 *     s.pathType('nested'); // "nested"
 *     s.pathType('foo'); // "virtual"
 *     s.pathType('fail'); // "adhocOrUndefined"
 *
 * @param {String} path
 * @return {String}
 * @api public
 */

Schema.prototype.pathType = function(path) {
  // Convert to '.$' to check subpaths re: gh-6405
  const cleanPath = _pathToPositionalSyntax(path);

  if (this.paths.hasOwnProperty(path)) {
    return 'real';
  }
  if (this.virtuals.hasOwnProperty(path)) {
    return 'virtual';
  }
  if (this.nested.hasOwnProperty(path)) {
    return 'nested';
  }
  if (this.subpaths.hasOwnProperty(cleanPath) || this.subpaths.hasOwnProperty(path)) {
    return 'real';
  }

  const singleNestedPath = this.singleNestedPaths.hasOwnProperty(cleanPath) || this.singleNestedPaths.hasOwnProperty(path);
  if (singleNestedPath) {
    return singleNestedPath === 'nested' ? 'nested' : 'real';
  }

  // Look for maps
  const mapPath = getMapPath(this, path);
  if (mapPath != null) {
    return 'real';
  }

  if (/\.\d+\.|\.\d+$/.test(path)) {
    return getPositionalPathType(this, path);
  }
  return 'adhocOrUndefined';
};

/**
 * Returns true iff this path is a child of a mixed schema.
 *
 * @param {String} path
 * @return {Boolean}
 * @api private
 */

Schema.prototype.hasMixedParent = function(path) {
  const subpaths = path.split(/\./g);
  path = '';
  for (let i = 0; i < subpaths.length; ++i) {
    path = i > 0 ? path + '.' + subpaths[i] : subpaths[i];
    if (this.paths.hasOwnProperty(path) &&
        this.paths[path] instanceof MongooseTypes.Mixed) {
      return this.paths[path];
    }
  }

  return null;
};

/**
 * Setup updatedAt and createdAt timestamps to documents if enabled
 *
 * @param {Boolean|Object} timestamps timestamps options
 * @api private
 */
Schema.prototype.setupTimestamp = function(timestamps) {
  return setupTimestamps(this, timestamps);
};

/*!
 * ignore. Deprecated re: #6405
 */

function getPositionalPathType(self, path) {
  const subpaths = path.split(/\.(\d+)\.|\.(\d+)$/).filter(Boolean);
  if (subpaths.length < 2) {
    return self.paths.hasOwnProperty(subpaths[0]) ?
      self.paths[subpaths[0]] :
      'adhocOrUndefined';
  }

  let val = self.path(subpaths[0]);
  let isNested = false;
  if (!val) {
    return 'adhocOrUndefined';
  }

  const last = subpaths.length - 1;

  for (let i = 1; i < subpaths.length; ++i) {
    isNested = false;
    const subpath = subpaths[i];

    if (i === last && val && !/\D/.test(subpath)) {
      if (val.$isMongooseDocumentArray) {
        val = val.$embeddedSchemaType;
      } else if (val instanceof MongooseTypes.Array) {
        // StringSchema, NumberSchema, etc
        val = val.caster;
      } else {
        val = undefined;
      }
      break;
    }

    // ignore if its just a position segment: path.0.subpath
    if (!/\D/.test(subpath)) {
      // Nested array
      if (val instanceof MongooseTypes.Array && i !== last) {
        val = val.caster;
      }
      continue;
    }

    if (!(val && val.schema)) {
      val = undefined;
      break;
    }

    const type = val.schema.pathType(subpath);
    isNested = (type === 'nested');
    val = val.schema.path(subpath);
  }

  self.subpaths[path] = val;
  if (val) {
    return 'real';
  }
  if (isNested) {
    return 'nested';
  }
  return 'adhocOrUndefined';
}


/*!
 * ignore
 */

function getPositionalPath(self, path) {
  getPositionalPathType(self, path);
  return self.subpaths[path];
}

/**
 * Adds a method call to the queue.
 *
 * ####Example:
 *
 *     schema.methods.print = function() { console.log(this); };
 *     schema.queue('print', []); // Print the doc every one is instantiated
 *
 *     const Model = mongoose.model('Test', schema);
 *     new Model({ name: 'test' }); // Prints '{"_id": ..., "name": "test" }'
 *
 * @param {String} name name of the document method to call later
 * @param {Array} args arguments to pass to the method
 * @api public
 */

Schema.prototype.queue = function(name, args) {
  this.callQueue.push([name, args]);
  return this;
};

/**
 * Defines a pre hook for the model.
 *
 * ####Example
 *
 *     const toySchema = new Schema({ name: String, created: Date });
 *
 *     toySchema.pre('save', function(next) {
 *       if (!this.created) this.created = new Date;
 *       next();
 *     });
 *
 *     toySchema.pre('validate', function(next) {
 *       if (this.name !== 'Woody') this.name = 'Woody';
 *       next();
 *     });
 *
 *     // Equivalent to calling `pre()` on `find`, `findOne`, `findOneAndUpdate`.
 *     toySchema.pre(/^find/, function(next) {
 *       console.log(this.getFilter());
 *     });
 *
 *     // Equivalent to calling `pre()` on `updateOne`, `findOneAndUpdate`.
 *     toySchema.pre(['updateOne', 'findOneAndUpdate'], function(next) {
 *       console.log(this.getFilter());
 *     });
 *
 *     toySchema.pre('deleteOne', function() {
 *       // Runs when you call `Toy.deleteOne()`
 *     });
 *
 *     toySchema.pre('deleteOne', { document: true }, function() {
 *       // Runs when you call `doc.deleteOne()`
 *     });
 *
 * @param {String|RegExp} The method name or regular expression to match method name
 * @param {Object} [options]
 * @param {Boolean} [options.document] If `name` is a hook for both document and query middleware, set to `true` to run on document middleware. For example, set `options.document` to `true` to apply this hook to `Document#deleteOne()` rather than `Query#deleteOne()`.
 * @param {Boolean} [options.query] If `name` is a hook for both document and query middleware, set to `true` to run on query middleware.
 * @param {Function} callback
 * @api public
 */

Schema.prototype.pre = function(name) {
  if (name instanceof RegExp) {
    const remainingArgs = Array.prototype.slice.call(arguments, 1);
    for (const fn of hookNames) {
      if (name.test(fn)) {
        this.pre.apply(this, [fn].concat(remainingArgs));
      }
    }
    return this;
  }
  if (Array.isArray(name)) {
    const remainingArgs = Array.prototype.slice.call(arguments, 1);
    for (const el of name) {
      this.pre.apply(this, [el].concat(remainingArgs));
    }
    return this;
  }
  this.s.hooks.pre.apply(this.s.hooks, arguments);
  return this;
};

/**
 * Defines a post hook for the document
 *
 *     const schema = new Schema(..);
 *     schema.post('save', function (doc) {
 *       console.log('this fired after a document was saved');
 *     });
 *
 *     schema.post('find', function(docs) {
 *       console.log('this fired after you ran a find query');
 *     });
 *
 *     schema.post(/Many$/, function(res) {
 *       console.log('this fired after you ran `updateMany()` or `deleteMany()`);
 *     });
 *
 *     const Model = mongoose.model('Model', schema);
 *
 *     const m = new Model(..);
 *     m.save(function(err) {
 *       console.log('this fires after the `post` hook');
 *     });
 *
 *     m.find(function(err, docs) {
 *       console.log('this fires after the post find hook');
 *     });
 *
 * @param {String|RegExp} The method name or regular expression to match method name
 * @param {Object} [options]
 * @param {Boolean} [options.document] If `name` is a hook for both document and query middleware, set to `true` to run on document middleware.
 * @param {Boolean} [options.query] If `name` is a hook for both document and query middleware, set to `true` to run on query middleware.
 * @param {Function} fn callback
 * @see middleware http://mongoosejs.com/docs/middleware.html
 * @see kareem http://npmjs.org/package/kareem
 * @api public
 */

Schema.prototype.post = function(name) {
  if (name instanceof RegExp) {
    const remainingArgs = Array.prototype.slice.call(arguments, 1);
    for (const fn of hookNames) {
      if (name.test(fn)) {
        this.post.apply(this, [fn].concat(remainingArgs));
      }
    }
    return this;
  }
  if (Array.isArray(name)) {
    const remainingArgs = Array.prototype.slice.call(arguments, 1);
    for (const el of name) {
      this.post.apply(this, [el].concat(remainingArgs));
    }
    return this;
  }
  this.s.hooks.post.apply(this.s.hooks, arguments);
  return this;
};

/**
 * Registers a plugin for this schema.
 *
 * ####Example:
 *
 *     const s = new Schema({ name: String });
 *     s.plugin(schema => console.log(schema.path('name').path));
 *     mongoose.model('Test', s); // Prints 'name'
 *
 * @param {Function} plugin callback
 * @param {Object} [opts]
 * @see plugins
 * @api public
 */

Schema.prototype.plugin = function(fn, opts) {
  if (typeof fn !== 'function') {
    throw new Error('First param to `schema.plugin()` must be a function, ' +
      'got "' + (typeof fn) + '"');
  }

  if (opts && opts.deduplicate) {
    for (const plugin of this.plugins) {
      if (plugin.fn === fn) {
        return this;
      }
    }
  }
  this.plugins.push({ fn: fn, opts: opts });

  fn(this, opts);
  return this;
};

/**
 * Adds an instance method to documents constructed from Models compiled from this schema.
 *
 * ####Example
 *
 *     const schema = kittySchema = new Schema(..);
 *
 *     schema.method('meow', function () {
 *       console.log('meeeeeoooooooooooow');
 *     })
 *
 *     const Kitty = mongoose.model('Kitty', schema);
 *
 *     const fizz = new Kitty;
 *     fizz.meow(); // meeeeeooooooooooooow
 *
 * If a hash of name/fn pairs is passed as the only argument, each name/fn pair will be added as methods.
 *
 *     schema.method({
 *         purr: function () {}
 *       , scratch: function () {}
 *     });
 *
 *     // later
 *     fizz.purr();
 *     fizz.scratch();
 *
 * NOTE: `Schema.method()` adds instance methods to the `Schema.methods` object. You can also add instance methods directly to the `Schema.methods` object as seen in the [guide](/docs/guide.html#methods)
 *
 * @param {String|Object} method name
 * @param {Function} [fn]
 * @api public
 */

Schema.prototype.method = function(name, fn, options) {
  if (typeof name !== 'string') {
    for (const i in name) {
      this.methods[i] = name[i];
      this.methodOptions[i] = utils.clone(options);
    }
  } else {
    this.methods[name] = fn;
    this.methodOptions[name] = utils.clone(options);
  }
  return this;
};

/**
 * Adds static "class" methods to Models compiled from this schema.
 *
 * ####Example
 *
 *     const schema = new Schema(..);
 *     // Equivalent to `schema.statics.findByName = function(name) {}`;
 *     schema.static('findByName', function(name) {
 *       return this.find({ name: name });
 *     });
 *
 *     const Drink = mongoose.model('Drink', schema);
 *     await Drink.findByName('LaCroix');
 *
 * If a hash of name/fn pairs is passed as the only argument, each name/fn pair will be added as statics.
 *
 * @param {String|Object} name
 * @param {Function} [fn]
 * @api public
 * @see Statics /docs/guide.html#statics
 */

Schema.prototype.static = function(name, fn) {
  if (typeof name !== 'string') {
    for (const i in name) {
      this.statics[i] = name[i];
    }
  } else {
    this.statics[name] = fn;
  }
  return this;
};

/**
 * Defines an index (most likely compound) for this schema.
 *
 * ####Example
 *
 *     schema.index({ first: 1, last: -1 })
 *
 * @param {Object} fields
 * @param {Object} [options] Options to pass to [MongoDB driver's `createIndex()` function](http://mongodb.github.io/node-mongodb-native/2.0/api/Collection.html#createIndex)
 * @param {String} [options.expires=null] Mongoose-specific syntactic sugar, uses [ms](https://www.npmjs.com/package/ms) to convert `expires` option into seconds for the `expireAfterSeconds` in the above link.
 * @api public
 */

Schema.prototype.index = function(fields, options) {
  fields || (fields = {});
  options || (options = {});

  if (options.expires) {
    utils.expires(options);
  }

  this._indexes.push([fields, options]);
  return this;
};

/**
 * Sets a schema option.
 *
 * ####Example
 *
 *     schema.set('strict'); // 'true' by default
 *     schema.set('strict', false); // Sets 'strict' to false
 *     schema.set('strict'); // 'false'
 *
 * @param {String} key option name
 * @param {Object} [value] if not passed, the current option value is returned
 * @see Schema ./
 * @api public
 */

Schema.prototype.set = function(key, value, _tags) {
  if (arguments.length === 1) {
    return this.options[key];
  }

  switch (key) {
    case 'read':
      this.options[key] = readPref(value, _tags);
      this._userProvidedOptions[key] = this.options[key];
      break;
    case 'safe':
      setSafe(this.options, value);
      this._userProvidedOptions[key] = this.options[key];
      break;
    case 'timestamps':
      this.setupTimestamp(value);
      this.options[key] = value;
      this._userProvidedOptions[key] = this.options[key];
      break;
    case '_id':
      this.options[key] = value;
      this._userProvidedOptions[key] = this.options[key];

      if (value && !this.paths['_id']) {
        addAutoId(this);
      } else if (!value && this.paths['_id'] != null && this.paths['_id'].auto) {
        this.remove('_id');
      }
      break;
    default:
      this.options[key] = value;
      this._userProvidedOptions[key] = this.options[key];
      break;
  }

  return this;
};

/*!
 * ignore
 */

const safeDeprecationWarning = 'Mongoose: The `safe` option for schemas is ' +
  'deprecated. Use the `writeConcern` option instead: ' +
  'http://bit.ly/mongoose-write-concern';

const setSafe = util.deprecate(function setSafe(options, value) {
  options.safe = value === false ?
    { w: 0 } :
    value;
}, safeDeprecationWarning);

/**
 * Gets a schema option.
 *
 * ####Example:
 *
 *     schema.get('strict'); // true
 *     schema.set('strict', false);
 *     schema.get('strict'); // false
 *
 * @param {String} key option name
 * @api public
 * @return {Any} the option's value
 */

Schema.prototype.get = function(key) {
  return this.options[key];
};

/**
 * The allowed index types
 *
 * @receiver Schema
 * @static indexTypes
 * @api public
 */

const indexTypes = '2d 2dsphere hashed text'.split(' ');

Object.defineProperty(Schema, 'indexTypes', {
  get: function() {
    return indexTypes;
  },
  set: function() {
    throw new Error('Cannot overwrite Schema.indexTypes');
  }
});

/**
 * Returns a list of indexes that this schema declares, via `schema.index()`
 * or by `index: true` in a path's options.
 *
 * ####Example:
 *
 *     const userSchema = new Schema({
 *       email: { type: String, required: true, unique: true },
 *       registeredAt: { type: Date, index: true }
 *     });
 *
 *     // [ [ { email: 1 }, { unique: true, background: true } ],
 *     //   [ { registeredAt: 1 }, { background: true } ] ]
 *     userSchema.indexes();
 *
 * @api public
 * @return {Array} list of indexes defined in the schema
 */

Schema.prototype.indexes = function() {
  return getIndexes(this);
};

/**
 * Creates a virtual type with the given name.
 *
 * @param {String} name
 * @param {Object} [options]
 * @param {String|Model} [options.ref] model name or model instance. Marks this as a [populate virtual](populate.html#populate-virtuals).
 * @param {String|Function} [options.localField] Required for populate virtuals. See [populate virtual docs](populate.html#populate-virtuals) for more information.
 * @param {String|Function} [options.foreignField] Required for populate virtuals. See [populate virtual docs](populate.html#populate-virtuals) for more information.
 * @param {Boolean|Function} [options.justOne=false] Only works with populate virtuals. If [truthy](https://masteringjs.io/tutorials/fundamentals/truthy), will be a single doc or `null`. Otherwise, the populate virtual will be an array.
 * @param {Boolean} [options.count=false] Only works with populate virtuals. If [truthy](https://masteringjs.io/tutorials/fundamentals/truthy), this populate virtual will contain the number of documents rather than the documents themselves when you `populate()`.
 * @param {Function|null} [options.get=null] Adds a [getter](/docs/tutorials/getters-setters.html) to this virtual to transform the populated doc.
 * @return {VirtualType}
 */

Schema.prototype.virtual = function(name, options) {
  if (name instanceof VirtualType || (name != null && name.constructor.name === 'VirtualType')) {
    return this.virtual(name.path, name.options);
  }

  options = new VirtualOptions(options);

  if (utils.hasUserDefinedProperty(options, ['ref', 'refPath'])) {
    if (options.localField == null) {
      throw new Error('Reference virtuals require `localField` option');
    }

    if (options.foreignField == null) {
      throw new Error('Reference virtuals require `foreignField` option');
    }

    this.pre('init', function(obj) {
      if (mpath.has(name, obj)) {
        const _v = mpath.get(name, obj);
        if (!this.$$populatedVirtuals) {
          this.$$populatedVirtuals = {};
        }

        if (options.justOne || options.count) {
          this.$$populatedVirtuals[name] = Array.isArray(_v) ?
            _v[0] :
            _v;
        } else {
          this.$$populatedVirtuals[name] = Array.isArray(_v) ?
            _v :
            _v == null ? [] : [_v];
        }

        mpath.unset(name, obj);
      }
    });

    const virtual = this.virtual(name);
    virtual.options = options;

    virtual.
      set(function(_v) {
        if (!this.$$populatedVirtuals) {
          this.$$populatedVirtuals = {};
        }

        if (options.justOne || options.count) {
          this.$$populatedVirtuals[name] = Array.isArray(_v) ?
            _v[0] :
            _v;

          if (typeof this.$$populatedVirtuals[name] !== 'object') {
            this.$$populatedVirtuals[name] = options.count ? _v : null;
          }
        } else {
          this.$$populatedVirtuals[name] = Array.isArray(_v) ?
            _v :
            _v == null ? [] : [_v];

          this.$$populatedVirtuals[name] = this.$$populatedVirtuals[name].filter(function(doc) {
            return doc && typeof doc === 'object';
          });
        }
      });

    if (typeof options.get === 'function') {
      virtual.get(options.get);
    }

    return virtual;
  }

  const virtuals = this.virtuals;
  const parts = name.split('.');

  if (this.pathType(name) === 'real') {
    throw new Error('Virtual path "' + name + '"' +
      ' conflicts with a real path in the schema');
  }

  virtuals[name] = parts.reduce(function(mem, part, i) {
    mem[part] || (mem[part] = (i === parts.length - 1)
      ? new VirtualType(options, name)
      : {});
    return mem[part];
  }, this.tree);

  // Workaround for gh-8198: if virtual is under document array, make a fake
  // virtual. See gh-8210
  let cur = parts[0];
  for (let i = 0; i < parts.length - 1; ++i) {
    if (this.paths[cur] != null && this.paths[cur].$isMongooseDocumentArray) {
      const remnant = parts.slice(i + 1).join('.');
      const v = this.paths[cur].schema.virtual(remnant);
      v.get((v, virtual, doc) => {
        const parent = doc.__parentArray[arrayParentSymbol];
        const path = cur + '.' + doc.__index + '.' + remnant;
        return parent.get(path);
      });
      break;
    }

    cur += '.' + parts[i + 1];
  }

  return virtuals[name];
};

/**
 * Returns the virtual type with the given `name`.
 *
 * @param {String} name
 * @return {VirtualType}
 */

Schema.prototype.virtualpath = function(name) {
  return this.virtuals.hasOwnProperty(name) ? this.virtuals[name] : null;
};

/**
 * Removes the given `path` (or [`paths`]).
 *
 * ####Example:
 *
 *     const schema = new Schema({ name: String, age: Number });
 *     schema.remove('name');
 *     schema.path('name'); // Undefined
 *     schema.path('age'); // SchemaNumber { ... }
 *
 * @param {String|Array} path
 * @return {Schema} the Schema instance
 * @api public
 */
Schema.prototype.remove = function(path) {
  if (typeof path === 'string') {
    path = [path];
  }
  if (Array.isArray(path)) {
    path.forEach(function(name) {
      if (this.path(name) == null && !this.nested[name]) {
        return;
      }
      if (this.nested[name]) {
        const allKeys = Object.keys(this.paths).
          concat(Object.keys(this.nested));
        for (const path of allKeys) {
          if (path.startsWith(name + '.')) {
            delete this.paths[path];
            delete this.nested[path];
            _deletePath(this, path);
          }
        }

        delete this.nested[name];
        _deletePath(this, name);
        return;
      }

      delete this.paths[name];
      _deletePath(this, name);
    }, this);
  }
  return this;
};

/*!
 * ignore
 */

function _deletePath(schema, name) {
  const pieces = name.split('.');
  const last = pieces.pop();

  let branch = schema.tree;

  for (const piece of pieces) {
    branch = branch[piece];
  }

  delete branch[last];
}

/**
 * Loads an ES6 class into a schema. Maps [setters](https://developer.mozilla.org/en-US/docs/Web/JavaScript/Reference/Functions/set) + [getters](https://developer.mozilla.org/en-US/docs/Web/JavaScript/Reference/Functions/get), [static methods](https://developer.mozilla.org/en-US/docs/Web/JavaScript/Reference/Classes/static),
 * and [instance methods](https://developer.mozilla.org/en-US/docs/Web/JavaScript/Reference/Classes#Class_body_and_method_definitions)
 * to schema [virtuals](/docs/guide.html#virtuals),
 * [statics](/docs/guide.html#statics), and
 * [methods](/docs/guide.html#methods).
 *
 * ####Example:
 *
 * ```javascript
 * const md5 = require('md5');
 * const userSchema = new Schema({ email: String });
 * class UserClass {
 *   // `gravatarImage` becomes a virtual
 *   get gravatarImage() {
 *     const hash = md5(this.email.toLowerCase());
 *     return `https://www.gravatar.com/avatar/${hash}`;
 *   }
 *
 *   // `getProfileUrl()` becomes a document method
 *   getProfileUrl() {
 *     return `https://mysite.com/${this.email}`;
 *   }
 *
 *   // `findByEmail()` becomes a static
 *   static findByEmail(email) {
 *     return this.findOne({ email });
 *   }
 * }
 *
 * // `schema` will now have a `gravatarImage` virtual, a `getProfileUrl()` method,
 * // and a `findByEmail()` static
 * userSchema.loadClass(UserClass);
 * ```
 *
 * @param {Function} model
 * @param {Boolean} [virtualsOnly] if truthy, only pulls virtuals from the class, not methods or statics
 */
Schema.prototype.loadClass = function(model, virtualsOnly) {
  if (model === Object.prototype ||
      model === Function.prototype ||
      model.prototype.hasOwnProperty('$isMongooseModelPrototype')) {
    return this;
  }

  this.loadClass(Object.getPrototypeOf(model), virtualsOnly);

  // Add static methods
  if (!virtualsOnly) {
    Object.getOwnPropertyNames(model).forEach(function(name) {
      if (name.match(/^(length|name|prototype|constructor|__proto__)$/)) {
        return;
      }
      const prop = Object.getOwnPropertyDescriptor(model, name);
      this.static(name, prop.value);
    }, this);
  }

  // Add methods and virtuals
  Object.getOwnPropertyNames(model.prototype).forEach(function(name) {
    if (name.match(/^(constructor)$/)) {
      return;
    }
    const method = Object.getOwnPropertyDescriptor(model.prototype, name);
    if (!virtualsOnly) {
      if (typeof method.value === 'function') {
        this.method(name, method.value);
      }
    }
    if (typeof method.get === 'function') {
      if (this.virtuals[name]) {
        this.virtuals[name].getters = [];
      }
      this.virtual(name).get(method.get);
    }
    if (typeof method.set === 'function') {
      if (this.virtuals[name]) {
        this.virtuals[name].setters = [];
      }
      this.virtual(name).set(method.set);
    }
  }, this);

  return this;
};

/*!
 * ignore
 */

Schema.prototype._getSchema = function(path) {
  const _this = this;
  const pathschema = _this.path(path);
  const resultPath = [];

  if (pathschema) {
    pathschema.$fullPath = path;
    return pathschema;
  }

  function search(parts, schema) {
    let p = parts.length + 1;
    let foundschema;
    let trypath;

    while (p--) {
      trypath = parts.slice(0, p).join('.');
      foundschema = schema.path(trypath);
      if (foundschema) {
        resultPath.push(trypath);

        if (foundschema.caster) {
          // array of Mixed?
          if (foundschema.caster instanceof MongooseTypes.Mixed) {
            foundschema.caster.$fullPath = resultPath.join('.');
            return foundschema.caster;
          }

          // Now that we found the array, we need to check if there
          // are remaining document paths to look up for casting.
          // Also we need to handle array.$.path since schema.path
          // doesn't work for that.
          // If there is no foundschema.schema we are dealing with
          // a path like array.$
          if (p !== parts.length) {
            if (foundschema.schema) {
              let ret;
              if (parts[p] === '$' || isArrayFilter(parts[p])) {
                if (p + 1 === parts.length) {
                  // comments.$
                  return foundschema;
                }
                // comments.$.comments.$.title
                ret = search(parts.slice(p + 1), foundschema.schema);
                if (ret) {
                  ret.$isUnderneathDocArray = ret.$isUnderneathDocArray ||
                    !foundschema.schema.$isSingleNested;
                }
                return ret;
              }
              // this is the last path of the selector
              ret = search(parts.slice(p), foundschema.schema);
              if (ret) {
                ret.$isUnderneathDocArray = ret.$isUnderneathDocArray ||
                  !foundschema.schema.$isSingleNested;
              }
              return ret;
            }
          }
        } else if (foundschema.$isSchemaMap) {
          if (p + 1 >= parts.length) {
            return foundschema.$__schemaType;
          }
          const ret = search(parts.slice(p + 1), foundschema.$__schemaType.schema);
          return ret;
        }

        foundschema.$fullPath = resultPath.join('.');

        return foundschema;
      }
    }
  }

  // look for arrays
  const parts = path.split('.');
  for (let i = 0; i < parts.length; ++i) {
    if (parts[i] === '$' || isArrayFilter(parts[i])) {
      // Re: gh-5628, because `schema.path()` doesn't take $ into account.
      parts[i] = '0';
    }
  }
  return search(parts, _this);
};

/*!
 * ignore
 */

Schema.prototype._getPathType = function(path) {
  const _this = this;
  const pathschema = _this.path(path);

  if (pathschema) {
    return 'real';
  }

  function search(parts, schema) {
    let p = parts.length + 1,
        foundschema,
        trypath;

    while (p--) {
      trypath = parts.slice(0, p).join('.');
      foundschema = schema.path(trypath);
      if (foundschema) {
        if (foundschema.caster) {
          // array of Mixed?
          if (foundschema.caster instanceof MongooseTypes.Mixed) {
            return { schema: foundschema, pathType: 'mixed' };
          }

          // Now that we found the array, we need to check if there
          // are remaining document paths to look up for casting.
          // Also we need to handle array.$.path since schema.path
          // doesn't work for that.
          // If there is no foundschema.schema we are dealing with
          // a path like array.$
          if (p !== parts.length && foundschema.schema) {
            if (parts[p] === '$' || isArrayFilter(parts[p])) {
              if (p === parts.length - 1) {
                return { schema: foundschema, pathType: 'nested' };
              }
              // comments.$.comments.$.title
              return search(parts.slice(p + 1), foundschema.schema);
            }
            // this is the last path of the selector
            return search(parts.slice(p), foundschema.schema);
          }
          return {
            schema: foundschema,
            pathType: foundschema.$isSingleNested ? 'nested' : 'array'
          };
        }
        return { schema: foundschema, pathType: 'real' };
      } else if (p === parts.length && schema.nested[trypath]) {
        return { schema: schema, pathType: 'nested' };
      }
    }
    return { schema: foundschema || schema, pathType: 'undefined' };
  }

  // look for arrays
  return search(path.split('.'), _this);
};

/*!
 * ignore
 */

function isArrayFilter(piece) {
  return piece.startsWith('$[') && piece.endsWith(']');
}

/*!
 * Module exports.
 */

module.exports = exports = Schema;

// require down here because of reference issues

/**
 * The various built-in Mongoose Schema Types.
 *
 * ####Example:
 *
 *     const mongoose = require('mongoose');
 *     const ObjectId = mongoose.Schema.Types.ObjectId;
 *
 * ####Types:
 *
 * - [String](#schema-string-js)
 * - [Number](#schema-number-js)
 * - [Boolean](#schema-boolean-js) | Bool
 * - [Array](#schema-array-js)
 * - [Buffer](#schema-buffer-js)
 * - [Date](#schema-date-js)
 * - [ObjectId](#schema-objectid-js) | Oid
 * - [Mixed](#schema-mixed-js)
 *
 * Using this exposed access to the `Mixed` SchemaType, we can use them in our schema.
 *
 *     const Mixed = mongoose.Schema.Types.Mixed;
 *     new mongoose.Schema({ _user: Mixed })
 *
 * @api public
 */

Schema.Types = MongooseTypes = require('./schema/index');

/*!
 * ignore
 */

exports.ObjectId = MongooseTypes.ObjectId;<|MERGE_RESOLUTION|>--- conflicted
+++ resolved
@@ -316,12 +316,9 @@
   s.$globalPluginsApplied = this.$globalPluginsApplied;
   s.$isRootDiscriminator = this.$isRootDiscriminator;
   s.$implicitlyCreated = this.$implicitlyCreated;
-<<<<<<< HEAD
   s.$id = ++id;
   s.$originalSchemaId = this.$id;
-=======
   s.mapPaths = [].concat(this.mapPaths);
->>>>>>> 7b514436
 
   if (this.discriminatorMapping != null) {
     s.discriminatorMapping = Object.assign({}, this.discriminatorMapping);
