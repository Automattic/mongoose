--- conflicted
+++ resolved
@@ -80,38 +80,18 @@
       : utils.getFunctionName(cast);
 
     const Types = require('./index.js');
-<<<<<<< HEAD
     const schemaTypeDefinition = Types.hasOwnProperty(name) ? Types[name] : cast;
 
     if (typeof schemaTypeDefinition === 'function') {
-      this.embeddedSchemaType = new schemaTypeDefinition(key, castOptions);
+      if (schemaTypeDefinition === SchemaArray) {
+        this.embeddedSchemaType = new schemaTypeDefinition(path, castOptions, schemaOptions, null, parentSchema);
+      } else {
+        this.embeddedSchemaType = new schemaTypeDefinition(key, castOptions, schemaOptions, parentSchema);
+      }
     } else if (schemaTypeDefinition instanceof SchemaType) {
       this.embeddedSchemaType = schemaTypeDefinition;
       if (!(this.embeddedSchemaType instanceof EmbeddedDoc)) {
         this.embeddedSchemaType.path = key;
-=======
-    const caster = Types.hasOwnProperty(name) ? Types[name] : cast;
-
-    this.casterConstructor = caster;
-
-    if (this.casterConstructor instanceof SchemaArray) {
-      this.casterConstructor[isNestedArraySymbol] = true;
-    }
-
-    if (typeof caster === 'function' &&
-        !caster.$isArraySubdocument &&
-        !caster.$isSchemaMap) {
-      const path = this.caster instanceof EmbeddedDoc ? null : key;
-      if (caster === SchemaArray) {
-        this.caster = new caster(path, castOptions, schemaOptions, null, parentSchema);
-      } else {
-        this.caster = new caster(path, castOptions, schemaOptions, parentSchema);
-      }
-    } else {
-      this.caster = caster;
-      if (!(this.caster instanceof EmbeddedDoc)) {
-        this.caster.path = key;
->>>>>>> 753d9750
       }
     }
 
@@ -505,11 +485,7 @@
 
 SchemaArray.prototype.clone = function() {
   const options = Object.assign({}, this.options);
-<<<<<<< HEAD
-  const schematype = new this.constructor(this.path, this.embeddedSchemaType, options, this.schemaOptions);
-=======
-  const schematype = new this.constructor(this.path, this.caster, options, this.schemaOptions, this.parentSchema);
->>>>>>> 753d9750
+  const schematype = new this.constructor(this.path, this.embeddedSchemaType, options, this.schemaOptions, this.parentSchema);
   schematype.validators = this.validators.slice();
   if (this.requiredValidator !== undefined) {
     schematype.requiredValidator = this.requiredValidator;
