--- conflicted
+++ resolved
@@ -16,16 +16,11 @@
 var EmbeddedDoc = require('../types').Embedded;
 var Mixed = require('./mixed');
 var cast = require('../cast');
-<<<<<<< HEAD
 var util = require('util');
-var utils = require('../utils');
-var isMongooseObject = utils.isMongooseObject;
-=======
 var utils = require('../utils');
 var isMongooseObject = utils.isMongooseObject;
 var castToNumber = require('./operators/helpers').castToNumber;
 var geospatial = require('./operators/geospatial');
->>>>>>> 47580d35
 
 /**
  * Array SchemaType constructor
