/*!
 * Module dependencies.
 */

var utils = require('../utils');

var SchemaType = require('../schematype');
var CastError = SchemaType.CastError;

const convertToTrue = [true, 'true', 1, '1', 'yes'];
const convertToFalse = [false, 'false', 0, '0', 'no'];

/**
 * Boolean SchemaType constructor.
 *
 * @param {String} path
 * @param {Object} options
 * @inherits SchemaType
 * @api public
 */

function SchemaBoolean(path, options) {
  SchemaType.call(this, path, options, 'Boolean');
}

/**
 * This schema type's name, to defend against minifiers that mangle
 * function names.
 *
 * @api public
 */
SchemaBoolean.schemaName = 'Boolean';

/*!
 * Inherits from SchemaType.
 */
SchemaBoolean.prototype = Object.create(SchemaType.prototype);
SchemaBoolean.prototype.constructor = SchemaBoolean;

/**
 * Check if the given value satisfies a required validator. For a boolean
 * to satisfy a required validator, it must be strictly equal to true or to
 * false.
 *
 * @param {Any} value
 * @return {Boolean}
 * @api public
 */

SchemaBoolean.prototype.checkRequired = function(value) {
  return value === true || value === false;
};

/**
 * Casts to boolean
 *
 * @param {Object} value
 * @param {Object} model - this value is optional
 * @api private
 */

<<<<<<< HEAD
SchemaBoolean.prototype.cast = function(value) {
  if (value == null) {
    return value;
  }

  // strict mode (throws if value is not a boolean, instead of converting)
  if (convertToTrue.indexOf(value) !== -1) {
    return true;
  }
  if (convertToFalse.indexOf(value) !== -1) {
    return false;
=======
SchemaBoolean.prototype.cast = function(value, model) {
  if (value === null) {
    return value;
  }

  if (this.options.strictBool || (model && model.schema.options.strictBool && this.options.strictBool !== false)) {
    // strict mode (throws if value is not a boolean, instead of converting)
    if (value === true || value === 'true' || value === 1 || value === '1') {
      return true;
    }
    if (value === false || value === 'false' || value === 0 || value === '0') {
      return false;
    }
    throw new CastError('boolean', value, this.path);
  } else {
    // legacy mode
    if (value === '0') {
      return false;
    }
    if (value === 'true') {
      return true;
    }
    if (value === 'false') {
      return false;
    }
    return !!value;
>>>>>>> d3bb1226
  }
  throw new CastError('boolean', value, this.path);
};

SchemaBoolean.$conditionalHandlers =
    utils.options(SchemaType.prototype.$conditionalHandlers, {});

/**
 * Casts contents for queries.
 *
 * @param {String} $conditional
 * @param {any} val
 * @api private
 */

SchemaBoolean.prototype.castForQuery = function($conditional, val) {
  var handler;
  if (arguments.length === 2) {
    handler = SchemaBoolean.$conditionalHandlers[$conditional];

    if (handler) {
      return handler.call(this, val);
    }

    return this._castForQuery(val);
  }

  return this._castForQuery($conditional);
};

/*!
 * Module exports.
 */

module.exports = SchemaBoolean;<|MERGE_RESOLUTION|>--- conflicted
+++ resolved
@@ -59,7 +59,6 @@
  * @api private
  */
 
-<<<<<<< HEAD
 SchemaBoolean.prototype.cast = function(value) {
   if (value == null) {
     return value;
@@ -71,34 +70,6 @@
   }
   if (convertToFalse.indexOf(value) !== -1) {
     return false;
-=======
-SchemaBoolean.prototype.cast = function(value, model) {
-  if (value === null) {
-    return value;
-  }
-
-  if (this.options.strictBool || (model && model.schema.options.strictBool && this.options.strictBool !== false)) {
-    // strict mode (throws if value is not a boolean, instead of converting)
-    if (value === true || value === 'true' || value === 1 || value === '1') {
-      return true;
-    }
-    if (value === false || value === 'false' || value === 0 || value === '0') {
-      return false;
-    }
-    throw new CastError('boolean', value, this.path);
-  } else {
-    // legacy mode
-    if (value === '0') {
-      return false;
-    }
-    if (value === 'true') {
-      return true;
-    }
-    if (value === 'false') {
-      return false;
-    }
-    return !!value;
->>>>>>> d3bb1226
   }
   throw new CastError('boolean', value, this.path);
 };
