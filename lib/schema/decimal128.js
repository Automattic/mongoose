/*!
 * Module dependencies.
 */

'use strict';

const SchemaType = require('../schematype');
const CastError = SchemaType.CastError;
const Decimal128Type = require('../types/decimal128');
const castDecimal128 = require('../cast/decimal128');
const utils = require('../utils');

/**
 * Decimal128 SchemaType constructor.
 *
 * @param {String} key
 * @param {Object} options
 * @inherits SchemaType
 * @api public
 */

function Decimal128(key, options) {
  SchemaType.call(this, key, options, 'Decimal128');
}

/**
 * This schema type's name, to defend against minifiers that mangle
 * function names.
 *
 * @api public
 */
Decimal128.schemaName = 'Decimal128';

Decimal128.defaultOptions = {};

/*!
 * Inherits from SchemaType.
 */
Decimal128.prototype = Object.create(SchemaType.prototype);
Decimal128.prototype.constructor = Decimal128;

/*!
 * ignore
 */

Decimal128._cast = castDecimal128;

/**
 * Sets a default option for all Decimal128 instances.
 *
 * ####Example:
 *
 *     // Make all decimal 128s have `required` of true by default.
 *     mongoose.Schema.Decimal128.set('required', true);
 *
 *     const User = mongoose.model('User', new Schema({ test: mongoose.Decimal128 }));
 *     new User({ }).validateSync().errors.test.message; // Path `test` is required.
 *
 * @param {String} option - The option you'd like to set the value for
 * @param {*} value - value for option
 * @return {undefined}
 * @function set
 * @static
 * @api public
 */

Decimal128.set = SchemaType.set;

/**
 * Get/set the function used to cast arbitrary values to decimals.
 *
 * ####Example:
 *
 *     // Make Mongoose only refuse to cast numbers as decimal128
 *     const original = mongoose.Schema.Types.Decimal128.cast();
 *     mongoose.Decimal128.cast(v => {
 *       assert.ok(typeof v !== 'number');
 *       return original(v);
 *     });
 *
 *     // Or disable casting entirely
 *     mongoose.Decimal128.cast(false);
 *
 * @param {Function} [caster]
 * @return {Function}
 * @function get
 * @static
 * @api public
 */

Decimal128.cast = function cast(caster) {
  if (arguments.length === 0) {
    return this._cast;
  }
  if (caster === false) {
    caster = this._defaultCaster;
  }
  this._cast = caster;

  return this._cast;
};

/*!
 * ignore
 */

Decimal128._defaultCaster = v => {
  if (v != null && !(v instanceof Decimal128Type)) {
    throw new Error();
  }
  return v;
};

/*!
 * ignore
 */

Decimal128._checkRequired = v => v instanceof Decimal128Type;

/**
 * Override the function the required validator uses to check whether a string
 * passes the `required` check.
 *
 * @param {Function} fn
 * @return {Function}
 * @function checkRequired
 * @static
 * @api public
 */

Decimal128.checkRequired = SchemaType.checkRequired;

/**
 * Check if the given value satisfies a required validator.
 *
 * @param {Any} value
 * @param {Document} doc
 * @return {Boolean}
 * @api public
 */

Decimal128.prototype.checkRequired = function checkRequired(value, doc) {
  if (SchemaType._isRef(this, value, doc, true)) {
    return !!value;
  }

  // `require('util').inherits()` does **not** copy static properties, and
  // plugins like mongoose-float use `inherits()` for pre-ES6.
  const _checkRequired = typeof this.constructor.checkRequired == 'function' ?
    this.constructor.checkRequired() :
    Decimal128.checkRequired();

  return _checkRequired(value);
};

/**
 * Casts to Decimal128
 *
 * @param {Object} value
 * @param {Object} doc
 * @param {Boolean} init whether this is an initialization cast
 * @api private
 */

Decimal128.prototype.cast = function(value, doc, init) {
  if (SchemaType._isRef(this, value, doc, init)) {
    if (value instanceof Decimal128Type) {
      return value;
<<<<<<< HEAD
    } else if (Buffer.isBuffer(value) || !utils.isObject(value)) {
      throw new CastError('Decimal128', value, this.path, null, this);
    }

    // Handle the case where user directly sets a populated
    // path to a plain object; cast to the Model used in
    // the population query.
    const path = doc.$__fullPath(this.path, true);
    const owner = doc.ownerDocument ? doc.ownerDocument() : doc;
    const pop = owner.populated(path, true);
    let ret = value;
    if (!doc.$__.populated ||
        !doc.$__.populated[path] ||
        !doc.$__.populated[path].options ||
        !doc.$__.populated[path].options.options ||
        !doc.$__.populated[path].options.options.lean) {
      ret = new pop.options[populateModelSymbol](value);
      ret.$__.wasPopulated = true;
=======
>>>>>>> 7b514436
    }

    return this._castRef(value, doc, init);
  }

  let castDecimal128;
  if (typeof this._castFunction === 'function') {
    castDecimal128 = this._castFunction;
  } else if (typeof this.constructor.cast === 'function') {
    castDecimal128 = this.constructor.cast();
  } else {
    castDecimal128 = Decimal128.cast();
  }

  try {
    return castDecimal128(value);
  } catch (error) {
    throw new CastError('Decimal128', value, this.path, error, this);
  }
};

/*!
 * ignore
 */

function handleSingle(val) {
  return this.cast(val);
}

Decimal128.prototype.$conditionalHandlers =
    utils.options(SchemaType.prototype.$conditionalHandlers, {
      $gt: handleSingle,
      $gte: handleSingle,
      $lt: handleSingle,
      $lte: handleSingle
    });

/*!
 * Module exports.
 */

module.exports = Decimal128;<|MERGE_RESOLUTION|>--- conflicted
+++ resolved
@@ -166,27 +166,6 @@
   if (SchemaType._isRef(this, value, doc, init)) {
     if (value instanceof Decimal128Type) {
       return value;
-<<<<<<< HEAD
-    } else if (Buffer.isBuffer(value) || !utils.isObject(value)) {
-      throw new CastError('Decimal128', value, this.path, null, this);
-    }
-
-    // Handle the case where user directly sets a populated
-    // path to a plain object; cast to the Model used in
-    // the population query.
-    const path = doc.$__fullPath(this.path, true);
-    const owner = doc.ownerDocument ? doc.ownerDocument() : doc;
-    const pop = owner.populated(path, true);
-    let ret = value;
-    if (!doc.$__.populated ||
-        !doc.$__.populated[path] ||
-        !doc.$__.populated[path].options ||
-        !doc.$__.populated[path].options.options ||
-        !doc.$__.populated[path].options.options.lean) {
-      ret = new pop.options[populateModelSymbol](value);
-      ret.$__.wasPopulated = true;
-=======
->>>>>>> 7b514436
     }
 
     return this._castRef(value, doc, init);
