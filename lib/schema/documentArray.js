--- conflicted
+++ resolved
@@ -62,7 +62,7 @@
 
   const $parentSchemaType = this;
   const embeddedSchemaType = new DocumentArrayElement(key + '.$', schema, {
-    required: schemaOptions?.required ?? false,
+    ...(schemaOptions || {}),
     $parentSchemaType,
     Constructor
   });
@@ -89,18 +89,6 @@
       return arr;
     });
   }
-<<<<<<< HEAD
-=======
-
-  const $parentSchemaType = this;
-  this.$embeddedSchemaType = new DocumentArrayElement(key + '.$', {
-    ...(schemaOptions || {}),
-    $parentSchemaType
-  });
-
-  this.$embeddedSchemaType.caster = this.Constructor;
-  this.$embeddedSchemaType.schema = this.schema;
->>>>>>> 0a6a199d
 }
 
 /**
