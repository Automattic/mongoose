--- conflicted
+++ resolved
@@ -19,17 +19,13 @@
  * @param {String} path
  * @param {Schema} schema
  * @param {Object} options
- * @param {Object} schemaOptions
+ * @param {Object} options
  * @param {Schema} parentSchema
  * @inherits SchemaType
  * @api public
  */
 
-<<<<<<< HEAD
-function SchemaDocumentArrayElement(path, schema, options) {
-=======
-function SchemaDocumentArrayElement(path, options, _schemaOptions, parentSchema) {
->>>>>>> 753d9750
+function SchemaDocumentArrayElement(path, schema, options, parentSchema) {
   this.$parentSchemaType = options && options.$parentSchemaType;
   if (!this.$parentSchemaType) {
     throw new MongooseError('Cannot create DocumentArrayElement schematype without a parent');
