--- conflicted
+++ resolved
@@ -100,7 +100,6 @@
 DocumentArray.prototype.cast = function (value, doc, init) {
   var retval = value;
   if (Array.isArray(value)) {
-<<<<<<< HEAD
     if (!(value instanceof MongooseDocumentArray)) {
       if(doc)
         retval = doc.get(this.path);
@@ -122,29 +121,12 @@
             Array.prototype.push.apply(retval, [subdoc]);
           }
           if(init) {
-            //delete subdoc._doc._id;
+            delete subdoc._doc._id;
             subdoc.init(value[i]);
           } else {
             subdoc.set (value[i]);
           }
         }
-=======
-    if (!(value instanceof MongooseDocumentArray))
-      value = new MongooseDocumentArray(value, this.path, doc);
-
-    for (var i = 0, l = value.length; i < l; i++) {
-      if (!(value[i] instanceof Subdocument)) {
-        var doc = new this.caster(null, value);
-
-        if (init) {
-          // skip _id for pre-init hooks
-          delete doc._doc._id;
-        }
-
-        value[i] = init
-          ? doc.init(value[i])
-          : doc.set (value[i]);
->>>>>>> e296c6e2
       }
     }
     return retval;
