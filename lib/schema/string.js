--- conflicted
+++ resolved
@@ -202,10 +202,7 @@
  * @param {...String|Object} [args] enumeration values
  * @return {SchemaType} this
  * @see Customized Error Messages https://mongoosejs.com/docs/api/error.html#Error.messages
-<<<<<<< HEAD
-=======
  * @see Enums in JavaScript https://masteringjs.io/tutorials/fundamentals/enum
->>>>>>> ecb02495
  * @api public
  */
 
