--- conflicted
+++ resolved
@@ -1101,13 +1101,8 @@
   }
   const setters = this.setters;
 
-<<<<<<< HEAD
-  for (const setter of utils.clone(setters).reverse()) {
-    v = setter.call(scope, v, priorVal, this);
-=======
   for (let i = setters.length - 1; i >= 0; i--) {
-    v = setters[i].call(scope, v, this);
->>>>>>> 7b514436
+    v = setters[i].call(scope, v, priorVal, this);
   }
 
   return v;
