'use strict';

/*!
 * Module dependencies.
 */

const MongooseError = require('./error/index');
const SchemaTypeOptions = require('./options/SchemaTypeOptions');
const $exists = require('./schema/operators/exists');
const $type = require('./schema/operators/type');
const handleImmutable = require('./helpers/schematype/handleImmutable');
const isAsyncFunction = require('./helpers/isAsyncFunction');
const isSimpleValidator = require('./helpers/isSimpleValidator');
const immediate = require('./helpers/immediate');
const schemaTypeSymbol = require('./helpers/symbols').schemaTypeSymbol;
const utils = require('./utils');
const validatorErrorSymbol = require('./helpers/symbols').validatorErrorSymbol;
const documentIsModified = require('./helpers/symbols').documentIsModified;

const populateModelSymbol = require('./helpers/symbols').populateModelSymbol;

const CastError = MongooseError.CastError;
const ValidatorError = MongooseError.ValidatorError;

/**
 * SchemaType constructor. Do **not** instantiate `SchemaType` directly.
 * Mongoose converts your schema paths into SchemaTypes automatically.
 *
 * ####Example:
 *
 *     const schema = new Schema({ name: String });
 *     schema.path('name') instanceof SchemaType; // true
 *
 * @param {String} path
 * @param {SchemaTypeOptions} [options] See [SchemaTypeOptions docs](/docs/api/schematypeoptions.html)
 * @param {String} [instance]
 * @api public
 */

function SchemaType(path, options, instance) {
  this[schemaTypeSymbol] = true;
  this.path = path;
  this.instance = instance;
  this.validators = [];
  this.getters = this.constructor.hasOwnProperty('getters') ?
    this.constructor.getters.slice() :
    [];
  this.setters = [];

  this.splitPath();

  options = options || {};
  const defaultOptions = this.constructor.defaultOptions || {};
  const defaultOptionsKeys = Object.keys(defaultOptions);

  for (const option of defaultOptionsKeys) {
    if (defaultOptions.hasOwnProperty(option) && !options.hasOwnProperty(option)) {
      options[option] = defaultOptions[option];
    }
  }

  if (options.select == null) {
    delete options.select;
  }

  const Options = this.OptionsConstructor || SchemaTypeOptions;
  this.options = new Options(options);
  this._index = null;


  if (utils.hasUserDefinedProperty(this.options, 'immutable')) {
    this.$immutable = this.options.immutable;

    handleImmutable(this);
  }

  const keys = Object.keys(this.options);
  for (const prop of keys) {
    if (prop === 'cast') {
      this.castFunction(this.options[prop]);
      continue;
    }
    if (utils.hasUserDefinedProperty(this.options, prop) && typeof this[prop] === 'function') {
      // { unique: true, index: true }
      if (prop === 'index' && this._index) {
        if (options.index === false) {
          const index = this._index;
          if (typeof index === 'object' && index != null) {
            if (index.unique) {
              throw new Error('Path "' + this.path + '" may not have `index` ' +
                'set to false and `unique` set to true');
            }
            if (index.sparse) {
              throw new Error('Path "' + this.path + '" may not have `index` ' +
                'set to false and `sparse` set to true');
            }
          }

          this._index = false;
        }
        continue;
      }

      const val = options[prop];
      // Special case so we don't screw up array defaults, see gh-5780
      if (prop === 'default') {
        this.default(val);
        continue;
      }

      const opts = Array.isArray(val) ? val : [val];

      this[prop].apply(this, opts);
    }
  }

  Object.defineProperty(this, '$$context', {
    enumerable: false,
    configurable: false,
    writable: true,
    value: null
  });
}

/*!
 * The class that Mongoose uses internally to instantiate this SchemaType's `options` property.
 */

SchemaType.prototype.OptionsConstructor = SchemaTypeOptions;

/**
 * The path to this SchemaType in a Schema.
 *
 * ####Example:
 *     const schema = new Schema({ name: String });
 *     schema.path('name').path; // 'name'
 *
 * @property path
 * @api public
 * @memberOf SchemaType
 */

SchemaType.prototype.path;

/**
 * The validators that Mongoose should run to validate properties at this SchemaType's path.
 *
 * ####Example:
 *     const schema = new Schema({ name: { type: String, required: true } });
 *     schema.path('name').validators.length; // 1, the `required` validator
 *
 * @property validators
 * @api public
 * @memberOf SchemaType
 */

SchemaType.prototype.validators;

/**
 * True if this SchemaType has a required validator. False otherwise.
 *
 * ####Example:
 *     const schema = new Schema({ name: { type: String, required: true } });
 *     schema.path('name').isRequired; // true
 *
 *     schema.path('name').required(false);
 *     schema.path('name').isRequired; // false
 *
 * @property isRequired
 * @api public
 * @memberOf SchemaType
 */

SchemaType.prototype.validators;

/*!
 * ignore
 */

SchemaType.prototype.splitPath = function() {
  if (this._presplitPath != null) {
    return this._presplitPath;
  }
  if (this.path == null) {
    return undefined;
  }

  this._presplitPath = this.path.indexOf('.') === -1 ? [this.path] : this.path.split('.');
  return this._presplitPath;
};

/**
 * Get/set the function used to cast arbitrary values to this type.
 *
 * ####Example:
 *
 *     // Disallow `null` for numbers, and don't try to cast any values to
 *     // numbers, so even strings like '123' will cause a CastError.
 *     mongoose.Number.cast(function(v) {
 *       assert.ok(v === undefined || typeof v === 'number');
 *       return v;
 *     });
 *
 * @param {Function|false} caster Function that casts arbitrary values to this type, or throws an error if casting failed
 * @return {Function}
 * @static
 * @receiver SchemaType
 * @function cast
 * @api public
 */

SchemaType.cast = function cast(caster) {
  if (arguments.length === 0) {
    return this._cast;
  }
  if (caster === false) {
    caster = v => v;
  }
  this._cast = caster;

  return this._cast;
};

/**
 * Get/set the function used to cast arbitrary values to this particular schematype instance.
 * Overrides `SchemaType.cast()`.
 *
 * ####Example:
 *
 *     // Disallow `null` for numbers, and don't try to cast any values to
 *     // numbers, so even strings like '123' will cause a CastError.
 *     const number = new mongoose.Number('mypath', {});
 *     number.cast(function(v) {
 *       assert.ok(v === undefined || typeof v === 'number');
 *       return v;
 *     });
 *
 * @param {Function|false} caster Function that casts arbitrary values to this type, or throws an error if casting failed
 * @return {Function}
 * @static
 * @receiver SchemaType
 * @function cast
 * @api public
 */

SchemaType.prototype.castFunction = function castFunction(caster) {
  if (arguments.length === 0) {
    return this._castFunction;
  }
  if (caster === false) {
    caster = this.constructor._defaultCaster || (v => v);
  }
  this._castFunction = caster;

  return this._castFunction;
};

/**
 * The function that Mongoose calls to cast arbitrary values to this SchemaType.
 *
 * @param {Object} value value to cast
 * @param {Document} doc document that triggers the casting
 * @param {Boolean} init
 * @api public
 */

SchemaType.prototype.cast = function cast() {
  throw new Error('Base SchemaType class does not implement a `cast()` function');
};

/**
 * Sets a default option for this schema type.
 *
 * ####Example:
 *
 *     // Make all strings be trimmed by default
 *     mongoose.SchemaTypes.String.set('trim', true);
 *
 * @param {String} option The name of the option you'd like to set (e.g. trim, lowercase, etc...)
 * @param {*} value The value of the option you'd like to set.
 * @return {void}
 * @static
 * @receiver SchemaType
 * @function set
 * @api public
 */

SchemaType.set = function set(option, value) {
  if (!this.hasOwnProperty('defaultOptions')) {
    this.defaultOptions = Object.assign({}, this.defaultOptions);
  }
  this.defaultOptions[option] = value;
};

/**
 * Attaches a getter for all instances of this schema type.
 *
 * ####Example:
 *
 *     // Make all numbers round down
 *     mongoose.Number.get(function(v) { return Math.floor(v); });
 *
 * @param {Function} getter
 * @return {this}
 * @static
 * @receiver SchemaType
 * @function get
 * @api public
 */

SchemaType.get = function(getter) {
  this.getters = this.hasOwnProperty('getters') ? this.getters : [];
  this.getters.push(getter);
};

/**
 * Sets a default value for this SchemaType.
 *
 * ####Example:
 *
 *     const schema = new Schema({ n: { type: Number, default: 10 })
 *     const M = db.model('M', schema)
 *     const m = new M;
 *     console.log(m.n) // 10
 *
 * Defaults can be either `functions` which return the value to use as the default or the literal value itself. Either way, the value will be cast based on its schema type before being set during document creation.
 *
 * ####Example:
 *
 *     // values are cast:
 *     const schema = new Schema({ aNumber: { type: Number, default: 4.815162342 }})
 *     const M = db.model('M', schema)
 *     const m = new M;
 *     console.log(m.aNumber) // 4.815162342
 *
 *     // default unique objects for Mixed types:
 *     const schema = new Schema({ mixed: Schema.Types.Mixed });
 *     schema.path('mixed').default(function () {
 *       return {};
 *     });
 *
 *     // if we don't use a function to return object literals for Mixed defaults,
 *     // each document will receive a reference to the same object literal creating
 *     // a "shared" object instance:
 *     const schema = new Schema({ mixed: Schema.Types.Mixed });
 *     schema.path('mixed').default({});
 *     const M = db.model('M', schema);
 *     const m1 = new M;
 *     m1.mixed.added = 1;
 *     console.log(m1.mixed); // { added: 1 }
 *     const m2 = new M;
 *     console.log(m2.mixed); // { added: 1 }
 *
 * @param {Function|any} val the default value
 * @return {defaultValue}
 * @api public
 */

SchemaType.prototype.default = function(val) {
  if (arguments.length === 1) {
    if (val === void 0) {
      this.defaultValue = void 0;
      return void 0;
    }

    if (val != null && val.instanceOfSchema) {
      throw new MongooseError('Cannot set default value of path `' + this.path +
        '` to a mongoose Schema instance.');
    }

    this.defaultValue = val;
    return this.defaultValue;
  } else if (arguments.length > 1) {
    this.defaultValue = [...arguments];
  }
  return this.defaultValue;
};

/**
 * Declares the index options for this schematype.
 *
 * ####Example:
 *
 *     const s = new Schema({ name: { type: String, index: true })
 *     const s = new Schema({ loc: { type: [Number], index: 'hashed' })
 *     const s = new Schema({ loc: { type: [Number], index: '2d', sparse: true })
 *     const s = new Schema({ loc: { type: [Number], index: { type: '2dsphere', sparse: true }})
 *     const s = new Schema({ date: { type: Date, index: { unique: true, expires: '1d' }})
 *     s.path('my.path').index(true);
 *     s.path('my.date').index({ expires: 60 });
 *     s.path('my.path').index({ unique: true, sparse: true });
 *
 * ####NOTE:
 *
 * _Indexes are created [in the background](https://docs.mongodb.com/manual/core/index-creation/#index-creation-background)
 * by default. If `background` is set to `false`, MongoDB will not execute any
 * read/write operations you send until the index build.
 * Specify `background: false` to override Mongoose's default._
 *
 * @param {Object|Boolean|String} options
 * @return {SchemaType} this
 * @api public
 */

SchemaType.prototype.index = function(options) {
  this._index = options;
  utils.expires(this._index);
  return this;
};

/**
 * Declares an unique index.
 *
 * ####Example:
 *
 *     const s = new Schema({ name: { type: String, unique: true }});
 *     s.path('name').index({ unique: true });
 *
 * _NOTE: violating the constraint returns an `E11000` error from MongoDB when saving, not a Mongoose validation error._
 *
 * @param {Boolean} bool
 * @return {SchemaType} this
 * @api public
 */

SchemaType.prototype.unique = function(bool) {
  if (this._index === false) {
    if (!bool) {
      return;
    }
    throw new Error('Path "' + this.path + '" may not have `index` set to ' +
      'false and `unique` set to true');
  }

  if (!this.options.hasOwnProperty('index') && bool === false) {
    return this;
  }

  if (this._index == null || this._index === true) {
    this._index = {};
  } else if (typeof this._index === 'string') {
    this._index = { type: this._index };
  }

  this._index.unique = bool;
  return this;
};

/**
 * Declares a full text index.
 *
 * ###Example:
 *
 *      const s = new Schema({name : {type: String, text : true })
 *      s.path('name').index({text : true});
 * @param {Boolean} bool
 * @return {SchemaType} this
 * @api public
 */

SchemaType.prototype.text = function(bool) {
  if (this._index === false) {
    if (!bool) {
      return;
    }
    throw new Error('Path "' + this.path + '" may not have `index` set to ' +
      'false and `text` set to true');
  }

  if (!this.options.hasOwnProperty('index') && bool === false) {
    return this;
  }

  if (this._index === null || this._index === undefined ||
    typeof this._index === 'boolean') {
    this._index = {};
  } else if (typeof this._index === 'string') {
    this._index = { type: this._index };
  }

  this._index.text = bool;
  return this;
};

/**
 * Declares a sparse index.
 *
 * ####Example:
 *
 *     const s = new Schema({ name: { type: String, sparse: true } });
 *     s.path('name').index({ sparse: true });
 *
 * @param {Boolean} bool
 * @return {SchemaType} this
 * @api public
 */

SchemaType.prototype.sparse = function(bool) {
  if (this._index === false) {
    if (!bool) {
      return;
    }
    throw new Error('Path "' + this.path + '" may not have `index` set to ' +
      'false and `sparse` set to true');
  }

  if (!this.options.hasOwnProperty('index') && bool === false) {
    return this;
  }

  if (this._index == null || typeof this._index === 'boolean') {
    this._index = {};
  } else if (typeof this._index === 'string') {
    this._index = { type: this._index };
  }

  this._index.sparse = bool;
  return this;
};

/**
 * Defines this path as immutable. Mongoose prevents you from changing
 * immutable paths unless the parent document has [`isNew: true`](/docs/api.html#document_Document-isNew).
 *
 * ####Example:
 *
 *     const schema = new Schema({
 *       name: { type: String, immutable: true },
 *       age: Number
 *     });
 *     const Model = mongoose.model('Test', schema);
 *
 *     await Model.create({ name: 'test' });
 *     const doc = await Model.findOne();
 *
 *     doc.isNew; // false
 *     doc.name = 'new name';
 *     doc.name; // 'test', because `name` is immutable
 *
 * Mongoose also prevents changing immutable properties using `updateOne()`
 * and `updateMany()` based on [strict mode](/docs/guide.html#strict).
 *
 * ####Example:
 *
 *     // Mongoose will strip out the `name` update, because `name` is immutable
 *     Model.updateOne({}, { $set: { name: 'test2' }, $inc: { age: 1 } });
 *
 *     // If `strict` is set to 'throw', Mongoose will throw an error if you
 *     // update `name`
 *     const err = await Model.updateOne({}, { name: 'test2' }, { strict: 'throw' }).
 *       then(() => null, err => err);
 *     err.name; // StrictModeError
 *
 *     // If `strict` is `false`, Mongoose allows updating `name` even though
 *     // the property is immutable.
 *     Model.updateOne({}, { name: 'test2' }, { strict: false });
 *
 * @param {Boolean} bool
 * @return {SchemaType} this
 * @see isNew /docs/api.html#document_Document-isNew
 * @api public
 */

SchemaType.prototype.immutable = function(bool) {
  this.$immutable = bool;
  handleImmutable(this);

  return this;
};

/**
 * Defines a custom function for transforming this path when converting a document to JSON.
 *
 * Mongoose calls this function with one parameter: the current `value` of the path. Mongoose
 * then uses the return value in the JSON output.
 *
 * ####Example:
 *
 *     const schema = new Schema({
 *       date: { type: Date, transform: v => v.getFullYear() }
 *     });
 *     const Model = mongoose.model('Test', schema);
 *
 *     await Model.create({ date: new Date('2016-06-01') });
 *     const doc = await Model.findOne();
 *
 *     doc.date instanceof Date; // true
 *
 *     doc.toJSON().date; // 2016 as a number
 *     JSON.stringify(doc); // '{"_id":...,"date":2016}'
 *
 * @param {Function} fn
 * @return {SchemaType} this
 * @api public
 */

SchemaType.prototype.transform = function(fn) {
  this.options.transform = fn;

  return this;
};

/**
 * Adds a setter to this schematype.
 *
 * ####Example:
 *
 *     function capitalize (val) {
 *       if (typeof val !== 'string') val = '';
 *       return val.charAt(0).toUpperCase() + val.substring(1);
 *     }
 *
 *     // defining within the schema
 *     const s = new Schema({ name: { type: String, set: capitalize }});
 *
 *     // or with the SchemaType
 *     const s = new Schema({ name: String })
 *     s.path('name').set(capitalize);
 *
 * Setters allow you to transform the data before it gets to the raw mongodb
 * document or query.
 *
 * Suppose you are implementing user registration for a website. Users provide
 * an email and password, which gets saved to mongodb. The email is a string
 * that you will want to normalize to lower case, in order to avoid one email
 * having more than one account -- e.g., otherwise, avenue@q.com can be registered for 2 accounts via avenue@q.com and AvEnUe@Q.CoM.
 *
 * You can set up email lower case normalization easily via a Mongoose setter.
 *
 *     function toLower(v) {
 *       return v.toLowerCase();
 *     }
 *
 *     const UserSchema = new Schema({
 *       email: { type: String, set: toLower }
 *     });
 *
 *     const User = db.model('User', UserSchema);
 *
 *     const user = new User({email: 'AVENUE@Q.COM'});
 *     console.log(user.email); // 'avenue@q.com'
 *
 *     // or
 *     const user = new User();
 *     user.email = 'Avenue@Q.com';
 *     console.log(user.email); // 'avenue@q.com'
 *     User.updateOne({ _id: _id }, { $set: { email: 'AVENUE@Q.COM' } }); // update to 'avenue@q.com'
 *
 * As you can see above, setters allow you to transform the data before it
 * stored in MongoDB, or before executing a query.
 *
 * _NOTE: we could have also just used the built-in `lowercase: true` SchemaType option instead of defining our own function._
 *
 *     new Schema({ email: { type: String, lowercase: true }})
 *
 * Setters are also passed a second argument, the schematype on which the setter was defined. This allows for tailored behavior based on options passed in the schema.
 *
 *     function inspector (val, priorValue, schematype) {
 *       if (schematype.options.required) {
 *         return schematype.path + ' is required';
 *       } else {
 *         return val;
 *       }
 *     }
 *
 *     const VirusSchema = new Schema({
 *       name: { type: String, required: true, set: inspector },
 *       taxonomy: { type: String, set: inspector }
 *     })
 *
 *     const Virus = db.model('Virus', VirusSchema);
 *     const v = new Virus({ name: 'Parvoviridae', taxonomy: 'Parvovirinae' });
 *
 *     console.log(v.name);     // name is required
 *     console.log(v.taxonomy); // Parvovirinae
 *
 * You can also use setters to modify other properties on the document. If
 * you're setting a property `name` on a document, the setter will run with
 * `this` as the document. Be careful, in mongoose 5 setters will also run
 * when querying by `name` with `this` as the query.
 *
 * ```javascript
 * const nameSchema = new Schema({ name: String, keywords: [String] });
 * nameSchema.path('name').set(function(v) {
 *   // Need to check if `this` is a document, because in mongoose 5
 *   // setters will also run on queries, in which case `this` will be a
 *   // mongoose query object.
 *   if (this instanceof Document && v != null) {
 *     this.keywords = v.split(' ');
 *   }
 *   return v;
 * });
 * ```
 *
 * @param {Function} fn
 * @return {SchemaType} this
 * @api public
 */

SchemaType.prototype.set = function(fn) {
  if (typeof fn !== 'function') {
    throw new TypeError('A setter must be a function.');
  }
  this.setters.push(fn);
  return this;
};

/**
 * Adds a getter to this schematype.
 *
 * ####Example:
 *
 *     function dob (val) {
 *       if (!val) return val;
 *       return (val.getMonth() + 1) + "/" + val.getDate() + "/" + val.getFullYear();
 *     }
 *
 *     // defining within the schema
 *     const s = new Schema({ born: { type: Date, get: dob })
 *
 *     // or by retreiving its SchemaType
 *     const s = new Schema({ born: Date })
 *     s.path('born').get(dob)
 *
 * Getters allow you to transform the representation of the data as it travels from the raw mongodb document to the value that you see.
 *
 * Suppose you are storing credit card numbers and you want to hide everything except the last 4 digits to the mongoose user. You can do so by defining a getter in the following way:
 *
 *     function obfuscate (cc) {
 *       return '****-****-****-' + cc.slice(cc.length-4, cc.length);
 *     }
 *
 *     const AccountSchema = new Schema({
 *       creditCardNumber: { type: String, get: obfuscate }
 *     });
 *
 *     const Account = db.model('Account', AccountSchema);
 *
 *     Account.findById(id, function (err, found) {
 *       console.log(found.creditCardNumber); // '****-****-****-1234'
 *     });
 *
 * Getters are also passed a second argument, the schematype on which the getter was defined. This allows for tailored behavior based on options passed in the schema.
 *
 *     function inspector (val, priorValue, schematype) {
 *       if (schematype.options.required) {
 *         return schematype.path + ' is required';
 *       } else {
 *         return schematype.path + ' is not';
 *       }
 *     }
 *
 *     const VirusSchema = new Schema({
 *       name: { type: String, required: true, get: inspector },
 *       taxonomy: { type: String, get: inspector }
 *     })
 *
 *     const Virus = db.model('Virus', VirusSchema);
 *
 *     Virus.findById(id, function (err, virus) {
 *       console.log(virus.name);     // name is required
 *       console.log(virus.taxonomy); // taxonomy is not
 *     })
 *
 * @param {Function} fn
 * @return {SchemaType} this
 * @api public
 */

SchemaType.prototype.get = function(fn) {
  if (typeof fn !== 'function') {
    throw new TypeError('A getter must be a function.');
  }
  this.getters.push(fn);
  return this;
};

/**
 * Adds validator(s) for this document path.
 *
 * Validators always receive the value to validate as their first argument and
 * must return `Boolean`. Returning `false` or throwing an error means
 * validation failed.
 *
 * The error message argument is optional. If not passed, the [default generic error message template](#error_messages_MongooseError-messages) will be used.
 *
 * ####Examples:
 *
 *     // make sure every value is equal to "something"
 *     function validator (val) {
 *       return val === 'something';
 *     }
 *     new Schema({ name: { type: String, validate: validator }});
 *
 *     // with a custom error message
 *
 *     const custom = [validator, 'Uh oh, {PATH} does not equal "something".']
 *     new Schema({ name: { type: String, validate: custom }});
 *
 *     // adding many validators at a time
 *
 *     const many = [
 *         { validator: validator, msg: 'uh oh' }
 *       , { validator: anotherValidator, msg: 'failed' }
 *     ]
 *     new Schema({ name: { type: String, validate: many }});
 *
 *     // or utilizing SchemaType methods directly:
 *
 *     const schema = new Schema({ name: 'string' });
 *     schema.path('name').validate(validator, 'validation of `{PATH}` failed with value `{VALUE}`');
 *
 * ####Error message templates:
 *
 * From the examples above, you may have noticed that error messages support
 * basic templating. There are a few other template keywords besides `{PATH}`
 * and `{VALUE}` too. To find out more, details are available
 * [here](#error_messages_MongooseError.messages).
 *
 * If Mongoose's built-in error message templating isn't enough, Mongoose
 * supports setting the `message` property to a function.
 *
 *     schema.path('name').validate({
 *       validator: function(v) { return v.length > 5; },
 *       // `errors['name']` will be "name must have length 5, got 'foo'"
 *       message: function(props) {
 *         return `${props.path} must have length 5, got '${props.value}'`;
 *       }
 *     });
 *
 * To bypass Mongoose's error messages and just copy the error message that
 * the validator throws, do this:
 *
 *     schema.path('name').validate({
 *       validator: function() { throw new Error('Oops!'); },
 *       // `errors['name']` will be "Oops!"
 *       message: function(props) { return props.reason.message; }
 *     });
 *
 * ####Asynchronous validation:
 *
 * Mongoose supports validators that return a promise. A validator that returns
 * a promise is called an _async validator_. Async validators run in
 * parallel, and `validate()` will wait until all async validators have settled.
 *
 *     schema.path('name').validate({
 *       validator: function (value) {
 *         return new Promise(function (resolve, reject) {
 *           resolve(false); // validation failed
 *         });
 *       }
 *     });
 *
 * You might use asynchronous validators to retreive other documents from the database to validate against or to meet other I/O bound validation needs.
 *
 * Validation occurs `pre('save')` or whenever you manually execute [document#validate](#document_Document-validate).
 *
 * If validation fails during `pre('save')` and no callback was passed to receive the error, an `error` event will be emitted on your Models associated db [connection](#connection_Connection), passing the validation error object along.
 *
 *     const conn = mongoose.createConnection(..);
 *     conn.on('error', handleError);
 *
 *     const Product = conn.model('Product', yourSchema);
 *     const dvd = new Product(..);
 *     dvd.save(); // emits error on the `conn` above
 *
 * If you want to handle these errors at the Model level, add an `error`
 * listener to your Model as shown below.
 *
 *     // registering an error listener on the Model lets us handle errors more locally
 *     Product.on('error', handleError);
 *
 * @param {RegExp|Function|Object} obj validator function, or hash describing options
 * @param {Function} [obj.validator] validator function. If the validator function returns `undefined` or a truthy value, validation succeeds. If it returns [falsy](https://masteringjs.io/tutorials/fundamentals/falsy) (except `undefined`) or throws an error, validation fails.
 * @param {String|Function} [obj.message] optional error message. If function, should return the error message as a string
 * @param {Boolean} [obj.propsParameter=false] If true, Mongoose will pass the validator properties object (with the `validator` function, `message`, etc.) as the 2nd arg to the validator function. This is disabled by default because many validators [rely on positional args](https://github.com/chriso/validator.js#validators), so turning this on may cause unpredictable behavior in external validators.
 * @param {String|Function} [errorMsg] optional error message. If function, should return the error message as a string
 * @param {String} [type] optional validator type
 * @return {SchemaType} this
 * @api public
 */

SchemaType.prototype.validate = function(obj, message, type) {
  if (typeof obj === 'function' || obj && utils.getFunctionName(obj.constructor) === 'RegExp') {
    let properties;
    if (typeof message === 'function') {
      properties = { validator: obj, message: message };
      properties.type = type || 'user defined';
    } else if (message instanceof Object && !type) {
      properties = isSimpleValidator(message) ? Object.assign({}, message) : utils.clone(message);
      if (!properties.message) {
        properties.message = properties.msg;
      }
      properties.validator = obj;
      properties.type = properties.type || 'user defined';
    } else {
      if (message == null) {
        message = MongooseError.messages.general.default;
      }
      if (!type) {
        type = 'user defined';
      }
      properties = { message: message, type: type, validator: obj };
    }

    this.validators.push(properties);
    return this;
  }

  let i;
  let length;
  let arg;

  for (i = 0, length = arguments.length; i < length; i++) {
    arg = arguments[i];
    if (!utils.isPOJO(arg)) {
      const msg = 'Invalid validator. Received (' + typeof arg + ') '
        + arg
        + '. See https://mongoosejs.com/docs/api.html#schematype_SchemaType-validate';

      throw new Error(msg);
    }
    this.validate(arg.validator, arg);
  }

  return this;
};

/**
 * Adds a required validator to this SchemaType. The validator gets added
 * to the front of this SchemaType's validators array using `unshift()`.
 *
 * ####Example:
 *
 *     const s = new Schema({ born: { type: Date, required: true })
 *
 *     // or with custom error message
 *
 *     const s = new Schema({ born: { type: Date, required: '{PATH} is required!' })
 *
 *     // or with a function
 *
 *     const s = new Schema({
 *       userId: ObjectId,
 *       username: {
 *         type: String,
 *         required: function() { return this.userId != null; }
 *       }
 *     })
 *
 *     // or with a function and a custom message
 *     const s = new Schema({
 *       userId: ObjectId,
 *       username: {
 *         type: String,
 *         required: [
 *           function() { return this.userId != null; },
 *           'username is required if id is specified'
 *         ]
 *       }
 *     })
 *
 *     // or through the path API
 *
 *     s.path('name').required(true);
 *
 *     // with custom error messaging
 *
 *     s.path('name').required(true, 'grrr :( ');
 *
 *     // or make a path conditionally required based on a function
 *     const isOver18 = function() { return this.age >= 18; };
 *     s.path('voterRegistrationId').required(isOver18);
 *
 * The required validator uses the SchemaType's `checkRequired` function to
 * determine whether a given value satisfies the required validator. By default,
 * a value satisfies the required validator if `val != null` (that is, if
 * the value is not null nor undefined). However, most built-in mongoose schema
 * types override the default `checkRequired` function:
 *
 * @param {Boolean|Function|Object} required enable/disable the validator, or function that returns required boolean, or options object
 * @param {Boolean|Function} [options.isRequired] enable/disable the validator, or function that returns required boolean
 * @param {Function} [options.ErrorConstructor] custom error constructor. The constructor receives 1 parameter, an object containing the validator properties.
 * @param {String} [message] optional custom error message
 * @return {SchemaType} this
 * @see Customized Error Messages #error_messages_MongooseError-messages
 * @see SchemaArray#checkRequired #schema_array_SchemaArray.checkRequired
 * @see SchemaBoolean#checkRequired #schema_boolean_SchemaBoolean-checkRequired
 * @see SchemaBuffer#checkRequired #schema_buffer_SchemaBuffer.schemaName
 * @see SchemaNumber#checkRequired #schema_number_SchemaNumber-min
 * @see SchemaObjectId#checkRequired #schema_objectid_ObjectId-auto
 * @see SchemaString#checkRequired #schema_string_SchemaString-checkRequired
 * @api public
 */

SchemaType.prototype.required = function(required, message) {
  let customOptions = {};

  if (arguments.length > 0 && required == null) {
    this.validators = this.validators.filter(function(v) {
      return v.validator !== this.requiredValidator;
    }, this);

    this.isRequired = false;
    delete this.originalRequiredValue;
    return this;
  }

  if (typeof required === 'object') {
    customOptions = required;
    message = customOptions.message || message;
    required = required.isRequired;
  }

  if (required === false) {
    this.validators = this.validators.filter(function(v) {
      return v.validator !== this.requiredValidator;
    }, this);

    this.isRequired = false;
    delete this.originalRequiredValue;
    return this;
  }

  const _this = this;
  this.isRequired = true;

  this.requiredValidator = function(v) {
    const cachedRequired = this && this.$__ && this.$__.cachedRequired;

    // no validation when this path wasn't selected in the query.
    if (cachedRequired != null && !this.$__isSelected(_this.path) && !this[documentIsModified](_this.path)) {
      return true;
    }

    // `$cachedRequired` gets set in `_evaluateRequiredFunctions()` so we
    // don't call required functions multiple times in one validate call
    // See gh-6801
    if (cachedRequired != null && _this.path in cachedRequired) {
      const res = cachedRequired[_this.path] ?
        _this.checkRequired(v, this) :
        true;
      delete cachedRequired[_this.path];
      return res;
    } else if (typeof required === 'function') {
      return required.apply(this) ? _this.checkRequired(v, this) : true;
    }

    return _this.checkRequired(v, this);
  };
  this.originalRequiredValue = required;

  if (typeof required === 'string') {
    message = required;
    required = undefined;
  }

  const msg = message || MongooseError.messages.general.required;
  this.validators.unshift(Object.assign({}, customOptions, {
    validator: this.requiredValidator,
    message: msg,
    type: 'required'
  }));

  return this;
};

/**
 * Set the model that this path refers to. This is the option that [populate](https://mongoosejs.com/docs/populate.html)
 * looks at to determine the foreign collection it should query.
 *
 * ####Example:
 *     const userSchema = new Schema({ name: String });
 *     const User = mongoose.model('User', userSchema);
 *
 *     const postSchema = new Schema({ user: mongoose.ObjectId });
 *     postSchema.path('user').ref('User'); // Can set ref to a model name
 *     postSchema.path('user').ref(User); // Or a model class
 *     postSchema.path('user').ref(() => 'User'); // Or a function that returns the model name
 *     postSchema.path('user').ref(() => User); // Or a function that returns the model class
 *
 *     // Or you can just declare the `ref` inline in your schema
 *     const postSchema2 = new Schema({
 *       user: { type: mongoose.ObjectId, ref: User }
 *     });
 *
 * @param {String|Model|Function} ref either a model name, a [Model](https://mongoosejs.com/docs/models.html), or a function that returns a model name or model.
 * @return {SchemaType} this
 * @api public
 */

SchemaType.prototype.ref = function(ref) {
  this.options.ref = ref;
  return this;
};

/**
 * Gets the default value
 *
 * @param {Object} scope the scope which callback are executed
 * @param {Boolean} init
 * @api private
 */

SchemaType.prototype.getDefault = function(scope, init) {
  let ret;
  if (typeof this.defaultValue === 'function') {
    if (
      this.defaultValue === Date.now ||
      this.defaultValue === Array ||
      this.defaultValue.name.toLowerCase() === 'objectid'
    ) {
      ret = this.defaultValue.call(scope);
    } else {
      ret = this.defaultValue.call(scope, scope);
    }
  } else {
    ret = this.defaultValue;
  }


  if (ret !== null && ret !== undefined) {
    if (typeof ret === 'object' && (!this.options || !this.options.shared)) {
      ret = utils.clone(ret);
    }

    const casted = this.applySetters(ret, scope, init);
    if (casted && !Array.isArray(casted) && casted.$isSingleNested) {
      casted.$__parent = scope;
    }
    return casted;
  }
  return ret;
};

/*!
 * Applies setters without casting
 *
 * @api private
 */

SchemaType.prototype._applySetters = function(value, scope, init, priorVal) {
  let v = value;
  if (init) {
    return v;
  }
  const setters = this.setters;

  for (let i = setters.length - 1; i >= 0; i--) {
    v = setters[i].call(scope, v, priorVal, this);
  }

  return v;
};

/*!
 * ignore
 */

SchemaType.prototype._castNullish = function _castNullish(v) {
  return v;
};

/**
 * Applies setters
 *
 * @param {Object} value
 * @param {Object} scope
 * @param {Boolean} init
 * @api private
 */

SchemaType.prototype.applySetters = function(value, scope, init, priorVal, options) {
  let v = this._applySetters(value, scope, init, priorVal, options);
  if (v == null) {
    return this._castNullish(v);
  }

  // do not cast until all setters are applied #665
  v = this.cast(v, scope, init, priorVal, options);

  return v;
};

/**
 * Applies getters to a value
 *
 * @param {Object} value
 * @param {Object} scope
 * @api private
 */

SchemaType.prototype.applyGetters = function(value, scope) {
  let v = value;
  const getters = this.getters;
  const len = getters.length;

  if (len === 0) {
    return v;
  }

  for (let i = 0; i < len; ++i) {
    v = getters[i].call(scope, v, this);
  }

  return v;
};

/**
 * Sets default `select()` behavior for this path.
 *
 * Set to `true` if this path should always be included in the results, `false` if it should be excluded by default. This setting can be overridden at the query level.
 *
 * ####Example:
 *
 *     T = db.model('T', new Schema({ x: { type: String, select: true }}));
 *     T.find(..); // field x will always be selected ..
 *     // .. unless overridden;
 *     T.find().select('-x').exec(callback);
 *
 * @param {Boolean} val
 * @return {SchemaType} this
 * @api public
 */

SchemaType.prototype.select = function select(val) {
  this.selected = !!val;
  return this;
};

/**
 * Performs a validation of `value` using the validators declared for this SchemaType.
 *
 * @param {any} value
 * @param {Function} callback
 * @param {Object} scope
 * @api private
 */

SchemaType.prototype.doValidate = function(value, fn, scope, options) {
  let err = false;
  const path = this.path;

  // Avoid non-object `validators`
  const validators = this.validators.
    filter(v => typeof v === 'object' && v !== null);

  let count = validators.length;

  if (!count) {
    return fn(null);
  }

  for (let i = 0, len = validators.length; i < len; ++i) {
<<<<<<< HEAD
=======
    const v = validators[i];
>>>>>>> 3edadd71
    if (err) {
      break;
    }

    const v = validators[i];
    const validator = v.validator;
    let ok;

    const validatorProperties = isSimpleValidator(v) ? Object.assign({}, v) : utils.clone(v);
    validatorProperties.path = options && options.path ? options.path : path;
    validatorProperties.value = value;

    if (validator instanceof RegExp) {
      validate(validator.test(value), validatorProperties);
      continue;
    }

    if (typeof validator !== 'function') {
      continue;
    }

    if (value === undefined && validator !== this.requiredValidator) {
      validate(true, validatorProperties);
      continue;
    }

    try {
      if (validatorProperties.propsParameter) {
        ok = validator.call(scope, value, validatorProperties);
      } else {
        ok = validator.call(scope, value);
      }
    } catch (error) {
      ok = false;
      validatorProperties.reason = error;
      if (error.message) {
        validatorProperties.message = error.message;
      }
    }

    if (ok != null && typeof ok.then === 'function') {
      ok.then(
        function(ok) { validate(ok, validatorProperties); },
        function(error) {
          validatorProperties.reason = error;
          validatorProperties.message = error.message;
          ok = false;
          validate(ok, validatorProperties);
        });
    } else {
      validate(ok, validatorProperties);
    }
<<<<<<< HEAD

=======
>>>>>>> 3edadd71
  }

  function validate(ok, validatorProperties) {
    if (err) {
      return;
    }
    if (ok === undefined || ok) {
      if (--count <= 0) {
        immediate(function() {
          fn(null);
        });
      }
    } else {
      const ErrorConstructor = validatorProperties.ErrorConstructor || ValidatorError;
      err = new ErrorConstructor(validatorProperties);
      err[validatorErrorSymbol] = true;
      immediate(function() {
        fn(err);
      });
    }
  }
};


function _validate(ok, validatorProperties) {
  if (ok !== undefined && !ok) {
    const ErrorConstructor = validatorProperties.ErrorConstructor || ValidatorError;
    const err = new ErrorConstructor(validatorProperties);
    err[validatorErrorSymbol] = true;
    return err;
  }
}

/**
 * Performs a validation of `value` using the validators declared for this SchemaType.
 *
 * ####Note:
 *
 * This method ignores the asynchronous validators.
 *
 * @param {any} value
 * @param {Object} scope
 * @return {MongooseError|undefined}
 * @api private
 */

SchemaType.prototype.doValidateSync = function(value, scope, options) {
  const path = this.path;
  const count = this.validators.length;

  if (!count) {
    return null;
  }

  let validators = this.validators;
  if (value === void 0) {
    if (this.validators.length !== 0 && this.validators[0].type === 'required') {
      validators = [this.validators[0]];
    } else {
      return null;
    }
  }

  let err = null;
  let i = 0;
  const len = validators.length;
  for (i = 0; i < len; ++i) {

    const v = validators[i];

    if (v === null || typeof v !== 'object') {
      continue;
    }

    const validator = v.validator;
    const validatorProperties = isSimpleValidator(v) ? Object.assign({}, v) : utils.clone(v);
    validatorProperties.path = options && options.path ? options.path : path;
    validatorProperties.value = value;
    let ok = false;

    // Skip any explicit async validators. Validators that return a promise
    // will still run, but won't trigger any errors.
    if (isAsyncFunction(validator)) {
      continue;
    }

    if (validator instanceof RegExp) {
      err = _validate(validator.test(value), validatorProperties);
      continue;
    }

    if (typeof validator !== 'function') {
      continue;
    }

    try {
      if (validatorProperties.propsParameter) {
        ok = validator.call(scope, value, validatorProperties);
      } else {
        ok = validator.call(scope, value);
      }
    } catch (error) {
      ok = false;
      validatorProperties.reason = error;
    }

    // Skip any validators that return a promise, we can't handle those
    // synchronously
    if (ok != null && typeof ok.then === 'function') {
      continue;
    }
    err = _validate(ok, validatorProperties);
    if (err) {
      break;
    }
  }

  return err;
};

/**
 * Determines if value is a valid Reference.
 *
 * @param {SchemaType} self
 * @param {Object} value
 * @param {Document} doc
 * @param {Boolean} init
 * @return {Boolean}
 * @api private
 */

SchemaType._isRef = function(self, value, doc, init) {
  // fast path
  let ref = init && self.options && (self.options.ref || self.options.refPath);

  if (!ref && doc && doc.$__ != null) {
    // checks for
    // - this populated with adhoc model and no ref was set in schema OR
    // - setting / pushing values after population
    const path = doc.$__fullPath(self.path, true);

    const owner = doc.ownerDocument();
    ref = (path != null && owner.$populated(path)) || doc.$populated(self.path);
  }

  if (ref) {
    if (value == null) {
      return true;
    }
    if (!Buffer.isBuffer(value) && // buffers are objects too
      value._bsontype !== 'Binary' // raw binary value from the db
      && utils.isObject(value) // might have deselected _id in population query
    ) {
      return true;
    }

    return init;
  }

  return false;
};

/*!
 * ignore
 */

SchemaType.prototype._castRef = function _castRef(value, doc, init) {
  if (value == null) {
    return value;
  }

  if (value.$__ != null) {
    value.$__.wasPopulated = value.$__.wasPopulated || true;
    return value;
  }

  // setting a populated path
  if (Buffer.isBuffer(value) || !utils.isObject(value)) {
    if (init) {
      return value;
    }
    throw new CastError(this.instance, value, this.path, null, this);
  }

  // Handle the case where user directly sets a populated
  // path to a plain object; cast to the Model used in
  // the population query.
  const path = doc.$__fullPath(this.path, true);
  const owner = doc.ownerDocument();
  const pop = owner.$populated(path, true);
  let ret = value;
  if (!doc.$__.populated ||
    !doc.$__.populated[path] ||
    !doc.$__.populated[path].options ||
    !doc.$__.populated[path].options.options ||
    !doc.$__.populated[path].options.options.lean) {
    ret = new pop.options[populateModelSymbol](value);
    ret.$__.wasPopulated = true;
  }

  return ret;
};

/*!
 * ignore
 */

function handleSingle(val) {
  return this.castForQuery(val);
}

/*!
 * ignore
 */

function handleArray(val) {
  const _this = this;
  if (!Array.isArray(val)) {
    return [this.castForQuery(val)];
  }
  return val.map(function(m) {
    return _this.castForQuery(m);
  });
}

/*!
 * Just like handleArray, except also allows `[]` because surprisingly
 * `$in: [1, []]` works fine
 */

function handle$in(val) {
  const _this = this;
  if (!Array.isArray(val)) {
    return [this.castForQuery(val)];
  }
  return val.map(function(m) {
    if (Array.isArray(m) && m.length === 0) {
      return m;
    }
    return _this.castForQuery(m);
  });
}

/*!
 * ignore
 */

SchemaType.prototype.$conditionalHandlers = {
  $all: handleArray,
  $eq: handleSingle,
  $in: handle$in,
  $ne: handleSingle,
  $nin: handle$in,
  $exists: $exists,
  $type: $type
};

/*!
 * Wraps `castForQuery` to handle context
 */

SchemaType.prototype.castForQueryWrapper = function(params) {
  this.$$context = params.context;
  if ('$conditional' in params) {
    const ret = this.castForQuery(params.$conditional, params.val);
    this.$$context = null;
    return ret;
  }
  if (params.$skipQueryCastForUpdate || params.$applySetters) {
    const ret = this._castForQuery(params.val);
    this.$$context = null;
    return ret;
  }

  const ret = this.castForQuery(params.val);
  this.$$context = null;
  return ret;
};

/**
 * Cast the given value with the given optional query operator.
 *
 * @param {String} [$conditional] query operator, like `$eq` or `$in`
 * @param {any} val
 * @api private
 */

SchemaType.prototype.castForQuery = function($conditional, val) {
  let handler;
  if (arguments.length === 2) {
    handler = this.$conditionalHandlers[$conditional];
    if (!handler) {
      throw new Error('Can\'t use ' + $conditional);
    }
    return handler.call(this, val);
  }
  val = $conditional;
  return this._castForQuery(val);
};

/*!
 * Internal switch for runSetters
 *
 * @api private
 */

SchemaType.prototype._castForQuery = function(val) {
  return this.applySetters(val, this.$$context);
};

/**
 * Override the function the required validator uses to check whether a value
 * passes the `required` check. Override this on the individual SchemaType.
 *
 * ####Example:
 *
 *     // Use this to allow empty strings to pass the `required` validator
 *     mongoose.Schema.Types.String.checkRequired(v => typeof v === 'string');
 *
 * @param {Function} fn
 * @return {Function}
 * @static
 * @receiver SchemaType
 * @function checkRequired
 * @api public
 */

SchemaType.checkRequired = function(fn) {
  if (arguments.length !== 0) {
    this._checkRequired = fn;
  }

  return this._checkRequired;
};

/**
 * Default check for if this path satisfies the `required` validator.
 *
 * @param {any} val
 * @api private
 */

SchemaType.prototype.checkRequired = function(val) {
  return val != null;
};

/*!
 * ignore
 */

SchemaType.prototype.clone = function() {
  const options = Object.assign({}, this.options);
  const schematype = new this.constructor(this.path, options, this.instance);
  schematype.validators = this.validators.slice();
  if (this.requiredValidator !== undefined) schematype.requiredValidator = this.requiredValidator;
  if (this.defaultValue !== undefined) schematype.defaultValue = this.defaultValue;
  if (this.$immutable !== undefined && this.options.immutable === undefined) {
    schematype.$immutable = this.$immutable;

    handleImmutable(schematype);
  }
  if (this._index !== undefined) schematype._index = this._index;
  if (this.selected !== undefined) schematype.selected = this.selected;
  if (this.isRequired !== undefined) schematype.isRequired = this.isRequired;
  if (this.originalRequiredValue !== undefined) schematype.originalRequiredValue = this.originalRequiredValue;
  schematype.getters = this.getters.slice();
  schematype.setters = this.setters.slice();
  return schematype;
};

/*!
 * Module exports.
 */

module.exports = exports = SchemaType;

exports.CastError = CastError;

exports.ValidatorError = ValidatorError;<|MERGE_RESOLUTION|>--- conflicted
+++ resolved
@@ -1252,10 +1252,6 @@
   }
 
   for (let i = 0, len = validators.length; i < len; ++i) {
-<<<<<<< HEAD
-=======
-    const v = validators[i];
->>>>>>> 3edadd71
     if (err) {
       break;
     }
@@ -1308,10 +1304,6 @@
     } else {
       validate(ok, validatorProperties);
     }
-<<<<<<< HEAD
-
-=======
->>>>>>> 3edadd71
   }
 
   function validate(ok, validatorProperties) {
