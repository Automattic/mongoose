--- conflicted
+++ resolved
@@ -194,9 +194,6 @@
     typeof val === 'object' &&
     !(val instanceof Date) &&
     !(val instanceof ObjectId) &&
-<<<<<<< HEAD
-    (!Array.isArray(val) || val.length > 0);
-=======
+    (!Array.isArray(val) || val.length > 0) &&
     !(val instanceof Buffer);
->>>>>>> 36f21356
 }