--- conflicted
+++ resolved
@@ -85,11 +85,7 @@
       if (Object.hasOwn(mongooseArrayMethods, prop)) {
         return mongooseArrayMethods[prop];
       }
-<<<<<<< HEAD
-      if (schematype?.virtuals?.hasOwnProperty(prop)) {
-=======
-      if (schematype && schematype.virtuals && Object.hasOwn(schematype.virtuals, prop)) {
->>>>>>> 7525ad9b
+      if (schematype?.virtuals && Object.hasOwn(schematype.virtuals, prop)) {
         return schematype.virtuals[prop].applyGetters(undefined, target);
       }
       if (typeof prop === 'string' && numberRE.test(prop) && schematype?.embeddedSchemaType != null) {
