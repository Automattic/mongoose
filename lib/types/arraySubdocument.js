/*!
 * Module dependencies.
 */

'use strict';

const EventEmitter = require('events').EventEmitter;
const Subdocument = require('./subdocument');
const utils = require('../utils');

const documentArrayParent = require('../helpers/symbols').documentArrayParent;

/**
 * A constructor.
 *
 * @param {Object} obj js object returned from the db
 * @param {MongooseDocumentArray} parentArr the parent array of this document
 * @param {Boolean} skipId
 * @param {Object} fields
 * @param {Number} index
 * @inherits Document
 * @api private
 */

function ArraySubdocument(obj, parentArr, skipId, fields, index) {
  if (utils.isMongooseDocumentArray(parentArr)) {
    this.__parentArray = parentArr;
    this[documentArrayParent] = parentArr.$parent();
  } else {
    this.__parentArray = undefined;
    this[documentArrayParent] = undefined;
  }
  this.$setIndex(index);
  this.$__parent = this[documentArrayParent];

  let options;
  if (typeof skipId === 'object' && skipId != null) {
    options = { isNew: true, ...skipId };
    skipId = undefined;
  } else {
    options = { isNew: true };
  }

  Subdocument.call(this, obj, fields, this[documentArrayParent], options);
}

/*!
 * Inherit from Subdocument
 */
ArraySubdocument.prototype = Object.create(Subdocument.prototype);
ArraySubdocument.prototype.constructor = ArraySubdocument;

Object.defineProperty(ArraySubdocument.prototype, '$isSingleNested', {
  configurable: false,
  writable: false,
  value: false
});

Object.defineProperty(ArraySubdocument.prototype, '$isDocumentArrayElement', {
  configurable: false,
  writable: false,
  value: true
});

for (const i in EventEmitter.prototype) {
  ArraySubdocument[i] = EventEmitter.prototype[i];
}

/*!
 * ignore
 */

ArraySubdocument.prototype.$setIndex = function(index) {
  this.__index = index;

  if (this.$__ != null && this.$__.validationError != null) {
    const keys = Object.keys(this.$__.validationError.errors);
    for (const key of keys) {
      this.invalidate(key, this.$__.validationError.errors[key]);
    }
  }
};

/*!
 * ignore
 */

ArraySubdocument.prototype.populate = function() {
  throw new Error('Mongoose does not support calling populate() on nested ' +
    'docs. Instead of `doc.arr[0].populate("path")`, use ' +
    '`doc.populate("arr.0.path")`');
};

/*!
 * ignore
 */

ArraySubdocument.prototype.$__removeFromParent = function() {
  const _id = this._doc._id;
  if (!_id) {
    throw new Error('For your own good, Mongoose does not know ' +
      'how to remove an ArraySubdocument that has no _id');
  }
  this.__parentArray.pull({ _id: _id });
};

/**
 * Returns the full path to this document. If optional `path` is passed, it is appended to the full path.
 *
 * @param {String} [path]
 * @param {Boolean} [skipIndex] Skip adding the array index. For example `arr.foo` instead of `arr.0.foo`.
 * @return {String}
 * @api private
 * @method $__fullPath
 * @memberOf ArraySubdocument
 * @instance
 */

ArraySubdocument.prototype.$__fullPath = function(path, skipIndex) {
  if (this.__index == null) {
    return null;
  }
  if (!this.$__.fullPath) {
    this.ownerDocument();
  }

  if (skipIndex) {
    return path ?
      this.$__.fullPath + '.' + path :
      this.$__.fullPath;
  }

  return path ?
    this.$__.fullPath + '.' + this.__index + '.' + path :
    this.$__.fullPath + '.' + this.__index;
};

/**
 * Given a path relative to this document, return the path relative
 * to the top-level document.
 * @method $__pathRelativeToParent
 * @memberOf ArraySubdocument
 * @instance
 * @api private
 */

ArraySubdocument.prototype.$__pathRelativeToParent = function(path, skipIndex) {
  if (this.__index == null || (!this.__parentArray || !this.__parentArray.$path)) {
    return null;
  }
  if (skipIndex) {
    return path == null ? this.__parentArray.$path() : this.__parentArray.$path() + '.' + path;
  }
  if (path == null) {
    return this.__parentArray.$path() + '.' + this.__index;
  }
  return this.__parentArray.$path() + '.' + this.__index + '.' + path;
};

/**
 * Returns this sub-documents parent document.
 * @method $parent
 * @memberOf ArraySubdocument
 * @instance
 * @api public
 */

ArraySubdocument.prototype.$parent = function() {
  return this[documentArrayParent];
};

/*!
 * Sets this sub-documents parent document.
 *
 * @api private
 */

<<<<<<< HEAD
Subdocument.prototype.$__setParent = function $__setParent(parent) {
=======
ArraySubdocument.prototype.$__setParent = function $__setParent(parent) {
>>>>>>> 24528416
  this[documentArrayParent] = parent;
};

/**
 * Returns this subdocument's parent array.
 *
 * #### Example:
 *
 *     const Test = mongoose.model('Test', new Schema({
 *       docArr: [{ name: String }]
 *     }));
 *     const doc = new Test({ docArr: [{ name: 'test subdoc' }] });
 *
 *     doc.docArr[0].parentArray() === doc.docArr; // true
 *
 * @api public
 * @method parentArray
 * @returns DocumentArray
 */

ArraySubdocument.prototype.parentArray = function() {
  return this.__parentArray;
};

/*!
 * Module exports.
 */

module.exports = ArraySubdocument;<|MERGE_RESOLUTION|>--- conflicted
+++ resolved
@@ -175,11 +175,7 @@
  * @api private
  */
 
-<<<<<<< HEAD
-Subdocument.prototype.$__setParent = function $__setParent(parent) {
-=======
 ArraySubdocument.prototype.$__setParent = function $__setParent(parent) {
->>>>>>> 24528416
   this[documentArrayParent] = parent;
 };
 
