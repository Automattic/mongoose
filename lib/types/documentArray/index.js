'use strict';

/*!
 * Module dependencies.
 */

const ArrayMethods = require('../array/methods');
const DocumentArrayMethods = require('./methods');

const arrayAtomicsSymbol = require('../../helpers/symbols').arrayAtomicsSymbol;
const arrayAtomicsBackupSymbol = require('../../helpers/symbols').arrayAtomicsBackupSymbol;
const arrayParentSymbol = require('../../helpers/symbols').arrayParentSymbol;
const arrayPathSymbol = require('../../helpers/symbols').arrayPathSymbol;
const arraySchemaSymbol = require('../../helpers/symbols').arraySchemaSymbol;

const _basePush = Array.prototype.push;
const numberRE = /^\d+$/;
/**
 * DocumentArray constructor
 *
 * @param {Array} values
 * @param {String} path the path to this array
 * @param {Document} doc parent document
 * @api private
 * @return {MongooseDocumentArray}
 * @inherits MongooseArray
 * @see https://bit.ly/f6CnZU
 */

function MongooseDocumentArray(values, path, doc, schematype) {
  const __array = [];

  const internals = {
    [arrayAtomicsSymbol]: {},
    [arrayAtomicsBackupSymbol]: void 0,
    [arrayPathSymbol]: path,
    [arraySchemaSymbol]: void 0,
    [arrayParentSymbol]: void 0
  };

  if (Array.isArray(values)) {
    if (values[arrayPathSymbol] === path &&
        values[arrayParentSymbol] === doc) {
      internals[arrayAtomicsSymbol] = Object.assign({}, values[arrayAtomicsSymbol]);
    }
    values.forEach(v => {
      _basePush.call(__array, v);
    });
  }
  internals[arrayPathSymbol] = path;
  internals.__array = __array;

  if (doc && doc.$__) {
    internals[arrayParentSymbol] = doc;
    internals[arraySchemaSymbol] = doc.$__schema.path(path);

    // `schema.path()` doesn't drill into nested arrays properly yet, see
    // gh-6398, gh-6602. This is a workaround because nested arrays are
    // always plain non-document arrays, so once you get to a document array
    // nesting is done. Matryoshka code.
    while (internals[arraySchemaSymbol] != null &&
        internals[arraySchemaSymbol].$isMongooseArray &&
        !internals[arraySchemaSymbol].$isMongooseDocumentArray) {
      internals[arraySchemaSymbol] = internals[arraySchemaSymbol].embeddedSchemaType;
    }
  }

  const proxy = new Proxy(__array, {
    get: function(target, prop) {
      if (prop === 'isMongooseArray' ||
          prop === 'isMongooseArrayProxy' ||
          prop === 'isMongooseDocumentArray' ||
          prop === 'isMongooseDocumentArrayProxy') {
        return true;
      }
      if (Object.hasOwn(internals, prop)) {
        return internals[prop];
      }
      if (Object.hasOwn(DocumentArrayMethods, prop)) {
        return DocumentArrayMethods[prop];
      }
<<<<<<< HEAD
      if (schematype?.virtuals?.hasOwnProperty(prop)) {
=======
      if (schematype && schematype.virtuals && Object.hasOwn(schematype.virtuals, prop)) {
>>>>>>> 7525ad9b
        return schematype.virtuals[prop].applyGetters(undefined, target);
      }
      if (Object.hasOwn(ArrayMethods, prop)) {
        return ArrayMethods[prop];
      }

      return __array[prop];
    },
    set: function(target, prop, value) {
      if (typeof prop === 'string' && numberRE.test(prop)) {
        DocumentArrayMethods.set.call(proxy, prop, value, false);
      } else if (Object.hasOwn(internals, prop)) {
        internals[prop] = value;
      } else if (schematype?.virtuals && Object.hasOwn(schematype.virtuals, prop)) {
        schematype.virtuals[prop].applySetters(value, target);
      } else {
        __array[prop] = value;
      }

      return true;
    }
  });

  return proxy;
}

/*!
 * Module exports.
 */

module.exports = MongooseDocumentArray;<|MERGE_RESOLUTION|>--- conflicted
+++ resolved
@@ -79,11 +79,7 @@
       if (Object.hasOwn(DocumentArrayMethods, prop)) {
         return DocumentArrayMethods[prop];
       }
-<<<<<<< HEAD
-      if (schematype?.virtuals?.hasOwnProperty(prop)) {
-=======
-      if (schematype && schematype.virtuals && Object.hasOwn(schematype.virtuals, prop)) {
->>>>>>> 7525ad9b
+      if (schematype?.virtuals && Object.hasOwn(schematype.virtuals, prop)) {
         return schematype.virtuals[prop].applyGetters(undefined, target);
       }
       if (Object.hasOwn(ArrayMethods, prop)) {
