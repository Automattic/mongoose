--- conflicted
+++ resolved
@@ -2,15 +2,9 @@
  * Module dependencies.
  */
 
-<<<<<<< HEAD
-var Document = require('../document')
-  , inspect = require('util').inspect
-  , Promise = require('../promise')
-=======
 var Document = require('../document_provider')();
 var inspect = require('util').inspect;
 var Promise = require('../promise');
->>>>>>> 0772dcba
 
 /**
  * EmbeddedDocument constructor.
