--- conflicted
+++ resolved
@@ -20,40 +20,11 @@
 
   if (parent != null) {
     // If setting a nested path, should copy isNew from parent re: gh-7048
-<<<<<<< HEAD
     options = Object.assign({}, { isNew: parent.isNew }, options);
   }
   Document.call(this, value, fields, skipId, options);
 
   delete this.$__.$options.priorDoc;
-=======
-    options = Object.assign({}, options, {
-      isNew: parent.isNew,
-      defaults: parent.$__.$options.defaults
-    });
-  }
-  Document.call(this, value, fields, skipId, options);
-
-  if (hasPriorDoc) {
-    for (const key of initedPaths) {
-      if (!this.$__.activePaths.states.modify[key] &&
-          !this.$__.activePaths.states.default[key] &&
-          !this.$__.$setCalled.has(key)) {
-        const schematype = this.schema.path(key);
-        const def = schematype == null ? void 0 : schematype.getDefault(this);
-        if (def === void 0) {
-          delete this._doc[key];
-        } else {
-          this._doc[key] = def;
-          this.$__.activePaths.default(key);
-        }
-      }
-    }
-
-    delete options.priorDoc;
-    delete this.$__.$options.priorDoc;
-  }
->>>>>>> 8066fd26
 }
 
 Subdocument.prototype = Object.create(Document.prototype);
@@ -145,15 +116,10 @@
  */
 
 Subdocument.prototype.$isValid = function(path) {
-<<<<<<< HEAD
   const parent = this.$__parent();
   const fullPath = this.$__pathRelativeToParent(path);
   if (parent != null && fullPath != null) {
     return parent.$isValid(fullPath);
-=======
-  if (this.$__parent && this.$basePath) {
-    return this.$__parent.$isValid([this.$basePath, path].join('.'));
->>>>>>> 8066fd26
   }
   return Document.prototype.$isValid.call(this, path);
 };
@@ -167,16 +133,8 @@
   const parent = this.$__parent();
   const fullPath = this.$__pathRelativeToParent(path);
 
-<<<<<<< HEAD
   if (parent == null || fullPath == null) {
     return;
-=======
-  if (this.$__parent && this.$basePath) {
-    if (this.$__parent.isDirectModified(this.$basePath)) {
-      return;
-    }
-    this.$__parent.markModified([this.$basePath, path].join('.'), this);
->>>>>>> 8066fd26
   }
 
   const myPath = this.$__pathRelativeToParent().replace(/\.$/, '');
@@ -191,7 +149,6 @@
  */
 
 Subdocument.prototype.isModified = function(paths, modifiedPaths) {
-<<<<<<< HEAD
   const parent = this.$__parent();
   if (parent != null) {
     if (Array.isArray(paths) || typeof paths === 'string') {
@@ -200,17 +157,6 @@
     }
 
     return parent.isModified(paths, modifiedPaths);
-=======
-  if (this.$__parent && this.$basePath) {
-    if (Array.isArray(paths) || typeof paths === 'string') {
-      paths = (Array.isArray(paths) ? paths : paths.split(' '));
-      paths = paths.map(p => [this.$basePath, p].join('.'));
-
-      return this.$__parent.isModified(paths, modifiedPaths);
-    }
-
-    return this.$__parent.isModified(this.$basePath);
->>>>>>> 8066fd26
   }
 
   return Document.prototype.isModified.call(this, paths, modifiedPaths);
@@ -227,15 +173,10 @@
 
 Subdocument.prototype.$markValid = function(path) {
   Document.prototype.$markValid.call(this, path);
-<<<<<<< HEAD
   const parent = this.$__parent();
   const fullPath = this.$__pathRelativeToParent(path);
   if (parent != null && fullPath != null) {
     parent.$markValid(fullPath);
-=======
-  if (this.$__parent && this.$basePath) {
-    this.$__parent.$markValid([this.$basePath, path].join('.'));
->>>>>>> 8066fd26
   }
 };
 
@@ -246,17 +187,11 @@
 Subdocument.prototype.invalidate = function(path, err, val) {
   Document.prototype.invalidate.call(this, path, err, val);
 
-<<<<<<< HEAD
   const parent = this.$__parent();
   const fullPath = this.$__pathRelativeToParent(path);
   if (parent != null && fullPath != null) {
     parent.invalidate(fullPath, err, val);
   } else if (err.kind === 'cast' || err.name === 'CastError' || fullPath == null) {
-=======
-  if (this.$__parent && this.$basePath) {
-    this.$__parent.invalidate([this.$basePath, path].join('.'), err, val);
-  } else if (err.kind === 'cast' || err.name === 'CastError') {
->>>>>>> 8066fd26
     throw err;
   }
 
@@ -269,15 +204,10 @@
 
 Subdocument.prototype.$ignore = function(path) {
   Document.prototype.$ignore.call(this, path);
-<<<<<<< HEAD
   const parent = this.$__parent();
   const fullPath = this.$__pathRelativeToParent(path);
   if (parent != null && fullPath != null) {
     parent.$ignore(fullPath);
-=======
-  if (this.$__parent && this.$basePath) {
-    this.$__parent.$ignore([this.$basePath, path].join('.'));
->>>>>>> 8066fd26
   }
 };
 
@@ -292,7 +222,6 @@
     return this.$__.ownerDocument;
   }
 
-<<<<<<< HEAD
   let parent = this; // eslint-disable-line consistent-this
 
   const paths = [];
@@ -307,15 +236,6 @@
       break;
     }
     parent = _parent;
-=======
-  let parent = this.$__parent;
-  if (!parent) {
-    return this;
-  }
-
-  while (parent.$__parent || parent[documentArrayParent]) {
-    parent = parent.$__parent || parent[documentArrayParent];
->>>>>>> 8066fd26
   }
 
   this.$__.fullPath = paths.join('.');
@@ -331,7 +251,6 @@
  */
 
 Subdocument.prototype.parent = function() {
-<<<<<<< HEAD
   return this.$__parent();
 };
 
@@ -341,9 +260,6 @@
 
 Subdocument.prototype.$__parent = function() {
   return this.$parent;
-=======
-  return this.$__parent;
->>>>>>> 8066fd26
 };
 
 /**
@@ -383,11 +299,7 @@
 
   // If removing entire doc, no need to remove subdoc
   if (!options || !options.noop) {
-<<<<<<< HEAD
     this.$__removeFromParent();
-=======
-    this.$__parent.set(this.$basePath, null);
->>>>>>> 8066fd26
   }
 
   if (typeof callback === 'function') {
