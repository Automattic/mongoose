--- conflicted
+++ resolved
@@ -26,9 +26,6 @@
   if (options != null && options.path != null) {
     this.$basePath = options.path;
   }
-<<<<<<< HEAD
-  Document.call(this, value, fields, options);
-=======
   if (options != null && options.pathRelativeToParent != null) {
     this.$pathRelativeToParent = options.pathRelativeToParent;
   }
@@ -43,8 +40,7 @@
     delete documentOptions.path;
   }
 
-  Document.call(this, value, fields, skipId, documentOptions);
->>>>>>> 18f2ca9b
+  Document.call(this, value, fields, documentOptions);
 
   delete this.$__.priorDoc;
 }
