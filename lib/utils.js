--- conflicted
+++ resolved
@@ -952,14 +952,10 @@
   return ret;
 };
 
-<<<<<<< HEAD
 /*!
  * ignore
  */
 
 exports.warn = function warn(message) {
   return process.emitWarning(message, { code: 'MONGOOSE' });
-};
-=======
-exports.nodeMajorVersion = parseInt(process.versions.node.split('.')[0], 10);
->>>>>>> a7384400
+};