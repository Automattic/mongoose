--- conflicted
+++ resolved
@@ -25,118 +25,10 @@
 
 exports.toCollectionName = function(name, options) {
   options = options || {};
-<<<<<<< HEAD
   if (options.pluralization === false) return name;
   return pluralize(name.toLowerCase());
 };
 
-=======
-  if (name === 'system.profile') {
-    return name;
-  }
-  if (name === 'system.indexes') {
-    return name;
-  }
-  if (options.pluralization === false) {
-    return name;
-  }
-  return pluralize(name.toLowerCase());
-};
-
-/**
- * Pluralization rules.
- *
- * These rules are applied while processing the argument to `toCollectionName`.
- *
- * @deprecated remove in 4.x gh-1350
- */
-
-exports.pluralization = [
-  [/(m)an$/gi, '$1en'],
-  [/(pe)rson$/gi, '$1ople'],
-  [/(child)$/gi, '$1ren'],
-  [/^(ox)$/gi, '$1en'],
-  [/(ax|test)is$/gi, '$1es'],
-  [/(octop|vir)us$/gi, '$1i'],
-  [/(alias|status)$/gi, '$1es'],
-  [/(bu)s$/gi, '$1ses'],
-  [/(buffal|tomat|potat)o$/gi, '$1oes'],
-  [/([ti])um$/gi, '$1a'],
-  [/sis$/gi, 'ses'],
-  [/(?:([^f])fe|([lr])f)$/gi, '$1$2ves'],
-  [/(hive)$/gi, '$1s'],
-  [/([^aeiouy]|qu)y$/gi, '$1ies'],
-  [/(x|ch|ss|sh)$/gi, '$1es'],
-  [/(matr|vert|ind)ix|ex$/gi, '$1ices'],
-  [/([m|l])ouse$/gi, '$1ice'],
-  [/(kn|w|l)ife$/gi, '$1ives'],
-  [/(quiz)$/gi, '$1zes'],
-  [/s$/gi, 's'],
-  [/([^a-z])$/, '$1'],
-  [/$/gi, 's']
-];
-var rules = exports.pluralization;
-
-/**
- * Uncountable words.
- *
- * These words are applied while processing the argument to `toCollectionName`.
- * @api public
- */
-
-exports.uncountables = [
-  'advice',
-  'energy',
-  'excretion',
-  'digestion',
-  'cooperation',
-  'health',
-  'justice',
-  'labour',
-  'machinery',
-  'equipment',
-  'information',
-  'pollution',
-  'sewage',
-  'paper',
-  'money',
-  'species',
-  'series',
-  'rain',
-  'rice',
-  'fish',
-  'sheep',
-  'moose',
-  'deer',
-  'news',
-  'expertise',
-  'status',
-  'media'
-];
-var uncountables = exports.uncountables;
-
-/*!
- * Pluralize function.
- *
- * @author TJ Holowaychuk (extracted from _ext.js_)
- * @param {String} string to pluralize
- * @api private
- */
-
-function pluralize(str) {
-  var found;
-  if (!~uncountables.indexOf(str.toLowerCase())) {
-    found = rules.filter(function(rule) {
-      return str.match(rule[0]);
-    });
-    if (found[0]) {
-      return str.replace(found[0][0], found[0][1]);
-    }
-  }
-  return str;
-}
-
->>>>>>> 8fabb121
 /*!
  * Determines if `a` and `b` are deep equal.
  *
