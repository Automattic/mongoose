/*!
 * Module dependencies.
 */

var ObjectId = require('./types/objectid');
var cloneRegExp = require('regexp-clone');
var sliced = require('sliced');
var mpath = require('mpath');
var ms = require('ms');
var MongooseBuffer;
var MongooseArray;
var Document;

/*!
 * Produces a collection name from model `name`.
 *
 * @param {String} name a model name
 * @return {String} a collection name
 * @api private
 */

exports.toCollectionName = function (name, options) {
  options = options || {};
  if ('system.profile' === name) return name;
  if ('system.indexes' === name) return name;
  if (options.pluralization === false) return name;
  return pluralize(name.toLowerCase());
};

/**
 * Pluralization rules.
 *
 * These rules are applied while processing the argument to `toCollectionName`.
 *
 * @deprecated remove in 4.x gh-1350
 */

exports.pluralization = [
  [/(m)an$/gi, '$1en'],
  [/(pe)rson$/gi, '$1ople'],
  [/(child)$/gi, '$1ren'],
  [/^(ox)$/gi, '$1en'],
  [/(ax|test)is$/gi, '$1es'],
  [/(octop|vir)us$/gi, '$1i'],
  [/(alias|status)$/gi, '$1es'],
  [/(bu)s$/gi, '$1ses'],
  [/(buffal|tomat|potat)o$/gi, '$1oes'],
  [/([ti])um$/gi, '$1a'],
  [/sis$/gi, 'ses'],
  [/(?:([^f])fe|([lr])f)$/gi, '$1$2ves'],
  [/(hive)$/gi, '$1s'],
  [/([^aeiouy]|qu)y$/gi, '$1ies'],
  [/(x|ch|ss|sh)$/gi, '$1es'],
  [/(matr|vert|ind)ix|ex$/gi, '$1ices'],
  [/([m|l])ouse$/gi, '$1ice'],
  [/(kn|w|l)ife$/gi, '$1ives'],
  [/(quiz)$/gi, '$1zes'],
  [/s$/gi, 's'],
  [/([^a-z])$/, '$1'],
  [/$/gi, 's']
];
var rules = exports.pluralization;

/**
 * Uncountable words.
 *
 * These words are applied while processing the argument to `toCollectionName`.
 * @api public
 */

exports.uncountables = [
  'advice',
  'energy',
  'excretion',
  'digestion',
  'cooperation',
  'health',
  'justice',
  'labour',
  'machinery',
  'equipment',
  'information',
  'pollution',
  'sewage',
  'paper',
  'money',
  'species',
  'series',
  'rain',
  'rice',
  'fish',
  'sheep',
  'moose',
  'deer',
  'news',
  'expertise',
  'status',
  'media'
];
var uncountables = exports.uncountables;

/*!
 * Pluralize function.
 *
 * @author TJ Holowaychuk (extracted from _ext.js_)
 * @param {String} string to pluralize
 * @api private
 */

function pluralize (str) {
  var rule, found;
  if (!~uncountables.indexOf(str.toLowerCase())){
    found = rules.filter(function(rule){
      return str.match(rule[0]);
    });
    if (found[0]) return str.replace(found[0][0], found[0][1]);
  }
  return str;
};

/*!
 * Determines if `a` and `b` are deep equal.
 *
 * Modified from node/lib/assert.js
 *
 * @param {any} a a value to compare to `b`
 * @param {any} b a value to compare to `a`
 * @return {Boolean}
 * @api private
 */

exports.deepEqual = function deepEqual (a, b) {
  if (a === b) return true;

  if (a instanceof Date && b instanceof Date)
    return a.getTime() === b.getTime();

  if (a instanceof ObjectId && b instanceof ObjectId) {
    return a.toString() === b.toString();
  }

  if (a instanceof RegExp && b instanceof RegExp) {
    return a.source == b.source &&
           a.ignoreCase == b.ignoreCase &&
           a.multiline == b.multiline &&
           a.global == b.global;
  }

  if (typeof a !== 'object' && typeof b !== 'object')
    return a == b;

  if (a === null || b === null || a === undefined || b === undefined)
    return false

  if (a.prototype !== b.prototype) return false;

  // Handle MongooseNumbers
  if (a instanceof Number && b instanceof Number) {
    return a.valueOf() === b.valueOf();
  }

  if (Buffer.isBuffer(a)) {
    return exports.buffer.areEqual(a, b);
  }

  if (isMongooseObject(a)) a = a.toObject();
  if (isMongooseObject(b)) b = b.toObject();

  try {
    var ka = Object.keys(a),
        kb = Object.keys(b),
        key, i;
  } catch (e) {//happens when one is a string literal and the other isn't
    return false;
  }

  // having the same number of owned properties (keys incorporates
  // hasOwnProperty)
  if (ka.length != kb.length)
    return false;

  //the same set of keys (although not necessarily the same order),
  ka.sort();
  kb.sort();

  //~~~cheap key test
  for (i = ka.length - 1; i >= 0; i--) {
    if (ka[i] != kb[i])
      return false;
  }

  //equivalent values for every corresponding key, and
  //~~~possibly expensive deep test
  for (i = ka.length - 1; i >= 0; i--) {
    key = ka[i];
    if (!deepEqual(a[key], b[key])) return false;
  }

  return true;
};

/*!
 * Object clone with Mongoose natives support.
 *
 * If options.minimize is true, creates a minimal data object. Empty objects and undefined values will not be cloned. This makes the data payload sent to MongoDB as small as possible.
 *
 * Functions are never cloned.
 *
 * @param {Object} obj the object to clone
 * @param {Object} options
 * @return {Object} the cloned object
 * @api private
 */

exports.clone = function clone (obj, options) {
  if (obj === undefined || obj === null)
    return obj;

  if (Array.isArray(obj))
    return cloneArray(obj, options);

  if (isMongooseObject(obj)) {
    if (options && options.json && 'function' === typeof obj.toJSON) {
      return obj.toJSON(options);
    } else {
      return obj.toObject(options);
    }
  }

  if (obj.constructor) {
    switch (exports.getFunctionName(obj.constructor)) {
      case 'Object':
        return cloneObject(obj, options);
      case 'Date':
        return new obj.constructor(+obj);
      case 'RegExp':
        return cloneRegExp(obj);
      default:
        // ignore
        break;
    }
  }

  if (obj instanceof ObjectId)
    return new ObjectId(obj.id);

  if (!obj.constructor && exports.isObject(obj)) {
    // object created with Object.create(null)
    return cloneObject(obj, options);
  }

  if (obj.valueOf)
    return obj.valueOf();
};
var clone = exports.clone;

/*!
 * ignore
 */

function cloneObject (obj, options) {
  var retainKeyOrder = options && options.retainKeyOrder
    , minimize = options && options.minimize
    , ret = {}
    , hasKeys
    , keys
    , val
    , k
    , i

  if (retainKeyOrder) {
    for (k in obj) {
      val = clone(obj[k], options);

      if (!minimize || ('undefined' !== typeof val)) {
        hasKeys || (hasKeys = true);
        ret[k] = val;
      }
    }
  } else {
    // faster

    keys = Object.keys(obj);
    i = keys.length;

    while (i--) {
      k = keys[i];
      val = clone(obj[k], options);

      if (!minimize || ('undefined' !== typeof val)) {
        if (!hasKeys) hasKeys = true;
        ret[k] = val;
      }
    }
  }

  return minimize
    ? hasKeys && ret
    : ret;
};

function cloneArray (arr, options) {
  var ret = [];
  for (var i = 0, l = arr.length; i < l; i++)
    ret.push(clone(arr[i], options));
  return ret;
};

/*!
 * Shallow copies defaults into options.
 *
 * @param {Object} defaults
 * @param {Object} options
 * @return {Object} the merged object
 * @api private
 */

exports.options = function (defaults, options) {
  var keys = Object.keys(defaults)
    , i = keys.length
    , k ;

  options = options || {};

  while (i--) {
    k = keys[i];
    if (!(k in options)) {
      options[k] = defaults[k];
    }
  }

  return options;
};

/*!
 * Generates a random string
 *
 * @api private
 */

exports.random = function () {
  return Math.random().toString().substr(3);
};

/*!
 * Merges `from` into `to` without overwriting existing properties.
 *
 * @param {Object} to
 * @param {Object} from
 * @api private
 */

exports.merge = function merge (to, from) {
  var keys = Object.keys(from)
    , i = keys.length
    , key;

  while (i--) {
    key = keys[i];
    if ('undefined' === typeof to[key]) {
      to[key] = from[key];
    } else if (exports.isObject(from[key])) {
      merge(to[key], from[key]);
    }
  }
};

/*!
 * toString helper
 */

var toString = Object.prototype.toString;

/*!
 * Determines if `arg` is an object.
 *
 * @param {Object|Array|String|Function|RegExp|any} arg
 * @api private
 * @return {Boolean}
 */

exports.isObject = function (arg) {
  return '[object Object]' == toString.call(arg);
}

/*!
 * A faster Array.prototype.slice.call(arguments) alternative
 * @api private
 */

exports.args = sliced;

/*!
 * process.nextTick helper.
 *
 * Wraps `callback` in a try/catch + nextTick.
 *
 * node-mongodb-native has a habit of state corruption when an error is immediately thrown from within a collection callback.
 *
 * @param {Function} callback
 * @api private
 */

exports.tick = function tick (callback) {
  if ('function' !== typeof callback) return;
  return function () {
    try {
      callback.apply(this, arguments);
    } catch (err) {
      // only nextTick on err to get out of
      // the event loop and avoid state corruption.
      process.nextTick(function () {
        throw err;
      });
    }
  }
}

/*!
 * Returns if `v` is a mongoose object that has a `toObject()` method we can use.
 *
 * This is for compatibility with libs like Date.js which do foolish things to Natives.
 *
 * @param {any} v
 * @api private
 */

exports.isMongooseObject = function (v) {
  Document || (Document = require('./document'));
  MongooseArray || (MongooseArray = require('./types').Array);
  MongooseBuffer || (MongooseBuffer = require('./types').Buffer);

  return v instanceof Document ||
         (v && v.isMongooseArray) ||
         (v && v.isMongooseBuffer);
};
var isMongooseObject = exports.isMongooseObject;

/*!
 * Converts `expires` options of index objects to `expiresAfterSeconds` options for MongoDB.
 *
 * @param {Object} object
 * @api private
 */

exports.expires = function expires (object) {
  if (!(object && 'Object' == object.constructor.name)) return;
  if (!('expires' in object)) return;

  var when;
  if ('string' != typeof object.expires) {
    when = object.expires;
  } else {
    when = Math.round(ms(object.expires) / 1000);
  }
  object.expireAfterSeconds = when;
  delete object.expires;
};

/*!
 * Populate options constructor
 */

function PopulateOptions (path, select, match, options, model) {
  this.path = path;
  this.match = match;
  this.select = select;
  this.options = options;
  this.model = model;
  this._docs = {};
}

// make it compatible with utils.clone
PopulateOptions.prototype.constructor = Object;

// expose
exports.PopulateOptions = PopulateOptions;

/*!
 * populate helper
 */

exports.populate = function populate (path, select, model, match, options) {
  // The order of select/conditions args is opposite Model.find but
  // necessary to keep backward compatibility (select could be
  // an array, string, or object literal).

  // might have passed an object specifying all arguments
  if (1 === arguments.length) {
    if (path instanceof PopulateOptions) {
      return [path];
    }

    if (Array.isArray(path)) {
      return path.map(function(o){
        return exports.populate(o)[0];
      });
    }

    if (exports.isObject(path)) {
      match = path.match;
      options = path.options;
      select = path.select;
      model = path.model;
      path = path.path;
    }
  } else if ('string' !== typeof model && 'function' !== typeof model) {
    options = match;
    match = model;
    model = undefined;
  }

  if ('string' != typeof path) {
    throw new TypeError('utils.populate: invalid path. Expected string. Got typeof `' + typeof path + '`');
  }

  var ret = [];
  var paths = path.split(' ');
  for (var i = 0; i < paths.length; ++i) {
    ret.push(new PopulateOptions(paths[i], select, match, options, model));
  }

  return ret;
}

/*!
 * Return the value of `obj` at the given `path`.
 *
 * @param {String} path
 * @param {Object} obj
 */

exports.getValue = function (path, obj, map) {
  return mpath.get(path, obj, '_doc', map);
}

/*!
 * Sets the value of `obj` at the given `path`.
 *
 * @param {String} path
 * @param {Anything} val
 * @param {Object} obj
 */

exports.setValue = function (path, val, obj, map) {
  mpath.set(path, val, obj, '_doc', map);
}

/*!
 * Returns an array of values from object `o`.
 *
 * @param {Object} o
 * @return {Array}
 * @private
 */

exports.object = {};
exports.object.vals = function vals (o) {
  var keys = Object.keys(o)
    , i = keys.length
    , ret = [];

  while (i--) {
    ret.push(o[keys[i]]);
  }

  return ret;
}

/*!
 * @see exports.options
 */

exports.object.shallowCopy = exports.options;

/*!
 * Safer helper for hasOwnProperty checks
 *
 * @param {Object} obj
 * @param {String} prop
 */

var hop = Object.prototype.hasOwnProperty;
exports.object.hasOwnProperty = function (obj, prop) {
  return hop.call(obj, prop);
}

/*!
 * Determine if `val` is null or undefined
 *
 * @return {Boolean}
 */

exports.isNullOrUndefined = function (val) {
  return null == val
}

/*!
 * ignore
 */

exports.array = {};

/*!
 * Flattens an array.
 *
 * [ 1, [ 2, 3, [4] ]] -> [1,2,3,4]
 *
 * @param {Array} arr
 * @param {Function} [filter] If passed, will be invoked with each item in the array. If `filter` returns a falsey value, the item will not be included in the results.
 * @return {Array}
 * @private
 */

exports.array.flatten = function flatten (arr, filter, ret) {
  ret || (ret = []);

  arr.forEach(function (item) {
    if (Array.isArray(item)) {
      flatten(item, filter, ret);
    } else {
      if (!filter || filter(item)) {
        ret.push(item);
      }
    }
  });

  return ret;
};

/*!
 * Removes duplicate values from an array
 *
 * [1, 2, 3, 3, 5] => [1, 2, 3, 5]
 * [ ObjectId("550988ba0c19d57f697dc45e"), ObjectId("550988ba0c19d57f697dc45e") ]
 *    => [ObjectId("550988ba0c19d57f697dc45e")]
 *
 * @param {Array} arr
 * @return {Array}
 * @private
 */

exports.array.unique = function(arr) {
  var primitives = {};
  var ids = {};
  var ret = [];
  var length = arr.length;
  for (var i = 0; i < length; ++i) {
    if (typeof arr[i] === 'number' || typeof arr[i] === 'string') {
      if (primitives[arr[i]]) {
        continue;
      }
      ret.push(arr[i]);
      primitives[arr[i]] = true;
    } else if (arr[i] instanceof ObjectId) {
      if (ids[arr[i].toString()]) {
        continue;
      }
      ret.push(arr[i]);
      ids[arr[i].toString()] = true;
    } else {
      ret.push(arr[i]);
    }
  }

  return ret;
};

/*!
 * Determines if two buffers are equal.
 *
 * @param {Buffer} a
 * @param {Object} b
 */

exports.buffer = {};
exports.buffer.areEqual = function (a, b) {
  if (!Buffer.isBuffer(a)) return false;
  if (!Buffer.isBuffer(b)) return false;
  if (a.length !== b.length) return false;
  for (var i = 0, len = a.length; i < len; ++i) {
    if (a[i] !== b[i]) return false;
  }
  return true;
};

exports.getFunctionName = function(fn) {
  if (fn.name) {
    return fn.name;
  }
  return (fn.toString().trim().match(/^function\s*([^\s(]+)/) || [])[1];
};

exports.decorate = function(destination, source) {
  for (var key in source) {
    destination[key] = source[key];
  }
};

/**
 * merges to with a copy of from
 *
 * @param {Object} to
 * @param {Object} from
 * @api private
 */

exports.mergeClone = function(to, from) {
  var keys = Object.keys(from)
    , i = keys.length
    , key

  while (i--) {
    key = keys[i];
    if ('undefined' === typeof to[key]) {
      // make sure to retain key order here because of a bug handling the $each
      // operator in mongodb 2.4.4
      to[key] = exports.clone(from[key], { retainKeyOrder : 1});
    } else {
      if (exports.isObject(from[key])) {
        exports.mergeClone(to[key], from[key]);
      } else {
        // make sure to retain key order here because of a bug handling the
        // $each operator in mongodb 2.4.4
        to[key] = exports.clone(from[key], { retainKeyOrder : 1});
      }
    }
  }
<<<<<<< HEAD
};

/**
 * Executes a function on each element of an array (like _.each)
 *
 * @param {Array} arr
 * @param {Function} fn
 * @api private
 */

exports.each = function(arr, fn) {
  for (var i = 0; i < arr.length; ++i) {
    fn(arr[i]);
  }
};
=======
}
>>>>>>> f40a1816
<|MERGE_RESOLUTION|>--- conflicted
+++ resolved
@@ -726,7 +726,6 @@
       }
     }
   }
-<<<<<<< HEAD
 };
 
 /**
@@ -741,7 +740,4 @@
   for (var i = 0; i < arr.length; ++i) {
     fn(arr[i]);
   }
-};
-=======
-}
->>>>>>> f40a1816
+};