--- conflicted
+++ resolved
@@ -90,10 +90,8 @@
     "url": "git://github.com/Automattic/mongoose.git"
   },
   "homepage": "https://mongoosejs.com",
-<<<<<<< HEAD
+
   "browser": "./dist/browser.umd.js",
-=======
-  "browser": "./browser.js",
   "mocha": {
     "extension": [
       "test.js"
@@ -102,7 +100,6 @@
       "test/**/*.js"
     ]
   },
->>>>>>> 9970a6f2
   "eslintConfig": {
     "extends": [
       "eslint:recommended"
