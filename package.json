{
  "name": "mongoose",
  "description": "Mongoose MongoDB ODM",
  "version": "8.18.0",
  "author": "Guillermo Rauch <guillermo@learnboost.com>",
  "keywords": [
    "mongodb",
    "document",
    "model",
    "schema",
    "database",
    "odm",
    "data",
    "datastore",
    "query",
    "nosql",
    "orm",
    "db"
  ],
  "type": "commonjs",
  "license": "MIT",
  "dependencies": {
    "kareem": "git+https://github.com/mongoosejs/kareem.git#vkarpov15/v3",
    "mongodb": "~6.18.0",
    "mpath": "0.9.0",
    "mquery": "5.0.0",
    "ms": "2.1.3",
    "sift": "17.1.3"
  },
  "devDependencies": {
<<<<<<< HEAD
=======
    "@babel/core": "7.28.3",
    "@babel/preset-env": "7.28.3",
>>>>>>> 24f8fb93
    "@mongodb-js/mongodb-downloader": "^0.4.2",
    "acquit": "1.4.0",
    "acquit-ignore": "0.2.1",
    "acquit-require": "0.1.1",
    "ajv": "8.17.1",
    "broken-link-checker": "^0.7.8",
    "cheerio": "1.1.2",
    "dox": "1.0.0",
    "eslint": "9.25.1",
    "eslint-plugin-markdown": "^5.1.0",
    "eslint-plugin-mocha-no-only": "1.2.0",
    "express": "^4.19.2",
    "fs-extra": "~11.3.0",
    "highlight.js": "11.11.1",
    "lodash.isequal": "4.5.0",
    "lodash.isequalwith": "4.4.0",
    "markdownlint-cli2": "^0.18.1",
    "marked": "15.0.12",
    "mkdirp": "^3.0.1",
    "mocha": "11.7.2",
    "moment": "2.30.1",
    "mongodb-memory-server": "10.2.0",
    "mongodb-runner": "^5.8.2",
    "ncp": "^2.0.0",
    "nyc": "15.1.0",
    "pug": "3.0.3",
    "sinon": "21.0.0",
<<<<<<< HEAD
    "tsd": "0.32.0",
    "typescript": "5.8.3",
    "typescript-eslint": "^8.31.1",
    "uuid": "11.1.0"
=======
    "stream-browserify": "3.0.0",
    "tsd": "0.33.0",
    "typescript": "5.9.2",
    "uuid": "11.1.0",
    "webpack": "5.101.3"
>>>>>>> 24f8fb93
  },
  "directories": {
    "lib": "./lib/mongoose"
  },
  "scripts": {
    "docs:clean": "npm run docs:clean:stable",
    "docs:clean:stable": "rimraf index.html && rimraf -rf ./docs/*.html  && rimraf -rf ./docs/api && rimraf -rf ./docs/tutorials/*.html && rimraf -rf ./docs/typescript/*.html && rimraf -rf ./docs/*.html && rimraf -rf ./docs/source/_docs && rimraf -rf ./tmp",
    "docs:clean:5x": "rimraf index.html && rimraf -rf ./docs/5.x && rimraf -rf ./docs/source/_docs && rimraf -rf ./tmp",
    "docs:clean:6x": "rimraf index.html && rimraf -rf ./docs/6.x && rimraf -rf ./docs/source/_docs && rimraf -rf ./tmp",
    "docs:copy:tmp": "mkdirp ./tmp/docs/css && mkdirp ./tmp/docs/js && mkdirp ./tmp/docs/images && mkdirp ./tmp/docs/tutorials && mkdirp ./tmp/docs/typescript && mkdirp ./tmp/docs/api && ncp ./docs/css ./tmp/docs/css --filter=.css$ && ncp ./docs/js ./tmp/docs/js --filter=.js$ && ncp ./docs/images ./tmp/docs/images && ncp ./docs/tutorials ./tmp/docs/tutorials && ncp ./docs/typescript ./tmp/docs/typescript && ncp ./docs/api ./tmp/docs/api && cp index.html ./tmp && cp docs/*.html ./tmp/docs/",
    "docs:copy:tmp:5x": "rimraf ./docs/5.x && ncp ./tmp ./docs/5.x",
    "docs:copy:tmp:6x": "rimraf ./docs/6.x && ncp ./tmp ./docs/6.x",
    "docs:generate": "node ./scripts/website.js",
    "docs:generate:sponsorData": "node ./scripts/loadSponsorData.js",
    "docs:test": "npm run docs:generate",
    "docs:view": "node ./scripts/static.js",
    "docs:prepare:publish:stable": "git checkout gh-pages && git merge master && npm run docs:generate",
    "docs:prepare:publish:5x": "git checkout 5.x && git merge 5.x && npm run docs:clean:stable && npm run docs:generate && npm run docs:copy:tmp && git checkout gh-pages && npm run docs:copy:tmp:5x",
    "docs:prepare:publish:6x": "git checkout 6.x && git merge 6.x && npm run docs:clean:stable && env DOCS_DEPLOY=true npm run docs:generate && mv ./docs/6.x ./tmp && git checkout gh-pages && npm run docs:copy:tmp:6x",
    "docs:prepare:publish:7x": "env DOCS_DEPLOY=true npm run docs:generate && git checkout gh-pages && rimraf ./docs/7.x && mv ./tmp ./docs/7.x",
    "docs:check-links": "blc http://127.0.0.1:8089 -ro",
    "lint": "eslint .",
    "lint-js": "eslint . --ext .js --ext .cjs",
    "lint-ts": "eslint . --ext .ts",
    "lint-md": "markdownlint-cli2 \"**/*.md\" \"#node_modules\" \"#benchmarks\"",
    "release": "git pull && git push origin master --tags && npm publish",
    "release-5x": "git pull origin 5.x && git push origin 5.x && git push origin 5.x --tags && npm publish --tag 5x",
    "release-6x": "git pull origin 6.x && git push origin 6.x && git push origin 6.x --tags && npm publish --tag 6x",
    "mongo": "node ./tools/repl.js",
    "publish-7x": "npm publish --tag 7x",
    "create-separate-require-instance": "rm -rf ./node_modules/mongoose-separate-require-instance && node ./scripts/create-tarball && tar -xzf mongoose.tgz -C ./node_modules && mv ./node_modules/package ./node_modules/mongoose-separate-require-instance",
    "test": "mocha --exit ./test/*.test.js",
    "test-deno": "deno run --allow-env --allow-read --allow-net --allow-run --allow-sys --allow-write ./test/deno.mjs",
    "test-rs": "START_REPLICA_SET=1 mocha --timeout 30000 --exit ./test/*.test.js",
    "test-tsd": "node ./test/types/check-types-filename && tsd",
    "setup-test-encryption": "node scripts/setup-encryption-tests.js",
    "test-encryption": "mocha --exit ./test/encryption/*.test.js",
    "tdd": "mocha ./test/*.test.js --inspect --watch --recursive --watch-files ./**/*.{js,ts}",
    "test-coverage": "nyc --reporter=html --reporter=text npm test",
    "ts-benchmark": "cd ./benchmarks/typescript/simple && npm install && npm run benchmark | node ../../../scripts/tsc-diagnostics-check"
  },
  "main": "./index.js",
  "types": "./types/index.d.ts",
  "engines": {
    "node": ">=18.0.0"
  },
  "bugs": {
    "url": "https://github.com/Automattic/mongoose/issues/new"
  },
  "repository": {
    "type": "git",
    "url": "git://github.com/Automattic/mongoose.git"
  },
  "homepage": "https://mongoosejs.com",
  "config": {
    "mongodbMemoryServer": {
      "disablePostinstall": true
    }
  },
  "funding": {
    "type": "opencollective",
    "url": "https://opencollective.com/mongoose"
  },
  "tsd": {
    "directory": "test/types",
    "compilerOptions": {
      "esModuleInterop": false,
      "strict": true,
      "allowSyntheticDefaultImports": true,
      "strictPropertyInitialization": false,
      "noImplicitAny": false,
      "strictNullChecks": true,
      "module": "commonjs",
      "target": "ES2017"
    }
  }
}<|MERGE_RESOLUTION|>--- conflicted
+++ resolved
@@ -28,11 +28,6 @@
     "sift": "17.1.3"
   },
   "devDependencies": {
-<<<<<<< HEAD
-=======
-    "@babel/core": "7.28.3",
-    "@babel/preset-env": "7.28.3",
->>>>>>> 24f8fb93
     "@mongodb-js/mongodb-downloader": "^0.4.2",
     "acquit": "1.4.0",
     "acquit-ignore": "0.2.1",
@@ -60,18 +55,10 @@
     "nyc": "15.1.0",
     "pug": "3.0.3",
     "sinon": "21.0.0",
-<<<<<<< HEAD
-    "tsd": "0.32.0",
-    "typescript": "5.8.3",
+    "tsd": "0.33.0",
+    "typescript": "5.9.2",
     "typescript-eslint": "^8.31.1",
     "uuid": "11.1.0"
-=======
-    "stream-browserify": "3.0.0",
-    "tsd": "0.33.0",
-    "typescript": "5.9.2",
-    "uuid": "11.1.0",
-    "webpack": "5.101.3"
->>>>>>> 24f8fb93
   },
   "directories": {
     "lib": "./lib/mongoose"
