--- conflicted
+++ resolved
@@ -1,11 +1,7 @@
 {
   "name": "mongoose",
   "description": "Mongoose MongoDB ODM",
-<<<<<<< HEAD
-  "version": "7.1.0",
-=======
   "version": "7.1.1",
->>>>>>> ecb02495
   "author": "Guillermo Rauch <guillermo@learnboost.com>",
   "keywords": [
     "mongodb",
@@ -32,17 +28,10 @@
     "sift": "16.0.1"
   },
   "devDependencies": {
-<<<<<<< HEAD
-    "@babel/core": "7.21.4",
-    "@babel/preset-env": "7.21.4",
-    "@typescript-eslint/eslint-plugin": "5.57.0",
-    "@typescript-eslint/parser": "5.57.0",
-=======
     "@babel/core": "7.21.8",
     "@babel/preset-env": "7.21.5",
     "@typescript-eslint/eslint-plugin": "5.59.2",
     "@typescript-eslint/parser": "5.59.2",
->>>>>>> ecb02495
     "acquit": "1.3.0",
     "acquit-ignore": "0.2.1",
     "acquit-require": "0.1.1",
@@ -57,11 +46,7 @@
     "crypto-browserify": "3.12.0",
     "dotenv": "16.0.3",
     "dox": "1.0.0",
-<<<<<<< HEAD
-    "eslint": "8.37.0",
-=======
     "eslint": "8.39.0",
->>>>>>> ecb02495
     "eslint-plugin-markdown": "^3.0.0",
     "eslint-plugin-mocha-no-only": "1.1.1",
     "express": "^4.18.1",
@@ -72,30 +57,17 @@
     "mkdirp": "^2.1.3",
     "mocha": "10.2.0",
     "moment": "2.x",
-<<<<<<< HEAD
-    "mongodb-memory-server": "8.12.1",
-=======
     "mongodb-memory-server": "8.12.2",
->>>>>>> ecb02495
     "ncp": "^2.0.0",
     "nyc": "15.1.0",
     "pug": "3.0.2",
     "q": "1.5.1",
-<<<<<<< HEAD
-    "sinon": "15.0.3",
-    "stream-browserify": "3.0.0",
-    "tsd": "0.25.0",
-    "typescript": "5.0.3",
-    "uuid": "9.0.0",
-    "webpack": "5.77.0",
-=======
     "sinon": "15.0.4",
     "stream-browserify": "3.0.0",
     "tsd": "0.25.0",
     "typescript": "5.0.4",
     "uuid": "9.0.0",
     "webpack": "5.81.0",
->>>>>>> ecb02495
     "fs-extra": "~11.1.1"
   },
   "directories": {
