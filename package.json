--- conflicted
+++ resolved
@@ -23,11 +23,7 @@
     "bson": "~1.0.5",
     "kareem": "2.2.1",
     "lodash.get": "4.4.2",
-<<<<<<< HEAD
     "mongodb": "3.1.0-beta4",
-=======
-    "mongodb": "3.0.10",
->>>>>>> ab2d1de1
     "mongoose-legacy-pluralize": "1.0.2",
     "mpath": "0.4.1",
     "mquery": "3.0.0",
