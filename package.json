--- conflicted
+++ resolved
@@ -1,11 +1,7 @@
 {
   "name": "mongoose",
   "description": "Mongoose MongoDB ODM",
-<<<<<<< HEAD
   "version": "4.2.0-pre",
-=======
-  "version": "4.1.13-pre",
->>>>>>> 31a5764d
   "author": "Guillermo Rauch <guillermo@learnboost.com>",
   "keywords": [
     "mongodb",
@@ -27,11 +23,7 @@
     "bson": "~0.4.18",
     "hooks-fixed": "1.1.0",
     "kareem": "1.0.1",
-<<<<<<< HEAD
-    "mongodb": "2.0.45",
-=======
     "mongodb": "2.0.46",
->>>>>>> 31a5764d
     "mpath": "0.1.1",
     "mpromise": "0.5.4",
     "mquery": "1.6.3",
