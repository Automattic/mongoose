--- conflicted
+++ resolved
@@ -62,13 +62,8 @@
     "stream-browserify": "3.0.0",
     "ts-benchmark": "^1.1.10",
     "tsd": "0.23.0",
-<<<<<<< HEAD
     "typescript": "4.8.3",
-    "uuid": "8.3.2",
-=======
-    "typescript": "4.8.2",
     "uuid": "9.0.0",
->>>>>>> db3563d9
     "webpack": "5.74.0"
   },
   "directories": {
