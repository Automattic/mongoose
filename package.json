--- conflicted
+++ resolved
@@ -50,12 +50,8 @@
     "lodash.isequal": "4.5.0",
     "lodash.isequalwith": "4.4.0",
     "marked": "4.0.14",
-<<<<<<< HEAD
     "mkdirp": "^1.0.4",
-    "mocha": "9.2.2",
-=======
     "mocha": "10.0.0",
->>>>>>> eb0887fd
     "moment": "2.x",
     "mongodb-memory-server": "8.5.2",
     "ncp": "^2.0.0",
