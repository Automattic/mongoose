--- conflicted
+++ resolved
@@ -79,12 +79,8 @@
     "docs:checkout:gh-pages": "git checkout gh-pages",
     "docs:checkout:legacy": "git checkout 5.x",
     "docs:generate": "node ./scripts/website.js",
-<<<<<<< HEAD
-    "docs:generate:search": "node docs/search.js",
+    "docs:generate:search": "node ./scripts/generateSearch.js",
     "docs:generate:sponsorData": "node ./scripts/loadSponsorData.js",
-=======
-    "docs:generate:search": "node ./scripts/generateSearch.js",
->>>>>>> 10a7708a
     "docs:merge:stable": "git merge master",
     "docs:merge:legacy": "git merge 5.x",
     "docs:test": "npm run docs:generate && npm run docs:generate:search",
