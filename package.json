--- conflicted
+++ resolved
@@ -22,13 +22,8 @@
     "async": "2.1.4",
     "bson": "~0.5.4",
     "hooks-fixed": "1.2.0",
-<<<<<<< HEAD
-    "kareem": "1.1.3",
+    "kareem": "1.1.4",
     "mongodb": "2.2.14",
-=======
-    "kareem": "1.1.4",
-    "mongodb": "2.2.12",
->>>>>>> c7967794
     "mpath": "0.2.1",
     "mpromise": "0.5.5",
     "mquery": "2.0.0",
