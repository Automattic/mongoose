--- conflicted
+++ resolved
@@ -29,17 +29,8 @@
     "sift": "17.1.3"
   },
   "devDependencies": {
-<<<<<<< HEAD
-    "typescript-eslint": "^8.31.1",
+    "@mongodb-js/mongodb-downloader": "^0.3.9",
     "acquit": "1.4.0",
-=======
-    "@babel/core": "7.27.1",
-    "@babel/preset-env": "7.27.1",
-    "@mongodb-js/mongodb-downloader": "^0.3.9",
-    "@typescript-eslint/eslint-plugin": "^8.19.1",
-    "@typescript-eslint/parser": "^8.19.1",
-    "acquit": "1.3.0",
->>>>>>> 4c7bdaa4
     "acquit-ignore": "0.2.1",
     "acquit-require": "0.1.1",
     "ajv": "8.17.1",
@@ -67,6 +58,7 @@
     "sinon": "20.0.0",
     "tsd": "0.32.0",
     "typescript": "5.8.3",
+    "typescript-eslint": "^8.31.1",
     "uuid": "11.1.0"
   },
   "directories": {
