--- conflicted
+++ resolved
@@ -47,10 +47,7 @@
     "dox": "0.3.1",
     "eslint": "2.4.0",
     "highlight.js": "7.0.1",
-<<<<<<< HEAD
-=======
     "istanbul": "0.4.4",
->>>>>>> 0ccf493d
     "jade": "0.26.3",
     "lodash": "4.14.1",
     "markdown": "0.3.1",
