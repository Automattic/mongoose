{
  "name": "mongoose",
  "description": "Mongoose MongoDB ODM",
  "version": "8.13.1",
  "author": "Guillermo Rauch <guillermo@learnboost.com>",
  "keywords": [
    "mongodb",
    "document",
    "model",
    "schema",
    "database",
    "odm",
    "data",
    "datastore",
    "query",
    "nosql",
    "orm",
    "db"
  ],
  "type": "commonjs",
  "license": "MIT",
  "dependencies": {
    "bson": "^6.10.3",
    "kareem": "git@github.com:mongoosejs/kareem.git#vkarpov15/v3",
    "mongodb": "~6.15.0",
    "mpath": "0.9.0",
    "mquery": "5.0.0",
    "ms": "2.1.3",
    "sift": "17.1.3"
  },
  "devDependencies": {
    "@babel/core": "7.26.10",
    "@babel/preset-env": "7.26.9",
    "@typescript-eslint/eslint-plugin": "^8.19.1",
    "@typescript-eslint/parser": "^8.19.1",
    "acquit": "1.3.0",
    "acquit-ignore": "0.2.1",
    "acquit-require": "0.1.1",
    "ajv": "8.17.1",
    "assert-browserify": "2.0.0",
    "babel-loader": "8.2.5",
    "broken-link-checker": "^0.7.8",
    "buffer": "^5.6.0",
    "cheerio": "1.0.0",
    "crypto-browserify": "3.12.1",
    "dox": "1.0.0",
    "eslint": "8.57.1",
    "eslint-plugin-markdown": "^5.1.0",
    "eslint-plugin-mocha-no-only": "1.2.0",
    "express": "^4.19.2",
    "fs-extra": "~11.3.0",
    "highlight.js": "11.11.1",
    "lodash.isequal": "4.5.0",
    "lodash.isequalwith": "4.4.0",
    "markdownlint-cli2": "^0.17.1",
    "marked": "15.0.7",
    "mkdirp": "^3.0.1",
    "mocha": "11.1.0",
    "moment": "2.30.1",
    "mongodb-memory-server": "10.1.4",
    "ncp": "^2.0.0",
    "nyc": "15.1.0",
    "pug": "3.0.3",
<<<<<<< HEAD
    "sinon": "19.0.2",
=======
    "q": "1.5.1",
    "sinon": "20.0.0",
>>>>>>> eae96bb5
    "stream-browserify": "3.0.0",
    "tsd": "0.31.2",
    "typescript": "5.7.3",
    "uuid": "11.1.0",
    "webpack": "5.98.0"
  },
  "directories": {
    "lib": "./lib/mongoose"
  },
  "scripts": {
    "docs:clean": "npm run docs:clean:stable",
    "docs:clean:stable": "rimraf index.html && rimraf -rf ./docs/*.html  && rimraf -rf ./docs/api && rimraf -rf ./docs/tutorials/*.html && rimraf -rf ./docs/typescript/*.html && rimraf -rf ./docs/*.html && rimraf -rf ./docs/source/_docs && rimraf -rf ./tmp",
    "docs:clean:5x": "rimraf index.html && rimraf -rf ./docs/5.x && rimraf -rf ./docs/source/_docs && rimraf -rf ./tmp",
    "docs:clean:6x": "rimraf index.html && rimraf -rf ./docs/6.x && rimraf -rf ./docs/source/_docs && rimraf -rf ./tmp",
    "docs:copy:tmp": "mkdirp ./tmp/docs/css && mkdirp ./tmp/docs/js && mkdirp ./tmp/docs/images && mkdirp ./tmp/docs/tutorials && mkdirp ./tmp/docs/typescript && mkdirp ./tmp/docs/api && ncp ./docs/css ./tmp/docs/css --filter=.css$ && ncp ./docs/js ./tmp/docs/js --filter=.js$ && ncp ./docs/images ./tmp/docs/images && ncp ./docs/tutorials ./tmp/docs/tutorials && ncp ./docs/typescript ./tmp/docs/typescript && ncp ./docs/api ./tmp/docs/api && cp index.html ./tmp && cp docs/*.html ./tmp/docs/",
    "docs:copy:tmp:5x": "rimraf ./docs/5.x && ncp ./tmp ./docs/5.x",
    "docs:copy:tmp:6x": "rimraf ./docs/6.x && ncp ./tmp ./docs/6.x",
    "docs:generate": "node ./scripts/website.js",
    "docs:generate:sponsorData": "node ./scripts/loadSponsorData.js",
    "docs:test": "npm run docs:generate",
    "docs:view": "node ./scripts/static.js",
    "docs:prepare:publish:stable": "git checkout gh-pages && git merge master && npm run docs:generate",
    "docs:prepare:publish:5x": "git checkout 5.x && git merge 5.x && npm run docs:clean:stable && npm run docs:generate && npm run docs:copy:tmp && git checkout gh-pages && npm run docs:copy:tmp:5x",
    "docs:prepare:publish:6x": "git checkout 6.x && git merge 6.x && npm run docs:clean:stable && env DOCS_DEPLOY=true npm run docs:generate && mv ./docs/6.x ./tmp && git checkout gh-pages && npm run docs:copy:tmp:6x",
    "docs:prepare:publish:7x": "env DOCS_DEPLOY=true npm run docs:generate && git checkout gh-pages && rimraf ./docs/7.x && mv ./tmp ./docs/7.x",
    "docs:check-links": "blc http://127.0.0.1:8089 -ro",
    "lint": "eslint .",
    "lint-js": "eslint . --ext .js --ext .cjs",
    "lint-ts": "eslint . --ext .ts",
    "lint-md": "markdownlint-cli2 \"**/*.md\" \"#node_modules\" \"#benchmarks\"",
    "build-browser": "(rm ./dist/* || true) && node ./scripts/build-browser.js",
    "prepublishOnly": "npm run build-browser",
    "release": "git pull && git push origin master --tags && npm publish",
    "release-5x": "git pull origin 5.x && git push origin 5.x && git push origin 5.x --tags && npm publish --tag 5x",
    "release-6x": "git pull origin 6.x && git push origin 6.x && git push origin 6.x --tags && npm publish --tag 6x",
    "mongo": "node ./tools/repl.js",
    "publish-7x": "npm publish --tag 7x",
    "test": "mocha --exit ./test/*.test.js",
    "test-deno": "deno run --allow-env --allow-read --allow-net --allow-run --allow-sys --allow-write ./test/deno.js",
    "test-rs": "START_REPLICA_SET=1 mocha --timeout 30000 --exit ./test/*.test.js",
    "test-tsd": "node ./test/types/check-types-filename && tsd",
    "setup-test-encryption": "bash scripts/configure-cluster-with-encryption.sh",
    "test-encryption": "mocha --exit ./test/encryption/*.test.js",
    "tdd": "mocha ./test/*.test.js --inspect --watch --recursive --watch-files ./**/*.{js,ts}",
    "test-coverage": "nyc --reporter=html --reporter=text npm test",
    "ts-benchmark": "cd ./benchmarks/typescript/simple && npm install && npm run benchmark | node ../../../scripts/tsc-diagnostics-check"
  },
  "main": "./index.js",
  "types": "./types/index.d.ts",
  "engines": {
    "node": ">=16.20.1"
  },
  "bugs": {
    "url": "https://github.com/Automattic/mongoose/issues/new"
  },
  "repository": {
    "type": "git",
    "url": "git://github.com/Automattic/mongoose.git"
  },
  "homepage": "https://mongoosejs.com",
  "browser": "./dist/browser.umd.js",
  "config": {
    "mongodbMemoryServer": {
      "disablePostinstall": true
    }
  },
  "funding": {
    "type": "opencollective",
    "url": "https://opencollective.com/mongoose"
  },
  "tsd": {
    "directory": "test/types",
    "compilerOptions": {
      "esModuleInterop": false,
      "strict": true,
      "allowSyntheticDefaultImports": true,
      "strictPropertyInitialization": false,
      "noImplicitAny": false,
      "strictNullChecks": true,
      "module": "commonjs",
      "target": "ES2017"
    }
  }
}<|MERGE_RESOLUTION|>--- conflicted
+++ resolved
@@ -61,12 +61,7 @@
     "ncp": "^2.0.0",
     "nyc": "15.1.0",
     "pug": "3.0.3",
-<<<<<<< HEAD
-    "sinon": "19.0.2",
-=======
-    "q": "1.5.1",
     "sinon": "20.0.0",
->>>>>>> eae96bb5
     "stream-browserify": "3.0.0",
     "tsd": "0.31.2",
     "typescript": "5.7.3",
