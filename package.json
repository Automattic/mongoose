{
  "name": "mongoose",
  "description": "Mongoose MongoDB ODM",
  "version": "6.4.2",
  "author": "Guillermo Rauch <guillermo@learnboost.com>",
  "keywords": [
    "mongodb",
    "document",
    "model",
    "schema",
    "database",
    "odm",
    "data",
    "datastore",
    "query",
    "nosql",
    "orm",
    "db"
  ],
  "license": "MIT",
  "dependencies": {
    "bson": "^4.6.2",
    "kareem": "2.4.1",
    "mongodb": "4.7.0",
    "mpath": "0.9.0",
    "mquery": "4.0.3",
    "ms": "2.1.3",
    "sift": "16.0.0"
  },
  "devDependencies": {
    "@babel/core": "7.18.6",
    "@typescript-eslint/eslint-plugin": "5.30.3",
    "@typescript-eslint/parser": "5.30.3",
    "acquit": "1.2.1",
    "acquit-ignore": "0.2.0",
    "acquit-require": "0.1.1",
    "assert-browserify": "2.0.0",
    "axios": "0.27.2",
    "babel-loader": "8.2.5",
    "benchmark": "2.1.4",
    "bluebird": "3.7.2",
    "buffer": "^5.6.0",
    "cheerio": "1.0.0-rc.11",
    "crypto-browserify": "3.12.0",
<<<<<<< HEAD
    "dox": "0.9.1",
    "eslint": "8.16.0",
=======
    "dox": "0.3.1",
    "eslint": "8.19.0",
>>>>>>> dc48d707
    "eslint-plugin-mocha-no-only": "1.1.1",
    "highlight.js": "11.5.1",
    "lodash.isequal": "4.5.0",
    "lodash.isequalwith": "4.4.0",
    "marked": "4.0.16",
    "mkdirp": "^1.0.4",
    "mocha": "10.0.0",
    "moment": "2.x",
    "mongodb-memory-server": "8.6.0",
    "ncp": "^2.0.0",
    "nyc": "15.1.0",
    "pug": "3.0.2",
    "q": "1.5.1",
    "serve-handler": "6.1.3",
    "sinon": "14.0.0",
    "stream-browserify": "3.0.0",
    "ts-benchmark": "^1.0.2",
    "tsd": "0.22.0",
    "typescript": "4.7.4",
    "uuid": "8.3.2",
    "webpack": "5.73.0"
  },
  "directories": {
    "lib": "./lib/mongoose"
  },
  "scripts": {
    "docs:clean": "npm run docs:clean:stable",
    "docs:clean:stable": "rimraf index.html && rimraf -rf ./docs/*.html  && rimraf -rf ./docs/api && rimraf -rf ./docs/tutorials/*.html && rimraf -rf ./docs/typescript/*.html && rimraf -rf ./docs/*.html && rimraf -rf ./docs/source/_docs && rimraf -rf ./tmp",
    "docs:clean:legacy": "rimraf index.html && rimraf -rf ./docs/5.x && rimraf -rf ./docs/source/_docs && rimraf -rf ./tmp",
    "docs:copy:tmp": "mkdirp ./tmp/docs/css && mkdirp ./tmp/docs/js && mkdirp ./tmp/docs/images && mkdirp ./tmp/docs/tutorials && mkdirp ./tmp/docs/typescript && ncp ./docs/css ./tmp/docs/css --filter=.css$ && ncp ./docs/js ./tmp/docs/js --filter=.js$ && ncp ./docs/images ./tmp/docs/images && ncp ./docs/tutorials ./tmp/docs/tutorials && ncp ./docs/typescript ./tmp/docs/typescript && cp index.html ./tmp",
    "docs:copy:tmp:legacy": "rimraf ./docs/5.x && ncp ./tmp ./docs/5.x",
    "docs:checkout:gh-pages": "git checkout gh-pages",
    "docs:checkout:legacy": "git checkout 5.x",
    "docs:generate": "node website.js",
    "docs:generate:search": "node docs/search.js",
    "docs:merge:stable": "git merge master",
    "docs:merge:legacy": "git merge 5.x",
    "docs:test": "npm run docs:generate && npm run docs:generate:search",
    "docs:view": "node website.js && node static.js",
    "docs:prepare:publish:stable": "npm run docs:checkout:gh-pages && npm run docs:merge:stable && npm run docs:clean:stable && npm run docs:generate && npm run docs:generate:search",
    "docs:prepare:publish:legacy": "npm run docs:checkout:legacy && npm run docs:merge:legacy && npm run docs:clean:stable && npm run docs:generate && npm run docs:copy:tmp && docs:checkout:gh-pages && docs:copy:tmp:legacy",
    "lint": "eslint .",
    "lint-js": "eslint . --ext .js",
    "lint-ts": "eslint . --ext .ts",
    "build-browser": "node build-browser.js",
    "prepublishOnly": "npm run build-browser",
    "release": "git pull && git push origin master --tags && npm publish",
    "release-legacy": "git pull origin 5.x && git push origin 5.x --tags && npm publish --tag legacy",
    "mongo": "node ./tools/repl.js",
    "test": "mocha --exit ./test/*.test.js",
    "test-rs": "START_REPLICA_SET=1 mocha --timeout 30000 --exit ./test/*.test.js",
    "test-tsd": "node ./test/types/check-types-filename && tsd",
    "tdd": "mocha ./test/*.test.js --inspect --watch --recursive --watch-files ./**/*.{js,ts}",
    "test-coverage": "nyc --reporter=html --reporter=text npm test",
    "ts-benchmark": "ts-benchmark -p ./benchmarks/typescript/simple -f 17 18 29 32",
    "ts-benchmark-watch": "ts-benchmark -p ./benchmarks/typescript/simple -w ./types -i -s -f 17 18 29 32 -b master"
  },
  "main": "./index.js",
  "types": "./types/index.d.ts",
  "engines": {
    "node": ">=12.0.0"
  },
  "bugs": {
    "url": "https://github.com/Automattic/mongoose/issues/new"
  },
  "repository": {
    "type": "git",
    "url": "git://github.com/Automattic/mongoose.git"
  },
  "homepage": "https://mongoosejs.com",
  "browser": "./dist/browser.umd.js",
  "mocha": {
    "extension": [
      "test.js"
    ],
    "watch-files": [
      "test/**/*.js"
    ]
  },
  "config": {
    "mongodbMemoryServer": {
      "disablePostinstall": true
    }
  },
  "funding": {
    "type": "opencollective",
    "url": "https://opencollective.com/mongoose"
  },
  "tsd": {
    "directory": "test/types",
    "compilerOptions": {
      "esModuleInterop": false,
      "strict": true,
      "allowSyntheticDefaultImports": true,
      "strictPropertyInitialization": false,
      "noImplicitAny": false,
      "strictNullChecks": true,
      "module": "commonjs",
      "target": "ES2017"
    }
  }
}<|MERGE_RESOLUTION|>--- conflicted
+++ resolved
@@ -42,13 +42,8 @@
     "buffer": "^5.6.0",
     "cheerio": "1.0.0-rc.11",
     "crypto-browserify": "3.12.0",
-<<<<<<< HEAD
     "dox": "0.9.1",
-    "eslint": "8.16.0",
-=======
-    "dox": "0.3.1",
     "eslint": "8.19.0",
->>>>>>> dc48d707
     "eslint-plugin-mocha-no-only": "1.1.1",
     "highlight.js": "11.5.1",
     "lodash.isequal": "4.5.0",
