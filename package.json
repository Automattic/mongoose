{
  "name": "mongoose",
  "description": "Mongoose MongoDB ODM",
  "version": "7.5.3",
  "author": "Guillermo Rauch <guillermo@learnboost.com>",
  "keywords": [
    "mongodb",
    "document",
    "model",
    "schema",
    "database",
    "odm",
    "data",
    "datastore",
    "query",
    "nosql",
    "orm",
    "db"
  ],
  "license": "MIT",
  "dependencies": {
    "bson": "^5.4.0",
    "kareem": "2.5.1",
    "mongodb": "5.8.1",
    "mpath": "0.9.0",
    "mquery": "5.0.0",
    "ms": "2.1.3",
    "sift": "16.0.1"
  },
  "devDependencies": {
    "@babel/core": "7.23.0",
<<<<<<< HEAD
    "@babel/preset-env": "7.22.20",
    "@typescript-eslint/eslint-plugin": "5.61.0",
=======
    "@babel/preset-env": "7.22.14",
    "@typescript-eslint/eslint-plugin": "5.62.0",
>>>>>>> 31185163
    "@typescript-eslint/parser": "5.62.0",
    "acquit": "1.3.0",
    "acquit-ignore": "0.2.1",
    "acquit-require": "0.1.1",
    "assert-browserify": "2.0.0",
    "axios": "1.1.3",
    "babel-loader": "8.2.5",
    "benchmark": "2.1.4",
    "bluebird": "3.7.2",
    "broken-link-checker": "^0.7.8",
    "buffer": "^5.6.0",
    "cheerio": "1.0.0-rc.12",
    "crypto-browserify": "3.12.0",
    "dotenv": "16.3.1",
    "dox": "1.0.0",
    "eslint": "8.50.0",
    "eslint-plugin-markdown": "^3.0.0",
    "eslint-plugin-mocha-no-only": "1.1.1",
    "express": "^4.18.1",
    "fs-extra": "~11.1.1",
    "highlight.js": "11.8.0",
    "lodash.isequal": "4.5.0",
    "lodash.isequalwith": "4.4.0",
    "markdownlint-cli2": "^0.10.0",
    "marked": "4.3.0",
    "mkdirp": "^3.0.1",
    "mocha": "10.2.0",
    "moment": "2.x",
    "mongodb-memory-server": "8.15.1",
    "ncp": "^2.0.0",
    "nyc": "15.1.0",
    "pug": "3.0.2",
    "q": "1.5.1",
    "sinon": "16.0.0",
    "stream-browserify": "3.0.0",
    "tsd": "0.29.0",
    "typescript": "5.2.2",
    "uuid": "9.0.1",
    "webpack": "5.88.2"
  },
  "directories": {
    "lib": "./lib/mongoose"
  },
  "scripts": {
    "docs:clean": "npm run docs:clean:stable",
    "docs:clean:stable": "rimraf index.html && rimraf -rf ./docs/*.html  && rimraf -rf ./docs/api && rimraf -rf ./docs/tutorials/*.html && rimraf -rf ./docs/typescript/*.html && rimraf -rf ./docs/*.html && rimraf -rf ./docs/source/_docs && rimraf -rf ./tmp",
    "docs:clean:5x": "rimraf index.html && rimraf -rf ./docs/5.x && rimraf -rf ./docs/source/_docs && rimraf -rf ./tmp",
    "docs:clean:6x": "rimraf index.html && rimraf -rf ./docs/6.x && rimraf -rf ./docs/source/_docs && rimraf -rf ./tmp",
    "docs:copy:tmp": "mkdirp ./tmp/docs/css && mkdirp ./tmp/docs/js && mkdirp ./tmp/docs/images && mkdirp ./tmp/docs/tutorials && mkdirp ./tmp/docs/typescript && mkdirp ./tmp/docs/api && ncp ./docs/css ./tmp/docs/css --filter=.css$ && ncp ./docs/js ./tmp/docs/js --filter=.js$ && ncp ./docs/images ./tmp/docs/images && ncp ./docs/tutorials ./tmp/docs/tutorials && ncp ./docs/typescript ./tmp/docs/typescript && ncp ./docs/api ./tmp/docs/api && cp index.html ./tmp && cp docs/*.html ./tmp/docs/",
    "docs:copy:tmp:5x": "rimraf ./docs/5.x && ncp ./tmp ./docs/5.x",
    "docs:move:6x:tmp": "mv ./docs/6.x ./tmp",
    "docs:copy:tmp:6x": "rimraf ./docs/6.x && ncp ./tmp ./docs/6.x",
    "docs:checkout:gh-pages": "git checkout gh-pages",
    "docs:checkout:5x": "git checkout 5.x",
    "docs:checkout:6x": "git checkout 6.x",
    "docs:generate": "node ./scripts/website.js",
    "docs:generate:search": "node ./scripts/generateSearch.js",
    "docs:generate:sponsorData": "node ./scripts/loadSponsorData.js",
    "docs:merge:stable": "git merge master",
    "docs:merge:5x": "git merge 5.x",
    "docs:merge:6x": "git merge 6.x",
    "docs:test": "npm run docs:generate && npm run docs:generate:search",
    "docs:view": "node ./scripts/static.js",
    "docs:prepare:publish:stable": "npm run docs:checkout:gh-pages && npm run docs:merge:stable && npm run docs:clean:stable && npm run docs:generate && npm run docs:generate:search",
    "docs:prepare:publish:5x": "npm run docs:checkout:5x && npm run docs:merge:5x && npm run docs:clean:stable && npm run docs:generate && npm run docs:copy:tmp && npm run docs:checkout:gh-pages && npm run docs:copy:tmp:5x",
    "docs:prepare:publish:6x": "npm run docs:checkout:6x && npm run docs:merge:6x && npm run docs:clean:stable && env DOCS_DEPLOY=true npm run docs:generate && npm run docs:move:6x:tmp && npm run docs:checkout:gh-pages && npm run docs:copy:tmp:6x",
    "docs:check-links": "blc http://127.0.0.1:8089 -ro",
    "lint": "eslint .",
    "lint-js": "eslint . --ext .js --ext .cjs",
    "lint-ts": "eslint . --ext .ts",
    "lint-md": "markdownlint-cli2 \"**/*.md\"",
    "build-browser": "(rm ./dist/* || true) && node ./scripts/build-browser.js",
    "prepublishOnly": "npm run build-browser",
    "release": "git pull && git push origin master --tags && npm publish",
    "release-5x": "git pull origin 5.x && git push origin 5.x && git push origin 5.x --tags && npm publish --tag 5x",
    "release-6x": "git pull origin 6.x && git push origin 6.x && git push origin 6.x --tags && npm publish --tag legacy",
    "mongo": "node ./tools/repl.js",
    "test": "mocha --exit ./test/*.test.js",
    "test-deno": "deno run --allow-env --allow-read --allow-net --allow-run --allow-sys --allow-write ./test/deno.js",
    "test-rs": "START_REPLICA_SET=1 mocha --timeout 30000 --exit ./test/*.test.js",
    "test-tsd": "node ./test/types/check-types-filename && tsd",
    "tdd": "mocha ./test/*.test.js --inspect --watch --recursive --watch-files ./**/*.{js,ts}",
    "test-coverage": "nyc --reporter=html --reporter=text npm test",
    "ts-benchmark": "cd ./benchmarks/typescript/simple && npm install && npm run benchmark | node ../../../scripts/tsc-diagnostics-check"
  },
  "main": "./index.js",
  "types": "./types/index.d.ts",
  "engines": {
    "node": ">=14.20.1"
  },
  "bugs": {
    "url": "https://github.com/Automattic/mongoose/issues/new"
  },
  "repository": {
    "type": "git",
    "url": "git://github.com/Automattic/mongoose.git"
  },
  "homepage": "https://mongoosejs.com",
  "browser": "./dist/browser.umd.js",
  "mocha": {
    "extension": [
      "test.js"
    ],
    "watch-files": [
      "test/**/*.js"
    ]
  },
  "config": {
    "mongodbMemoryServer": {
      "disablePostinstall": true
    }
  },
  "funding": {
    "type": "opencollective",
    "url": "https://opencollective.com/mongoose"
  },
  "tsd": {
    "directory": "test/types",
    "compilerOptions": {
      "esModuleInterop": false,
      "strict": true,
      "allowSyntheticDefaultImports": true,
      "strictPropertyInitialization": false,
      "noImplicitAny": false,
      "strictNullChecks": true,
      "module": "commonjs",
      "target": "ES2017"
    }
  }
}<|MERGE_RESOLUTION|>--- conflicted
+++ resolved
@@ -29,13 +29,8 @@
   },
   "devDependencies": {
     "@babel/core": "7.23.0",
-<<<<<<< HEAD
     "@babel/preset-env": "7.22.20",
-    "@typescript-eslint/eslint-plugin": "5.61.0",
-=======
-    "@babel/preset-env": "7.22.14",
     "@typescript-eslint/eslint-plugin": "5.62.0",
->>>>>>> 31185163
     "@typescript-eslint/parser": "5.62.0",
     "acquit": "1.3.0",
     "acquit-ignore": "0.2.1",
