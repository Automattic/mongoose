{
  "name": "mongoose",
  "description": "Mongoose MongoDB ODM",
  "version": "5.1.0-pre",
  "author": "Guillermo Rauch <guillermo@learnboost.com>",
  "keywords": [
    "mongodb",
    "document",
    "model",
    "schema",
    "database",
    "odm",
    "data",
    "datastore",
    "query",
    "nosql",
    "orm",
    "db"
  ],
  "license": "MIT",
  "dependencies": {
    "async": "2.1.4",
    "bson": "~1.0.4",
    "kareem": "2.0.6",
    "lodash.get": "4.4.2",
    "mongodb": "3.0.6",
    "mongoose-legacy-pluralize": "1.0.2",
<<<<<<< HEAD
    "mpath": "0.4.0",
=======
    "mpath": "0.4.1",
>>>>>>> 20b61526
    "mquery": "3.0.0",
    "ms": "2.0.0",
    "regexp-clone": "0.0.1",
    "sliced": "1.0.1"
  },
  "devDependencies": {
    "acquit": "0.5.1",
    "acquit-ignore": "0.0.3",
    "benchmark": "2.1.2",
    "bluebird": "3.5.0",
    "co": "4.6.0",
    "dox": "0.3.1",
    "eslint": "4.14.0",
    "highlight.js": "9.1.0",
    "jade": "1.11.0",
    "lodash": "4.16.6",
    "markdown": "0.5.0",
    "marked": "0.3.9",
    "mocha": "4.1.0",
    "mongodb-topology-manager": "1.0.11",
    "mongoose-long": "0.1.1",
    "node-static": "0.7.10",
    "nsp": "~2.8.1",
    "nyc": "11.4.1",
    "power-assert": "1.4.1",
    "q": "1.5.1",
    "tbd": "0.6.4",
    "uuid": "2.0.3",
    "uuid-parse": "1.0.0",
    "validator": "5.4.0"
  },
  "directories": {
    "lib": "./lib/mongoose"
  },
  "scripts": {
    "fix-lint": "eslint . --fix",
    "lint": "eslint . --quiet",
    "nsp": "nsp check",
    "release": "git pull && git push origin master --tags && npm publish",
    "release-legacy": "git pull origin 4.x && git push origin 4.x --tags && npm publish --tag legacy",
    "test": "mocha --exit test/*.test.js test/**/*.test.js",
    "test-cov": "nyc --reporter=html --reporter=text npm test"
  },
  "main": "./index.js",
  "engines": {
    "node": ">=4.0.0"
  },
  "bugs": {
    "url": "https://github.com/Automattic/mongoose/issues/new"
  },
  "repository": {
    "type": "git",
    "url": "git://github.com/Automattic/mongoose.git"
  },
  "homepage": "http://mongoosejs.com",
  "browser": "./browser.js",
  "eslintConfig": {
    "extends": [
      "eslint:recommended"
    ],
    "parserOptions": {
      "ecmaVersion": 2015
    },
    "env": {
      "node": true,
      "mocha": true,
      "es6": true
    },
    "rules": {
      "comma-style": "error",
      "consistent-this": [
        "error",
        "_this"
      ],
      "indent": [
        "error",
        2,
        {
          "SwitchCase": 1,
          "VariableDeclarator": 2
        }
      ],
      "keyword-spacing": "error",
      "no-console": "off",
      "no-multi-spaces": "error",
      "func-call-spacing": "error",
      "no-trailing-spaces": "error",
      "quotes": [
        "error",
        "single"
      ],
      "semi": "error",
      "space-before-blocks": "error",
      "space-before-function-paren": [
        "error",
        "never"
      ],
      "space-infix-ops": "error",
      "space-unary-ops": "error"
    }
  }
}<|MERGE_RESOLUTION|>--- conflicted
+++ resolved
@@ -25,11 +25,7 @@
     "lodash.get": "4.4.2",
     "mongodb": "3.0.6",
     "mongoose-legacy-pluralize": "1.0.2",
-<<<<<<< HEAD
-    "mpath": "0.4.0",
-=======
     "mpath": "0.4.1",
->>>>>>> 20b61526
     "mquery": "3.0.0",
     "ms": "2.0.0",
     "regexp-clone": "0.0.1",
