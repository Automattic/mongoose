--- conflicted
+++ resolved
@@ -56,13 +56,9 @@
     "pug": "3.0.2",
     "q": "1.5.1",
     "serve-handler": "6.1.3",
-<<<<<<< HEAD
     "stream-browserify": "3.0.0",
     "sinon": "13.0.1",
-    "tsd": "0.19.1",
-=======
     "tsd": "0.20.0",
->>>>>>> ba7c68ec
     "typescript": "4.6.3",
     "uuid": "8.3.2",
     "webpack": "5.70.0"
