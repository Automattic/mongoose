{
<<<<<<< HEAD
    "name": "mongoose"
  , "description": "Mongoose MongoDB ODM"
  , "version": "3.9.1-pre"
  , "author": "Guillermo Rauch <guillermo@learnboost.com>"
  , "keywords": ["mongodb", "document", "model", "schema", "database", "odm", "data", "datastore", "query", "nosql", "orm", "db"]
  , "dependencies": {
        "hooks": "0.3.2"
      , "mongodb": "1.4.5"
      , "ms": "0.1.0"
      , "sliced": "0.0.5"
      , "muri": "0.3.1"
      , "mpromise": "0.5.0"
      , "mpath": "0.1.1"
      , "regexp-clone": "0.0.1"
      , "mquery" : "0.8.0"
    }
  , "devDependencies": {
        "mocha": "1.20.0"
      , "node-static": "0.5.9"
      , "dox": "0.3.1"
      , "jade": "0.26.3"
      , "highlight.js": "7.0.1"
      , "markdown": "0.3.1"
      , "tbd": "0.6.4"
      , "benchmark" : "1.0.0"
      , "open": "0.0.3"
      , "async": "0.2.5"
      , "underscore": "1.5.2"
    }
  , "directories": { "lib": "./lib/mongoose" }
  , "scripts": { "test": "set MONGOOSE_DISABLE_STABILITY_WARNING=1 && mocha --async-only test/**/*.test.js" }
  , "main": "./index.js"
  , "engines": { "node": ">=0.6.19" }
  , "bugs": {
        "url":"https://github.com/learnboost/mongoose/issues/new"
      , "email": "mongoose-orm@googlegroups.com"
    }
  , "repository": {
        "type": "git"
      , "url": "git://github.com/LearnBoost/mongoose.git"
    }
  , "publishConfig": { "tag": "unstable" }
  , "homepage": "http://mongoosejs.com"
=======
  "name": "mongoose",
  "description": "Mongoose MongoDB ODM",
  "version": "3.9.7-pre",
  "author": "Guillermo Rauch <guillermo@learnboost.com>",
  "keywords": ["mongodb", "document", "model", "schema", "database", "odm", "data", "datastore", "query", "nosql", "orm", "db"],
  "license": "MIT",
  "dependencies": {
    "hooks": "0.3.2",
    "mongodb": "1.4.12",
    "ms": "0.1.0",
    "sliced": "0.0.5",
    "muri": "0.3.1",
    "mpromise": "0.5.0",
    "mpath": "0.1.1",
    "regexp-clone": "0.0.1",
    "mquery" : "1.0.0",
    "async": "0.9.0"
  },
  "devDependencies": {
    "acquit": "0.0.2",
    "benchmark": "1.0.0",
    "browserify": "4.1",
    "co": "3.1.0",
    "dox": "0.3.1",
    "highlight.js": "7.0.1",
    "jade": "0.26.3",
    "karma": "0.12.16",
    "karma-chai": "0.1.0",
    "karma-mocha": "0.1.4",
    "karma-chrome-launcher": "0.1.4",
    "karma-sauce-launcher": "0.2.8",
    "markdown": "0.3.1",
    "marked": "0.3.2",
    "mocha": "1.20.0",
    "node-static": "0.5.9",
    "open": "0.0.3",
    "tbd": "0.6.4",
    "uglify-js": "2.4.15",
    "underscore": "1.5.2"
  },
  "directories": { "lib": "./lib/mongoose" },
  "scripts": { "test": "set MONGOOSE_DISABLE_STABILITY_WARNING=1 && mocha --async-only test/*.test.js" },
  "main": "./index.js",
  "engines": { "node": ">=0.6.19" },
  "bugs": {
    "url":"https://github.com/learnboost/mongoose/issues/new",
    "email": "mongoose-orm@googlegroups.com"
  },
  "repository": {
    "type": "git",
    "url": "git://github.com/LearnBoost/mongoose.git"
  },
  "publishConfig": { "tag": "unstable" },
  "homepage": "http://mongoosejs.com",
  "browser": "lib/browser.js"
>>>>>>> 0772dcba
}<|MERGE_RESOLUTION|>--- conflicted
+++ resolved
@@ -1,49 +1,4 @@
 {
-<<<<<<< HEAD
-    "name": "mongoose"
-  , "description": "Mongoose MongoDB ODM"
-  , "version": "3.9.1-pre"
-  , "author": "Guillermo Rauch <guillermo@learnboost.com>"
-  , "keywords": ["mongodb", "document", "model", "schema", "database", "odm", "data", "datastore", "query", "nosql", "orm", "db"]
-  , "dependencies": {
-        "hooks": "0.3.2"
-      , "mongodb": "1.4.5"
-      , "ms": "0.1.0"
-      , "sliced": "0.0.5"
-      , "muri": "0.3.1"
-      , "mpromise": "0.5.0"
-      , "mpath": "0.1.1"
-      , "regexp-clone": "0.0.1"
-      , "mquery" : "0.8.0"
-    }
-  , "devDependencies": {
-        "mocha": "1.20.0"
-      , "node-static": "0.5.9"
-      , "dox": "0.3.1"
-      , "jade": "0.26.3"
-      , "highlight.js": "7.0.1"
-      , "markdown": "0.3.1"
-      , "tbd": "0.6.4"
-      , "benchmark" : "1.0.0"
-      , "open": "0.0.3"
-      , "async": "0.2.5"
-      , "underscore": "1.5.2"
-    }
-  , "directories": { "lib": "./lib/mongoose" }
-  , "scripts": { "test": "set MONGOOSE_DISABLE_STABILITY_WARNING=1 && mocha --async-only test/**/*.test.js" }
-  , "main": "./index.js"
-  , "engines": { "node": ">=0.6.19" }
-  , "bugs": {
-        "url":"https://github.com/learnboost/mongoose/issues/new"
-      , "email": "mongoose-orm@googlegroups.com"
-    }
-  , "repository": {
-        "type": "git"
-      , "url": "git://github.com/LearnBoost/mongoose.git"
-    }
-  , "publishConfig": { "tag": "unstable" }
-  , "homepage": "http://mongoosejs.com"
-=======
   "name": "mongoose",
   "description": "Mongoose MongoDB ODM",
   "version": "3.9.7-pre",
@@ -99,5 +54,4 @@
   "publishConfig": { "tag": "unstable" },
   "homepage": "http://mongoosejs.com",
   "browser": "lib/browser.js"
->>>>>>> 0772dcba
 }