--- conflicted
+++ resolved
@@ -1,11 +1,7 @@
 {
   "name": "mongoose",
   "description": "Mongoose MongoDB ODM",
-<<<<<<< HEAD
   "version": "4.12.0-pre",
-=======
-  "version": "4.11.15-pre",
->>>>>>> abe39a6d
   "author": "Guillermo Rauch <guillermo@learnboost.com>",
   "keywords": [
     "mongodb",
