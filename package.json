{
  "name": "mongoose",
  "description": "Mongoose MongoDB ODM",
<<<<<<< HEAD
  "version": "4.11.0-pre",
=======
  "version": "4.10.8-pre",
>>>>>>> f15ed55f
  "author": "Guillermo Rauch <guillermo@learnboost.com>",
  "keywords": [
    "mongodb",
    "document",
    "model",
    "schema",
    "database",
    "odm",
    "data",
    "datastore",
    "query",
    "nosql",
    "orm",
    "db"
  ],
  "license": "MIT",
  "dependencies": {
    "async": "2.1.4",
    "bson": "~1.0.4",
    "hooks-fixed": "2.0.0",
    "kareem": "1.4.1",
    "mongodb": "2.2.27",
    "mpath": "0.3.0",
    "mpromise": "0.5.5",
    "mquery": "2.3.1",
    "ms": "2.0.0",
    "muri": "1.2.1",
    "regexp-clone": "0.0.1",
    "sliced": "1.0.1"
  },
  "devDependencies": {
    "acquit": "0.4.1",
    "acquit-ignore": "0.0.3",
    "benchmark": "2.1.2",
    "bluebird": "3.5.0",
    "co": "4.6.0",
    "dox": "0.3.1",
    "eslint": "2.4.0",
    "highlight.js": "7.0.1",
    "istanbul": "0.4.4",
    "jade": "0.26.3",
    "lodash": "4.16.6",
    "markdown": "0.3.1",
    "marked": "0.3.6",
    "mocha": "3.2.0",
    "mongoose-long": "0.1.1",
    "mongodb-topology-manager": "1.0.11",
    "node-static": "0.7.7",
    "power-assert": "1.4.1",
    "q": "1.4.1",
    "tbd": "0.6.4",
    "uglify-js": "2.7.0",
    "uuid": "2.0.3",
    "validator": "5.4.0"
  },
  "browserDependencies": {
    "browserify": "4.1.10",
    "chai": "3.5.0",
    "karma": "0.12.16",
    "karma-chai": "0.1.0",
    "karma-mocha": "0.1.4",
    "karma-chrome-launcher": "0.1.4",
    "karma-sauce-launcher": "0.2.8"
  },
  "directories": {
    "lib": "./lib/mongoose"
  },
  "scripts": {
    "fix-lint": "eslint . --fix",
    "install-browser": "npm install `node format_deps.js`",
    "lint": "eslint . --quiet",
    "test": "mocha test/*.test.js test/**/*.test.js",
    "test-cov": "istanbul cover --report text --report html _mocha test/*.test.js"
  },
  "main": "./index.js",
  "engines": {
    "node": ">=0.6.19"
  },
  "bugs": {
    "url": "https://github.com/Automattic/mongoose/issues/new",
    "email": "mongoose-orm@googlegroups.com"
  },
  "repository": {
    "type": "git",
    "url": "git://github.com/Automattic/mongoose.git"
  },
  "homepage": "http://mongoosejs.com",
  "browser": "lib/browser.js"
}<|MERGE_RESOLUTION|>--- conflicted
+++ resolved
@@ -1,11 +1,7 @@
 {
   "name": "mongoose",
   "description": "Mongoose MongoDB ODM",
-<<<<<<< HEAD
   "version": "4.11.0-pre",
-=======
-  "version": "4.10.8-pre",
->>>>>>> f15ed55f
   "author": "Guillermo Rauch <guillermo@learnboost.com>",
   "keywords": [
     "mongodb",
