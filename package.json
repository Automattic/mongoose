{
  "name": "mongoose",
  "description": "Mongoose MongoDB ODM",
  "version": "7.1.0",
  "author": "Guillermo Rauch <guillermo@learnboost.com>",
  "keywords": [
    "mongodb",
    "document",
    "model",
    "schema",
    "database",
    "odm",
    "data",
    "datastore",
    "query",
    "nosql",
    "orm",
    "db"
  ],
  "license": "MIT",
  "dependencies": {
    "bson": "^5.2.0",
    "kareem": "2.5.1",
    "mongodb": "5.3.0",
    "mpath": "0.9.0",
    "mquery": "5.0.0",
    "ms": "2.1.3",
    "sift": "16.0.1"
  },
  "devDependencies": {
<<<<<<< HEAD
    "@babel/core": "7.21.5",
    "@babel/preset-env": "7.21.4",
=======
    "@babel/core": "7.21.4",
    "@babel/preset-env": "7.21.5",
>>>>>>> 56397733
    "@typescript-eslint/eslint-plugin": "5.57.0",
    "@typescript-eslint/parser": "5.57.0",
    "acquit": "1.3.0",
    "acquit-ignore": "0.2.1",
    "acquit-require": "0.1.1",
    "assert-browserify": "2.0.0",
    "axios": "1.1.3",
    "babel-loader": "8.2.5",
    "benchmark": "2.1.4",
    "broken-link-checker": "^0.7.8",
    "buffer": "^5.6.0",
    "cheerio": "1.0.0-rc.12",
    "crypto-browserify": "3.12.0",
    "dotenv": "16.0.3",
    "dox": "1.0.0",
    "eslint": "8.37.0",
    "eslint-plugin-markdown": "^3.0.0",
    "eslint-plugin-mocha-no-only": "1.1.1",
    "express": "^4.18.1",
    "highlight.js": "11.7.0",
    "lodash.isequal": "4.5.0",
    "lodash.isequalwith": "4.4.0",
    "marked": "4.3.0",
    "mkdirp": "^2.1.3",
    "mocha": "10.2.0",
    "moment": "2.x",
    "mongodb-memory-server": "8.12.2",
    "ncp": "^2.0.0",
    "nyc": "15.1.0",
    "pug": "3.0.2",
    "q": "1.5.1",
    "sinon": "15.0.3",
    "stream-browserify": "3.0.0",
    "tsd": "0.25.0",
    "typescript": "5.0.4",
    "uuid": "9.0.0",
    "webpack": "5.77.0",
    "fs-extra": "~11.1.1"
  },
  "directories": {
    "lib": "./lib/mongoose"
  },
  "scripts": {
    "docs:clean": "npm run docs:clean:stable",
    "docs:clean:stable": "rimraf index.html && rimraf -rf ./docs/*.html  && rimraf -rf ./docs/api && rimraf -rf ./docs/tutorials/*.html && rimraf -rf ./docs/typescript/*.html && rimraf -rf ./docs/*.html && rimraf -rf ./docs/source/_docs && rimraf -rf ./tmp",
    "docs:clean:5x": "rimraf index.html && rimraf -rf ./docs/5.x && rimraf -rf ./docs/source/_docs && rimraf -rf ./tmp",
    "docs:clean:6x": "rimraf index.html && rimraf -rf ./docs/6.x && rimraf -rf ./docs/source/_docs && rimraf -rf ./tmp",
    "docs:copy:tmp": "mkdirp ./tmp/docs/css && mkdirp ./tmp/docs/js && mkdirp ./tmp/docs/images && mkdirp ./tmp/docs/tutorials && mkdirp ./tmp/docs/typescript && mkdirp ./tmp/docs/api && ncp ./docs/css ./tmp/docs/css --filter=.css$ && ncp ./docs/js ./tmp/docs/js --filter=.js$ && ncp ./docs/images ./tmp/docs/images && ncp ./docs/tutorials ./tmp/docs/tutorials && ncp ./docs/typescript ./tmp/docs/typescript && ncp ./docs/api ./tmp/docs/api && cp index.html ./tmp && cp docs/*.html ./tmp/docs/",
    "docs:copy:tmp:5x": "rimraf ./docs/5.x && ncp ./tmp ./docs/5.x",
    "docs:copy:tmp:6x": "rimraf ./docs/6.x && ncp ./tmp ./docs/6.x",
    "docs:checkout:gh-pages": "git checkout gh-pages",
    "docs:checkout:5x": "git checkout 5.x",
    "docs:checkout:6x": "git checkout 6.x",
    "docs:generate": "node ./scripts/website.js",
    "docs:generate:search": "node ./scripts/generateSearch.js",
    "docs:generate:sponsorData": "node ./scripts/loadSponsorData.js",
    "docs:merge:stable": "git merge master",
    "docs:merge:5x": "git merge 5.x",
    "docs:merge:6x": "git merge 6.x",
    "docs:test": "npm run docs:generate && npm run docs:generate:search",
    "docs:view": "node ./scripts/static.js",
    "docs:prepare:publish:stable": "npm run docs:checkout:gh-pages && npm run docs:merge:stable && npm run docs:clean:stable && npm run docs:generate && npm run docs:generate:search",
    "docs:prepare:publish:5x": "npm run docs:checkout:5x && npm run docs:merge:5x && npm run docs:clean:stable && npm run docs:generate && npm run docs:copy:tmp && npm run docs:checkout:gh-pages && npm run docs:copy:tmp:5x",
    "docs:prepare:publish:6x": "npm run docs:checkout:6x && npm run docs:merge:6x && npm run docs:clean:stable && npm run docs:generate && npm run docs:copy:tmp && npm run docs:checkout:gh-pages && npm run docs:copy:tmp:6x",
    "docs:check-links": "blc http://127.0.0.1:8089 -ro",
    "lint": "eslint .",
    "lint-js": "eslint . --ext .js",
    "lint-ts": "eslint . --ext .ts",
    "lint-md": "eslint . --ext .md",
    "build-browser": "(rm ./dist/* || true) && node ./scripts/build-browser.js",
    "prepublishOnly": "npm run build-browser",
    "release": "git pull && git push origin master --tags && npm publish",
    "release-5x": "git pull origin 5.x && git push origin 5.x && git push origin 5.x --tags && npm publish --tag 5x",
    "release-6x": "git pull origin 6.x && git push origin 6.x && git push origin 6.x --tags && npm publish --tag legacy",
    "mongo": "node ./tools/repl.js",
    "test": "mocha --exit ./test/*.test.js",
    "test-deno": "deno run --allow-env --allow-read --allow-net --allow-run --allow-sys --allow-write ./test/deno.js",
    "test-rs": "START_REPLICA_SET=1 mocha --timeout 30000 --exit ./test/*.test.js",
    "test-tsd": "node ./test/types/check-types-filename && tsd",
    "tdd": "mocha ./test/*.test.js --inspect --watch --recursive --watch-files ./**/*.{js,ts}",
    "test-coverage": "nyc --reporter=html --reporter=text npm test",
    "ts-benchmark": "cd ./benchmarks/typescript/simple && npm install && npm run benchmark | node ../../../scripts/tsc-diagnostics-check"
  },
  "main": "./index.js",
  "types": "./types/index.d.ts",
  "engines": {
    "node": ">=14.0.0"
  },
  "bugs": {
    "url": "https://github.com/Automattic/mongoose/issues/new"
  },
  "repository": {
    "type": "git",
    "url": "git://github.com/Automattic/mongoose.git"
  },
  "homepage": "https://mongoosejs.com",
  "browser": "./dist/browser.umd.js",
  "mocha": {
    "extension": [
      "test.js"
    ],
    "watch-files": [
      "test/**/*.js"
    ]
  },
  "config": {
    "mongodbMemoryServer": {
      "disablePostinstall": true
    }
  },
  "funding": {
    "type": "opencollective",
    "url": "https://opencollective.com/mongoose"
  },
  "tsd": {
    "directory": "test/types",
    "compilerOptions": {
      "esModuleInterop": false,
      "strict": true,
      "allowSyntheticDefaultImports": true,
      "strictPropertyInitialization": false,
      "noImplicitAny": false,
      "strictNullChecks": true,
      "module": "commonjs",
      "target": "ES2017"
    }
  }
}<|MERGE_RESOLUTION|>--- conflicted
+++ resolved
@@ -28,13 +28,8 @@
     "sift": "16.0.1"
   },
   "devDependencies": {
-<<<<<<< HEAD
     "@babel/core": "7.21.5",
-    "@babel/preset-env": "7.21.4",
-=======
-    "@babel/core": "7.21.4",
     "@babel/preset-env": "7.21.5",
->>>>>>> 56397733
     "@typescript-eslint/eslint-plugin": "5.57.0",
     "@typescript-eslint/parser": "5.57.0",
     "acquit": "1.3.0",
