--- conflicted
+++ resolved
@@ -1,11 +1,7 @@
 {
   "name": "mongoose",
   "description": "Mongoose MongoDB ODM",
-<<<<<<< HEAD
-  "version": "7.0.0",
-=======
   "version": "7.0.1",
->>>>>>> 3d2dc419
   "author": "Guillermo Rauch <guillermo@learnboost.com>",
   "keywords": [
     "mongodb",
