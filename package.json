{
  "name": "mongoose",
  "description": "Mongoose MongoDB ODM",
<<<<<<< HEAD
  "version": "9.0.2",
=======
  "version": "8.21.0",
>>>>>>> 560d02e7
  "author": "Guillermo Rauch <guillermo@learnboost.com>",
  "keywords": [
    "mongodb",
    "document",
    "model",
    "schema",
    "database",
    "odm",
    "data",
    "datastore",
    "query",
    "nosql",
    "orm",
    "db"
  ],
  "type": "commonjs",
  "license": "MIT",
  "dependencies": {
    "kareem": "3.0.0",
    "mongodb": "~7.0",
    "mpath": "0.9.0",
    "mquery": "6.0.0",
    "ms": "2.1.3",
    "sift": "17.1.3"
  },
  "devDependencies": {
    "@ark/attest": "0.55.0",
    "@mongodb-js/mongodb-downloader": "^1.0.0",
    "acquit": "1.4.0",
    "acquit-ignore": "0.2.1",
    "acquit-require": "0.1.1",
    "ajv": "8.17.1",
    "broken-link-checker": "^0.7.8",
    "cheerio": "1.1.2",
    "dox": "1.0.0",
    "eslint": "9.39.1",
    "eslint-plugin-markdown": "^5.1.0",
    "eslint-plugin-mocha-no-only": "1.2.0",
    "express": "^4.19.2",
    "fs-extra": "~11.3.0",
    "highlight.js": "11.11.1",
    "lodash.isequal": "4.5.0",
    "lodash.isequalwith": "4.4.0",
    "markdownlint-cli2": "^0.19.1",
    "marked": "15.x",
    "mkdirp": "^3.0.1",
    "mocha": "11.7.5",
    "moment": "2.30.1",
    "mongodb-memory-server": "11.0.0",
    "mongodb-runner": "^6.0.0",
    "mongodb-client-encryption": "~7.0",
    "ncp": "^2.0.0",
    "nyc": "15.1.0",
    "pug": "3.0.3",
    "sinon": "21.0.0",
    "tsd": "0.33.0",
    "typescript": "5.9.3",
    "typescript-eslint": "^8.31.1",
    "uuid": "11.1.0"
  },
  "directories": {
    "lib": "./lib/mongoose"
  },
  "scripts": {
    "docs:clean": "npm run docs:clean:stable",
    "docs:clean:stable": "rimraf index.html && rimraf -rf ./docs/*.html  && rimraf -rf ./docs/api && rimraf -rf ./docs/tutorials/*.html && rimraf -rf ./docs/typescript/*.html && rimraf -rf ./docs/*.html && rimraf -rf ./docs/source/_docs && rimraf -rf ./tmp",
    "docs:clean:5x": "rimraf index.html && rimraf -rf ./docs/5.x && rimraf -rf ./docs/source/_docs && rimraf -rf ./tmp",
    "docs:clean:6x": "rimraf index.html && rimraf -rf ./docs/6.x && rimraf -rf ./docs/source/_docs && rimraf -rf ./tmp",
    "docs:copy:tmp": "mkdirp ./tmp/docs/css && mkdirp ./tmp/docs/js && mkdirp ./tmp/docs/images && mkdirp ./tmp/docs/tutorials && mkdirp ./tmp/docs/typescript && mkdirp ./tmp/docs/api && ncp ./docs/css ./tmp/docs/css --filter=.css$ && ncp ./docs/js ./tmp/docs/js --filter=.js$ && ncp ./docs/images ./tmp/docs/images && ncp ./docs/tutorials ./tmp/docs/tutorials && ncp ./docs/typescript ./tmp/docs/typescript && ncp ./docs/api ./tmp/docs/api && cp index.html ./tmp && cp docs/*.html ./tmp/docs/",
    "docs:copy:tmp:5x": "rimraf ./docs/5.x && ncp ./tmp ./docs/5.x",
    "docs:copy:tmp:6x": "rimraf ./docs/6.x && ncp ./tmp ./docs/6.x",
    "docs:generate": "node ./scripts/website.js",
    "docs:generate:sponsorData": "node ./scripts/loadSponsorData.js",
    "docs:test": "npm run docs:generate",
    "docs:view": "node ./scripts/static.js",
    "docs:prepare:publish:stable": "git checkout gh-pages && git merge master && npm run docs:generate",
    "docs:prepare:publish:5x": "git checkout 5.x && git merge 5.x && npm run docs:clean:stable && npm run docs:generate && npm run docs:copy:tmp && git checkout gh-pages && npm run docs:copy:tmp:5x",
    "docs:prepare:publish:6x": "git checkout 6.x && git merge 6.x && npm run docs:clean:stable && env DOCS_DEPLOY=true npm run docs:generate && mv ./docs/6.x ./tmp && git checkout gh-pages && npm run docs:copy:tmp:6x",
    "docs:prepare:publish:7x": "env DOCS_DEPLOY=true npm run docs:generate && git checkout gh-pages && rimraf ./docs/7.x && mv ./tmp ./docs/7.x",
    "docs:prepare:publish:8x": "env DOCS_DEPLOY=true npm run docs:generate && git checkout gh-pages && rimraf ./docs/8.x && mv ./tmp ./docs/8.x",
    "docs:check-links": "blc http://127.0.0.1:8089 -ro",
    "lint": "eslint .",
    "lint-js": "eslint . --ext .js --ext .cjs",
    "lint-ts": "eslint . --ext .ts",
    "lint-md": "markdownlint-cli2 \"**/*.md\" \"#node_modules\" \"#benchmarks\"",
    "release": "git pull && git push origin master --tags && npm publish",
    "release-5x": "git pull origin 5.x && git push origin 5.x && git push origin 5.x --tags && npm publish --tag 5x",
    "release-6x": "git pull origin 6.x && git push origin 6.x && git push origin 6.x --tags && npm publish --tag 6x",
    "mongo": "node ./tools/repl.js",
    "publish-7x": "npm publish --tag 7x",
    "create-separate-require-instance": "rm -rf ./node_modules/mongoose-separate-require-instance && node ./scripts/create-tarball && tar -xzf mongoose.tgz -C ./node_modules && mv ./node_modules/package ./node_modules/mongoose-separate-require-instance",
    "test": "mocha --exit ./test/*.test.js",
    "test-deno": "deno run --allow-env --allow-read --allow-net --allow-run --allow-sys --allow-write ./test/deno.mjs",
    "test-rs": "START_REPLICA_SET=1 mocha --timeout 30000 --exit ./test/*.test.js",
    "test-tsd": "node ./test/types/check-types-filename && tsd --full",
    "setup-test-encryption": "node scripts/setup-encryption-tests.js",
    "test-encryption": "mocha --exit ./test/encryption/*.test.js",
    "tdd": "mocha --watch --inspect --recursive ./test/*.test.js --watch-files lib/**/*.js test/**/*.js",
    "test-coverage": "nyc --reporter=html --reporter=text npm test",
    "ts-benchmark": "cd ./benchmarks/typescript/simple && npm install && npm run benchmark | node ../../../scripts/tsc-diagnostics-check",
    "ts-benchmark:local": "node ./scripts/create-tarball && cd ./benchmarks/typescript/simple && rm -rf ./node_modules && npm install && npm run benchmark | node ../../../scripts/tsc-diagnostics-check",
    "attest-benchmark": "node ./benchmarks/typescript/infer.bench.mts"
  },
  "main": "./index.js",
  "types": "./types/index.d.ts",
  "engines": {
    "node": ">=20.19.0"
  },
  "bugs": {
    "url": "https://github.com/Automattic/mongoose/issues/new"
  },
  "repository": {
    "type": "git",
    "url": "git://github.com/Automattic/mongoose.git"
  },
  "homepage": "https://mongoosejs.com",
  "config": {
    "mongodbMemoryServer": {
      "disablePostinstall": true
    }
  },
  "funding": {
    "type": "opencollective",
    "url": "https://opencollective.com/mongoose"
  },
  "tsd": {
    "directory": "test/types",
    "compilerOptions": {
      "esModuleInterop": false,
      "strict": true,
      "allowSyntheticDefaultImports": true,
      "strictPropertyInitialization": false,
      "noImplicitAny": false,
      "strictNullChecks": true,
      "module": "commonjs",
      "target": "ES2022"
    }
  }
}<|MERGE_RESOLUTION|>--- conflicted
+++ resolved
@@ -1,11 +1,7 @@
 {
   "name": "mongoose",
   "description": "Mongoose MongoDB ODM",
-<<<<<<< HEAD
   "version": "9.0.2",
-=======
-  "version": "8.21.0",
->>>>>>> 560d02e7
   "author": "Guillermo Rauch <guillermo@learnboost.com>",
   "keywords": [
     "mongodb",
