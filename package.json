{
  "name": "mongoose",
  "description": "Mongoose MongoDB ODM",
<<<<<<< HEAD
  "version": "9.0.1",
=======
  "version": "8.20.3",
>>>>>>> 728cba33
  "author": "Guillermo Rauch <guillermo@learnboost.com>",
  "keywords": [
    "mongodb",
    "document",
    "model",
    "schema",
    "database",
    "odm",
    "data",
    "datastore",
    "query",
    "nosql",
    "orm",
    "db"
  ],
  "type": "commonjs",
  "license": "MIT",
  "dependencies": {
    "kareem": "3.0.0",
    "mongodb": "~7.0",
    "mpath": "0.9.0",
    "mquery": "6.0.0",
    "ms": "2.1.3",
    "sift": "17.1.3"
  },
  "devDependencies": {
    "@ark/attest": "0.55.0",
    "@mongodb-js/mongodb-downloader": "^1.0.0",
    "acquit": "1.4.0",
    "acquit-ignore": "0.2.1",
    "acquit-require": "0.1.1",
    "ajv": "8.17.1",
    "broken-link-checker": "^0.7.8",
    "cheerio": "1.1.2",
    "dox": "1.0.0",
    "eslint": "9.39.1",
    "eslint-plugin-markdown": "^5.1.0",
    "eslint-plugin-mocha-no-only": "1.2.0",
    "express": "^4.19.2",
    "fs-extra": "~11.3.0",
    "highlight.js": "11.11.1",
    "lodash.isequal": "4.5.0",
    "lodash.isequalwith": "4.4.0",
    "markdownlint-cli2": "^0.19.1",
    "marked": "15.x",
    "mkdirp": "^3.0.1",
    "mocha": "11.7.5",
    "moment": "2.30.1",
    "mongodb-memory-server": "10.3.0",
    "mongodb-runner": "^6.0.0",
    "mongodb-client-encryption": "~7.0",
    "ncp": "^2.0.0",
    "nyc": "15.1.0",
    "pug": "3.0.3",
    "sinon": "21.0.0",
    "tsd": "0.33.0",
    "typescript": "5.9.3",
    "typescript-eslint": "^8.31.1",
    "uuid": "11.1.0"
  },
  "directories": {
    "lib": "./lib/mongoose"
  },
  "scripts": {
    "docs:clean": "npm run docs:clean:stable",
    "docs:clean:stable": "rimraf index.html && rimraf -rf ./docs/*.html  && rimraf -rf ./docs/api && rimraf -rf ./docs/tutorials/*.html && rimraf -rf ./docs/typescript/*.html && rimraf -rf ./docs/*.html && rimraf -rf ./docs/source/_docs && rimraf -rf ./tmp",
    "docs:clean:5x": "rimraf index.html && rimraf -rf ./docs/5.x && rimraf -rf ./docs/source/_docs && rimraf -rf ./tmp",
    "docs:clean:6x": "rimraf index.html && rimraf -rf ./docs/6.x && rimraf -rf ./docs/source/_docs && rimraf -rf ./tmp",
    "docs:copy:tmp": "mkdirp ./tmp/docs/css && mkdirp ./tmp/docs/js && mkdirp ./tmp/docs/images && mkdirp ./tmp/docs/tutorials && mkdirp ./tmp/docs/typescript && mkdirp ./tmp/docs/api && ncp ./docs/css ./tmp/docs/css --filter=.css$ && ncp ./docs/js ./tmp/docs/js --filter=.js$ && ncp ./docs/images ./tmp/docs/images && ncp ./docs/tutorials ./tmp/docs/tutorials && ncp ./docs/typescript ./tmp/docs/typescript && ncp ./docs/api ./tmp/docs/api && cp index.html ./tmp && cp docs/*.html ./tmp/docs/",
    "docs:copy:tmp:5x": "rimraf ./docs/5.x && ncp ./tmp ./docs/5.x",
    "docs:copy:tmp:6x": "rimraf ./docs/6.x && ncp ./tmp ./docs/6.x",
    "docs:generate": "node ./scripts/website.js",
    "docs:generate:sponsorData": "node ./scripts/loadSponsorData.js",
    "docs:test": "npm run docs:generate",
    "docs:view": "node ./scripts/static.js",
    "docs:prepare:publish:stable": "git checkout gh-pages && git merge master && npm run docs:generate",
    "docs:prepare:publish:5x": "git checkout 5.x && git merge 5.x && npm run docs:clean:stable && npm run docs:generate && npm run docs:copy:tmp && git checkout gh-pages && npm run docs:copy:tmp:5x",
    "docs:prepare:publish:6x": "git checkout 6.x && git merge 6.x && npm run docs:clean:stable && env DOCS_DEPLOY=true npm run docs:generate && mv ./docs/6.x ./tmp && git checkout gh-pages && npm run docs:copy:tmp:6x",
    "docs:prepare:publish:7x": "env DOCS_DEPLOY=true npm run docs:generate && git checkout gh-pages && rimraf ./docs/7.x && mv ./tmp ./docs/7.x",
    "docs:prepare:publish:8x": "env DOCS_DEPLOY=true npm run docs:generate && git checkout gh-pages && rimraf ./docs/8.x && mv ./tmp ./docs/8.x",
    "docs:check-links": "blc http://127.0.0.1:8089 -ro",
    "lint": "eslint .",
    "lint-js": "eslint . --ext .js --ext .cjs",
    "lint-ts": "eslint . --ext .ts",
    "lint-md": "markdownlint-cli2 \"**/*.md\" \"#node_modules\" \"#benchmarks\"",
    "release": "git pull && git push origin master --tags && npm publish",
    "release-5x": "git pull origin 5.x && git push origin 5.x && git push origin 5.x --tags && npm publish --tag 5x",
    "release-6x": "git pull origin 6.x && git push origin 6.x && git push origin 6.x --tags && npm publish --tag 6x",
    "mongo": "node ./tools/repl.js",
    "publish-7x": "npm publish --tag 7x",
    "create-separate-require-instance": "rm -rf ./node_modules/mongoose-separate-require-instance && node ./scripts/create-tarball && tar -xzf mongoose.tgz -C ./node_modules && mv ./node_modules/package ./node_modules/mongoose-separate-require-instance",
    "test": "mocha --exit ./test/*.test.js",
    "test-deno": "deno run --allow-env --allow-read --allow-net --allow-run --allow-sys --allow-write ./test/deno.mjs",
    "test-rs": "START_REPLICA_SET=1 mocha --timeout 30000 --exit ./test/*.test.js",
    "test-tsd": "node ./test/types/check-types-filename && tsd --full",
    "setup-test-encryption": "node scripts/setup-encryption-tests.js",
    "test-encryption": "mocha --exit ./test/encryption/*.test.js",
    "tdd": "mocha --watch --inspect --recursive ./test/*.test.js --watch-files lib/**/*.js test/**/*.js",
    "test-coverage": "nyc --reporter=html --reporter=text npm test",
    "ts-benchmark": "cd ./benchmarks/typescript/simple && npm install && npm run benchmark | node ../../../scripts/tsc-diagnostics-check",
    "ts-benchmark:local": "node ./scripts/create-tarball && cd ./benchmarks/typescript/simple && rm -rf ./node_modules && npm install && npm run benchmark | node ../../../scripts/tsc-diagnostics-check",
    "attest-benchmark": "node ./benchmarks/typescript/infer.bench.mts"
  },
  "main": "./index.js",
  "types": "./types/index.d.ts",
  "engines": {
    "node": ">=20.19.0"
  },
  "bugs": {
    "url": "https://github.com/Automattic/mongoose/issues/new"
  },
  "repository": {
    "type": "git",
    "url": "git://github.com/Automattic/mongoose.git"
  },
  "homepage": "https://mongoosejs.com",
  "config": {
    "mongodbMemoryServer": {
      "disablePostinstall": true
    }
  },
  "funding": {
    "type": "opencollective",
    "url": "https://opencollective.com/mongoose"
  },
  "tsd": {
    "directory": "test/types",
    "compilerOptions": {
      "esModuleInterop": false,
      "strict": true,
      "allowSyntheticDefaultImports": true,
      "strictPropertyInitialization": false,
      "noImplicitAny": false,
      "strictNullChecks": true,
      "module": "commonjs",
      "target": "ES2022"
    }
  }
}<|MERGE_RESOLUTION|>--- conflicted
+++ resolved
@@ -1,11 +1,7 @@
 {
   "name": "mongoose",
   "description": "Mongoose MongoDB ODM",
-<<<<<<< HEAD
   "version": "9.0.1",
-=======
-  "version": "8.20.3",
->>>>>>> 728cba33
   "author": "Guillermo Rauch <guillermo@learnboost.com>",
   "keywords": [
     "mongodb",
