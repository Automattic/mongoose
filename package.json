--- conflicted
+++ resolved
@@ -127,11 +127,7 @@
       "mocha-no-only"
     ],
     "parserOptions": {
-<<<<<<< HEAD
-      "ecmaVersion": 2018
-=======
       "ecmaVersion": 2020
->>>>>>> 4bcbc9ed
     },
     "env": {
       "node": true,
