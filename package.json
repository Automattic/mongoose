--- conflicted
+++ resolved
@@ -1,11 +1,7 @@
 {
   "name": "mongoose",
   "description": "Mongoose MongoDB ODM",
-<<<<<<< HEAD
   "version": "4.10.0-pre",
-=======
-  "version": "4.9.10-pre",
->>>>>>> 8a2cda8c
   "author": "Guillermo Rauch <guillermo@learnboost.com>",
   "keywords": [
     "mongodb",
