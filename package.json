{
  "name": "mongoose",
  "description": "Mongoose MongoDB ODM",
  "version": "4.7.1",
  "author": "Guillermo Rauch <guillermo@learnboost.com>",
  "keywords": [
    "mongodb",
    "document",
    "model",
    "schema",
    "database",
    "odm",
    "data",
    "datastore",
    "query",
    "nosql",
    "orm",
    "db"
  ],
  "license": "MIT",
  "dependencies": {
    "async": "2.1.2",
    "bson": "~0.5.4",
    "hooks-fixed": "1.2.0",
    "kareem": "1.1.3",
    "mongodb": "2.2.11",
    "mpath": "0.2.1",
    "mpromise": "0.5.5",
    "mquery": "2.0.0",
    "ms": "0.7.1",
<<<<<<< HEAD
    "muri": "1.0.0",
    "pluralize": "1.2.1",
=======
    "muri": "1.1.1",
>>>>>>> 8fabb121
    "regexp-clone": "0.0.1",
    "sliced": "1.0.1"
  },
  "devDependencies": {
    "acquit": "0.4.1",
    "acquit-ignore": "0.0.3",
    "bluebird": "3.4.6",
    "co": "4.6.0",
    "dox": "0.3.1",
    "eslint": "2.4.0",
    "highlight.js": "7.0.1",
    "istanbul": "0.4.4",
    "jade": "0.26.3",
    "lodash": "4.16.6",
    "markdown": "0.3.1",
    "marked": "0.3.6",
    "mocha": "3.1.2",
    "mongoose-long": "0.1.1",
    "node-static": "0.7.7",
    "power-assert": "1.4.1",
    "q": "1.4.1",
    "tbd": "0.6.4",
    "uglify-js": "2.7.0",
    "uuid": "2.0.3",
    "validator": "5.4.0"
  },
  "browserDependencies": {
    "browserify": "4.1.10",
    "chai": "3.5.0",
    "karma": "0.12.16",
    "karma-chai": "0.1.0",
    "karma-mocha": "0.1.4",
    "karma-chrome-launcher": "0.1.4",
    "karma-sauce-launcher": "0.2.8"
  },
  "directories": {
    "lib": "./lib/mongoose"
  },
  "scripts": {
    "fix-lint": "eslint . --fix",
    "install-browser": "npm install `node format_deps.js`",
    "test": "mocha test/*.test.js test/**/*.test.js",
    "posttest": "eslint . --quiet",
    "test-cov": "istanbul cover --report text --report html _mocha test/*.test.js"
  },
  "main": "./index.js",
  "engines": {
    "node": ">=0.6.19"
  },
  "bugs": {
    "url": "https://github.com/Automattic/mongoose/issues/new",
    "email": "mongoose-orm@googlegroups.com"
  },
  "repository": {
    "type": "git",
    "url": "git://github.com/Automattic/mongoose.git"
  },
  "homepage": "http://mongoosejs.com",
  "browser": "lib/browser.js"
}<|MERGE_RESOLUTION|>--- conflicted
+++ resolved
@@ -28,12 +28,8 @@
     "mpromise": "0.5.5",
     "mquery": "2.0.0",
     "ms": "0.7.1",
-<<<<<<< HEAD
-    "muri": "1.0.0",
+    "muri": "1.1.1",
     "pluralize": "1.2.1",
-=======
-    "muri": "1.1.1",
->>>>>>> 8fabb121
     "regexp-clone": "0.0.1",
     "sliced": "1.0.1"
   },
