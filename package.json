--- conflicted
+++ resolved
@@ -1,11 +1,7 @@
 {
   "name": "mongoose",
   "description": "Mongoose MongoDB ODM",
-<<<<<<< HEAD
   "version": "8.4.0",
-=======
-  "version": "7.6.12",
->>>>>>> 32f1ee19
   "author": "Guillermo Rauch <guillermo@learnboost.com>",
   "keywords": [
     "mongodb",
@@ -23,15 +19,9 @@
   ],
   "license": "MIT",
   "dependencies": {
-<<<<<<< HEAD
     "bson": "^6.7.0",
     "kareem": "2.6.3",
     "mongodb": "6.6.2",
-=======
-    "bson": "^5.5.0",
-    "kareem": "2.5.1",
-    "mongodb": "5.9.2",
->>>>>>> 32f1ee19
     "mpath": "0.9.0",
     "mquery": "5.0.0",
     "ms": "2.1.3",
