--- conflicted
+++ resolved
@@ -21,12 +21,7 @@
   "dependencies": {
     "bson": "^6.10.1",
     "kareem": "2.6.3",
-<<<<<<< HEAD
-    "mongodb": "~6.10.0",
-    "mongodb-client-encryption": "^6.1.1",
-=======
     "mongodb": "~6.12.0",
->>>>>>> 5af0a109
     "mpath": "0.9.0",
     "mquery": "5.0.0",
     "ms": "2.1.3",
