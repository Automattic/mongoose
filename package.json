{
  "name": "mongoose",
  "description": "Mongoose MongoDB ODM",
  "version": "8.15.1",
  "author": "Guillermo Rauch <guillermo@learnboost.com>",
  "keywords": [
    "mongodb",
    "document",
    "model",
    "schema",
    "database",
    "odm",
    "data",
    "datastore",
    "query",
    "nosql",
    "orm",
    "db"
  ],
  "type": "commonjs",
  "license": "MIT",
  "dependencies": {
    "bson": "^6.10.3",
    "kareem": "git+https://github.com/mongoosejs/kareem.git#vkarpov15/v3",
    "mongodb": "~6.16.0",
    "mpath": "0.9.0",
    "mquery": "5.0.0",
    "ms": "2.1.3",
    "sift": "17.1.3"
  },
  "devDependencies": {
<<<<<<< HEAD
    "@mongodb-js/mongodb-downloader": "^0.3.9",
=======
    "@babel/core": "7.27.4",
    "@babel/preset-env": "7.27.2",
    "@mongodb-js/mongodb-downloader": "^0.3.9",
    "@typescript-eslint/eslint-plugin": "^8.19.1",
    "@typescript-eslint/parser": "^8.19.1",
>>>>>>> 8849eb33
    "acquit": "1.4.0",
    "acquit-ignore": "0.2.1",
    "acquit-require": "0.1.1",
    "ajv": "8.17.1",
    "broken-link-checker": "^0.7.8",
    "cheerio": "1.0.0",
    "dox": "1.0.0",
    "eslint": "9.25.1",
    "eslint-plugin-markdown": "^5.1.0",
    "eslint-plugin-mocha-no-only": "1.2.0",
    "express": "^4.19.2",
    "fs-extra": "~11.3.0",
    "highlight.js": "11.11.1",
    "lodash.isequal": "4.5.0",
    "lodash.isequalwith": "4.4.0",
    "markdownlint-cli2": "^0.18.1",
    "marked": "15.0.12",
    "mkdirp": "^3.0.1",
    "mocha": "11.5.0",
    "moment": "2.30.1",
    "mongodb-memory-server": "10.1.4",
    "mongodb-runner": "^5.8.2",
    "ncp": "^2.0.0",
    "nyc": "15.1.0",
    "pug": "3.0.3",
    "sinon": "20.0.0",
    "tsd": "0.32.0",
    "typescript": "5.8.3",
<<<<<<< HEAD
    "typescript-eslint": "^8.31.1",
    "uuid": "11.1.0"
=======
    "uuid": "11.1.0",
    "webpack": "5.99.9"
>>>>>>> 8849eb33
  },
  "directories": {
    "lib": "./lib/mongoose"
  },
  "scripts": {
    "docs:clean": "npm run docs:clean:stable",
    "docs:clean:stable": "rimraf index.html && rimraf -rf ./docs/*.html  && rimraf -rf ./docs/api && rimraf -rf ./docs/tutorials/*.html && rimraf -rf ./docs/typescript/*.html && rimraf -rf ./docs/*.html && rimraf -rf ./docs/source/_docs && rimraf -rf ./tmp",
    "docs:clean:5x": "rimraf index.html && rimraf -rf ./docs/5.x && rimraf -rf ./docs/source/_docs && rimraf -rf ./tmp",
    "docs:clean:6x": "rimraf index.html && rimraf -rf ./docs/6.x && rimraf -rf ./docs/source/_docs && rimraf -rf ./tmp",
    "docs:copy:tmp": "mkdirp ./tmp/docs/css && mkdirp ./tmp/docs/js && mkdirp ./tmp/docs/images && mkdirp ./tmp/docs/tutorials && mkdirp ./tmp/docs/typescript && mkdirp ./tmp/docs/api && ncp ./docs/css ./tmp/docs/css --filter=.css$ && ncp ./docs/js ./tmp/docs/js --filter=.js$ && ncp ./docs/images ./tmp/docs/images && ncp ./docs/tutorials ./tmp/docs/tutorials && ncp ./docs/typescript ./tmp/docs/typescript && ncp ./docs/api ./tmp/docs/api && cp index.html ./tmp && cp docs/*.html ./tmp/docs/",
    "docs:copy:tmp:5x": "rimraf ./docs/5.x && ncp ./tmp ./docs/5.x",
    "docs:copy:tmp:6x": "rimraf ./docs/6.x && ncp ./tmp ./docs/6.x",
    "docs:generate": "node ./scripts/website.js",
    "docs:generate:sponsorData": "node ./scripts/loadSponsorData.js",
    "docs:test": "npm run docs:generate",
    "docs:view": "node ./scripts/static.js",
    "docs:prepare:publish:stable": "git checkout gh-pages && git merge master && npm run docs:generate",
    "docs:prepare:publish:5x": "git checkout 5.x && git merge 5.x && npm run docs:clean:stable && npm run docs:generate && npm run docs:copy:tmp && git checkout gh-pages && npm run docs:copy:tmp:5x",
    "docs:prepare:publish:6x": "git checkout 6.x && git merge 6.x && npm run docs:clean:stable && env DOCS_DEPLOY=true npm run docs:generate && mv ./docs/6.x ./tmp && git checkout gh-pages && npm run docs:copy:tmp:6x",
    "docs:prepare:publish:7x": "env DOCS_DEPLOY=true npm run docs:generate && git checkout gh-pages && rimraf ./docs/7.x && mv ./tmp ./docs/7.x",
    "docs:check-links": "blc http://127.0.0.1:8089 -ro",
    "lint": "eslint .",
    "lint-js": "eslint . --ext .js --ext .cjs",
    "lint-ts": "eslint . --ext .ts",
    "lint-md": "markdownlint-cli2 \"**/*.md\" \"#node_modules\" \"#benchmarks\"",
    "release": "git pull && git push origin master --tags && npm publish",
    "release-5x": "git pull origin 5.x && git push origin 5.x && git push origin 5.x --tags && npm publish --tag 5x",
    "release-6x": "git pull origin 6.x && git push origin 6.x && git push origin 6.x --tags && npm publish --tag 6x",
    "mongo": "node ./tools/repl.js",
    "publish-7x": "npm publish --tag 7x",
    "create-separate-require-instance": "rm -rf ./node_modules/mongoose-separate-require-instance && node ./scripts/create-tarball && tar -xzf mongoose.tgz -C ./node_modules && mv ./node_modules/package ./node_modules/mongoose-separate-require-instance",
    "test": "mocha --exit ./test/*.test.js",
    "test-deno": "deno run --allow-env --allow-read --allow-net --allow-run --allow-sys --allow-write ./test/deno.mjs",
    "test-rs": "START_REPLICA_SET=1 mocha --timeout 30000 --exit ./test/*.test.js",
    "test-tsd": "node ./test/types/check-types-filename && tsd",
    "setup-test-encryption": "node scripts/setup-encryption-tests.js",
    "test-encryption": "mocha --exit ./test/encryption/*.test.js",
    "tdd": "mocha ./test/*.test.js --inspect --watch --recursive --watch-files ./**/*.{js,ts}",
    "test-coverage": "nyc --reporter=html --reporter=text npm test",
    "ts-benchmark": "cd ./benchmarks/typescript/simple && npm install && npm run benchmark | node ../../../scripts/tsc-diagnostics-check"
  },
  "main": "./index.js",
  "types": "./types/index.d.ts",
  "engines": {
    "node": ">=18.0.0"
  },
  "bugs": {
    "url": "https://github.com/Automattic/mongoose/issues/new"
  },
  "repository": {
    "type": "git",
    "url": "git://github.com/Automattic/mongoose.git"
  },
  "homepage": "https://mongoosejs.com",
  "config": {
    "mongodbMemoryServer": {
      "disablePostinstall": true
    }
  },
  "funding": {
    "type": "opencollective",
    "url": "https://opencollective.com/mongoose"
  },
  "tsd": {
    "directory": "test/types",
    "compilerOptions": {
      "esModuleInterop": false,
      "strict": true,
      "allowSyntheticDefaultImports": true,
      "strictPropertyInitialization": false,
      "noImplicitAny": false,
      "strictNullChecks": true,
      "module": "commonjs",
      "target": "ES2017"
    }
  }
}<|MERGE_RESOLUTION|>--- conflicted
+++ resolved
@@ -29,15 +29,7 @@
     "sift": "17.1.3"
   },
   "devDependencies": {
-<<<<<<< HEAD
     "@mongodb-js/mongodb-downloader": "^0.3.9",
-=======
-    "@babel/core": "7.27.4",
-    "@babel/preset-env": "7.27.2",
-    "@mongodb-js/mongodb-downloader": "^0.3.9",
-    "@typescript-eslint/eslint-plugin": "^8.19.1",
-    "@typescript-eslint/parser": "^8.19.1",
->>>>>>> 8849eb33
     "acquit": "1.4.0",
     "acquit-ignore": "0.2.1",
     "acquit-require": "0.1.1",
@@ -66,13 +58,8 @@
     "sinon": "20.0.0",
     "tsd": "0.32.0",
     "typescript": "5.8.3",
-<<<<<<< HEAD
     "typescript-eslint": "^8.31.1",
     "uuid": "11.1.0"
-=======
-    "uuid": "11.1.0",
-    "webpack": "5.99.9"
->>>>>>> 8849eb33
   },
   "directories": {
     "lib": "./lib/mongoose"
