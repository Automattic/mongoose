{
  "name": "mongoose",
  "description": "Mongoose MongoDB ODM",
  "version": "6.9.0",
  "author": "Guillermo Rauch <guillermo@learnboost.com>",
  "keywords": [
    "mongodb",
    "document",
    "model",
    "schema",
    "database",
    "odm",
    "data",
    "datastore",
    "query",
    "nosql",
    "orm",
    "db"
  ],
  "license": "MIT",
  "dependencies": {
    "bson": "^4.7.0",
    "kareem": "2.5.1",
    "mongodb": "4.13.0",
    "mpath": "0.9.0",
    "mquery": "4.0.3",
    "ms": "2.1.3",
    "sift": "16.0.1"
  },
  "devDependencies": {
    "@babel/core": "7.20.7",
    "@babel/preset-env": "7.20.2",
<<<<<<< HEAD
    "@typescript-eslint/eslint-plugin": "5.47.1",
    "@typescript-eslint/parser": "5.50.0",
=======
    "@typescript-eslint/eslint-plugin": "5.50.0",
    "@typescript-eslint/parser": "5.47.1",
>>>>>>> 8660503c
    "acquit": "1.2.1",
    "acquit-ignore": "0.2.0",
    "acquit-require": "0.1.1",
    "assert-browserify": "2.0.0",
    "axios": "1.1.3",
    "babel-loader": "8.2.5",
    "benchmark": "2.1.4",
    "bluebird": "3.7.2",
    "buffer": "^5.6.0",
    "cheerio": "1.0.0-rc.12",
    "crypto-browserify": "3.12.0",
    "dox": "1.0.0",
    "eslint": "8.31.0",
    "eslint-plugin-mocha-no-only": "1.1.1",
    "express": "^4.18.1",
    "highlight.js": "11.7.0",
    "lodash.isequal": "4.5.0",
    "lodash.isequalwith": "4.4.0",
    "marked": "4.2.5",
    "mkdirp": "^1.0.4",
    "mocha": "10.2.0",
    "moment": "2.x",
    "mongodb-memory-server": "8.10.2",
    "ncp": "^2.0.0",
    "nyc": "15.1.0",
    "pug": "3.0.2",
    "q": "1.5.1",
    "sinon": "15.0.1",
    "stream-browserify": "3.0.0",
    "tsd": "0.25.0",
    "typescript": "4.9.4",
    "uuid": "9.0.0",
    "webpack": "5.75.0"
  },
  "directories": {
    "lib": "./lib/mongoose"
  },
  "scripts": {
    "docs:clean": "npm run docs:clean:stable",
    "docs:clean:stable": "rimraf index.html && rimraf -rf ./docs/*.html  && rimraf -rf ./docs/api && rimraf -rf ./docs/tutorials/*.html && rimraf -rf ./docs/typescript/*.html && rimraf -rf ./docs/*.html && rimraf -rf ./docs/source/_docs && rimraf -rf ./tmp",
    "docs:clean:legacy": "rimraf index.html && rimraf -rf ./docs/5.x && rimraf -rf ./docs/source/_docs && rimraf -rf ./tmp",
    "docs:copy:tmp": "mkdirp ./tmp/docs/css && mkdirp ./tmp/docs/js && mkdirp ./tmp/docs/images && mkdirp ./tmp/docs/tutorials && mkdirp ./tmp/docs/typescript && ncp ./docs/css ./tmp/docs/css --filter=.css$ && ncp ./docs/js ./tmp/docs/js --filter=.js$ && ncp ./docs/images ./tmp/docs/images && ncp ./docs/tutorials ./tmp/docs/tutorials && ncp ./docs/typescript ./tmp/docs/typescript && cp index.html ./tmp",
    "docs:copy:tmp:legacy": "rimraf ./docs/5.x && ncp ./tmp ./docs/5.x",
    "docs:checkout:gh-pages": "git checkout gh-pages",
    "docs:checkout:legacy": "git checkout 5.x",
    "docs:generate": "node ./scripts/website.js",
    "docs:generate:search": "node docs/search.js",
    "docs:merge:stable": "git merge master",
    "docs:merge:legacy": "git merge 5.x",
    "docs:test": "npm run docs:generate && npm run docs:generate:search",
    "docs:view": "node ./scripts/static.js",
    "docs:prepare:publish:stable": "npm run docs:checkout:gh-pages && npm run docs:merge:stable && npm run docs:clean:stable && npm run docs:generate && npm run docs:generate:search",
    "docs:prepare:publish:legacy": "npm run docs:checkout:legacy && npm run docs:merge:legacy && npm run docs:clean:stable && npm run docs:generate && npm run docs:copy:tmp && docs:checkout:gh-pages && docs:copy:tmp:legacy",
    "lint": "eslint .",
    "lint-js": "eslint . --ext .js",
    "lint-ts": "eslint . --ext .ts",
    "build-browser": "(rm ./dist/* || true) && node ./scripts/build-browser.js",
    "prepublishOnly": "npm run build-browser",
    "release": "git pull && git push origin master --tags && npm publish",
    "release-legacy": "git pull origin 5.x && git push origin 5.x --tags && npm publish --tag legacy",
    "mongo": "node ./tools/repl.js",
    "test": "mocha --exit ./test/*.test.js",
    "test-deno": "deno run --allow-env --allow-read --allow-net --allow-run --allow-sys ./test/deno.js",
    "test-rs": "START_REPLICA_SET=1 mocha --timeout 30000 --exit ./test/*.test.js",
    "test-tsd": "node ./test/types/check-types-filename && tsd",
    "tdd": "mocha ./test/*.test.js --inspect --watch --recursive --watch-files ./**/*.{js,ts}",
    "test-coverage": "nyc --reporter=html --reporter=text npm test",
    "ts-benchmark": "cd ./benchmarks/typescript/simple && npm install && npm run benchmark | node ../../../scripts/tsc-diagnostics-check"
  },
  "main": "./index.js",
  "types": "./types/index.d.ts",
  "engines": {
    "node": ">=12.0.0"
  },
  "bugs": {
    "url": "https://github.com/Automattic/mongoose/issues/new"
  },
  "repository": {
    "type": "git",
    "url": "git://github.com/Automattic/mongoose.git"
  },
  "homepage": "https://mongoosejs.com",
  "browser": "./dist/browser.umd.js",
  "mocha": {
    "extension": [
      "test.js"
    ],
    "watch-files": [
      "test/**/*.js"
    ]
  },
  "config": {
    "mongodbMemoryServer": {
      "disablePostinstall": true
    }
  },
  "funding": {
    "type": "opencollective",
    "url": "https://opencollective.com/mongoose"
  },
  "tsd": {
    "directory": "test/types",
    "compilerOptions": {
      "esModuleInterop": false,
      "strict": true,
      "allowSyntheticDefaultImports": true,
      "strictPropertyInitialization": false,
      "noImplicitAny": false,
      "strictNullChecks": true,
      "module": "commonjs",
      "target": "ES2017"
    }
  }
}<|MERGE_RESOLUTION|>--- conflicted
+++ resolved
@@ -30,13 +30,8 @@
   "devDependencies": {
     "@babel/core": "7.20.7",
     "@babel/preset-env": "7.20.2",
-<<<<<<< HEAD
-    "@typescript-eslint/eslint-plugin": "5.47.1",
+    "@typescript-eslint/eslint-plugin": "5.50.0",
     "@typescript-eslint/parser": "5.50.0",
-=======
-    "@typescript-eslint/eslint-plugin": "5.50.0",
-    "@typescript-eslint/parser": "5.47.1",
->>>>>>> 8660503c
     "acquit": "1.2.1",
     "acquit-ignore": "0.2.0",
     "acquit-require": "0.1.1",
