--- conflicted
+++ resolved
@@ -39,11 +39,7 @@
     "axios": "1.1.3",
     "babel-loader": "8.2.5",
     "benchmark": "2.1.4",
-<<<<<<< HEAD
-=======
-    "bluebird": "3.7.2",
     "broken-link-checker": "^0.7.8",
->>>>>>> b100c920
     "buffer": "^5.6.0",
     "cheerio": "1.0.0-rc.12",
     "crypto-browserify": "3.12.0",
