{
  "name": "mongoose",
  "description": "Mongoose MongoDB ODM",
<<<<<<< HEAD
  "version": "5.0.0-pre",
=======
  "version": "4.13.5-pre",
>>>>>>> 82c615cb
  "author": "Guillermo Rauch <guillermo@learnboost.com>",
  "keywords": [
    "mongodb",
    "document",
    "model",
    "schema",
    "database",
    "odm",
    "data",
    "datastore",
    "query",
    "nosql",
    "orm",
    "db"
  ],
  "license": "MIT",
  "dependencies": {
    "async": "2.1.4",
    "bson": "~1.0.4",
    "hooks-fixed": "2.0.2",
    "kareem": "1.5.0",
    "lodash.get": "4.4.2",
    "mongodb": "2.2.33",
    "mpath": "0.3.0",
    "mpromise": "0.5.5",
    "mquery": "2.3.3",
    "ms": "2.0.0",
    "muri": "1.3.0",
    "regexp-clone": "0.0.1",
    "sliced": "1.0.1"
  },
  "devDependencies": {
    "acquit": "0.4.1",
    "acquit-ignore": "0.0.3",
    "benchmark": "2.1.2",
    "bluebird": "3.5.0",
    "co": "4.6.0",
    "dox": "0.3.1",
    "eslint": "2.4.0",
    "highlight.js": "7.0.1",
    "istanbul": "0.4.4",
    "jade": "0.26.3",
    "lodash": "4.16.6",
    "markdown": "0.5.0",
    "marked": "0.3.6",
    "mocha": "3.2.0",
    "mongoose-long": "0.1.1",
    "mongodb-topology-manager": "1.0.11",
    "node-static": "0.7.7",
    "nsp": "~2.8.1",
    "power-assert": "1.4.1",
    "q": "1.5.1",
    "tbd": "0.6.4",
    "uglify-js": "2.7.0",
    "uuid": "2.0.3",
    "uuid-parse": "1.0.0",
    "validator": "5.4.0"
  },
  "browserDependencies": {
    "browserify": "4.1.10",
    "chai": "3.5.0",
    "karma": "0.12.16",
    "karma-chai": "0.1.0",
    "karma-mocha": "0.1.4",
    "karma-chrome-launcher": "0.1.4",
    "karma-sauce-launcher": "0.2.8"
  },
  "directories": {
    "lib": "./lib/mongoose"
  },
  "scripts": {
    "fix-lint": "eslint . --fix",
    "install-browser": "npm install `node format_deps.js`",
    "lint": "eslint . --quiet",
    "nsp": "nsp check",
    "test": "mocha test/*.test.js test/**/*.test.js",
    "test-cov": "istanbul cover --report text --report html _mocha test/*.test.js"
  },
  "main": "./index.js",
  "engines": {
    "node": ">=0.6.19"
  },
  "bugs": {
    "url": "https://github.com/Automattic/mongoose/issues/new",
    "email": "mongoose-orm@googlegroups.com"
  },
  "repository": {
    "type": "git",
    "url": "git://github.com/Automattic/mongoose.git"
  },
  "homepage": "http://mongoosejs.com",
  "browser": "lib/browser.js"
}<|MERGE_RESOLUTION|>--- conflicted
+++ resolved
@@ -1,11 +1,7 @@
 {
   "name": "mongoose",
   "description": "Mongoose MongoDB ODM",
-<<<<<<< HEAD
   "version": "5.0.0-pre",
-=======
-  "version": "4.13.5-pre",
->>>>>>> 82c615cb
   "author": "Guillermo Rauch <guillermo@learnboost.com>",
   "keywords": [
     "mongodb",
