{
  "name": "mongoose",
  "description": "Mongoose MongoDB ODM",
  "version": "6.2.10",
  "author": "Guillermo Rauch <guillermo@learnboost.com>",
  "keywords": [
    "mongodb",
    "document",
    "model",
    "schema",
    "database",
    "odm",
    "data",
    "datastore",
    "query",
    "nosql",
    "orm",
    "db"
  ],
  "license": "MIT",
  "dependencies": {
    "bson": "^4.2.2",
    "kareem": "2.3.5",
<<<<<<< HEAD
    "mongodb": "4.5.0",
=======
    "mongodb": "4.4.1",
>>>>>>> 8683414d
    "mpath": "0.8.4",
    "mquery": "4.0.2",
    "ms": "2.1.3",
    "sift": "16.0.0"
  },
  "devDependencies": {
    "@babel/core": "7.17.8",
    "@babel/preset-env": "7.16.11",
    "@typescript-eslint/eslint-plugin": "5.17.0",
    "@typescript-eslint/parser": "5.17.0",
    "acquit": "1.2.1",
    "acquit-ignore": "0.2.0",
    "acquit-require": "0.1.1",
    "assert-browserify": "npm:assert@^2.0.0",
    "axios": "0.26.1",
    "babel-loader": "8.2.4",
    "benchmark": "2.1.4",
    "bluebird": "3.7.2",
    "cheerio": "1.0.0-rc.10",
    "crypto-browserify": "^3.12.0",
    "dox": "0.3.1",
    "eslint": "8.12.0",
    "eslint-plugin-mocha-no-only": "1.1.1",
    "highlight.js": "11.5.0",
    "lodash.isequal": "4.5.0",
    "lodash.isequalwith": "4.4.0",
    "marked": "4.0.12",
    "mocha": "9.2.2",
    "moment": "2.x",
    "mongodb-memory-server": "^8.3.0",
    "nyc": "^15.1.0",
    "pug": "3.0.2",
    "q": "1.5.1",
    "serve-handler": "6.1.3",
    "stream-browserify": "3.0.0",
    "sinon": "13.0.1",
    "tsd": "0.20.0",
    "typescript": "4.6.3",
    "uuid": "8.3.2",
    "webpack": "5.70.0"
  },
  "directories": {
    "lib": "./lib/mongoose"
  },
  "scripts": {
    "lint": "eslint .",
    "build-browser": "node build-browser.js",
    "prepublishOnly": "npm run build-browser",
    "release": "git pull && git push origin master --tags && npm publish",
    "release-legacy": "git pull origin 5.x && git push origin 5.x --tags && npm publish --tag legacy",
    "mongo": "node ./tools/repl.js",
    "test": "mocha --exit ./test/*.test.js",
    "test-tsd": "node ./test/types/check-types-filename && tsd",
    "tdd": "mocha ./test/*.test.js ./test/typescript/main.test.js --inspect --watch --recursive --watch-files ./**/*.js",
    "test-coverage": "nyc --reporter=html --reporter=text npm test"
  },
  "main": "./index.js",
  "types": "./types/index.d.ts",
  "engines": {
    "node": ">=12.0.0"
  },
  "bugs": {
    "url": "https://github.com/Automattic/mongoose/issues/new"
  },
  "repository": {
    "type": "git",
    "url": "git://github.com/Automattic/mongoose.git"
  },
  "homepage": "https://mongoosejs.com",
  "browser": "./dist/browser.umd.js",
  "mocha": {
    "extension": [
      "test.js"
    ],
    "watch-files": [
      "test/**/*.js"
    ]
  },
  "config": {
    "mongodbMemoryServer": {
      "disablePostinstall": true
    }
  },
  "funding": {
    "type": "opencollective",
    "url": "https://opencollective.com/mongoose"
  },
  "tsd": {
    "directory": "test/types",
    "compilerOptions": {
      "esModuleInterop": false,
      "strict": true,
      "allowSyntheticDefaultImports": true,
      "strictPropertyInitialization": false,
      "noImplicitAny": false,
      "module": "commonjs",
      "target": "ES2017"
    }
  }
}<|MERGE_RESOLUTION|>--- conflicted
+++ resolved
@@ -21,11 +21,7 @@
   "dependencies": {
     "bson": "^4.2.2",
     "kareem": "2.3.5",
-<<<<<<< HEAD
     "mongodb": "4.5.0",
-=======
-    "mongodb": "4.4.1",
->>>>>>> 8683414d
     "mpath": "0.8.4",
     "mquery": "4.0.2",
     "ms": "2.1.3",
