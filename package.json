{
    "name": "mongoose"
  , "description": "Mongoose MongoDB ODM"
<<<<<<< HEAD
  , "version": "3.9.0-pre"
=======
  , "version": "3.8.10-pre"
>>>>>>> 47492941
  , "author": "Guillermo Rauch <guillermo@learnboost.com>"
  , "keywords": ["mongodb", "document", "model", "schema", "database", "odm", "data", "datastore", "query", "nosql", "orm", "db"]
  , "dependencies": {
        "hooks": "0.3.2"
<<<<<<< HEAD
      , "mongodb": "1.3.23"
=======
      , "mongodb": "1.4.4"
>>>>>>> 47492941
      , "ms": "0.1.0"
      , "sliced": "0.0.5"
      , "muri": "0.3.1"
      , "mpromise": "0.5.0"
      , "mpath": "0.1.1"
      , "regexp-clone": "0.0.1"
      , "mquery" : "0.7.0"
    }
  , "devDependencies": {
        "mocha": "1.12.0"
      , "node-static": "0.5.9"
      , "dox": "0.3.1"
      , "jade": "0.26.3"
      , "highlight.js": "7.0.1"
      , "markdown": "0.3.1"
      , "tbd": "0.6.4"
      , "benchmark" : "1.0.0"
      , "open": "0.0.3"
      , "async": "0.2.5"
      , "underscore": "1.5.2"
    }
  , "directories": { "lib": "./lib/mongoose" }
  , "scripts": { "test": "make test" }
  , "main": "./index.js"
  , "engines": { "node": ">=0.6.19" }
  , "bugs": {
        "url":"https://github.com/learnboost/mongoose/issues/new"
      , "email": "mongoose-orm@googlegroups.com"
    }
  , "repository": {
        "type": "git"
      , "url": "git://github.com/LearnBoost/mongoose.git"
    }
  , "publishConfig": { "tag": "unstable" }
  , "homepage": "http://mongoosejs.com"
}<|MERGE_RESOLUTION|>--- conflicted
+++ resolved
@@ -1,20 +1,12 @@
 {
     "name": "mongoose"
   , "description": "Mongoose MongoDB ODM"
-<<<<<<< HEAD
   , "version": "3.9.0-pre"
-=======
-  , "version": "3.8.10-pre"
->>>>>>> 47492941
   , "author": "Guillermo Rauch <guillermo@learnboost.com>"
   , "keywords": ["mongodb", "document", "model", "schema", "database", "odm", "data", "datastore", "query", "nosql", "orm", "db"]
   , "dependencies": {
         "hooks": "0.3.2"
-<<<<<<< HEAD
-      , "mongodb": "1.3.23"
-=======
       , "mongodb": "1.4.4"
->>>>>>> 47492941
       , "ms": "0.1.0"
       , "sliced": "0.0.5"
       , "muri": "0.3.1"
