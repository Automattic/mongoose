--- conflicted
+++ resolved
@@ -20,13 +20,8 @@
   "license": "MIT",
   "dependencies": {
     "bson": "^4.2.2",
-<<<<<<< HEAD
-    "kareem": "2.3.4",
+    "kareem": "2.3.5",
     "mongodb": "4.4.1",
-=======
-    "kareem": "2.3.5",
-    "mongodb": "4.3.1",
->>>>>>> cce977da
     "mpath": "0.8.4",
     "mquery": "4.0.2",
     "ms": "2.1.3",
