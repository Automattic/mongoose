--- conflicted
+++ resolved
@@ -20,15 +20,9 @@
   "type": "commonjs",
   "license": "MIT",
   "dependencies": {
-<<<<<<< HEAD
-    "bson": "^6.10.3",
+    "bson": "^6.10.4",
     "kareem": "git+https://github.com/mongoosejs/kareem.git#vkarpov15/v3",
-    "mongodb": "~6.16.0",
-=======
-    "bson": "^6.10.4",
-    "kareem": "2.6.3",
     "mongodb": "~6.17.0",
->>>>>>> f3ab650d
     "mpath": "0.9.0",
     "mquery": "5.0.0",
     "ms": "2.1.3",
