--- conflicted
+++ resolved
@@ -20,13 +20,8 @@
   "license": "MIT",
   "dependencies": {
     "bson": "^4.7.0",
-<<<<<<< HEAD
-    "kareem": "file:../kareem/kareem-2.4.1.tgz",
-    "mongodb": "4.11.0",
-=======
     "kareem": "2.4.1",
     "mongodb": "4.12.1",
->>>>>>> 30b2f2fd
     "mpath": "0.9.0",
     "mquery": "4.0.3",
     "ms": "2.1.3",
