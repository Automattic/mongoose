--- conflicted
+++ resolved
@@ -21,11 +21,7 @@
   "dependencies": {
     "bson": "^6.0.0",
     "kareem": "2.5.1",
-<<<<<<< HEAD
     "mongodb": "6.0.0",
-=======
-    "mongodb": "5.8.1",
->>>>>>> 68790ee7
     "mpath": "0.9.0",
     "mquery": "5.0.0",
     "ms": "2.1.3",
