{
  "name": "mongoose",
  "description": "Mongoose MongoDB ODM",
  "version": "8.7.0",
  "author": "Guillermo Rauch <guillermo@learnboost.com>",
  "keywords": [
    "mongodb",
    "document",
    "model",
    "schema",
    "database",
    "odm",
    "data",
    "datastore",
    "query",
    "nosql",
    "orm",
    "db"
  ],
  "license": "MIT",
  "dependencies": {
    "bson": "^6.7.0",
    "kareem": "2.6.3",
    "mongodb": "6.9.0",
    "mpath": "0.9.0",
    "mquery": "5.0.0",
    "ms": "2.1.3",
    "sift": "17.1.3"
  },
  "devDependencies": {
    "@babel/core": "7.24.7",
    "@babel/preset-env": "7.25.4",
    "@typescript-eslint/eslint-plugin": "^8.4.0",
    "@typescript-eslint/parser": "^8.4.0",
    "acquit": "1.3.0",
    "acquit-ignore": "0.2.1",
    "acquit-require": "0.1.1",
    "assert-browserify": "2.0.0",
    "axios": "1.1.3",
    "babel-loader": "8.2.5",
    "broken-link-checker": "^0.7.8",
    "buffer": "^5.6.0",
    "cheerio": "1.0.0",
    "crypto-browserify": "3.12.0",
    "dotenv": "16.4.5",
    "dox": "1.0.0",
    "eslint": "8.57.0",
    "eslint-plugin-markdown": "^5.0.0",
    "eslint-plugin-mocha-no-only": "1.2.0",
    "express": "^4.19.2",
    "fs-extra": "~11.2.0",
    "highlight.js": "11.10.0",
    "lodash.isequal": "4.5.0",
    "lodash.isequalwith": "4.4.0",
    "markdownlint-cli2": "^0.14.0",
    "marked": "14.1.0",
    "mkdirp": "^3.0.1",
    "mocha": "10.7.3",
    "moment": "2.30.1",
    "mongodb-memory-server": "10.0.1",
    "ncp": "^2.0.0",
    "nyc": "15.1.0",
    "pug": "3.0.3",
    "q": "1.5.1",
    "sinon": "19.0.2",
    "stream-browserify": "3.0.0",
<<<<<<< HEAD
    "tsd": "0.31.1",
    "typescript": "5.6.2",
=======
    "tsd": "0.31.2",
    "typescript": "5.5.4",
>>>>>>> 04e72247
    "uuid": "10.0.0",
    "webpack": "5.95.0"
  },
  "directories": {
    "lib": "./lib/mongoose"
  },
  "scripts": {
    "docs:clean": "npm run docs:clean:stable",
    "docs:clean:stable": "rimraf index.html && rimraf -rf ./docs/*.html  && rimraf -rf ./docs/api && rimraf -rf ./docs/tutorials/*.html && rimraf -rf ./docs/typescript/*.html && rimraf -rf ./docs/*.html && rimraf -rf ./docs/source/_docs && rimraf -rf ./tmp",
    "docs:clean:5x": "rimraf index.html && rimraf -rf ./docs/5.x && rimraf -rf ./docs/source/_docs && rimraf -rf ./tmp",
    "docs:clean:6x": "rimraf index.html && rimraf -rf ./docs/6.x && rimraf -rf ./docs/source/_docs && rimraf -rf ./tmp",
    "docs:copy:tmp": "mkdirp ./tmp/docs/css && mkdirp ./tmp/docs/js && mkdirp ./tmp/docs/images && mkdirp ./tmp/docs/tutorials && mkdirp ./tmp/docs/typescript && mkdirp ./tmp/docs/api && ncp ./docs/css ./tmp/docs/css --filter=.css$ && ncp ./docs/js ./tmp/docs/js --filter=.js$ && ncp ./docs/images ./tmp/docs/images && ncp ./docs/tutorials ./tmp/docs/tutorials && ncp ./docs/typescript ./tmp/docs/typescript && ncp ./docs/api ./tmp/docs/api && cp index.html ./tmp && cp docs/*.html ./tmp/docs/",
    "docs:copy:tmp:5x": "rimraf ./docs/5.x && ncp ./tmp ./docs/5.x",
    "docs:copy:tmp:6x": "rimraf ./docs/6.x && ncp ./tmp ./docs/6.x",
    "docs:generate": "node ./scripts/website.js",
    "docs:generate:sponsorData": "node ./scripts/loadSponsorData.js",
    "docs:test": "npm run docs:generate",
    "docs:view": "node ./scripts/static.js",
    "docs:prepare:publish:stable": "git checkout gh-pages && git merge master && npm run docs:generate",
    "docs:prepare:publish:5x": "git checkout 5.x && git merge 5.x && npm run docs:clean:stable && npm run docs:generate && npm run docs:copy:tmp && git checkout gh-pages && npm run docs:copy:tmp:5x",
    "docs:prepare:publish:6x": "git checkout 6.x && git merge 6.x && npm run docs:clean:stable && env DOCS_DEPLOY=true npm run docs:generate && mv ./docs/6.x ./tmp && git checkout gh-pages && npm run docs:copy:tmp:6x",
    "docs:prepare:publish:7x": "env DOCS_DEPLOY=true npm run docs:generate && git checkout gh-pages && rimraf ./docs/7.x && mv ./tmp ./docs/7.x",
    "docs:check-links": "blc http://127.0.0.1:8089 -ro",
    "lint": "eslint .",
    "lint-js": "eslint . --ext .js --ext .cjs",
    "lint-ts": "eslint . --ext .ts",
    "lint-md": "markdownlint-cli2 \"**/*.md\"",
    "build-browser": "(rm ./dist/* || true) && node ./scripts/build-browser.js",
    "prepublishOnly": "npm run build-browser",
    "release": "git pull && git push origin master --tags && npm publish",
    "release-5x": "git pull origin 5.x && git push origin 5.x && git push origin 5.x --tags && npm publish --tag 5x",
    "release-6x": "git pull origin 6.x && git push origin 6.x && git push origin 6.x --tags && npm publish --tag 6x",
    "mongo": "node ./tools/repl.js",
    "publish-7x": "npm publish --tag 7x",
    "test": "mocha --exit ./test/*.test.js",
    "test-deno": "deno run --allow-env --allow-read --allow-net --allow-run --allow-sys --allow-write ./test/deno.js",
    "test-rs": "START_REPLICA_SET=1 mocha --timeout 30000 --exit ./test/*.test.js",
    "test-tsd": "node ./test/types/check-types-filename && tsd",
    "tdd": "mocha ./test/*.test.js --inspect --watch --recursive --watch-files ./**/*.{js,ts}",
    "test-coverage": "nyc --reporter=html --reporter=text npm test",
    "ts-benchmark": "cd ./benchmarks/typescript/simple && npm install && npm run benchmark | node ../../../scripts/tsc-diagnostics-check"
  },
  "main": "./index.js",
  "types": "./types/index.d.ts",
  "engines": {
    "node": ">=16.20.1"
  },
  "bugs": {
    "url": "https://github.com/Automattic/mongoose/issues/new"
  },
  "repository": {
    "type": "git",
    "url": "git://github.com/Automattic/mongoose.git"
  },
  "homepage": "https://mongoosejs.com",
  "browser": "./dist/browser.umd.js",
  "config": {
    "mongodbMemoryServer": {
      "disablePostinstall": true
    }
  },
  "funding": {
    "type": "opencollective",
    "url": "https://opencollective.com/mongoose"
  },
  "tsd": {
    "directory": "test/types",
    "compilerOptions": {
      "esModuleInterop": false,
      "strict": true,
      "allowSyntheticDefaultImports": true,
      "strictPropertyInitialization": false,
      "noImplicitAny": false,
      "strictNullChecks": true,
      "module": "commonjs",
      "target": "ES2017"
    }
  }
}<|MERGE_RESOLUTION|>--- conflicted
+++ resolved
@@ -64,13 +64,8 @@
     "q": "1.5.1",
     "sinon": "19.0.2",
     "stream-browserify": "3.0.0",
-<<<<<<< HEAD
-    "tsd": "0.31.1",
+    "tsd": "0.31.2",
     "typescript": "5.6.2",
-=======
-    "tsd": "0.31.2",
-    "typescript": "5.5.4",
->>>>>>> 04e72247
     "uuid": "10.0.0",
     "webpack": "5.95.0"
   },
