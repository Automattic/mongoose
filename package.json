{
  "name": "mongoose",
  "description": "Mongoose MongoDB ODM",
  "version": "6.2.9",
  "author": "Guillermo Rauch <guillermo@learnboost.com>",
  "keywords": [
    "mongodb",
    "document",
    "model",
    "schema",
    "database",
    "odm",
    "data",
    "datastore",
    "query",
    "nosql",
    "orm",
    "db"
  ],
  "license": "MIT",
  "dependencies": {
    "bson": "^4.2.2",
    "kareem": "2.3.5",
    "mongodb": "4.3.1",
    "mpath": "0.8.4",
    "mquery": "4.0.2",
    "ms": "2.1.3",
    "sift": "16.0.0"
  },
  "devDependencies": {
    "@babel/core": "7.17.8",
    "@babel/preset-env": "7.16.11",
<<<<<<< HEAD
    "@typescript-eslint/eslint-plugin": "5.16.0",
    "@typescript-eslint/parser": "5.16.0",
    "acquit": "1.x",
    "acquit-ignore": "0.2.x",
    "acquit-require": "0.1.x",
    "assert-browserify": "npm:assert@^2.0.0",
=======
    "@typescript-eslint/eslint-plugin": "5.17.0",
    "@typescript-eslint/parser": "5.17.0",
    "acquit": "1.2.1",
    "acquit-ignore": "0.2.0",
    "acquit-require": "0.1.1",
>>>>>>> 61a8089b
    "axios": "0.26.1",
    "babel-loader": "8.2.4",
    "benchmark": "2.1.4",
    "bluebird": "3.7.2",
    "cheerio": "1.0.0-rc.10",
    "crypto-browserify": "^3.12.0",
    "dox": "0.3.1",
    "eslint": "8.11.0",
    "eslint-plugin-mocha-no-only": "1.1.1",
    "highlight.js": "9.18.3",
    "lodash.isequal": "4.5.0",
    "lodash.isequalwith": "4.4.0",
    "marked": "4.0.12",
    "mocha": "9.2.2",
    "moment": "2.x",
    "mongodb-memory-server": "^8.3.0",
    "nyc": "^15.1.0",
    "pug": "3.0.2",
    "q": "1.5.1",
    "serve-handler": "6.1.3",
    "stream-browserify": "^3.0.0",
    "tsd": "0.19.1",
    "typescript": "4.6.3",
    "uuid": "8.3.2",
    "webpack": "5.70.0"
  },
  "directories": {
    "lib": "./lib/mongoose"
  },
  "scripts": {
    "lint": "eslint .",
    "build-browser": "node build-browser.js",
    "prepublishOnly": "npm run build-browser",
    "release": "git pull && git push origin master --tags && npm publish",
    "release-legacy": "git pull origin 5.x && git push origin 5.x --tags && npm publish --tag legacy",
    "mongo": "node ./tools/repl.js",
    "test": "mocha --exit ./test/*.test.js",
    "test-tsd": "node ./test/types/check-types-filename && tsd",
    "tdd": "mocha ./test/*.test.js ./test/typescript/main.test.js --inspect --watch --recursive --watch-files ./**/*.js",
    "test-coverage": "nyc --reporter=html --reporter=text npm test"
  },
  "main": "./index.js",
  "types": "./types/index.d.ts",
  "engines": {
    "node": ">=12.0.0"
  },
  "bugs": {
    "url": "https://github.com/Automattic/mongoose/issues/new"
  },
  "repository": {
    "type": "git",
    "url": "git://github.com/Automattic/mongoose.git"
  },
  "homepage": "https://mongoosejs.com",
  "browser": "./dist/browser.umd.js",
  "mocha": {
    "extension": [
      "test.js"
    ],
    "watch-files": [
      "test/**/*.js"
    ]
  },
  "config": {
    "mongodbMemoryServer": {
      "disablePostinstall": true
    }
  },
  "funding": {
    "type": "opencollective",
    "url": "https://opencollective.com/mongoose"
  },
  "tsd": {
    "directory": "test/types",
    "compilerOptions": {
      "esModuleInterop": false,
      "strict": true,
      "allowSyntheticDefaultImports": true,
      "strictPropertyInitialization": false,
      "noImplicitAny": false,
      "module": "commonjs",
      "target": "ES2017"
    }
  }
}<|MERGE_RESOLUTION|>--- conflicted
+++ resolved
@@ -30,20 +30,12 @@
   "devDependencies": {
     "@babel/core": "7.17.8",
     "@babel/preset-env": "7.16.11",
-<<<<<<< HEAD
-    "@typescript-eslint/eslint-plugin": "5.16.0",
-    "@typescript-eslint/parser": "5.16.0",
-    "acquit": "1.x",
-    "acquit-ignore": "0.2.x",
-    "acquit-require": "0.1.x",
-    "assert-browserify": "npm:assert@^2.0.0",
-=======
     "@typescript-eslint/eslint-plugin": "5.17.0",
     "@typescript-eslint/parser": "5.17.0",
     "acquit": "1.2.1",
     "acquit-ignore": "0.2.0",
     "acquit-require": "0.1.1",
->>>>>>> 61a8089b
+    "assert-browserify": "npm:assert@^2.0.0",
     "axios": "0.26.1",
     "babel-loader": "8.2.4",
     "benchmark": "2.1.4",
