{
  "name": "mongoose",
  "description": "Mongoose MongoDB ODM",
<<<<<<< HEAD
  "version": "5.0.0-pre",
=======
  "version": "4.13.3-pre",
>>>>>>> 95e548ee
  "author": "Guillermo Rauch <guillermo@learnboost.com>",
  "keywords": [
    "mongodb",
    "document",
    "model",
    "schema",
    "database",
    "odm",
    "data",
    "datastore",
    "query",
    "nosql",
    "orm",
    "db"
  ],
  "license": "MIT",
  "dependencies": {
    "async": "2.1.4",
    "bson": "~1.0.4",
    "hooks-fixed": "2.0.2",
    "kareem": "1.5.0",
    "lodash.get": "4.4.2",
    "mongodb": "2.2.33",
    "mpath": "0.3.0",
    "mpromise": "0.5.5",
    "mquery": "2.3.2",
    "ms": "2.0.0",
    "muri": "1.3.0",
    "regexp-clone": "0.0.1",
    "sliced": "1.0.1"
  },
  "devDependencies": {
    "acquit": "0.4.1",
    "acquit-ignore": "0.0.3",
    "benchmark": "2.1.2",
    "bluebird": "3.5.0",
    "co": "4.6.0",
    "dox": "0.3.1",
    "eslint": "2.4.0",
    "highlight.js": "7.0.1",
    "istanbul": "0.4.4",
    "jade": "0.26.3",
    "lodash": "4.16.6",
    "markdown": "0.5.0",
    "marked": "0.3.6",
    "mocha": "3.2.0",
    "mongoose-long": "0.1.1",
    "mongodb-topology-manager": "1.0.11",
    "node-static": "0.7.7",
    "nsp": "~2.8.1",
    "power-assert": "1.4.1",
    "q": "1.5.1",
    "tbd": "0.6.4",
    "uglify-js": "2.7.0",
    "uuid": "2.0.3",
    "uuid-parse": "1.0.0",
    "validator": "5.4.0"
  },
  "browserDependencies": {
    "browserify": "4.1.10",
    "chai": "3.5.0",
    "karma": "0.12.16",
    "karma-chai": "0.1.0",
    "karma-mocha": "0.1.4",
    "karma-chrome-launcher": "0.1.4",
    "karma-sauce-launcher": "0.2.8"
  },
  "directories": {
    "lib": "./lib/mongoose"
  },
  "scripts": {
    "fix-lint": "eslint . --fix",
    "install-browser": "npm install `node format_deps.js`",
    "lint": "eslint . --quiet",
    "nsp": "nsp check",
    "test": "mocha test/*.test.js test/**/*.test.js",
    "test-cov": "istanbul cover --report text --report html _mocha test/*.test.js"
  },
  "main": "./index.js",
  "engines": {
    "node": ">=0.6.19"
  },
  "bugs": {
    "url": "https://github.com/Automattic/mongoose/issues/new",
    "email": "mongoose-orm@googlegroups.com"
  },
  "repository": {
    "type": "git",
    "url": "git://github.com/Automattic/mongoose.git"
  },
  "homepage": "http://mongoosejs.com",
  "browser": "lib/browser.js"
}<|MERGE_RESOLUTION|>--- conflicted
+++ resolved
@@ -1,11 +1,7 @@
 {
   "name": "mongoose",
   "description": "Mongoose MongoDB ODM",
-<<<<<<< HEAD
   "version": "5.0.0-pre",
-=======
-  "version": "4.13.3-pre",
->>>>>>> 95e548ee
   "author": "Guillermo Rauch <guillermo@learnboost.com>",
   "keywords": [
     "mongodb",
