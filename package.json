--- conflicted
+++ resolved
@@ -28,13 +28,8 @@
     "sift": "17.1.3"
   },
   "devDependencies": {
-<<<<<<< HEAD
-    "@babel/core": "7.24.5",
+    "@babel/core": "7.24.6",
     "@babel/preset-env": "7.24.6",
-=======
-    "@babel/core": "7.24.6",
-    "@babel/preset-env": "7.24.5",
->>>>>>> 81f53c50
     "@typescript-eslint/eslint-plugin": "^6.2.1",
     "@typescript-eslint/parser": "^6.2.1",
     "acquit": "1.3.0",
