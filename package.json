{
    "name": "mongoose"
  , "description": "Mongoose MongoDB ODM"
<<<<<<< HEAD
  , "version": "3.8.14"
  , "author": "Guillermo Rauch <guillermo@learnboost.com>"
  , "keywords": ["mongodb", "document", "model", "schema", "database", "odm", "data", "datastore", "query", "nosql", "orm", "db"]
  , "dependencies": {
        "mongodb": "1.4.7"
      , "hooks": "0.2.1"
=======
  , "version": "3.9.1-pre"
  , "author": "Guillermo Rauch <guillermo@learnboost.com>"
  , "keywords": ["mongodb", "document", "model", "schema", "database", "odm", "data", "datastore", "query", "nosql", "orm", "db"]
  , "dependencies": {
        "hooks": "0.3.2"
      , "mongodb": "1.4.5"
>>>>>>> 7679dfc7
      , "ms": "0.1.0"
      , "sliced": "0.0.5"
      , "muri": "0.3.1"
      , "mpromise": "0.5.0"
      , "mpath": "0.1.1"
      , "regexp-clone": "0.0.1"
      , "mquery" : "0.8.0"
    }
  , "devDependencies": {
        "mocha": "1.20.0"
      , "node-static": "0.5.9"
      , "dox": "0.3.1"
      , "jade": "0.26.3"
      , "highlight.js": "7.0.1"
      , "markdown": "0.3.1"
      , "tbd": "0.6.4"
      , "benchmark" : "1.0.0"
      , "open": "0.0.3"
      , "async": "0.2.5"
      , "underscore": "1.5.2"
    }
  , "directories": { "lib": "./lib/mongoose" }
  , "scripts": { "test": "set MONGOOSE_DISABLE_STABILITY_WARNING=1 && mocha --async-only test/**/*.test.js" }
  , "main": "./index.js"
  , "engines": { "node": ">=0.6.19" }
  , "bugs": {
        "url":"https://github.com/learnboost/mongoose/issues/new"
      , "email": "mongoose-orm@googlegroups.com"
    }
  , "repository": {
        "type": "git"
      , "url": "git://github.com/LearnBoost/mongoose.git"
    }
  , "publishConfig": { "tag": "unstable" }
  , "homepage": "http://mongoosejs.com"
}<|MERGE_RESOLUTION|>--- conflicted
+++ resolved
@@ -1,21 +1,12 @@
 {
     "name": "mongoose"
   , "description": "Mongoose MongoDB ODM"
-<<<<<<< HEAD
-  , "version": "3.8.14"
-  , "author": "Guillermo Rauch <guillermo@learnboost.com>"
-  , "keywords": ["mongodb", "document", "model", "schema", "database", "odm", "data", "datastore", "query", "nosql", "orm", "db"]
-  , "dependencies": {
-        "mongodb": "1.4.7"
-      , "hooks": "0.2.1"
-=======
   , "version": "3.9.1-pre"
   , "author": "Guillermo Rauch <guillermo@learnboost.com>"
   , "keywords": ["mongodb", "document", "model", "schema", "database", "odm", "data", "datastore", "query", "nosql", "orm", "db"]
   , "dependencies": {
         "hooks": "0.3.2"
       , "mongodb": "1.4.5"
->>>>>>> 7679dfc7
       , "ms": "0.1.0"
       , "sliced": "0.0.5"
       , "muri": "0.3.1"
