{
  "name": "mongoose",
  "description": "Mongoose MongoDB ODM",
<<<<<<< HEAD
  "version": "5.1.0-pre",
=======
  "version": "5.0.19-pre",
>>>>>>> abc7ff7d
  "author": "Guillermo Rauch <guillermo@learnboost.com>",
  "keywords": [
    "mongodb",
    "document",
    "model",
    "schema",
    "database",
    "odm",
    "data",
    "datastore",
    "query",
    "nosql",
    "orm",
    "db"
  ],
  "license": "MIT",
  "dependencies": {
    "async": "2.1.4",
    "bson": "~1.0.5",
    "kareem": "2.0.7",
    "lodash.get": "4.4.2",
    "mongodb": "3.0.8",
    "mongoose-legacy-pluralize": "1.0.2",
    "mpath": "0.4.1",
    "mquery": "3.0.0",
    "ms": "2.0.0",
    "regexp-clone": "0.0.1",
    "sliced": "1.0.1"
  },
  "devDependencies": {
    "acquit": "0.5.1",
    "acquit-ignore": "0.0.3",
    "benchmark": "2.1.2",
    "bluebird": "3.5.0",
    "co": "4.6.0",
    "dox": "0.3.1",
    "eslint": "4.14.0",
    "highlight.js": "9.1.0",
    "jade": "1.11.0",
    "lodash": "4.16.6",
    "markdown": "0.5.0",
    "marked": "0.3.9",
    "mocha": "4.1.0",
    "mongodb-topology-manager": "1.0.11",
    "mongoose-long": "0.1.1",
    "node-static": "0.7.10",
    "nsp": "~2.8.1",
    "nyc": "11.4.1",
    "power-assert": "1.4.1",
    "q": "1.5.1",
    "tbd": "0.6.4",
    "uuid": "2.0.3",
    "uuid-parse": "1.0.0",
    "validator": "5.4.0"
  },
  "directories": {
    "lib": "./lib/mongoose"
  },
  "scripts": {
    "fix-lint": "eslint . --fix",
    "lint": "eslint . --quiet",
    "nsp": "nsp check",
    "release": "git pull && git push origin master --tags && npm publish",
    "release-legacy": "git pull origin 4.x && git push origin 4.x --tags && npm publish --tag legacy",
    "test": "mocha --exit test/*.test.js test/**/*.test.js",
    "test-cov": "nyc --reporter=html --reporter=text npm test"
  },
  "main": "./index.js",
  "engines": {
    "node": ">=4.0.0"
  },
  "bugs": {
    "url": "https://github.com/Automattic/mongoose/issues/new"
  },
  "repository": {
    "type": "git",
    "url": "git://github.com/Automattic/mongoose.git"
  },
  "homepage": "http://mongoosejs.com",
  "browser": "./browser.js",
  "eslintConfig": {
    "extends": [
      "eslint:recommended"
    ],
    "parserOptions": {
      "ecmaVersion": 2015
    },
    "env": {
      "node": true,
      "mocha": true,
      "es6": true
    },
    "rules": {
      "comma-style": "error",
      "consistent-this": [
        "error",
        "_this"
      ],
      "indent": [
        "error",
        2,
        {
          "SwitchCase": 1,
          "VariableDeclarator": 2
        }
      ],
      "keyword-spacing": "error",
      "no-console": "off",
      "no-multi-spaces": "error",
      "func-call-spacing": "error",
      "no-trailing-spaces": "error",
      "quotes": [
        "error",
        "single"
      ],
      "semi": "error",
      "space-before-blocks": "error",
      "space-before-function-paren": [
        "error",
        "never"
      ],
      "space-infix-ops": "error",
      "space-unary-ops": "error"
    }
  }
}<|MERGE_RESOLUTION|>--- conflicted
+++ resolved
@@ -1,11 +1,7 @@
 {
   "name": "mongoose",
   "description": "Mongoose MongoDB ODM",
-<<<<<<< HEAD
   "version": "5.1.0-pre",
-=======
-  "version": "5.0.19-pre",
->>>>>>> abc7ff7d
   "author": "Guillermo Rauch <guillermo@learnboost.com>",
   "keywords": [
     "mongodb",
