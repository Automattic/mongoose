--- conflicted
+++ resolved
@@ -1,11 +1,7 @@
 {
   "name": "mongoose",
   "description": "Mongoose MongoDB ODM",
-<<<<<<< HEAD
   "version": "5.1.0-pre",
-=======
-  "version": "5.0.15-pre",
->>>>>>> a403d4a7
   "author": "Guillermo Rauch <guillermo@learnboost.com>",
   "keywords": [
     "mongodb",
