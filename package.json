--- conflicted
+++ resolved
@@ -22,12 +22,7 @@
     "@types/node": "14.x || 15.x",
     "bson": "^4.2.2",
     "kareem": "2.3.2",
-<<<<<<< HEAD
     "mongodb": "4.0.0-beta.6",
-=======
-    "mongodb": "3.6.10",
-    "mongoose-legacy-pluralize": "1.0.2",
->>>>>>> 39246286
     "mpath": "0.8.3",
     "mquery": "3.2.5",
     "ms": "2.1.2",
