'use strict';

const fs = require('fs');

const stdin = fs.readFileSync(0).toString('utf8');
<<<<<<< HEAD
const maxInstantiations = isNaN(process.argv[2]) ? 280000 : parseInt(process.argv[2], 10);
=======
const maxInstantiations = isNaN(process.argv[2]) ? 300000 : parseInt(process.argv[2], 10);
>>>>>>> 90849578

console.log(stdin);

const numInstantiations = parseInt(stdin.match(/Instantiations:\s+(\d+)/)[1], 10);
if (numInstantiations > maxInstantiations) {
  throw new Error(`Instantiations ${numInstantiations} > max ${maxInstantiations}`);
}

process.exit(0);<|MERGE_RESOLUTION|>--- conflicted
+++ resolved
@@ -3,11 +3,7 @@
 const fs = require('fs');
 
 const stdin = fs.readFileSync(0).toString('utf8');
-<<<<<<< HEAD
-const maxInstantiations = isNaN(process.argv[2]) ? 280000 : parseInt(process.argv[2], 10);
-=======
 const maxInstantiations = isNaN(process.argv[2]) ? 300000 : parseInt(process.argv[2], 10);
->>>>>>> 90849578
 
 console.log(stdin);
 
