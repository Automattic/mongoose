--- conflicted
+++ resolved
@@ -267,7 +267,6 @@
 /** Alias to not execute "promisify" often */
 const pugRender = promisify(pug.render);
 
-<<<<<<< HEAD
 /** Find all urls that are href's and start with "https://mongoosejs.com" */
 const mongooseComRegex = /(?:href=")(https:\/\/mongoosejs\.com\/?)/g;
 /** Regex to detect a versioned path */
@@ -324,9 +323,6 @@
   return out;
 }
 
-async function pugify(filename, options) {
-  /** Path for the output file */
-=======
 /**
  * Render a given file with the given options
  * @param {String} filename The documentation file path to render
@@ -335,7 +331,7 @@
  * @returns 
  */
 async function pugify(filename, options, isReload = false) {
->>>>>>> e446aa38
+  /** Path for the output file */
   let newfile = undefined;
   options = options || {};
   options.package = pkg;
