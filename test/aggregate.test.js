--- conflicted
+++ resolved
@@ -472,13 +472,6 @@
         var aggregate = new Aggregate()
           , callback;
 
-<<<<<<< HEAD
-        callback = function(err) {
-          assert.ok(err);
-          assert.equal(err.message, "Aggregate has empty pipeline");
-          done();
-        };
-=======
         setupData(function(db) {
           aggregate.model(db.model('Employee'));
           callback = function(err, docs) {
@@ -486,7 +479,6 @@
             assert.equal(err.message, "Aggregate has empty pipeline");
             done();
           };
->>>>>>> 62269e01
 
           aggregate.exec(callback);
         });
@@ -495,18 +487,7 @@
 
     describe('error when not bound to a model', function() {
       it('with callback', function(done) {
-<<<<<<< HEAD
-        var aggregate = new Aggregate()
-          , callback;
-
-        callback = function(err) {
-          assert.ok(err);
-          assert.equal(err.message, "Aggregate not bound to any Model");
-          done();
-        };
-=======
         var aggregate = new Aggregate();
->>>>>>> 62269e01
 
         aggregate.skip(0);
         assert.throws(function() {
