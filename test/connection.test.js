/**
 * Module dependencies.
 */

var start = require('./common');
var assert = require('power-assert');
var mongoose = start.mongoose;
var Schema = mongoose.Schema;
var random = require('../lib/utils').random;
var muri = require('muri');

/**
 * Test.
 */

describe('connections:', function() {
  describe('useMongoClient/openUri (gh-5304)', function() {
    it('with mongoose.connect()', function(done) {
      var conn = mongoose.connect('mongodb://localhost:27017/mongoosetest', {
        useMongoClient: true
      });
      assert.equal(conn.constructor.name, 'NativeConnection');

      conn.then(function(conn) {
        assert.equal(conn.constructor.name, 'NativeConnection');
        assert.equal(conn.host, 'localhost');
        assert.equal(conn.port, 27017);
        assert.equal(conn.hosts[0].host, 'localhost');
        assert.equal(conn.hosts[0].port, 27017);
        assert.equal(conn.name, 'mongoosetest');

        return mongoose.disconnect().then(function() { done(); });
      }).catch(done);
    });

    it('with mongoose.createConnection()', function(done) {
      var conn = mongoose.createConnection('mongodb://localhost:27017/mongoosetest', {
        useMongoClient: true
      });
      assert.equal(conn.constructor.name, 'NativeConnection');

<<<<<<< HEAD
      promise.then(function(conn) {
        assert.equal(conn.constructor.name, 'NativeConnection');
        assert.equal(conn.host, 'localhost');
        assert.equal(conn.port, 27017);
        assert.equal(conn.hosts[0].host, 'localhost');
        assert.equal(conn.hosts[0].port, 27017);
        assert.equal(conn.name, 'mongoosetest');
=======
      var Test = conn.model('Test', new Schema({ name: String }));
      assert.equal(Test.modelName, 'Test');
>>>>>>> 408a20bb

      var findPromise = Test.findOne();

      assert.equal(typeof conn.catch, 'function');

      conn.
        then(function(conn) {
          assert.equal(conn.constructor.name, 'NativeConnection');

          return findPromise;
        }).
        then(function() {
          return mongoose.disconnect().then(function() { done(); });
        }).
        catch(done);
    });

    it('with autoIndex (gh-5423)', function(done) {
      var promise = mongoose.createConnection('mongodb://localhost:27017/mongoosetest', {
        useMongoClient: true,
        config: { autoIndex: false }
      });

      promise.then(function(conn) {
        assert.strictEqual(conn.config.autoIndex, false);
        assert.deepEqual(conn._connectionOptions, {});
        done();
      }).catch(done);
    });
  });

  it('should allow closing a closed connection', function(done) {
    var db = mongoose.createConnection();

    assert.equal(db.readyState, 0);
    db.close(done);
  });

  it('should accept mongodb://localhost/fake', function(done) {
    var db = mongoose.createConnection('mongodb://localhost/fake');
    db.on('error', function() {
    });
    assert.ok(db instanceof mongoose.Connection);
    assert.equal(typeof db.options, 'object');
    assert.equal(typeof db.options.server, 'object');
    assert.equal(db.options.server.auto_reconnect, true);
    assert.equal(typeof db.options.db, 'object');
    assert.equal(db.options.db.forceServerObjectId, false);
    assert.equal(db.pass, undefined);
    assert.equal(db.user, undefined);
    assert.equal(db.name, 'fake');
    assert.equal(db.host, 'localhost');
    assert.equal(db.port, 27017);
    db.close(done);
  });

  it('should accept replicaSet query param', function(done) {
    var db = mongoose.createConnection('mongodb://localhost/fake?replicaSet=rs0');
    db.on('error', function() {
    });
    assert.equal(typeof db.options, 'object');
    assert.equal(typeof db.options.server, 'object');
    assert.equal(db.options.server.auto_reconnect, true);
    assert.equal(typeof db.options.db, 'object');
    assert.equal(db.options.db.forceServerObjectId, false);
    assert.equal(db.pass, void 0);
    assert.equal(db.user, void 0);
    assert.equal('fake', db.name);
    assert.deepEqual(db.hosts, [{host: 'localhost', port: 27017}]);

    // Should be a replica set
    assert.ok(db.replica);
    db.close();
    done();
  });

  it('should accept mongodb://localhost:27000/fake', function(done) {
    var db = mongoose.createConnection('mongodb://localhost:27000/fake');
    db.on('error', function() {
    });
    assert.equal(typeof db.options, 'object');
    assert.equal(typeof db.options.server, 'object');
    assert.equal(db.options.server.auto_reconnect, true);
    assert.equal(typeof db.options.db, 'object');
    assert.equal(db.port, 27000);
    db.close();
    done();
  });

  it('should accept mongodb://aaron:psw@localhost:27000/fake', function(done) {
    var db = mongoose.createConnection('mongodb://aaron:psw@localhost:27000/fake');
    db.on('error', function() {
    });
    assert.equal(typeof db.options, 'object');
    assert.equal(typeof db.options.server, 'object');
    assert.equal(db.options.server.auto_reconnect, true);
    assert.equal(typeof db.options.db, 'object');
    assert.equal(db.options.db.forceServerObjectId, false);
    assert.equal(db.pass, 'psw');
    assert.equal(db.user, 'aaron');
    assert.equal(db.name, 'fake');
    assert.equal(db.host, 'localhost');
    assert.equal(db.port, 27000);
    db.close();
    done();
  });

  it('should accept mongodb://aaron:psw@localhost:27000/fake with db options', function(done) {
    var db = mongoose.createConnection('mongodb://aaron:psw@localhost:27000/fake', {db: {forceServerObjectId: true}});
    db.on('error', function() {
    });
    assert.equal(typeof db.options, 'object');
    assert.equal(typeof db.options.server, 'object');
    assert.equal(db.options.server.auto_reconnect, true);
    assert.equal(typeof db.options.db, 'object');
    assert.equal(db.options.db.forceServerObjectId, false);
    db.close();
    done();
  });

  it('should accept mongodb://aaron:psw@localhost:27000/fake with server options', function(done) {
    var db = mongoose.createConnection('mongodb://aaron:psw@localhost:27000/fake', {server: {auto_reconnect: false}});
    db.on('error', function() {
    });
    assert.equal(typeof db.options, 'object');
    assert.equal(typeof db.options.server, 'object');
    assert.equal(db.options.server.auto_reconnect, false);
    assert.equal(typeof db.options.db, 'object');
    assert.equal(db.options.db.forceServerObjectId, false);
    db.close();
    done();
  });

  it('should accept unix domain sockets', function(done) {
    var db = mongoose.createConnection('mongodb://aaron:psw@/tmp/mongodb-27017.sock/fake', {server: {auto_reconnect: false}});
    db.on('error', function() {
    });
    assert.equal(typeof db.options, 'object');
    assert.equal(typeof db.options.server, 'object');
    assert.equal(db.options.server.auto_reconnect, false);
    assert.equal(typeof db.options.db, 'object');
    assert.equal(db.options.db.forceServerObjectId, false);
    assert.equal(db.name, 'fake');
    assert.equal(db.host, '/tmp/mongodb-27017.sock');
    assert.equal(db.pass, 'psw');
    assert.equal(db.user, 'aaron');
    db.close();
    done();
  });

  describe('re-opening a closed connection', function() {
    var mongos = process.env.MONGOOSE_SHARD_TEST_URI;
    if (!mongos) {
      return;
    }

    var mongod = 'mongodb://localhost:27017';

    describe('with different host/port', function() {
      it('non-replica set', function(done) {
        var db = mongoose.createConnection();

        db.open(mongod, function(err) {
          if (err) {
            return done(err);
          }

          var port1 = db.port;
          var db1 = db.db;

          db.close(function(err) {
            if (err) {
              return done(err);
            }

            db.open(mongos, function(err) {
              if (err) {
                return done(err);
              }

              assert.notEqual(port1, db.port);
              assert.ok(db1 !== db.db);
              assert.ok(db1.serverConfig.port !== db.db.serverConfig.port);

              var port2 = db.port;
              var db2 = db.db;

              db.close(function(err) {
                if (err) {
                  return done(err);
                }
                db.open(mongod, function(err) {
                  if (err) {
                    return done(err);
                  }

                  assert.notEqual(port2, db.port);
                  assert.ok(db2 !== db.db);
                  assert.ok(db2.serverConfig.port !== db.db.serverConfig.port);

                  db.close(done);
                });
              });
            });
          });
        });
      });
    });
  });

  describe('errors', function() {
    it('.catch() means error does not get thrown (gh-5229)', function(done) {
      var db = mongoose.createConnection();

      db.open('fail connection').catch(function(error) {
        assert.ok(error);
        done();
      });
    });
  });

  describe('should accept separated args with options', function() {
    it('works', function(done) {
      var db = mongoose.createConnection('127.0.0.1', 'faker', 28000, {server: {auto_reconnect: true}});
      db.on('error', function() {
      });
      assert.equal(typeof db.options, 'object');
      assert.equal(typeof db.options.server, 'object');
      assert.equal(db.options.server.auto_reconnect, true);
      assert.equal(typeof db.options.db, 'object');
      assert.equal(db.options.db.forceServerObjectId, false);
      assert.equal(db.name, 'faker');
      assert.equal(db.host, '127.0.0.1');
      assert.equal(db.port, 28000);
      db.close();

      db = mongoose.createConnection('127.0.0.1', 'faker', {blah: 1});
      db.on('error', function() {
      });
      assert.equal(typeof db.options, 'object');
      assert.equal(typeof db.options.server, 'object');
      assert.equal(db.options.server.auto_reconnect, true);
      assert.equal(typeof db.options.db, 'object');
      assert.equal(db.options.db.forceServerObjectId, false);
      assert.equal(db.name, 'faker');
      assert.equal(db.host, '127.0.0.1');
      assert.equal(db.port, 27017);
      assert.equal(db.options.blah, 1);
      db.close();
      done();
    });

    it('including user/pass', function(done) {
      var db = mongoose.createConnection('localhost', 'fake', 27000, {user: 'aaron', pass: 'psw'});
      db.on('error', function() {
      });
      assert.equal(typeof db.options, 'object');
      assert.equal(typeof db.options.server, 'object');
      assert.equal(db.options.server.auto_reconnect, true);
      assert.equal(typeof db.options.db, 'object');
      assert.equal(db.options.db.forceServerObjectId, false);
      assert.equal(db.name, 'fake');
      assert.equal(db.host, 'localhost');
      assert.equal(db.port, 27000);
      assert.equal(db.pass, 'psw');
      assert.equal(db.user, 'aaron');
      db.close();
      done();
    });

    it('but fails when passing user and no pass with standard authentication', function(done) {
      var db = mongoose.createConnection('localhost', 'fake', 27000, {user: 'no_pass'});
      db.on('error', function() {
      });
      assert.equal(typeof db.options, 'object');
      assert.equal(typeof db.options.server, 'object');
      assert.equal(db.options.server.auto_reconnect, true);
      assert.equal(typeof db.options.db, 'object');
      assert.equal(db.options.db.forceServerObjectId, false);
      assert.equal(db.name, 'fake');
      assert.equal(db.host, 'localhost');
      assert.equal(db.port, 27000);
      assert.equal(db.pass, undefined);
      assert.equal(db.user, undefined);
      db.close();
      done();
    });

    it('but passes when passing user and no pass with the MONGODB-X509 authMechanism', function(done) {
      var db = mongoose.createConnection('localhost', 'fake', 27000, {user: 'no_pass', auth: {authMechanism: 'MONGODB-X509'}});
      db.on('error', function() {
      });
      assert.equal(typeof db.options, 'object');
      assert.equal(typeof db.options.server, 'object');
      assert.equal(db.options.server.auto_reconnect, true);
      assert.equal(typeof db.options.db, 'object');
      assert.equal(db.options.db.forceServerObjectId, false);
      assert.equal(db.name, 'fake');
      assert.equal(db.host, 'localhost');
      assert.equal(db.port, 27000);
      assert.equal(db.pass, undefined);
      assert.equal(db.user, 'no_pass');
      db.close();
      done();
    });
  });

  describe('should accept separated args without options', function() {
    it('works', function(done) {
      var db = mongoose.createConnection('127.0.0.1', 'faker', 28001);
      db.on('error', function() {
      });
      assert.equal(typeof db.options, 'object');
      assert.equal(typeof db.options.server, 'object');
      assert.equal(db.options.server.auto_reconnect, true);
      assert.equal(typeof db.options.db, 'object');
      assert.equal(db.options.db.forceServerObjectId, false);
      assert.equal(db.name, 'faker');
      assert.equal(db.host, '127.0.0.1');
      assert.equal(db.port, 28001);
      db.close();

      db = mongoose.createConnection('127.0.0.1', 'faker');
      db.on('error', function() {
      });
      assert.equal(typeof db.options, 'object');
      assert.equal(typeof db.options.server, 'object');
      assert.equal(db.options.server.auto_reconnect, true);
      assert.equal(typeof db.options.db, 'object');
      assert.equal(db.options.db.forceServerObjectId, false);
      assert.equal(db.name, 'faker');
      assert.equal(db.host, '127.0.0.1');
      assert.equal(db.port, 27017);
      db.close();
      done();
    });
    it('and accept user/pass in hostname', function(done) {
      var db = mongoose.createConnection('aaron:psw@localhost', 'fake', 27000);
      db.on('error', function() {
      });
      assert.equal(typeof db.options, 'object');
      assert.equal(typeof db.options.server, 'object');
      assert.equal(db.options.server.auto_reconnect, true);
      assert.equal(typeof db.options.db, 'object');
      assert.equal(db.options.db.forceServerObjectId, false);
      assert.equal(db.name, 'fake');
      assert.equal(db.host, 'localhost');
      assert.equal(db.port, 27000);
      assert.equal(db.pass, 'psw');
      assert.equal(db.user, 'aaron');
      db.close();
      done();
    });
  });

  describe('querystring options', function() {
    describe('for replica sets', function() {
      it('work', function(done) {
        var conn = 'mongodb://localhost/fake?autoReconnect=false&poolSize=2'
            + '&slaveOk=false&ssl=true&socketTimeoutMS=10&connectTimeoutMS=12'
            + '&retries=10&reconnectWait=5&rs_name=replworld&readSecondary=true'
            + '&nativeParser=false&w=2&safe=true&fsync=true&journal=true'
            + '&wtimeoutMS=80&readPreference=nearest&readPreferenceTags='
            + 'dc:ny,rack:1&readPreferenceTags=dc:sf&sslValidate=true';

        var db = mongoose.createConnection(conn);
        db.on('error', function() {
        });
        db.close();
        assert.equal(typeof db.options, 'object');
        assert.equal(typeof db.options.server, 'object');
        assert.equal(typeof db.options.server.socketOptions, 'object');
        assert.equal(typeof db.options.db, 'object');
        assert.equal(typeof db.options.replset, 'object');
        assert.equal(typeof db.options.replset.socketOptions, 'object');
        assert.equal(db.options.mongos, undefined);
        assert.equal(db.options.server.auto_reconnect, false);
        assert.equal(db.options.server.poolSize, 2);
        assert.equal(db.options.server.slave_ok, false);
        assert.equal(db.options.server.ssl, true);
        assert.equal(db.options.replset.ssl, true);
        assert.equal(db.options.server.socketOptions.socketTimeoutMS, 10);
        assert.equal(db.options.replset.socketOptions.socketTimeoutMS, 10);
        assert.equal(db.options.server.socketOptions.connectTimeoutMS, 12);
        assert.equal(db.options.replset.socketOptions.connectTimeoutMS, 12);
        assert.equal(db.options.replset.retries, 10);
        assert.equal(db.options.replset.reconnectWait, 5);
        assert.equal(db.options.replset.rs_name, 'replworld');
        assert.equal(db.options.replset.read_secondary, true);
        assert.equal(db.options.db.native_parser, false);
        assert.equal(db.options.db.w, 2);
        assert.equal(db.options.db.safe, true);
        assert.equal(db.options.db.fsync, true);
        assert.equal(db.options.db.journal, true);
        assert.equal(db.options.db.wtimeoutMS, 80);
        assert.equal(db.options.db.readPreference, 'nearest');
        assert.deepEqual([{dc: 'ny', rack: 1}, {dc: 'sf'}], db.options.db.read_preference_tags);
        assert.equal(db.options.db.forceServerObjectId, false);
        assert.strictEqual(db.options.server.sslValidate, true);
        done();
      });
      it('mixed with passed options', function(done) {
        var conn = 'mongodb://localhost/fake?poolSize=2'
            + '&slaveOk=false&ssl=true&socketTimeoutMS=10&connectTimeoutMS=12'
            + '&retries=10&reconnectWait=5&rs_name=replworld&readSecondary=true'
            + '&nativeParser=false&w=2&safe=true&fsync=true&journal=true'
            + '&wtimeoutMS=80&readPreference=nearest&readPreferenceTags='
            + 'dc:ny,rack:1&readPreferenceTags=dc:sf';

        var db = mongoose.createConnection(conn, {server: {poolSize: 3, auto_reconnect: false}});
        db.on('error', function() {
        });
        db.close();
        assert.equal(typeof db.options, 'object');
        assert.equal(typeof db.options.server, 'object');
        assert.equal(typeof db.options.server.socketOptions, 'object');
        assert.equal(typeof db.options.db, 'object');
        assert.equal(typeof db.options.replset, 'object');
        assert.equal(typeof db.options.replset.socketOptions, 'object');
        assert.equal(db.options.mongos, undefined);
        assert.equal(db.options.server.auto_reconnect, false);
        assert.equal(db.options.server.poolSize, 3);
        assert.equal(db.options.server.slave_ok, false);
        assert.equal(db.options.server.ssl, true);
        assert.equal(db.options.replset.ssl, true);
        assert.equal(db.options.server.socketOptions.socketTimeoutMS, 10);
        assert.equal(db.options.replset.socketOptions.socketTimeoutMS, 10);
        assert.equal(db.options.server.socketOptions.connectTimeoutMS, 12);
        assert.equal(db.options.replset.socketOptions.connectTimeoutMS, 12);
        assert.equal(db.options.replset.retries, 10);
        assert.equal(db.options.replset.reconnectWait, 5);
        assert.equal(db.options.replset.rs_name, 'replworld');
        assert.equal(db.options.replset.read_secondary, true);
        assert.equal(db.options.db.native_parser, false);
        assert.equal(db.options.db.w, 2);
        assert.equal(db.options.db.safe, true);
        assert.equal(db.options.db.fsync, true);
        assert.equal(db.options.db.journal, true);
        assert.equal(db.options.db.wtimeoutMS, 80);
        assert.equal(db.options.db.readPreference, 'nearest');
        assert.deepEqual([{dc: 'ny', rack: 1}, {dc: 'sf'}], db.options.db.read_preference_tags);
        assert.equal(db.options.db.forceServerObjectId, false);

        done();
      });
    });
    describe('for non replica sets', function() {
      it('work', function(done) {
        var conn = 'mongodb://localhost/fake?autoReconnect=false&poolSize=2'
            + '&slaveOk=false&ssl=true&socketTimeoutMS=10&connectTimeoutMS=12'
            + '&retries=10&reconnectWait=5&readSecondary=true'
            + '&nativeParser=false&w=2&safe=true&fsync=true&journal=true'
            + '&wtimeoutMS=80&';

        var db = mongoose.createConnection(conn);
        db.on('error', function() {
        });
        db.close();
        assert.equal(typeof db.options, 'object');
        assert.equal(typeof db.options.server, 'object');
        assert.equal(typeof db.options.server.socketOptions, 'object');
        assert.equal(typeof db.options.db, 'object');
        assert.equal(typeof db.options.replset, 'object');
        assert.equal(typeof db.options.replset.socketOptions, 'object');
        assert.equal(db.options.mongos, undefined);
        assert.equal(db.options.server.auto_reconnect, false);
        assert.equal(db.options.server.poolSize, 2);
        assert.equal(db.options.server.slave_ok, false);
        assert.equal(db.options.server.ssl, true);
        assert.equal(db.options.replset.ssl, true);
        assert.equal(db.options.server.socketOptions.socketTimeoutMS, 10);
        assert.equal(db.options.replset.socketOptions.socketTimeoutMS, 10);
        assert.equal(db.options.server.socketOptions.connectTimeoutMS, 12);
        assert.equal(db.options.replset.socketOptions.connectTimeoutMS, 12);
        assert.equal(db.options.replset.retries, 10);
        assert.equal(db.options.replset.reconnectWait, 5);
        assert.equal(db.options.replset.read_secondary, true);
        assert.equal(db.options.db.native_parser, false);
        assert.equal(db.options.db.w, 2);
        assert.equal(db.options.db.safe, true);
        assert.equal(db.options.db.fsync, true);
        assert.equal(db.options.db.journal, true);
        assert.equal(db.options.db.wtimeoutMS, 80);
        assert.equal(db.options.db.forceServerObjectId, false);
        done();
      });
      it('mixed with passed options', function(done) {
        var conn = 'mongodb://localhost/fake?autoReconnect=false&poolSize=2'
            + '&slaveOk=false&ssl=true&socketTimeoutMS=10&connectTimeoutMS=12'
            + '&retries=10&reconnectWait=5&readSecondary=true'
            + '&nativeParser=false&w=2&safe=true&fsync=true&journal=true';

        var db = mongoose.createConnection(conn, {db: {w: 3, wtimeoutMS: 80}});
        db.on('error', function() {
        });
        db.close();
        assert.equal(typeof db.options, 'object');
        assert.equal(typeof db.options.server, 'object');
        assert.equal(typeof db.options.server.socketOptions, 'object');
        assert.equal(typeof db.options.db, 'object');
        assert.equal(typeof db.options.replset, 'object');
        assert.equal(typeof db.options.replset.socketOptions, 'object');
        assert.equal(db.options.mongos, undefined);
        assert.equal(db.options.server.auto_reconnect, false);
        assert.equal(db.options.db.wtimeoutMS, 80);
        assert.equal(db.options.server.poolSize, 2);
        assert.equal(db.options.server.slave_ok, false);
        assert.equal(db.options.server.ssl, true);
        assert.equal(db.options.replset.ssl, true);
        assert.equal(db.options.server.socketOptions.socketTimeoutMS, 10);
        assert.equal(db.options.replset.socketOptions.socketTimeoutMS, 10);
        assert.equal(db.options.server.socketOptions.connectTimeoutMS, 12);
        assert.equal(db.options.replset.socketOptions.connectTimeoutMS, 12);
        assert.equal(db.options.replset.retries, 10);
        assert.equal(db.options.replset.reconnectWait, 5);
        assert.equal(db.options.replset.read_secondary, true);
        assert.equal(db.options.db.native_parser, false);
        assert.equal(db.options.db.w, 3);
        assert.equal(db.options.db.safe, true);
        assert.equal(db.options.db.fsync, true);
        assert.equal(db.options.db.journal, true);
        assert.equal(db.options.db.forceServerObjectId, false);
        done();
      });
    });
    describe('for sharded clusters (mongos)', function() {
      it('works when specifying {mongos: true} as an option', function(done) {
        var conn = 'mongodb://localhost/fake?autoReconnect=false&poolSize=2'
            + '&slaveOk=false&ssl=true&socketTimeoutMS=10&connectTimeoutMS=12'
            + '&retries=10&reconnectWait=5&rs_name=replworld&readSecondary=true'
            + '&nativeParser=false&w=2&safe=true&fsync=true&journal=true'
            + '&wtimeoutMS=80&readPreference=nearest&readPreferenceTags='
            + 'dc:ny,rack:1&readPreferenceTags=dc:sf&sslValidate=true';

        var db = new mongoose.Connection();
        db.options = db.parseOptions({mongos: true}, muri(conn).options);
        assert.equal(typeof db.options, 'object');
        assert.equal(typeof db.options.server, 'object');
        assert.equal(typeof db.options.server.socketOptions, 'object');
        assert.equal(typeof db.options.db, 'object');
        assert.equal(typeof db.options.replset, 'object');
        assert.equal(typeof db.options.replset.socketOptions, 'object');
        assert.equal(typeof db.options.mongos, 'object');
        assert.equal(db.options.server.auto_reconnect, false);
        assert.equal(db.options.server.poolSize, 2);
        assert.equal(db.options.server.slave_ok, false);
        assert.equal(db.options.server.ssl, true);
        assert.equal(db.options.replset.ssl, true);
        assert.equal(db.options.mongos.ssl, true);
        assert.equal(db.options.server.socketOptions.socketTimeoutMS, 10);
        assert.equal(db.options.replset.socketOptions.socketTimeoutMS, 10);
        assert.equal(db.options.server.socketOptions.connectTimeoutMS, 12);
        assert.equal(db.options.replset.socketOptions.connectTimeoutMS, 12);
        assert.equal(db.options.replset.retries, 10);
        assert.equal(db.options.replset.reconnectWait, 5);
        assert.equal(db.options.replset.rs_name, 'replworld');
        assert.equal(db.options.replset.read_secondary, true);
        assert.equal(db.options.db.native_parser, false);
        assert.equal(db.options.db.w, 2);
        assert.equal(db.options.db.safe, true);
        assert.equal(db.options.db.fsync, true);
        assert.equal(db.options.db.journal, true);
        assert.equal(db.options.db.wtimeoutMS, 80);
        assert.equal(db.options.db.readPreference, 'nearest');
        assert.deepEqual([{dc: 'ny', rack: 1}, {dc: 'sf'}], db.options.db.read_preference_tags);
        assert.equal(db.options.db.forceServerObjectId, false);
        assert.strictEqual(db.options.server.sslValidate, true);
        assert.strictEqual(db.options.mongos.sslValidate, true);
        done();
      });
      it('works when specifying mongos as a query param on the connection string', function(done) {
        var newQueryParam = '&mongos=true';
        var conn = 'mongodb://localhost/fake?autoReconnect=false&poolSize=2'
            + '&slaveOk=false&ssl=true&socketTimeoutMS=10&connectTimeoutMS=12'
            + '&retries=10&reconnectWait=5&rs_name=replworld&readSecondary=true'
            + '&nativeParser=false&w=2&safe=true&fsync=true&journal=true'
            + '&wtimeoutMS=80&readPreference=nearest&readPreferenceTags='
            + 'dc:ny,rack:1&readPreferenceTags=dc:sf&sslValidate=true'
            + newQueryParam;

        var db = new mongoose.Connection();
        db.options = db.parseOptions({}, muri(conn).options);
        assert.strictEqual(typeof db.options, 'object');
        assert.strictEqual(typeof db.options.server, 'object');
        assert.strictEqual(typeof db.options.server.socketOptions, 'object');
        assert.strictEqual(typeof db.options.db, 'object');
        assert.strictEqual(typeof db.options.replset, 'object');
        assert.strictEqual(typeof db.options.replset.socketOptions, 'object');
        assert.strictEqual(typeof db.options.mongos, 'object');
        assert.strictEqual(db.options.server.auto_reconnect, false);
        assert.strictEqual(db.options.server.poolSize, 2);
        assert.strictEqual(db.options.server.slave_ok, false);
        assert.strictEqual(db.options.server.ssl, true);
        assert.strictEqual(db.options.replset.ssl, true);
        assert.strictEqual(db.options.mongos.ssl, true);
        assert.strictEqual(db.options.server.socketOptions.socketTimeoutMS, 10);
        assert.strictEqual(db.options.replset.socketOptions.socketTimeoutMS, 10);
        assert.strictEqual(db.options.server.socketOptions.connectTimeoutMS, 12);
        assert.strictEqual(db.options.replset.socketOptions.connectTimeoutMS, 12);
        assert.strictEqual(db.options.replset.retries, 10);
        assert.strictEqual(db.options.replset.reconnectWait, 5);
        assert.strictEqual(db.options.replset.rs_name, 'replworld');
        assert.strictEqual(db.options.replset.read_secondary, true);
        assert.strictEqual(db.options.db.native_parser, false);
        assert.strictEqual(db.options.db.w, 2);
        assert.strictEqual(db.options.db.safe, true);
        assert.strictEqual(db.options.db.fsync, true);
        assert.strictEqual(db.options.db.journal, true);
        assert.strictEqual(db.options.db.wtimeoutMS, 80);
        assert.strictEqual(db.options.db.readPreference, 'nearest');
        assert.deepEqual(db.options.db.read_preference_tags, [{dc: 'ny', rack: 1}, {dc: 'sf'}]);
        assert.strictEqual(db.options.db.forceServerObjectId, false);
        assert.strictEqual(db.options.server.sslValidate, true);
        assert.strictEqual(db.options.mongos.sslValidate, true);
        done();
      });
      it('works when specifying mongos as an object with options', function(done) {
        var conn = 'mongodb://localhost/fake?autoReconnect=false&poolSize=2'
            + '&slaveOk=false&ssl=true&socketTimeoutMS=10&connectTimeoutMS=12'
            + '&retries=10&reconnectWait=5&rs_name=replworld&readSecondary=true'
            + '&nativeParser=false&w=2&safe=true&fsync=true&journal=true'
            + '&wtimeoutMS=80&readPreference=nearest&readPreferenceTags='
            + 'dc:ny,rack:1&readPreferenceTags=dc:sf&sslValidate=true';

        var db = new mongoose.Connection();
        db.options = db.parseOptions({mongos: {w: 3,wtimeoutMS: 80}}, muri(conn).options);
        assert.equal(typeof db.options, 'object');
        assert.equal(typeof db.options.server, 'object');
        assert.equal(typeof db.options.server.socketOptions, 'object');
        assert.equal(typeof db.options.db, 'object');
        assert.equal(typeof db.options.replset, 'object');
        assert.equal(typeof db.options.replset.socketOptions, 'object');
        assert.equal(typeof db.options.mongos, 'object');
        assert.equal(db.options.server.auto_reconnect, false);
        assert.equal(db.options.server.poolSize, 2);
        assert.equal(db.options.server.slave_ok, false);
        assert.equal(db.options.server.ssl, true);
        assert.equal(db.options.replset.ssl, true);
        assert.equal(db.options.mongos.ssl, true);
        assert.equal(db.options.server.socketOptions.socketTimeoutMS, 10);
        assert.equal(db.options.replset.socketOptions.socketTimeoutMS, 10);
        assert.equal(db.options.server.socketOptions.connectTimeoutMS, 12);
        assert.equal(db.options.replset.socketOptions.connectTimeoutMS, 12);
        assert.equal(db.options.replset.retries, 10);
        assert.equal(db.options.replset.reconnectWait, 5);
        assert.equal(db.options.replset.rs_name, 'replworld');
        assert.equal(db.options.replset.read_secondary, true);
        assert.equal(db.options.db.native_parser, false);
        assert.equal(db.options.db.w, 2);
        assert.equal(db.options.db.safe, true);
        assert.equal(db.options.db.fsync, true);
        assert.equal(db.options.db.journal, true);
        assert.equal(db.options.db.readPreference, 'nearest');
        assert.deepEqual([{dc: 'ny', rack: 1}, {dc: 'sf'}], db.options.db.read_preference_tags);
        assert.equal(db.options.db.forceServerObjectId, false);
        assert.strictEqual(db.options.server.sslValidate, true);
        assert.strictEqual(db.options.mongos.sslValidate, true);
        assert.equal(3, db.options.mongos.w);
        assert.equal(80, db.options.mongos.wtimeoutMS);
        done();
      });
    });
  });

  describe('connect callbacks', function() {
    it('execute with user:pwd connection strings', function(done) {
      var db = mongoose.createConnection('mongodb://aaron:psw@localhost:27000/fake', {server: {auto_reconnect: true}}, function() {
        done();
      });
      db.on('error', function(err) {
        assert.ok(err);
      });
      assert.equal(typeof db.options, 'object');
      assert.equal(typeof db.options.server, 'object');
      assert.equal(db.options.server.auto_reconnect, true);
      assert.equal(typeof db.options.db, 'object');
      assert.equal(db.options.db.forceServerObjectId, false);
      db.close();
    });
    it('execute without user:pwd connection strings', function(done) {
      var db = mongoose.createConnection('mongodb://localhost/fake', function() {
      });
      db.on('error', function(err) {
        assert.ok(err);
      });
      assert.equal(typeof db.options, 'object');
      assert.equal(typeof db.options.server, 'object');
      assert.equal(db.options.server.auto_reconnect, true);
      assert.equal(typeof db.options.db, 'object');
      assert.equal(db.options.db.forceServerObjectId, false);
      assert.equal(db.user, undefined);
      assert.equal(db.name, 'fake');
      assert.equal(db.host, 'localhost');
      assert.equal(db.port, 27017);
      db.close();
      setTimeout(done, 10);
    });
    it('should return an error if malformed uri passed', function(done) {
      var db = mongoose.createConnection('mongodb:///fake', function(err) {
        assert.ok(/Missing hostname/.test(err.message));
        done();
      });
      db.close();
      assert.ok(!db.options);
    });
    it('should use admin db if not specified and user/pass specified', function(done) {
      var db = mongoose.createConnection('mongodb://u:p@localhost', function() {
        done();
      });
      assert.equal(typeof db.options, 'object');
      assert.equal(typeof db.options.server, 'object');
      assert.equal(db.options.server.auto_reconnect, true);
      assert.equal(typeof db.options.db, 'object');
      assert.equal(db.options.db.forceServerObjectId, false);
      assert.equal(db.name, 'admin');
      assert.equal(db.host, 'localhost');
      assert.equal(db.port, 27017);
      db.close();
    });
    it('should fire when individual args are passed', function(done) {
      var db = mongoose.createConnection('127.0.0.1', 'faker', 28000, {server: {auto_reconnect: false}}, function() {
        done();
      });
      assert.equal(typeof db.options, 'object');
      assert.equal(typeof db.options.server, 'object');
      assert.equal(db.options.server.auto_reconnect, false);
      assert.equal(typeof db.options.db, 'object');
      assert.equal(db.options.db.forceServerObjectId, false);
      assert.equal(db.name, 'faker');
      assert.equal(db.host, '127.0.0.1');
      assert.equal(db.port, 28000);
      db.close();
    });
    it('should fire when no options are passed', function(done) {
      var db = mongoose.createConnection('127.0.0.1', 'faker', 28000, function() {
        done();
      });
      assert.equal(typeof db.options, 'object');
      assert.equal(typeof db.options.server, 'object');
      assert.equal(db.options.server.auto_reconnect, true);
      assert.equal(typeof db.options.db, 'object');
      assert.equal(db.options.db.forceServerObjectId, false);
      assert.equal(db.name, 'faker');
      assert.equal(db.host, '127.0.0.1');
      assert.equal(db.port, 28000);
      db.close();
    });
    it('should fire when default port utilized', function(done) {
      var db = mongoose.createConnection('127.0.0.1', 'faker', done);
      assert.equal(typeof db.options, 'object');
      assert.equal(typeof db.options.server, 'object');
      assert.equal(db.options.server.auto_reconnect, true);
      assert.equal(typeof db.options.db, 'object');
      assert.equal(db.options.db.forceServerObjectId, false);
      assert.equal(db.name, 'faker');
      assert.equal(db.host, '127.0.0.1');
      assert.equal(db.port, 27017);
      db.close();
    });
  });

  describe('errors', function() {
    it('event fires with one listener', function(done) {
      this.timeout(1000);
      var db = start({uri: 'mongodb://whatever23939.localhost/fakeeee?connectTimeoutMS=500', noErrorListener: 1});
      db.on('error', function() {
        // this callback has no params which triggered the bug #759
        db.close();
        done();
      });
    });

    it('should occur without hanging when password with special chars is used (gh-460)', function(done) {
      this.timeout(1000);
      var db = mongoose.createConnection('mongodb://aaron:ps#w@localhost/fake?connectTimeoutMS=500', function(err) {
        assert.ok(err);
        db.close();
        done();
      });
    });
  });

  describe('.model()', function() {
    it('allows passing a schema', function(done) {
      var db = start();
      var MyModel = db.model('MyModelasdf', new Schema({
        name: String
      }));
      db.close();

      assert.ok(MyModel.schema instanceof Schema);
      assert.ok(MyModel.prototype.schema instanceof Schema);

      var m = new MyModel({name: 'aaron'});
      assert.equal(m.name, 'aaron');
      done();
    });

    it('should properly assign the db', function(done) {
      var A = mongoose.model('testing853a', new Schema({x: String}), 'testing853-1');
      var B = mongoose.model('testing853b', new Schema({x: String}), 'testing853-2');
      var C = B.model('testing853a');
      assert.ok(C === A);
      done();
    });

    it('prevents overwriting pre-existing models', function(done) {
      var db = start();
      var name = 'gh-1209-a';
      db.model(name, new Schema);

      assert.throws(function() {
        db.model(name, new Schema);
      }, /Cannot overwrite `gh-1209-a` model/);

      db.close();
      done();
    });

    it('allows passing identical name + schema args', function(done) {
      var db = start();
      var name = 'gh-1209-b';
      var schema = new Schema;

      db.model(name, schema);
      assert.doesNotThrow(function() {
        db.model(name, schema);
      });

      db.close();
      done();
    });

    it('throws on unknown model name', function(done) {
      var db = start();
      assert.throws(function() {
        db.model('iDoNotExist!');
      }, /Schema hasn't been registered/);

      db.close();
      done();
    });

    it('uses the passed schema when global model exists with same name (gh-1209)', function(done) {
      var s1 = new Schema({one: String});
      var s2 = new Schema({two: Number});

      var db = start();

      var A = mongoose.model('gh-1209-a', s1);
      var B = db.model('gh-1209-a', s2);

      assert.ok(A.schema !== B.schema);
      assert.ok(A.schema.paths.one);
      assert.ok(B.schema.paths.two);
      assert.ok(!B.schema.paths.one);
      assert.ok(!A.schema.paths.two);

      // reset
      delete db.models['gh-1209-a'];
      var C = db.model('gh-1209-a');
      assert.ok(C.schema === A.schema);

      db.close();
      done();
    });

    describe('get existing model with not existing collection in db', function() {
      it('must return exiting collection with all collection options', function(done) {
        mongoose.model('some-th-1458', new Schema({test: String}, {capped: {size: 1000, max: 10}}));
        var db = start();
        var m = db.model('some-th-1458');
        assert.equal(1000, m.collection.opts.capped.size);
        assert.equal(10, m.collection.opts.capped.max);
        db.close();
        done();
      });
    });

    describe('passing collection name', function() {
      describe('when model name already exists', function() {
        it('returns a new uncached model', function(done) {
          var db = start();
          var s1 = new Schema({a: []});
          var name = 'non-cached-collection-name';
          var A = db.model(name, s1);
          var B = db.model(name);
          var C = db.model(name, 'alternate');
          assert.ok(A.collection.name === B.collection.name);
          assert.ok(A.collection.name !== C.collection.name);
          assert.ok(db.models[name].collection.name !== C.collection.name);
          assert.ok(db.models[name].collection.name === A.collection.name);
          db.close();
          done();
        });
      });
    });

    describe('passing object literal schemas', function() {
      it('works', function(done) {
        var db = start();
        var A = db.model('A', {n: [{age: 'number'}]});
        var a = new A({n: [{age: '47'}]});
        assert.strictEqual(47, a.n[0].age);
        a.save(function(err) {
          assert.ifError(err);
          A.findById(a, function(err) {
            db.close();
            assert.ifError(err);
            assert.strictEqual(47, a.n[0].age);
            done();
          });
        });
      });
    });
  });

  describe('openSet', function() {
    it('accepts uris, dbname, options', function(done) {
      var m = new mongoose.Mongoose;
      var uris = process.env.MONGOOSE_SET_TEST_URI;
      if (!uris) {
        return done();
      }

      m.connection.on('error', done);
      m.connection.on('open', function() {
        m.connection.close(done);
      });

      try {
        m.connect(uris, 'mongoose_test', {server: {auto_reconnect: true}});
      } catch (err) {
        done(err);
      }
    });
    describe('auth', function() {
      it('from uri', function(done) {
        var uris = process.env.MONGOOSE_SET_TEST_URI;
        if (!uris) {
          return done();
        }

        var db = mongoose.createConnection();
        db.openSet('mongodb://aaron:psw@localhost:27000,b,c', {server: {auto_reconnect: false}});
        db.on('error', function() {
        });
        assert.equal(db.user, 'aaron');
        assert.equal(db.pass, 'psw');
        db.close();
        done();
      });
      it('form options', function(done) {
        var uris = process.env.MONGOOSE_SET_TEST_URI;
        if (!uris) {
          return done();
        }

        var db = mongoose.createConnection();
        db.openSet('mongodb://aaron:psw@localhost:27000,b,c', {user: 'tester', pass: 'testpsw'});
        db.on('error', function() {
        });
        assert.equal(db.user, 'tester');
        assert.equal(db.pass, 'testpsw');
        db.close();
        done();
      });
    });

    it('handles unix domain sockets', function(done) {
      var url = 'mongodb://aaron:psw@/tmp/mongodb-27018.sock,/tmp/mongodb-27019.sock/fake?replicaSet=bacon';
      var db = mongoose.createConnection(url, {server: {auto_reconnect: false}});
      db.on('error', function() {
      });
      assert.equal(typeof db.options, 'object');
      assert.equal(typeof db.options.server, 'object');
      assert.equal(db.options.server.auto_reconnect, false);
      assert.equal(typeof db.options.db, 'object');
      assert.equal(db.options.db.forceServerObjectId, false);
      assert.equal(db.name, 'fake');
      assert.ok(Array.isArray(db.hosts));
      assert.equal(db.hosts[0].ipc, '/tmp/mongodb-27018.sock');
      assert.equal(db.hosts[1].ipc, '/tmp/mongodb-27019.sock');
      assert.equal(db.pass, 'psw');
      assert.equal(db.user, 'aaron');
      db.close();
      done();
    });

    it('can reopen a disconnected replica set (gh-1263)', function(done) {
      var uris = process.env.MONGOOSE_SET_TEST_URI;
      if (!uris) {
        return done();
      }

      var conn = mongoose.createConnection();

      conn.on('error', done);

      try {
        conn.openSet(uris, 'mongoose_test', {}, function(err) {
          if (err) {
            return done(err);
          }

          conn.close(function(err) {
            if (err) {
              return done(err);
            }

            conn.openSet(uris, 'mongoose_test', {}, function() {
              conn.close(done);
            });
          });
        });
      } catch (err) {
        done(err);
      }
    });
  });

  it('connecting to single mongos (gh-3537)', function(done) {
    var db = mongoose.createConnection('localhost:27017', {mongos: true});
    assert.ok(db.db.serverConfig instanceof mongoose.mongo.Mongos);
    db.on('error', function() {
      done();
    });
  });

  describe('connecting to multiple mongos nodes (gh-1037)', function() {
    var mongos = process.env.MONGOOSE_MULTI_MONGOS_TEST_URI;
    if (!mongos) {
      return console.log('Not testing multi-mongos support');
    }

    it('works', function(done) {
      this.timeout(3000);

      var m = new mongoose.Mongoose;
      m.connect(mongos, {mongos: true}, function(err) {
        assert.ifError(err);

        var s = m.connection.db.serverConfig;
        assert.ok(s instanceof mongoose.mongo.Mongos);
        assert.equal(s.servers.length, 2);

        var M = m.model('TestMultipleMongos', {name: String}, 'test-multi-mongos-' + random());
        M.create({name: 'works'}, function(err, d) {
          assert.ifError(err);

          M.findOne({name: 'works'}, function(err, doc) {
            assert.ifError(err);
            assert.equal(d.id, doc.id);
            m.disconnect(done);
          });
        });
      });
    });
  });

  describe('modelNames()', function() {
    it('returns names of all models registered on it', function(done) {
      var m = new mongoose.Mongoose;
      m.model('root', {x: String});
      var another = m.model('another', {x: String});
      another.discriminator('discriminated', new Schema({x: String}));

      var db = m.createConnection();
      db.model('something', {x: String});

      var names = db.modelNames();
      assert.ok(Array.isArray(names));
      assert.equal(names.length, 1);
      assert.equal(names[0], 'something');

      names = m.modelNames();
      assert.ok(Array.isArray(names));
      assert.equal(names.length, 3);
      assert.equal(names[0], 'root');
      assert.equal(names[1], 'another');
      assert.equal(names[2], 'discriminated');

      db.close(done);
    });
  });

  describe('connection pool sharing: ', function() {
    it('works', function(done) {
      var db = mongoose.createConnection('mongodb://localhost/mongoose1');

      var db2 = db.useDb('mongoose2');

      assert.equal('mongoose2', db2.name);
      assert.equal('mongoose1', db.name);

      assert.equal(db2.port, db.port);
      assert.equal(db2.replica, db.replica);
      assert.equal(db2.hosts, db.hosts);
      assert.equal(db2.host, db.host);
      assert.equal(db2.port, db.port);
      assert.equal(db2.user, db.user);
      assert.equal(db2.pass, db.pass);
      assert.deepEqual(db.options, db2.options);

      db2.close(done);
    });

    it('saves correctly', function(done) {
      var db = start();
      var db2 = db.useDb('mongoose-test-2');

      var schema = new Schema({
        body: String,
        thing: Number
      });

      var m1 = db.model('testMod', schema);
      var m2 = db2.model('testMod', schema);

      m1.create({body: 'this is some text', thing: 1}, function(err, i1) {
        assert.ifError(err);
        m2.create({body: 'this is another body', thing: 2}, function(err, i2) {
          assert.ifError(err);

          m1.findById(i1.id, function(err, item1) {
            assert.ifError(err);
            assert.equal('this is some text', item1.body);
            assert.equal(1, item1.thing);

            m2.findById(i2.id, function(err, item2) {
              assert.ifError(err);
              assert.equal('this is another body', item2.body);
              assert.equal(2, item2.thing);

              // validate the doc doesn't exist in the other db
              m1.findById(i2.id, function(err, nothing) {
                assert.ifError(err);
                assert.strictEqual(null, nothing);

                m2.findById(i1.id, function(err, nothing) {
                  assert.ifError(err);
                  assert.strictEqual(null, nothing);

                  db2.close(done);
                });
              });
            });
          });
        });
      });
    });

    it('emits connecting events on both', function(done) {
      var db = mongoose.createConnection();
      var db2 = db.useDb('mongoose-test-2');
      var hit = false;

      db2.on('connecting', function() {
        hit && close();
        hit = true;
      });

      db.on('connecting', function() {
        hit && close();
        hit = true;
      });

      db.open(start.uri);

      function close() {
        db.close(done);
      }
    });

    it('emits connected events on both', function(done) {
      var db = mongoose.createConnection();
      var db2 = db.useDb('mongoose-test-2');
      var hit = false;

      db2.on('connected', function() {
        hit && close();
        hit = true;
      });
      db.on('connected', function() {
        hit && close();
        hit = true;
      });

      db.open(start.uri);

      function close() {
        db.close(done);
      }
    });

    it('emits open events on both', function(done) {
      var db = mongoose.createConnection();
      var db2 = db.useDb('mongoose-test-2');
      var hit = false;
      db2.on('open', function() {
        hit && close();
        hit = true;
      });
      db.on('open', function() {
        hit && close();
        hit = true;
      });

      db.open(start.uri);

      function close() {
        db.close(done);
      }
    });

    it('emits disconnecting events on both, closing initial db', function(done) {
      var db = mongoose.createConnection();
      var db2 = db.useDb('mongoose-test-2');
      var hit = false;
      db2.on('disconnecting', function() {
        hit && done();
        hit = true;
      });
      db.on('disconnecting', function() {
        hit && done();
        hit = true;
      });
      db.on('open', function() {
        db.close();
      });
      db.open(start.uri);
    });

    it('emits disconnecting events on both, closing secondary db', function(done) {
      var db = mongoose.createConnection();
      var db2 = db.useDb('mongoose-test-2');
      var hit = false;
      db2.on('disconnecting', function() {
        hit && done();
        hit = true;
      });
      db.on('disconnecting', function() {
        hit && done();
        hit = true;
      });
      db.on('open', function() {
        db2.close();
      });
      db.open(start.uri);
    });

    it('emits disconnected events on both, closing initial db', function(done) {
      var db = mongoose.createConnection();
      var db2 = db.useDb('mongoose-test-2');
      var hit = false;
      db2.on('disconnected', function() {
        hit && done();
        hit = true;
      });
      db.on('disconnected', function() {
        hit && done();
        hit = true;
      });
      db.on('open', function() {
        db.close();
      });
      db.open(start.uri);
    });

    it('emits disconnected events on both, closing secondary db', function(done) {
      var db = mongoose.createConnection();
      var db2 = db.useDb('mongoose-test-2');
      var hit = false;
      db2.on('disconnected', function() {
        hit && done();
        hit = true;
      });
      db.on('disconnected', function() {
        hit && done();
        hit = true;
      });
      db.on('open', function() {
        db2.close();
      });
      db.open(start.uri);
    });

    it('closes correctly for all dbs, closing initial db', function(done) {
      var db = start();
      var db2 = db.useDb('mongoose-test-2');

      db2.on('close', function() {
        done();
      });
      db.close();
    });

    it('closes correctly for all dbs, closing secondary db', function(done) {
      var db = start();
      var db2 = db.useDb('mongoose-test-2');

      db.on('close', function() {
        done();
      });
      db2.close();
    });
  });

  describe('shouldAuthenticate()', function() {
    describe('when using standard authentication', function() {
      describe('when username and password are undefined', function() {
        it('should return false', function(done) {
          var db = mongoose.createConnection('localhost', 'fake', 27000, {});
          db.on('error', function() {
          });
          assert.equal(typeof db.options, 'object');
          assert.equal(typeof db.options.server, 'object');
          assert.equal(db.options.server.auto_reconnect, true);
          assert.equal(typeof db.options.db, 'object');
          assert.equal(db.options.db.forceServerObjectId, false);
          assert.equal(db.name, 'fake');
          assert.equal(db.host, 'localhost');
          assert.equal(db.port, 27000);
          assert.equal(db.pass, undefined);
          assert.equal(db.user, undefined);

          assert.equal(db.shouldAuthenticate(), false);

          db.close();
          done();
        });
      });
      describe('when username and password are empty strings', function() {
        it('should return false', function(done) {
          var db = mongoose.createConnection('localhost', 'fake', 27000, {user: '', pass: ''});
          db.on('error', function() {
          });
          assert.equal(typeof db.options, 'object');
          assert.equal(typeof db.options.server, 'object');
          assert.equal(db.options.server.auto_reconnect, true);
          assert.equal(typeof db.options.db, 'object');
          assert.equal(db.options.db.forceServerObjectId, false);
          assert.equal(db.name, 'fake');
          assert.equal(db.host, 'localhost');
          assert.equal(db.port, 27000);
          assert.equal(db.pass, undefined);
          assert.equal(db.user, undefined);

          assert.equal(db.shouldAuthenticate(), false);

          db.close();
          done();
        });
      });
      describe('when only username is defined', function() {
        it('should return false', function(done) {
          var db = mongoose.createConnection('localhost', 'fake', 27000, {user: 'user'});
          db.on('error', function() {
          });
          assert.equal(typeof db.options, 'object');
          assert.equal(typeof db.options.server, 'object');
          assert.equal(db.options.server.auto_reconnect, true);
          assert.equal(typeof db.options.db, 'object');
          assert.equal(db.options.db.forceServerObjectId, false);
          assert.equal(db.name, 'fake');
          assert.equal(db.host, 'localhost');
          assert.equal(db.port, 27000);
          assert.equal(db.pass, undefined);
          assert.equal(db.user, undefined);

          assert.equal(db.shouldAuthenticate(), false);

          db.close();
          done();
        });
      });
      describe('when both username and password are defined', function() {
        it('should return false', function(done) {
          var db = mongoose.createConnection('localhost', 'fake', 27000, {user: 'user', pass: 'pass'});
          db.on('error', function() {
          });
          assert.equal(typeof db.options, 'object');
          assert.equal(typeof db.options.server, 'object');
          assert.equal(db.options.server.auto_reconnect, true);
          assert.equal(typeof db.options.db, 'object');
          assert.equal(db.options.db.forceServerObjectId, false);
          assert.equal(db.name, 'fake');
          assert.equal(db.host, 'localhost');
          assert.equal(db.port, 27000);
          assert.equal(db.pass, 'pass');
          assert.equal(db.user, 'user');

          assert.equal(db.shouldAuthenticate(), true);

          db.close();
          done();
        });
      });
    });
    describe('when using MONGODB-X509 authentication', function() {
      describe('when username and password are undefined', function() {
        it('should return false', function(done) {
          var db = mongoose.createConnection('localhost', 'fake', 27000, {});
          db.on('error', function() {
          });
          assert.equal(typeof db.options, 'object');
          assert.equal(typeof db.options.server, 'object');
          assert.equal(db.options.server.auto_reconnect, true);
          assert.equal(typeof db.options.db, 'object');
          assert.equal(db.options.db.forceServerObjectId, false);
          assert.equal(db.name, 'fake');
          assert.equal(db.host, 'localhost');
          assert.equal(db.port, 27000);
          assert.equal(db.pass, undefined);
          assert.equal(db.user, undefined);

          assert.equal(db.shouldAuthenticate(), false);

          db.close();
          done();
        });
      });
      describe('when only username is defined', function() {
        it('should return false', function(done) {
          var db = mongoose.createConnection('localhost', 'fake', 27000, {user: 'user', auth: {authMechanism: 'MONGODB-X509'}});
          db.on('error', function() {
          });
          assert.equal(typeof db.options, 'object');
          assert.equal(typeof db.options.server, 'object');
          assert.equal(db.options.server.auto_reconnect, true);
          assert.equal(typeof db.options.db, 'object');
          assert.equal(db.options.db.forceServerObjectId, false);
          assert.equal(db.name, 'fake');
          assert.equal(db.host, 'localhost');
          assert.equal(db.port, 27000);
          assert.equal(db.pass, undefined);
          assert.equal(db.user, 'user');

          assert.equal(db.shouldAuthenticate(), true);

          db.close();
          done();
        });
      });
      describe('when both username and password are defined', function() {
        it('should return false', function(done) {
          var db = mongoose.createConnection('localhost', 'fake', 27000, {user: 'user', pass: 'pass', auth: {authMechanism: 'MONGODB-X509'}});
          db.on('error', function() {
          });
          assert.equal(typeof db.options, 'object');
          assert.equal(typeof db.options.server, 'object');
          assert.equal(db.options.server.auto_reconnect, true);
          assert.equal(typeof db.options.db, 'object');
          assert.equal(db.options.db.forceServerObjectId, false);
          assert.equal(db.name, 'fake');
          assert.equal(db.host, 'localhost');
          assert.equal(db.port, 27000);
          assert.equal(db.pass, 'pass');
          assert.equal(db.user, 'user');

          assert.equal(db.shouldAuthenticate(), true);

          db.close();
          done();
        });
      });
    });
  });
});<|MERGE_RESOLUTION|>--- conflicted
+++ resolved
@@ -38,19 +38,14 @@
         useMongoClient: true
       });
       assert.equal(conn.constructor.name, 'NativeConnection');
-
-<<<<<<< HEAD
-      promise.then(function(conn) {
-        assert.equal(conn.constructor.name, 'NativeConnection');
-        assert.equal(conn.host, 'localhost');
-        assert.equal(conn.port, 27017);
-        assert.equal(conn.hosts[0].host, 'localhost');
-        assert.equal(conn.hosts[0].port, 27017);
-        assert.equal(conn.name, 'mongoosetest');
-=======
+      assert.equal(conn.host, 'localhost');
+      assert.equal(conn.port, 27017);
+      assert.equal(conn.hosts[0].host, 'localhost');
+      assert.equal(conn.hosts[0].port, 27017);
+      assert.equal(conn.name, 'mongoosetest');
+      
       var Test = conn.model('Test', new Schema({ name: String }));
       assert.equal(Test.modelName, 'Test');
->>>>>>> 408a20bb
 
       var findPromise = Test.findOne();
 
