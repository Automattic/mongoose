'use strict';

/**
 * Module dependencies.
 */

const start = require('./common');

const Promise = require('bluebird');
const Q = require('q');
const assert = require('assert');
const co = require('co');
const mongodb = require('mongodb');
const server = require('./common').server;

const mongoose = start.mongoose;
const Schema = mongoose.Schema;

const uri = 'mongodb://localhost:27017/mongoose_test';

/**
 * Test.
 */

describe('connections:', function() {
  this.timeout(10000);

  describe('openUri (gh-5304)', function() {
    it('with mongoose.createConnection()', function() {
      const conn = mongoose.createConnection('mongodb://localhost/mongoosetest');
      assert.equal(conn.constructor.name, 'NativeConnection');

      const Test = conn.model('Test', new Schema({ name: String }));
      assert.equal(Test.modelName, 'Test');

      const findPromise = Test.findOne();

      assert.equal(typeof conn.catch, 'function');

      return conn.
        then(function(conn) {
          assert.equal(conn.constructor.name, 'NativeConnection');
          assert.equal(conn.host, 'localhost');
          assert.equal(conn.port, 27017);
          assert.equal(conn.name, 'mongoosetest');

          return findPromise;
        }).
        then(function() {
          return conn.close();
        });
    });

    it('with autoIndex (gh-5423)', function(done) {
      const promise = mongoose.createConnection('mongodb://localhost:27017/mongoosetest', {
        autoIndex: false,
        useNewUrlParser: true
      });

      promise.then(function(conn) {
        assert.strictEqual(conn.config.autoIndex, false);
        done();
      }).catch(done);
    });

    it('with autoCreate (gh-6489)', function() {
      return co(function*() {
        const conn = yield mongoose.createConnection(uri, {
          autoCreate: true
        });

        const Model = conn.model('gh6489_Conn', new Schema({ name: String }, {
          collation: { locale: 'en_US', strength: 1 },
          collection: 'gh6489_Conn'
        }));
        yield Model.init();

        // Will throw if collection was not created
        yield conn.collection('gh6489_Conn').stats();

        yield Model.create([{ name: 'alpha' }, { name: 'Zeta' }]);

        // Ensure that the default collation is set. Mongoose will set the
        // collation on the query itself (see gh-4839).
        const res = yield conn.collection('gh6489_Conn').
          find({}).sort({ name: 1 }).toArray();
        assert.deepEqual(res.map(v => v.name), ['alpha', 'Zeta']);
      });
    });

    it('autoCreate when collection already exists does not fail (gh-7122)', function() {
      return co(function*() {
        const conn = yield mongoose.createConnection(uri);

        const schema = new mongoose.Schema({
          name: {
            type: String,
            index: { unique: true }
          }
        }, { autoCreate: true });

        yield conn.model('Actor', schema).init();
      });
    });

    it('useCreateIndex (gh-6922)', function(done) {
      const conn = mongoose.createConnection('mongodb://localhost:27017/mongoosetest', {
        useCreateIndex: true,
        useNewUrlParser: true
      });

      const M = conn.model('Test', new Schema({
        name: { type: String, index: true }
      }));

      M.collection.ensureIndex = function() {
        throw new Error('Fail');
      };

      conn.then(() => done(), err => done(err));
    });

    it('throws helpful error with legacy syntax (gh-6756)', function() {
      assert.throws(function() {
        mongoose.createConnection('localhost', 'dbname', 27017);
      }, /mongoosejs\.com.*connections\.html/);
    });

    it('throws helpful error with undefined uri (gh-6763)', function() {
      assert.throws(function() {
        mongoose.createConnection(void 0, { useNewUrlParser: true });
      }, /string.*createConnection/);
    });

    it('resolving with q (gh-5714)', function(done) {
      const bootMongo = Q.defer();

      const conn = mongoose.createConnection('mongodb://localhost:27017/mongoosetest',
        { useNewUrlParser: true });

      conn.on('connected', function() {
        bootMongo.resolve(this);
      });

      bootMongo.promise.then(function(_conn) {
        assert.equal(_conn, conn);
        done();
      }).catch(done);
    });

    it('connection plugins (gh-7378)', function() {
      const conn1 = mongoose.createConnection('mongodb://localhost:27017/mongoosetest',
        { useNewUrlParser: true });
      const conn2 = mongoose.createConnection('mongodb://localhost:27017/mongoosetest',
        { useNewUrlParser: true });

      const called = [];
      conn1.plugin(schema => called.push(schema));

      conn2.model('Test', new Schema({}));
      assert.equal(called.length, 0);

      const schema = new Schema({});
      conn1.model('Test', schema);
      assert.equal(called.length, 1);
      assert.equal(called[0], schema);
    });

    describe('connection events', function() {
      beforeEach(function() {
        this.timeout(60000);
        return server.start();
      });

      afterEach(function() {
        this.timeout(60000);
        return server.stop().
          then(function() {
            return server.purge();
          });
      });

      it('disconnected (gh-5498) (gh-5524)', function(done) {
        this.timeout(60000);

        let numConnected = 0;
        let numDisconnected = 0;
        let numReconnected = 0;
        let numReconnect = 0;
        let numTimeout = 0;
        let numClose = 0;
        const conn = mongoose.createConnection('mongodb://localhost:27000/mongoosetest', {
          heartbeatFrequencyMS: 500,
          useNewUrlParser: true,
          useUnifiedTopology: true
        });

        conn.on('connected', function() {
          ++numConnected;
        });
        conn.on('disconnected', function() {
          ++numDisconnected;
        });
        conn.on('reconnect', function() {
          ++numReconnect;
        });
        conn.on('timeout', function() {
          ++numTimeout;
        });
        // Same as `reconnect`, just for backwards compat
        conn.on('reconnected', function() {
          ++numReconnected;
        });
        conn.on('close', function() {
          ++numClose;
        });

        conn.
          then(function() {
            assert.equal(conn.readyState, conn.states.connected);
            assert.equal(numConnected, 1);
            return server.stop();
          }).
          then(function() {
            return new Promise(function(resolve) {
              setTimeout(function() { resolve(); }, 1000);
            });
          }).
          then(function() {
            assert.equal(conn.readyState, conn.states.disconnected);
            assert.equal(numConnected, 1);
            assert.equal(numDisconnected, 1);
            assert.equal(numReconnected, 0);
            assert.equal(numReconnect, 0);
          }).
          then(function() {
            return server.start();
          }).
          then(function() {
            return new Promise(function(resolve) {
              setTimeout(function() { resolve(); }, 8000);
            });
          }).
          then(function() {
            assert.equal(conn.readyState, conn.states.connected);
            assert.equal(numDisconnected, 1);
            assert.equal(numReconnected, 1);
            assert.equal(numReconnect, 1);
            assert.equal(numTimeout, 0);
            assert.equal(numClose, 0);

            conn.close();
            done();
          }).
          catch(done);
      });

      it('reconnectFailed (gh-4027)', function(done) {
        this.timeout(60000);

        let numReconnectFailed = 0;
        let numConnected = 0;
        let numDisconnected = 0;
        let numReconnected = 0;
        const conn = mongoose.createConnection('mongodb://localhost:27000/mongoosetest', {
          reconnectTries: 3,
          reconnectInterval: 100,
          useNewUrlParser: true,
          useUnifiedTopology: false // reconnectFailed doesn't get emitted with 'useUnifiedTopology'
        });

        conn.on('connected', function() {
          ++numConnected;
        });
        conn.on('disconnected', function() {
          ++numDisconnected;
        });
        conn.on('reconnected', function() {
          ++numReconnected;
        });
        conn.on('reconnectFailed', function() {
          ++numReconnectFailed;
        });

        conn.
          then(function() {
            assert.equal(numConnected, 1);
            return server.stop();
          }).
          then(function() {
            return new Promise(function(resolve) {
              setTimeout(function() { resolve(); }, 100);
            });
          }).
          then(function() {
            assert.equal(numDisconnected, 1);
            assert.equal(numReconnected, 0);
            assert.equal(numReconnectFailed, 0);
          }).
          then(function() {
            return new Promise(function(resolve) {
              setTimeout(function() { resolve(); }, 8000);
            });
          }).
          then(function() {
            assert.equal(numDisconnected, 1);
            assert.equal(numReconnected, 0);
            assert.equal(numReconnectFailed, 1);
          }).
          then(function() {
            return server.start();
          }).
          then(function() {
            return new Promise(function(resolve) {
              setTimeout(function() { resolve(); }, 2000);
            });
          }).
          then(function() {
            assert.equal(numDisconnected, 1);
            assert.equal(numReconnected, 0);
            assert.equal(numReconnectFailed, 1);

            conn.close();
            done();
          }).
          catch(done);
      });

      it('timeout (gh-4513)', function() {
        this.timeout(60000);

        let numTimeout = 0;
        let numDisconnected = 0;
        const conn = mongoose.createConnection('mongodb://localhost:27000/mongoosetest', {
          socketTimeoutMS: 5000,
          poolSize: 1,
          useNewUrlParser: true
        });

        conn.on('timeout', function() {
          ++numTimeout;
        });

        conn.on('disconnected', function() {
          ++numDisconnected;
        });

        const Model = conn.model('gh4513', new Schema());

        return co(function*() {
          yield conn;

          assert.equal(conn.readyState, conn.states.connected);

          yield Model.create({});

          const error = yield Model.find({ $where: 'sleep(10000) || true' }).
            then(() => assert.ok(false), err => err);
          assert.ok(error);
          assert.ok(error.message.indexOf('timed out'), error.message);
          // TODO: if autoReconnect is false, we might not actually be
          // connected. See gh-5634
          assert.equal(conn.readyState, conn.states.connected);
          assert.equal(numTimeout, 1);
          assert.equal(numDisconnected, 0);

          yield conn.close();
        });
      });
    });
  });

  describe('helpers', function() {
    let conn;

    before(function() {
      conn = mongoose.createConnection('mongodb://localhost:27017/mongoosetest_2');
      return conn;
    });

    after(function() {
      return conn.close();
    });

    it('dropDatabase()', function(done) {
      conn.dropDatabase(function(error) {
        assert.ifError(error);
        done();
      });
    });

    it('dropCollection()', function() {
      return conn.db.collection('test').insertOne({ x: 1 }).
        then(function() {
          return conn.dropCollection('test');
        }).
        then(function() {
          return conn.db.collection('test').findOne();
        }).
        then(function(doc) {
          assert.ok(!doc);
        });
    });

    it('createCollection()', function() {
      return conn.dropDatabase().
        then(function() {
          return conn.createCollection('gh5712', {
            capped: true,
            size: 1024
          });
        }).
        then(function() {
          return conn.db.listCollections().toArray();
        }).
        then(function(collections) {
          const names = collections.map(function(c) { return c.name; });
          assert.ok(names.indexOf('gh5712') !== -1);
          assert.ok(collections[names.indexOf('gh5712')].options.capped);
          return conn.createCollection('gh5712_0');
        }).
        then(function() {
          return conn.db.listCollections().toArray();
        }).
        then(function(collections) {
          const names = collections.map(function(c) { return c.name; });
          assert.ok(names.indexOf('gh5712') !== -1);
        });
    });
  });

  it('should allow closing a closed connection', function(done) {
    const db = mongoose.createConnection();

    assert.equal(db.readyState, 0);
    db.close(done);
  });

  it('should accept mongodb://aaron:psw@localhost:27017/fake', function(done) {
    const opts = { useNewUrlParser: true, useUnifiedTopology: false };
    const db = mongoose.createConnection('mongodb://aaron:psw@localhost:27017/fake', opts, () => {
      db.close(done);
    });
    assert.equal(db.pass, 'psw');
    assert.equal(db.user, 'aaron');
    assert.equal(db.name, 'fake');
    assert.equal(db.host, 'localhost');
    assert.equal(db.port, 27017);
  });

  it('should accept unix domain sockets', function() {
    const host = encodeURIComponent('/tmp/mongodb-27017.sock');
    const db = mongoose.createConnection(`mongodb://aaron:psw@${host}/fake`, { useNewUrlParser: true });
    db.catch(() => {});
    assert.equal(db.name, 'fake');
    assert.equal(db.host, '/tmp/mongodb-27017.sock');
    assert.equal(db.pass, 'psw');
    assert.equal(db.user, 'aaron');
    db.close();
  });

  describe('errors', function() {
    it('.catch() means error does not get thrown (gh-5229)', function(done) {
      const db = mongoose.createConnection();

      db.openUri('fail connection').catch(function(error) {
        assert.ok(error);
        done();
      });
    });

    it('promise is rejected even if there is an error event listener (gh-7850)', function(done) {
      const db = mongoose.createConnection();

      let called = 0;
      db.on('error', () => ++called);

      db.openUri('fail connection').catch(function(error) {
        assert.ok(error);
        setTimeout(() => {
          assert.equal(called, 1);
          done();
        }, 0);
      });
    });

    it('readyState is disconnected if initial connection fails (gh-6244)', function() {
      const db = mongoose.createConnection();

      return co(function*() {
        let threw = false;
        try {
          yield db.openUri('fail connection');
        } catch (err) {
          assert.ok(err);
          threw = true;
        }

        assert.ok(threw);
        assert.strictEqual(db.readyState, 0);
      });
    });
  });

  describe('connect callbacks', function() {
    it('should return an error if malformed uri passed', function(done) {
      const db = mongoose.createConnection('mongodb:///fake', { useNewUrlParser: true }, function(err) {
        assert.equal(err.name, 'MongoParseError');
        done();
      });
      db.close();
      assert.ok(!db.options);
    });
  });

  describe('errors', function() {
    it('event fires with one listener', function(done) {
      this.timeout(1500);
      const db = mongoose.createConnection('mongodb://bad.notadomain/fakeeee?connectTimeoutMS=100', {
        useNewUrlParser: true,
        useUnifiedTopology: false // Workaround re: NODE-2250
      });
      db.catch(() => {});
      db.on('error', function() {
        // this callback has no params which triggered the bug #759
        db.close();
        done();
      });
    });

    it('should occur without hanging when password with special chars is used (gh-460)', function(done) {
      const opts = {
        useNewUrlParser: true,
        useUnifiedTopology: false
      };
      mongoose.createConnection('mongodb://aaron:ps#w@localhost/fake?connectTimeoutMS=500', opts, function(err) {
        assert.ok(err);
        done();
      });
    });
  });

  describe('.model()', function() {
    let db;

    before(function() {
      db = start();
    });

    after(function(done) {
      db.close(done);
    });

    beforeEach(function() {
      db.deleteModel(/.*/);
    });

    it('allows passing a schema', function() {
      const MyModel = mongoose.model('Test', new Schema({
        name: String
      }));

      assert.ok(MyModel.schema instanceof Schema);
      assert.ok(MyModel.prototype.schema instanceof Schema);

      const m = new MyModel({ name: 'aaron' });
      assert.equal(m.name, 'aaron');
    });

    it('should properly assign the db', function() {
      const A = mongoose.model('testing853a', new Schema({ x: String }), 'testing853-1');
      const B = mongoose.model('testing853b', new Schema({ x: String }), 'testing853-2');
      const C = B.model('testing853a');
      assert.ok(C === A);
    });

    it('prevents overwriting pre-existing models', function() {
      db.deleteModel(/Test/);
      db.model('Test', new Schema);

      assert.throws(function() {
        db.model('Test', new Schema);
      }, /Cannot overwrite `Test` model/);
    });

    it('allows passing identical name + schema args', function() {
      const name = 'Test';
      const schema = new Schema;

      db.deleteModel(/Test/);
      const model = db.model(name, schema);
      db.model(name, model.schema);
    });

    it('throws on unknown model name', function() {
      assert.throws(function() {
        db.model('iDoNotExist!');
      }, /Schema hasn't been registered/);
    });

    it('uses the passed schema when global model exists with same name (gh-1209)', function() {
      const s1 = new Schema({ one: String });
      const s2 = new Schema({ two: Number });

      const db = start();

      mongoose.deleteModel(/Test/);
      const A = mongoose.model('Test', s1);
      const B = db.model('Test', s2);

      assert.ok(A.schema !== B.schema);
      assert.ok(A.schema.paths.one);
      assert.ok(B.schema.paths.two);
      assert.ok(!B.schema.paths.one);
      assert.ok(!A.schema.paths.two);

      // reset
      delete db.models['Test'];
      const C = db.model('Test');
      assert.ok(C.schema === A.schema);

      db.close();
    });

    describe('get existing model with not existing collection in db', function() {
      it('must return exiting collection with all collection options', function() {
        mongoose.model('some-th-1458', new Schema({ test: String }, { capped: { size: 1000, max: 10 } }));
        const m = db.model('some-th-1458');
        assert.equal(1000, m.collection.opts.capped.size);
        assert.equal(10, m.collection.opts.capped.max);
      });
    });

    describe('passing collection name', function() {
      describe('when model name already exists', function() {
        it('returns a new uncached model', function() {
          const s1 = new Schema({ a: [] });
          const name = 'Test';
          const A = db.model(name, s1);
          const B = db.model(name);
          const C = db.model(name, 'alternate');
          assert.ok(A.collection.name === B.collection.name);
          assert.ok(A.collection.name !== C.collection.name);
          assert.ok(db.models[name].collection.name !== C.collection.name);
          assert.ok(db.models[name].collection.name === A.collection.name);
        });
      });
    });

    describe('passing object literal schemas', function() {
      it('works', function(done) {
        const A = db.model('A', { n: [{ age: 'number' }] });
        const a = new A({ n: [{ age: '47' }] });
        assert.strictEqual(47, a.n[0].age);
        a.save(function(err) {
          assert.ifError(err);
          A.findById(a, function(err) {
            assert.ifError(err);
            assert.strictEqual(47, a.n[0].age);
            done();
          });
        });
      });
    });
  });

  it('force close (gh-5664)', function(done) {
    const opts = {};
    const db = mongoose.createConnection('mongodb://localhost:27017/test', opts);
    const coll = db.collection('Test');
    db.then(function() {
      setTimeout(function() {
        coll.insertOne({ x: 1 }, function(error) {
          assert.ok(error);
          done();
        });
      }, 100);

      // Force close
      db.close(true);
    });
  });

  it('force close with connection created after close (gh-5664)', function(done) {
    const opts = {};
    const db = mongoose.createConnection('mongodb://localhost:27017/test', opts);
    db.then(function() {
      setTimeout(function() {
        // TODO: enforce error.message, right now get a confusing error
        /* db.collection('Test').insertOne({x:1}, function(error) {
          assert.ok(error);

          //assert.ok(error.message.indexOf('pool was destroyed') !== -1, error.message);
          done();
        }); */

        let threw = false;
        try {
          db.collection('Test').insertOne({ x: 1 });
        } catch (error) {
          threw = true;
          assert.ok(error);
        }

        assert.ok(threw);
        done();
      }, 100);

      // Force close
      db.close(true);
    });
  });

  it('bufferCommands (gh-5720)', function() {
    let opts = { bufferCommands: false };
    let db = mongoose.createConnection('mongodb://localhost:27017/test', opts);

    let M = db.model('gh5720', new Schema({}));
    assert.ok(!M.collection._shouldBufferCommands());
    db.close();

    opts = { bufferCommands: true };
    db = mongoose.createConnection('mongodb://localhost:27017/test', opts);
    M = db.model('gh5720', new Schema({}, { bufferCommands: false }));
    assert.ok(!M.collection._shouldBufferCommands());
    db.close();

    opts = { bufferCommands: true };
    db = mongoose.createConnection('mongodb://localhost:27017/test', opts);
    M = db.model('gh5720', new Schema({}));
    assert.ok(M.collection._shouldBufferCommands());

    db = mongoose.createConnection();
    M = db.model('gh5720', new Schema({}));
    opts = { bufferCommands: false };
    db.openUri('mongodb://localhost:27017/test', opts);
    assert.ok(!M.collection._shouldBufferCommands());

    return M.findOne().then(() => assert.ok(false), err => assert.ok(err.message.includes('initial connection'))).
      then(() => db.close());
  });

  it('dbName option (gh-6106)', function() {
    const opts = { dbName: 'bacon' };
    return mongoose.createConnection('mongodb://localhost:27017/test', opts).then(db => {
      assert.equal(db.name, 'bacon');
      db.close();
    });
  });

  it('uses default database in uri if options.dbName is not provided', function() {
    return mongoose.createConnection('mongodb://localhost:27017/default-db-name').then(db => {
      assert.equal(db.name, 'default-db-name');
      db.close();
    });
  });

  it('startSession() (gh-6653)', function() {
    const conn = mongoose.createConnection('mongodb://localhost:27017/test');

    let lastUse;
    let session;
    return conn.startSession().
      then(_session => {
        session = _session;
        assert.ok(session);
        lastUse = session.serverSession.lastUse;
        return new Promise(resolve => setTimeout(resolve, 1));
      }).then(() => {
        return conn.model('Test', new Schema({})).findOne({}, null, { session });
      }).
      then(() => {
        assert.ok(session.serverSession.lastUse > lastUse);
        conn.close();
      });
  });

  describe('modelNames()', function() {
    it('returns names of all models registered on it', function(done) {
      const m = new mongoose.Mongoose;
      m.model('root', { x: String });
      const another = m.model('another', { x: String });
      another.discriminator('discriminated', new Schema({ x: String }));

      const db = m.createConnection();
      db.model('something', { x: String });

      let names = db.modelNames();
      assert.ok(Array.isArray(names));
      assert.equal(names.length, 1);
      assert.equal(names[0], 'something');

      names = m.modelNames();
      assert.ok(Array.isArray(names));
      assert.equal(names.length, 3);
      assert.equal(names[0], 'root');
      assert.equal(names[1], 'another');
      assert.equal(names[2], 'discriminated');

      db.close(done);
    });
  });

  describe('connection pool sharing: ', function() {
    it('works', function(done) {
      const db = mongoose.createConnection('mongodb://localhost:27017/mongoose1');

      const db2 = db.useDb('mongoose2');

      assert.equal('mongoose2', db2.name);
      assert.equal('mongoose1', db.name);

      assert.equal(db2.port, db.port);
      assert.equal(db2.replica, db.replica);
      assert.equal(db2.hosts, db.hosts);
      assert.equal(db2.host, db.host);
      assert.equal(db2.port, db.port);
      assert.equal(db2.user, db.user);
      assert.equal(db2.pass, db.pass);
      assert.deepEqual(db.options, db2.options);

      db2.close(done);
    });

    it('saves correctly', function(done) {
      const db = start();
      const db2 = db.useDb('mongoose-test-2');

      const schema = new Schema({
        body: String,
        thing: Number
      });

      const m1 = db.model('Test', schema);
      const m2 = db2.model('Test', schema);

      m1.create({ body: 'this is some text', thing: 1 }, function(err, i1) {
        assert.ifError(err);
        m2.create({ body: 'this is another body', thing: 2 }, function(err, i2) {
          assert.ifError(err);

          m1.findById(i1.id, function(err, item1) {
            assert.ifError(err);
            assert.equal('this is some text', item1.body);
            assert.equal(1, item1.thing);

            m2.findById(i2.id, function(err, item2) {
              assert.ifError(err);
              assert.equal('this is another body', item2.body);
              assert.equal(2, item2.thing);

              // validate the doc doesn't exist in the other db
              m1.findById(i2.id, function(err, nothing) {
                assert.ifError(err);
                assert.strictEqual(null, nothing);

                m2.findById(i1.id, function(err, nothing) {
                  assert.ifError(err);
                  assert.strictEqual(null, nothing);

                  db2.close(done);
                });
              });
            });
          });
        });
      });
    });

    it('emits connecting events on both', function(done) {
      const db = mongoose.createConnection();
      const db2 = db.useDb('mongoose-test-2');
      let hit = false;

      db2.on('connecting', function() {
        hit && close();
        hit = true;
      });

      db.on('connecting', function() {
        hit && close();
        hit = true;
      });

      db.openUri(start.uri);

      function close() {
        db.close(done);
      }
    });

    it('emits connected events on both', function(done) {
      const db = mongoose.createConnection();
      const db2 = db.useDb('mongoose-test-2');
      let hit = false;

      db2.on('connected', function() {
        hit && close();
        hit = true;
      });
      db.on('connected', function() {
        hit && close();
        hit = true;
      });

      db.openUri(start.uri);

      function close() {
        db.close(done);
      }
    });

    it('emits open events on both', function(done) {
      const db = mongoose.createConnection();
      const db2 = db.useDb('mongoose-test-2');
      let hit = false;
      db2.on('open', function() {
        hit && close();
        hit = true;
      });
      db.on('open', function() {
        hit && close();
        hit = true;
      });

      db.openUri(start.uri);

      function close() {
        db.close(done);
      }
    });

    it('emits disconnecting events on both, closing initial db', function(done) {
      const db = mongoose.createConnection();
      const db2 = db.useDb('mongoose-test-2');
      let hit = false;
      db2.on('disconnecting', function() {
        hit && done();
        hit = true;
      });
      db.on('disconnecting', function() {
        hit && done();
        hit = true;
      });
      db.on('open', function() {
        db.close();
      });
      db.openUri(start.uri);
    });

    it('emits disconnecting events on both, closing secondary db', function(done) {
      const db = mongoose.createConnection();
      const db2 = db.useDb('mongoose-test-2');
      let hit = false;
      db2.on('disconnecting', function() {
        hit && done();
        hit = true;
      });
      db.on('disconnecting', function() {
        hit && done();
        hit = true;
      });
      db.on('open', function() {
        db2.close();
      });
      db.openUri(start.uri);
    });

    it('emits disconnected events on both, closing initial db', function(done) {
      const db = mongoose.createConnection();
      const db2 = db.useDb('mongoose-test-2');
      let hit = false;
      db2.on('disconnected', function() {
        hit && done();
        hit = true;
      });
      db.on('disconnected', function() {
        hit && done();
        hit = true;
      });
      db.on('open', function() {
        db.close();
      });
      db.openUri(start.uri);
    });

    it('emits disconnected events on both, closing secondary db', function(done) {
      const db = mongoose.createConnection();
      const db2 = db.useDb('mongoose-test-2');
      let hit = false;
      db2.on('disconnected', function() {
        hit && done();
        hit = true;
      });
      db.on('disconnected', function() {
        hit && done();
        hit = true;
      });
      db.on('open', function() {
        db2.close();
      });
      db.openUri(start.uri);
    });

    it('closes correctly for all dbs, closing initial db', function(done) {
      const db = start();
      const db2 = db.useDb('mongoose-test-2');

      db2.on('close', function() {
        done();
      });
      db.close();
    });

    it('closes correctly for all dbs, closing secondary db', function(done) {
      const db = start();
      const db2 = db.useDb('mongoose-test-2');

      db.on('disconnected', function() {
        done();
      });
      db2.close();
    });

    it('cache connections to the same db', function() {
      const db = start();
      const db2 = db.useDb('mongoose-test-2', { useCache: true });
      const db3 = db.useDb('mongoose-test-2', { useCache: true });

      assert.strictEqual(db2, db3);
      db.close();
    });
  });

  describe('shouldAuthenticate()', function() {
    describe('when using standard authentication', function() {
      describe('when username and password are undefined', function() {
        it('should return false', function() {
          const db = mongoose.createConnection('mongodb://localhost:27017/fake', {});

          assert.equal(db.shouldAuthenticate(), false);

          db.close();
        });
      });
      describe('when username and password are empty strings', function() {
        it('should return false', function() {
          const db = mongoose.createConnection('mongodb://localhost:27017/fake', {
            user: '',
            pass: ''
          });
          db.on('error', function() {});

          assert.equal(db.shouldAuthenticate(), false);

          db.close();
        });
      });
      describe('when both username and password are defined', function() {
        it('should return true', function() {
          const db = mongoose.createConnection('mongodb://localhost:27017/fake', {
            user: 'user',
            pass: 'pass'
          });
          db.catch(() => {});

          assert.equal(db.shouldAuthenticate(), true);

          db.close();
        });
      });
    });
    describe('when using MONGODB-X509 authentication', function() {
      describe('when username and password are undefined', function() {
        it('should return false', function() {
          const db = mongoose.createConnection('mongodb://localhost:27017/fake', {});
          db.on('error', function() {
          });

          assert.equal(db.shouldAuthenticate(), false);

          db.close();
        });
      });
      describe('when only username is defined', function() {
        it('should return false', function() {
          const db = mongoose.createConnection('mongodb://localhost:27017/fake', {
            user: 'user',
            auth: { authMechanism: 'MONGODB-X509' }
          });
          db.catch(() => {});
          assert.equal(db.shouldAuthenticate(), true);

          db.close();
        });
      });
      describe('when both username and password are defined', function() {
        it('should return false', function() {
          const db = mongoose.createConnection('mongodb://localhost:27017/fake', {
            user: 'user',
            pass: 'pass',
            auth: { authMechanism: 'MONGODB-X509' }
          });
          db.catch(() => {});

          assert.equal(db.shouldAuthenticate(), true);

          db.close();
        });
      });
    });
  });

  describe('passing a function into createConnection', function() {
    it('should store the name of the function (gh-6517)', function() {
      const conn = mongoose.createConnection('mongodb://localhost:27017/gh6517');
      const schema = new Schema({ name: String });
      class Person extends mongoose.Model {}
      conn.model(Person, schema);
      assert.strictEqual(conn.modelNames()[0], 'Person');
    });
  });

  it('deleteModel()', function() {
    const conn = mongoose.createConnection('mongodb://localhost:27017/gh6813');

    conn.model('gh6813', new Schema({ name: String }));

    assert.ok(conn.model('gh6813'));
    conn.deleteModel('gh6813');

    assert.throws(function() {
      conn.model('gh6813');
    }, /Schema hasn't been registered/);

    const Model = conn.model('gh6813', new Schema({ name: String }));
    assert.ok(Model);
    return Model.create({ name: 'test' });
  });

  it('throws a MongooseServerSelectionError on server selection timeout (gh-8451)', () => {
    const opts = {
      useNewUrlParser: true,
      useUnifiedTopology: true,
      serverSelectionTimeoutMS: 100
    };
    const uri = 'mongodb://baddomain:27017/test';

    return mongoose.createConnection(uri, opts).then(() => assert.ok(false), err => {
      assert.equal(err.name, 'MongooseServerSelectionError');
    });
  });

  it('`watch()` on a whole collection (gh-8425)', function() {
    this.timeout(10000);
    if (!process.env.REPLICA_SET) {
      this.skip();
    }

    return co(function*() {
      const opts = {
        useNewUrlParser: true,
        useUnifiedTopology: true,
        replicaSet: process.env.REPLICA_SET
      };
      const conn = yield mongoose.createConnection('mongodb://localhost:27017/gh8425', opts);

      const Model = conn.model('Test', Schema({ name: String }));
      yield Model.create({ name: 'test' });

      const changeStream = conn.watch();

      const changes = [];
      changeStream.on('change', data => {
        changes.push(data);
      });

      yield cb => changeStream.on('ready', () => cb());

      const nextChange = new Promise(resolve => changeStream.on('change', resolve));
      yield Model.create({ name: 'test2' });

      yield nextChange;
      assert.equal(changes.length, 1);
      assert.equal(changes[0].operationType, 'insert');
    });
  });

  it('useDB inherits config from default conneciton (gh-8267)', function() {
    return co(function*() {
      yield mongoose.connect('mongodb://localhost:27017/gh8267-0', { useCreateIndex: true });

      const db2 = mongoose.connection.useDb('gh8267-1');
      assert.equal(db2.config.useCreateIndex, true);
    });
  });

  it('allows setting client on a disconnected connection (gh-9164)', function() {
    return co(function*() {
      const client = yield mongodb.MongoClient.connect('mongodb://localhost:27017/mongoose_test', {
        useNewUrlParser: true,
        useUnifiedTopology: true
      });
      const conn = mongoose.createConnection().setClient(client);

      assert.equal(conn.readyState, 1);

      yield conn.createCollection('test');
      const res = yield conn.dropCollection('test');
      assert.ok(res);
    });
  });

  it('connection.then(...) resolves to a connection instance (gh-9496)', function() {
    return co(function *() {
      const m = new mongoose.Mongoose;

      m.connect('mongodb://localhost:27017/test_gh9496', {
        useNewUrlParser: true,
        useUnifiedTopology: true
      });
      const conn = yield m.connection;

      assert.ok(conn instanceof m.Connection);
      assert.ok(conn);
    });
  });

  it('connection.then(...) does not throw when passed undefined (gh-9505)', function() {
    const m = new mongoose.Mongoose;

    const db = m.createConnection('mongodb://localhost:27017/test_gh9505', {
      useNewUrlParser: true,
      useUnifiedTopology: true
    });

    assert.doesNotThrow(() => {
      db.then(null);
    });
  });

<<<<<<< HEAD
  it('allows overwriting models (gh-9406)', function() {
    const m = new mongoose.Mongoose();

    const M1 = m.model('Test', Schema({ name: String }), null, { overwriteModels: true });
    const M2 = m.model('Test', Schema({ name: String }), null, { overwriteModels: true });
    const M3 = m.connection.model('Test', Schema({ name: String }), null, { overwriteModels: true });

    assert.ok(M1 !== M2);
    assert.ok(M2 !== M3);

    assert.throws(() => m.model('Test', Schema({ name: String })), /overwrite/);
  });

  it('allows setting `overwriteModels` globally (gh-9406)', function() {
    const m = new mongoose.Mongoose();
    m.set('overwriteModels', true);

    const M1 = m.model('Test', Schema({ name: String }));
    const M2 = m.model('Test', Schema({ name: String }));
    const M3 = m.connection.model('Test', Schema({ name: String }));

    assert.ok(M1 !== M2);
    assert.ok(M2 !== M3);

    m.set('overwriteModels', false);
    assert.throws(() => m.model('Test', Schema({ name: String })), /overwrite/);
=======

  it('can use destructured `connect` and `disconnect` (gh-9597)', function() {
    return co(function* () {
      const m = new mongoose.Mongoose;
      const connect = m.connect;
      const disconnect = m.disconnect;

      yield disconnect();

      const errorOnConnect = yield connect('mongodb://localhost:27017/test_gh9597').then(() => null, err => err);
      assert.ifError(errorOnConnect);

      const errorOnDisconnect = yield disconnect().then(() => null, err => err);
      assert.ifError(errorOnDisconnect);
    });
>>>>>>> d11bd18b
  });
});<|MERGE_RESOLUTION|>--- conflicted
+++ resolved
@@ -1239,7 +1239,6 @@
     });
   });
 
-<<<<<<< HEAD
   it('allows overwriting models (gh-9406)', function() {
     const m = new mongoose.Mongoose();
 
@@ -1266,7 +1265,7 @@
 
     m.set('overwriteModels', false);
     assert.throws(() => m.model('Test', Schema({ name: String })), /overwrite/);
-=======
+  });
 
   it('can use destructured `connect` and `disconnect` (gh-9597)', function() {
     return co(function* () {
@@ -1282,6 +1281,5 @@
       const errorOnDisconnect = yield disconnect().then(() => null, err => err);
       assert.ifError(errorOnDisconnect);
     });
->>>>>>> d11bd18b
   });
 });