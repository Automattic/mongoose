'use strict';

/**
 * Module dependencies.
 */

const start = require('./common');

const Q = require('q');
const assert = require('assert');
const mongodb = require('mongodb');
const MongooseError = require('../lib/error/index');

const mongoose = start.mongoose;
const Schema = mongoose.Schema;

/**
 * Test.
 */

describe('connections:', function() {
  this.timeout(10000);

  describe('openUri (gh-5304)', function() {
    it('with mongoose.createConnection()', function() {
      const conn = mongoose.createConnection(start.uri.slice(0, start.uri.lastIndexOf('/')) + '/' + start.databases[0]);
      assert.equal(conn.constructor.name, 'NativeConnection');

      const Test = conn.model('Test', new Schema({ name: String }));
      assert.equal(Test.modelName, 'Test');

      const findPromise = Test.findOne();

      return conn.asPromise().
        then(function(conn) {
          assert.equal(conn.constructor.name, 'NativeConnection');
          // the regex below extract the first ip & port, because the created connection's properties only have the first anyway as "host" and "port"
          const match = /mongodb:\/\/([\d.]+)(?::(\d+))?(?:,[\d.]+(?::\d+)?)*\/(\w+)/i.exec(start.uri);
          assert.ok(match);
          assert.equal(conn.host, match[1]);
          assert.equal(conn.port, parseInt(match[2]));
          assert.equal(conn.name, start.databases[0]);

          return findPromise;
        }).
        then(function() {
          return conn.close();
        });
    });

    it('with autoIndex (gh-5423)', async function() {
      const conn = await mongoose.createConnection(start.uri, {
        autoIndex: false
      }).asPromise();

      assert.strictEqual(conn.config.autoIndex, false);
      await conn.close();
    });

    it('with autoCreate (gh-6489)', async function() {
      const conn = await mongoose.createConnection(start.uri, {
        // autoCreate: true
      }).asPromise();

      const Model = conn.model('gh6489_Conn', new Schema({ name: String }, {
        collation: { locale: 'en_US', strength: 1 },
        collection: 'gh6489_Conn'
      }));
      await Model.init();

      // Will throw if collection was not created
      const collections = await conn.db.listCollections().toArray();
      assert.ok(collections.map(c => c.name).includes('gh6489_Conn'));

      await Model.create([{ name: 'alpha' }, { name: 'Zeta' }]);

      // Ensure that the default collation is set. Mongoose will set the
      // collation on the query itself (see gh-4839).
      const res = await conn.collection('gh6489_Conn').
        find({}).sort({ name: 1 }).toArray();
      assert.deepEqual(res.map(v => v.name), ['alpha', 'Zeta']);
      await conn.close();
    });

    it('with autoCreate = false (gh-8814)', async function() {
      const conn = await mongoose.createConnection(start.uri, {
        autoCreate: false
      }).asPromise();

      const Model = conn.model('gh8814_Conn', new Schema({ name: String }, {
        collation: { locale: 'en_US', strength: 1 },
        collection: 'gh8814_Conn'
      }));
      await Model.init();

      const res = await conn.db.listCollections().toArray();
      assert.ok(!res.map(c => c.name).includes('gh8814_Conn'));
      await conn.close();
    });

    it('autoCreate when collection already exists does not fail (gh-7122)', async function() {
      const conn = await mongoose.createConnection(start.uri).asPromise();

      const schema = new mongoose.Schema({
        name: {
          type: String,
          index: { unique: true }
        }
      }, { autoCreate: true });

      await conn.model('Actor', schema).init();
      await conn.close();
    });

    it('throws helpful error with undefined uri (gh-6763)', async function() {
      await assert.rejects(async function() {
        await mongoose.createConnection(void 0).asPromise();
      }, /string.*createConnection/);
    });

    it('resolving with q (gh-5714)', async function() {
      const bootMongo = Q.defer();

      const conn = mongoose.createConnection(start.uri);

      conn.on('connected', function() {
        bootMongo.resolve(this);
      });

      const _conn = await bootMongo.promise;
      assert.equal(_conn, conn);
      await conn.close();
    });

    it('connection plugins (gh-7378)', async function() {
      const conn1 = mongoose.createConnection(start.uri);
      const conn2 = mongoose.createConnection(start.uri);

      const called = [];
      conn1.plugin(schema => called.push(schema));

      conn2.model('Test', new Schema({}));
      assert.equal(called.length, 0);

      const schema = new Schema({});
      conn1.model('Test', schema);
      assert.equal(called.length, 1);
      assert.equal(called[0], schema);

      await conn1.close();
      await conn2.close();
    });
  });

  describe('helpers', function() {
    let conn;

    before(async function() {
      conn = mongoose.createConnection(start.uri2);
      await conn.asPromise();
      return conn;
    });

    after(function() {
      return conn.close();
    });

    it('dropDatabase()', async function() {
      await conn.dropDatabase();
    });

    it('dropCollection()', async function() {
      await conn.db.collection('test').insertOne({ x: 1 });
      await conn.dropCollection('test');
      const doc = await conn.db.collection('test').findOne();
      assert.ok(!doc);
    });

    it('createCollection()', async function() {
      await conn.dropDatabase();

      await conn.createCollection('gh5712', {
        capped: true,
        size: 1024
      });

      const collections = await conn.db.listCollections().toArray();

      const names = collections.map(function(c) { return c.name; });
      assert.ok(names.indexOf('gh5712') !== -1);
      assert.ok(collections[names.indexOf('gh5712')].options.capped);
      await conn.createCollection('gh5712_0');
      const collectionsAfterCreation = await conn.db.listCollections().toArray();
      const newCollectionsNames = collectionsAfterCreation.map(function(c) { return c.name; });
      assert.ok(newCollectionsNames.indexOf('gh5712') !== -1);
    });
  });

  it('should allow closing a closed connection', async function() {
    const db = mongoose.createConnection();

    assert.equal(db.readyState, 0);
    await db.close();
  });

  describe('errors', function() {
    it('.catch() means error does not get thrown (gh-5229)', function(done) {
      const db = mongoose.createConnection();

      db.openUri('fail connection').catch(function(error) {
        assert.ok(error);
        done();
      });
    });

    it('promise is rejected even if there is an error event listener (gh-7850)', function(done) {
      const db = mongoose.createConnection();

      let called = 0;
      db.on('error', () => ++called);

      db.openUri('fail connection').catch(function(error) {
        assert.ok(error);
        setTimeout(() => {
          assert.equal(called, 1);
          done();
        }, 0);
      });
    });

    it('readyState is disconnected if initial connection fails (gh-6244)', async function() {
      const db = mongoose.createConnection();

      let threw = false;
      try {
        await db.openUri('fail connection');
      } catch (err) {
        assert.ok(err);
        assert.equal(err.name, 'MongoParseError');
        threw = true;
      }

      assert.ok(threw);
      assert.strictEqual(db.readyState, 0);
    });
  });

  it('should return an error if malformed uri passed', async function() {
    const err = await mongoose.createConnection('mongodb:///fake').asPromise().then(() => null, err => err);
    assert.ok(err);
    assert.equal(err.name, 'MongoParseError');
  });

  describe('.model()', function() {
    let db;

    before(function() {
      db = start();
    });

    after(async function() {
      await db.close();
    });

    beforeEach(function() {
      db.deleteModel(/.*/);
    });

    it('allows passing a schema', function() {
      mongoose.deleteModel(/Test/);
      const MyModel = mongoose.model('Test', new Schema({
        name: String
      }));

      assert.ok(MyModel.schema instanceof Schema);
      assert.ok(MyModel.prototype.schema instanceof Schema);

      const m = new MyModel({ name: 'aaron' });
      assert.equal(m.name, 'aaron');
    });

    it('should properly assign the db', function() {
      const A = mongoose.model('testing853a', new Schema({ x: String }), 'testing853-1');
      const B = mongoose.model('testing853b', new Schema({ x: String }), 'testing853-2');
      const C = B.model('testing853a');
      assert.ok(C === A);
    });

    it('prevents overwriting pre-existing models', function() {
      db.deleteModel(/Test/);
      db.model('Test', new Schema());

      assert.throws(function() {
        db.model('Test', new Schema());
      }, /Cannot overwrite `Test` model/);
    });

    it('allows passing identical name + schema args', function() {
      const name = 'Test';
      const schema = new Schema();

      db.deleteModel(/Test/);
      const model = db.model(name, schema);
      db.model(name, model.schema);
    });

    it('throws on unknown model name', function() {
      assert.throws(function() {
        db.model('iDoNotExist!');
      }, /Schema hasn't been registered/);
    });

    describe('passing collection name', function() {
      describe('when model name already exists', function() {
        it('returns a new uncached model', function() {
          const s1 = new Schema({ a: [] });
          const name = 'Test';
          const A = db.model(name, s1);
          const B = db.model(name);
          const C = db.model(name, 'alternate');
          assert.ok(A.collection.name === B.collection.name);
          assert.ok(A.collection.name !== C.collection.name);
          assert.ok(db.models[name].collection.name !== C.collection.name);
          assert.ok(db.models[name].collection.name === A.collection.name);
        });
      });
    });

    describe('passing object literal schemas', function() {
      it('works', async function() {
        const A = db.model('A', { n: [{ age: 'number' }] });
        const a = new A({ n: [{ age: '47' }] });
        assert.strictEqual(47, a.n[0].age);
        await a.save();
        await A.findById(a);
        assert.strictEqual(47, a.n[0].age);
      });
    });
  });

  it('force close (gh-5664)', function(done) {
    const opts = {};
    const db = mongoose.createConnection(start.uri, opts);
    const coll = db.collection('Test');
    db.asPromise().then(function() {
      setTimeout(function() {
        coll.insertOne({ x: 1 }, function(error) {
          assert.ok(error);
          done();
        });
      }, 100);

      // Force close
      db.close(true);
    });
  });

  it('destroy connection and remove it permanently', async function() {
    const opts = {};
    const conn = await mongoose.createConnection(start.uri, opts).asPromise();
    conn.useDb('test-db');

    const totalConn = mongoose.connections.length;

    await conn.destroy();
    assert.equal(mongoose.connections.length, totalConn - 1);
  });

  it('verify that attempt to re-open destroyed connection throws error, via promise', async function() {
    const opts = {};
    const conn = await mongoose.createConnection(start.uri, opts).asPromise();

    conn.useDb('test-db');

    await conn.destroy();
    try {
      await conn.openUri(start.uri);
    } catch (error) {
      assert.equal(error.message, 'Connection has been closed and destroyed, and cannot be used for re-opening the connection. Please create a new connection with `mongoose.createConnection()` or `mongoose.connect()`.');
    }
  });

  it('verify that attempt to re-open destroyed connection throws error, via callback', async function() {
    const opts = {};
    const conn = await mongoose.createConnection(start.uri, opts).asPromise();

    conn.useDb('test-db');
    await conn.destroy();
    await assert.rejects(
      () => conn.openUri(start.uri),
      /Connection has been closed and destroyed/
    );
  });

  it('force close with connection created after close (gh-5664)', function(done) {
    const opts = {};
    const db = mongoose.createConnection(start.uri, opts);
    db.asPromise().then(function() {
      setTimeout(function() {
        let threw = false;
        try {
          db.collection('Test').insertOne({ x: 1 });
        } catch (error) {
          threw = true;
          assert.ok(error);
        }

        assert.ok(threw);
        done();
      }, 100);

      // Force close
      db.close(true);
    });
  });

  it('bufferCommands (gh-5720)', function() {
    let opts = { bufferCommands: false };
    let db = mongoose.createConnection(start.uri, opts);

    let M = db.model('gh5720', new Schema({}));
    assert.ok(!M.collection._shouldBufferCommands());
    db.close();

    opts = { bufferCommands: true };
    db = mongoose.createConnection(start.uri, opts);
    M = db.model('gh5720', new Schema({}, { bufferCommands: false }));
    assert.ok(!M.collection._shouldBufferCommands());
    db.close();

    opts = { bufferCommands: true };
    db = mongoose.createConnection(start.uri, opts);
    M = db.model('gh5720', new Schema({}));
    assert.ok(M.collection._shouldBufferCommands());

    db = mongoose.createConnection();
    M = db.model('gh5720', new Schema({}));
    opts = { bufferCommands: false };
    db.openUri(start.uri, opts);
    assert.ok(!M.collection._shouldBufferCommands());

    return M.findOne().
      then(
        () => assert.ok(false),
        err => assert.ok(err.message.includes('initial connection'))
      ).
      then(() => db.close());
  });

  it('dbName option (gh-6106)', function() {
    const opts = { dbName: 'bacon' };
    return mongoose.
      createConnection(start.uri, opts).
      asPromise().
      then(db => {
        assert.equal(db.name, 'bacon');
        db.close();
      });
  });

  it('uses default database in uri if options.dbName is not provided', function() {
    return mongoose.createConnection(start.uri.slice(0, start.uri.lastIndexOf('/')) + '/default-db-name').
      asPromise().
      then(db => {
        assert.equal(db.name, 'default-db-name');
        db.close();
      });
  });

  it('startSession() (gh-6653)', function() {
    const conn = mongoose.createConnection(start.uri);

    let lastUse;
    let session;
    return conn.startSession().
      then(_session => {
        session = _session;
        assert.ok(session);
        lastUse = session.serverSession.lastUse;
        return new Promise(resolve => setTimeout(resolve, 1));
      }).then(() => {
        return conn.model('Test', new Schema({})).findOne({}, null, { session });
      }).
      then(() => {
        assert.ok(session.serverSession.lastUse > lastUse);
        return conn.close();
      });
  });

  describe('modelNames()', function() {
    it('returns names of all models registered on it', async function() {
      const m = new mongoose.Mongoose();
      m.model('root', { x: String });
      const another = m.model('another', { x: String });
      another.discriminator('discriminated', new Schema({ x: String }));

      const db = m.createConnection();
      db.model('something', { x: String });

      let names = db.modelNames();
      assert.ok(Array.isArray(names));
      assert.equal(names.length, 1);
      assert.equal(names[0], 'something');

      names = m.modelNames();
      assert.ok(Array.isArray(names));
      assert.equal(names.length, 3);
      assert.equal(names[0], 'root');
      assert.equal(names[1], 'another');
      assert.equal(names[2], 'discriminated');

      await db.close();
    });
  });

  describe('connection pool sharing: ', function() {
    it('works', async function() {
      const db = mongoose.createConnection(start.uri);

      const db2 = db.useDb('mongoose2');

      assert.equal('mongoose2', db2.name);

      assert.equal(db2.port, db.port);
      assert.equal(db2.replica, db.replica);
      assert.equal(db2.hosts, db.hosts);
      assert.equal(db2.host, db.host);
      assert.equal(db2.port, db.port);
      assert.equal(db2.user, db.user);
      assert.equal(db2.pass, db.pass);
      assert.deepEqual(db.options, db2.options);

      await db2.close();
    });

    it('saves correctly', async function() {
      const db = start();
      const db2 = db.useDb(start.databases[1]);

      const schema = new Schema({
        body: String,
        thing: Number
      });

      const m1 = db.model('Test', schema);
      const m2 = db2.model('Test', schema);

      const i1 = await m1.create({ body: 'this is some text', thing: 1 });

      const i2 = await m2.create({ body: 'this is another body', thing: 2 });

      const item1 = await m1.findById(i1.id);

      assert.equal('this is some text', item1.body);
      assert.equal(1, item1.thing);

      const item2 = await m2.findById(i2.id);
      assert.equal('this is another body', item2.body);
      assert.equal(2, item2.thing);

      // validate the doc doesn't exist in the other db
      const nothing = await m1.findById(i2.id);
      assert.strictEqual(null, nothing);

      const nothing2 = await m2.findById(i1.id);
      assert.strictEqual(null, nothing2);

      await db.close();
      await db2.close();
    });

    it('emits connecting events on both', async function() {
      const db = mongoose.createConnection();
      const db2 = db.useDb(start.databases[1]);
      let hit = false;

      db2.on('connecting', async function() {
        hit && await close();
        hit = true;
      });

      db.on('connecting', async function() {
        hit && await close();
        hit = true;
      });

      db.openUri(start.uri);

      async function close() {
        await db.close();
      }
    });

    it('emits connected events on both', function() {
      const db = mongoose.createConnection();
      const db2 = db.useDb(start.databases[1]);
      let hit = false;

      db2.on('connected', function() {
        hit && close();
        hit = true;
      });
      db.on('connected', function() {
        hit && close();
        hit = true;
      });

      db.openUri(start.uri);

      async function close() {
        await db.close();
      }
    });

    it('emits open events on both', function() {
      const db = mongoose.createConnection();
      const db2 = db.useDb(start.databases[1]);
      let hit = false;
      db2.on('open', function() {
        hit && close();
        hit = true;
      });
      db.on('open', function() {
        hit && close();
        hit = true;
      });

      db.openUri(start.uri);

      async function close() {
        await db.close();
      }
    });

    it('emits disconnecting events on both, closing initial db', function(done) {
      const db = mongoose.createConnection();
      const db2 = db.useDb(start.databases[1]);
      let hit = false;
      db2.on('disconnecting', function() {
        hit && done();
        hit = true;
      });
      db.on('disconnecting', function() {
        hit && done();
        hit = true;
      });
      db.on('open', function() {
        db.close();
      });
      db.openUri(start.uri);
    });

    it('emits disconnecting events on both, closing secondary db', function(done) {
      const db = mongoose.createConnection();
      const db2 = db.useDb(start.databases[1]);
      let hit = false;
      db2.on('disconnecting', function() {
        hit && done();
        hit = true;
      });
      db.on('disconnecting', function() {
        hit && done();
        hit = true;
      });
      db.on('open', function() {
        db2.close();
      });
      db.openUri(start.uri);
    });

    it('emits disconnected events on both, closing initial db', function(done) {
      const db = mongoose.createConnection();
      const db2 = db.useDb(start.databases[1]);
      let hit = false;
      db2.on('disconnected', function() {
        hit && done();
        hit = true;
      });
      db.on('disconnected', function() {
        hit && done();
        hit = true;
      });
      db.on('open', function() {
        db.close();
      });
      db.openUri(start.uri);
    });

    it('emits disconnected events on both, closing secondary db', function(done) {
      const db = mongoose.createConnection();
      const db2 = db.useDb(start.databases[1]);
      let hit = false;
      db2.on('disconnected', function() {
        hit && done();
        hit = true;
      });
      db.on('disconnected', function() {
        hit && done();
        hit = true;
      });
      db.on('open', function() {
        db2.close();
      });
      db.openUri(start.uri);
    });

    it('closes correctly for all dbs, closing initial db', async function() {
      const db = await start({ noErrorListener: true }).asPromise();
      const db2 = db.useDb(start.databases[1]);

      const p = new Promise(resolve => {
        db2.on('close', function() {
          resolve();
        });
      });
      await db.close();
      await p;
    });

    it('handles re-opening base connection (gh-11240)', async function() {
      const db = await start().asPromise();
      const db2 = db.useDb(start.databases[1]);

      await db.close();

      await db.openUri(start.uri);
      assert.strictEqual(db.client, db2.client);
      await db.close();
    });

    it('closes correctly for all dbs, closing secondary db', function(done) {
      const db = start();
      const db2 = db.useDb(start.databases[1]);

      db.on('disconnected', function() {
        done();
      });
      db2.close();
    });

    it('cache connections to the same db', function() {
      const db = start();
      const db2 = db.useDb(start.databases[1], { useCache: true });
      const db3 = db.useDb(start.databases[1], { useCache: true });

      assert.strictEqual(db2, db3);
      return db.close();
    });
  });

  describe('shouldAuthenticate()', function() {
    describe('when using standard authentication', function() {
      describe('when username and password are undefined', function() {
        it('should return false', function() {
          const db = mongoose.createConnection(start.uri, {});

          assert.equal(db.shouldAuthenticate(), false);

          return db.close();
        });
      });
      describe('when username and password are empty strings', function() {
        it('should return false', function() {
          const db = mongoose.createConnection(start.uri, {
            user: '',
            pass: ''
          });
          db.on('error', function() {});

          assert.equal(db.shouldAuthenticate(), false);

          return db.close();
        });
      });
      describe('when both username and password are defined', function() {
        it('should return true', function() {
          const db = mongoose.createConnection(start.uri, {
            user: 'user',
            pass: 'pass'
          });
          db.asPromise().catch(() => {});

          assert.equal(db.shouldAuthenticate(), true);

          return db.close();
        });
      });
    });
    describe('when using MONGODB-X509 authentication', function() {
      describe('when username and password are undefined', function() {
        it('should return false', function() {
          const db = mongoose.createConnection(start.uri, {});
          db.on('error', function() {
          });

          assert.equal(db.shouldAuthenticate(), false);

          return db.close();
        });
      });
      describe('when only username is defined', function() {
        it('should return false', function() {
          const db = mongoose.createConnection(start.uri, {
            user: 'user',
            auth: { authMechanism: 'MONGODB-X509' }
          });
          db.asPromise().catch(() => {});
          assert.equal(db.shouldAuthenticate(), true);

          return db.close();
        });
      });
      describe('when both username and password are defined', function() {
        it('should return false', function() {
          const db = mongoose.createConnection(start.uri, {
            user: 'user',
            pass: 'pass',
            auth: { authMechanism: 'MONGODB-X509' }
          });
          db.asPromise().catch(() => {});

          assert.equal(db.shouldAuthenticate(), true);

          return db.close(); // does not actually do anything
        });
      });
    });
  });

  describe('passing a function into createConnection', function() {
    it('should store the name of the function (gh-6517)', async function() {
      const conn = mongoose.createConnection(start.uri);
      const schema = new Schema({ name: String });
      class Person extends mongoose.Model {}
      const PersonModel = conn.model(Person, schema);
      assert.strictEqual(conn.modelNames()[0], 'Person');
      await conn.asPromise();
      await PersonModel.init();
      await conn.close();
    });
  });

  it('deleteModel()', async function() {
    const conn = mongoose.createConnection(start.uri);

    let Model = conn.model('gh6813', new Schema({ name: String }));

    const events = [];
    conn.on('deleteModel', model => events.push(model));

    assert.ok(conn.model('gh6813'));
    conn.deleteModel('gh6813');

    assert.equal(events.length, 1);
    assert.equal(events[0], Model);

    assert.throws(function() {
      conn.model('gh6813');
    }, /Schema hasn't been registered/);

    Model = conn.model('gh6813', new Schema({ name: String }));
    assert.ok(Model);
    await Model.create({ name: 'test' });
    await conn.close();
  });

  it('throws a MongooseServerSelectionError on server selection timeout (gh-8451)', async function() {
    const opts = {
      serverSelectionTimeoutMS: 100
    };
    const uri = 'mongodb://baddomain:27017/test';

    const err = await mongoose.createConnection(uri, opts).
      asPromise().
      then(() => null, err => err);
    assert.ok(err);
    assert.equal(err.name, 'MongooseServerSelectionError');
  });

  it('`watch()` on a whole collection (gh-8425)', async function() {
    this.timeout(10000);
    if (!process.env.REPLICA_SET) {
      this.skip();
    }

    const opts = {
      replicaSet: process.env.REPLICA_SET
    };
    const conn = await mongoose.createConnection(start.uri, opts);

    const Model = conn.model('Test', Schema({ name: String }));
    await Model.create({ name: 'test' });

    const changeStream = conn.watch();

    const changes = [];
    changeStream.on('change', data => {
      changes.push(data);
    });

    await new Promise((resolve) => changeStream.on('ready', () => resolve()));

    const nextChange = new Promise(resolve => changeStream.on('change', resolve));
    await Model.create({ name: 'test2' });

    await nextChange;
    assert.equal(changes.length, 1);
    assert.equal(changes[0].operationType, 'insert');
    await conn.close();
  });

  it('useDB inherits config from default connection (gh-8267)', async function() {
    const m = new mongoose.Mongoose();
    await m.connect(start.uri, { sanitizeFilter: true });

    const db2 = m.connection.useDb('gh8267-1');
    assert.equal(db2.config.sanitizeFilter, true);

    await m.disconnect();
  });

  it('allows setting client on a disconnected connection (gh-9164)', async function() {
    const client = await mongodb.MongoClient.connect(start.uri);
    const conn = mongoose.createConnection().setClient(client);

    assert.equal(conn.readyState, 1);

    await conn.createCollection('test');
    const res = await conn.dropCollection('test');
    assert.ok(res);
    await conn.close();
  });

  it('connection.asPromise() resolves to a connection instance (gh-9496)', async function() {
    const m = new mongoose.Mongoose();

    m.connect(start.uri);
    const conn = await m.connection.asPromise();

    assert.ok(conn instanceof m.Connection);
    assert.ok(conn);
  });

  it('allows overwriting models (gh-9406)', function() {
    const m = new mongoose.Mongoose();

    const events = [];
    m.connection.on('model', model => events.push(model));

    const M1 = m.model('Test', Schema({ name: String }), null, { overwriteModels: true });
    assert.equal(events.length, 1);
    assert.equal(events[0], M1);

    const M2 = m.model('Test', Schema({ name: String }), null, { overwriteModels: true });
    assert.equal(events.length, 2);
    assert.equal(events[1], M2);

    const M3 = m.connection.model('Test', Schema({ name: String }), null, { overwriteModels: true });
    assert.equal(events.length, 3);
    assert.equal(events[2], M3);

    assert.ok(M1 !== M2);
    assert.ok(M2 !== M3);

    assert.throws(() => m.model('Test', Schema({ name: String })), /overwrite/);
  });

  it('allows setting `overwriteModels` globally (gh-9406)', function() {
    const m = new mongoose.Mongoose();
    m.set('overwriteModels', true);

    const M1 = m.model('Test', Schema({ name: String }));
    const M2 = m.model('Test', Schema({ name: String }));
    const M3 = m.connection.model('Test', Schema({ name: String }));

    assert.ok(M1 !== M2);
    assert.ok(M2 !== M3);

    m.set('overwriteModels', false);
    assert.throws(() => m.model('Test', Schema({ name: String })), /overwrite/);
  });

  it('can use destructured `connect` and `disconnect` (gh-9597)', async function() {
    const m = new mongoose.Mongoose();
    const connect = m.connect;
    const disconnect = m.disconnect;

    await disconnect();
    await new Promise((resolve) => setTimeout(resolve, 0));

    const errorOnConnect = await connect(start.uri).then(() => null, err => err);
    assert.ifError(errorOnConnect);

    const errorOnDisconnect = await disconnect().then(() => null, err => err);
    assert.ifError(errorOnDisconnect);
  });

  describe('when connecting with a secondary read preference(gh-9374)', function() {
    describe('mongoose.connect', function() {
      it('forces autoIndex & autoCreate to be false if read preference is secondary or secondaryPreferred', async function() {
        const m = new mongoose.Mongoose();
        await m.connect(start.uri, { readPreference: 'secondary' });

        assert.strictEqual(m.connection.get('autoIndex'), false);
        assert.strictEqual(m.connection.get('autoCreate'), false);

        assert.strictEqual(m.connection.get('autoIndex'), false);
        assert.strictEqual(m.connection.get('autoCreate'), false);

        await m.disconnect();
      });

      it('throws if options try to set autoIndex to true', function() {
        const opts = {
          autoIndex: true,
          readPreference: 'secondary'
        };

        const err = new MongooseError(
          'MongoDB prohibits index creation on connections that read from ' +
                        'non-primary replicas.  Connections that set "readPreference" to "secondary" or ' +
                        '"secondaryPreferred" may not opt-in to the following connection options: ' +
                        'autoCreate, autoIndex'
        );
        const m = new mongoose.Mongoose();

        assert.rejects(() => m.connect(start.uri, opts), err);
      });

      it('throws if options.config.autoIndex is true, even if options.autoIndex is false', function() {
        const opts = {
          readPreference: 'secondary',
          autoIndex: false,
          config: {
            autoIndex: true
          }
        };
        const err = new MongooseError(
          'MongoDB prohibits index creation on connections that read from ' +
                        'non-primary replicas.  Connections that set "readPreference" to "secondary" or ' +
                        '"secondaryPreferred" may not opt-in to the following connection options: ' +
                        'autoCreate, autoIndex'
        );
        const m = new mongoose.Mongoose();
        assert.rejects(m.connect(start.uri, opts), err);
      });
    });

    describe('mongoose.createConnection', function() {
      it('forces autoIndex & autoCreate to be false if read preference is secondary or secondaryPreferred (gh-9374)', async function() {
        const conn = new mongoose.createConnection(start.uri, { readPreference: 'secondary' });

        assert.equal(conn.get('autoIndex'), false);
        assert.equal(conn.get('autoCreate'), false);

        const conn2 = new mongoose.createConnection(start.uri, { readPreference: 'secondaryPreferred' });

        assert.equal(conn2.get('autoIndex'), false);
        assert.equal(conn2.get('autoCreate'), false);
        await conn.close();
        await conn2.close();
      });

      it('keeps autoIndex & autoCreate as true by default if read preference is primaryPreferred (gh-9374)', async function() {
        const conn = new mongoose.createConnection(start.uri, { readPreference: 'primaryPreferred' });

        assert.equal(conn.get('autoIndex'), undefined);
        assert.equal(conn.get('autoCreate'), undefined);
        await conn.close();
      });

      it('throws if options try to set autoIndex to true', function() {
        const opts = {
          readPreference: 'secondary',
          autoIndex: true
        };
        const err = new MongooseError(
          'MongoDB prohibits index creation on connections that read from ' +
                        'non-primary replicas.  Connections that set "readPreference" to "secondary" or ' +
                        '"secondaryPreferred" may not opt-in to the following connection options: ' +
                        'autoCreate, autoIndex'
        );
        const m = new mongoose.Mongoose();
        return assert.rejects(
          () => m.createConnection(start.uri, opts).asPromise(),
          err
        );
      });

      it('throws if options.config.autoIndex is true, even if options.autoIndex is false', async function() {
        const opts = {
          readPreference: 'secondary',
          autoIndex: false,
          config: {
            autoIndex: true
          }
        };
        const err = new MongooseError(
          'MongoDB prohibits index creation on connections that read from ' +
                        'non-primary replicas.  Connections that set "readPreference" to "secondary" or ' +
                        '"secondaryPreferred" may not opt-in to the following connection options: ' +
                        'autoCreate, autoIndex'
        );

        await assert.rejects(
          () => mongoose.createConnection(start.uri, opts).asPromise(),
          err
        );
      });
    });
  });

  it('Connection id should be scoped per Mongoose Instance (gh-10025)', function() {
    const m = new mongoose.Mongoose();
    const conn = m.createConnection();
    const m1 = new mongoose.Mongoose();
    const conn2 = m1.createConnection();
    const conn3 = m.createConnection();
    assert.deepStrictEqual(m.connection.id, 0);
    assert.deepStrictEqual(conn.id, m.connection.id + 1);
    assert.deepStrictEqual(m1.connection.id, 0);
    assert.deepStrictEqual(conn2.id, m1.connection.id + 1);
    assert.deepStrictEqual(conn3.id, m.connection.id + 2);
  });

  describe('Automatic init', function() {
    it('re-runs init() if connecting after disconnecting (gh-12047)', async function() {
      const conn = await mongoose.createConnection(start.uri).asPromise();

      const Test = conn.model('Test', new Schema({ name: { type: String, index: true } }));
      await Test.init();

      let indexes = await Test.collection.listIndexes().toArray();
      assert.equal(indexes.length, 2);
      assert.equal(indexes[1].name, 'name_1');

      await conn.db.dropCollection(Test.collection.collectionName);

      const err = await Test.collection.listIndexes().toArray().then(() => null, err => err);
      assert.ok(err);
      assert.equal(err.codeName, 'NamespaceNotFound');

      await conn.close();

      await conn.openUri(start.uri);
      assert.ok(Test.$init);
      await Test.init();

      indexes = await Test.collection.listIndexes().toArray();
      assert.equal(indexes.length, 2);
      assert.equal(indexes[1].name, 'name_1');
      await conn.close();
    });

    it('re-runs init() if running setClient() after disconnecting (gh-12047)', async function() {
      const conn = await mongoose.createConnection(start.uri).asPromise();

      const Test = conn.model('Test', new Schema({ name: { type: String, index: true } }));
      await Test.init();

      let indexes = await Test.collection.listIndexes().toArray();
      assert.equal(indexes.length, 2);
      assert.equal(indexes[1].name, 'name_1');

      await conn.db.dropCollection(Test.collection.collectionName);

      const err = await Test.collection.listIndexes().toArray().then(() => null, err => err);
      assert.ok(err);
      assert.equal(err.codeName, 'NamespaceNotFound');

      await conn.close();

      const client = await mongodb.MongoClient.connect(start.uri);

      try {
        conn.setClient(client);
        assert.ok(Test.$init);
        await Test.init();

        indexes = await Test.collection.listIndexes().toArray();
        assert.equal(indexes.length, 2);
        assert.equal(indexes[1].name, 'name_1');

        await client.close();
      } catch (err) {
        await client.close().catch(() => {});

        throw err;
      }
    });
  });

  describe('Connection#syncIndexes() (gh-10893) (gh-11039)', () => {
    let connection;
    let mongooseInstance;

    before(async() => {
      mongooseInstance = new mongoose.Mongoose();
      connection = await mongooseInstance.createConnection(start.uri).asPromise();
      await connection.dropDatabase();
    });
    beforeEach(() => connection.deleteModel(/.*/));
    afterEach(async() => {
      await connection.dropDatabase();
    });
    after(async() => {
      await connection.close();
    });

    it('Allows a syncIndexes option with connection mongoose.connection.syncIndexes (gh-10893)', async function() {
      const coll = 'tests2';

      let User = connection.model('Test', new Schema({ name: { type: String, index: true } }, { autoIndex: false }), coll);
      const indexesAfterFirstSync = await connection.syncIndexes();
      assert.deepEqual(indexesAfterFirstSync, { Test: [] });

      const indexesAfterSecondSync = await User.listIndexes();
      assert.deepEqual(
        indexesAfterSecondSync.map(i => i.key),
        [{ _id: 1 }, { name: 1 }]
      );

      connection.deleteModel(/Test/);

      User = connection.model('Test', new Schema({
        otherName: { type: String, index: true }
      }, { autoIndex: false }), coll);

      const indexesAfterDropping = await connection.syncIndexes();
      assert.deepEqual(indexesAfterDropping, { Test: ['name_1'] });
    });

    it('does not sync indexes automatically when `autoIndex: true` (gh-11039)', async function() {
      // Arrange
      const buildingSchema = new Schema({ name: String }, { autoIndex: false });
      buildingSchema.index({ name: 1 });
      const Building = connection.model('Building', buildingSchema);

      const floorSchema = new Schema({ name: String }, { autoIndex: false });
      floorSchema.index({ name: 1 }, { unique: true });
      const Floor = connection.model('Floor', floorSchema);

      const officeSchema = new Schema({ name: String }, { autoIndex: false });
      const Office = connection.model('Office', officeSchema);

      // ensure all colections exist
      // otherwise `listIndexes` randomly fails because a collection hasn't been created in the database yt.
      await Promise.all([
        Building.createCollection(),
        Floor.createCollection(),
        Office.createCollection()
      ]);

      // Act
      const [
        buildingIndexes,
        floorIndexes,
        officeIndexes
      ] = await Promise.all([
        Building.listIndexes(),
        Floor.listIndexes(),
        Office.listIndexes()
      ]);

      // Assert
      assert.deepEqual(buildingIndexes.map(index => index.key), [{ _id: 1 }]);
      assert.deepEqual(floorIndexes.map(index => index.key), [{ _id: 1 }]);
      assert.deepEqual(officeIndexes.map(index => index.key), [{ _id: 1 }]);
    });

    it('stops as soon as one model fails with `continueOnError: false` (gh-11039)', async function() {
      // Arrange
      const buildingSchema = new Schema({ name: String }, { autoIndex: false });
      buildingSchema.index({ name: 1 });
      const Building = connection.model('Building', buildingSchema);

      const floorSchema = new Schema({ name: String }, { autoIndex: false });
      floorSchema.index({ name: 1 }, { unique: true });
      const Floor = connection.model('Floor', floorSchema);

      const officeSchema = new Schema({ name: String }, { autoIndex: false });
      officeSchema.index({ name: 1 });
      const Office = connection.model('Office', officeSchema);
      await Floor.insertMany([
        { name: 'I am a duplicate' },
        { name: 'I am a duplicate' }
      ]);

      // Act
      const err = await connection.syncIndexes().then(() => null, err => err);
      assert.ok(err);


      // Assert
      const [
        buildingIndexes,
        floorIndexes,
        officeIndexes
      ] = await Promise.all([
        Building.listIndexes(),
        Floor.listIndexes(),
        Office.listIndexes()
      ]);

      assert.deepEqual(buildingIndexes.map(index => index.key), [{ _id: 1 }, { name: 1 }]);
      assert.deepEqual(floorIndexes.map(index => index.key), [{ _id: 1 }]);
      assert.deepEqual(officeIndexes.map(index => index.key), [{ _id: 1 }]);
    });

    it('error includes a property with all the errors when `continueOnError: false`', async() => {
      // Arrange
      const bookSchema = new Schema({ name: String }, { autoIndex: false });
      bookSchema.index({ name: 1 }, { unique: true });
      const Book = connection.model('Book', bookSchema);


      await Book.insertMany([
        { name: 'I am a duplicate' },
        { name: 'I am a duplicate' }
      ]);

      // Act
      const err = await connection.syncIndexes({ continueOnError: false }).then(() => null, err => err);

      // Assert
      assert.ok(err);
      assert.ok(err.message.includes('E11000'));
      assert.equal(err.name, 'SyncIndexesError');
      assert.equal(err.errors['Book'].code, 11000);
      assert.equal(err.errors['Book'].code, 11000);
    });

    it('`continueOnError` is false by default', async() => {
      // Arrange
      const bookSchema = new Schema({ name: String }, { autoIndex: false });
      bookSchema.index({ name: 1 }, { unique: true });
      const Book = connection.model('Book', bookSchema);


      await Book.insertMany([
        { name: 'I am a duplicate' },
        { name: 'I am a duplicate' }
      ]);

      // Act
      const err = await connection.syncIndexes().then(() => null, err => err);

      // Assert
      assert.ok(err);
      assert.ok(err.message.includes('E11000'));
      assert.equal(err.name, 'SyncIndexesError');
      assert.equal(err.errors['Book'].code, 11000);
      assert.equal(err.errors['Book'].code, 11000);
    });

    it('when `continueOnError: true` it will continue to sync indexes even if one model fails', async() => {
      // Arrange
      const buildingSchema = new Schema({ name: String }, { autoIndex: false });
      buildingSchema.index({ name: 1 });
      const Building = connection.model('Building', buildingSchema);

      const floorSchema = new Schema({ name: String }, { autoIndex: false });
      floorSchema.index({ name: 1 }, { unique: true });
      const Floor = connection.model('Floor', floorSchema);

      const officeSchema = new Schema({ name: String }, { autoIndex: false });
      officeSchema.index({ name: 1 });
      const Office = connection.model('Office', officeSchema);

      await Floor.insertMany([
        { name: 'I am a duplicate' },
        { name: 'I am a duplicate' }
      ]);

      // Act
      await connection.syncIndexes({ continueOnError: true });

      // Assert
      const [
        buildingIndexes,
        floorIndexes,
        officeIndexes
      ] = await Promise.all([
        Building.listIndexes(),
        Floor.listIndexes(),
        Office.listIndexes()
      ]);

      assert.deepEqual(buildingIndexes.map(index => index.key), [{ _id: 1 }, { name: 1 }]);
      assert.deepEqual(floorIndexes.map(index => index.key), [{ _id: 1 }]);
      assert.deepEqual(officeIndexes.map(index => index.key), [{ _id: 1 }, { name: 1 }]);
    });

    it('when `continueOnError: true` it will return a map of modelNames and their sync results/errors', async() => {
      // Arrange
      const buildingSchema = new Schema({ name: String }, { autoIndex: false });
      buildingSchema.index({ name: 1 });
      connection.model('Building', buildingSchema);

      const floorSchema = new Schema({ name: String }, { autoIndex: false });
      floorSchema.index({ name: 1 }, { unique: true });
      const Floor = connection.model('Floor', floorSchema);

      const officeSchema = new Schema({ name: String }, { autoIndex: false });
      officeSchema.index({ name: 1 });
      connection.model('Office', officeSchema);

      await Floor.insertMany([
        { name: 'I am a duplicate' },
        { name: 'I am a duplicate' }
      ]);

      // Act
      const result = await connection.syncIndexes({ continueOnError: true });

      // Assert
      assert.ok(Array.isArray(result['Building']));
      assert.ok(result['Floor'].name, 'MongoServerError');
      assert.ok(Array.isArray(result['Office']));
    });

    it('mongoose.syncIndexes(...) accepts `continueOnError`', async() => {
      const m = new mongoose.Mongoose();
      await m.connect(start.uri);

      // Arrange
      const buildingSchema = new Schema({ name: String }, { autoIndex: false });
      buildingSchema.index({ name: 1 });
      m.model('Building', buildingSchema);

      const floorSchema = new Schema({ name: String }, { autoIndex: false });
      floorSchema.index({ name: 1 }, { unique: true });
      const Floor = m.model('Floor', floorSchema);

      const officeSchema = new Schema({ name: String }, { autoIndex: false });
      officeSchema.index({ name: 1 });
      m.model('Office', officeSchema);

      await Floor.insertMany([
        { name: 'I am a duplicate' },
        { name: 'I am a duplicate' }
      ]);

      // Act
      const result = await m.syncIndexes({ continueOnError: true });

      // Assert
      assert.ok(Array.isArray(result['Building']));
      assert.ok(result['Floor'].name, 'MongoServerError');
      assert.ok(Array.isArray(result['Office']));

      await m.disconnect();
    });
  });

  it('model() works with 1 argument and overwriteModels set to true (gh-12359)', function() {
    const m = new mongoose.Mongoose();
    m.set('overwriteModels', true);

    const Test = m.model('Test', new Schema({ name: String }));

    assert.equal(m.model('Test'), Test);

    const Test2 = m.connection.model('Test2', new Schema({ name: String }));

    assert.equal(m.connection.model('Test2'), Test2);
  });

  it('creates collection if creating model while connection is disconnected with bufferCommands=false', async function() {
    const m = new mongoose.Mongoose();
    m.set('bufferCommands', false);
    const conn = await m.createConnection(start.uri, { bufferCommands: false }).asPromise();
    conn.client.emit('serverDescriptionChanged', { newDescription: { type: 'Unknown' } });

    const Test = conn.model('Test', new Schema({ name: String }));

    const [res] = await Promise.all([
      Test.findOne().exec(),
      Promise.resolve(resolve => setTimeout(resolve, 100)).then(() => {
        conn.client.emit('serverDescriptionChanged', { newDescription: { type: 'Single' } });
      })
    ]);
    assert.equal(res, null);

    await m.disconnect();
  });

  it('should create connections with unique IDs also if one has been destroyed (gh-12966)', function() {
    const m = new mongoose.Mongoose();
    m.createConnection();
    m.createConnection();
    m.connections[0].destroy();
    m.createConnection();
    m.createConnection();
    m.createConnection();
    const connectionIds = m.connections.map(c => c.id);
    assert.deepEqual(connectionIds, [1, 2, 3, 4, 5]);
  });

  it('should not create default connection with createInitialConnection = false (gh-12965)', function() {
    const m = new mongoose.Mongoose({
      createInitialConnection: false
    });
    assert.deepEqual(m.connections.length, 0);
  });

  it('with autoCreate = false after schema create (gh-12940)', async function() {
    const m = new mongoose.Mongoose();

    const schema = new Schema({ name: String }, {
      collation: { locale: 'en_US', strength: 1 },
      collection: 'gh12940_Conn'
    });
    const Model = m.model('gh12940_Conn', schema);

    await m.connect(start.uri, {
      autoCreate: false
    });

    await Model.init();

    const res = await m.connection.db.listCollections().toArray();
    assert.ok(!res.map(c => c.name).includes('gh12940_Conn'));
  });

  it('should not create default connection with createInitialConnection = false (gh-12965)', function() {
    const m = new mongoose.Mongoose({
      createInitialConnection: false
    });
    assert.deepEqual(m.connections.length, 0);
  });
  describe('createCollections()', function() {
    it('should create collections for all models on the connection with the createCollections() function (gh-13300)', async function() {
      const m = new mongoose.Mongoose();
      const schema = new Schema({ name: String });
      const A = m.model('gh13300A', schema, 'gh13300A');
      const B = m.model('gh13300B', schema, 'gh13300B');
      const C = m.model('gh13300C', schema, 'gh13300C');
      await m.connect(start.uri);
      await m.connection.createCollections();
      const collections = await m.connection.db.listCollections().toArray();
      assert.equal(collections.length, 3);
      const collectionNames = collections.map(inner => Object.values(inner)[0]);
      assert.equal(collectionNames.includes(A.modelName), true);
      assert.equal(collectionNames.includes(B.modelName), true);
      assert.equal(collectionNames.includes(C.modelName), true);
      // currently cannot write test for continueOnError or errors in general.
    });
  });
<<<<<<< HEAD
=======
  describe('processConnectionOptions', function() {
    let m = null;
    after(async() => {
      await m.disconnect();
    });
    it('should not throw an error when attempting to mutate unmutable options object gh-13335', async function() {
      m = new mongoose.Mongoose();
      const opts = Object.preventExtensions({ readPreference: 'secondaryPreferred' });
      const conn = await m.connect(start.uri, opts);
      assert.ok(conn);
    });
  });
>>>>>>> ecb02495
});<|MERGE_RESOLUTION|>--- conflicted
+++ resolved
@@ -1547,8 +1547,6 @@
       // currently cannot write test for continueOnError or errors in general.
     });
   });
-<<<<<<< HEAD
-=======
   describe('processConnectionOptions', function() {
     let m = null;
     after(async() => {
@@ -1561,5 +1559,4 @@
       assert.ok(conn);
     });
   });
->>>>>>> ecb02495
 });