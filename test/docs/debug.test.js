--- conflicted
+++ resolved
@@ -91,8 +91,6 @@
     // Last log should not have been overwritten
     assert.equal(storedLog, lastLog);
   });
-<<<<<<< HEAD
-=======
 
   it('should avoid sending null session option with document ops (gh-13052)', async function() {
     const args = [];
@@ -111,5 +109,4 @@
 
     await m.disconnect();
   });
->>>>>>> 8b661fd3
 });