--- conflicted
+++ resolved
@@ -89,11 +89,7 @@
    * inserted, not if the upsert updated an existing document.
    *
    */
-<<<<<<< HEAD
-  it('Defaults on upsert', function() {
-=======
-  it('The `setDefaultsOnInsert` option', function(done) {
->>>>>>> 8066fd26
+  it('The `setDefaultsOnInsert` option', function() {
     const schema = new Schema({
       title: String,
       genre: { type: String, default: 'Action' }
@@ -102,11 +98,7 @@
     const Movie = db.model('Movie', schema);
 
     const query = {};
-<<<<<<< HEAD
-    const update = {title: 'The Terminator'};
-=======
     const update = { title: 'The Terminator' };
->>>>>>> 8066fd26
     const options = {
       // Return the document after updates are applied
       new: true,
@@ -114,7 +106,6 @@
       upsert: true
     };
 
-<<<<<<< HEAD
     return Movie.findOneAndUpdate(query, update, options).then(doc => {
       doc.genre; // 'Action', Mongoose set a default value.
       // acquit:ignore:start
@@ -123,17 +114,6 @@
       // acquit:ignore:end
       return doc;
     });
-=======
-    Movie.
-      findOneAndUpdate(query, update, options, function(error, doc) {
-        assert.ifError(error);
-        assert.equal(doc.title, 'The Terminator');
-        assert.equal(doc.genre, 'Action');
-        // acquit:ignore:start
-        done();
-        // acquit:ignore:end
-      });
->>>>>>> 8066fd26
   });
 
   /**
