'use strict';

const assert = require('assert');
const start = require('../common');

const mongoose = start.mongoose;
const Schema = mongoose.Schema;

describe('transactions', function() {
  let db;
  let _skipped = false;
  this.timeout(10000);

  before(async function() {
    if (!process.env.REPLICA_SET && !process.env.START_REPLICA_SET) {
      _skipped = true;
      this.skip();
    }
    db = start(process.env.REPLICA_SET ? { replicaSet: process.env.REPLICA_SET } : {});
    try {
      await db.asPromise();

      // Skip if not a repl set
      if (db.client.topology.constructor.name !== 'ReplSet' &&
      !db.client.topology.s.description.type.includes('ReplicaSet')) {
        _skipped = true;
        this.skip();

        throw new Error('skip');
      }

      const version = await start.mongodVersion();

      if (version[0] < 4) {
        _skipped = true;
        this.skip();
      }
    } catch (err) {
      _skipped = true;
      this.skip();
    }
  });

  it('basic example', function() {
    const Customer = db.model('Customer', new Schema({ name: String }));

    let session = null;
    return Customer.createCollection().
      then(() => db.startSession()).
      then(_session => {
        session = _session;
        // Start a transaction
        session.startTransaction();
        // This `create()` is part of the transaction because of the `session`
        // option.
        return Customer.create([{ name: 'Test' }], { session: session });
      }).
      // Transactions execute in isolation, so unless you pass a `session`
      // to `findOne()` you won't see the document until the transaction
      // is committed.
      then(() => Customer.findOne({ name: 'Test' })).
      then(doc => assert.ok(!doc)).
      // This `findOne()` will return the doc, because passing the `session`
      // means this `findOne()` will run as part of the transaction.
      then(() => Customer.findOne({ name: 'Test' }).session(session)).
      then(doc => assert.ok(doc)).
      // Once the transaction is committed, the write operation becomes
      // visible outside of the transaction.
      then(() => session.commitTransaction()).
      then(() => Customer.findOne({ name: 'Test' })).
      then(doc => assert.ok(doc)).
      then(() => session.endSession());
  });

  it('withTransaction', function() {
    // acquit:ignore:start
    const Customer = db.model('Customer_withTrans', new Schema({ name: String }));
    // acquit:ignore:end
    let session = null;
    return Customer.createCollection().
      then(() => Customer.startSession()).
      // The `withTransaction()` function's first parameter is a function
      // that returns a promise.
      then(_session => {
        session = _session;
        return session.withTransaction(() => {
          return Customer.create([{ name: 'Test' }], { session: session });
        });
      }).
      then(() => Customer.countDocuments()).
      then(count => assert.strictEqual(count, 1)).
      then(() => session.endSession());
  });

  it('abort', function() {
    // acquit:ignore:start
    const Customer = db.model('Customer0', new Schema({ name: String }));
    // acquit:ignore:end
    let session = null;
    return Customer.createCollection().
      then(() => Customer.startSession()).
      then(_session => {
        session = _session;
        session.startTransaction();
        return Customer.create([{ name: 'Test' }], { session: session });
      }).
      then(() => Customer.create([{ name: 'Test2' }], { session: session })).
      then(() => session.abortTransaction()).
      then(() => Customer.countDocuments()).
      then(count => assert.strictEqual(count, 0)).
      then(() => session.endSession());
  });

  it('save', function() {
    const User = db.model('User', new Schema({ name: String }));

    let session = null;
    return User.createCollection().
      then(() => db.startSession()).
      then(_session => {
        session = _session;
        return User.create({ name: 'foo' });
      }).
      then(() => {
        session.startTransaction();
        return User.findOne({ name: 'foo' }).session(session);
      }).
      then(user => {
        // Getter/setter for the session associated with this document.
        assert.ok(user.$session());
        user.name = 'bar';
        // By default, `save()` uses the associated session
        return user.save();
      }).
      then(() => User.findOne({ name: 'bar' })).
      // Won't find the doc because `save()` is part of an uncommitted transaction
      then(doc => assert.ok(!doc)).
      then(() => session.commitTransaction()).
      then(() => session.endSession()).
      then(() => User.findOne({ name: 'bar' })).
      then(doc => assert.ok(doc));
  });

  it('create (gh-6909)', function() {
    const User = db.model('gh6909_User', new Schema({ name: String }));

    let session = null;
    return User.createCollection().
      then(() => db.startSession()).
      then(_session => {
        session = _session;
        session.startTransaction();
        return User.create([{ name: 'foo' }], { session: session });
      }).
      then(users => {
        users[0].name = 'bar';
        return users[0].save();
      }).
      then(() => User.findOne({ name: 'bar' })).
      then(user => {
        // Not in transaction, shouldn't find it
        assert.ok(!user);

        session.commitTransaction();
      });
  });

  it('aggregate', function() {
    const Event = db.model('Event', new Schema({ createdAt: Date }), 'Event');

    let session = null;
    return Event.createCollection().
      then(() => db.startSession()).
      then(_session => {
        session = _session;
        session.startTransaction();
        return Event.insertMany([
          { createdAt: new Date('2018-06-01') },
          { createdAt: new Date('2018-06-02') },
          { createdAt: new Date('2017-06-01') },
          { createdAt: new Date('2017-05-31') }
        ], { session: session });
      }).
      then(() => Event.aggregate([
        {
          $group: {
            _id: {
              month: { $month: '$createdAt' },
              year: { $year: '$createdAt' }
            },
            count: { $sum: 1 }
          }
        },
        { $sort: { count: -1, '_id.year': -1, '_id.month': -1 } }
      ]).session(session)).
      then(res => assert.deepEqual(res, [
        { _id: { month: 6, year: 2018 }, count: 2 },
        { _id: { month: 6, year: 2017 }, count: 1 },
        { _id: { month: 5, year: 2017 }, count: 1 }
      ])).
      then(() => session.commitTransaction()).
      then(() => session.endSession());
  });

  describe('populate (gh-6754)', function() {
    let Author;
    let Article;
    let session;

    before(function() {
      if (_skipped) {
        this.skip();
        return; // https://github.com/mochajs/mocha/issues/2546
      }

      Author = db.model('Author', new Schema({ name: String }), 'Author');
      Article = db.model('Article', new Schema({
        author: {
          type: mongoose.Schema.Types.ObjectId,
          ref: 'Author'
        }
      }), 'Article');

      return Author.createCollection().
        then(() => Article.createCollection());
    });

    beforeEach(function() {
      return Author.deleteMany({}).
        then(() => Article.deleteMany({})).
        then(() => db.startSession()).
        then(_session => {
          session = _session;
          return session.startTransaction();
        });
    });

    afterEach(async function() {
      await session.commitTransaction();
      return session.endSession();
    });

    it('`populate()` uses the querys session', function() {
      return Author.create([{ name: 'Val' }], { session: session }).
        then(authors => Article.create([{ author: authors[0]._id }], { session: session })).
        then(articles => {
          return Article.
            findById(articles[0]._id).
            session(session).
            populate('author');
        }).
        then(article => assert.equal(article.author.name, 'Val'));
    });

    it('can override `populate()` session', function() {
      return Author.create([{ name: 'Val' }], { session: session }).
        // Article created _outside_ the transaction
        then(authors => Article.create([{ author: authors[0]._id }])).
        then(articles => {
          return Article.
            findById(articles[0]._id).
            populate({ path: 'author', options: { session: session } });
        }).
        then(article => assert.equal(article.author.name, 'Val'));
    });

    it('`Document#populate()` uses the documents `$session()` by default', function() {
      return Author.create([{ name: 'Val' }], { session: session }).
        then(authors => Article.create([{ author: authors[0]._id }], { session: session })).
        // By default, the populate query should use the associated `$session()`
        then(articles => Article.findById(articles[0]._id).session(session)).
        then(article => {
          assert.ok(article.$session());
          return article.populate('author');
        }).
        then(article => assert.equal(article.author.name, 'Val'));
    });

    it('`Document#populate()` supports overwriting the session', function() {
      return Author.create([{ name: 'Val' }], { session: session }).
        then(authors => Article.create([{ author: authors[0]._id }], { session: session })).
        then(() => Article.findOne().session(session)).
        then(article => {
          return article.
            populate({ path: 'author', options: { session: null } });
        }).
        then(article => assert.ok(!article.author));
    });
  });

  it('deleteOne and deleteMany (gh-7857)(gh-6805)', function() {
    const Character = db.model('Character', new Schema({ name: String }), 'Character');

    let session = null;
    return Character.createCollection().
      then(() => db.startSession()).
      then(_session => {
        session = _session;
        session.startTransaction();
        return Character.insertMany([
          { name: 'Tyrion Lannister' },
          { name: 'Cersei Lannister' },
          { name: 'Jon Snow' },
          { name: 'Daenerys Targaryen' }
        ], { session: session });
      }).
      then(() => Character.deleteMany({ name: /Lannister/ }, { session: session })).
      then(() => Character.deleteOne({ name: 'Jon Snow' }, { session: session })).
      then(() => Character.find({}).session(session)).
      then(res => assert.equal(res.length, 1)).
      then(() => session.commitTransaction()).
      then(() => session.endSession());
  });

  it('remove, update, updateOne (gh-7455)', async function() {
    const Character = db.model('gh7455_Character', new Schema({ name: String, title: String }, { versionKey: false }));

    await Character.create({ name: 'Tyrion Lannister' });
    const session = await db.startSession();

    session.startTransaction();

    const tyrion = await Character.findOne().session(session);

    await tyrion.updateOne({ title: 'Hand of the King' });

    // Session isn't committed
    assert.equal(await Character.countDocuments({ title: /hand/i }), 0);

    await tyrion.deleteOne();

    // Undo both update and delete since doc should pull from `$session()`
    await session.abortTransaction();
    session.endSession();

    const fromDb = await Character.findOne().then(doc => doc.toObject());
    delete fromDb._id;
    assert.deepEqual(fromDb, { name: 'Tyrion Lannister' });
  });

  it('save() with no changes (gh-8571)', async function() {
    db.deleteModel(/Test/);
    const Test = db.model('Test', Schema({ name: String }));

    await Test.createCollection();
    const session = await db.startSession();
    await session.withTransaction(async() => {
      const test = await Test.create([{}], { session }).then(res => res[0]);
      await test.save(); // throws DocumentNotFoundError
    });
    await session.endSession();
  });

  describe('transactionAsyncLocalStorage option', function() {
    let m;
    before(async function() {
      m = new mongoose.Mongoose();
      m.set('transactionAsyncLocalStorage', true);

      await m.connect(start.uri);
    });

    after(async function() {
      await m.disconnect();
    });

    it('transaction() sets `session` by default if transactionAsyncLocalStorage option is set', async function() {
      const Test = m.model('Test', m.Schema({ name: String }));

      await Test.createCollection();
      await Test.deleteMany({});

      let doc = new Test({ name: 'test_transactionAsyncLocalStorage' });
      await assert.rejects(
        () => m.connection.transaction(async() => {
          await doc.save();

          await Test.updateOne({ name: 'foo' }, { name: 'foo' }, { upsert: true });

          let docs = await Test.aggregate([{ $match: { _id: doc._id } }]);
          assert.equal(docs.length, 1);

          docs = await Test.find({ _id: doc._id });
          assert.equal(docs.length, 1);

          docs = await async function test() {
            return await Test.findOne({ _id: doc._id });
          }();
          assert.equal(doc.name, 'test_transactionAsyncLocalStorage');

          await Test.insertMany([{ name: 'bar' }]);

          throw new Error('Oops!');
        }),
        /Oops!/
      );
      let exists = await Test.exists({ _id: doc._id });
      assert.ok(!exists);

      exists = await Test.exists({ name: 'foo' });
      assert.ok(!exists);

<<<<<<< HEAD
      doc = new Test({ name: 'test_transactionAsyncLocalStorage' });
      await assert.rejects(
        () => m.connection.transaction(async() => {
          await doc.save({ session: null });
          throw new Error('Oops!');
        }),
        /Oops!/
      );
      exists = await Test.exists({ _id: doc._id });
      assert.ok(exists);
=======
      exists = await Test.exists({ name: 'bar' });
      assert.ok(!exists);
>>>>>>> 70e8e193
    });
  });

  it('transaction() resets $isNew on error', async function() {
    db.deleteModel(/Test/);
    const Test = db.model('Test', Schema({ name: String }));

    await Test.createCollection();
    await Test.deleteMany({});

    const doc = new Test({ name: 'test' });
    assert.ok(doc.$isNew);
    await assert.rejects(
      db.transaction(async(session) => {
        await doc.save({ session });
        throw new Error('Oops!');
      }),
      /Oops!/
    );
    assert.ok(doc.$isNew);
    const exists = await Test.exists({ _id: doc._id });
    assert.ok(!exists);
  });

  it('transaction() resets $isNew between retries (gh-13698)', async function() {
    db.deleteModel(/Test/);
    const Test = db.model('Test', Schema({ name: String }));

    await Test.createCollection();
    await Test.deleteMany({});

    const doc = new Test({ name: 'test' });
    assert.ok(doc.$isNew);
    let retryCount = 0;
    await db.transaction(async(session) => {
      assert.ok(doc.$isNew);
      await doc.save({ session });
      if (++retryCount < 3) {
        throw new mongoose.mongo.MongoServerError({
          errorLabels: ['TransientTransactionError']
        });
      }
    });

    const docs = await Test.find();
    assert.equal(docs.length, 1);
    assert.equal(docs[0].name, 'test');
  });

  it('handles resetting array state with $set atomic (gh-13698)', async function() {
    db.deleteModel(/Test/);
    const subItemSchema = new mongoose.Schema(
      {
        name: { type: String, required: true }
      },
      { _id: false }
    );

    const itemSchema = new mongoose.Schema(
      {
        name: { type: String, required: true },
        subItems: { type: [subItemSchema], required: true }
      },
      { _id: false }
    );

    const schema = new mongoose.Schema({
      items: { type: [itemSchema], required: true }
    });

    const Test = db.model('Test', schema);

    const { _id } = await Test.create({
      items: [
        { name: 'test1', subItems: [{ name: 'x1' }] },
        { name: 'test2', subItems: [{ name: 'x2' }] }
      ]
    });

    const doc = await Test.findById(_id).orFail();
    let attempt = 0;

    const res = await db.transaction(async(session) => {
      await doc.save({ session });

      if (attempt === 0) {
        attempt += 1;
        throw new mongoose.mongo.MongoServerError({
          message: 'Test transient transaction failures & retries',
          errorLabels: [mongoose.mongo.MongoErrorLabel.TransientTransactionError]
        });
      }

      return { answer: 42 };
    });
    assert.deepStrictEqual(res, { answer: 42 });

    const { items } = await Test.findById(_id).orFail();
    assert.ok(Array.isArray(items));
    assert.equal(items.length, 2);
    assert.equal(items[0].name, 'test1');
    assert.equal(items[0].subItems.length, 1);
    assert.equal(items[0].subItems[0].name, 'x1');
    assert.equal(items[1].name, 'test2');
    assert.equal(items[1].subItems.length, 1);
    assert.equal(items[1].subItems[0].name, 'x2');
  });

  it('transaction() retains modified status for documents created outside of the transaction then modified inside the transaction (gh-13973)', async function() {
    db.deleteModel(/Test/);
    const Test = db.model('Test', Schema({ status: String }));

    await Test.createCollection();
    await Test.deleteMany({});

    const { _id } = await Test.create({ status: 'test' });
    const doc = await Test.findById(_id);

    let i = 0;
    await db.transaction(async(session) => {
      doc.status = 'test2';
      assert.ok(doc.$isModified('status'));
      await doc.save({ session });
      if (++i < 3) {
        throw new mongoose.mongo.MongoServerError({
          errorLabels: ['TransientTransactionError']
        });
      }
    });

    assert.equal(i, 3);
  });

  it('doesnt apply schema write concern to transaction operations (gh-11382)', async function() {
    db.deleteModel(/Test/);
    const Test = db.model('Test', Schema({ status: String }, { writeConcern: { w: 'majority' } }));

    await Test.createCollection();
    await Test.deleteMany({});

    const session = await db.startSession();

    await session.withTransaction(async function() {
      await Test.findOneAndUpdate({}, { name: 'test' }, { session });
    });

    await session.endSession();
  });

  it('allows custom transaction wrappers to store and reset document state with $createModifiedPathsSnapshot (gh-14268)', async function() {
    db.deleteModel(/Test/);
    const Test = db.model('Test', Schema({ name: String }, { writeConcern: { w: 'majority' } }));

    await Test.createCollection();
    await Test.deleteMany({});

    const { _id } = await Test.create({ name: 'foo' });
    const doc = await Test.findById(_id);
    doc.name = 'bar';
    for (let i = 0; i < 2; ++i) {
      const session = await db.startSession();
      const snapshot = doc.$createModifiedPathsSnapshot();
      session.startTransaction();

      await doc.save({ session });
      if (i === 0) {
        await session.abortTransaction();
        doc.$restoreModifiedPathsSnapshot(snapshot);
      } else {
        await session.commitTransaction();
      }
      await session.endSession();
    }

    const { name } = await Test.findById(_id);
    assert.strictEqual(name, 'bar');
  });
});<|MERGE_RESOLUTION|>--- conflicted
+++ resolved
@@ -399,8 +399,10 @@
 
       exists = await Test.exists({ name: 'foo' });
       assert.ok(!exists);
-
-<<<<<<< HEAD
+      
+      exists = await Test.exists({ name: 'bar' });
+      assert.ok(!exists);
+
       doc = new Test({ name: 'test_transactionAsyncLocalStorage' });
       await assert.rejects(
         () => m.connection.transaction(async() => {
@@ -411,10 +413,6 @@
       );
       exists = await Test.exists({ _id: doc._id });
       assert.ok(exists);
-=======
-      exists = await Test.exists({ name: 'bar' });
-      assert.ok(!exists);
->>>>>>> 70e8e193
     });
   });
 
