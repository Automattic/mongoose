--- conflicted
+++ resolved
@@ -483,11 +483,7 @@
 
     const update = { color: 'blue', name: 'Red Power Ranger' };
     // Note the context option
-<<<<<<< HEAD
-    var opts = { runValidators: true };
-=======
     const opts = { runValidators: true, context: 'query' };
->>>>>>> 8066fd26
 
     Toy.updateOne({}, update, opts, function(error) {
       assert.ok(error.errors['color']);
