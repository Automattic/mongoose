'use strict';

/**
 * Module dependencies.
 */

const Document = require('../lib/document');
const EventEmitter = require('events').EventEmitter;
const EmbeddedDocument = require('../lib/types/embedded');
const Query = require('../lib/query');
const _ = require('lodash');
const assert = require('assert');
const co = require('co');
const random = require('../lib/utils').random;
const start = require('./common');
const validator = require('validator');
const Buffer = require('safe-buffer').Buffer;

const mongoose = start.mongoose;
const Schema = mongoose.Schema;
const ObjectId = Schema.ObjectId;
const DocumentObjectId = mongoose.Types.ObjectId;
const SchemaType = mongoose.SchemaType;
const ValidatorError = SchemaType.ValidatorError;
const ValidationError = mongoose.Document.ValidationError;
const MongooseError = mongoose.Error;

/**
 * Test Document constructor.
 */

function TestDocument() {
  Document.apply(this, arguments);
}

/**
 * Inherits from Document.
 */

TestDocument.prototype.__proto__ = Document.prototype;

for (const i in EventEmitter.prototype) {
  TestDocument[i] = EventEmitter.prototype[i];
}

/**
 * Set a dummy schema to simulate compilation.
 */

const em = new Schema({title: String, body: String});
em.virtual('works').get(function() {
  return 'em virtual works';
});
const schema = new Schema({
  test: String,
  oids: [ObjectId],
  numbers: [Number],
  nested: {
    age: Number,
    cool: ObjectId,
    deep: {x: String},
    path: String,
    setr: String
  },
  nested2: {
    nested: String,
    yup: {
      nested: Boolean,
      yup: String,
      age: Number
    }
  },
  em: [em],
  date: Date
});

TestDocument.prototype.$__setSchema(schema);

schema.virtual('nested.agePlus2').get(function() {
  return this.nested.age + 2;
});
schema.virtual('nested.setAge').set(function(v) {
  this.nested.age = v;
});
schema.path('nested.path').get(function(v) {
  return (this.nested.age || '') + (v ? v : '');
});
schema.path('nested.setr').set(function(v) {
  return v + ' setter';
});

let dateSetterCalled = false;
schema.path('date').set(function(v) {
  // should not have been cast to a Date yet
  if (v !== undefined) {
    assert.equal(typeof v, 'string');
  }
  dateSetterCalled = true;
  return v;
});

/**
 * Method subject to hooks. Simply fires the callback once the hooks are
 * executed.
 */

TestDocument.prototype.hooksTest = function(fn) {
  fn(null, arguments);
};

const childSchema = new Schema({counter: Number});

const parentSchema = new Schema({
  name: String,
  children: [childSchema]
});

/**
 * Test.
 */

describe('document', function() {
  let db;

  before(function() {
    db = start();
  });

  after(function(done) {
    db.close(done);
  });

  describe('shortcut getters', function() {
    it('return undefined for properties with a null/undefined parent object (gh-1326)', function(done) {
      const doc = new TestDocument;
      doc.init({nested: null});
      assert.strictEqual(undefined, doc.nested.age);
      done();
    });

    it('work', function(done) {
      const doc = new TestDocument();
      doc.init({
        test: 'test',
        oids: [],
        nested: {
          age: 5,
          cool: DocumentObjectId.createFromHexString('4c6c2d6240ced95d0e00003c'),
          path: 'my path'
        }
      });

      assert.equal(doc.test, 'test');
      assert.ok(doc.oids instanceof Array);
      assert.equal(doc.nested.age, 5);
      assert.equal(String(doc.nested.cool), '4c6c2d6240ced95d0e00003c');
      assert.equal(doc.nested.agePlus2, 7);
      assert.equal(doc.nested.path, '5my path');
      doc.nested.setAge = 10;
      assert.equal(doc.nested.age, 10);
      doc.nested.setr = 'set it';
      assert.equal(doc.getValue('nested.setr'), 'set it setter');

      const doc2 = new TestDocument();
      doc2.init({
        test: 'toop',
        oids: [],
        nested: {
          age: 2,
          cool: DocumentObjectId.createFromHexString('4cf70857337498f95900001c'),
          deep: {x: 'yay'}
        }
      });

      assert.equal(doc2.test, 'toop');
      assert.ok(doc2.oids instanceof Array);
      assert.equal(doc2.nested.age, 2);

      // GH-366
      assert.equal(doc2.nested.bonk, undefined);
      assert.equal(doc2.nested.nested, undefined);
      assert.equal(doc2.nested.test, undefined);
      assert.equal(doc2.nested.age.test, undefined);
      assert.equal(doc2.nested.age.nested, undefined);
      assert.equal(doc2.oids.nested, undefined);
      assert.equal(doc2.nested.deep.x, 'yay');
      assert.equal(doc2.nested.deep.nested, undefined);
      assert.equal(doc2.nested.deep.cool, undefined);
      assert.equal(doc2.nested2.yup.nested, undefined);
      assert.equal(doc2.nested2.yup.nested2, undefined);
      assert.equal(doc2.nested2.yup.yup, undefined);
      assert.equal(doc2.nested2.yup.age, undefined);
      assert.equal(typeof doc2.nested2.yup, 'object');

      doc2.nested2.yup = {
        age: 150,
        yup: 'Yesiree',
        nested: true
      };

      assert.equal(doc2.nested2.nested, undefined);
      assert.equal(doc2.nested2.yup.nested, true);
      assert.equal(doc2.nested2.yup.yup, 'Yesiree');
      assert.equal(doc2.nested2.yup.age, 150);
      doc2.nested2.nested = 'y';
      assert.equal(doc2.nested2.nested, 'y');
      assert.equal(doc2.nested2.yup.nested, true);
      assert.equal(doc2.nested2.yup.yup, 'Yesiree');
      assert.equal(doc2.nested2.yup.age, 150);

      assert.equal(String(doc2.nested.cool), '4cf70857337498f95900001c');

      assert.ok(doc.oids !== doc2.oids);
      done();
    });
  });

  it('test shortcut setters', function(done) {
    const doc = new TestDocument();

    doc.init({
      test: 'Test',
      nested: {
        age: 5
      }
    });

    assert.equal(doc.isModified('test'), false);
    doc.test = 'Woot';
    assert.equal(doc.test, 'Woot');
    assert.equal(doc.isModified('test'), true);

    assert.equal(doc.isModified('nested.age'), false);
    doc.nested.age = 2;
    assert.equal(doc.nested.age, 2);
    assert.ok(doc.isModified('nested.age'));

    doc.nested = {path: 'overwrite the entire nested object'};
    assert.equal(doc.nested.age, undefined);
    assert.equal(Object.keys(doc._doc.nested).length, 1);
    assert.equal(doc.nested.path, 'overwrite the entire nested object');
    assert.ok(doc.isModified('nested'));
    done();
  });

  it('test accessor of id', function(done) {
    const doc = new TestDocument();
    assert.ok(doc._id instanceof DocumentObjectId);
    done();
  });

  it('test shortcut of id hexString', function(done) {
    const doc = new TestDocument();
    assert.equal(typeof doc.id, 'string');
    done();
  });

  it('toObject options', function(done) {
    const doc = new TestDocument();

    doc.init({
      test: 'test',
      oids: [],
      em: [{title: 'asdf'}],
      nested: {
        age: 5,
        cool: DocumentObjectId.createFromHexString('4c6c2d6240ced95d0e00003c'),
        path: 'my path'
      },
      nested2: {},
      date: new Date
    });

    let clone = doc.toObject({getters: true, virtuals: false});

    assert.equal(clone.test, 'test');
    assert.ok(clone.oids instanceof Array);
    assert.equal(clone.nested.age, 5);
    assert.equal(clone.nested.cool.toString(), '4c6c2d6240ced95d0e00003c');
    assert.equal(clone.nested.path, '5my path');
    assert.equal(clone.nested.agePlus2, undefined);
    assert.equal(clone.em[0].works, undefined);
    assert.ok(clone.date instanceof Date);

    clone = doc.toObject({virtuals: true});

    assert.equal(clone.test, 'test');
    assert.ok(clone.oids instanceof Array);
    assert.equal(clone.nested.age, 5);
    assert.equal(clone.nested.cool.toString(), '4c6c2d6240ced95d0e00003c');
    assert.equal(clone.nested.path, 'my path');
    assert.equal(clone.nested.agePlus2, 7);
    assert.equal(clone.em[0].works, 'em virtual works');

    clone = doc.toObject({getters: true});

    assert.equal(clone.test, 'test');
    assert.ok(clone.oids instanceof Array);
    assert.equal(clone.nested.age, 5);
    assert.equal(clone.nested.cool.toString(), '4c6c2d6240ced95d0e00003c');
    assert.equal(clone.nested.path, '5my path');
    assert.equal(clone.nested.agePlus2, 7);
    assert.equal(clone.em[0].works, 'em virtual works');

    // test toObject options
    doc.schema.options.toObject = {virtuals: true};
    clone = doc.toObject({transform: false, virtuals: true});
    assert.equal(clone.test, 'test');
    assert.ok(clone.oids instanceof Array);
    assert.equal(clone.nested.age, 5);
    assert.equal(clone.nested.cool.toString(), '4c6c2d6240ced95d0e00003c');

    assert.equal(clone.nested.path, 'my path');
    assert.equal(clone.nested.agePlus2, 7);
    assert.equal(clone.em[0].title, 'asdf');
    delete doc.schema.options.toObject;

    // minimize
    clone = doc.toObject({minimize: true});
    assert.equal(clone.nested2, undefined);
    clone = doc.toObject({minimize: true, getters: true});
    assert.equal(clone.nested2, undefined);
    clone = doc.toObject({minimize: false});
    assert.equal(clone.nested2.constructor.name, 'Object');
    assert.equal(Object.keys(clone.nested2).length, 1);
    clone = doc.toObject('2');
    assert.equal(clone.nested2, undefined);

    doc.schema.options.toObject = {minimize: false};
    clone = doc.toObject({transform: false, minimize: false});
    assert.equal(clone.nested2.constructor.name, 'Object');
    assert.equal(Object.keys(clone.nested2).length, 1);
    delete doc.schema.options.toObject;

    doc.schema.options.minimize = false;
    clone = doc.toObject();
    assert.equal(clone.nested2.constructor.name, 'Object');
    assert.equal(Object.keys(clone.nested2).length, 1);
    doc.schema.options.minimize = true;
    clone = doc.toObject();
    assert.equal(clone.nested2, undefined);

    // transform
    doc.schema.options.toObject = {};
    doc.schema.options.toObject.transform = function xform(doc, ret) {
      // ignore embedded docs
      if (typeof doc.ownerDocument === 'function') {
        return;
      }

      delete ret.em;
      delete ret.numbers;
      delete ret.oids;
      ret._id = ret._id.toString();
    };

    clone = doc.toObject();
    assert.equal(doc.id, clone._id);
    assert.ok(undefined === clone.em);
    assert.ok(undefined === clone.numbers);
    assert.ok(undefined === clone.oids);
    assert.equal(clone.test, 'test');
    assert.equal(clone.nested.age, 5);

    // transform with return value
    const out = {myid: doc._id.toString()};
    doc.schema.options.toObject.transform = function(doc, ret) {
      // ignore embedded docs
      if (typeof doc.ownerDocument === 'function') {
        return;
      }

      return {myid: ret._id.toString()};
    };

    clone = doc.toObject();
    assert.deepEqual(out, clone);

    // ignored transform with inline options
    clone = doc.toObject({x: 1, transform: false});
    assert.ok(!('myid' in clone));
    assert.equal(clone.test, 'test');
    assert.ok(clone.oids instanceof Array);
    assert.equal(clone.nested.age, 5);
    assert.equal(clone.nested.cool.toString(), '4c6c2d6240ced95d0e00003c');
    assert.equal(clone.nested.path, 'my path');
    assert.equal(clone.em[0].constructor.name, 'Object');

    // applied transform when inline transform is true
    clone = doc.toObject({x: 1});
    assert.deepEqual(out, clone);

    // transform passed inline
    function xform(self, doc, opts) {
      opts.fields.split(' ').forEach(function(field) {
        delete doc[field];
      });
    }

    clone = doc.toObject({
      transform: xform,
      fields: '_id em numbers oids nested'
    });
    assert.equal(doc.test, 'test');
    assert.ok(undefined === clone.em);
    assert.ok(undefined === clone.numbers);
    assert.ok(undefined === clone.oids);
    assert.ok(undefined === clone._id);
    assert.ok(undefined === clone.nested);

    // all done
    delete doc.schema.options.toObject;
    done();
  });

  it('toObject transform', function(done) {
    const schema = new Schema({
      name: String,
      places: [{type: ObjectId, ref: 'toObject-transform-places'}]
    });

    const schemaPlaces = new Schema({
      identity: String
    });

    schemaPlaces.set('toObject', {
      transform: function(doc, ret) {
        // here should be only toObject-transform-places documents
        assert.equal(doc.constructor.modelName, 'toObject-transform-places');
        return ret;
      }
    });

    let Test = db.model('toObject-transform', schema),
        Places = db.model('toObject-transform-places', schemaPlaces);

    Places.create({identity: 'a'}, {identity: 'b'}, {identity: 'c'}, function(err, a, b, c) {
      Test.create({name: 'chetverikov', places: [a, b, c]}, function(err) {
        assert.ifError(err);
        Test.findOne({}).populate('places').exec(function(err, docs) {
          assert.ifError(err);

          docs.toObject({transform: true});

          done();
        });
      });
    });
  });

  it('saves even if `_id` is null (gh-6406)', function() {
    const schema = new Schema({ _id: Number, val: String });
    const Model = db.model('gh6406', schema);

    return co(function*() {
      yield Model.updateOne({ _id: null }, { val: 'test' }, { upsert: true });

      let doc = yield Model.findOne();

      doc.val = 'test2';

      // Should not throw
      yield doc.save();

      doc = yield Model.findOne();
      assert.strictEqual(doc._id, null);
      assert.equal(doc.val, 'test2');
    });
  });

  it('allows you to skip validation on save (gh-2981)', function() {
    const schema = new Schema({ name: { type: String, required: true } });
    const MyModel = db.model('gh2981', schema);

    const doc = new MyModel();
    return doc.save({ validateBeforeSave: false });
  });

  it('doesnt use custom toObject options on save', function(done) {
    const schema = new Schema({
      name: String,
      iWillNotBeDelete: Boolean,
      nested: {
        iWillNotBeDeleteToo: Boolean
      }
    });

    schema.set('toObject', {
      transform: function(doc, ret) {
        delete ret.iWillNotBeDelete;
        delete ret.nested.iWillNotBeDeleteToo;

        return ret;
      }
    });
    const Test = db.model('TestToObject', schema);

    Test.create({name: 'chetverikov', iWillNotBeDelete: true, 'nested.iWillNotBeDeleteToo': true}, function(err) {
      assert.ifError(err);
      Test.findOne({}, function(err, doc) {
        assert.ifError(err);

        assert.equal(doc._doc.iWillNotBeDelete, true);
        assert.equal(doc._doc.nested.iWillNotBeDeleteToo, true);

        done();
      });
    });
  });

  describe('toObject', function() {
    it('does not apply toObject functions of subdocuments to root document', function(done) {
      const subdocSchema = new Schema({
        test: String,
        wow: String
      });

      subdocSchema.options.toObject = {};
      subdocSchema.options.toObject.transform = function(doc, ret) {
        delete ret.wow;
      };

      const docSchema = new Schema({
        foo: String,
        wow: Boolean,
        sub: [subdocSchema]
      });

      const Doc = db.model('Doc', docSchema);

      Doc.create({
        foo: 'someString',
        wow: true,
        sub: [{
          test: 'someOtherString',
          wow: 'thisIsAString'
        }]
      }, function(err, doc) {
        const obj = doc.toObject({
          transform: function(doc, ret) {
            ret.phew = 'new';
          }
        });

        assert.equal(obj.phew, 'new');
        assert.ok(!doc.sub.wow);

        done();
      });
    });

    it('handles child schema transforms', function(done) {
      const userSchema = new Schema({
        name: String,
        email: String
      });
      const topicSchema = new Schema({
        title: String,
        email: String,
        followers: [userSchema]
      });

      userSchema.options.toObject = {
        transform: function(doc, ret) {
          delete ret.email;
        }
      };

      topicSchema.options.toObject = {
        transform: function(doc, ret) {
          ret.title = ret.title.toLowerCase();
        }
      };

      const Topic = db.model('gh2691', topicSchema, 'gh2691');

      const topic = new Topic({
        title: 'Favorite Foods',
        email: 'a@b.co',
        followers: [{name: 'Val', email: 'val@test.co'}]
      });

      const output = topic.toObject({transform: true});
      assert.equal(output.title, 'favorite foods');
      assert.equal(output.email, 'a@b.co');
      assert.equal(output.followers[0].name, 'Val');
      assert.equal(output.followers[0].email, undefined);
      done();
    });

    it('doesnt clobber child schema options when called with no params (gh-2035)', function(done) {
      const userSchema = new Schema({
        firstName: String,
        lastName: String,
        password: String
      });

      userSchema.virtual('fullName').get(function() {
        return this.firstName + ' ' + this.lastName;
      });

      userSchema.set('toObject', {virtuals: false});

      const postSchema = new Schema({
        owner: {type: Schema.Types.ObjectId, ref: 'gh-2035-user'},
        content: String
      });

      postSchema.virtual('capContent').get(function() {
        return this.content.toUpperCase();
      });

      postSchema.set('toObject', {virtuals: true});
      const User = db.model('gh-2035-user', userSchema, 'gh-2035-user');
      const Post = db.model('gh-2035-post', postSchema, 'gh-2035-post');

      const user = new User({firstName: 'Joe', lastName: 'Smith', password: 'password'});

      user.save(function(err, savedUser) {
        assert.ifError(err);
        const post = new Post({owner: savedUser._id, content: 'lorem ipsum'});
        post.save(function(err, savedPost) {
          assert.ifError(err);
          Post.findById(savedPost._id).populate('owner').exec(function(err, newPost) {
            assert.ifError(err);
            const obj = newPost.toObject();
            assert.equal(obj.owner.fullName, undefined);
            done();
          });
        });
      });
    });
  });

  describe('toJSON', function() {
    it('toJSON options', function(done) {
      const doc = new TestDocument();

      doc.init({
        test: 'test',
        oids: [],
        em: [{title: 'asdf'}],
        nested: {
          age: 5,
          cool: DocumentObjectId.createFromHexString('4c6c2d6240ced95d0e00003c'),
          path: 'my path'
        },
        nested2: {}
      });

      // override to check if toJSON gets fired
      const path = TestDocument.prototype.schema.path('em');
      path.casterConstructor.prototype.toJSON = function() {
        return {};
      };

      doc.schema.options.toJSON = {virtuals: true};
      let clone = doc.toJSON();
      assert.equal(clone.test, 'test');
      assert.ok(clone.oids instanceof Array);
      assert.equal(clone.nested.age, 5);
      assert.equal(clone.nested.cool.toString(), '4c6c2d6240ced95d0e00003c');
      assert.equal(clone.nested.path, 'my path');
      assert.equal(clone.nested.agePlus2, 7);
      assert.equal(clone.em[0].constructor.name, 'Object');
      assert.equal(Object.keys(clone.em[0]).length, 0);
      delete doc.schema.options.toJSON;
      delete path.casterConstructor.prototype.toJSON;

      doc.schema.options.toJSON = {minimize: false};
      clone = doc.toJSON();
      assert.equal(clone.nested2.constructor.name, 'Object');
      assert.equal(Object.keys(clone.nested2).length, 1);
      clone = doc.toJSON('8');
      assert.equal(clone.nested2.constructor.name, 'Object');
      assert.equal(Object.keys(clone.nested2).length, 1);

      // gh-852
      let arr = [doc],
          err = false,
          str;
      try {
        str = JSON.stringify(arr);
      } catch (_) {
        err = true;
      }
      assert.equal(err, false);
      assert.ok(/nested2/.test(str));
      assert.equal(clone.nested2.constructor.name, 'Object');
      assert.equal(Object.keys(clone.nested2).length, 1);

      // transform
      doc.schema.options.toJSON = {};
      doc.schema.options.toJSON.transform = function xform(doc, ret) {
        // ignore embedded docs
        if (typeof doc.ownerDocument === 'function') {
          return;
        }

        delete ret.em;
        delete ret.numbers;
        delete ret.oids;
        ret._id = ret._id.toString();
      };

      clone = doc.toJSON();
      assert.equal(clone._id, doc.id);
      assert.ok(undefined === clone.em);
      assert.ok(undefined === clone.numbers);
      assert.ok(undefined === clone.oids);
      assert.equal(clone.test, 'test');
      assert.equal(clone.nested.age, 5);

      // transform with return value
      const out = {myid: doc._id.toString()};
      doc.schema.options.toJSON.transform = function(doc, ret) {
        // ignore embedded docs
        if (typeof doc.ownerDocument === 'function') {
          return;
        }

        return {myid: ret._id.toString()};
      };

      clone = doc.toJSON();
      assert.deepEqual(out, clone);

      // ignored transform with inline options
      clone = doc.toJSON({x: 1, transform: false});
      assert.ok(!('myid' in clone));
      assert.equal(clone.test, 'test');
      assert.ok(clone.oids instanceof Array);
      assert.equal(clone.nested.age, 5);
      assert.equal(clone.nested.cool.toString(), '4c6c2d6240ced95d0e00003c');
      assert.equal(clone.nested.path, 'my path');
      assert.equal(clone.em[0].constructor.name, 'Object');

      // applied transform when inline transform is true
      clone = doc.toJSON({x: 1});
      assert.deepEqual(out, clone);

      // transform passed inline
      function xform(self, doc, opts) {
        opts.fields.split(' ').forEach(function(field) {
          delete doc[field];
        });
      }

      clone = doc.toJSON({
        transform: xform,
        fields: '_id em numbers oids nested'
      });
      assert.equal(doc.test, 'test');
      assert.ok(undefined === clone.em);
      assert.ok(undefined === clone.numbers);
      assert.ok(undefined === clone.oids);
      assert.ok(undefined === clone._id);
      assert.ok(undefined === clone.nested);

      // all done
      delete doc.schema.options.toJSON;
      done();
    });

    it('jsonifying an object', function(done) {
      let doc = new TestDocument({test: 'woot'}),
          oidString = doc._id.toString();
      // convert to json string
      const json = JSON.stringify(doc);
      // parse again
      const obj = JSON.parse(json);

      assert.equal(obj.test, 'woot');
      assert.equal(obj._id, oidString);
      done();
    });

    it('jsonifying an object\'s populated items works (gh-1376)', function(done) {
      let userSchema;
      let User;
      let groupSchema;
      let Group;

      userSchema = new Schema({name: String});
      // includes virtual path when 'toJSON'
      userSchema.set('toJSON', {getters: true});
      userSchema.virtual('hello').get(function() {
        return 'Hello, ' + this.name;
      });
      User = db.model('User', userSchema);

      groupSchema = new Schema({
        name: String,
        _users: [{type: Schema.ObjectId, ref: 'User'}]
      });

      Group = db.model('Group', groupSchema);

      User.create({name: 'Alice'}, {name: 'Bob'}, function(err, alice, bob) {
        assert.ifError(err);

        new Group({name: 'mongoose', _users: [alice, bob]}).save(function(err, group) {
          Group.findById(group).populate('_users').exec(function(err, group) {
            assert.ifError(err);
            assert.ok(group.toJSON()._users[0].hello);
            done();
          });
        });
      });
    });
  });

  describe('inspect', function() {
    it('inspect inherits schema options (gh-4001)', function(done) {
      const opts = {
        toObject: { virtuals: true },
        toJSON: { virtuals: true }
      };
      const taskSchema = mongoose.Schema({
        name: {
          type: String,
          required: true
        }
      }, opts);

      taskSchema.virtual('title').
        get(function() {
          return this.name;
        }).
        set(function(title) {
          this.name = title;
        });

      const Task = db.model('gh4001', taskSchema);

      const doc = { name: 'task1', title: 'task999' };
      Task.collection.insertOne(doc, function(error) {
        assert.ifError(error);
        Task.findById(doc._id, function(error, doc) {
          assert.ifError(error);
          assert.equal(doc.inspect().title, 'task1');
          done();
        });
      });
    });

    it('does not apply transform to populated docs (gh-4213)', function(done) {
      const UserSchema = new Schema({
        name: String
      });

      const PostSchema = new Schema({
        title: String,
        postedBy: {
          type: mongoose.Schema.Types.ObjectId,
          ref: 'gh4213'
        }
      }, {
        toObject: {
          transform: function(doc, ret) {
            delete ret._id;
          }
        },
        toJSON: {
          transform: function(doc, ret) {
            delete ret._id;
          }
        }
      });

      const User = db.model('gh4213', UserSchema);
      const Post = db.model('gh4213_0', PostSchema);

      const val = new User({ name: 'Val' });
      const post = new Post({ title: 'Test', postedBy: val._id });

      Post.create(post, function(error) {
        assert.ifError(error);
        User.create(val, function(error) {
          assert.ifError(error);
          Post.find({}).
            populate('postedBy').
            exec(function(error, posts) {
              assert.ifError(error);
              assert.equal(posts.length, 1);
              assert.ok(posts[0].postedBy._id);
              done();
            });
        });
      });
    });

    it('populate on nested path (gh-5703)', function() {
      const toySchema = new mongoose.Schema({ color: String });
      const Toy = db.model('gh5703', toySchema);

      const childSchema = new mongoose.Schema({
        name: String,
        values: {
          toy: { type: mongoose.Schema.Types.ObjectId, ref: 'gh5703' }
        }
      });
      const Child = db.model('gh5703_0', childSchema);

      return Toy.create({ color: 'blue' }).
        then(function(toy) {
          return Child.create({ values: { toy: toy._id } });
        }).
        then(function(child) {
          return Child.findById(child._id);
        }).
        then(function(child) {
          return child.values.populate('toy').execPopulate().then(function() {
            return child;
          });
        }).
        then(function(child) {
          assert.equal(child.values.toy.color, 'blue');
        });
    });
  });

  describe.skip('#update', function() {
    it('returns a Query', function(done) {
      const mg = new mongoose.Mongoose;
      const M = mg.model('doc#update', {s: String});
      const doc = new M;
      assert.ok(doc.update() instanceof Query);
      done();
    });
    it('calling update on document should relay to its model (gh-794)', function(done) {
      const Docs = new Schema({text: String});
      const docs = db.model('docRelayUpdate', Docs);
      const d = new docs({text: 'A doc'});
      let called = false;
      d.save(function() {
        const oldUpdate = docs.update;
        docs.update = function(query, operation) {
          assert.equal(Object.keys(query).length, 1);
          assert.equal(d._id, query._id);
          assert.equal(Object.keys(operation).length, 1);
          assert.equal(Object.keys(operation.$set).length, 1);
          assert.equal(operation.$set.text, 'A changed doc');
          called = true;
          docs.update = oldUpdate;
          oldUpdate.apply(docs, arguments);
        };
        d.update({$set: {text: 'A changed doc'}}, function(err) {
          assert.ifError(err);
          assert.equal(called, true);
          done();
        });
      });
    });
  });

  it('toObject should not set undefined values to null', function(done) {
    let doc = new TestDocument(),
        obj = doc.toObject();

    delete obj._id;
    assert.deepEqual(obj, {numbers: [], oids: [], em: []});
    done();
  });

  describe('Errors', function() {
    it('MongooseErrors should be instances of Error (gh-209)', function(done) {
      let MongooseError = require('../lib/error'),
          err = new MongooseError('Some message');
      assert.ok(err instanceof Error);
      done();
    });
    it('ValidationErrors should be instances of Error', function(done) {
      let ValidationError = Document.ValidationError,
          err = new ValidationError(new TestDocument);
      assert.ok(err instanceof Error);
      done();
    });
  });

  it('methods on embedded docs should work', function(done) {
    const ESchema = new Schema({name: String});

    ESchema.methods.test = function() {
      return this.name + ' butter';
    };
    ESchema.statics.ten = function() {
      return 10;
    };

    const E = db.model('EmbeddedMethodsAndStaticsE', ESchema);
    const PSchema = new Schema({embed: [ESchema]});
    const P = db.model('EmbeddedMethodsAndStaticsP', PSchema);

    let p = new P({embed: [{name: 'peanut'}]});
    assert.equal(typeof p.embed[0].test, 'function');
    assert.equal(typeof E.ten, 'function');
    assert.equal(p.embed[0].test(), 'peanut butter');
    assert.equal(E.ten(), 10);

    // test push casting
    p = new P;
    p.embed.push({name: 'apple'});
    assert.equal(typeof p.embed[0].test, 'function');
    assert.equal(typeof E.ten, 'function');
    assert.equal(p.embed[0].test(), 'apple butter');
    done();
  });

  it('setting a positional path does not cast value to array', function(done) {
    const doc = new TestDocument;
    doc.init({numbers: [1, 3]});
    assert.equal(doc.numbers[0], 1);
    assert.equal(doc.numbers[1], 3);
    doc.set('numbers.1', 2);
    assert.equal(doc.numbers[0], 1);
    assert.equal(doc.numbers[1], 2);
    done();
  });

  it('no maxListeners warning should occur', function(done) {
    let traced = false;
    const trace = console.trace;

    console.trace = function() {
      traced = true;
      console.trace = trace;
    };

    const schema = new Schema({
      title: String,
      embed1: [new Schema({name: String})],
      embed2: [new Schema({name: String})],
      embed3: [new Schema({name: String})],
      embed4: [new Schema({name: String})],
      embed5: [new Schema({name: String})],
      embed6: [new Schema({name: String})],
      embed7: [new Schema({name: String})],
      embed8: [new Schema({name: String})],
      embed9: [new Schema({name: String})],
      embed10: [new Schema({name: String})],
      embed11: [new Schema({name: String})]
    });

    const S = db.model('noMaxListeners', schema);

    new S({title: 'test'});
    assert.equal(traced, false);
    done();
  });

  it('unselected required fields should pass validation', function(done) {
    let Tschema = new Schema({name: String, req: {type: String, required: true}}),
        T = db.model('unselectedRequiredFieldValidation', Tschema);

    const t = new T({name: 'teeee', req: 'i am required'});
    t.save(function(err) {
      assert.ifError(err);
      T.findById(t).select('name').exec(function(err, t) {
        assert.ifError(err);
        assert.equal(t.req, void 0);
        t.name = 'wooo';
        t.save(function(err) {
          assert.ifError(err);

          T.findById(t).select('name').exec(function(err, t) {
            assert.ifError(err);
            t.req = undefined;
            t.save(function(err) {
              err = String(err);
              const invalid = /Path `req` is required./.test(err);
              assert.ok(invalid);
              t.req = 'it works again';
              t.save(function(err) {
                assert.ifError(err);

                T.findById(t).select('_id').exec(function(err, t) {
                  assert.ifError(err);
                  t.save(function(err) {
                    assert.ifError(err);
                    done();
                  });
                });
              });
            });
          });
        });
      });
    });
  });

  describe('#validate', function() {
    const collection = 'validateschema_' + random();

    it('works (gh-891)', function(done) {
      let schema = null;
      let called = false;

      const validate = [function() {
        called = true;
        return true;
      }, 'BAM'];

      schema = new Schema({
        prop: {type: String, required: true, validate: validate},
        nick: {type: String, required: true}
      });

      const M = db.model('validateSchema', schema, collection);
      const m = new M({prop: 'gh891', nick: 'validation test'});
      m.save(function(err) {
        assert.ifError(err);
        assert.equal(called, true);
        called = false;
        M.findById(m, 'nick', function(err, m) {
          assert.equal(called, false);
          assert.ifError(err);
          m.nick = 'gh-891';
          m.save(function(err) {
            assert.equal(called, false);
            assert.ifError(err);
            done();
          });
        });
      });
    });

    it('can return a promise', function(done) {
      let schema = null;

      const validate = [function() {
        return true;
      }, 'BAM'];

      schema = new Schema({
        prop: {type: String, required: true, validate: validate},
        nick: {type: String, required: true}
      });

      const M = db.model('validateSchemaPromise', schema, collection);
      const m = new M({prop: 'gh891', nick: 'validation test'});
      const mBad = new M({prop: 'other'});

      const promise = m.validate();
      promise.then(function() {
        const promise2 = mBad.validate();
        promise2.catch(function(err) {
          assert.ok(!!err);
          clearTimeout(timeout);
          done();
        });
      });

      const timeout = setTimeout(function() {
        db.close();
        throw new Error('Promise not fulfilled!');
      }, 500);
    });

    it('doesnt have stale cast errors (gh-2766)', function(done) {
      const testSchema = new Schema({name: String});
      const M = db.model('gh2766', testSchema);

      const m = new M({_id: 'this is not a valid _id'});
      assert.ok(!m.$isValid('_id'));
      assert.ok(m.validateSync().errors['_id'].name, 'CastError');

      m._id = '000000000000000000000001';
      assert.ok(m.$isValid('_id'));
      assert.ifError(m.validateSync());
      m.validate(function(error) {
        assert.ifError(error);
        done();
      });
    });

    it('cast errors persist across validate() calls (gh-2766)', function(done) {
      const db = start();
      const testSchema = new Schema({name: String});
      const M = db.model('gh2766', testSchema);

      const m = new M({_id: 'this is not a valid _id'});
      assert.ok(!m.$isValid('_id'));
      m.validate(function(error) {
        assert.ok(error);
        assert.equal(error.errors['_id'].name, 'CastError');
        m.validate(function(error) {
          assert.ok(error);
          assert.equal(error.errors['_id'].name, 'CastError');

          const err1 = m.validateSync();
          const err2 = m.validateSync();
          assert.equal(err1.errors['_id'].name, 'CastError');
          assert.equal(err2.errors['_id'].name, 'CastError');
          db.close(done);
        });
      });
    });

    it('returns a promise when there are no validators', function(done) {
      let schema = null;

      schema = new Schema({_id: String});

      const M = db.model('validateSchemaPromise2', schema, collection);
      const m = new M();

      const promise = m.validate();
      promise.then(function() {
        clearTimeout(timeout);
        done();
      });

      const timeout = setTimeout(function() {
        db.close();
        throw new Error('Promise not fulfilled!');
      }, 500);
    });

    describe('works on arrays', function() {
      it('with required', function(done) {
        const schema = new Schema({
          name: String,
          arr: {type: [], required: true}
        });
        const M = db.model('validateSchema-array1', schema, collection);
        const m = new M({name: 'gh1109-1', arr: null});
        m.save(function(err) {
          assert.ok(/Path `arr` is required/.test(err));
          m.arr = null;
          m.save(function(err) {
            assert.ok(/Path `arr` is required/.test(err));
            m.arr = [];
            m.arr.push('works');
            m.save(function(err) {
              assert.ifError(err);
              done();
            });
          });
        });
      });

      it('with custom validator', function(done) {
        let called = false;

        function validator(val) {
          called = true;
          return val && val.length > 1;
        }

        const validate = [validator, 'BAM'];

        const schema = new Schema({
          arr: {type: [], validate: validate}
        });

        const M = db.model('validateSchema-array2', schema, collection);
        const m = new M({name: 'gh1109-2', arr: [1]});
        assert.equal(called, false);
        m.save(function(err) {
          assert.equal(String(err), 'ValidationError: arr: BAM');
          assert.equal(called, true);
          m.arr.push(2);
          called = false;
          m.save(function(err) {
            assert.equal(called, true);
            assert.ifError(err);
            done();
          });
        });
      });

      it('with both required + custom validator', function(done) {
        function validator(val) {
          return val && val.length > 1;
        }

        const validate = [validator, 'BAM'];

        const schema = new Schema({
          arr: {type: [], required: true, validate: validate}
        });

        const M = db.model('validateSchema-array3', schema, collection);
        const m = new M({name: 'gh1109-3', arr: null});
        m.save(function(err) {
          assert.equal(err.errors.arr.message, 'Path `arr` is required.');
          m.arr = [{nice: true}];
          m.save(function(err) {
            assert.equal(String(err), 'ValidationError: arr: BAM');
            m.arr.push(95);
            m.save(function(err) {
              assert.ifError(err);
              done();
            });
          });
        });
      });
    });

    it('validator should run only once gh-1743', function(done) {
      let count = 0;

      const Control = new Schema({
        test: {
          type: String,
          validate: function(value, done) {
            count++;
            return done(true);
          }
        }
      });
      const PostSchema = new Schema({
        controls: [Control]
      });

      const Post = db.model('post', PostSchema);

      const post = new Post({
        controls: [{
          test: 'xx'
        }]
      });

      post.save(function() {
        assert.equal(count, 1);
        done();
      });
    });

    it('validator should run only once per sub-doc gh-1743', function(done) {
      this.timeout(process.env.TRAVIS ? 8000 : 4500);

      let count = 0;
      const db = start();

      const Control = new Schema({
        test: {
          type: String,
          validate: function(value, done) {
            count++;
            return done(true);
          }
        }
      });
      const PostSchema = new Schema({
        controls: [Control]
      });

      const Post = db.model('post', PostSchema);

      const post = new Post({
        controls: [{
          test: 'xx'
        }, {
          test: 'yy'
        }]
      });

      post.save(function() {
        assert.equal(count, post.controls.length);
        db.close(done);
      });
    });


    it('validator should run in parallel', function(done) {
      let count = 0;
      let startTime, endTime;

      const SchemaWithValidator = new Schema({
        preference: {
          type: String,
          required: true,
          validate: {
            validator: function validator(value, done) {
              count++;
              if (count === 1) startTime = Date.now();
              else if (count === 4) endTime = Date.now();
              setTimeout(done.bind(null, true), 150);
            },
            isAsync: true
          }
        }
      });

      const MWSV = db.model('mwv', new Schema({subs: [SchemaWithValidator]}));
      const m = new MWSV({
        subs: [{
          preference: 'xx'
        }, {
          preference: 'yy'
        }, {
          preference: '1'
        }, {
          preference: '2'
        }]
      });

      m.save(function(err) {
        assert.ifError(err);
        assert.equal(count, 4);
        assert(endTime - startTime < 150 * 4); // serial >= 150 * 4, parallel < 150 * 4
        done();
      });
    });
  });

  it('#invalidate', function(done) {
    let InvalidateSchema = null;
    let Post = null;
    let post = null;

    InvalidateSchema = new Schema({prop: {type: String}},
      {strict: false});

    mongoose.model('InvalidateSchema', InvalidateSchema);

    Post = db.model('InvalidateSchema');
    post = new Post();
    post.set({baz: 'val'});
    const _err = post.invalidate('baz', 'validation failed for path {PATH}',
      'val', 'custom error');
    assert.ok(_err instanceof ValidationError);

    post.save(function(err) {
      assert.ok(err instanceof MongooseError);
      assert.ok(err instanceof ValidationError);
      assert.ok(err.errors.baz instanceof ValidatorError);
      assert.equal(err.errors.baz.message, 'validation failed for path baz');
      assert.equal(err.errors.baz.path, 'baz');
      assert.equal(err.errors.baz.value, 'val');
      assert.equal(err.errors.baz.kind, 'custom error');

      post.save(function(err) {
        assert.strictEqual(err, null);
        done();
      });
    });
  });

  describe('#equals', function() {
    describe('should work', function() {
      let S;
      let N;
      let O;
      let B;
      let M;

      before(function() {
        S = db.model('equals-S', new Schema({_id: String}));
        N = db.model('equals-N', new Schema({_id: Number}));
        O = db.model('equals-O', new Schema({_id: Schema.ObjectId}));
        B = db.model('equals-B', new Schema({_id: Buffer}));
        M = db.model('equals-I', new Schema({name: String}, {_id: false}));
      });

      it('with string _ids', function(done) {
        const s1 = new S({_id: 'one'});
        const s2 = new S({_id: 'one'});
        assert.ok(s1.equals(s2));
        done();
      });
      it('with number _ids', function(done) {
        const n1 = new N({_id: 0});
        const n2 = new N({_id: 0});
        assert.ok(n1.equals(n2));
        done();
      });
      it('with ObjectId _ids', function(done) {
        let id = new mongoose.Types.ObjectId;
        let o1 = new O({_id: id});
        let o2 = new O({_id: id});
        assert.ok(o1.equals(o2));

        id = String(new mongoose.Types.ObjectId);
        o1 = new O({_id: id});
        o2 = new O({_id: id});
        assert.ok(o1.equals(o2));
        done();
      });
      it('with Buffer _ids', function(done) {
        const n1 = new B({_id: 0});
        const n2 = new B({_id: 0});
        assert.ok(n1.equals(n2));
        done();
      });
      it('with _id disabled (gh-1687)', function(done) {
        const m1 = new M;
        const m2 = new M;
        assert.doesNotThrow(function() {
          m1.equals(m2);
        });
        done();
      });
    });
  });

  describe('setter', function() {
    describe('order', function() {
      it('is applied correctly', function(done) {
        const date = 'Thu Aug 16 2012 09:45:59 GMT-0700';
        const d = new TestDocument();
        dateSetterCalled = false;
        d.date = date;
        assert.ok(dateSetterCalled);
        dateSetterCalled = false;
        assert.ok(d._doc.date instanceof Date);
        assert.ok(d.date instanceof Date);
        assert.equal(+d.date, +new Date(date));
        done();
      });
    });

    it('works with undefined (gh-1892)', function(done) {
      const d = new TestDocument();
      d.nested.setr = undefined;
      assert.equal(d.nested.setr, 'undefined setter');
      dateSetterCalled = false;
      d.date = undefined;
      d.validate(function(err) {
        assert.ifError(err);
        assert.ok(dateSetterCalled);
        done();
      });
    });

    describe('on nested paths', function() {
      describe('using set(path, object)', function() {
        it('overwrites the entire object', function(done) {
          let doc = new TestDocument();

          doc.init({
            test: 'Test',
            nested: {
              age: 5
            }
          });

          doc.set('nested', {path: 'overwrite the entire nested object'});
          assert.equal(doc.nested.age, undefined);
          assert.equal(Object.keys(doc._doc.nested).length, 1);
          assert.equal(doc.nested.path, 'overwrite the entire nested object');
          assert.ok(doc.isModified('nested'));

          // vs merging using doc.set(object)
          doc.set({test: 'Test', nested: {age: 4}});
          assert.equal(doc.nested.path, '4overwrite the entire nested object');
          assert.equal(doc.nested.age, 4);
          assert.equal(Object.keys(doc._doc.nested).length, 2);
          assert.ok(doc.isModified('nested'));

          doc = new TestDocument();
          doc.init({
            test: 'Test',
            nested: {
              age: 5
            }
          });

          // vs merging using doc.set(path, object, {merge: true})
          doc.set('nested', {path: 'did not overwrite the nested object'}, {
            merge: true
          });
          assert.equal(doc.nested.path, '5did not overwrite the nested object');
          assert.equal(doc.nested.age, 5);
          assert.equal(Object.keys(doc._doc.nested).length, 3);
          assert.ok(doc.isModified('nested'));

          doc = new TestDocument();
          doc.init({
            test: 'Test',
            nested: {
              age: 5
            }
          });

          doc.set({test: 'Test', nested: {age: 5}});
          assert.ok(!doc.isModified());
          assert.ok(!doc.isModified('test'));
          assert.ok(!doc.isModified('nested'));
          assert.ok(!doc.isModified('nested.age'));

          doc.nested = {path: 'overwrite the entire nested object', age: 5};
          assert.equal(doc.nested.age, 5);
          assert.equal(Object.keys(doc._doc.nested).length, 2);
          assert.equal(doc.nested.path, '5overwrite the entire nested object');
          assert.ok(doc.isModified('nested'));

          doc.nested.deep = {x: 'Hank and Marie'};
          assert.equal(Object.keys(doc._doc.nested).length, 3);
          assert.equal(doc.nested.path, '5overwrite the entire nested object');
          assert.ok(doc.isModified('nested'));
          assert.equal(doc.nested.deep.x, 'Hank and Marie');

          doc = new TestDocument();
          doc.init({
            test: 'Test',
            nested: {
              age: 5
            }
          });

          doc.set('nested.deep', {x: 'Hank and Marie'});
          assert.equal(Object.keys(doc._doc.nested).length, 2);
          assert.equal(Object.keys(doc._doc.nested.deep).length, 1);
          assert.ok(doc.isModified('nested'));
          assert.ok(!doc.isModified('nested.path'));
          assert.ok(!doc.isModified('nested.age'));
          assert.ok(doc.isModified('nested.deep'));
          assert.equal(doc.nested.deep.x, 'Hank and Marie');

          done();
        });

        it('allows positional syntax on mixed nested paths (gh-6738)', function() {
          const schema = new Schema({ nested: {} });
          const M = mongoose.model('gh6738', schema);
          const doc = new M({
            'nested.x': 'foo',
            'nested.y': 42,
            'nested.a.b.c': { d: { e: { f: 'g' } } }
          });
          assert.strictEqual(doc.nested.x, 'foo');
          assert.strictEqual(doc.nested.y, 42);
          assert.strictEqual(doc.nested.a.b.c.d.e.f, 'g');
        });

        it('gh-1954', function(done) {
          const schema = new Schema({
            schedule: [new Schema({open: Number, close: Number})]
          });

          const M = mongoose.model('Blog', schema);

          const doc = new M({
            schedule: [{
              open: 1000,
              close: 1900
            }]
          });

          assert.ok(doc.schedule[0] instanceof EmbeddedDocument);
          doc.set('schedule.0.open', 1100);
          assert.ok(doc.schedule);
          assert.ok(doc.schedule.isMongooseDocumentArray);
          assert.ok(doc.schedule[0] instanceof EmbeddedDocument);
          assert.equal(doc.schedule[0].open, 1100);
          assert.equal(doc.schedule[0].close, 1900);

          done();
        });
      });

      describe('when overwriting with a document instance', function() {
        it('does not cause StackOverflows (gh-1234)', function(done) {
          const doc = new TestDocument({nested: {age: 35}});
          doc.nested = doc.nested;
          assert.doesNotThrow(function() {
            doc.nested.age;
          });
          done();
        });
      });
    });
  });

  describe('virtual', function() {
    describe('setter', function() {
      let val;
      let M;

      before(function(done) {
        const schema = new mongoose.Schema({v: Number});
        schema.virtual('thang').set(function(v) {
          val = v;
        });

        M = db.model('gh-1154', schema);
        done();
      });

      it('works with objects', function(done) {
        new M({thang: {}});
        assert.deepEqual({}, val);
        done();
      });
      it('works with arrays', function(done) {
        new M({thang: []});
        assert.deepEqual([], val);
        done();
      });
      it('works with numbers', function(done) {
        new M({thang: 4});
        assert.deepEqual(4, val);
        done();
      });
      it('works with strings', function(done) {
        new M({thang: '3'});
        assert.deepEqual('3', val);
        done();
      });
    });
  });

  describe('gh-2082', function() {
    it('works', function(done) {
      const Parent = db.model('gh2082', parentSchema, 'gh2082');

      const parent = new Parent({name: 'Hello'});
      parent.save(function(err, parent) {
        assert.ifError(err);
        parent.children.push({counter: 0});
        parent.save(function(err, parent) {
          assert.ifError(err);
          parent.children[0].counter += 1;
          parent.save(function(err, parent) {
            assert.ifError(err);
            parent.children[0].counter += 1;
            parent.save(function(err) {
              assert.ifError(err);
              Parent.findOne({}, function(error, parent) {
                assert.ifError(error);
                assert.equal(parent.children[0].counter, 2);
                done();
              });
            });
          });
        });
      });
    });
  });

  describe('gh-1933', function() {
    it('works', function(done) {
      const M = db.model('gh1933', new Schema({id: String, field: Number}), 'gh1933');

      M.create({}, function(error) {
        assert.ifError(error);
        M.findOne({}, function(error, doc) {
          assert.ifError(error);
          doc.__v = 123;
          doc.field = 5; // .push({ _id: '123', type: '456' });
          doc.save(function(error) {
            assert.ifError(error);
            done();
          });
        });
      });
    });
  });

  describe('gh-1638', function() {
    it('works', function(done) {
      const ItemChildSchema = new mongoose.Schema({
        name: {type: String, required: true, default: 'hello'}
      });

      const ItemParentSchema = new mongoose.Schema({
        children: [ItemChildSchema]
      });

      const ItemParent = db.model('gh-1638-1', ItemParentSchema, 'gh-1638-1');
      const ItemChild = db.model('gh-1638-2', ItemChildSchema, 'gh-1638-2');

      const c1 = new ItemChild({name: 'first child'});
      const c2 = new ItemChild({name: 'second child'});

      const p = new ItemParent({
        children: [c1, c2]
      });

      p.save(function(error) {
        assert.ifError(error);

        c2.name = 'updated 2';
        p.children = [c2];
        p.save(function(error, doc) {
          assert.ifError(error);
          assert.equal(doc.children.length, 1);
          done();
        });
      });
    });
  });

  describe('gh-2434', function() {
    it('will save the new value', function(done) {
      const ItemSchema = new mongoose.Schema({
        st: Number,
        s: []
      });

      const Item = db.model('gh-2434', ItemSchema, 'gh-2434');

      const item = new Item({st: 1});

      item.save(function(error) {
        assert.ifError(error);
        item.st = 3;
        item.s = [];
        item.save(function(error) {
          assert.ifError(error);
          // item.st is 3 but may not be saved to DB
          Item.findById(item._id, function(error, doc) {
            assert.ifError(error);
            assert.equal(doc.st, 3);
            done();
          });
        });
      });
    });
  });

  it('properly calls queue functions (gh-2856)', function(done) {
    const personSchema = new mongoose.Schema({
      name: String
    });

    let calledName;
    personSchema.methods.fn = function() {
      calledName = this.name;
    };
    personSchema.queue('fn');

    const Person = db.model('gh2856', personSchema, 'gh2856');
    new Person({name: 'Val'});
    assert.equal(calledName, 'Val');
    done();
  });

  describe('bug fixes', function() {
    it('applies toJSON transform correctly for populated docs (gh-2910) (gh-2990)', function(done) {
      const parentSchema = mongoose.Schema({
        c: {type: mongoose.Schema.Types.ObjectId, ref: 'gh-2910-1'}
      });

      let called = [];
      parentSchema.options.toJSON = {
        transform: function(doc, ret) {
          called.push(ret);
          return ret;
        }
      };

      const childSchema = mongoose.Schema({
        name: String
      });

      let childCalled = [];
      childSchema.options.toJSON = {
        transform: function(doc, ret) {
          childCalled.push(ret);
          return ret;
        }
      };

      const Child = db.model('gh-2910-1', childSchema);
      const Parent = db.model('gh-2910-0', parentSchema);

      Child.create({name: 'test'}, function(error, c) {
        Parent.create({c: c._id}, function(error, p) {
          Parent.findOne({_id: p._id}).populate('c').exec(function(error, p) {
            let doc = p.toJSON();
            assert.equal(called.length, 1);
            assert.equal(called[0]._id.toString(), p._id.toString());
            assert.equal(doc._id.toString(), p._id.toString());
            assert.equal(childCalled.length, 1);
            assert.equal(childCalled[0]._id.toString(), c._id.toString());

            called = [];
            childCalled = [];

            // JSON.stringify() passes field name, so make sure we don't treat
            // that as a param to toJSON (gh-2990)
            doc = JSON.parse(JSON.stringify({parent: p})).parent;
            assert.equal(called.length, 1);
            assert.equal(called[0]._id.toString(), p._id.toString());
            assert.equal(doc._id.toString(), p._id.toString());
            assert.equal(childCalled.length, 1);
            assert.equal(childCalled[0]._id.toString(), c._id.toString());

            done();
          });
        });
      });
    });

    it('single nested schema transform with save() (gh-5807)', function() {
      const embeddedSchema = new Schema({
        test: String
      });

      let called = false;
      embeddedSchema.options.toObject = {
        transform: function(doc, ret) {
          called = true;
          delete ret.test;
          return ret;
        }
      };
      const topLevelSchema = new Schema({
        embedded: embeddedSchema
      });
      const MyModel = db.model('gh5807', topLevelSchema);

      return MyModel.create({}).
        then(function(doc) {
          doc.embedded = { test: '123' };
          return doc.save();
        }).
        then(function(doc) {
          return MyModel.findById(doc._id);
        }).
        then(function(doc) {
          assert.equal(doc.embedded.test, '123');
          assert.ok(!called);
        });
    });

    it('setters firing with objects on real paths (gh-2943)', function(done) {
      const M = mongoose.model('gh2943', {
        myStr: {
          type: String, set: function(v) {
            return v.value;
          }
        },
        otherStr: String
      });

      const t = new M({myStr: {value: 'test'}});
      assert.equal(t.myStr, 'test');

      new M({otherStr: {value: 'test'}});
      assert.ok(!t.otherStr);

      done();
    });

    describe('gh-2782', function() {
      it('should set data from a sub doc', function(done) {
        const schema1 = new mongoose.Schema({
          data: {
            email: String
          }
        });
        const schema2 = new mongoose.Schema({
          email: String
        });
        const Model1 = mongoose.model('gh-2782-1', schema1);
        const Model2 = mongoose.model('gh-2782-2', schema2);

        const doc1 = new Model1({'data.email': 'some@example.com'});
        assert.equal(doc1.data.email, 'some@example.com');
        const doc2 = new Model2();
        doc2.set(doc1.data);
        assert.equal(doc2.email, 'some@example.com');
        done();
      });
    });

    it('set data from subdoc keys (gh-3346)', function(done) {
      const schema1 = new mongoose.Schema({
        data: {
          email: String
        }
      });
      const Model1 = mongoose.model('gh3346', schema1);

      const doc1 = new Model1({'data.email': 'some@example.com'});
      assert.equal(doc1.data.email, 'some@example.com');
      const doc2 = new Model1({data: doc1.data});
      assert.equal(doc2.data.email, 'some@example.com');
      done();
    });

    it('doesnt attempt to cast generic objects as strings (gh-3030)', function(done) {
      const M = mongoose.model('gh3030', {
        myStr: {
          type: String
        }
      });

      const t = new M({myStr: {thisIs: 'anObject'}});
      assert.ok(!t.myStr);
      t.validate(function(error) {
        assert.ok(error);
        done();
      });
    });

    it('single embedded schemas 1 (gh-2689)', function(done) {
      const userSchema = new mongoose.Schema({
        name: String,
        email: String
      }, {_id: false, id: false});

      let userHookCount = 0;
      userSchema.pre('save', function(next) {
        ++userHookCount;
        next();
      });

      const eventSchema = new mongoose.Schema({
        user: userSchema,
        name: String
      });

      let eventHookCount = 0;
      eventSchema.pre('save', function(next) {
        ++eventHookCount;
        next();
      });

      const Event = db.model('gh2689', eventSchema);

      const e = new Event({name: 'test', user: {name: 123, email: 'val'}});
      e.save(function(error) {
        assert.ifError(error);
        assert.strictEqual(e.user.name, '123');
        assert.equal(eventHookCount, 1);
        assert.equal(userHookCount, 1);

        Event.findOne({user: {name: '123', email: 'val'}}, function(err, doc) {
          assert.ifError(err);
          assert.ok(doc);

          Event.findOne({user: {$in: [{name: '123', email: 'val'}]}}, function(err, doc) {
            assert.ifError(err);
            assert.ok(doc);
            done();
          });
        });
      });
    });

    it('single embedded schemas with validation (gh-2689)', function(done) {
      const userSchema = new mongoose.Schema({
        name: String,
        email: {type: String, required: true, match: /.+@.+/}
      }, {_id: false, id: false});

      const eventSchema = new mongoose.Schema({
        user: userSchema,
        name: String
      });

      const Event = db.model('gh2689_1', eventSchema);

      const e = new Event({name: 'test', user: {}});
      let error = e.validateSync();
      assert.ok(error);
      assert.ok(error.errors['user.email']);
      assert.equal(error.errors['user.email'].kind, 'required');

      e.user.email = 'val';
      error = e.validateSync();

      assert.ok(error);
      assert.ok(error.errors['user.email']);
      assert.equal(error.errors['user.email'].kind, 'regexp');

      done();
    });

    it('single embedded parent() (gh-5134)', function(done) {
      const userSchema = new mongoose.Schema({
        name: String,
        email: {type: String, required: true, match: /.+@.+/}
      }, {_id: false, id: false});

      const eventSchema = new mongoose.Schema({
        user: userSchema,
        name: String
      });

      const Event = db.model('gh5134', eventSchema);

      const e = new Event({name: 'test', user: {}});
      assert.strictEqual(e.user.parent(), e.user.ownerDocument());

      done();
    });

    it('single embedded schemas with markmodified (gh-2689)', function(done) {
      const userSchema = new mongoose.Schema({
        name: String,
        email: {type: String, required: true, match: /.+@.+/}
      }, {_id: false, id: false});

      const eventSchema = new mongoose.Schema({
        user: userSchema,
        name: String
      });

      const Event = db.model('gh2689_2', eventSchema);

      const e = new Event({name: 'test', user: {email: 'a@b'}});
      e.save(function(error, doc) {
        assert.ifError(error);
        assert.ok(doc);
        assert.ok(!doc.isModified('user'));
        assert.ok(!doc.isModified('user.email'));
        assert.ok(!doc.isModified('user.name'));
        doc.user.name = 'Val';
        assert.ok(doc.isModified('user'));
        assert.ok(!doc.isModified('user.email'));
        assert.ok(doc.isModified('user.name'));

        const delta = doc.$__delta()[1];
        assert.deepEqual(delta, {
          $set: {'user.name': 'Val'}
        });

        doc.save(function(error) {
          assert.ifError(error);
          Event.findOne({_id: doc._id}, function(error, doc) {
            assert.ifError(error);
            assert.deepEqual(doc.user.toObject(), {email: 'a@b', name: 'Val'});
            done();
          });
        });
      });
    });

    it('single embedded schemas + update validators (gh-2689)', function(done) {
      const userSchema = new mongoose.Schema({
        name: {type: String, default: 'Val'},
        email: {type: String, required: true, match: /.+@.+/}
      }, {_id: false, id: false});

      const eventSchema = new mongoose.Schema({
        user: userSchema,
        name: String
      });

      const Event = db.model('gh2689_3', eventSchema);

      const badUpdate = {$set: {'user.email': 'a'}};
      const options = {runValidators: true};
      Event.updateOne({}, badUpdate, options, function(error) {
        assert.ok(error);
        assert.equal(error.errors['user.email'].kind, 'regexp');

        const nestedUpdate = {name: 'test'};
        const options = {upsert: true, setDefaultsOnInsert: true};
        Event.updateOne({}, nestedUpdate, options, function(error) {
          assert.ifError(error);
          Event.findOne({name: 'test'}, function(error, ev) {
            assert.ifError(error);
            assert.equal(ev.user.name, 'Val');
            done();
          });
        });
      });
    });

    it('single embedded schema update validators ignore _id (gh-6269)', function() {
      return co(function*() {
        const subDocSchema = new mongoose.Schema({ name: String });

        const schema = new mongoose.Schema({
          subDoc: subDocSchema,
          test: String
        });

        const Model = db.model('gh6269', schema);

        const fakeDoc = new Model({});
        yield Model.create({});

        // toggle to false to see correct behavior
        // where subdoc is not created
        const setDefaultsFlag = true;

        const res = yield Model.findOneAndUpdate({ _id: fakeDoc._id }, {
          test: 'test'
        }, { setDefaultsOnInsert: setDefaultsFlag, upsert: true, new: true });

        assert.equal(res.test, 'test');
        assert.ok(!res.subDoc);
      });
    });
  });

  describe('error processing (gh-2284)', function() {
    it('save errors', function(done) {
      const schema = new Schema({
        name: { type: String, required: true }
      });

      schema.post('save', function(error, doc, next) {
        assert.ok(doc instanceof Model);
        next(new Error('Catch all'));
      });

      schema.post('save', function(error, doc, next) {
        assert.ok(doc instanceof Model);
        next(new Error('Catch all #2'));
      });

      const Model = mongoose.model('gh2284', schema);

      Model.create({}, function(error) {
        assert.ok(error);
        assert.equal(error.message, 'Catch all #2');
        done();
      });
    });

    it('validate errors (gh-4885)', function(done) {
      const testSchema = new Schema({ title: { type: String, required: true } });

      let called = 0;
      testSchema.post('validate', function(error, doc, next) {
        ++called;
        next(error);
      });

      const Test = db.model('gh4885', testSchema);

      Test.create({}, function(error) {
        assert.ok(error);
        assert.equal(called, 1);
        done();
      });
    });

    it('handles non-errors', function(done) {
      const schema = new Schema({
        name: { type: String, required: true }
      });

      schema.post('save', function(error, doc, next) {
        next(new Error('Catch all'));
      });

      schema.post('save', function(error, doc, next) {
        next(new Error('Catch all #2'));
      });

      const Model = db.model('gh2284_1', schema);

      Model.create({ name: 'test' }, function(error) {
        assert.ifError(error);
        done();
      });
    });
  });

  describe('bug fixes', function() {
    let db;

    before(function() {
      db = start();
    });

    after(function(done) {
      db.close(done);
    });

    it('single embedded schemas with populate (gh-3501)', function(done) {
      const PopulateMeSchema = new Schema({});

      const Child = db.model('gh3501', PopulateMeSchema);

      const SingleNestedSchema = new Schema({
        populateMeArray: [{
          type: Schema.Types.ObjectId,
          ref: 'gh3501'
        }]
      });

      const parentSchema = new Schema({
        singleNested: SingleNestedSchema
      });

      const P = db.model('gh3501_1', parentSchema);

      Child.create([{}, {}], function(error, docs) {
        assert.ifError(error);
        const obj = {
          singleNested: {populateMeArray: [docs[0]._id, docs[1]._id]}
        };
        P.create(obj, function(error, doc) {
          assert.ifError(error);
          P.
            findById(doc._id).
            populate('singleNested.populateMeArray').
            exec(function(error, doc) {
              assert.ok(doc.singleNested.populateMeArray[0]._id);
              done();
            });
        });
      });
    });

    it('single embedded schemas with methods (gh-3534)', function(done) {
      const personSchema = new Schema({name: String});
      personSchema.methods.firstName = function() {
        return this.name.substr(0, this.name.indexOf(' '));
      };

      const bandSchema = new Schema({leadSinger: personSchema});
      const Band = db.model('gh3534', bandSchema);

      const gnr = new Band({leadSinger: {name: 'Axl Rose'}});
      assert.equal(gnr.leadSinger.firstName(), 'Axl');
      done();
    });

    it('single embedded schemas with models (gh-3535)', function(done) {
      const personSchema = new Schema({name: String});
      const Person = db.model('gh3535_0', personSchema);

      const bandSchema = new Schema({leadSinger: personSchema});
      const Band = db.model('gh3535', bandSchema);

      const axl = new Person({name: 'Axl Rose'});
      const gnr = new Band({leadSinger: axl});

      gnr.save(function(error) {
        assert.ifError(error);
        assert.equal(gnr.leadSinger.name, 'Axl Rose');
        done();
      });
    });

    it('single embedded schemas with indexes (gh-3594)', function(done) {
      const personSchema = new Schema({name: {type: String, unique: true}});

      const bandSchema = new Schema({leadSinger: personSchema});

      assert.equal(bandSchema.indexes().length, 1);
      const index = bandSchema.indexes()[0];
      assert.deepEqual(index[0], {'leadSinger.name': 1});
      assert.ok(index[1].unique);
      done();
    });

    it('removing single embedded docs (gh-3596)', function(done) {
      const personSchema = new Schema({name: String});

      const bandSchema = new Schema({guitarist: personSchema, name: String});
      const Band = db.model('gh3596', bandSchema);

      const gnr = new Band({
        name: 'Guns N\' Roses',
        guitarist: {name: 'Slash'}
      });
      gnr.save(function(error, gnr) {
        assert.ifError(error);
        gnr.guitarist = undefined;
        gnr.save(function(error, gnr) {
          assert.ifError(error);
          assert.ok(!gnr.guitarist);
          done();
        });
      });
    });

    it('setting single embedded docs (gh-3601)', function(done) {
      const personSchema = new Schema({name: String});

      const bandSchema = new Schema({guitarist: personSchema, name: String});
      const Band = db.model('gh3601', bandSchema);

      const gnr = new Band({
        name: 'Guns N\' Roses',
        guitarist: {name: 'Slash'}
      });
      const velvetRevolver = new Band({
        name: 'Velvet Revolver'
      });
      velvetRevolver.guitarist = gnr.guitarist;
      velvetRevolver.save(function(error) {
        assert.ifError(error);
        assert.equal(velvetRevolver.guitarist, gnr.guitarist);
        done();
      });
    });

    it('single embedded docs init obeys strict mode (gh-3642)', function(done) {
      const personSchema = new Schema({name: String});

      const bandSchema = new Schema({guitarist: personSchema, name: String});
      const Band = db.model('gh3642', bandSchema);

      const velvetRevolver = new Band({
        name: 'Velvet Revolver',
        guitarist: {name: 'Slash', realName: 'Saul Hudson'}
      });

      velvetRevolver.save(function(error) {
        assert.ifError(error);
        const query = {name: 'Velvet Revolver'};
        Band.collection.findOne(query, function(error, band) {
          assert.ifError(error);
          assert.ok(!band.guitarist.realName);
          done();
        });
      });
    });

    it('single embedded docs post hooks (gh-3679)', function(done) {
      const postHookCalls = [];
      const personSchema = new Schema({name: String});
      personSchema.post('save', function() {
        postHookCalls.push(this);
      });

      const bandSchema = new Schema({guitarist: personSchema, name: String});
      const Band = db.model('gh3679', bandSchema);
      const obj = {name: 'Guns N\' Roses', guitarist: {name: 'Slash'}};

      Band.create(obj, function(error) {
        assert.ifError(error);
        setTimeout(function() {
          assert.equal(postHookCalls.length, 1);
          assert.equal(postHookCalls[0].name, 'Slash');
          done();
        });
      });
    });

    it('single embedded docs .set() (gh-3686)', function(done) {
      const personSchema = new Schema({name: String, realName: String});

      const bandSchema = new Schema({
        guitarist: personSchema,
        name: String
      });
      const Band = db.model('gh3686', bandSchema);
      const obj = {
        name: 'Guns N\' Roses',
        guitarist: {name: 'Slash', realName: 'Saul Hudson'}
      };

      Band.create(obj, function(error, gnr) {
        gnr.set('guitarist.name', 'Buckethead');
        gnr.save(function(error) {
          assert.ifError(error);
          assert.equal(gnr.guitarist.name, 'Buckethead');
          assert.equal(gnr.guitarist.realName, 'Saul Hudson');
          done();
        });
      });
    });

    it('single embedded docs with arrays pre hooks (gh-3680)', function(done) {
      const childSchema = new Schema({count: Number});

      let preCalls = 0;
      childSchema.pre('save', function(next) {
        ++preCalls;
        next();
      });

      const SingleNestedSchema = new Schema({
        children: [childSchema]
      });

      const ParentSchema = new Schema({
        singleNested: SingleNestedSchema
      });

      const Parent = db.model('gh3680', ParentSchema);
      const obj = {singleNested: {children: [{count: 0}]}};
      Parent.create(obj, function(error) {
        assert.ifError(error);
        assert.equal(preCalls, 1);
        done();
      });
    });

    it('nested single embedded doc validation (gh-3702)', function(done) {
      const childChildSchema = new Schema({count: {type: Number, min: 1}});
      const childSchema = new Schema({child: childChildSchema});
      const parentSchema = new Schema({child: childSchema});

      const Parent = db.model('gh3702', parentSchema);
      const obj = {child: {child: {count: 0}}};
      Parent.create(obj, function(error) {
        assert.ok(error);
        assert.ok(/ValidationError/.test(error.toString()));
        done();
      });
    });

    it('handles virtuals with dots correctly (gh-3618)', function(done) {
      const testSchema = new Schema({nested: {type: Object, default: {}}});
      testSchema.virtual('nested.test').get(function() {
        return true;
      });

      const Test = db.model('gh3618', testSchema);

      const test = new Test();

      let doc = test.toObject({getters: true, virtuals: true});
      delete doc._id;
      delete doc.id;
      assert.deepEqual(doc, {nested: {test: true}});

      doc = test.toObject({getters: false, virtuals: true});
      delete doc._id;
      delete doc.id;
      assert.deepEqual(doc, {nested: {test: true}});
      done();
    });

    it('handles pushing with numeric keys (gh-3623)', function(done) {
      const schema = new Schema({
        array: [{
          1: {
            date: Date
          },
          2: {
            date: Date
          },
          3: {
            date: Date
          }
        }]
      });

      const MyModel = db.model('gh3623', schema);

      const doc = {array: [{2: {}}]};
      MyModel.collection.insertOne(doc, function(error) {
        assert.ifError(error);

        MyModel.findOne({_id: doc._id}, function(error, doc) {
          assert.ifError(error);
          doc.array.push({2: {}});
          doc.save(function(error) {
            assert.ifError(error);
            done();
          });
        });
      });
    });

    it('execPopulate (gh-3753)', function(done) {
      const childSchema = new Schema({
        name: String
      });

      const parentSchema = new Schema({
        name: String,
        children: [{type: ObjectId, ref: 'gh3753'}]
      });

      const Child = db.model('gh3753', childSchema);
      const Parent = db.model('gh3753_0', parentSchema);

      Child.create({name: 'Luke Skywalker'}, function(error, child) {
        assert.ifError(error);
        const doc = {name: 'Darth Vader', children: [child._id]};
        Parent.create(doc, function(error, doc) {
          Parent.findOne({_id: doc._id}, function(error, doc) {
            assert.ifError(error);
            assert.ok(doc);
            doc.populate('children').execPopulate().then(function(doc) {
              assert.equal(doc.children.length, 1);
              assert.equal(doc.children[0].name, 'Luke Skywalker');
              done();
            });
          });
        });
      });
    });

    it('handles 0 for numeric subdoc ids (gh-3776)', function(done) {
      const personSchema = new Schema({
        _id: Number,
        name: String,
        age: Number,
        friends: [{type: Number, ref: 'gh3776'}]
      });

      const Person = db.model('gh3776', personSchema);

      const people = [
        {_id: 0, name: 'Alice'},
        {_id: 1, name: 'Bob'}
      ];

      Person.create(people, function(error, people) {
        assert.ifError(error);
        const alice = people[0];
        alice.friends.push(people[1]);
        alice.save(function(error) {
          assert.ifError(error);
          done();
        });
      });
    });

    it('handles conflicting names (gh-3867)', function(done) {
      const testSchema = new Schema({
        name: {
          type: String,
          required: true
        },
        things: [{
          name: {
            type: String,
            required: true
          }
        }]
      });

      const M = mongoose.model('gh3867', testSchema);

      const doc = M({
        things: [{}]
      });

      const fields = Object.keys(doc.validateSync().errors).sort();
      assert.deepEqual(fields, ['name', 'things.0.name']);
      done();
    });

    it('populate with lean (gh-3873)', function(done) {
      const companySchema = new mongoose.Schema({
        name:  String,
        description:  String,
        userCnt: { type: Number, default: 0, select: false }
      });

      const userSchema = new mongoose.Schema({
        name:  String,
        company: { type: mongoose.Schema.Types.ObjectId, ref: 'gh3873' }
      });

      const Company = db.model('gh3873', companySchema);
      const User = db.model('gh3873_0', userSchema);

      const company = new Company({ name: 'IniTech', userCnt: 1 });
      const user = new User({ name: 'Peter', company: company._id });

      company.save(function(error) {
        assert.ifError(error);
        user.save(function(error) {
          assert.ifError(error);
          next();
        });
      });

      function next() {
        const pop = { path: 'company', select: 'name', options: { lean: true } };
        User.find({}).populate(pop).exec(function(error, docs) {
          assert.ifError(error);
          assert.equal(docs.length, 1);
          assert.strictEqual(docs[0].company.userCnt, undefined);
          done();
        });
      }
    });

    it('init single nested subdoc with select (gh-3880)', function(done) {
      const childSchema = new mongoose.Schema({
        name: { type: String },
        friends: [{ type: String }]
      });

      const parentSchema = new mongoose.Schema({
        name: { type: String },
        child: childSchema
      });

      const Parent = db.model('gh3880', parentSchema);
      const p = new Parent({
        name: 'Mufasa',
        child: {
          name: 'Simba',
          friends: ['Pumbaa', 'Timon', 'Nala']
        }
      });

      p.save(function(error) {
        assert.ifError(error);
        const fields = 'name child.name';
        Parent.findById(p._id).select(fields).exec(function(error, doc) {
          assert.ifError(error);
          assert.strictEqual(doc.child.friends, void 0);
          done();
        });
      });
    });

    it('single nested subdoc isModified() (gh-3910)', function(done) {
      let called = 0;

      const ChildSchema = new Schema({
        name: String
      });

      ChildSchema.pre('save', function(next) {
        assert.ok(this.isModified('name'));
        ++called;
        next();
      });

      const ParentSchema = new Schema({
        name: String,
        child: ChildSchema
      });

      const Parent = db.model('gh3910', ParentSchema);

      const p = new Parent({
        name: 'Darth Vader',
        child: {
          name: 'Luke Skywalker'
        }
      });

      p.save(function(error) {
        assert.ifError(error);
        assert.strictEqual(called, 1);
        done();
      });
    });

    it('pre and post as schema keys (gh-3902)', function(done) {
      const schema = new mongoose.Schema({
        pre: String,
        post: String
      }, { versionKey: false });
      const MyModel = db.model('gh3902', schema);

      MyModel.create({ pre: 'test', post: 'test' }, function(error, doc) {
        assert.ifError(error);
        assert.deepEqual(_.omit(doc.toObject(), '_id'),
          { pre: 'test', post: 'test' });
        done();
      });
    });

    it('manual population and isNew (gh-3982)', function(done) {
      const NestedModelSchema = new mongoose.Schema({
        field: String
      });

      const NestedModel = db.model('gh3982', NestedModelSchema);

      const ModelSchema = new mongoose.Schema({
        field: String,
        array: [{
          type: mongoose.Schema.ObjectId,
          ref: 'gh3982',
          required: true
        }]
      });

      const Model = db.model('gh3982_0', ModelSchema);

      const nestedModel = new NestedModel({
        'field': 'nestedModel'
      });

      nestedModel.save(function(error, nestedModel) {
        assert.ifError(error);
        Model.create({ array: [nestedModel._id] }, function(error, doc) {
          assert.ifError(error);
          Model.findById(doc._id).populate('array').exec(function(error, doc) {
            assert.ifError(error);
            doc.array.push(nestedModel);
            assert.strictEqual(doc.isNew, false);
            assert.strictEqual(doc.array[0].isNew, false);
            assert.strictEqual(doc.array[1].isNew, false);
            assert.strictEqual(nestedModel.isNew, false);
            done();
          });
        });
      });
    });

    it('doesnt skipId for single nested subdocs (gh-4008)', function(done) {
      const childSchema = new Schema({
        name: String
      });

      const parentSchema = new Schema({
        child: childSchema
      });

      const Parent = db.model('gh4008', parentSchema);

      Parent.create({ child: { name: 'My child' } }, function(error, doc) {
        assert.ifError(error);
        Parent.collection.findOne({ _id: doc._id }, function(error, doc) {
          assert.ifError(error);
          assert.ok(doc.child._id);
          done();
        });
      });
    });

    it('single embedded docs with $near (gh-4014)', function(done) {
      const schema = new mongoose.Schema({
        placeName: String
      });

      const geoSchema = new mongoose.Schema({
        type: {
          type: String,
          enum: 'Point',
          default: 'Point'
        },
        coordinates: {
          type: [Number],
          default: [0, 0]
        }
      });

      schema.add({ geo: geoSchema });
      schema.index({ geo: '2dsphere' });

      const MyModel = db.model('gh4014', schema);

      MyModel.on('index', function(err) {
        assert.ifError(err);

        MyModel.
          where('geo').near({ center: [50, 50], spherical: true }).
          exec(function(err) {
            assert.ifError(err);
            done();
          });
      });
    });

    it('skip validation if required returns false (gh-4094)', function(done) {
      const schema = new Schema({
        div: {
          type: Number,
          required: function() { return false; },
          validate: function(v) { return !!v; }
        }
      });
      const Model = db.model('gh4094', schema);
      const m = new Model();
      assert.ifError(m.validateSync());
      done();
    });

    it('ability to overwrite array default (gh-4109)', function(done) {
      const schema = new Schema({
        names: {
          type: [String],
          default: void 0
        }
      });

      const Model = db.model('gh4109', schema);
      const m = new Model();
      assert.ok(!m.names);
      m.save(function(error, m) {
        assert.ifError(error);
        Model.collection.findOne({ _id: m._id }, function(error, doc) {
          assert.ifError(error);
          assert.ok(!('names' in doc));
          done();
        });
      });
    });

    it('validation works when setting array index (gh-3816)', function(done) {
      const mySchema = new mongoose.Schema({
        items: [
          { month: Number, date: Date }
        ]
      });

      const Test = db.model('test', mySchema);

      const a = [
        { month: 0, date: new Date() },
        { month: 1, date: new Date() }
      ];
      Test.create({ items: a }, function(error, doc) {
        assert.ifError(error);
        Test.findById(doc._id).exec(function(error, doc) {
          assert.ifError(error);
          assert.ok(doc);
          doc.items[0] = {
            month: 5,
            date : new Date()
          };
          doc.markModified('items');
          doc.save(function(error) {
            assert.ifError(error);
            done();
          });
        });
      });
    });

    it('validateSync works when setting array index nested (gh-5389)', function(done) {
      const childSchema = new mongoose.Schema({
        _id: false,
        name: String,
        age: Number
      });

      const schema = new mongoose.Schema({
        name: String,
        children: [childSchema]
      });

      const Model = db.model('gh5389', schema);

      Model.
        create({
          name: 'test',
          children: [
            { name: 'test-child', age: 24 }
          ]
        }).
        then(function(doc) {
          return Model.findById(doc._id);
        }).
        then(function(doc) {
          doc.children[0] = { name: 'updated-child', age: 53 };
          const errors = doc.validateSync();
          assert.ok(!errors);
          done();
        }).
        catch(done);
    });

    it('single embedded with defaults have $parent (gh-4115)', function(done) {
      const ChildSchema = new Schema({
        name: {
          type: String,
          'default': 'child'
        }
      });

      const ParentSchema = new Schema({
        child: {
          type: ChildSchema,
          'default': {}
        }
      });

      const Parent = db.model('gh4115', ParentSchema);

      const p = new Parent();
      assert.equal(p.child.$parent, p);
      done();
    });

    it('removing parent doc calls remove hooks on subdocs (gh-2348) (gh-4566)', function(done) {
      const ChildSchema = new Schema({
        name: String
      });

      const called = {};
      ChildSchema.pre('remove', function(next) {
        called[this.name] = true;
        next();
      });

      const ParentSchema = new Schema({
        children: [ChildSchema],
        child: ChildSchema
      });

      const Parent = db.model('gh2348', ParentSchema);

      const doc = {
        children: [{ name: 'Jacen' }, { name: 'Jaina' }],
        child: { name: 'Anakin' }
      };
      Parent.create(doc, function(error, doc) {
        assert.ifError(error);
        doc.remove(function(error, doc) {
          assert.ifError(error);
          assert.deepEqual(called, {
            Jacen: true,
            Jaina: true,
            Anakin: true
          });
          const arr = doc.children.toObject().map(function(v) { return v.name; });
          assert.deepEqual(arr, ['Jacen', 'Jaina']);
          assert.equal(doc.child.name, 'Anakin');
          done();
        });
      });
    });

    it('strings of length 12 are valid oids (gh-3365)', function(done) {
      const schema = new Schema({ myId: mongoose.Schema.Types.ObjectId });
      const M = db.model('gh3365', schema);
      const doc = new M({ myId: 'blablablabla' });
      doc.validate(function(error) {
        assert.ifError(error);
        done();
      });
    });

    it('set() empty obj unmodifies subpaths (gh-4182)', function(done) {
      const omeletteSchema = new Schema({
        topping: {
          meat: {
            type: String,
            enum: ['bacon', 'sausage']
          },
          cheese: Boolean
        }
      });
      const Omelette = db.model('gh4182', omeletteSchema);
      const doc = new Omelette({
        topping: {
          meat: 'bacon',
          cheese: true
        }
      });
      doc.topping = {};
      doc.save(function(error) {
        assert.ifError(error);
        assert.strictEqual(doc.topping.meat, void 0);
        done();
      });
    });

    it('emits cb errors on model for save (gh-3499)', function(done) {
      const testSchema = new Schema({ name: String });

      const Test = db.model('gh3499', testSchema);

      Test.on('error', function(error) {
        assert.equal(error.message, 'fail!');
        done();
      });

      new Test({}).save(function() {
        throw new Error('fail!');
      });
    });

    it('emits cb errors on model for save with hooks (gh-3499)', function(done) {
      const testSchema = new Schema({ name: String });

      testSchema.pre('save', function(next) {
        next();
      });

      testSchema.post('save', function(doc, next) {
        next();
      });

      const Test = db.model('gh3499_0', testSchema);

      Test.on('error', function(error) {
        assert.equal(error.message, 'fail!');
        done();
      });

      new Test({}).save(function() {
        throw new Error('fail!');
      });
    });

    it('emits cb errors on model for find() (gh-3499)', function(done) {
      const testSchema = new Schema({ name: String });

      const Test = db.model('gh3499_1', testSchema);

      Test.on('error', function(error) {
        assert.equal(error.message, 'fail!');
        done();
      });

      Test.find({}, function() {
        throw new Error('fail!');
      });
    });

    it('emits cb errors on model for find() + hooks (gh-3499)', function(done) {
      const testSchema = new Schema({ name: String });

      testSchema.post('find', function(results, next) {
        assert.equal(results.length, 0);
        next();
      });

      const Test = db.model('gh3499_2', testSchema);

      Test.on('error', function(error) {
        assert.equal(error.message, 'fail!');
        done();
      });

      Test.find({}, function() {
        throw new Error('fail!');
      });
    });

    it('clears subpaths when removing single nested (gh-4216)', function(done) {
      const RecurrenceSchema = new Schema({
        frequency: Number,
        interval: {
          type: String,
          enum: ['days', 'weeks', 'months', 'years']
        }
      }, { _id: false });

      const EventSchema = new Schema({
        name: {
          type: String,
          trim: true
        },
        recurrence: RecurrenceSchema
      });

      const Event = db.model('gh4216', EventSchema);
      const ev = new Event({
        name: 'test',
        recurrence: { frequency: 2, interval: 'days' }
      });
      ev.recurrence = null;
      ev.save(function(error) {
        assert.ifError(error);
        done();
      });
    });

    it('using validator.isEmail as a validator (gh-4064) (gh-4084)', function(done) {
      const schema = new Schema({
        email: { type: String, validate: validator.isEmail }
      });

      const MyModel = db.model('gh4064', schema);

      MyModel.create({ email: 'invalid' }, function(error) {
        assert.ok(error);
        assert.ok(error.errors['email']);
        done();
      });
    });

    it('setting path to empty object works (gh-4218)', function() {
      const schema = new Schema({
        object: {
          nested: {
            field1: { type: Number, default: 1 }
          }
        }
      });

      const MyModel = db.model('gh4218', schema);

      return co(function*() {
        let doc = yield MyModel.create({});
        doc.object.nested = {};
        yield doc.save();
        doc = yield MyModel.collection.findOne({ _id: doc._id });
        assert.deepEqual(doc.object.nested, {});
      });
    });

    it('setting path to object with strict and no paths in the schema (gh-6436) (gh-4218)', function() {
      const schema = new Schema({
        object: {
          nested: {
            field1: { type: Number, default: 1 }
          }
        }
      });

      const MyModel = db.model('gh6436', schema);

      return co(function*() {
        let doc = yield MyModel.create({});
        doc.object.nested = { field2: 'foo' }; // `field2` not in the schema
        yield doc.save();
        doc = yield MyModel.collection.findOne({ _id: doc._id });
        assert.deepEqual(doc.object.nested, {});
      });
    });

    it('minimize + empty object (gh-4337)', function(done) {
      let SomeModel;
      let SomeModelSchema;

      SomeModelSchema = new mongoose.Schema({}, {
        minimize: false
      });

      SomeModel = mongoose.model('somemodel', SomeModelSchema);

      try {
        new SomeModel({});
      } catch (error) {
        assert.ifError(error);
      }
      done();
    });

    describe('modifiedPaths', function() {
      it('doesnt markModified child paths if parent is modified (gh-4224)', function(done) {
        const childSchema = new Schema({
          name: String
        });
        const parentSchema = new Schema({
          child: childSchema
        });

        const Parent = db.model('gh4224', parentSchema);
        Parent.create({ child: { name: 'Jacen' } }, function(error, doc) {
          assert.ifError(error);
          doc.child = { name: 'Jaina' };
          doc.child.name = 'Anakin';
          assert.deepEqual(doc.modifiedPaths(), ['child']);
          assert.ok(doc.isModified('child.name'));
          done();
        });
      });

      it('includeChildren option (gh-6134)', function(done) {
        const personSchema = new mongoose.Schema({
          name: { type: String },
          colors: {
            primary: {
              type: String,
              default: 'white',
              enum: ['blue', 'green', 'red', 'purple', 'yellow']
            }
          }
        });

        const Person = db.model('Person', personSchema);

        const luke = new Person({
          name: 'Luke',
          colors: {
            primary: 'blue'
          }
        });
        assert.deepEqual(luke.modifiedPaths(), ['name', 'colors', 'colors.primary']);

        const obiwan = new Person({ name: 'Obi-Wan' });
        obiwan.colors.primary = 'blue';
        assert.deepEqual(obiwan.modifiedPaths(), ['name', 'colors', 'colors.primary']);

        const anakin = new Person({ name: 'Anakin' });
        anakin.colors = { primary: 'blue' };
        assert.deepEqual(anakin.modifiedPaths({ includeChildren: true }), ['name', 'colors', 'colors.primary']);

        done();
      });

      it('includeChildren option with arrays (gh-5904)', function(done) {
        const teamSchema = new mongoose.Schema({
          name: String,
          colors: {
            primary: {
              type: String,
              enum: ['blue', 'green', 'red', 'purple', 'yellow', 'white', 'black']
            }
          },
          members: [{
            name: String,
          }]
        });

        const Team = db.model('gh5904', teamSchema);

        const jedis = new Team({
          name: 'Jedis',
          colors: {
            primary: 'blue'
          },
          members: [{ name: 'luke' }]
        });

        const paths = jedis.modifiedPaths({ includeChildren: true });
        assert.deepEqual(paths, [
          'name',
          'colors',
          'colors.primary',
          'members',
          'members.0',
          'members.0.name'
        ]);

        done();
      });
    });

    it('single nested isNew (gh-4369)', function(done) {
      const childSchema = new Schema({
        name: String
      });
      const parentSchema = new Schema({
        child: childSchema
      });

      const Parent = db.model('gh4369', parentSchema);
      let remaining = 2;

      const doc = new Parent({ child: { name: 'Jacen' } });
      doc.child.on('isNew', function(val) {
        assert.ok(!val);
        assert.ok(!doc.child.isNew);
        --remaining || done();
      });

      doc.save(function(error, doc) {
        assert.ifError(error);
        assert.ok(!doc.child.isNew);
        --remaining || done();
      });
    });

    it('deep default array values (gh-4540)', function(done) {
      const schema = new Schema({
        arr: [{
          test: {
            type: Array,
            default: ['test']
          }
        }]
      });
      assert.doesNotThrow(function() {
        db.model('gh4540', schema);
      });
      done();
    });

    it('default values with subdoc array (gh-4390)', function(done) {
      const childSchema = new Schema({
        name: String
      });
      const parentSchema = new Schema({
        child: [childSchema]
      });

      parentSchema.path('child').default([{ name: 'test' }]);

      const Parent = db.model('gh4390', parentSchema);

      Parent.create({}, function(error, doc) {
        assert.ifError(error);
        const arr = doc.toObject().child.map(function(doc) {
          assert.ok(doc._id);
          delete doc._id;
          return doc;
        });
        assert.deepEqual(arr, [{ name: 'test' }]);
        done();
      });
    });

    it('handles invalid dates (gh-4404)', function(done) {
      const testSchema = new Schema({
        date: Date
      });

      const Test = db.model('gh4404', testSchema);

      Test.create({ date: new Date('invalid date') }, function(error) {
        assert.ok(error);
        assert.equal(error.errors['date'].name, 'CastError');
        done();
      });
    });

    it('setting array subpath (gh-4472)', function(done) {
      const ChildSchema = new mongoose.Schema({
        name: String,
        age: Number
      }, { _id: false });

      const ParentSchema = new mongoose.Schema({
        data: {
          children: [ChildSchema]
        }
      });

      const Parent = db.model('gh4472', ParentSchema);

      const p = new Parent();
      p.set('data.children.0', {
        name: 'Bob',
        age: 900
      });

      assert.deepEqual(p.toObject().data.children, [{ name: 'Bob', age: 900 }]);
      done();
    });

    it('ignore paths (gh-4480)', function() {
      const TestSchema = new Schema({
        name: { type: String, required: true }
      });

      const Test = db.model('gh4480', TestSchema);

      return co(function*() {
        yield Test.create({ name: 'val' });

        let doc = yield Test.findOne();

        doc.name = null;
        doc.$ignore('name');

        yield doc.save();

        doc = yield Test.findById(doc._id);

        assert.equal(doc.name, 'val');
      });
    });

    it('ignore subdocs paths (gh-4480) (gh-6152)', function() {
      const childSchema = new Schema({
        name: { type: String, required: true }
      });
      const testSchema = new Schema({
        child: childSchema,
        children: [childSchema]
      });

      const Test = db.model('gh6152', testSchema);

      return co(function*() {
        yield Test.create({
          child: { name: 'testSingle' },
          children: [{ name: 'testArr' }]
        });

        let doc = yield Test.findOne();
        doc.child.name = null;
        doc.child.$ignore('name');

        yield doc.save();

        doc = yield Test.findById(doc._id);

        assert.equal(doc.child.name, 'testSingle');

        doc.children[0].name = null;
        doc.children[0].$ignore('name');

        yield doc.save();

        doc = yield Test.findById(doc._id);

        assert.equal(doc.children[0].name, 'testArr');
      });
    });

    it('composite _ids (gh-4542)', function(done) {
      const schema = new Schema({
        _id: {
          key1: String,
          key2: String
        },
        content: String
      });

      const Model = db.model('gh4542', schema);

      const object = new Model();
      object._id = {key1: 'foo', key2: 'bar'};
      object.save().
        then(function(obj) {
          obj.content = 'Hello';
          return obj.save();
        }).
        then(function(obj) {
          return Model.findOne({ _id: obj._id });
        }).
        then(function(obj) {
          assert.equal(obj.content, 'Hello');
          done();
        }).
        catch(done);
    });

    it('validateSync with undefined and conditional required (gh-4607)', function(done) {
      const schema = new mongoose.Schema({
        type: mongoose.SchemaTypes.Number,
        conditional: {
          type: mongoose.SchemaTypes.String,
          required: function() {
            return this.type === 1;
          },
          maxlength: 128
        }
      });

      const Model = db.model('gh4607', schema);

      assert.doesNotThrow(function() {
        new Model({
          type: 2,
          conditional: void 0
        }).validateSync();
      });

      done();
    });

    it('conditional required on single nested (gh-4663)', function(done) {
      const childSchema = new Schema({
        name: String
      });
      const schema = new Schema({
        child: {
          type: childSchema,
          required: function() {
            assert.equal(this.child.name, 'test');
          }
        }
      });

      const M = db.model('gh4663', schema);

      new M({ child: { name: 'test' } }).validateSync();
      done();
    });

    it('setting full path under single nested schema works (gh-4578) (gh-4528)', function(done) {
      const ChildSchema = new mongoose.Schema({
        age: Number
      });

      const ParentSchema = new mongoose.Schema({
        age: Number,
        family: {
          child: ChildSchema
        }
      });

      const M = db.model('gh4578', ParentSchema);

      M.create({ age: 45 }, function(error, doc) {
        assert.ifError(error);
        assert.ok(!doc.family.child);
        doc.set('family.child.age', 15);
        assert.ok(doc.family.child.schema);
        assert.ok(doc.isModified('family.child'));
        assert.ok(doc.isModified('family.child.age'));
        assert.equal(doc.family.child.toObject().age, 15);
        done();
      });
    });

    it('setting a nested path retains nested modified paths (gh-5206)', function(done) {
      const testSchema = new mongoose.Schema({
        name: String,
        surnames: {
          docarray: [{ name: String }]
        }
      });

      const Cat = db.model('gh5206', testSchema);

      const kitty = new Cat({
        name: 'Test',
        surnames: {
          docarray: [{ name: 'test1' }, { name: 'test2' }]
        }
      });

      kitty.save(function(error) {
        assert.ifError(error);

        kitty.surnames = {
          docarray: [{ name: 'test1' }, { name: 'test2' }, { name: 'test3' }]
        };

        assert.deepEqual(kitty.modifiedPaths(),
          ['surnames', 'surnames.docarray']);
        done();
      });
    });

    it('toObject() does not depopulate top level (gh-3057)', function(done) {
      const Cat = db.model('gh3057', { name: String });
      const Human = db.model('gh3057_0', {
        name: String,
        petCat: { type: mongoose.Schema.Types.ObjectId, ref: 'gh3057' }
      });

      const kitty = new Cat({ name: 'Zildjian' });
      const person = new Human({ name: 'Val', petCat: kitty });

      assert.equal(kitty.toObject({ depopulate: true }).name, 'Zildjian');
      assert.ok(!person.toObject({ depopulate: true }).petCat.name);
      done();
    });

    it('toObject() respects schema-level depopulate (gh-6313)', function(done) {
      const personSchema = Schema({
        name: String,
        car: {
          type: Schema.Types.ObjectId,
          ref: 'gh6313_Car'
        }
      });

      personSchema.set('toObject', {
        depopulate: true
      });

      const carSchema = Schema({
        name: String
      });

      const Car = db.model('gh6313_Car', carSchema);
      const Person = db.model('gh6313_Person', personSchema);

      const car = new Car({
        name: 'Ford'
      });

      const person = new Person({
        name: 'John',
        car: car
      });

      assert.equal(person.toObject().car.toHexString(), car._id.toHexString());
      done();
    });

    it('single nested doc conditional required (gh-4654)', function(done) {
      const ProfileSchema = new Schema({
        firstName: String,
        lastName: String
      });

      function validator() {
        assert.equal(this.email, 'test');
        return true;
      }

      const UserSchema = new Schema({
        email: String,
        profile: {
          type: ProfileSchema,
          required: [validator, 'profile required']
        }
      });

      const User = db.model('gh4654', UserSchema);
      User.create({ email: 'test' }, function(error) {
        assert.equal(error.errors['profile'].message, 'profile required');
        done();
      });
    });

    it('handles setting single nested schema to equal value (gh-4676)', function(done) {
      const companySchema = new mongoose.Schema({
        _id: false,
        name: String,
        description: String
      });

      const userSchema = new mongoose.Schema({
        name:  String,
        company: companySchema
      });

      const User = db.model('gh4676', userSchema);

      const user = new User({ company: { name: 'Test' } });
      user.save(function(error) {
        assert.ifError(error);
        user.company.description = 'test';
        assert.ok(user.isModified('company'));
        user.company = user.company;
        assert.ok(user.isModified('company'));
        done();
      });
    });

    it('handles setting single nested doc to null after setting (gh-4766)', function(done) {
      const EntitySchema = new Schema({
        company: {
          type: String,
          required: true
        },
        name: {
          type: String,
          required: false
        },
        email: {
          type: String,
          required: false
        }
      }, { _id: false, id: false });

      const ShipmentSchema = new Schema({
        entity: {
          shipper: {
            type: EntitySchema,
            required: false
          },
          manufacturer: {
            type: EntitySchema,
            required: false
          }
        }
      });

      const Shipment = db.model('gh4766', ShipmentSchema);
      const doc = new Shipment({
        entity: {
          shipper: null,
          manufacturer: {
            company: 'test',
            name: 'test',
            email: 'test@email'
          }
        }
      });

      doc.save().
        then(function() { return Shipment.findById(doc._id); }).
        then(function(shipment) {
          shipment.entity = shipment.entity;
          shipment.entity.manufacturer = null;
          return shipment.save();
        }).
        then(function() {
          done();
        }).
        catch(done);
    });

    it('buffers with subtypes as ids (gh-4506)', function(done) {
      const uuid = require('uuid');

      const UserSchema = new mongoose.Schema({
        _id: {
          type: Buffer,
          default: function() {
            return mongoose.Types.Buffer(uuid.parse(uuid.v4())).toObject(4);
          },
          required: true
        },
        email: {
          type: String,
          unique: true,
          lowercase: true,
          required: true
        },
        name: String
      });

      const User = db.model('gh4506', UserSchema);

      const user = new User({
        email: 'me@email.com',
        name: 'My name'
      });

      user.save().
        then(function() {
          return User.findOne({ email: 'me@email.com' });
        }).
        then(function(user) {
          user.name = 'other';
          return user.save();
        }).
        then(function() {
          return User.findOne({ email: 'me@email.com' });
        }).
        then(function(doc) {
          assert.equal(doc.name, 'other');
          done();
        }).
        catch(done);
    });

    it('embedded docs dont mark parent as invalid (gh-4681)', function(done) {
      const NestedSchema = new mongoose.Schema({
        nestedName: { type: String, required: true },
        createdAt: { type: Date, required: true }
      });
      const RootSchema = new mongoose.Schema({
        rootName:  String,
        nested: { type: [ NestedSchema ] }
      });

      const Root = db.model('gh4681', RootSchema);
      const root = new Root({ rootName: 'root', nested: [ { } ] });
      root.save(function(error) {
        assert.ok(error);
        assert.deepEqual(Object.keys(error.errors).sort(),
          ['nested.0.createdAt', 'nested.0.nestedName']);
        done();
      });
    });

    it('should depopulate the shard key when saving (gh-4658)', function(done) {
      const ChildSchema = new mongoose.Schema({
        name: String
      });

      const ChildModel = db.model('gh4658', ChildSchema);

      const ParentSchema = new mongoose.Schema({
        name: String,
        child: { type: Schema.Types.ObjectId, ref: 'gh4658' }
      }, {shardKey: {child: 1, _id: 1}});

      const ParentModel = db.model('gh4658_0', ParentSchema);

      ChildModel.create({ name: 'Luke' }).
        then(function(child) {
          const p = new ParentModel({ name: 'Vader' });
          p.child = child;
          return p.save();
        }).
        then(function(p) {
          p.name = 'Anakin';
          return p.save();
        }).
        then(function(p) {
          return ParentModel.findById(p);
        }).
        then(function(doc) {
          assert.equal(doc.name, 'Anakin');
          done();
        }).
        catch(done);
    });

    it('handles setting virtual subpaths (gh-4716)', function(done) {
      const childSchema = new Schema({
        name: { type: String, default: 'John' },
        favorites: {
          color: {
            type: String,
            default: 'Blue'
          }
        }
      });

      const parentSchema = new Schema({
        name: { type: String },
        children: {
          type: [childSchema],
          default: [{}]
        }
      });

      parentSchema.virtual('favorites').set(function(v) {
        return this.children[0].set('favorites', v);
      }).get(function() {
        return this.children[0].get('favorites');
      });

      const Parent = db.model('gh4716', parentSchema);
      const p = new Parent({ name: 'Anakin' });
      p.set('children.0.name', 'Leah');
      p.set('favorites.color', 'Red');
      assert.equal(p.children[0].favorites.color, 'Red');
      done();
    });

    it('handles selected nested elements with defaults (gh-4739)', function(done) {
      const userSchema = new Schema({
        preferences: {
          sleep: { type: Boolean, default: false },
          test: { type: Boolean, default: true }
        },
        name: String
      });

      const User = db.model('User', userSchema);

      const user = { name: 'test' };
      User.collection.insertOne(user, function(error) {
        assert.ifError(error);
        User.findById(user, { 'preferences.sleep': 1, name: 1 }, function(error, user) {
          assert.ifError(error);
          assert.strictEqual(user.preferences.sleep, false);
          assert.ok(!user.preferences.test);
          done();
        });
      });
    });

    it('handles mark valid in subdocs correctly (gh-4778)', function(done) {
      const SubSchema = new mongoose.Schema({
        field: {
          nestedField: {
            type: mongoose.Schema.ObjectId,
            required: false
          }
        }
      }, { _id: false, id: false });

      const Model2Schema = new mongoose.Schema({
        sub: {
          type: SubSchema,
          required: false
        }
      });
      const Model2 = db.model('gh4778', Model2Schema);

      const doc = new Model2({
        sub: {}
      });

      doc.sub.field.nestedField = { };
      doc.sub.field.nestedField = '574b69d0d9daf106aaa62974';
      assert.ok(!doc.validateSync());
      done();
    });

    it('timestamps with nested paths (gh-5051)', function(done) {
      const schema = new Schema({ props: {} }, {
        timestamps: {
          createdAt: 'props.createdAt',
          updatedAt: 'props.updatedAt'
        }
      });

      const M = db.model('gh5051', schema);
      const now = Date.now();
      M.create({}, function(error, doc) {
        assert.ok(doc.props.createdAt);
        assert.ok(doc.props.createdAt instanceof Date);
        assert.ok(doc.props.createdAt.valueOf() >= now);
        assert.ok(doc.props.updatedAt);
        assert.ok(doc.props.updatedAt instanceof Date);
        assert.ok(doc.props.updatedAt.valueOf() >= now);
        done();
      });
    });

    it('Declaring defaults in your schema with timestamps defined (gh-6024)', function(done) {
      const schemaDefinition = {
        name: String,
        misc: {
          hometown: String,
          isAlive: { type: Boolean, default: true }
        }
      };

      const schemaWithTimestamps = new Schema(schemaDefinition, {timestamps: {createdAt: 'misc.createdAt'}});
      const PersonWithTimestamps = db.model('Person_timestamps', schemaWithTimestamps);
      const dude = new PersonWithTimestamps({ name: 'Keanu', misc: {hometown: 'Beirut'} });
      assert.equal(dude.misc.isAlive, true);

      done();
    });

    it('supports $where in pre save hook (gh-4004)', function(done) {
      const Promise = global.Promise;

      const schema = new Schema({
        name: String
      }, { timestamps: true, versionKey: null });

      schema.pre('save', function(next) {
        this.$where = { updatedAt: this.updatedAt };
        next();
      });

      schema.post('save', function(error, res, next) {
        if (error instanceof MongooseError.DocumentNotFoundError) {
          error = new Error('Somebody else updated the document!');
        }
        next(error);
      });

      const MyModel = db.model('gh4004', schema);

      MyModel.create({ name: 'test' }).
        then(function() {
          return Promise.all([
            MyModel.findOne(),
            MyModel.findOne()
          ]);
        }).
        then(function(docs) {
          docs[0].name = 'test2';
          return Promise.all([
            docs[0].save(),
            Promise.resolve(docs[1])
          ]);
        }).
        then(function(docs) {
          docs[1].name = 'test3';
          return docs[1].save();
        }).
        then(function() {
          done(new Error('Should not get here'));
        }).
        catch(function(error) {
          assert.equal(error.message, 'Somebody else updated the document!');
          done();
        });
    });

    it('toObject() with buffer and minimize (gh-4800)', function(done) {
      const TestSchema = new mongoose.Schema({ buf: Buffer }, {
        toObject: {
          virtuals: true,
          getters: true
        }
      });

      const Test = db.model('gh4800', TestSchema);

      Test.create({ buf: Buffer.from('abcd') }).
        then(function(doc) {
          return Test.findById(doc._id);
        }).
        then(function(doc) {
          // Should not throw
          require('util').inspect(doc);
          done();
        }).
        catch(done);
    });

    it('buffer subtype prop (gh-5530)', function(done) {
      const TestSchema = new mongoose.Schema({
        uuid: {
          type: Buffer,
          subtype: 4
        }
      });

      const Test = db.model('gh5530', TestSchema);

      const doc = new Test({ uuid: 'test1' });
      assert.equal(doc.uuid._subtype, 4);
      done();
    });

    it('runs validate hooks on single nested subdocs if not directly modified (gh-3884)', function(done) {
      const childSchema = new Schema({
        name: { type: String },
        friends: [{ type: String }]
      });
      let count = 0;

      childSchema.pre('validate', function(next) {
        ++count;
        next();
      });

      const parentSchema = new Schema({
        name: { type: String },
        child: childSchema
      });

      const Parent = db.model('gh3884', parentSchema);

      const p = new Parent({
        name: 'Mufasa',
        child: {
          name: 'Simba',
          friends: ['Pumbaa', 'Timon', 'Nala']
        }
      });

      p.save().
        then(function(p) {
          assert.equal(count, 1);
          p.child.friends.push('Rafiki');
          return p.save();
        }).
        then(function() {
          assert.equal(count, 2);
          done();
        }).
        catch(done);
    });

    it('runs validate hooks on arrays subdocs if not directly modified (gh-5861)', function(done) {
      const childSchema = new Schema({
        name: { type: String },
        friends: [{ type: String }]
      });
      let count = 0;

      childSchema.pre('validate', function(next) {
        ++count;
        next();
      });

      const parentSchema = new Schema({
        name: { type: String },
        children: [childSchema]
      });

      const Parent = db.model('gh5861', parentSchema);

      const p = new Parent({
        name: 'Mufasa',
        children: [{
          name: 'Simba',
          friends: ['Pumbaa', 'Timon', 'Nala']
        }]
      });

      p.save().
        then(function(p) {
          assert.equal(count, 1);
          p.children[0].friends.push('Rafiki');
          return p.save();
        }).
        then(function() {
          assert.equal(count, 2);
          done();
        }).
        catch(done);
    });

    it('does not run schema type validator on single nested if not direct modified (gh-5885)', function() {
      let childValidateCalls = 0;
      const childSchema = new Schema({
        name: String,
        otherProp: {
          type: String,
          validate: () => {
            ++childValidateCalls;
            return true;
          }
        }
      });

      let validateCalls = 0;
      const parentSchema = new Schema({
        child: {
          type: childSchema,
          validate: () => {
            ++validateCalls;
            return true;
          }
        }
      });

      return co(function*() {
        const Parent = db.model('gh5885', parentSchema);

        const doc = yield Parent.create({
          child: {
            name: 'test',
            otherProp: 'test'
          }
        });

        assert.equal(childValidateCalls, 1);
        assert.equal(validateCalls, 1);
        childValidateCalls = 0;
        validateCalls = 0;

        doc.set('child.name', 'test2');
        yield doc.validate();

        assert.equal(childValidateCalls, 0);
        assert.equal(validateCalls, 0);
      });
    });

    it('does not overwrite when setting nested (gh-4793)', function(done) {
      const grandchildSchema = new mongoose.Schema();
      grandchildSchema.method({
        foo: function() { return 'bar'; }
      });
      const Grandchild = db.model('gh4793_0', grandchildSchema);

      const childSchema = new mongoose.Schema({
        grandchild: grandchildSchema
      });
      const Child = mongoose.model('gh4793_1', childSchema);

      const parentSchema = new mongoose.Schema({
        children: [childSchema]
      });
      const Parent = mongoose.model('gh4793_2', parentSchema);

      const grandchild = new Grandchild();
      const child = new Child({grandchild: grandchild});

      assert.equal(child.grandchild.foo(), 'bar');

      const p = new Parent({children: [child]});

      assert.equal(child.grandchild.foo(), 'bar');
      assert.equal(p.children[0].grandchild.foo(), 'bar');
      done();
    });

    it('hooks/middleware for custom methods (gh-6385)', function() {
      const mySchema = new Schema({
        name: String
      });

      mySchema.methods.foo = function(cb) {
        return cb(null, this.name);
      };
      mySchema.methods.bar = function() {
        return this.name;
      };

      let preFoo = 0;
      let postFoo = 0;
      mySchema.pre('foo', function() {
        ++preFoo;
      });
      mySchema.post('foo', function() {
        ++postFoo;
      });

      const MyModel = db.model('gh6385', mySchema);

      return co(function*() {
        const doc = new MyModel({ name: 'test' });

        assert.equal(doc.bar(), 'test');

        assert.equal(preFoo, 0);
        assert.equal(postFoo, 0);

        assert.equal(yield cb => doc.foo(cb), 'test');
        assert.equal(preFoo, 1);
        assert.equal(postFoo, 1);
      });
    });

    it('custom methods with promises (gh-6385)', function() {
      const mySchema = new Schema({
        name: String
      });

      mySchema.methods.foo = function() {
        return Promise.resolve(this.name + ' foo');
      };
      mySchema.methods.bar = function() {
        return this.name + ' bar';
      };

      let preFoo = 0;
      let preBar = 0;
      mySchema.pre('foo', function() {
        ++preFoo;
      });
      mySchema.pre('bar', function() {
        ++preBar;
      });

      const MyModel = db.model('gh6385_1', mySchema);

      return co(function*() {
        const doc = new MyModel({ name: 'test' });

        assert.equal(preFoo, 0);
        assert.equal(preBar, 0);

        let foo = doc.foo();
        let bar = doc.bar();
        assert.ok(foo instanceof Promise);
        assert.ok(bar instanceof Promise);

        foo = yield foo;
        bar = yield bar;

        assert.equal(preFoo, 1);
        assert.equal(preBar, 1);
        assert.equal(foo, 'test foo');
        assert.equal(bar, 'test bar');
      });
    });

    it('toString() as custom method (gh-6538)', function(done) {
      const commentSchema = new Schema({ title: String });
      commentSchema.methods.toString = function() {
        return `${this.constructor.modelName}(${this.title})`;
      };
      const Comment = db.model('gh6538_Comment', commentSchema);
      const c = new Comment({ title: 'test' });
      assert.strictEqual('gh6538_Comment(test)', `${c}`);
      done();
    });

    it('setting to discriminator (gh-4935)', function(done) {
      const Buyer = db.model('gh4935_0', new Schema({
        name: String,
        vehicle: { type: Schema.Types.ObjectId, ref: 'gh4935' }
      }));
      const Vehicle = db.model('gh4935', new Schema({ name: String }));
      const Car = Vehicle.discriminator('gh4935_1', new Schema({
        model: String
      }));

      const eleanor = new Car({ name: 'Eleanor', model: 'Shelby Mustang GT' });
      const nick = new Buyer({ name: 'Nicolas', vehicle: eleanor });

      assert.ok(!!nick.vehicle);
      assert.ok(nick.vehicle === eleanor);
      assert.ok(nick.vehicle instanceof Car);
      assert.equal(nick.vehicle.name, 'Eleanor');

      done();
    });

    it('handles errors in sync validators (gh-2185)', function(done) {
      const schema = new Schema({
        name: {
          type: String,
          validate: function() {
            throw new Error('woops!');
          }
        }
      });

      const M = db.model('gh2185', schema);

      const error = (new M({ name: 'test' })).validateSync();
      assert.ok(error);
      assert.equal(error.errors['name'].reason.message, 'woops!');

      new M({ name: 'test'}).validate(function(error) {
        assert.ok(error);
        assert.equal(error.errors['name'].reason.message, 'woops!');
        done();
      });
    });

    it('allows hook as a schema key (gh-5047)', function(done) {
      const schema = new mongoose.Schema({
        name: String,
        hook: { type: String }
      });

      const Model = db.model('Model', schema);

      Model.create({ hook: 'test '}, function(error) {
        assert.ifError(error);
        done();
      });
    });

    it('save errors with callback and promise work (gh-5216)', function(done) {
      const schema = new mongoose.Schema({});

      const Model = db.model('gh5216', schema);

      const _id = new mongoose.Types.ObjectId();
      const doc1 = new Model({ _id: _id });
      const doc2 = new Model({ _id: _id });

      let remaining = 2;
      Model.on('error', function(error) {
        assert.ok(error);
        --remaining || done();
      });

      doc1.save().
        then(function() { return doc2.save(); }).
        catch(function(error) {
          assert.ok(error);
          --remaining || done();
        });
    });

    it('post hooks on child subdocs run after save (gh-5085)', function(done) {
      const ChildModelSchema = new mongoose.Schema({
        text: {
          type: String
        }
      });
      ChildModelSchema.post('save', function(doc) {
        doc.text = 'bar';
      });
      const ParentModelSchema = new mongoose.Schema({
        children: [ChildModelSchema]
      });

      const Model = db.model('gh5085', ParentModelSchema);

      Model.create({ children: [{ text: 'test' }] }, function(error) {
        assert.ifError(error);
        Model.findOne({}, function(error, doc) {
          assert.ifError(error);
          assert.equal(doc.children.length, 1);
          assert.equal(doc.children[0].text, 'test');
          done();
        });
      });
    });

    it('post hooks on array child subdocs run after save (gh-5085) (gh-6926)', function() {
      const subSchema = new Schema({
        val: String
      });

      subSchema.post('save', function() {
        return Promise.reject(new Error('Oops'));
      });

      const schema = new Schema({
        sub: subSchema
      });

      const Test = db.model('gh6926', schema);

      const test = new Test({ sub: { val: 'test' } });

      return test.save().
        then(() => assert.ok(false), err => assert.equal(err.message, 'Oops')).
        then(() => Test.findOne()).
        then(doc => assert.equal(doc.sub.val, 'test'));
    });

    it('nested docs toObject() clones (gh-5008)', function(done) {
      const schema = new mongoose.Schema({
        sub: {
          height: Number
        }
      });

      const Model = db.model('gh5008', schema);

      const doc = new Model({
        sub: {
          height: 3
        }
      });

      assert.equal(doc.sub.height, 3);

      const leanDoc = doc.sub.toObject();
      assert.equal(leanDoc.height, 3);

      doc.sub.height = 55;
      assert.equal(doc.sub.height, 55);
      assert.equal(leanDoc.height, 3);

      done();
    });

    it('toObject() with null (gh-5143)', function(done) {
      const schema = new mongoose.Schema({
        customer: {
          name: { type: String, required: false }
        }
      });

      const Model = db.model('gh5143', schema);

      const model = new Model();
      model.customer = null;
      assert.strictEqual(model.toObject().customer, null);
      assert.strictEqual(model.toObject({ getters: true }).customer, null);

      done();
    });

    it('handles array subdocs with single nested subdoc default (gh-5162)', function(done) {
      const RatingsItemSchema = new mongoose.Schema({
        value: Number
      }, { versionKey: false, _id: false });

      const RatingsSchema = new mongoose.Schema({
        ratings: {
          type: RatingsItemSchema,
          default: { id: 1, value: 0 }
        },
        _id: false
      });

      const RestaurantSchema = new mongoose.Schema({
        menu: {
          type: [RatingsSchema]
        }
      });

      const Restaurant = db.model('gh5162', RestaurantSchema);

      // Should not throw
      const r = new Restaurant();
      assert.deepEqual(r.toObject().menu, []);
      done();
    });

    it('iterating through nested doc keys (gh-5078)', function(done) {
      const schema = new Schema({
        nested: {
          test1: String,
          test2: String
        }
      });

      schema.virtual('tests').get(function() {
        return _.map(this.nested, function(v) {
          return v;
        });
      });

      const M = db.model('gh5078', schema);

      const doc = new M({ nested: { test1: 'a', test2: 'b' } });

      assert.deepEqual(doc.toObject({ virtuals: true }).tests, ['a', 'b']);

      // Should not throw
      require('util').inspect(doc);
      JSON.stringify(doc);

      done();
    });

    it('deeply nested virtual paths (gh-5250)', function(done) {
      const TestSchema = new Schema({});
      TestSchema.
        virtual('a.b.c').
        get(function() {
          return this.v;
        }).
        set(function(value) {
          this.v = value;
        });

      const TestModel = db.model('gh5250', TestSchema);
      const t = new TestModel({'a.b.c': 5});
      assert.equal(t.a.b.c, 5);

      done();
    });

    it('JSON.stringify nested errors (gh-5208)', function(done) {
      const AdditionalContactSchema = new Schema({
        contactName: {
          type: String,
          required: true
        },
        contactValue: {
          type: String,
          required: true
        }
      });

      const ContactSchema = new Schema({
        name: {
          type: String,
          required: true
        },
        email: {
          type: String,
          required: true
        },
        additionalContacts: [AdditionalContactSchema]
      });

      const EmergencyContactSchema = new Schema({
        contactName: {
          type: String,
          required: true
        },
        contact: ContactSchema
      });

      const EmergencyContact =
        db.model('EmergencyContact', EmergencyContactSchema);

      const contact = new EmergencyContact({
        contactName: 'Electrical Service',
        contact: {
          name: 'John Smith',
          email: 'john@gmail.com',
          additionalContacts: [
            {
              contactName: 'skype'
              // Forgotten value
            }
          ]
        }
      });
      contact.validate(function(error) {
        assert.ok(error);
        assert.ok(error.errors['contact']);
        assert.ok(error.errors['contact.additionalContacts.0.contactValue']);

        // This `JSON.stringify()` should not throw
        assert.ok(JSON.stringify(error).indexOf('contactValue') !== -1);
        done();
      });
    });

    it('handles errors in subdoc pre validate (gh-5215)', function(done) {
      const childSchema = new mongoose.Schema({});

      childSchema.pre('validate', function(next) {
        next(new Error('child pre validate'));
      });

      const parentSchema = new mongoose.Schema({
        child: childSchema
      });

      const Parent = db.model('gh5215', parentSchema);

      Parent.create({ child: {} }, function(error) {
        assert.ok(error);
        assert.ok(error.errors['child']);
        assert.equal(error.errors['child'].message, 'child pre validate');
        done();
      });
    });

    it('custom error types (gh-4009)', function(done) {
      const CustomError = function() {};

      const testSchema = new mongoose.Schema({
        num: {
          type: Number,
          required: {
            ErrorConstructor: CustomError
          },
          min: 5
        }
      });

      const Test = db.model('gh4009', testSchema);

      Test.create({}, function(error) {
        assert.ok(error);
        assert.ok(error.errors['num']);
        assert.ok(error.errors['num'] instanceof CustomError);
        Test.create({ num: 1 }, function(error) {
          assert.ok(error);
          assert.ok(error.errors['num']);
          assert.ok(error.errors['num'].constructor.name, 'ValidatorError');
          assert.ok(!(error.errors['num'] instanceof CustomError));
          done();
        });
      });
    });

    it('saving a doc with nested string array (gh-5282)', function(done) {
      const testSchema = new mongoose.Schema({
        strs: [[String]]
      });

      const Test = db.model('gh5282', testSchema);

      const t = new Test({
        strs: [['a', 'b']]
      });

      t.save(function(error, t) {
        assert.ifError(error);
        assert.deepEqual(t.toObject().strs, [['a', 'b']]);
        done();
      });
    });

    it('push() onto a nested doc array (gh-6398)', function() {
      const schema = new mongoose.Schema({
        name: String,
        array: [[{key: String, value: Number}]]
      });

      const Model = db.model('gh6398', schema);

      return co(function*() {
        yield Model.create({
          name: 'small',
          array: [[{ key: 'answer', value: 42 }]]
        });

        let doc = yield Model.findOne();

        assert.ok(doc);
        doc.array[0].push({ key: 'lucky', value: 7 });

        yield doc.save();

        doc = yield Model.findOne();
        assert.equal(doc.array.length, 1);
        assert.equal(doc.array[0].length, 2);
        assert.equal(doc.array[0][1].key, 'lucky');
      });
    });

    it('push() onto a triple nested doc array (gh-6602) (gh-6398)', function() {
      const schema = new mongoose.Schema({
        array: [[[{key: String, value: Number}]]]
      });

      const Model = db.model('gh6602', schema);

      return co(function*() {
        yield Model.create({
          array: [[[{ key: 'answer', value: 42 }]]]
        });

        let doc = yield Model.findOne();

        assert.ok(doc);
        doc.array[0][0].push({ key: 'lucky', value: 7 });

        yield doc.save();

        doc = yield Model.findOne();
        assert.equal(doc.array.length, 1);
        assert.equal(doc.array[0].length, 1);
        assert.equal(doc.array[0][0].length, 2);
        assert.equal(doc.array[0][0][1].key, 'lucky');
      });
    });

    it('null _id (gh-5236)', function(done) {
      const childSchema = new mongoose.Schema({});

      const M = db.model('gh5236', childSchema);

      const m = new M({ _id: null });
      m.save(function(error, doc) {
        assert.equal(doc._id, null);
        done();
      });
    });

    it('setting populated path with typeKey (gh-5313)', function(done) {
      const personSchema = Schema({
        name: {$type: String},
        favorite: { $type: Schema.Types.ObjectId, ref: 'gh5313' },
        books: [{ $type: Schema.Types.ObjectId, ref: 'gh5313' }]
      }, { typeKey: '$type' });

      const bookSchema = Schema({
        title: String
      });

      const Book = mongoose.model('gh5313', bookSchema);
      const Person = mongoose.model('gh5313_0', personSchema);

      const book1 = new Book({ title: 'The Jungle Book' });
      const book2 = new Book({ title: '1984' });

      const person = new Person({
        name: 'Bob',
        favorite: book1,
        books: [book1, book2]
      });

      assert.equal(person.books[0].title, 'The Jungle Book');
      assert.equal(person.books[1].title, '1984');

      done();
    });

    it('save twice with write concern (gh-5294)', function(done) {
      const schema = new mongoose.Schema({
        name: String
      }, {
        safe: {
          w: 'majority',
          wtimeout: 1e4
        }
      });

      const M = db.model('gh5294', schema);

      M.create({ name: 'Test' }, function(error, doc) {
        assert.ifError(error);
        doc.name = 'test2';
        doc.save(function(error) {
          assert.ifError(error);
          done();
        });
      });
    });

    it('undefined field with conditional required (gh-5296)', function(done) {
      const schema = Schema({
        name: {
          type: String,
          maxlength: 63,
          required: function() {
            return false;
          }
        }
      });

      const Model = db.model('gh5296', schema);

      Model.create({ name: undefined }, function(error) {
        assert.ifError(error);
        done();
      });
    });

    it('dotted virtuals in toObject (gh-5473)', function(done) {
      const schema = new mongoose.Schema({}, {
        toObject: { virtuals: true },
        toJSON: { virtuals: true }
      });
      schema.virtual('test.a').get(function() {
        return 1;
      });
      schema.virtual('test.b').get(function() {
        return 2;
      });

      const Model = mongoose.model('gh5473', schema);

      const m = new Model({});
      assert.deepEqual(m.toJSON().test, {
        a: 1,
        b: 2
      });
      assert.deepEqual(m.toObject().test, {
        a: 1,
        b: 2
      });
      assert.equal(m.toObject({ virtuals: false }).test, void 0);
      done();
    });

    it('dotted virtuals in toObject (gh-5506)', function(done) {
      const childSchema = new Schema({
        name: String,
        _id: false
      });
      const parentSchema = new Schema({
        child: {
          type: childSchema,
          default: {}
        }
      });

      const Parent = db.model('gh5506', parentSchema);

      const p = new Parent({ child: { name: 'myName' } });

      p.save().
        then(function() {
          return Parent.findOne();
        }).
        then(function(doc) {
          doc.child = {};
          return doc.save();
        }).
        then(function() {
          return Parent.findOne();
        }).
        then(function(doc) {
          assert.deepEqual(doc.toObject().child, {});
          done();
        }).
        catch(done);
    });

    it('parent props not in child (gh-5470)', function(done) {
      const employeeSchema = new mongoose.Schema({
        name: {
          first: String,
          last: String
        },
        department: String
      });
      const Employee = mongoose.model('Test', employeeSchema);

      const employee = new Employee({
        name: {
          first: 'Ron',
          last: 'Swanson'
        },
        department: 'Parks and Recreation'
      });
      const ownPropertyNames = Object.getOwnPropertyNames(employee.name);

      assert.ok(ownPropertyNames.indexOf('department') === -1, ownPropertyNames.join(','));
      assert.ok(ownPropertyNames.indexOf('first') !== -1, ownPropertyNames.join(','));
      assert.ok(ownPropertyNames.indexOf('last') !== -1, ownPropertyNames.join(','));
      done();
    });

    it('modifying array with existing ids (gh-5523)', function(done) {
      const friendSchema = new mongoose.Schema(
        {
          _id: String,
          name: String,
          age: Number,
          dob: Date
        },
        { _id: false });

      const socialSchema = new mongoose.Schema(
        {
          friends: [friendSchema]
        },
        { _id: false });

      const userSchema = new mongoose.Schema({
        social: {
          type: socialSchema,
          required: true
        }
      });

      const User = db.model('gh5523', userSchema);

      const user = new User({
        social: {
          friends: [
            { _id: 'val', age: 28 }
          ]
        }
      });

      user.social.friends = [{ _id: 'val', name: 'Val' }];

      assert.deepEqual(user.toObject().social.friends[0], {
        _id: 'val',
        name: 'Val'
      });

      user.save(function(error) {
        assert.ifError(error);
        User.findOne({ _id: user._id }, function(error, doc) {
          assert.ifError(error);
          assert.deepEqual(doc.toObject().social.friends[0], {
            _id: 'val',
            name: 'Val'
          });
          done();
        });
      });
    });

    it('consistent setter context for single nested (gh-5363)', function(done) {
      const contentSchema = new Schema({
        blocks: [{ type: String }],
        summary: { type: String }
      });

      // Subdocument setter
      const contexts = [];
      contentSchema.path('blocks').set(function(srcBlocks) {
        if (!this.ownerDocument().isNew) {
          contexts.push(this.toObject());
        }

        return srcBlocks;
      });

      const noteSchema = new Schema({
        title: { type: String, required: true },
        body: { type: contentSchema }
      });

      const Note = db.model('gh5363', noteSchema);

      const note = new Note({
        title: 'Lorem Ipsum Dolor',
        body: {
          summary: 'Summary Test',
          blocks: ['html']
        }
      });

      note.save().
        then(function(note) {
          assert.equal(contexts.length, 0);
          note.set('body', {
            summary: 'New Summary',
            blocks: ['gallery', 'html']
          });
          return note.save();
        }).
        then(function() {
          assert.equal(contexts.length, 1);
          assert.deepEqual(contexts[0].blocks, ['html']);
          done();
        }).
        catch(done);
    });

    it('deeply nested subdocs and markModified (gh-5406)', function(done) {
      const nestedValueSchema = new mongoose.Schema({
        _id: false,
        value: Number
      });
      const nestedPropertySchema = new mongoose.Schema({
        _id: false,
        active: Boolean,
        nestedValue: nestedValueSchema
      });
      const nestedSchema = new mongoose.Schema({
        _id: false,
        nestedProperty: nestedPropertySchema,
        nestedTwoProperty: nestedPropertySchema
      });
      const optionsSchema = new mongoose.Schema({
        _id: false,
        nestedField: nestedSchema
      });
      const TestSchema = new mongoose.Schema({
        fieldOne: String,
        options: optionsSchema
      });

      const Test = db.model('gh5406', TestSchema);

      const doc = new Test({
        fieldOne: 'Test One',
        options: {
          nestedField: {
            nestedProperty: {
              active: true,
              nestedValue: {
                value: 42
              }
            }
          }
        }
      });

      doc.
        save().
        then(function(doc) {
          doc.options.nestedField.nestedTwoProperty = {
            active: true,
            nestedValue: {
              value: 1337
            }
          };

          assert.ok(doc.isModified('options'));

          return doc.save();
        }).
        then(function(doc) {
          return Test.findById(doc._id);
        }).
        then(function(doc) {
          assert.equal(doc.options.nestedField.nestedTwoProperty.nestedValue.value,
            1337);
          done();
        }).
        catch(done);
    });

    it('single nested subdoc post remove hooks (gh-5388)', function(done) {
      const contentSchema = new Schema({
        blocks: [{ type: String }],
        summary: { type: String }
      });

      let called = 0;

      contentSchema.post('remove', function() {
        ++called;
      });

      const noteSchema = new Schema({
        body: { type: contentSchema }
      });

      const Note = db.model('gh5388', noteSchema);

      const note = new Note({
        title: 'Lorem Ipsum Dolor',
        body: {
          summary: 'Summary Test',
          blocks: ['html']
        }
      });

      note.save(function(error) {
        assert.ifError(error);
        note.remove(function(error) {
          assert.ifError(error);
          setTimeout(function() {
            assert.equal(called, 1);
            done();
          }, 50);
        });
      });
    });

    it('push populated doc onto empty array triggers manual population (gh-5504)', function(done) {
      const ReferringSchema = new Schema({
        reference: [{
          type: Schema.Types.ObjectId,
          ref: 'gh5504'
        }]
      });

      const Referrer = db.model('gh5504', ReferringSchema);

      const referenceA = new Referrer();
      const referenceB = new Referrer();

      const referrerA = new Referrer({reference: [referenceA]});
      const referrerB = new Referrer();
      const referrerC = new Referrer();
      const referrerD = new Referrer();
      const referrerE = new Referrer();

      referrerA.reference.push(referenceB);
      assert.ok(referrerA.reference[0] instanceof Referrer);
      assert.ok(referrerA.reference[1] instanceof Referrer);

      referrerB.reference.push(referenceB);
      assert.ok(referrerB.reference[0] instanceof Referrer);

      referrerC.reference.unshift(referenceB);
      assert.ok(referrerC.reference[0] instanceof Referrer);

      referrerD.reference.splice(0, 0, referenceB);
      assert.ok(referrerD.reference[0] instanceof Referrer);

      referrerE.reference.addToSet(referenceB);
      assert.ok(referrerE.reference[0] instanceof Referrer);

      done();
    });

    it('single nested conditional required scope (gh-5569)', function(done) {
      const scopes = [];

      const ThingSchema = new mongoose.Schema({
        undefinedDisallowed: {
          type: String,
          required: function() {
            scopes.push(this);
            return this.undefinedDisallowed === undefined;
          },
          default: null
        }
      });

      const SuperDocumentSchema = new mongoose.Schema({
        thing: {
          type: ThingSchema,
          default: function() { return {}; }
        }
      });

      const SuperDocument = db.model('gh5569', SuperDocumentSchema);

      let doc = new SuperDocument();
      doc.thing.undefinedDisallowed = null;

      doc.save(function(error) {
        assert.ifError(error);
        doc = new SuperDocument();
        doc.thing.undefinedDisallowed = undefined;
        doc.save(function(error) {
          assert.ok(error);
          assert.ok(error.errors['thing.undefinedDisallowed']);
          done();
        });
      });
    });

    it('single nested setters only get called once (gh-5601)', function(done) {
      const vals = [];
      const ChildSchema = new mongoose.Schema({
        number: {
          type: String,
          set: function(v) {
            vals.push(v);
            return v;
          }
        },
        _id: false
      });
      ChildSchema.set('toObject', { getters: true, minimize: false });

      const ParentSchema = new mongoose.Schema({
        child: {
          type: ChildSchema,
          default: {}
        }
      });

      const Parent = db.model('gh5601', ParentSchema);
      const p = new Parent();
      p.child = { number: '555.555.0123' };
      assert.equal(vals.length, 1);
      assert.equal(vals[0], '555.555.0123');
      done();
    });

    it('setting doc array to array of top-level docs works (gh-5632)', function(done) {
      const MainSchema = new Schema({
        name: { type: String },
        children: [{
          name: { type: String }
        }]
      });
      const RelatedSchema = new Schema({ name: { type: String } });
      const Model = db.model('gh5632', MainSchema);
      const RelatedModel = db.model('gh5632_0', RelatedSchema);

      RelatedModel.create({ name: 'test' }, function(error, doc) {
        assert.ifError(error);
        Model.create({ name: 'test1', children: [doc] }, function(error, m) {
          assert.ifError(error);
          m.children = [doc];
          m.save(function(error) {
            assert.ifError(error);
            assert.equal(m.children.length, 1);
            assert.equal(m.children[0].name, 'test');
            done();
          });
        });
      });
    });

    it('Using set as a schema path (gh-1939)', function(done) {
      const testSchema = new Schema({ set: String });

      const Test = db.model('gh1939', testSchema);

      const t = new Test({ set: 'test 1' });
      assert.equal(t.set, 'test 1');
      t.save(function(error) {
        assert.ifError(error);
        t.set = 'test 2';
        t.save(function(error) {
          assert.ifError(error);
          assert.equal(t.set, 'test 2');
          done();
        });
      });
    });

    it('handles array defaults correctly (gh-5780)', function(done) {
      const testSchema = new Schema({
        nestedArr: {
          type: [[Number]],
          default: [[0, 1]]
        }
      });

      const Test = db.model('gh5780', testSchema);

      const t = new Test({});
      assert.deepEqual(t.toObject().nestedArr, [[0, 1]]);

      t.nestedArr.push([1, 2]);
      const t2 = new Test({});
      assert.deepEqual(t2.toObject().nestedArr, [[0, 1]]);

      done();
    });

    it('sets path to the empty string on save after query (gh-6477)', function() {
      const schema = new Schema({
        name: String,
        s: {
          type: String,
          default: ''
        }
      });

      const Test = db.model('gh6477_2', schema);

      const test = new Test;
      assert.strictEqual(test.s, '');

      return co(function* () {
        // use native driver directly to insert an empty doc
        yield Test.collection.insertOne({});

        // udate the doc with the expectation that default booleans will be saved.
        const found = yield Test.findOne({});
        found.name = 'Max';
        yield found.save();

        // use native driver directly to check doc for saved string
        const final = yield Test.collection.findOne({});
        assert.strictEqual(final.name, 'Max');
        assert.strictEqual(final.s, '');
      });
    });

    it('sets path to the default boolean on save after query (gh-6477)', function() {
      const schema = new Schema({
        name: String,
        f: {
          type: Boolean,
          default: false
        },
        t: {
          type: Boolean,
          default: true
        }
      });

      const Test = db.model('gh6477', schema);

      return co(function* () {
        // use native driver directly to kill the fields
        yield Test.collection.insertOne({});

        // udate the doc with the expectation that default booleans will be saved.
        const found = yield Test.findOne({});
        found.name = 'Britney';
        yield found.save();

        // use native driver directly to check doc for saved string
        const final = yield Test.collection.findOne({});
        assert.strictEqual(final.name, 'Britney');
        assert.strictEqual(final.t, true);
        assert.strictEqual(final.f, false);
      });
    });

    it('virtuals with no getters return undefined (gh-6223)', function(done) {
      const personSchema = new mongoose.Schema({
        name: { type: String },
        children: [{
          name: { type: String }
        }]
      }, {
        toObject: { getters: true, virtuals: true },
        toJSON: { getters: true, virtuals: true },
        id: false
      });

      personSchema.virtual('favoriteChild').set(function(v) {
        return this.set('children.0', v);
      });

      personSchema.virtual('heir').get(function() {
        return this.get('children.0');
      });

      const Person = db.model('gh6223', personSchema);

      const person = new Person({
        name: 'Anakin'
      });

      assert.strictEqual(person.favoriteChild, void 0);
      assert.ok(!('favoriteChild' in person.toJSON()));
      assert.ok(!('favoriteChild' in person.toObject()));

      done();
    });

<<<<<<< HEAD
    it('add default getter/setter (gh-6262)', function(done) {
      const testSchema = new mongoose.Schema({});

      testSchema.virtual('totalValue');

      const Test = db.model('gh6262', testSchema);

      assert.equal(Test.schema.virtuals.totalValue.getters.length, 1);
      assert.equal(Test.schema.virtuals.totalValue.setters.length, 1);

      const doc = new Test();
      doc.totalValue = 5;
      assert.equal(doc.totalValue, 5);

      done();
    });

    it('nested virtuals + nested toJSON (gh-6294)', function() {
      const schema = mongoose.Schema({
        nested: {
          prop: String
        }
      }, { _id: false, id: false });

      schema.virtual('nested.virtual').get(() => 'test 2');

      schema.set('toJSON', {
        virtuals: true
      });

      const MyModel = db.model('gh6294', schema);

      const doc = new MyModel({ nested: { prop: 'test 1' } });

      assert.deepEqual(doc.toJSON(), {
        nested: { prop: 'test 1', virtual: 'test 2' }
      });
      assert.deepEqual(doc.nested.toJSON(), {
        prop: 'test 1', virtual: 'test 2'
      });
    });

    it('Disallows writing to __proto__', function(done) {
=======
    it('Disallows writing to __proto__ and other special properties', function(done) {
>>>>>>> 4545d44c
      var schema = new mongoose.Schema({
        name: String
      }, { strict: false });

      var Model = db.model('prototest', schema);
      var doc = new Model({ '__proto__.x': 'foo' });

      assert.strictEqual(Model.x, void 0);
      doc.set('__proto__.y', 'bar');

      assert.strictEqual(Model.y, void 0);

      doc.set('constructor.prototype.z', 'baz');

      assert.strictEqual(Model.z, void 0);

      done();
    });

    it('save() depopulates pushed arrays (gh-6048)', function() {
      const blogPostSchema = new Schema({
        comments: [{
          type: mongoose.Schema.Types.ObjectId,
          ref: 'gh6048_0'
        }]
      });

      const BlogPost = db.model('gh6048', blogPostSchema);

      const commentSchema = new Schema({
        text: String
      });

      const Comment = db.model('gh6048_0', commentSchema);

      return co(function*() {
        let blogPost = yield BlogPost.create({});
        const comment = yield Comment.create({ text: 'Hello' });

        blogPost = yield BlogPost.findById(blogPost);
        blogPost.comments.push(comment);
        yield blogPost.save();

        const savedBlogPost = yield BlogPost.collection.
          findOne({ _id: blogPost._id });
        assert.equal(savedBlogPost.comments.length, 1);
        assert.equal(savedBlogPost.comments[0].constructor.name, 'ObjectID');
        assert.equal(savedBlogPost.comments[0].toString(),
          blogPost.comments[0]._id.toString());
      });
    });

    it('Single nested subdocs using discriminator can be modified (gh-5693)', function(done) {
      const eventSchema = new Schema({ message: String }, {
        discriminatorKey: 'kind',
        _id: false
      });

      const trackSchema = new Schema({ event: eventSchema });

      trackSchema.path('event').discriminator('Clicked', new Schema({
        element: String
      }, { _id: false }));

      trackSchema.path('event').discriminator('Purchased', new Schema({
        product: String
      }, { _id: false }));

      const MyModel = db.model('gh5693', trackSchema);

      const doc = new MyModel({
        event: {
          message: 'Test',
          kind: 'Clicked',
          element: 'Amazon Link'
        }
      });

      doc.save(function(error) {
        assert.ifError(error);
        assert.equal(doc.event.message, 'Test');
        assert.equal(doc.event.kind, 'Clicked');
        assert.equal(doc.event.element, 'Amazon Link');

        doc.set('event', {
          kind: 'Purchased',
          product: 'Professional AngularJS'
        });

        doc.save(function(error) {
          assert.ifError(error);
          assert.equal(doc.event.kind, 'Purchased');
          assert.equal(doc.event.product, 'Professional AngularJS');
          assert.ok(!doc.event.element);
          assert.ok(!doc.event.message);
          done();
        });
      });
    });

    it('required function only gets called once (gh-6801)', function() {
      let reqCount = 0;
      const childSchema = new Schema({
        name: {
          type: String,
          required: function() {
            reqCount++;
            return true;
          }
        }
      });
      const Child = mongoose.model('gh6801_Child', childSchema);

      const parentSchema = new Schema({
        name: String,
        child: childSchema
      });
      const Parent = mongoose.model('gh6801_Parent', parentSchema);

      const child = new Child(/* name is required */);
      const parent = new Parent({ child: child });

      return parent.validate().then(
        () => assert.ok(false),
        error => {
          assert.equal(reqCount, 1);
          assert.ok(error.errors['child.name']);
        }
      );
    });

    it('required function called again after save() (gh-6892)', function() {
      const schema = new mongoose.Schema({
        field: {
          type: String,
          default: null,
          required: function() { return this && this.field === undefined; }
        }
      });
      const Model = db.model('gh6892', schema);

      return co(function*() {
        yield Model.create({});
        const doc1 = yield Model.findOne({}).select({_id: 1});
        yield doc1.save();

        // Should not throw
        yield Model.create({});
      });
    });

    it('doc array: set then remove (gh-3511)', function(done) {
      const ItemChildSchema = new mongoose.Schema({
        name: {
          type: String,
          required: true
        }
      });

      const ItemParentSchema = new mongoose.Schema({
        children: [ItemChildSchema]
      });

      const ItemParent = db.model('gh3511', ItemParentSchema);

      const p = new ItemParent({
        children: [{ name: 'test1' }, { name: 'test2' }]
      });

      p.save(function(error) {
        assert.ifError(error);
        ItemParent.findById(p._id, function(error, doc) {
          assert.ifError(error);
          assert.ok(doc);
          assert.equal(doc.children.length, 2);

          doc.children[1].name = 'test3';
          doc.children.remove(doc.children[0]);

          doc.save(function(error) {
            assert.ifError(error);
            ItemParent.findById(doc._id, function(error, doc) {
              assert.ifError(error);
              assert.equal(doc.children.length, 1);
              assert.equal(doc.children[0].name, 'test3');
              done();
            });
          });
        });
      });
    });

    it('modifying unselected nested object (gh-5800)', function() {
      const MainSchema = new mongoose.Schema({
        a: {
          b: {type: String, default: 'some default'},
          c: {type: Number, default: 0},
          d: {type: String}
        },
        e: {type: String}
      });

      MainSchema.pre('save', function(next) {
        if (this.isModified()) {
          this.set('a.c', 100, Number);
        }
        next();
      });

      const Main = db.model('gh5800', MainSchema);

      const doc = { a: { b: 'not the default', d: 'some value' }, e: 'e' };
      return Main.create(doc).
        then(function(doc) {
          assert.equal(doc.a.b, 'not the default');
          assert.equal(doc.a.d, 'some value');
          return Main.findOne().select('e');
        }).
        then(function(doc) {
          doc.e = 'e modified';
          return doc.save();
        }).
        then(function() {
          return Main.findOne();
        }).
        then(function(doc) {
          assert.equal(doc.a.b, 'not the default');
          assert.equal(doc.a.d, 'some value');
        });
    });

    it('set() underneath embedded discriminator (gh-6482)', function() {
      const mediaSchema = new Schema({ file: String },
        { discriminatorKey: 'kind', _id: false });

      const photoSchema = new Schema({ position: String });
      const pageSchema = new Schema({ media: mediaSchema });

      pageSchema.path('media').discriminator('photo', photoSchema);

      const Page = db.model('gh6482_Page', pageSchema);

      return co(function*() {
        let doc = yield Page.create({
          media: { kind: 'photo', file: 'cover.jpg', position: 'left' }
        });

        // Using positional args syntax
        doc.set('media.position', 'right');
        assert.equal(doc.media.position, 'right');

        yield doc.save();

        doc = yield Page.findById(doc._id);
        assert.equal(doc.media.position, 'right');

        // Using object syntax
        doc.set({ 'media.position': 'left' });
        assert.equal(doc.media.position, 'left');

        yield doc.save();

        doc = yield Page.findById(doc._id);
        assert.equal(doc.media.position, 'left');
      });
    });

    it('set() underneath array embedded discriminator (gh-6526)', function() {
      const mediaSchema = new Schema({ file: String },
        { discriminatorKey: 'kind', _id: false });

      const photoSchema = new Schema({ position: String });
      const pageSchema = new Schema({ media: [mediaSchema] });

      pageSchema.path('media').discriminator('photo', photoSchema);

      const Page = db.model('gh6526_Page', pageSchema);

      return co(function*() {
        let doc = yield Page.create({
          media: [{ kind: 'photo', file: 'cover.jpg', position: 'left' }]
        });

        // Using positional args syntax
        doc.set('media.0.position', 'right');
        assert.equal(doc.media[0].position, 'right');

        yield doc.save();

        doc = yield Page.findById(doc._id);
        assert.equal(doc.media[0].position, 'right');
      });
    });

    it('consistent context for nested docs (gh-5347)', function(done) {
      const contexts = [];
      const childSchema = new mongoose.Schema({
        phoneNumber: {
          type: String,
          required: function() {
            contexts.push(this);
            return this.notifications.isEnabled;
          }
        },
        notifications: {
          isEnabled: { type: Boolean, required: true }
        }
      });

      const parentSchema = new mongoose.Schema({
        name: String,
        children: [childSchema]
      });

      const Parent = db.model('gh5347', parentSchema);

      Parent.create({
        name: 'test',
        children: [
          {
            phoneNumber: '123',
            notifications: {
              isEnabled: true
            }
          }
        ]
      }, function(error, doc) {
        assert.ifError(error);
        const child = doc.children.id(doc.children[0]._id);
        child.phoneNumber = '345';
        assert.equal(contexts.length, 1);
        doc.save(function(error) {
          assert.ifError(error);
          assert.equal(contexts.length, 2);
          assert.ok(contexts[0].toObject().notifications.isEnabled);
          assert.ok(contexts[1].toObject().notifications.isEnabled);
          done();
        });
      });
    });

    it('accessing arrays in setters on initial document creation (gh-6155)', function(done) {
      const artistSchema = new mongoose.Schema({
        name: {
          type: String,
          set: function(v) {
            const sp = v.split(' ');
            for (let i = 0; i < sp.length; ++i) {
              this.keywords.push(sp[i]);
            }
            return v;
          }
        },
        keywords: [String]
      });

      const Artist = db.model('gh6155', artistSchema);

      const artist = new Artist({ name: 'Motley Crue' });
      assert.deepEqual(artist.toObject().keywords, ['Motley', 'Crue']);

      done();
    });

    it('handles 2nd level nested field with null child (gh-6187)', function(done) {
      const NestedSchema = new Schema({
        parent: new Schema({
          name: String,
          child: {
            name: String
          }
        }, { strict: false })
      });
      const NestedModel = db.model('Nested', NestedSchema);
      const n = new NestedModel({
        parent: {
          name: 'foo',
          child: null // does not fail if undefined
        }
      });

      assert.equal(n.parent.name, 'foo');

      done();
    });

    it('does not call default function on init if value set (gh-6410)', function() {
      let called = 0;

      function generateRandomID() {
        called++;
        return called;
      }

      const TestDefaultsWithFunction = db.model('gh6410', new Schema({
        randomID: {type: Number, default: generateRandomID}
      }));

      const post = new TestDefaultsWithFunction;
      assert.equal(post.get('randomID'), 1);
      assert.equal(called, 1);

      return co(function*() {
        yield post.save();

        yield TestDefaultsWithFunction.findById(post._id);

        assert.equal(called, 1);
      });
    });

    it('convertToFalse and convertToTrue (gh-6758)', function() {
      const TestSchema = new Schema({ b: Boolean });
      const Test = db.model('gh6758', TestSchema);

      mongoose.Schema.Types.Boolean.convertToTrue.add('aye');
      mongoose.Schema.Types.Boolean.convertToFalse.add('nay');

      const doc1 = new Test({ b: 'aye' });
      const doc2 = new Test({ b: 'nay' });

      assert.strictEqual(doc1.b, true);
      assert.strictEqual(doc2.b, false);

      return doc1.save().
        then(() => Test.findOne({ b: { $exists: 'aye' } })).
        then(doc => assert.ok(doc)).
        then(() => {
          mongoose.Schema.Types.Boolean.convertToTrue.delete('aye');
          mongoose.Schema.Types.Boolean.convertToFalse.delete('nay');
        });
    });

    it('doesnt double-call getters when using get() (gh-6779)', function() {
      const schema = new Schema({
        nested: {
          arr: [{ key: String }]
        }
      });

      schema.path('nested.arr.0.key').get(v => {
        return 'foobar' + v;
      });

      const M = db.model('gh6779', schema);
      const test = new M();

      test.nested.arr.push({ key: 'value' });
      test.nested.arr.push({ key: 'value2' });

      assert.equal(test.get('nested.arr.0.key'), 'foobarvalue');
      assert.equal(test.get('nested.arr.1.key'), 'foobarvalue2');

      return Promise.resolve();
    });

    it('returns doubly nested field in inline sub schema when using get() (gh-6925)', function() {
      const child = new Schema({
        nested: {
          key: String
        }
      });
      const parent = new Schema({
        child: child
      });

      const M = db.model('gh6925', parent);
      const test = new M({
        child: {
          nested: {
            key: 'foobarvalue'
          }
        }
      });

      assert.equal(test.get('child.nested.key'), 'foobarvalue');

      return Promise.resolve();
    });

    it('defaults should see correct isNew (gh-3793)', function() {
      let isNew = [];
      const TestSchema = new mongoose.Schema({
        test: {
          type: Date,
          default: function() {
            isNew.push(this.isNew);
            if (this.isNew) {
              return Date.now();
            }
            return void 0;
          }
        }
      });

      const TestModel = db.model('gh3793', TestSchema);

      return co(function*() {
        yield Promise.resolve(db);

        yield TestModel.collection.insertOne({});

        let doc = yield TestModel.findOne({});
        assert.strictEqual(doc.test, void 0);
        assert.deepEqual(isNew, [false]);

        isNew = [];

        doc = yield TestModel.create({});
        assert.ok(doc.test instanceof Date);
        assert.deepEqual(isNew, [true]);
      });
    });

    it('modify multiple subdoc paths (gh-4405)', function(done) {
      const ChildObjectSchema = new Schema({
        childProperty1: String,
        childProperty2: String,
        childProperty3: String
      });

      const ParentObjectSchema = new Schema({
        parentProperty1: String,
        parentProperty2: String,
        child: ChildObjectSchema
      });

      const Parent = db.model('gh4405', ParentObjectSchema);

      const p = new Parent({
        parentProperty1: 'abc',
        parentProperty2: '123',
        child: {
          childProperty1: 'a',
          childProperty2: 'b',
          childProperty3: 'c'
        }
      });
      p.save(function(error) {
        assert.ifError(error);
        Parent.findById(p._id, function(error, p) {
          assert.ifError(error);
          p.parentProperty1 = 'foo';
          p.parentProperty2 = 'bar';
          p.child.childProperty1 = 'ping';
          p.child.childProperty2 = 'pong';
          p.child.childProperty3 = 'weee';
          p.save(function(error) {
            assert.ifError(error);
            Parent.findById(p._id, function(error, p) {
              assert.ifError(error);
              assert.equal(p.child.childProperty1, 'ping');
              assert.equal(p.child.childProperty2, 'pong');
              assert.equal(p.child.childProperty3, 'weee');
              done();
            });
          });
        });
      });
    });

    it('doesnt try to cast populated embedded docs (gh-6390)', function() {
      const otherSchema = new Schema({
        name: String
      });

      const subSchema = new Schema({
        my: String,
        other: {
          type: Schema.Types.ObjectId,
          refPath: 'sub.my'
        }
      });

      const schema = new Schema({
        name: String,
        sub: subSchema
      });

      const Other = db.model('gh6390', otherSchema);
      const Test = db.model('6h6390_2', schema);

      const other = new Other({ name: 'Nicole' });

      const test = new Test({
        name: 'abc',
        sub: {
          my: 'gh6390',
          other: other._id
        }
      });
      return co(function* () {
        yield other.save();
        yield test.save();
        const doc = yield Test.findOne({}).populate('sub.other');
        assert.strictEqual('Nicole', doc.sub.other.name);
      });
    });
  });

  describe('clobbered Array.prototype', function() {
    afterEach(function() {
      delete Array.prototype.remove;
    });

    it('handles clobbered Array.prototype.remove (gh-6431)', function(done) {
      Object.defineProperty(Array.prototype, 'remove', {
        value: 42,
        configurable: true,
        writable: false
      });

      const schema = new Schema({ arr: [{ name: String }] });
      const MyModel = db.model('gh6431', schema);

      const doc = new MyModel();
      assert.deepEqual(doc.toObject().arr, []);
      done();
    });

    it('calls array validators again after save (gh-6818)', function() {
      const schema = new Schema({
        roles: {
          type: [{
            name: String,
            folders: {
              type: [{ folderId: String }],
              validate: v => assert.ok(v.length === new Set(v.map(el => el.folderId)).size, 'Duplicate')
            }
          }]
        }
      });
      const Model = db.model('gh6818', schema);

      return co(function*() {
        yield Model.create({
          roles: [
            { name: 'admin' },
            { name: 'mod', folders: [{ folderId: 'foo' }] }
          ]
        });

        const doc = yield Model.findOne();

        doc.roles[1].folders.push({ folderId: 'bar' });

        yield doc.save();

        doc.roles[1].folders[1].folderId = 'foo';
        let threw = false;
        try {
          yield doc.save();
        } catch (error) {
          threw = true;
          assert.equal(error.errors['roles.1.folders'].reason.message, 'Duplicate');
        }
        assert.ok(threw);
      });
    });

    it('set single nested to num throws ObjectExpectedError (gh-6710) (gh-6753)', function() {
      const schema = new Schema({
        nested: new Schema({
          num: Number
        })
      });

      const Test = mongoose.model('gh6710', schema);

      const doc = new Test({ nested: { num: 123 } });
      doc.nested = 123;

      return doc.validate().
        then(() => { throw new Error('Should have errored'); }).
        catch(err => {
          assert.ok(err.message.indexOf('Cast to Embedded') !== -1, err.message);
          assert.equal(err.errors['nested'].reason.name, 'ObjectExpectedError');

          const doc = new Test({ nested: { num: 123 } });
          doc.nested = [];
          return doc.validate();
        }).
        then(() => { throw new Error('Should have errored'); }).
        catch(err => {
          assert.ok(err.message.indexOf('Cast to Embedded') !== -1, err.message);
          assert.equal(err.errors['nested'].reason.name, 'ObjectExpectedError');
        });
    });
  });

  it('does not save duplicate items after two saves (gh-6900)', function() {
    const M = db.model('gh6900', {items: [{name: String}]});
    const doc = new M();
    doc.items.push({ name: '1' });

    return co(function*() {
      yield doc.save();
      doc.items.push({ name: '2' });
      yield doc.save();

      const found = yield M.findById(doc.id);
      assert.equal(found.items.length, 2);
    });
  });
});<|MERGE_RESOLUTION|>--- conflicted
+++ resolved
@@ -5354,7 +5354,6 @@
       done();
     });
 
-<<<<<<< HEAD
     it('add default getter/setter (gh-6262)', function(done) {
       const testSchema = new mongoose.Schema({});
 
@@ -5397,16 +5396,13 @@
       });
     });
 
-    it('Disallows writing to __proto__', function(done) {
-=======
     it('Disallows writing to __proto__ and other special properties', function(done) {
->>>>>>> 4545d44c
-      var schema = new mongoose.Schema({
+      const schema = new mongoose.Schema({
         name: String
       }, { strict: false });
 
-      var Model = db.model('prototest', schema);
-      var doc = new Model({ '__proto__.x': 'foo' });
+      const Model = db.model('prototest', schema);
+      const doc = new Model({ '__proto__.x': 'foo' });
 
       assert.strictEqual(Model.x, void 0);
       doc.set('__proto__.y', 'bar');
