--- conflicted
+++ resolved
@@ -10457,7 +10457,6 @@
     }
   });
 
-<<<<<<< HEAD
   it('skips recursive merging (gh-9121)', function() {
     // Subdocument
     const subdocumentSchema = new mongoose.Schema({
@@ -10478,7 +10477,8 @@
     const doc2 = new Nested({ child: { name: 'Luke', age: 19 } });
     doc2.set({ child: { age: 21 } });
     assert.deepEqual(doc2.toObject().child, { age: 21 });
-=======
+  });
+
   it('does not pull non-schema paths from parent documents into nested paths (gh-10449)', function() {
     const schema = new Schema({
       name: String,
@@ -10492,6 +10492,5 @@
     doc.otherProp = 'test';
 
     assert.ok(!doc.nested.otherProp);
->>>>>>> 6b33a7b6
   });
 });