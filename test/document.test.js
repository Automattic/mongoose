--- conflicted
+++ resolved
@@ -2747,7 +2747,6 @@
       done();
     });
 
-<<<<<<< HEAD
     it('removing parent doc calls remove hooks on subdocs (gh-2348)', function(done) {
       var ChildSchema = new Schema({
         name: String
@@ -2776,7 +2775,9 @@
           });
           done();
         });
-=======
+      });
+    });
+
     it('strings of length 12 are valid oids (gh-3365)', function(done) {
       var schema = new Schema({ myId: mongoose.Schema.Types.ObjectId });
       var M = db.model('gh3365', schema);
@@ -2809,7 +2810,6 @@
         assert.ifError(error);
         assert.strictEqual(doc.topping.meat, void 0);
         done();
->>>>>>> d5597f1d
       });
     });
   });
