--- conflicted
+++ resolved
@@ -8942,7 +8942,29 @@
       then(doc => assert.equal(doc.item.name, 'Default Name'));
   });
 
-<<<<<<< HEAD
+  it('handles modifying a subpath of a nested array of documents (gh-8926)', function() {
+    const bookSchema = new Schema({ title: String });
+    const aisleSchema = new Schema({
+      shelves: [[bookSchema]]
+    });
+    const librarySchema = new Schema({ aisles: [aisleSchema] });
+
+    const Library = db.model('Test', librarySchema);
+
+    return co(function*() {
+      yield Library.create({
+        aisles: [{ shelves: [[{ title: 'Clean Code' }]] }]
+      });
+
+      const library = yield Library.findOne();
+      library.aisles[0].shelves[0][0].title = 'Refactoring';
+      yield library.save();
+
+      const foundLibrary = yield Library.findOne().lean();
+      assert.equal(foundLibrary.aisles[0].shelves[0][0].title, 'Refactoring');
+    });
+  });
+
   it('Document#save accepts `timestamps` option (gh-8947) for update', function() {
     return co(function*() {
       // Arrange
@@ -8976,28 +8998,6 @@
       // Assert
       assert.ok(!user.createdAt);
       assert.ok(!user.updatedAt);
-=======
-  it('handles modifying a subpath of a nested array of documents (gh-8926)', function() {
-    const bookSchema = new Schema({ title: String });
-    const aisleSchema = new Schema({
-      shelves: [[bookSchema]]
-    });
-    const librarySchema = new Schema({ aisles: [aisleSchema] });
-
-    const Library = db.model('Test', librarySchema);
-
-    return co(function*() {
-      yield Library.create({
-        aisles: [{ shelves: [[{ title: 'Clean Code' }]] }]
-      });
-
-      const library = yield Library.findOne();
-      library.aisles[0].shelves[0][0].title = 'Refactoring';
-      yield library.save();
-
-      const foundLibrary = yield Library.findOne().lean();
-      assert.equal(foundLibrary.aisles[0].shelves[0][0].title, 'Refactoring');
->>>>>>> a8534e07
     });
   });
 });