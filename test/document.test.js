--- conflicted
+++ resolved
@@ -14424,9 +14424,8 @@
     }
   });
 
-<<<<<<< HEAD
-  describe('async stack traces (gh-15317)', function() {
-    it('works with save() validation errors', async function() {
+  describe('async stack traces (gh-15317)', function () {
+    it('works with save() validation errors', async function () {
       const userSchema = new mongoose.Schema({
         name: { type: String, required: true, validate: v => v.length > 3 },
         age: Number
@@ -14437,7 +14436,8 @@
       assert.ok(err instanceof Error);
       assert.ok(err.stack.includes('document.test.js'), err.stack);
     });
-=======
+  });
+
   it('handles selected paths on root discriminator (gh-15308)', async function() {
     const CarSchema = new mongoose.Schema(
       {
@@ -14469,7 +14469,6 @@
     const car = await CarModel.findById(newCar._id);
     assert.strictEqual(car.vin, undefined);
     assert.strictEqual(car.sunroof, true);
->>>>>>> e995641d
   });
 });
 
