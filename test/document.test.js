--- conflicted
+++ resolved
@@ -13979,7 +13979,6 @@
     assert.strictEqual(reloaded.pdfSettings.fileContent.toString('utf8'), 'hello');
   });
 
-<<<<<<< HEAD
   describe('gh-2306', function() {
     it('allow define virtual on non-object path', function() {
       const schema = new mongoose.Schema({ num: Number, str: String, nums: [Number] });
@@ -14021,7 +14020,8 @@
       assert.strictEqual(m.books.first.title, 'Casino Royale');
       assert.strictEqual(m.books.last.title, 'The Man With The Golden Gun');
     });
-=======
+  });
+
   it('clears modified subpaths when setting deeply nested subdoc to null (gh-14952)', async function() {
     const currentMilestoneSchema = new Schema(
       {
@@ -14098,7 +14098,6 @@
 
     const fromDb = await ParentModel.findById(doc._id).orFail();
     assert.strictEqual(fromDb.quests[0].campaign.milestones, null);
->>>>>>> f8489e39
   });
 });
 
