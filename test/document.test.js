--- conflicted
+++ resolved
@@ -2011,7 +2011,6 @@
         });
       });
     });
-<<<<<<< HEAD
   });
 
   describe('error processing (gh-2284)', function() {
@@ -2058,8 +2057,6 @@
     after(function(done) {
       db.close(done);
     });
-=======
->>>>>>> 70023793
 
     it('single embedded schemas with populate (gh-3501)', function(done) {
       var PopulateMeSchema = new Schema({});
