--- conflicted
+++ resolved
@@ -4849,39 +4849,6 @@
       done();
     });
 
-<<<<<<< HEAD
-    it('save() depopulates pushed arrays (gh-6048)', function() {
-      const blogPostSchema = new Schema({
-        comments: [{
-          type: mongoose.Schema.Types.ObjectId,
-          ref: 'gh6048_0'
-        }]
-      });
-
-      const BlogPost = db.model('gh6048', blogPostSchema);
-
-      const commentSchema = new Schema({
-        text: String
-      });
-
-      const Comment = db.model('gh6048_0', commentSchema);
-
-      return co(function*() {
-        let blogPost = yield BlogPost.create({});
-        const comment = yield Comment.create({ text: 'Hello' });
-
-        blogPost = yield BlogPost.findById(blogPost);
-        blogPost.comments.push(comment);
-        yield blogPost.save();
-
-        const savedBlogPost = yield BlogPost.collection.
-          findOne({ _id: blogPost._id });
-        assert.equal(savedBlogPost.comments.length, 1);
-        assert.equal(savedBlogPost.comments[0].constructor.name, 'ObjectID');
-        assert.equal(savedBlogPost.comments[0].toString(),
-          blogPost.comments[0]._id.toString());
-      });
-=======
     it('virtuals with no getters return undefined (gh-6223)', function(done) {
       var personSchema = new mongoose.Schema({
         name: { type: String },
@@ -4913,7 +4880,40 @@
       assert.ok(!('favoriteChild' in person.toObject()));
 
       done();
->>>>>>> cd2a15ac
+    });
+
+
+    it('save() depopulates pushed arrays (gh-6048)', function() {
+      const blogPostSchema = new Schema({
+        comments: [{
+          type: mongoose.Schema.Types.ObjectId,
+          ref: 'gh6048_0'
+        }]
+      });
+
+      const BlogPost = db.model('gh6048', blogPostSchema);
+
+      const commentSchema = new Schema({
+        text: String
+      });
+
+      const Comment = db.model('gh6048_0', commentSchema);
+
+      return co(function*() {
+        let blogPost = yield BlogPost.create({});
+        const comment = yield Comment.create({ text: 'Hello' });
+
+        blogPost = yield BlogPost.findById(blogPost);
+        blogPost.comments.push(comment);
+        yield blogPost.save();
+
+        const savedBlogPost = yield BlogPost.collection.
+          findOne({ _id: blogPost._id });
+        assert.equal(savedBlogPost.comments.length, 1);
+        assert.equal(savedBlogPost.comments[0].constructor.name, 'ObjectID');
+        assert.equal(savedBlogPost.comments[0].toString(),
+          blogPost.comments[0]._id.toString());
+      });
     });
 
     it('Single nested subdocs using discriminator can be modified (gh-5693)', function(done) {
