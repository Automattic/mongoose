
/**
 * Module dependencies.
 */

var start = require('./common')
  , mongoose = start.mongoose
  , assert = require('assert')
  , random = require('../lib/utils').random
  , Schema = mongoose.Schema
  , ObjectId = Schema.ObjectId
  , Document = require('../lib/document')
  , DocumentObjectId = mongoose.Types.ObjectId
  , SchemaType = mongoose.SchemaType
  , ValidatorError = SchemaType.ValidatorError
  , ValidationError = mongoose.Document.ValidationError
  , MongooseError = mongoose.Error
  , EmbeddedDocument = require('../lib/types/embedded')
  , Query = require('../lib/query');

/**
 * Test Document constructor.
 */

function TestDocument () {
  Document.apply(this, arguments);
};

/**
 * Inherits from Document.
 */

TestDocument.prototype.__proto__ = Document.prototype;

/**
 * Set a dummy schema to simulate compilation.
 */

var em = new Schema({ title: String, body: String });
em.virtual('works').get(function () {
  return 'em virtual works'
});
var schema = new Schema({
    test    : String
  , oids    : [ObjectId]
  , numbers : [Number]
  , nested  : {
        age   : Number
      , cool  : ObjectId
      , deep  : { x: String }
      , path  : String
      , setr  : String
    }
  , nested2 : {
        nested: String
      , yup   : {
            nested  : Boolean
          , yup     : String
          , age     : Number
        }
    }
  , em: [em]
  , date: Date
});
TestDocument.prototype.$__setSchema(schema);

schema.virtual('nested.agePlus2').get(function (v) {
  return this.nested.age + 2;
});
schema.virtual('nested.setAge').set(function (v) {
  this.nested.age = v;
});
schema.path('nested.path').get(function (v) {
  return (this.nested.age || '') + (v ? v : '');
});
schema.path('nested.setr').set(function (v) {
  return v + ' setter';
});

var dateSetterCalled = false;
schema.path('date').set(function (v) {
  // should not have been cast to a Date yet
  if (v !== undefined) {
    assert.equal('string', typeof v);
  }
  dateSetterCalled = true;
  return v;
});

/**
 * Method subject to hooks. Simply fires the callback once the hooks are
 * executed.
 */

TestDocument.prototype.hooksTest = function(fn){
  fn(null, arguments);
};

var childSchema = new Schema({ counter: Number });

var parentSchema = new Schema({
  name: String,
  children: [childSchema]
});

/**
 * Test.
 */

describe('document', function(){

  describe('shortcut getters', function(){
    it('return undefined for properties with a null/undefined parent object (gh-1326)', function(done){
      var doc = new TestDocument;
      doc.init({ nested: null });
      assert.strictEqual(undefined, doc.nested.age);
      done();
    });

    it('work', function(done){
      var doc = new TestDocument();
      doc.init({
          test    : 'test'
        , oids    : []
        , nested  : {
              age   : 5
            , cool  : DocumentObjectId.createFromHexString('4c6c2d6240ced95d0e00003c')
            , path  : 'my path'
          }
      });

      assert.equal('test', doc.test);
      assert.ok(doc.oids instanceof Array);
      assert.equal(doc.nested.age, 5);
      assert.equal(String(doc.nested.cool), '4c6c2d6240ced95d0e00003c');
      assert.equal(7, doc.nested.agePlus2);
      assert.equal('5my path', doc.nested.path);
      doc.nested.setAge = 10;
      assert.equal(10, doc.nested.age);
      doc.nested.setr = 'set it';
      assert.equal(doc.getValue('nested.setr'), 'set it setter');

      var doc2 = new TestDocument();
      doc2.init({
          test    : 'toop'
        , oids    : []
        , nested  : {
              age   : 2
            , cool  : DocumentObjectId.createFromHexString('4cf70857337498f95900001c')
            , deep  : { x: 'yay' }
          }
      });

      assert.equal('toop', doc2.test);
      assert.ok(doc2.oids instanceof Array);
      assert.equal(doc2.nested.age, 2);

      // GH-366
      assert.equal(doc2.nested.bonk, undefined);
      assert.equal(doc2.nested.nested, undefined);
      assert.equal(doc2.nested.test, undefined);
      assert.equal(doc2.nested.age.test, undefined);
      assert.equal(doc2.nested.age.nested, undefined);
      assert.equal(doc2.oids.nested, undefined);
      assert.equal(doc2.nested.deep.x, 'yay');
      assert.equal(doc2.nested.deep.nested, undefined);
      assert.equal(doc2.nested.deep.cool, undefined);
      assert.equal(doc2.nested2.yup.nested, undefined);
      assert.equal(doc2.nested2.yup.nested2, undefined);
      assert.equal(doc2.nested2.yup.yup, undefined);
      assert.equal(doc2.nested2.yup.age, undefined);
      assert.equal('object', typeof doc2.nested2.yup);

      doc2.nested2.yup = {
          age: 150
        , yup: "Yesiree"
        , nested: true
      };

      assert.equal(doc2.nested2.nested, undefined);
      assert.equal(doc2.nested2.yup.nested, true);
      assert.equal(doc2.nested2.yup.yup, "Yesiree");
      assert.equal(doc2.nested2.yup.age, 150);
      doc2.nested2.nested = "y";
      assert.equal(doc2.nested2.nested, "y");
      assert.equal(doc2.nested2.yup.nested, true);
      assert.equal(doc2.nested2.yup.yup, "Yesiree");
      assert.equal(150, doc2.nested2.yup.age);

      assert.equal(String(doc2.nested.cool), '4cf70857337498f95900001c');

      assert.ok(doc.oids !== doc2.oids);
      done();
    });
  })

  it('test shortcut setters', function(done){
    var doc = new TestDocument();

    doc.init({
        test    : 'Test'
      , nested  : {
            age   : 5
        }
    });

    assert.equal(doc.isModified('test'), false);
    doc.test = 'Woot';
    assert.equal('Woot', doc.test);
    assert.equal(true, doc.isModified('test'));

    assert.equal(doc.isModified('nested.age'),false);
    doc.nested.age = 2;
    assert.equal(2,doc.nested.age);
    assert.ok(doc.isModified('nested.age'));

    doc.nested = { path: 'overwrite the entire nested object' };
    assert.equal(undefined, doc.nested.age);
    assert.equal(1, Object.keys(doc._doc.nested).length);
    assert.equal('overwrite the entire nested object', doc.nested.path);
    assert.ok(doc.isModified('nested'));
    done();
  });

  it('test accessor of id', function(done){
    var doc = new TestDocument();
    assert.ok(doc._id instanceof DocumentObjectId);
    done();
  });

  it('test shortcut of id hexString', function(done){
    var doc = new TestDocument()
      , _id = doc._id.toString();
    assert.equal('string', typeof doc.id);
    done();
  });

  it('test toObject clone', function(done){
    var doc = new TestDocument();
    doc.init({
        test    : 'test'
      , oids    : []
      , nested  : {
            age   : 5
          , cool  : new DocumentObjectId
        }
    });

    var copy = doc.toObject();

    copy.test._marked = true;
    copy.nested._marked = true;
    copy.nested.age._marked = true;
    copy.nested.cool._marked = true;

    assert.equal(doc._doc.test._marked, undefined);
    assert.equal(doc._doc.nested._marked, undefined);
    assert.equal(doc._doc.nested.age._marked, undefined);
    assert.equal(doc._doc.nested.cool._marked, undefined);
    done();
  });

  it('toObject options', function( done ){
    var doc = new TestDocument();

    doc.init({
        test    : 'test'
      , oids    : []
      , em: [{title:'asdf'}]
      , nested  : {
            age   : 5
          , cool  : DocumentObjectId.createFromHexString('4c6c2d6240ced95d0e00003c')
          , path  : 'my path'
        }
      , nested2: {}
      , date: new Date
    });

    var clone = doc.toObject({ getters: true, virtuals: false });

    assert.equal(clone.test, 'test');
    assert.ok(clone.oids instanceof Array);
    assert.equal(5, clone.nested.age);
    assert.equal(clone.nested.cool.toString(), '4c6c2d6240ced95d0e00003c');
    assert.equal('5my path', clone.nested.path);
    assert.equal(undefined, clone.nested.agePlus2);
    assert.equal(undefined, clone.em[0].works);
    assert.ok(clone.date instanceof Date);

    clone = doc.toObject({ virtuals: true });

    assert.equal('test', clone.test);
    assert.ok(clone.oids instanceof Array);
    assert.equal(5, clone.nested.age);
    assert.equal(clone.nested.cool.toString(), '4c6c2d6240ced95d0e00003c');
    assert.equal('my path', clone.nested.path);
    assert.equal(7, clone.nested.agePlus2);
    assert.equal(clone.em[0].works, 'em virtual works');

    clone = doc.toObject({ getters: true });

    assert.equal('test', clone.test);
    assert.ok(clone.oids instanceof Array);
    assert.equal(5, clone.nested.age);
    assert.equal(clone.nested.cool.toString(),'4c6c2d6240ced95d0e00003c');
    assert.equal('5my path', clone.nested.path);
    assert.equal(7, clone.nested.agePlus2);
    assert.equal('em virtual works', clone.em[0].works);

    // test toObject options
    doc.schema.options.toObject = { virtuals: true };
    clone = doc.toObject({ transform: false, virtuals: true });
    assert.equal('test', clone.test);
    assert.ok(clone.oids instanceof Array);
    assert.equal(5, clone.nested.age);
    assert.equal(clone.nested.cool.toString(),'4c6c2d6240ced95d0e00003c');

    assert.equal('my path', clone.nested.path);
    assert.equal(7, clone.nested.agePlus2);
    assert.equal('asdf', clone.em[0].title);
    delete doc.schema.options.toObject;

    // minimize
    clone = doc.toObject({ minimize: true });
    assert.equal(undefined, clone.nested2);
    clone = doc.toObject({ minimize: true, getters: true });
    assert.equal(undefined, clone.nested2);
    clone = doc.toObject({ minimize: false });
    assert.equal('Object', clone.nested2.constructor.name);
    assert.equal(1, Object.keys(clone.nested2).length);
    clone = doc.toObject('2');
    assert.equal(undefined, clone.nested2);

    doc.schema.options.toObject = { minimize: false };
    clone = doc.toObject({ transform: false, minimize: false });
    assert.equal('Object', clone.nested2.constructor.name);
    assert.equal(1, Object.keys(clone.nested2).length);
    delete doc.schema.options.toObject;

    doc.schema.options.minimize = false;
    clone = doc.toObject();
    assert.equal('Object', clone.nested2.constructor.name);
    assert.equal(1, Object.keys(clone.nested2).length);
    doc.schema.options.minimize = true;
    clone = doc.toObject();
    assert.equal(undefined, clone.nested2);

    // transform
    doc.schema.options.toObject = {};
    doc.schema.options.toObject.transform = function xform (doc, ret, options) {

      if ('function' == typeof doc.ownerDocument)
        // ignore embedded docs
        return;

      delete ret.em;
      delete ret.numbers;
      delete ret.oids;
      ret._id = ret._id.toString();
    }

    clone = doc.toObject();
    assert.equal(doc.id, clone._id);
    assert.ok(undefined === clone.em);
    assert.ok(undefined === clone.numbers);
    assert.ok(undefined === clone.oids);
    assert.equal('test', clone.test);
    assert.equal(5, clone.nested.age);

    // transform with return value
    var out = { myid: doc._id.toString() }
    doc.schema.options.toObject.transform = function (doc, ret, options) {
      if ('function' == typeof doc.ownerDocument)
        // ignore embedded docs
        return;

      return { myid: ret._id.toString() }
    }

    clone = doc.toObject();
    assert.deepEqual(out, clone);

    // ignored transform with inline options
    clone = doc.toObject({ x: 1, transform: false });
    assert.ok(!('myid' in clone));
    assert.equal('test', clone.test);
    assert.ok(clone.oids instanceof Array);
    assert.equal(5, clone.nested.age);
    assert.equal(clone.nested.cool.toString(),'4c6c2d6240ced95d0e00003c');
    assert.equal('my path', clone.nested.path);
    assert.equal('Object', clone.em[0].constructor.name);

    // applied transform when inline transform is true
    clone = doc.toObject({ x: 1 });
    assert.deepEqual(out, clone);

    // transform passed inline
    function xform (self, doc, opts) {
      opts.fields.split(' ').forEach(function (field) {
        delete doc[field];
      });
    }
    clone = doc.toObject({
        transform: xform
      , fields: '_id em numbers oids nested'
    });
    assert.equal('test', doc.test);
    assert.ok(undefined === clone.em);
    assert.ok(undefined === clone.numbers);
    assert.ok(undefined === clone.oids);
    assert.ok(undefined === clone._id);
    assert.ok(undefined === clone.nested);

    // all done
    delete doc.schema.options.toObject;
    done();
  });

  it('toObject transform', function( done ){
    var schema = new Schema({
      name: String,
      places: [{type: ObjectId, ref: 'toObject-transform-places'}]
    });

    var schemaPlaces = new Schema({
      identity: String
    });

    schemaPlaces.set('toObject', {
      transform: function (doc, ret) {

        // here should be only toObject-transform-places documents
        assert.equal(doc.constructor.modelName, 'toObject-transform-places');

        return ret;
      }
    });

    var db = start()
      , Test = db.model('toObject-transform', schema)
      , Places = db.model('toObject-transform-places', schemaPlaces);

    Places.create({ identity: 'a' },{ identity: 'b' },{ identity: 'c' }, function(err, a, b, c){
      Test.create({ name: 'chetverikov', places: [a, b, c]}, function( err ){
        assert.ifError(err);
        Test.findOne({}).populate('places').exec(function( err, docs ){
          assert.ifError(err);

          docs.toObject({transform: true});

          db.close(done);
        });
      });
    });
  });

  it('doesnt use custom toObject options on save', function( done ){
    var schema = new Schema({
      name: String,
      iWillNotBeDelete: Boolean,
      nested: {
        iWillNotBeDeleteToo: Boolean
      }
    });

    schema.set('toObject', {
      transform: function (doc, ret) {
        delete ret.iWillNotBeDelete;
        delete ret.nested.iWillNotBeDeleteToo;

        return ret;
      }
    });
    var db = start()
      , Test = db.model('TestToObject', schema);

    Test.create({ name: 'chetverikov', iWillNotBeDelete: true, 'nested.iWillNotBeDeleteToo': true}, function( err ){
      assert.ifError(err);
      Test.findOne({}, function( err, doc ){
        assert.ifError(err);

        assert.equal( doc._doc.iWillNotBeDelete, true );
        assert.equal( doc._doc.nested.iWillNotBeDeleteToo, true );

        db.close(done);
      });
    });
  });

  it('does not apply toObject functions of subdocuments to root document', function( done ){

    var subdocSchema = new Schema({
      test: String,
      wow: String
    });

    subdocSchema.options.toObject = {};
    subdocSchema.options.toObject.transform = function (doc, ret, options) {
      delete ret.wow;
    };

    var docSchema = new Schema({
      foo: String,
      wow: Boolean,
      sub: [subdocSchema]
    });

    var db = start()
      , Doc = db.model('Doc', docSchema)
      , Subdoc = db.model('Subdoc', subdocSchema);

    Doc.create({
      foo: 'someString',
      wow: true,
      sub: [{
        test: 'someOtherString',
        wow: 'thisIsAString'
      }]
    }, function( err, doc ){

        var obj = doc.toObject({
          transform: function (doc, ret) {
            ret.phew = 'new';
          }
        });

        assert.equal(obj.phew, 'new');
        assert.ok(!doc.sub.wow);

        db.close(done);
    });
  });

  it('handles child schema transforms', function(done) {
    var db = start();
    var userSchema = new Schema({
      name: String,
      email: String
    });
    var topicSchema = new Schema({
      title: String,
      email: String,
      followers: [userSchema]
    });

    userSchema.options.toObject = {
      transform: function(doc, ret, options) {
        delete ret.email;
      }
    };
    
    topicSchema.options.toObject = {
      transform: function(doc, ret, options) {
        ret.title = ret.title.toLowerCase();
      }
    };

    var Topic = db.model('gh2691', topicSchema, 'gh2691');

    var topic = new Topic({
      title: 'Favorite Foods',
      email: 'a@b.co',
      followers: [{ name: 'Val', email: 'val@test.co' }]
    });

    var expectedOutput = {
      _id: topic._id.toString(),
      title: 'favorite foods',
      email: 'a@b.co',
      followers: [{ name: 'Val', _id: topic.followers[0]._id.toString() }]
    };

    var output = topic.toObject({ transform: true });
    assert.equal('favorite foods', output.title);
    assert.equal('a@b.co', output.email);
    assert.equal('Val', output.followers[0].name);
    assert.equal(undefined, output.followers[0].email);
    db.close(done);
  });

  it('doesnt clobber child schema options when called with no params (gh-2035)', function(done) {
    var db = start();
    var userSchema = new Schema({
      firstName: String,
      lastName: String,
      password: String
    });

    userSchema.virtual('fullName').get(function () {
      return this.firstName + ' ' + this.lastName;
    });

    userSchema.set('toObject', { virtuals: false });

    var postSchema = new Schema({
      owner: { type: Schema.Types.ObjectId, ref: 'gh-2035-user' },
      content: String
    });

    postSchema.virtual('capContent').get(function () {
      return this.content.toUpperCase();
    });

    postSchema.set('toObject', { virtuals: true });
    var User = db.model('gh-2035-user', userSchema, 'gh-2035-user');
    var Post = db.model('gh-2035-post', postSchema, 'gh-2035-post');

    var user = new User({ firstName: 'Joe', lastName: 'Smith', password: 'password' });

    user.save(function (err, savedUser) {
      assert.ifError(err);
      var post = new Post({ owner: savedUser._id, content: 'lorem ipsum' });
      post.save(function (err, savedPost) {
        assert.ifError(err);
        Post.findById(savedPost._id).populate('owner').exec(function (err, newPost) {
          assert.ifError(err);
          var obj = newPost.toObject();
          assert.equal(obj.owner.fullName, undefined);
          db.close(done);
        });
      });
    });
  });

  it('toJSON options', function(done){
    var doc = new TestDocument();

    doc.init({
        test    : 'test'
      , oids    : []
      , em: [{title:'asdf'}]
      , nested  : {
            age   : 5
          , cool  : DocumentObjectId.createFromHexString('4c6c2d6240ced95d0e00003c')
          , path  : 'my path'
        }
      , nested2: {}
    });

    // override to check if toJSON gets fired
    var path = TestDocument.prototype.schema.path('em');
    path.casterConstructor.prototype.toJSON = function () {
      return {};
    }

    doc.schema.options.toJSON = { virtuals: true };
    var clone = doc.toJSON();
    assert.equal('test', clone.test);
    assert.ok(clone.oids instanceof Array);
    assert.equal(5, clone.nested.age);
    assert.equal(clone.nested.cool.toString(),'4c6c2d6240ced95d0e00003c');
    assert.equal('my path', clone.nested.path);
    assert.equal(7, clone.nested.agePlus2);
    assert.equal('Object', clone.em[0].constructor.name);
    assert.equal(0, Object.keys(clone.em[0]).length);
    delete doc.schema.options.toJSON;
    delete path.casterConstructor.prototype.toJSON;

    doc.schema.options.toJSON = { minimize: false };
    clone = doc.toJSON();
    assert.equal('Object', clone.nested2.constructor.name);
    assert.equal(1, Object.keys(clone.nested2).length);
    clone = doc.toJSON('8');
    assert.equal('Object', clone.nested2.constructor.name);
    assert.equal(1, Object.keys(clone.nested2).length);

    // gh-852
    var arr = [doc]
      , err = false
      , str
    try {
      str = JSON.stringify(arr);
    } catch (_) { err = true; }
    assert.equal(false, err);
    assert.ok(/nested2/.test(str));
    assert.equal('Object', clone.nested2.constructor.name);
    assert.equal(1, Object.keys(clone.nested2).length);

    // transform
    doc.schema.options.toJSON = {};
    doc.schema.options.toJSON.transform = function xform (doc, ret, options) {
      if ('function' == typeof doc.ownerDocument)
        // ignore embedded docs
        return;

      delete ret.em;
      delete ret.numbers;
      delete ret.oids;
      ret._id = ret._id.toString();
    }

    clone = doc.toJSON();
    assert.equal(doc.id, clone._id);
    assert.ok(undefined === clone.em);
    assert.ok(undefined === clone.numbers);
    assert.ok(undefined === clone.oids);
    assert.equal('test', clone.test);
    assert.equal(5, clone.nested.age);

    // transform with return value
    var out = { myid: doc._id.toString() }
    doc.schema.options.toJSON.transform = function (doc, ret, options) {
      if ('function' == typeof doc.ownerDocument)
        // ignore embedded docs
        return;

      return { myid: ret._id.toString() }
    }

    clone = doc.toJSON();
    assert.deepEqual(out, clone);

    // ignored transform with inline options
    clone = doc.toJSON({ x: 1, transform: false });
    assert.ok(!('myid' in clone));
    assert.equal('test', clone.test);
    assert.ok(clone.oids instanceof Array);
    assert.equal(5, clone.nested.age);
    assert.equal(clone.nested.cool.toString(),'4c6c2d6240ced95d0e00003c');
    assert.equal('my path', clone.nested.path);
    assert.equal('Object', clone.em[0].constructor.name);

    // applied transform when inline transform is true
    clone = doc.toJSON({ x: 1 });
    assert.deepEqual(out, clone);

    // transform passed inline
    function xform (self, doc, opts) {
      opts.fields.split(' ').forEach(function (field) {
        delete doc[field];
      });
    }
    clone = doc.toJSON({
        transform: xform
      , fields: '_id em numbers oids nested'
    });
    assert.equal('test', doc.test);
    assert.ok(undefined === clone.em);
    assert.ok(undefined === clone.numbers);
    assert.ok(undefined === clone.oids);
    assert.ok(undefined === clone._id);
    assert.ok(undefined === clone.nested);

    // all done
    delete doc.schema.options.toJSON;
    done();
  });

  it('jsonifying an object', function(done){
    var doc = new TestDocument({ test: 'woot' })
      , oidString = doc._id.toString();
    // convert to json string
    var json = JSON.stringify(doc);
    // parse again
    var obj = JSON.parse(json);

    assert.equal('woot', obj.test);
    assert.equal(obj._id, oidString);
    done();
  });
  it('jsonifying an object\'s populated items works (gh-1376)', function(done){
    var db = start();
    var userSchema, User, groupSchema, Group;

    userSchema = Schema({name: String});
    // includes virtual path when 'toJSON'
    userSchema.set('toJSON', {getters: true});
    userSchema.virtual('hello').get(function() {
      return 'Hello, ' + this.name;
    });
    User = db.model('User', userSchema);

    groupSchema = Schema({
      name: String,
      _users: [{type: Schema.ObjectId, ref: 'User'}]
    });

    Group = db.model('Group', groupSchema);

    User.create({name: 'Alice'}, {name: 'Bob'}, function(err, alice, bob) {
      assert.ifError(err);

      new Group({name: 'mongoose', _users: [alice, bob]}).save(function(err, group) {
        Group.findById(group).populate('_users').exec(function(err, group) {
          assert.ifError(err);
          assert.ok(group.toJSON()._users[0].hello);
          db.close(done);
        });
      });
    });
  })

  describe('#update', function(){
    it('returns a Query', function(done){
      var mg = new mongoose.Mongoose;
      var M = mg.model('doc#update', { s: String });
      var doc = new M;
      assert.ok(doc.update() instanceof Query);
      done();
    })
    it('calling update on document should relay to its model (gh-794)', function(done){
      var db = start();
      var Docs = new Schema({text:String});
      var docs = db.model('docRelayUpdate', Docs);
      var d = new docs({text:'A doc'});
      var called = false;
      d.save(function () {
        var oldUpdate = docs.update;
        docs.update = function (query, operation) {
          assert.equal(1, Object.keys(query).length);
          assert.equal(query._id, d._id);
          assert.equal(1, Object.keys(operation).length);
          assert.equal(1, Object.keys(operation.$set).length);
          assert.equal(operation.$set.text, 'A changed doc');
          called = true;
          docs.update = oldUpdate;
          oldUpdate.apply(docs, arguments);
        };
        d.update({$set :{text: 'A changed doc'}}, function (err) {
          assert.ifError(err);
          assert.equal(true, called);
          db.close(done);
        });
      });

    });
  })

  it('toObject should not set undefined values to null', function(done){
    var doc = new TestDocument()
      , obj = doc.toObject();

    delete obj._id;
    assert.deepEqual(obj, { numbers: [], oids: [], em: [] });
    done();
  })

  describe('Errors', function(){
    it('MongooseErrors should be instances of Error (gh-209)', function(done){
      var MongooseError = require('../lib/error')
        , err = new MongooseError("Some message");
      assert.ok(err instanceof Error);
      done();
    });
    it('ValidationErrors should be instances of Error', function(done){
      var ValidationError = Document.ValidationError
        , err = new ValidationError(new TestDocument);
      assert.ok(err instanceof Error);
      done();
    });
  });

  it('methods on embedded docs should work', function(done){
    var db = start()
      , ESchema = new Schema({ name: String })

    ESchema.methods.test = function () {
      return this.name + ' butter';
    }
    ESchema.statics.ten = function () {
      return 10;
    }

    var E = db.model('EmbeddedMethodsAndStaticsE', ESchema);
    var PSchema = new Schema({ embed: [ESchema] });
    var P = db.model('EmbeddedMethodsAndStaticsP', PSchema);
    db.close();

    var p = new P({ embed: [{name: 'peanut'}] });
    assert.equal('function', typeof p.embed[0].test);
    assert.equal('function', typeof E.ten);
    assert.equal('peanut butter', p.embed[0].test());
    assert.equal(10, E.ten());

    // test push casting
    p = new P;
    p.embed.push({name: 'apple'});
    assert.equal('function', typeof p.embed[0].test);
    assert.equal('function', typeof E.ten);
    assert.equal('apple butter', p.embed[0].test());
    done();
  });

  it('setting a positional path does not cast value to array', function(done){
    var doc = new TestDocument;
    doc.init({ numbers: [1,3] });
    assert.equal(1, doc.numbers[0]);
    assert.equal(3, doc.numbers[1]);
    doc.set('numbers.1', 2);
    assert.equal(1, doc.numbers[0]);
    assert.equal(2, doc.numbers[1]);
    done();
  });

  it('no maxListeners warning should occur', function(done){
    var db = start();

    var traced = false;
    var trace = console.trace;

    console.trace = function () {
      traced = true;
      console.trace = trace;
    }

    var schema = new Schema({
        title: String
      , embed1: [new Schema({name:String})]
      , embed2: [new Schema({name:String})]
      , embed3: [new Schema({name:String})]
      , embed4: [new Schema({name:String})]
      , embed5: [new Schema({name:String})]
      , embed6: [new Schema({name:String})]
      , embed7: [new Schema({name:String})]
      , embed8: [new Schema({name:String})]
      , embed9: [new Schema({name:String})]
      , embed10: [new Schema({name:String})]
      , embed11: [new Schema({name:String})]
    });

    var S = db.model('noMaxListeners', schema);

    var s = new S({ title: "test" });
    db.close();
    assert.equal(false, traced);
    done();
  });

  it('unselected required fields should pass validation', function(done){
    var db = start()
      , Tschema = new Schema({ name: String, req: { type: String, required: true }})
      , T = db.model('unselectedRequiredFieldValidation', Tschema);

    var t = new T({ name: 'teeee', req: 'i am required' });
    t.save(function (err) {
      assert.ifError(err);
      T.findById(t).select('name').exec(function (err, t) {
        assert.ifError(err);
        assert.equal(undefined, t.req);
        t.name = 'wooo';
        t.save(function (err) {
          assert.ifError(err);

          T.findById(t).select('name').exec(function (err, t) {
            assert.ifError(err);
            t.req = undefined;
            t.save(function (err) {
              err = String(err);
              var invalid  = /Path `req` is required./.test(err);
              assert.ok(invalid);
              t.req = 'it works again'
              t.save(function (err) {
                assert.ifError(err);

                T.findById(t).select('_id').exec(function (err, t) {
                  assert.ifError(err);
                  t.save(function (err) {
                    assert.ifError(err);
                    db.close(done);
                  });
                });
              });
            });
          });
        });
      });
    });
  })

  describe('#validate', function(){
    var collection = 'validateschema_'+random();

    it('works (gh-891)', function(done){
      var db = start();
      var schema = null;
      var called = false;

      var validate = [function(str){ called = true; return true }, 'BAM'];

      schema = new Schema({
        prop: { type: String, required: true, validate: validate },
        nick: { type: String, required: true }
      });

      var M = db.model('validateSchema', schema, collection);
      var m = new M({ prop: 'gh891', nick: 'validation test' });
      m.save(function (err) {
        assert.ifError(err);
        assert.equal(true, called);
        called = false;
        M.findById(m, 'nick', function (err, m) {
          assert.equal(false, called);
          assert.ifError(err);
          m.nick = 'gh-891';
          m.save(function (err) {
            assert.equal(false, called);
            assert.ifError(err);
            db.close(done);
          });
        });
      });
    });

    it('can return a promise', function(done) {
      var db = start();
      var schema = null;
      var called = false;

      var validate = [function(str){ called = true; return true }, 'BAM'];

      schema = new Schema({
        prop: { type: String, required: true, validate: validate },
        nick: { type: String, required: true }
      });

      var M = db.model('validateSchemaPromise', schema, collection);
      var m = new M({ prop: 'gh891', nick: 'validation test' });
      var mBad = new M({ prop: 'other' });

      var promise = m.validate();
      promise.then(function(err) {
        var promise2 = mBad.validate();
        promise2.onReject(function(err) {
          assert.ok(!!err);
          clearTimeout(timeout);
          db.close(done);
        });
      });

      var timeout = setTimeout(function() {
        db.close();
        throw new Error("Promise not fulfilled!");
      }, 500);
    });

    it('doesnt have stale cast errors (gh-2766)', function(done) {
      var db = start();
      var testSchema = new Schema({ name: String });
      var M = db.model('gh2766', testSchema);

      var m = new M({ _id: 'this is not a valid _id' });
      assert.ok(!m.$isValid('_id'));
      assert.ok(m.validateSync().errors['_id'].name, 'CastError');

      m._id = '000000000000000000000001';
      assert.ok(m.$isValid('_id'));
      assert.ifError(m.validateSync());
      m.validate(function(error) {
        assert.ifError(error);
        db.close(done);
      });
    });

    it('cast errors persist across validate() calls (gh-2766)', function(done) {
      var db = start();
      var testSchema = new Schema({ name: String });
      var M = db.model('gh2766', testSchema);

      var m = new M({ _id: 'this is not a valid _id' });
      assert.ok(!m.$isValid('_id'));
      m.validate(function(error) {
        assert.ok(error);
        assert.equal(error.errors['_id'].name, 'CastError');
        m.validate(function(error) {
          assert.ok(error);
          assert.equal(error.errors['_id'].name, 'CastError');

          var err1 = m.validateSync();
          var err2 = m.validateSync();
          assert.equal(err1.errors['_id'].name, 'CastError');
          assert.equal(err2.errors['_id'].name, 'CastError');
          db.close(done);
        });
      });
    });

    it('returns a promise when there are no validators', function(done) {
      var db = start();
      var schema = null;
      var called = false;

      schema = new Schema({ _id : String });

      var M = db.model('validateSchemaPromise2', schema, collection);
      var m = new M();

      var promise = m.validate();
      promise.then(function() {
        clearTimeout(timeout);
        db.close();
        done();
      });

      var timeout = setTimeout(function() {
        if (!fulfilled) {
          db.close();
          throw new Error("Promise not fulfilled!");
        }
      }, 500);
    });

    describe('works on arrays', function() {
      var db;

      before(function(done) {
        db = start();
        done();
      });

      after(function(done) {
        db.close(done);
      });

      it('with required', function(done) {
        var schema = new Schema({
          name: String,
          arr : { type: [], required: true }
        });
        var M = db.model('validateSchema-array1', schema, collection);
        var m = new M({ name: 'gh1109-1' });
        m.save(function (err) {
          assert.ok(/Path `arr` is required/.test(err));
          m.arr = [];
          m.save(function (err) {
            assert.ok(/Path `arr` is required/.test(err));
            m.arr.push('works');
            m.save(function (err) {
              assert.ifError(err);
              done();
            });
          });
        });
      });

      it('with custom validator', function(done) {
        var called = false;

        function validator (val) {
          called = true;
          return val && val.length > 1
        }

        var validate = [validator, 'BAM'];

        var schema = new Schema({
          arr : { type: [], validate: validate }
        });

        var M = db.model('validateSchema-array2', schema, collection);
        var m = new M({ name: 'gh1109-2', arr: [1] });
        assert.equal(false, called);
        m.save(function (err) {
          assert.equal('ValidationError: BAM', String(err));
          assert.equal(true, called);
          m.arr.push(2);
          called = false;
          m.save(function (err) {
            assert.equal(true, called);
            assert.ifError(err);
            done();
          });
        });
      });

      it('with both required + custom validator', function(done){
        function validator (val) {
          called = true;
          return val && val.length > 1
        }

        var validate = [validator, 'BAM'];

        var called = false;

        var schema = new Schema({
          arr : { type: [], required: true, validate: validate }
        });

        var M = db.model('validateSchema-array3', schema, collection);
        var m = new M({ name: 'gh1109-3' });
        m.save(function (err) {
          assert.equal(err.errors.arr.message, 'Path `arr` is required.');
          m.arr.push({nice: true});
          m.save(function (err) {
            assert.equal(String(err), 'ValidationError: BAM');
            m.arr.push(95);
            m.save(function (err) {
              assert.ifError(err);
              done();
            });
          });
        });
      });
    });

    it("validator should run only once gh-1743", function (done) {
      var count = 0;
      var db = start();

      var Control = new Schema({
        test: {
          type: String,
          validate: function (value, done) {
            count++;
            return done(true);
          }
        }
      });
      var PostSchema = new Schema({
        controls: [Control]
      });

      var Post = db.model('post', PostSchema);

      var post = new Post({
        controls: [{
          test: "xx"
        }]
      });

      post.save(function () {
        assert.equal(count, 1);
        db.close(done);
      });
    });

    it("validator should run only once per sub-doc gh-1743", function (done) {
      var count = 0;
      var db = start();

      var Control = new Schema({
        test: {
          type: String,
          validate: function (value, done) {
            count++;
            return done(true);
          }
        }
      });
      var PostSchema = new Schema({
        controls: [Control]
      });

      var Post = db.model('post', PostSchema);

      var post = new Post({
        controls: [
          {
            test: "xx"
          },
          {
            test: "yy"
          }
        ]
      });

      post.save(function() {
        assert.equal(count, post.controls.length);
        db.close(done);
      });
    });


    it("validator should run in parallel", function(done) {
      // we set the time out to be double that of the validator - 1 (so that running in serial will be greater then that)
      this.timeout(1000);
      var db = start();
      var count = 0;

      var SchemaWithValidator = new Schema({
        preference: {
          type: String,
          required: true,
          validate: function validator(value, done) {
            count++;
            setTimeout(done.bind(null, true), 500);
          }
        }
      });

      var MWSV = db.model('mwv', new Schema({subs: [SchemaWithValidator]}));
      var m = new MWSV({
        subs: [
          {
            preference: "xx"
          },
          {
            preference: "yy"
          },
          {
            preference: "1"
          },
          {
            preference: "2"
          }
        ]
      });

      m.save(function(err) {
        assert.ifError(err);
        assert.equal(count, 4);
        db.close(done);
      });
    });

  });

  it('#invalidate', function(done) {
    var db = start();
    var InvalidateSchema = null;
    var Post = null;
    var post = null;

    InvalidateSchema = new Schema({ prop: { type: String } },
      { strict: false });

    mongoose.model('InvalidateSchema', InvalidateSchema);

    Post = db.model('InvalidateSchema');
    post = new Post();
    post.set({baz: 'val'});
    post.invalidate('baz', 'validation failed for path {PATH}');

    post.save(function(err) {
      assert.ok(err instanceof MongooseError);
      assert.ok(err instanceof ValidationError);
      assert.ok(err.errors.baz instanceof ValidatorError);
      assert.equal(err.errors.baz.message,'validation failed for path baz');
      assert.equal(err.errors.baz.kind,'user defined');
      assert.equal(err.errors.baz.path,'baz');

      post.save(function(err) {
        db.close();
        assert.strictEqual(err, null);
        done();
      });
    });
  });

  describe('#equals', function() {
    describe('should work', function() {
      var db;
      var S;
      var N;
      var O;
      var B;
      var M;

      before(function() {
        db = start();
        S = db.model('equals-S', new Schema({ _id: String }));
        N = db.model('equals-N', new Schema({ _id: Number }));
        O = db.model('equals-O', new Schema({ _id: Schema.ObjectId }));
        B = db.model('equals-B', new Schema({ _id: Buffer }));
        M = db.model('equals-I', new Schema({ name: String }, { _id: false }));
      });

      after(function(done) {
        db.close(done);
      });

      it('with string _ids', function(done) {
        var s1 = new S({ _id: 'one' });
        var s2 = new S({ _id: 'one' });
        assert.ok(s1.equals(s2));
        done();
      });
      it('with number _ids', function(done) {
        var n1 = new N({ _id: 0 });
        var n2 = new N({ _id: 0 });
        assert.ok(n1.equals(n2));
        done();
      });
      it('with ObjectId _ids', function(done) {
        var id = new mongoose.Types.ObjectId;
        var o1 = new O({ _id: id });
        var o2 = new O({ _id: id });
        assert.ok(o1.equals(o2));

        id = String(new mongoose.Types.ObjectId);
        o1 = new O({ _id: id });
        o2 = new O({ _id: id });
        assert.ok(o1.equals(o2));
        done();
      });
      it('with Buffer _ids', function(done) {
        var n1 = new B({ _id: 0 });
        var n2 = new B({ _id: 0 });
        assert.ok(n1.equals(n2));
        done();
      });
      it('with _id disabled (gh-1687)', function(done) {
        var m1 = new M;
        var m2 = new M;
        assert.doesNotThrow(function () {
          m1.equals(m2)
        });
        done();
      });
    });
  });

  describe('setter', function(){
    describe('order', function(){
      it('is applied correctly', function(done){
        var date = 'Thu Aug 16 2012 09:45:59 GMT-0700';
        var d = new TestDocument();
        dateSetterCalled = false;
        d.date = date;
        assert.ok(dateSetterCalled);
        dateSetterCalled = false;
        assert.ok(d._doc.date instanceof Date);
        assert.ok(d.date instanceof Date);
        assert.equal(+d.date, +new Date(date));
        done();
      })
    });

    it('works with undefined (gh-1892)', function(done) {
      var date = 'Thu Aug 16 2012 09:45:59 GMT-0700';
      var d = new TestDocument();
      d.nested.setr = undefined;
      assert.equal('undefined setter', d.nested.setr);
      dateSetterCalled = false;
      d.date = undefined;
      d.validate(function(err) {
        assert.ifError(err);
        assert.ok(dateSetterCalled);
        done();
      });
    });

    describe('on nested paths', function(){
      describe('using set(path, object)', function(){
        it('overwrites the entire object', function(done){
          var doc = new TestDocument();

          doc.init({
              test    : 'Test'
            , nested  : {
                  age   : 5
              }
          });

          doc.set('nested', { path: 'overwrite the entire nested object' });
          assert.equal(undefined, doc.nested.age);
          assert.equal(1, Object.keys(doc._doc.nested).length);
          assert.equal('overwrite the entire nested object', doc.nested.path);
          assert.ok(doc.isModified('nested'));

          // vs merging using doc.set(object)
          doc.set({ test: 'Test', nested: { age: 4 }});
          assert.equal('4overwrite the entire nested object', doc.nested.path);
          assert.equal(4, doc.nested.age);
          assert.equal(2, Object.keys(doc._doc.nested).length);
          assert.ok(doc.isModified('nested'));

          var doc = new TestDocument();
          doc.init({
              test    : 'Test'
            , nested  : {
                  age   : 5
              }
          });

          // vs merging using doc.set(path, object, {merge: true})
          doc.set('nested', { path: 'did not overwrite the nested object' }, {merge: true});
          assert.equal('5did not overwrite the nested object', doc.nested.path);
          assert.equal(5, doc.nested.age);
          assert.equal(3, Object.keys(doc._doc.nested).length);
          assert.ok(doc.isModified('nested'));

          var doc = new TestDocument();
          doc.init({
              test    : 'Test'
            , nested  : {
                  age   : 5
              }
          });

          doc.set({ test: 'Test', nested: { age: 5 }});
          assert.ok(!doc.isModified());
          assert.ok(!doc.isModified('test'));
          assert.ok(!doc.isModified('nested'));
          assert.ok(!doc.isModified('nested.age'));

          doc.nested = { path: 'overwrite the entire nested object', age: 5 };
          assert.equal(5, doc.nested.age);
          assert.equal(2, Object.keys(doc._doc.nested).length);
          assert.equal('5overwrite the entire nested object', doc.nested.path);
          assert.ok(doc.isModified('nested'));

          doc.nested.deep = { x: 'Hank and Marie' };
          assert.equal(3, Object.keys(doc._doc.nested).length);
          assert.equal('5overwrite the entire nested object', doc.nested.path);
          assert.ok(doc.isModified('nested'));
          assert.equal('Hank and Marie', doc.nested.deep.x);

          var doc = new TestDocument();
          doc.init({
              test    : 'Test'
            , nested  : {
                  age   : 5
              }
          });

          doc.set('nested.deep', { x: 'Hank and Marie' });
          assert.equal(2, Object.keys(doc._doc.nested).length);
          assert.equal(1, Object.keys(doc._doc.nested.deep).length);
          assert.ok(doc.isModified('nested'));
          assert.ok(!doc.isModified('nested.path'));
          assert.ok(!doc.isModified('nested.age'));
          assert.ok(doc.isModified('nested.deep'));
          assert.equal('Hank and Marie', doc.nested.deep.x);

          done();
        })

        it('gh-1954', function(done){
          var schema = new Schema({
            schedule: [ new Schema({open: Number, close: Number}) ]
          });

          var M = mongoose.model('Blog', schema);

          var doc = new M({
            schedule: [{
              open: 1000,
              close: 1900
            }]
          });

          assert.ok(doc.schedule[0] instanceof EmbeddedDocument);
          doc.set('schedule.0.open', 1100);
          assert.ok(doc.schedule);
          assert.ok(doc.schedule.isMongooseDocumentArray);
          assert.ok(doc.schedule[0] instanceof EmbeddedDocument);
          assert.equal(1100, doc.schedule[0].open);
          assert.equal(1900, doc.schedule[0].close);

          done();
        });
      })

      describe('when overwriting with a document instance', function(){
        it('does not cause StackOverflows (gh-1234)', function(done){
          var doc = new TestDocument({ nested: { age: 35 }});
          doc.nested = doc.nested;
          assert.doesNotThrow(function () {
            doc.nested.age;
          });
          done();
        })
      })
    })

  })

  describe('virtual', function(){
    describe('setter', function(){
      var val;
      var M;

      before(function(done){
        var schema = new mongoose.Schema({ v: Number });
        schema.virtual('thang').set(function (v) {
          val = v;
        });

        var db = start();
        M = db.model('gh-1154', schema);
        db.close();
        done();
      })

      it('works with objects', function(done){
        var m = new M({ thang: {}});
        assert.deepEqual({}, val);
        done();
      })
      it('works with arrays', function(done){
        var m = new M({ thang: []});
        assert.deepEqual([], val);
        done();
      })
      it('works with numbers', function(done){
        var m = new M({ thang: 4});
        assert.deepEqual(4, val);
        done();
      })
      it('works with strings', function(done){
        var m = new M({ thang: '3'});
        assert.deepEqual('3', val);
        done();
      })
    })
  });

  describe('gh-2082', function() {
    it('works', function(done) {
      var db = start();
      var Parent = db.model('gh2082', parentSchema, 'gh2082');

      var parent = new Parent({name: 'Hello'});
      parent.save(function(err, parent) {
        assert.ifError(err);
        parent.children.push( {counter: 0} );
        parent.save(function(err, parent) {
          assert.ifError(err);
          parent.children[0].counter += 1;
          parent.save(function(err, parent) {
            assert.ifError(err);
            parent.children[0].counter += 1;
            parent.save(function(err, parent) {
              assert.ifError(err);
              Parent.findOne({}, function(error, parent) {
                assert.ifError(error);
                assert.equal(2, parent.children[0].counter);
                db.close(done);
              });
            });
          });
        });
      });
    });
  });

  describe('gh-1933', function() {
    it('works', function(done) {
      var db = start();
      var M = db.model('gh1933', new Schema({ id: String, field: Number }), 'gh1933');

      M.create({}, function(error) {
        assert.ifError(error);
        M.findOne({}, function(error, doc) {
          assert.ifError(error);
          doc.__v = 123;
          doc.field = 5;//.push({ _id: '123', type: '456' });
          doc.save(function(error) {
            assert.ifError(error);
            db.close(done);
          });
        });
      });
    });
  });

  describe('gh-1638', function() {
    it('works', function(done) {
      var ItemChildSchema = new mongoose.Schema({
        name: { type: String, required: true, default: "hello" }
      });

      var ItemParentSchema = new mongoose.Schema({
        children: [ItemChildSchema]
      });

      var db = start();
      var ItemParent = db.model('gh-1638-1', ItemParentSchema, 'gh-1638-1');
      var ItemChild = db.model('gh-1638-2', ItemChildSchema, 'gh-1638-2');

      var c1 = new ItemChild({ name: 'first child' });
      var c2 = new ItemChild({ name: 'second child' });

      var p = new ItemParent({
        children: [c1, c2]
      });

      p.save(function(error) {
        assert.ifError(error);

        c2.name = 'updated 2';
        p.children = [c2];
        p.save(function(error, doc) {
          assert.ifError(error);
          assert.equal(1, doc.children.length);
          db.close(done);
        });
      });
    });
  });

  describe('gh-2434', function() {
    it('will save the new value', function(done) {
      var ItemSchema = new mongoose.Schema({
        st: Number,
        s: []
      });

      var db = start();
      var Item = db.model('gh-2434', ItemSchema, 'gh-2434');

      var item = new Item({ st: 1 });

      item.save(function(error) {
        assert.ifError(error);
        item.st = 3;
        item.s = [];
        item.save(function(error) {
          assert.ifError(error);
          // item.st is 3 but may not be saved to DB
          Item.findById(item._id, function(error, doc) {
            assert.ifError(error);
            assert.equal(3, doc.st);
            db.close(done);
          });
        });
      });
    });
  });

<<<<<<< HEAD
  it('properly calls queue functions (gh-2856)', function(done) {
    var personSchema = new mongoose.Schema({
      name: String
    });

    var db = start();
    var calledName;
    personSchema.methods.fn = function() {
      calledName = this.name;
    };
    personSchema.queue('fn');

    var Person = db.model('gh2856', personSchema, 'gh2856');
    var i = new Person({ name: 'Val' });
    assert.equal(calledName, 'Val');
    db.close(done);
  });
});
=======
  it('applies toJSON transform correctly for populated docs (gh-2910)', function(done) {
    var db = start();
    var parentSchema = mongoose.Schema({
      c: { type: mongoose.Schema.Types.ObjectId, ref: 'gh-2910-1' }
    });

    var called = [];
    parentSchema.options.toJSON = {
      transform: function(doc, ret, options) {
        called.push(ret);
        return ret;
      }
    };

    var childSchema = mongoose.Schema({
      name: String
    });

    var Child = db.model('gh-2910-1', childSchema);
    var Parent = db.model('gh-2910-0', parentSchema);

    Child.create({ name: 'test' }, function(error, c) {
      Parent.create({ c: c._id }, function(error, p) {
        Parent.findOne({ _id: p._id }).populate('c').exec(function(error, p) {
          var doc = p.toJSON();
          assert.equal(called.length, 1);
          assert.equal(called[0]._id.toString(), p._id.toString());
          assert.equal(doc._id.toString(), p._id.toString());
          db.close(done);
        });
      });
    });
  });
})
>>>>>>> 0bc83860
<|MERGE_RESOLUTION|>--- conflicted
+++ resolved
@@ -1709,7 +1709,6 @@
     });
   });
 
-<<<<<<< HEAD
   it('properly calls queue functions (gh-2856)', function(done) {
     var personSchema = new mongoose.Schema({
       name: String
@@ -1727,8 +1726,7 @@
     assert.equal(calledName, 'Val');
     db.close(done);
   });
-});
-=======
+
   it('applies toJSON transform correctly for populated docs (gh-2910)', function(done) {
     var db = start();
     var parentSchema = mongoose.Schema({
@@ -1762,5 +1760,4 @@
       });
     });
   });
-})
->>>>>>> 0bc83860
+});