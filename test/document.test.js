'use strict';

/**
 * Module dependencies.
 */

const start = require('./common');

const Document = require('../lib/document');
const EventEmitter = require('events').EventEmitter;
const ArraySubdocument = require('../lib/types/ArraySubdocument');
const Query = require('../lib/query');
const assert = require('assert');
const idGetter = require('../lib/helpers/schema/idGetter');
const util = require('./util');
const utils = require('../lib/utils');

const mongoose = start.mongoose;
const Schema = mongoose.Schema;
const ObjectId = Schema.ObjectId;
const DocumentObjectId = mongoose.Types.ObjectId;
const SchemaType = mongoose.SchemaType;
const ValidatorError = SchemaType.ValidatorError;
const ValidationError = mongoose.Document.ValidationError;
const VersionError = mongoose.Error.VersionError;
const MongooseError = mongoose.Error;
const DocumentNotFoundError = mongoose.Error.DocumentNotFoundError;

/**
 * Test Document constructor.
 */

function TestDocument() {
  Document.apply(this, arguments);
}

/**
 * Inherits from Document.
 */

TestDocument.prototype.__proto__ = Document.prototype;

for (const i in EventEmitter.prototype) {
  TestDocument[i] = EventEmitter.prototype[i];
}

/**
 * Set a dummy schema to simulate compilation.
 */

const em = new Schema({ title: String, body: String });
em.virtual('works').get(function() {
  return 'em virtual works';
});
const schema = new Schema({
  test: String,
  oids: [ObjectId],
  numbers: [Number],
  nested: {
    age: Number,
    cool: ObjectId,
    deep: { x: String },
    path: String,
    setr: String
  },
  nested2: {
    nested: String,
    yup: {
      nested: Boolean,
      yup: String,
      age: Number
    }
  },
  em: [em],
  date: Date
});

TestDocument.prototype.$__setSchema(idGetter(schema));

schema.virtual('nested.agePlus2').get(function() {
  return this.nested.age + 2;
});
schema.virtual('nested.setAge').set(function(v) {
  this.nested.age = v;
});
schema.path('nested.path').get(function(v) {
  return (this.nested.age || '') + (v ? v : '');
});
schema.path('nested.setr').set(function(v) {
  return v + ' setter';
});

let dateSetterCalled = false;
schema.path('date').set(function(v) {
  // should not have been cast to a Date yet
  if (v !== undefined) {
    assert.equal(typeof v, 'string');
  }
  dateSetterCalled = true;
  return v;
});

/**
 * Method subject to hooks. Simply fires the callback once the hooks are
 * executed.
 */

TestDocument.prototype.hooksTest = function(fn) {
  fn(null, arguments);
};

const childSchema = new Schema({ counter: Number });

const parentSchema = new Schema({
  name: String,
  children: [childSchema]
});

/**
 * Test.
 */

describe('document', function() {
  let db;

  before(function() {
    db = start();
  });

  after(async function() {
    await db.close();
  });

  beforeEach(() => db.deleteModel(/.*/));
  afterEach(() => util.clearTestData(db));
  afterEach(() => util.stopRemainingOps(db));

  describe('constructor', function() {
    it('supports passing in schema directly (gh-8237)', function() {
      const myUserDoc = new Document({}, { name: String });
      assert.ok(!myUserDoc.name);
      myUserDoc.name = 123;
      assert.strictEqual(myUserDoc.name, '123');

      assert.ifError(myUserDoc.validateSync());
    });
  });

  describe('delete', function() {
    it('deletes the document', async function() {
      const schema = new Schema({ x: String });
      const Test = db.model('Test', schema);

      const test = new Test({ x: 'test' });
      const doc = await test.save();
      await doc.delete();
      const found = await Test.findOne({ _id: doc._id });
      assert.strictEqual(found, null);

    });
  });

  describe('updateOne', function() {
    let Test;

    before(function() {
      const schema = new Schema({ x: String, y: String });
      db.deleteModel(/^Test$/);
      Test = db.model('Test', schema);
    });

    it('updates the document', async function() {
      const test = new Test({ x: 'test' });
      const doc = await test.save();
      await doc.updateOne({ y: 'test' });
      const found = await Test.findOne({ _id: doc._id });
      assert.strictEqual(found.y, 'test');
    });

    it('returns a query', function() {
      const doc = new Test({ x: 'test' });
      assert.ok(doc.updateOne() instanceof Test.Query);
    });

    it('middleware (gh-8262)', async function() {
      const schema = new Schema({ x: String, y: String });
      const docs = [];
      schema.post('updateOne', { document: true, query: false }, function(doc, next) {
        docs.push(doc);
        next();
      });
      const Model = db.model('Test', schema);


      const doc = await Model.create({ x: 2, y: 4 });

      await doc.updateOne({ x: 4 });
      assert.equal(docs.length, 1);
      assert.equal(docs[0], doc);
    });
  });

  describe('replaceOne', function() {
    it('replaces the document', async function() {
      const schema = new Schema({ x: String });
      const Test = db.model('Test', schema);

      const test = new Test({ x: 'test' });
      const doc = await test.save();
      await doc.replaceOne({ x: 'updated' });
      const found = await Test.findOne({ _id: doc._id });
      assert.strictEqual(found.x, 'updated');

    });
  });

  describe('shortcut getters', function() {
    it('return undefined for properties with a null/undefined parent object (gh-1326)', function() {
      const doc = new TestDocument();
      doc.init({ nested: null });
      assert.strictEqual(undefined, doc.nested.age);
    });

    it('work', function() {
      const doc = new TestDocument();
      doc.init({
        test: 'test',
        oids: [],
        nested: {
          age: 5,
          cool: DocumentObjectId.createFromHexString('4c6c2d6240ced95d0e00003c'),
          path: 'my path'
        }
      });

      assert.equal(doc.test, 'test');
      assert.ok(doc.oids instanceof Array);
      assert.equal(doc.nested.age, 5);
      assert.equal(String(doc.nested.cool), '4c6c2d6240ced95d0e00003c');
      assert.equal(doc.nested.agePlus2, 7);
      assert.equal(doc.nested.path, '5my path');
      doc.nested.setAge = 10;
      assert.equal(doc.nested.age, 10);
      doc.nested.setr = 'set it';
      assert.equal(doc.$__getValue('nested.setr'), 'set it setter');

      const doc2 = new TestDocument();
      doc2.init({
        test: 'toop',
        oids: [],
        nested: {
          age: 2,
          cool: DocumentObjectId.createFromHexString('4cf70857337498f95900001c'),
          deep: { x: 'yay' }
        }
      });

      assert.equal(doc2.test, 'toop');
      assert.ok(doc2.oids instanceof Array);
      assert.equal(doc2.nested.age, 2);

      // GH-366
      assert.equal(doc2.nested.bonk, undefined);
      assert.equal(doc2.nested.nested, undefined);
      assert.equal(doc2.nested.test, undefined);
      assert.equal(doc2.nested.age.test, undefined);
      assert.equal(doc2.nested.age.nested, undefined);
      assert.equal(doc2.oids.nested, undefined);
      assert.equal(doc2.nested.deep.x, 'yay');
      assert.equal(doc2.nested.deep.nested, undefined);
      assert.equal(doc2.nested.deep.cool, undefined);
      assert.equal(doc2.nested2.yup.nested, undefined);
      assert.equal(doc2.nested2.yup.nested2, undefined);
      assert.equal(doc2.nested2.yup.yup, undefined);
      assert.equal(doc2.nested2.yup.age, undefined);
      assert.equal(typeof doc2.nested2.yup, 'object');

      doc2.nested2.yup = {
        age: 150,
        yup: 'Yesiree',
        nested: true
      };

      assert.equal(doc2.nested2.nested, undefined);
      assert.equal(doc2.nested2.yup.nested, true);
      assert.equal(doc2.nested2.yup.yup, 'Yesiree');
      assert.equal(doc2.nested2.yup.age, 150);
      doc2.nested2.nested = 'y';
      assert.equal(doc2.nested2.nested, 'y');
      assert.equal(doc2.nested2.yup.nested, true);
      assert.equal(doc2.nested2.yup.yup, 'Yesiree');
      assert.equal(doc2.nested2.yup.age, 150);

      assert.equal(String(doc2.nested.cool), '4cf70857337498f95900001c');

      assert.ok(doc.oids !== doc2.oids);
    });
  });

  it('test shortcut setters', function() {
    const doc = new TestDocument();

    doc.init({
      test: 'Test',
      nested: {
        age: 5
      }
    });

    assert.equal(doc.isModified('test'), false);
    doc.test = 'Woot';
    assert.equal(doc.test, 'Woot');
    assert.equal(doc.isModified('test'), true);

    assert.equal(doc.isModified('nested.age'), false);
    doc.nested.age = 2;
    assert.equal(doc.nested.age, 2);
    assert.ok(doc.isModified('nested.age'));

    doc.nested = { path: 'overwrite the entire nested object' };
    assert.equal(doc.nested.age, undefined);
    assert.equal(Object.keys(doc._doc.nested).length, 1);
    assert.equal(doc.nested.path, 'overwrite the entire nested object');
    assert.ok(doc.isModified('nested'));
  });

  it('test accessor of id', function() {
    const doc = new TestDocument();
    assert.ok(doc._id instanceof DocumentObjectId);
  });

  it('test shortcut of id hexString', function() {
    const doc = new TestDocument();
    assert.equal(typeof doc.id, 'string');
  });

  it('toObject options', function() {
    const doc = new TestDocument();

    doc.init({
      test: 'test',
      oids: [],
      em: [{ title: 'asdf' }],
      nested: {
        age: 5,
        cool: DocumentObjectId.createFromHexString('4c6c2d6240ced95d0e00003c'),
        path: 'my path'
      },
      nested2: {},
      date: new Date()
    });

    let clone = doc.toObject({ getters: true, virtuals: false });

    assert.equal(clone.test, 'test');
    assert.ok(clone.oids instanceof Array);
    assert.equal(clone.nested.age, 5);
    assert.equal(clone.nested.cool.toString(), '4c6c2d6240ced95d0e00003c');
    assert.equal(clone.nested.path, '5my path');
    assert.equal(clone.nested.agePlus2, undefined);
    assert.equal(clone.em[0].works, undefined);
    assert.ok(clone.date instanceof Date);

    clone = doc.toObject({ virtuals: true });

    assert.equal(clone.test, 'test');
    assert.ok(clone.oids instanceof Array);
    assert.equal(clone.nested.age, 5);
    assert.equal(clone.nested.cool.toString(), '4c6c2d6240ced95d0e00003c');
    assert.equal(clone.nested.path, 'my path');
    assert.equal(clone.nested.agePlus2, 7);
    assert.equal(clone.em[0].works, 'em virtual works');

    clone = doc.toObject({ getters: true });

    assert.equal(clone.test, 'test');
    assert.ok(clone.oids instanceof Array);
    assert.equal(clone.nested.age, 5);
    assert.equal(clone.nested.cool.toString(), '4c6c2d6240ced95d0e00003c');
    assert.equal(clone.nested.path, '5my path');
    assert.equal(clone.nested.agePlus2, 7);
    assert.equal(clone.em[0].works, 'em virtual works');

    // test toObject options
    doc.schema.options.toObject = { virtuals: true };
    clone = doc.toObject({ transform: false, virtuals: true });
    assert.equal(clone.test, 'test');
    assert.ok(clone.oids instanceof Array);
    assert.equal(clone.nested.age, 5);
    assert.equal(clone.nested.cool.toString(), '4c6c2d6240ced95d0e00003c');

    assert.equal(clone.nested.path, 'my path');
    assert.equal(clone.nested.agePlus2, 7);
    assert.equal(clone.em[0].title, 'asdf');
    delete doc.schema.options.toObject;

    // minimize
    clone = doc.toObject({ minimize: true });
    assert.equal(clone.nested2, undefined);
    clone = doc.toObject({ minimize: true, getters: true });
    assert.equal(clone.nested2, undefined);
    clone = doc.toObject({ minimize: false });
    assert.equal(clone.nested2.constructor.name, 'Object');
    assert.equal(Object.keys(clone.nested2).length, 1);
    clone = doc.toObject('2');
    assert.equal(clone.nested2, undefined);

    doc.schema.options.toObject = { minimize: false };
    clone = doc.toObject({ transform: false, minimize: false });
    assert.equal(clone.nested2.constructor.name, 'Object');
    assert.equal(Object.keys(clone.nested2).length, 1);
    delete doc.schema.options.toObject;

    doc.schema.options.minimize = false;
    clone = doc.toObject();
    assert.equal(clone.nested2.constructor.name, 'Object');
    assert.equal(Object.keys(clone.nested2).length, 1);
    doc.schema.options.minimize = true;
    clone = doc.toObject();
    assert.equal(clone.nested2, undefined);

    // transform
    doc.schema.options.toObject = {};
    doc.schema.options.toObject.transform = function xform(doc, ret) {
      // ignore embedded docs
      if (doc.$isSubdocument) {
        return;
      }

      delete ret.em;
      delete ret.numbers;
      delete ret.oids;
      ret._id = ret._id.toString();
    };
    clone = doc.toObject();
    assert.equal(doc.id, clone._id);
    assert.ok(undefined === clone.em);
    assert.ok(undefined === clone.numbers);
    assert.ok(undefined === clone.oids);
    assert.equal(clone.test, 'test');
    assert.equal(clone.nested.age, 5);

    // transform with return value
    const out = { myid: doc._id.toString() };
    doc.schema.options.toObject.transform = function(doc, ret) {
      // ignore embedded docs
      if (doc.$isSubdocument) {
        return;
      }

      return { myid: ret._id.toString() };
    };

    clone = doc.toObject();
    assert.deepEqual(out, clone);

    // ignored transform with inline options
    clone = doc.toObject({ x: 1, transform: false });
    assert.ok(!('myid' in clone));
    assert.equal(clone.test, 'test');
    assert.ok(clone.oids instanceof Array);
    assert.equal(clone.nested.age, 5);
    assert.equal(clone.nested.cool.toString(), '4c6c2d6240ced95d0e00003c');
    assert.equal(clone.nested.path, 'my path');
    assert.equal(clone.em[0].constructor.name, 'Object');

    // applied transform when inline transform is true
    clone = doc.toObject({ x: 1 });
    assert.deepEqual(out, clone);

    // transform passed inline
    function xform(self, doc, opts) {
      opts.fields.split(' ').forEach(function(field) {
        delete doc[field];
      });
    }

    clone = doc.toObject({
      transform: xform,
      fields: '_id em numbers oids nested'
    });
    assert.equal(doc.test, 'test');
    assert.ok(undefined === clone.em);
    assert.ok(undefined === clone.numbers);
    assert.ok(undefined === clone.oids);
    assert.ok(undefined === clone._id);
    assert.ok(undefined === clone.nested);

    // all done
    delete doc.schema.options.toObject;
  });

  it('toObject transform', async function() {
    const schema = new Schema({
      name: String,
      places: [{ type: ObjectId, ref: 'Place' }]
    });

    const schemaPlaces = new Schema({
      identity: String
    });

    schemaPlaces.set('toObject', {
      transform: function(doc, ret) {
        assert.equal(doc.constructor.modelName, 'Place');
        return ret;
      }
    });

    const Test = db.model('Test', schema);
    const Places = db.model('Place', schemaPlaces);

    const [a, b, c] = await Places.create({ identity: 'a' }, { identity: 'b' }, { identity: 'c' });

    await Test.create({ name: 'chetverikov', places: [a, b, c] });

    const docs = await Test.findOne({}).populate('places').exec();

    docs.toObject({ transform: true });
  });

  it('disabling aliases in toObject options (gh-7548)', function() {
    const schema = new mongoose.Schema({
      name: {
        type: String,
        alias: 'nameAlias'
      },
      age: Number
    });
    schema.virtual('answer').get(() => 42);

    const Model = db.model('Person', schema);

    const doc = new Model({ name: 'Jean-Luc Picard', age: 59 });

    let obj = doc.toObject({ virtuals: true });
    assert.equal(obj.nameAlias, 'Jean-Luc Picard');
    assert.equal(obj.answer, 42);

    obj = doc.toObject({ virtuals: true, aliases: false });
    assert.ok(!obj.nameAlias);
    assert.equal(obj.answer, 42);
  });

  it('can save multiple times with changes to complex subdocuments (gh-8531)', () => {
    const clipSchema = Schema({
      height: Number,
      rows: Number,
      width: Number
    }, { _id: false, id: false });
    const questionSchema = Schema({
      type: String,
      age: Number,
      clip: {
        type: clipSchema
      }
    }, { _id: false, id: false });
    const keySchema = Schema({ ql: [questionSchema] }, { _id: false, id: false });
    const Model = db.model('Test', Schema({
      name: String,
      keys: [keySchema]
    }));
    const doc = new Model({
      name: 'test',
      keys: [
        { ql: [
          { type: 'mc', clip: { width: 1 } },
          { type: 'mc', clip: { height: 1, rows: 1 } },
          { type: 'mc', clip: { height: 2, rows: 1 } },
          { type: 'mc', clip: { height: 3, rows: 1 } }
        ] }
      ]
    });
    return doc.save().then(() => {
      // The following was failing before fixing gh-8531 because
      // the validation was called for the "clip" document twice in the
      // same stack, causing a "can't validate() the same doc multiple times in
      // parallel" warning
      doc.keys[0].ql[0].clip = { width: 4.3, rows: 3 };
      doc.keys[0].ql[0].age = 42;

      return doc.save();
    }); // passes
  });

  it('saves even if `_id` is null (gh-6406)', async function() {
    const schema = new Schema({ _id: Number, val: String });
    const Model = db.model('Test', schema);


    await Model.updateOne({ _id: null }, { val: 'test' }, { upsert: true });

    let doc = await Model.findOne();

    doc.val = 'test2';

    // Should not throw
    await doc.save();

    doc = await Model.findOne();
    assert.strictEqual(doc._id, null);
    assert.equal(doc.val, 'test2');
  });

  it('allows you to skip validation on save (gh-2981)', function() {
    const schema = new Schema({ name: { type: String, required: true } });
    const MyModel = db.model('Test', schema);

    const doc = new MyModel();
    return doc.save({ validateBeforeSave: false });
  });

  it('doesnt use custom toObject options on save', async function() {
    const schema = new Schema({
      name: String,
      iWillNotBeDelete: Boolean,
      nested: {
        iWillNotBeDeleteToo: Boolean
      }
    });

    schema.set('toObject', {
      transform: function(doc, ret) {
        delete ret.iWillNotBeDelete;
        delete ret.nested.iWillNotBeDeleteToo;

        return ret;
      }
    });
    const Test = db.model('Test', schema);

    await Test.create({ name: 'chetverikov', iWillNotBeDelete: true, 'nested.iWillNotBeDeleteToo': true });

    const doc = await Test.findOne({});


    assert.equal(doc._doc.iWillNotBeDelete, true);
    assert.equal(doc._doc.nested.iWillNotBeDeleteToo, true);
  });

  describe('toObject', function() {
    it('does not apply toObject functions of subdocuments to root document', async function() {
      const subdocSchema = new Schema({
        test: String,
        wow: String
      });

      subdocSchema.options.toObject = {};
      subdocSchema.options.toObject.transform = function(doc, ret) {
        delete ret.wow;
      };

      const docSchema = new Schema({
        foo: String,
        wow: Boolean,
        sub: [subdocSchema]
      });

      const Doc = db.model('Test', docSchema);

      const doc = await Doc.create({
        foo: 'someString',
        wow: true,
        sub: [{
          test: 'someOtherString',
          wow: 'thisIsAString'
        }]
      });

      const obj = doc.toObject({
        transform: function(doc, ret) {
          ret.phew = 'new';
        }
      });

      assert.equal(obj.phew, 'new');
      assert.ok(!doc.sub.wow);
    });

    it('handles child schema transforms', function() {
      const userSchema = new Schema({
        name: String,
        email: String
      });
      const topicSchema = new Schema({
        title: String,
        email: String,
        followers: [userSchema]
      });

      userSchema.options.toObject = {
        transform: function(doc, ret) {
          delete ret.email;
        }
      };

      topicSchema.options.toObject = {
        transform: function(doc, ret) {
          ret.title = ret.title.toLowerCase();
        }
      };

      const Topic = db.model('Test', topicSchema);

      const topic = new Topic({
        title: 'Favorite Foods',
        email: 'a@b.co',
        followers: [{ name: 'Val', email: 'val@test.co' }]
      });

      const output = topic.toObject({ transform: true });
      assert.equal(output.title, 'favorite foods');
      assert.equal(output.email, 'a@b.co');
      assert.equal(output.followers[0].name, 'Val');
      assert.equal(output.followers[0].email, undefined);
    });

    it('doesnt clobber child schema options when called with no params (gh-2035)', async function() {
      const userSchema = new Schema({
        firstName: String,
        lastName: String,
        password: String
      });

      userSchema.virtual('fullName').get(function() {
        return this.firstName + ' ' + this.lastName;
      });

      userSchema.set('toObject', { virtuals: false });

      const postSchema = new Schema({
        owner: { type: Schema.Types.ObjectId, ref: 'User' },
        content: String
      });

      postSchema.virtual('capContent').get(function() {
        return this.content.toUpperCase();
      });

      postSchema.set('toObject', { virtuals: true });
      const User = db.model('User', userSchema);
      const Post = db.model('BlogPost', postSchema);

      const user = new User({ firstName: 'Joe', lastName: 'Smith', password: 'password' });

      const savedUser = await user.save();

      const post = await Post.create({ owner: savedUser._id, content: 'lorem ipsum' });

      const newPost = await Post.findById(post._id).populate('owner').exec();

      const obj = newPost.toObject();
      assert.equal(obj.owner.fullName, undefined);
    });

    it('respects child schemas minimize (gh-9405)', function() {
      const postSchema = new Schema({
        owner: { type: Schema.Types.ObjectId, ref: 'User' },
        props: { type: Object, default: {} }
      });
      const userSchema = new Schema({
        firstName: String,
        props: { type: Object, default: {} }
      }, { minimize: false });

      const User = db.model('User', userSchema);
      const Post = db.model('BlogPost', postSchema);

      const user = new User({ firstName: 'test' });
      const post = new Post({ owner: user });

      let obj = post.toObject();
      assert.strictEqual(obj.props, void 0);
      assert.deepEqual(obj.owner.props, {});

      obj = post.toObject({ minimize: false });
      assert.deepEqual(obj.props, {});
      assert.deepEqual(obj.owner.props, {});

      obj = post.toObject({ minimize: true });
      assert.strictEqual(obj.props, void 0);
      assert.strictEqual(obj.owner.props, void 0);
    });

    it('minimizes single nested subdocs (gh-11247)', async function() {
      const nestedSchema = Schema({ bar: String }, { _id: false });
      const schema = Schema({ foo: nestedSchema });

      const MyModel = db.model('Test', schema);

      const myModel = await MyModel.create({ foo: {} });

      assert.strictEqual(myModel.toObject().foo, void 0);
    });
  });

  describe('toJSON', function() {
    it('toJSON options', function() {
      const doc = new TestDocument();

      doc.init({
        test: 'test',
        oids: [],
        em: [{ title: 'asdf' }],
        nested: {
          age: 5,
          cool: DocumentObjectId.createFromHexString('4c6c2d6240ced95d0e00003c'),
          path: 'my path'
        },
        nested2: {}
      });

      // override to check if toJSON gets fired
      const path = TestDocument.prototype.schema.path('em');
      path.casterConstructor.prototype.toJSON = function() {
        return {};
      };

      doc.schema.options.toJSON = { virtuals: true };
      let clone = doc.toJSON();
      assert.equal(clone.test, 'test');
      assert.ok(clone.oids instanceof Array);
      assert.equal(clone.nested.age, 5);
      assert.equal(clone.nested.cool.toString(), '4c6c2d6240ced95d0e00003c');
      assert.equal(clone.nested.path, 'my path');
      assert.equal(clone.nested.agePlus2, 7);
      assert.equal(clone.em[0].constructor.name, 'Object');
      assert.equal(Object.keys(clone.em[0]).length, 0);
      delete doc.schema.options.toJSON;
      delete path.casterConstructor.prototype.toJSON;

      doc.schema.options.toJSON = { minimize: false };
      clone = doc.toJSON();
      assert.equal(clone.nested2.constructor.name, 'Object');
      assert.equal(Object.keys(clone.nested2).length, 1);
      clone = doc.toJSON('8');
      assert.equal(clone.nested2.constructor.name, 'Object');
      assert.equal(Object.keys(clone.nested2).length, 1);

      // gh-852
      const arr = [doc];
      let err = false;
      let str;
      try {
        str = JSON.stringify(arr);
      } catch (_) {
        err = true;
      }
      assert.equal(err, false);
      assert.ok(/nested2/.test(str));
      assert.equal(clone.nested2.constructor.name, 'Object');
      assert.equal(Object.keys(clone.nested2).length, 1);

      // transform
      doc.schema.options.toJSON = {};
      doc.schema.options.toJSON.transform = function xform(doc, ret) {
        // ignore embedded docs
        if (doc.$isSubdocument) {
          return;
        }

        delete ret.em;
        delete ret.numbers;
        delete ret.oids;
        ret._id = ret._id.toString();
      };

      clone = doc.toJSON();
      assert.equal(clone._id, doc.id);
      assert.ok(undefined === clone.em);
      assert.ok(undefined === clone.numbers);
      assert.ok(undefined === clone.oids);
      assert.equal(clone.test, 'test');
      assert.equal(clone.nested.age, 5);

      // transform with return value
      const out = { myid: doc._id.toString() };
      doc.schema.options.toJSON.transform = function(doc, ret) {
        // ignore embedded docs
        if (doc.$isSubdocument) {
          return;
        }

        return { myid: ret._id.toString() };
      };

      clone = doc.toJSON();
      assert.deepEqual(out, clone);

      // ignored transform with inline options
      clone = doc.toJSON({ x: 1, transform: false });
      assert.ok(!('myid' in clone));
      assert.equal(clone.test, 'test');
      assert.ok(clone.oids instanceof Array);
      assert.equal(clone.nested.age, 5);
      assert.equal(clone.nested.cool.toString(), '4c6c2d6240ced95d0e00003c');
      assert.equal(clone.nested.path, 'my path');
      assert.equal(clone.em[0].constructor.name, 'Object');

      // applied transform when inline transform is true
      clone = doc.toJSON({ x: 1 });
      assert.deepEqual(out, clone);

      // transform passed inline
      function xform(self, doc, opts) {
        opts.fields.split(' ').forEach(function(field) {
          delete doc[field];
        });
      }

      clone = doc.toJSON({
        transform: xform,
        fields: '_id em numbers oids nested'
      });
      assert.equal(doc.test, 'test');
      assert.ok(undefined === clone.em);
      assert.ok(undefined === clone.numbers);
      assert.ok(undefined === clone.oids);
      assert.ok(undefined === clone._id);
      assert.ok(undefined === clone.nested);

      // all done
      delete doc.schema.options.toJSON;
    });

    it('jsonifying an object', function() {
      const doc = new TestDocument({ test: 'woot' });
      const oidString = doc._id.toString();
      // convert to json string
      const json = JSON.stringify(doc);
      // parse again
      const obj = JSON.parse(json);

      assert.equal(obj.test, 'woot');
      assert.equal(obj._id, oidString);
    });

    it('jsonifying an object\'s populated items works (gh-1376)', async function() {
      const userSchema = new Schema({ name: String });
      // includes virtual path when 'toJSON'
      userSchema.set('toJSON', { getters: true });
      userSchema.virtual('hello').get(function() {
        return 'Hello, ' + this.name;
      });
      const User = db.model('User', userSchema);

      const groupSchema = new Schema({
        name: String,
        _users: [{ type: Schema.ObjectId, ref: 'User' }]
      });

      const Group = db.model('Group', groupSchema);

      const [alice, bob] = await User.create({ name: 'Alice' }, { name: 'Bob' });


      const group = await Group.create({ name: 'mongoose', _users: [alice, bob] });
      const foundGroup = await Group.findById(group).populate('_users').exec();

      assert.ok(foundGroup.toJSON()._users[0].hello);
    });

    it('jsonifying with undefined path (gh-11922)', async function() {
      const userSchema = new Schema({
        name: String,
        friends: [{
          type: String,
          transform(friendName) {
            return `Hi, ${friendName}`;
          }
        }]
      });
      const User = db.model('User', userSchema);
      const alice = await User.create({ name: 'Alic', friends: ['Bob', 'Jack'] });
      const foundAlice = await User.findById(alice._id, { name: true });
      assert.equal(foundAlice.friends, undefined);
      const foundAlicJson = foundAlice.toJSON();
      assert.equal(foundAlicJson.friends, undefined);
      assert.equal(foundAlicJson.name, 'Alic');
    });
  });

  describe('inspect', function() {
    it('inspect inherits schema options (gh-4001)', async function() {
      const opts = {
        toObject: { virtuals: true },
        toJSON: { virtuals: true }
      };
      const taskSchema = mongoose.Schema({
        name: {
          type: String,
          required: true
        }
      }, opts);

      taskSchema.virtual('title').
        get(function() {
          return this.name;
        }).
        set(function(title) {
          this.name = title;
        });

      const Task = db.model('Test', taskSchema);

      const doc = { name: 'task1', title: 'task999' };
      await Task.collection.insertOne(doc);

      const foundDoc = await Task.findById(doc._id);

      assert.equal(foundDoc.inspect().title, 'task1');
    });

    it('does not apply transform to populated docs (gh-4213)', async function() {
      const UserSchema = new Schema({
        name: String
      });

      const PostSchema = new Schema({
        title: String,
        postedBy: {
          type: mongoose.Schema.Types.ObjectId,
          ref: 'User'
        }
      },
      {
        toObject: {
          transform: function(doc, ret) {
            delete ret._id;
          }
        },
        toJSON: {
          transform: function(doc, ret) {
            delete ret._id;
          }
        }
      });

      const User = db.model('User', UserSchema);
      const Post = db.model('BlogPost', PostSchema);

      const val = new User({ name: 'Val' });
      const post = new Post({ title: 'Test', postedBy: val._id });

      await Post.create(post);

      await User.create(val);

      const posts = await Post.find({}).
        populate('postedBy').
        exec();

      assert.equal(posts.length, 1);
      assert.ok(posts[0].postedBy._id);
    });

    it('handles infinite recursion (gh-11756)', function() {
      const User = db.model('User', Schema({
        name: { type: String, required: true },
        posts: [{ type: mongoose.Types.ObjectId, ref: 'Post' }]
      }));

      const Post = db.model('Post', Schema({
        creator: { type: Schema.Types.ObjectId, ref: 'User' }
      }));

      const user = new User({ name: 'Test', posts: [] });
      const post = new Post({ creator: user });
      user.posts.push(post);

      const inspected = post.inspect();
      assert.ok(inspected);
      assert.equal(inspected.creator.posts[0].creator.name, 'Test');
    });

    it('populate on nested path (gh-5703)', function() {
      const toySchema = new mongoose.Schema({ color: String });
      const Toy = db.model('Cat', toySchema);

      const childSchema = new mongoose.Schema({
        name: String,
        values: {
          toy: { type: mongoose.Schema.Types.ObjectId, ref: 'Cat' }
        }
      });
      const Child = db.model('Child', childSchema);

      return Toy.create({ color: 'brown' }).
        then(function(toy) {
          return Child.create({ values: { toy: toy._id } });
        }).
        then(function(child) {
          return Child.findById(child._id);
        }).
        then(function(child) {
          return child.values.populate('toy').then(function() {
            return child;
          });
        }).
        then(function(child) {
          assert.equal(child.values.toy.color, 'brown');
        });
    });
  });

  describe.skip('#update', function() {
    it('returns a Query', function() {
      const mg = new mongoose.Mongoose();
      const M = mg.model('Test', { s: String });
      const doc = new M();
      assert.ok(doc.update() instanceof Query);
    });
    it('calling update on document should relay to its model (gh-794)', async function() {
      const Docs = new Schema({ text: String });
      const docs = db.model('Test', Docs);
      const d = new docs({ text: 'A doc' });
      let called = false;
      await d.save();

      const oldUpdate = docs.update;
      docs.update = function(query, operation) {
        assert.equal(Object.keys(query).length, 1);
        assert.equal(d._id, query._id);
        assert.equal(Object.keys(operation).length, 1);
        assert.equal(Object.keys(operation.$set).length, 1);
        assert.equal(operation.$set.text, 'A changed doc');
        called = true;
        docs.update = oldUpdate;
        oldUpdate.apply(docs, arguments);
      };

      await d.update({ $set: { text: 'A changed doc' } });

      assert.equal(called, true);
    });
  });

  it('toObject should not set undefined values to null', function() {
    const doc = new TestDocument();
    const obj = doc.toObject();

    delete obj._id;
    assert.deepEqual(obj, { numbers: [], oids: [], em: [] });
  });

  describe('Errors', function() {
    it('MongooseErrors should be instances of Error (gh-209)', function() {
      const MongooseError = require('../lib/error');
      const err = new MongooseError('Some message');
      assert.ok(err instanceof Error);
    });
    it('ValidationErrors should be instances of Error', function() {
      const ValidationError = Document.ValidationError;
      const err = new ValidationError(new TestDocument());
      assert.ok(err instanceof Error);
    });
  });

  it('methods on embedded docs should work', function() {
    const ESchema = new Schema({ name: String });

    ESchema.methods.test = function() {
      return this.name + ' butter';
    };
    ESchema.statics.ten = function() {
      return 10;
    };

    const E = db.model('Test', ESchema);
    const PSchema = new Schema({ embed: [ESchema] });
    const P = db.model('Test2', PSchema);

    let p = new P({ embed: [{ name: 'peanut' }] });
    assert.equal(typeof p.embed[0].test, 'function');
    assert.equal(typeof E.ten, 'function');
    assert.equal(p.embed[0].test(), 'peanut butter');
    assert.equal(E.ten(), 10);

    // test push casting
    p = new P();
    p.embed.push({ name: 'apple' });
    assert.equal(typeof p.embed[0].test, 'function');
    assert.equal(typeof E.ten, 'function');
    assert.equal(p.embed[0].test(), 'apple butter');
  });

  it('setting a positional path does not cast value to array', function() {
    const doc = new TestDocument();
    doc.init({ numbers: [1, 3] });
    assert.equal(doc.numbers[0], 1);
    assert.equal(doc.numbers[1], 3);
    doc.set('numbers.1', 2);
    assert.equal(doc.numbers[0], 1);
    assert.equal(doc.numbers[1], 2);
  });

  it('no maxListeners warning should occur', function() {
    let traced = false;
    const trace = console.trace;

    console.trace = function() {
      traced = true;
      console.trace = trace;
    };

    const schema = new Schema({
      title: String,
      embed1: [new Schema({ name: String })],
      embed2: [new Schema({ name: String })],
      embed3: [new Schema({ name: String })],
      embed4: [new Schema({ name: String })],
      embed5: [new Schema({ name: String })],
      embed6: [new Schema({ name: String })],
      embed7: [new Schema({ name: String })],
      embed8: [new Schema({ name: String })],
      embed9: [new Schema({ name: String })],
      embed10: [new Schema({ name: String })],
      embed11: [new Schema({ name: String })]
    });

    const S = db.model('Test', schema);

    new S({ title: 'test' });
    assert.equal(traced, false);
  });

  it('unselected required fields should pass validation', async function() {
    const userSchema = new Schema({
      name: String,
      req: { type: String, required: true }
    });
    const User = db.model('Test', userSchema);

    const user = await User.create({ name: 'teeee', req: 'i am required' });

    const user1 = await User.findById(user).select('name').exec();
    assert.equal(user1.req, void 0);

    user1.name = 'wooo';
    await user1.save();
    const user2 = await User.findById(user1).select('name').exec();

    user2.req = undefined;
    let err = await user2.save().then(() => null, err => err);
    err = String(err);

    const invalid = /Path `req` is required./.test(err);
    assert.ok(invalid);

    user2.req = 'it works again';
    await user2.save();

    const user3 = await User.findById(user2).select('_id').exec();
    await user3.save();
  });

  describe('#validate', function() {
    it('works (gh-891)', async function() {
      let schema = null;
      let called = false;

      const validate = [function() {
        called = true;
        return true;
      }, 'BAM'];

      schema = new Schema({
        prop: { type: String, required: true, validate: validate },
        nick: { type: String, required: true }
      });

      const M = db.model('Test', schema);
      const m = new M({ prop: 'gh891', nick: 'validation test' });
      await m.save();

      assert.equal(called, true);
      called = false;

      const m2 = await M.findById(m, 'nick');
      assert.equal(called, false);

      m2.nick = 'gh-891';
      await m2.save();

      assert.equal(called, false);
    });

    it('can return a promise', async function() {
      let schema = null;

      const validate = [function() {
        return true;
      }, 'BAM'];

      schema = new Schema({
        prop: { type: String, required: true, validate: validate },
        nick: { type: String, required: true }
      });

      const M = db.model('Test', schema);
      const m = new M({ prop: 'gh891', nick: 'validation test' });
      const mBad = new M({ prop: 'other' });

      await m.validate().then(res => res);

      const err = await mBad.validate().then(() => null, err => err);
      assert.ok(err);
    });

    it('doesnt have stale cast errors (gh-2766)', async function() {
      const testSchema = new Schema({ name: String });
      const M = db.model('Test', testSchema);

      const m = new M({ _id: 'this is not a valid _id' });
      assert.ok(!m.$isValid('_id'));
      assert.ok(m.validateSync().errors['_id'].name, 'CastError');

      m._id = '000000000000000000000001';
      assert.ok(m.$isValid('_id'));
      assert.ifError(m.validateSync());
      await m.validate();
    });

    it('cast errors persist across validate() calls (gh-2766)', async function() {
      const db = start();
      const testSchema = new Schema({ name: String });
      const M = db.model('Test', testSchema);

      const m = new M({ _id: 'this is not a valid _id' });
      assert.ok(!m.$isValid('_id'));
      const error = await m.validate().then(() => null, err => err);

      assert.ok(error);
      assert.equal(error.errors['_id'].name, 'CastError');
      const error2 = await m.validate().then(() => null, err => err);

      assert.ok(error2);
      assert.equal(error2.errors['_id'].name, 'CastError');

      const err1 = m.validateSync();
      const err2 = m.validateSync();
      assert.equal(err1.errors['_id'].name, 'CastError');
      assert.equal(err2.errors['_id'].name, 'CastError');
      await db.close();
    });

    it('returns a promise when there are no validators', function(done) {
      let schema = null;

      schema = new Schema({ _id: String });

      const M = db.model('Test', schema);
      const m = new M();

      const promise = m.validate();
      promise.then(function() {
        clearTimeout(timeout);
        done();
      });

      const timeout = setTimeout(function() {
        db.close();
        throw new Error('Promise not fulfilled!');
      }, 500);
    });

    describe('works on arrays', function() {
      it('with required', function(done) {
        const schema = new Schema({
          name: String,
          arr: { type: [], required: true }
        });
        const M = db.model('Test', schema);
        const m = new M({ name: 'gh1109-1', arr: null });
        m.save(function(err) {
          assert.ok(/Path `arr` is required/.test(err));
          m.arr = null;
          m.save(function(err) {
            assert.ok(/Path `arr` is required/.test(err));
            m.arr = [];
            m.arr.push('works');
            m.save(function(err) {
              assert.ifError(err);
              done();
            });
          });
        });
      });

      it('with custom validator', function(done) {
        let called = false;

        function validator(val) {
          called = true;
          return val && val.length > 1;
        }

        const validate = [validator, 'BAM'];

        const schema = new Schema({
          arr: { type: [], validate: validate }
        });

        const M = db.model('Test', schema);
        const m = new M({ name: 'gh1109-2', arr: [1] });
        assert.equal(called, false);
        m.save(function(err) {
          assert.equal(String(err), 'ValidationError: arr: BAM');
          assert.equal(called, true);
          m.arr.push(2);
          called = false;
          m.save(function(err) {
            assert.equal(called, true);
            assert.ifError(err);
            done();
          });
        });
      });

      it('with both required + custom validator', function(done) {
        function validator(val) {
          return val && val.length > 1;
        }

        const validate = [validator, 'BAM'];

        const schema = new Schema({
          arr: { type: [], required: true, validate: validate }
        });

        const M = db.model('Test', schema);
        const m = new M({ name: 'gh1109-3', arr: null });
        m.save(function(err) {
          assert.equal(err.errors.arr.message, 'Path `arr` is required.');
          m.arr = [{ nice: true }];
          m.save(function(err) {
            assert.equal(String(err), 'ValidationError: arr: BAM');
            m.arr.push(95);
            m.save(function(err) {
              assert.ifError(err);
              done();
            });
          });
        });
      });
    });

    it('validator should run only once gh-1743', function(done) {
      let count = 0;

      const Control = new Schema({
        test: {
          type: String,
          validate: function(value, done) {
            count++;
            return done(true);
          }
        }
      });
      const PostSchema = new Schema({
        controls: [Control]
      });

      const Post = db.model('BlogPost', PostSchema);

      const post = new Post({
        controls: [{
          test: 'xx'
        }]
      });

      post.save(function() {
        assert.equal(count, 1);
        done();
      });
    });

    it('validator should run only once per sub-doc gh-1743', async function() {
      this.timeout(process.env.TRAVIS ? 8000 : 4500);

      let count = 0;
      const db = start();

      const Control = new Schema({
        test: {
          type: String,
          validate: function() {
            count++;
          }
        }
      });
      const PostSchema = new Schema({
        controls: [Control]
      });

      const Post = db.model('BlogPost', PostSchema);

      const post = new Post({
        controls: [
          { test: 'xx' },
          { test: 'yy' }
        ]
      });

      await post.save();

      assert.equal(count, post.controls.length);
      await db.close();
    });
  });

  it('#invalidate', function(done) {
    let InvalidateSchema = null;
    let Post = null;
    let post = null;

    InvalidateSchema = new Schema({ prop: { type: String } },
      { strict: false });

    Post = db.model('Test', InvalidateSchema);
    post = new Post();
    post.set({ baz: 'val' });
    const _err = post.invalidate('baz', 'validation failed for path {PATH}',
      'val', 'custom error');
    assert.ok(_err instanceof ValidationError);

    post.save(function(err) {
      assert.ok(err instanceof MongooseError);
      assert.ok(err instanceof ValidationError);
      assert.ok(err.errors.baz instanceof ValidatorError);
      assert.equal(err.errors.baz.message, 'validation failed for path baz');
      assert.equal(err.errors.baz.path, 'baz');
      assert.equal(err.errors.baz.value, 'val');
      assert.equal(err.errors.baz.kind, 'custom error');

      post.save(function(err) {
        assert.strictEqual(err, null);
        done();
      });
    });
  });

  describe('#equals', function() {
    describe('should work', function() {
      let S;
      let N;
      let O;
      let B;
      let M;

      before(function() {
        db.deleteModel(/^Test/);
        S = db.model('Test', new Schema({ _id: String }));
        N = db.model('Test2', new Schema({ _id: Number }));
        O = db.model('Test3', new Schema({ _id: Schema.ObjectId }));
        B = db.model('Test4', new Schema({ _id: Buffer }));
        M = db.model('Test5', new Schema({ name: String }, { _id: false }));
      });

      it('with string _ids', function() {
        const s1 = new S({ _id: 'one' });
        const s2 = new S({ _id: 'one' });
        assert.ok(s1.equals(s2));
      });
      it('with number _ids', function() {
        const n1 = new N({ _id: 0 });
        const n2 = new N({ _id: 0 });
        assert.ok(n1.equals(n2));
      });
      it('with ObjectId _ids', function() {
        let id = new mongoose.Types.ObjectId();
        let o1 = new O({ _id: id });
        let o2 = new O({ _id: id });
        assert.ok(o1.equals(o2));

        id = String(new mongoose.Types.ObjectId());
        o1 = new O({ _id: id });
        o2 = new O({ _id: id });
        assert.ok(o1.equals(o2));
      });
      it('with Buffer _ids', function() {
        const n1 = new B({ _id: 0 });
        const n2 = new B({ _id: 0 });
        assert.ok(n1.equals(n2));
      });
      it('with _id disabled (gh-1687)', function() {
        const m1 = new M();
        const m2 = new M();
        assert.doesNotThrow(function() {
          m1.equals(m2);
        });
      });
    });
  });

  describe('setter', function() {
    describe('order', function() {
      it('is applied correctly', function() {
        const date = 'Thu Aug 16 2012 09:45:59 GMT-0700';
        const d = new TestDocument();
        dateSetterCalled = false;
        d.date = date;
        assert.ok(dateSetterCalled);
        dateSetterCalled = false;
        assert.ok(d._doc.date instanceof Date);
        assert.ok(d.date instanceof Date);
        assert.equal(+d.date, +new Date(date));
      });
    });

    it('works with undefined (gh-1892)', function(done) {
      const d = new TestDocument();
      d.nested.setr = undefined;
      assert.equal(d.nested.setr, 'undefined setter');
      dateSetterCalled = false;
      d.date = undefined;
      d.validate(function(err) {
        assert.ifError(err);
        assert.ok(dateSetterCalled);
        done();
      });
    });

    it('passes priorVal (gh-8629)', function() {
      const names = [];
      const profiles = [];
      const Model = db.model('Test', Schema({
        name: {
          type: String,
          set: (v, priorVal) => {
            names.push(priorVal);
            return v;
          }
        },
        profile: {
          type: Schema({ age: Number }, { _id: false }),
          set: (v, priorVal) => {
            profiles.push(priorVal == null ? priorVal : priorVal.toObject());
            return v;
          }
        }
      }));
      const doc = new Model({ name: 'test', profile: { age: 29 } });
      assert.deepEqual(names, [null]);
      assert.deepEqual(profiles, [null]);

      doc.name = 'test2';
      doc.profile = { age: 30 };
      assert.deepEqual(names, [null, 'test']);
      assert.deepEqual(profiles, [null, { age: 29 }]);
    });

    describe('on nested paths', function() {
      describe('using set(path, object)', function() {
        it('overwrites the entire object', function() {
          const doc = new TestDocument();

          doc.init({
            test: 'Test',
            nested: {
              age: 5
            }
          });

          doc.set('nested', { path: 'overwrite the entire nested object' });
          assert.equal(doc.nested.age, undefined);
          assert.equal(Object.keys(doc._doc.nested).length, 1);
          assert.equal(doc.nested.path, 'overwrite the entire nested object');
          assert.ok(doc.isModified('nested'));
        });

        it('allows positional syntax on mixed nested paths (gh-6738)', function() {
          const schema = new Schema({ nested: {} });
          const M = db.model('Test', schema);
          const doc = new M({
            'nested.x': 'foo',
            'nested.y': 42,
            'nested.a.b.c': { d: { e: { f: 'g' } } }
          });
          assert.strictEqual(doc.nested.x, 'foo');
          assert.strictEqual(doc.nested.y, 42);
          assert.strictEqual(doc.nested.a.b.c.d.e.f, 'g');
        });

        it('gh-1954', function() {
          const schema = new Schema({
            schedule: [new Schema({ open: Number, close: Number })]
          });

          const M = db.model('BlogPost', schema);

          const doc = new M({
            schedule: [{
              open: 1000,
              close: 1900
            }]
          });

          assert.ok(doc.schedule[0] instanceof ArraySubdocument);
          doc.set('schedule.0.open', 1100);
          assert.ok(doc.schedule);
          assert.ok(doc.schedule.isMongooseDocumentArray);
          assert.ok(doc.schedule[0] instanceof ArraySubdocument);
          assert.equal(doc.schedule[0].open, 1100);
          assert.equal(doc.schedule[0].close, 1900);
        });
      });

      describe('when overwriting with a document instance', function() {
        it('does not cause StackOverflows (gh-1234)', function() {
          const doc = new TestDocument({ nested: { age: 35 } });
          doc.nested = doc.nested;
          assert.doesNotThrow(function() {
            doc.nested.age;
          });
        });
      });
    });
  });

  describe('virtual', function() {
    describe('setter', function() {
      let val;
      let M;

      beforeEach(function() {
        const schema = new mongoose.Schema({ v: Number });
        schema.virtual('thang').set(function(v) {
          val = v;
        });

        db.deleteModel(/Test/);
        M = db.model('Test', schema);
      });

      it('works with objects', function() {
        new M({ thang: {} });
        assert.deepEqual({}, val);
      });
      it('works with arrays', function() {
        new M({ thang: [] });
        assert.deepEqual([], val);
      });
      it('works with numbers', function() {
        new M({ thang: 4 });
        assert.deepEqual(4, val);
      });
      it('works with strings', function() {
        new M({ thang: '3' });
        assert.deepEqual('3', val);
      });
    });

    it('passes doc as third param for arrow functions (gh-4143)', function() {
      const schema = new mongoose.Schema({
        name: {
          first: String,
          last: String
        }
      });
      schema.virtual('fullname').
        get((v, virtual, doc) => `${doc.name.first} ${doc.name.last}`).
        set((v, virtual, doc) => {
          const parts = v.split(' ');
          doc.name.last = parts[parts.length - 1];
          doc.name.first = parts.slice(0, parts.length - 1).join(' ');
        });
      const Model = db.model('Person', schema);

      const doc = new Model({ name: { first: 'Jean-Luc', last: 'Picard' } });
      assert.equal(doc.fullname, 'Jean-Luc Picard');

      doc.fullname = 'Will Riker';
      assert.equal(doc.name.first, 'Will');
      assert.equal(doc.name.last, 'Riker');
    });
  });

  describe('gh-2082', function() {
    it('works', async function() {
      const Parent = db.model('Test', parentSchema);

      const parent = new Parent({ name: 'Hello' });
      await parent.save();

      parent.children.push({ counter: 0 });
      await parent.save();

      parent.children[0].counter += 1;
      await parent.save();

      parent.children[0].counter += 1;
      await parent.save();

      await Parent.findOne({});

      assert.equal(parent.children[0].counter, 2);
    });
  });

  describe('gh-1933', function() {
    it('works', async function() {
      const M = db.model('Test', new Schema({ id: String, field: Number }));

      const doc = await M.create({});

      doc.__v = 123;
      doc.field = 5;

      // Does not throw
      await doc.save();
    });
  });

  describe('gh-1638', function() {
    it('works', async function() {
      const ItemChildSchema = new mongoose.Schema({
        name: { type: String, required: true, default: 'hello' }
      });

      const ItemParentSchema = new mongoose.Schema({
        children: [ItemChildSchema]
      });

      const ItemParent = db.model('Parent', ItemParentSchema);
      const ItemChild = db.model('Child', ItemChildSchema);

      const c1 = new ItemChild({ name: 'first child' });
      const c2 = new ItemChild({ name: 'second child' });

      const p = new ItemParent({
        children: [c1, c2]
      });

      await p.save();

      c2.name = 'updated 2';
      p.children = [c2];
      await p.save();

      assert.equal(p.children.length, 1);
    });
  });

  describe('gh-2434', function() {
    it('will save the new value', async function() {
      const ItemSchema = new mongoose.Schema({
        st: Number,
        s: []
      });

      const Item = db.model('Test', ItemSchema);

      const item = new Item({ st: 1 });

      await item.save();

      item.st = 3;
      item.s = [];
      await item.save();

      // item.st is 3 but may not be saved to DB
      const doc = await Item.findById(item._id);
      assert.equal(doc.st, 3);
    });
  });

  describe('gh-8371', function() {
    beforeEach(async() => {
      const Person = db.model('Person', Schema({ name: String }));

      await Person.deleteMany({});

      db.deleteModel('Person');
    });

    it('setting isNew to true makes save tries to insert a new document (gh-8371)', async function() {
      const personSchema = new Schema({ name: String });
      const Person = db.model('Person', personSchema);

      const createdPerson = await Person.create({ name: 'Hafez' });
      const removedPerson = await Person.findOneAndRemove({ _id: createdPerson._id });

      removedPerson.isNew = true;

      await removedPerson.save();

      const foundPerson = await Person.findOne({ _id: removedPerson._id });
      assert.ok(foundPerson);
    });

    it('setting isNew to true throws an error when a document already exists (gh-8371)', async function() {

      const personSchema = new Schema({ name: String });
      const Person = db.model('Person', personSchema);

      const createdPerson = await Person.create({ name: 'Hafez' });

      createdPerson.isNew = true;

      let threw = false;
      try {
        await createdPerson.save();
      }
      catch (err) {
        threw = true;
        assert.equal(err.code, 11000);
      }

      assert.equal(threw, true);
    });

    it('saving a document with no changes, throws an error when document is not found', async function() {
      const personSchema = new Schema({ name: String });
      const Person = db.model('Person', personSchema);

      const person = await Person.create({ name: 'Hafez' });

      await Person.deleteOne({ _id: person._id });

      const err = await person.save().then(() => null, err => err);
      assert.equal(err instanceof DocumentNotFoundError, true);
      assert.equal(err.message, `No document found for query "{ _id: new ObjectId("${person._id}") }" on model "Person"`);
    });

    it('saving a document when version bump required, throws a VersionError when document is not found (gh-10974)', async function() {
      const personSchema = new Schema({ tags: [String] });
      const Person = db.model('Person', personSchema);

      const person = await Person.create({ tags: ['tag1', 'tag2'] });

      await Person.deleteOne({ _id: person._id });

      person.tags.splice(0, 1);

      const err = await person.save().then(() => null, err => err);
      assert.ok(err instanceof VersionError);
      assert.equal(err.message, `No matching document found for id "${person._id}" version 0 modifiedPaths "tags"`);
    });

    it('saving a document with changes, throws an error when document is not found', async function() {

      const personSchema = new Schema({ name: String });
      const Person = db.model('Person', personSchema);

      const person = await Person.create({ name: 'Hafez' });

      await Person.deleteOne({ _id: person._id });

      person.name = 'Different Name';

      let threw = false;
      try {
        await person.save();
      }
      catch (err) {
        assert.equal(err instanceof DocumentNotFoundError, true);
        assert.equal(err.message, `No document found for query "{ _id: new ObjectId("${person._id}") }" on model "Person"`);
        threw = true;
      }

      assert.equal(threw, true);
    });

    it('passes save custom options to Model.exists(...) when no changes are present (gh-8739)', async function() {
      const personSchema = new Schema({ name: String });

      let optionInMiddleware;

      personSchema.pre('findOne', function(next) {
        optionInMiddleware = this.getOptions().customOption;

        return next();
      });

      const Person = db.model('Person', personSchema);

      const person = await Person.create({ name: 'Hafez' });
      await person.save({ customOption: 'test' });

      assert.equal(optionInMiddleware, 'test');
    });
  });

  it('properly calls queue functions (gh-2856)', function() {
    const personSchema = new mongoose.Schema({
      name: String
    });

    let calledName;
    personSchema.methods.fn = function() {
      calledName = this.name;
    };
    personSchema.queue('fn');

    const Person = db.model('Person', personSchema);
    new Person({ name: 'Val' });
    assert.equal(calledName, 'Val');
  });

  describe('bug fixes', function() {
    it('applies toJSON transform correctly for populated docs (gh-2910) (gh-2990)', async function() {
      const parentSchema = mongoose.Schema({
        c: { type: mongoose.Schema.Types.ObjectId, ref: 'Child' }
      });

      let called = [];
      parentSchema.options.toJSON = {
        transform: function(doc, ret) {
          called.push(ret);
          return ret;
        }
      };

      const childSchema = mongoose.Schema({
        name: String
      });

      let childCalled = [];
      childSchema.options.toJSON = {
        transform: function(doc, ret) {
          childCalled.push(ret);
          return ret;
        }
      };

      const Child = db.model('Child', childSchema);
      const Parent = db.model('Parent', parentSchema);

      const c = await Child.create({ name: 'test' });

      const createdParent = await Parent.create({ c: c._id });

      const p = await Parent.findOne({ _id: createdParent._id }).populate('c').exec();

      let doc = p.toJSON();
      assert.equal(called.length, 1);
      assert.equal(called[0]._id.toString(), p._id.toString());
      assert.equal(doc._id.toString(), p._id.toString());
      assert.equal(childCalled.length, 1);
      assert.equal(childCalled[0]._id.toString(), c._id.toString());

      called = [];
      childCalled = [];

      // JSON.stringify() passes field name, so make sure we don't treat
      // that as a param to toJSON (gh-2990)
      doc = JSON.parse(JSON.stringify({ parent: p })).parent;
      assert.equal(called.length, 1);
      assert.equal(called[0]._id.toString(), p._id.toString());
      assert.equal(doc._id.toString(), p._id.toString());
      assert.equal(childCalled.length, 1);
      assert.equal(childCalled[0]._id.toString(), c._id.toString());
    });

    it('single nested schema transform with save() (gh-5807)', function() {
      const embeddedSchema = new Schema({
        test: String
      });

      let called = false;
      embeddedSchema.options.toObject = {
        transform: function(doc, ret) {
          called = true;
          delete ret.test;
          return ret;
        }
      };
      const topLevelSchema = new Schema({
        embedded: embeddedSchema
      });
      const MyModel = db.model('Test', topLevelSchema);

      return MyModel.create({}).
        then(function(doc) {
          doc.embedded = { test: '123' };
          return doc.save();
        }).
        then(function(doc) {
          return MyModel.findById(doc._id);
        }).
        then(function(doc) {
          assert.equal(doc.embedded.test, '123');
          assert.ok(!called);
        });
    });

    it('setters firing with objects on real paths (gh-2943)', function() {
      const M = db.model('Test', {
        myStr: {
          type: String, set: function(v) {
            return v.value;
          }
        },
        otherStr: String
      });

      const t = new M({ myStr: { value: 'test' } });
      assert.equal(t.myStr, 'test');

      new M({ otherStr: { value: 'test' } });
      assert.ok(!t.otherStr);
    });

    describe('gh-2782', function() {
      it('should set data from a sub doc', function() {
        const schema1 = new mongoose.Schema({
          data: {
            email: String
          }
        });
        const schema2 = new mongoose.Schema({
          email: String
        });
        const Model1 = db.model('Test', schema1);
        const Model2 = db.model('Test1', schema2);

        const doc1 = new Model1({ 'data.email': 'some@example.com' });
        assert.equal(doc1.data.email, 'some@example.com');
        const doc2 = new Model2();
        doc2.set(doc1.data);
        assert.equal(doc2.email, 'some@example.com');
      });
    });

    it('set data from subdoc keys (gh-3346)', function() {
      const schema1 = new mongoose.Schema({
        data: {
          email: String
        }
      });
      const Model1 = db.model('Test', schema1);

      const doc1 = new Model1({ 'data.email': 'some@example.com' });
      assert.equal(doc1.data.email, 'some@example.com');
      const doc2 = new Model1({ data: doc1.data });
      assert.equal(doc2.data.email, 'some@example.com');
    });

    it('doesnt attempt to cast generic objects as strings (gh-3030)', function(done) {
      const M = db.model('Test', {
        myStr: {
          type: String
        }
      });

      const t = new M({ myStr: { thisIs: 'anObject' } });
      assert.ok(!t.myStr);
      t.validate(function(error) {
        assert.ok(error);
        done();
      });
    });

    it('single embedded schemas 1 (gh-2689)', function(done) {
      const userSchema = new mongoose.Schema({
        name: String,
        email: String
      }, { _id: false, id: false });

      let userHookCount = 0;
      userSchema.pre('save', function(next) {
        ++userHookCount;
        next();
      });

      const eventSchema = new mongoose.Schema({
        user: userSchema,
        name: String
      });

      let eventHookCount = 0;
      eventSchema.pre('save', function(next) {
        ++eventHookCount;
        next();
      });

      const Event = db.model('Event', eventSchema);

      const e = new Event({ name: 'test', user: { name: 123, email: 'val' } });
      e.save(function(error) {
        assert.ifError(error);
        assert.strictEqual(e.user.name, '123');
        assert.equal(eventHookCount, 1);
        assert.equal(userHookCount, 1);

        Event.findOne({ user: { name: '123', email: 'val' } }, function(err, doc) {
          assert.ifError(err);
          assert.ok(doc);

          Event.findOne({ user: { $in: [{ name: '123', email: 'val' }] } }, function(err, doc) {
            assert.ifError(err);
            assert.ok(doc);
            done();
          });
        });
      });
    });

    it('single embedded schemas with validation (gh-2689)', function() {
      const userSchema = new mongoose.Schema({
        name: String,
        email: { type: String, required: true, match: /.+@.+/ }
      }, { _id: false, id: false });

      const eventSchema = new mongoose.Schema({
        user: userSchema,
        name: String
      });

      const Event = db.model('Event', eventSchema);

      const e = new Event({ name: 'test', user: {} });
      let error = e.validateSync();
      assert.ok(error);
      assert.ok(error.errors['user.email']);
      assert.equal(error.errors['user.email'].kind, 'required');

      e.user.email = 'val';
      error = e.validateSync();

      assert.ok(error);
      assert.ok(error.errors['user.email']);
      assert.equal(error.errors['user.email'].kind, 'regexp');
    });

    it('single embedded parent() (gh-5134)', function() {
      const userSchema = new mongoose.Schema({
        name: String,
        email: { type: String, required: true, match: /.+@.+/ }
      }, { _id: false, id: false });

      const eventSchema = new mongoose.Schema({
        user: userSchema,
        name: String
      });

      const Event = db.model('Event', eventSchema);

      const e = new Event({ name: 'test', user: {} });
      assert.strictEqual(e.user.parent(), e.user.ownerDocument());
    });

    it('single embedded schemas with markmodified (gh-2689)', async function() {
      const userSchema = new mongoose.Schema({
        name: String,
        email: { type: String, required: true, match: /.+@.+/ }
      }, { _id: false, id: false });

      const eventSchema = new mongoose.Schema({
        user: userSchema,
        name: String
      });

      const Event = db.model('Event', eventSchema);

      const e = new Event({ name: 'test', user: { email: 'a@b' } });
      const doc = await e.save();

      assert.ok(doc);
      assert.ok(!doc.isModified('user'));
      assert.ok(!doc.isModified('user.email'));
      assert.ok(!doc.isModified('user.name'));
      doc.user.name = 'Val';
      assert.ok(doc.isModified('user'));
      assert.ok(!doc.isModified('user.email'));
      assert.ok(doc.isModified('user.name'));

      const delta = doc.$__delta()[1];
      assert.deepEqual(delta, {
        $set: { 'user.name': 'Val' }
      });

      await doc.save();

      const event = await Event.findOne({ _id: doc._id });

      assert.deepEqual(event.user.toObject(), { email: 'a@b', name: 'Val' });
    });

    it('single embedded schemas + update validators (gh-2689)', async function() {
      const userSchema = new mongoose.Schema({
        name: { type: String, default: 'Val' },
        email: { type: String, required: true, match: /.+@.+/ }
      }, { _id: false, id: false });

      const eventSchema = new mongoose.Schema({
        user: userSchema,
        name: String
      });

      const Event = db.model('Event', eventSchema);

      const badUpdate = { $set: { 'user.email': 'a' } };
      const options = { runValidators: true };

      const error = await Event.updateOne({}, badUpdate, options).then(() => null, err => err);

      assert.ok(error);
      assert.equal(error.errors['user.email'].kind, 'regexp');

      const nestedUpdate = { name: 'test', user: {} };

      // Does not throw
      await Event.updateOne({}, nestedUpdate, { upsert: true });

      const ev = await Event.findOne({ name: 'test' });

      assert.equal(ev.user.name, 'Val');
    });

    it('single embedded schema update validators ignore _id (gh-6269)', async function() {

      const subDocSchema = new mongoose.Schema({ name: String });

      const schema = new mongoose.Schema({
        subDoc: subDocSchema,
        test: String
      });

      const Model = db.model('Test', schema);

      const fakeDoc = new Model({});
      await Model.create({});

      const res = await Model.findOneAndUpdate(
        { _id: fakeDoc._id },
        { test: 'test' },
        { upsert: true, new: true }
      );

      assert.equal(res.test, 'test');
      assert.ok(!res.subDoc);
    });
  });

  describe('error processing (gh-2284)', async function() {
    it('save errors', async function() {
      const schema = new Schema({
        name: { type: String, required: true }
      });

      schema.post('save', function(error, doc, next) {
        assert.ok(doc instanceof Model);
        next(new Error('Catch all'));
      });

      schema.post('save', function(error, doc, next) {
        assert.ok(doc instanceof Model);
        next(new Error('Catch all #2'));
      });

      const Model = db.model('Test', schema);

      const error = await Model.create({}).then(() => null, err => err);

      assert.ok(error);
      assert.equal(error.message, 'Catch all #2');
    });

    it('validate errors (gh-4885)', async function() {
      const testSchema = new Schema({ title: { type: String, required: true } });

      let called = 0;
      testSchema.post('validate', function(error, doc, next) {
        ++called;
        next(error);
      });

      const Test = db.model('Test', testSchema);

      const error = await Test.create({}).then(() => null, err => err);

      assert.ok(error);
      assert.equal(called, 1);
    });

    it('does not filter validation on unmodified paths when validateModifiedOnly not set (gh-7421)', async function() {
      const testSchema = new Schema({ title: { type: String, required: true }, other: String });

      const Test = db.model('Test', testSchema);

      const docs = await Test.create([{}], { validateBeforeSave: false });

      const doc = docs[0];
      doc.other = 'something';
      assert.ok(doc.validateSync().errors);
      const error = await doc.save().then(() => null, err => err);
      assert.ok(error.errors);
    });

    it('filters out validation on unmodified paths when validateModifiedOnly set (gh-7421) (gh-9963)', async function() {
      const testSchema = new Schema({
        title: { type: String, required: true },
        other: String,
        subdocs: [{ name: { type: String, required: true } }]
      });

      const Test = db.model('Test', testSchema);

      const docs = await Test.create(
        [{ subdocs: [{ name: null }, { name: 'test' }] }],
        { validateBeforeSave: false }
      );

      const doc = docs[0];
      doc.other = 'something';
      doc.subdocs[1].name = 'test2';
      assert.equal(doc.validateSync({ validateModifiedOnly: true }), null);
      assert.equal(doc.validateSync('other'), null);
      assert.ok(doc.validateSync('other title').errors['title']);

      // Does not throw
      await doc.save({ validateModifiedOnly: true });
    });

    it('does not filter validation on modified paths when validateModifiedOnly set (gh-7421)', async function() {
      const testSchema = new Schema({ title: { type: String, required: true }, other: String });

      const Test = db.model('Test', testSchema);

      const docs = await Test.create([{ title: 'title' }], { validateBeforeSave: false });

      const doc = docs[0];
      doc.title = '';
      assert.ok(doc.validateSync({ validateModifiedOnly: true }).errors);
      const error = await doc.save({ validateModifiedOnly: true }).then(() => null, err => err);

      assert.ok(error.errors);
    });

    it('validateModifiedOnly with pre existing validation error (gh-8091)', async function() {
      const schema = mongoose.Schema({
        title: String,
        coverId: Number
      }, { validateModifiedOnly: true });

      const Model = db.model('Test', schema);


      await Model.collection.insertOne({ title: 'foo', coverId: parseFloat('not a number') });

      const doc = await Model.findOne();
      doc.title = 'bar';
      // Should not throw
      await doc.save();
    });

    it('handles non-errors', async function() {
      const schema = new Schema({
        name: { type: String, required: true }
      });

      schema.post('save', function(error, doc, next) {
        next(new Error('Catch all'));
      });

      schema.post('save', function(error, doc, next) {
        next(new Error('Catch all #2'));
      });

      const Model = db.model('Test', schema);

      // Does not throw
      await Model.create({ name: 'test' });
    });
  });

  describe('bug fixes', function() {
    beforeEach(() => db.deleteModel(/.*/));

    it('single embedded schemas with populate (gh-3501)', async function() {
      const PopulateMeSchema = new Schema({});

      const Child = db.model('Child', PopulateMeSchema);

      const SingleNestedSchema = new Schema({
        populateMeArray: [{
          type: Schema.Types.ObjectId,
          ref: 'Child'
        }]
      });

      const parentSchema = new Schema({
        singleNested: SingleNestedSchema
      });

      const P = db.model('Parent', parentSchema);

      const docs = await Child.create([{}, {}]);

      const obj = {
        singleNested: { populateMeArray: [docs[0]._id, docs[1]._id] }
      };
      const doc = await P.create(obj);

      const foundDoc = await P.
        findById(doc._id).
        populate('singleNested.populateMeArray').
        exec();

      assert.ok(foundDoc.singleNested.populateMeArray[0]._id);
    });

    it('single embedded schemas with methods (gh-3534)', function() {
      const personSchema = new Schema({ name: String });
      personSchema.methods.firstName = function() {
        return this.name.substring(0, this.name.indexOf(' '));
      };

      const bandSchema = new Schema({ leadSinger: personSchema });
      const Band = db.model('Band', bandSchema);

      const gnr = new Band({ leadSinger: { name: 'Axl Rose' } });
      assert.equal(gnr.leadSinger.firstName(), 'Axl');
    });

    it('single embedded schemas with models (gh-3535)', function(done) {
      const personSchema = new Schema({ name: String });
      const Person = db.model('Person', personSchema);

      const bandSchema = new Schema({ leadSinger: personSchema });
      const Band = db.model('Band', bandSchema);

      const axl = new Person({ name: 'Axl Rose' });
      const gnr = new Band({ leadSinger: axl });

      gnr.save(function(error) {
        assert.ifError(error);
        assert.equal(gnr.leadSinger.name, 'Axl Rose');
        done();
      });
    });

    it('single embedded schemas with indexes (gh-3594)', function() {
      const personSchema = new Schema({ name: { type: String, unique: true } });

      const bandSchema = new Schema({ leadSinger: personSchema });

      assert.equal(bandSchema.indexes().length, 1);
      const index = bandSchema.indexes()[0];
      assert.deepEqual(index[0], { 'leadSinger.name': 1 });
      assert.ok(index[1].unique);
    });

    it('removing single embedded docs (gh-3596)', async function() {
      const personSchema = new Schema({ name: String });

      const bandSchema = new Schema({ guitarist: personSchema, name: String });
      const Band = db.model('Band', bandSchema);

      const gnr = new Band({
        name: 'Guns N\' Roses',
        guitarist: { name: 'Slash' }
      });

      await gnr.save();

      gnr.guitarist = undefined;
      await gnr.save();

      assert.ok(!gnr.guitarist);
    });

    it('setting single embedded docs (gh-3601)', async function() {
      const personSchema = new Schema({ name: String });

      const bandSchema = new Schema({ guitarist: personSchema, name: String });
      const Band = db.model('Band', bandSchema);

      const gnr = new Band({
        name: 'Guns N\' Roses',
        guitarist: { name: 'Slash' }
      });
      const velvetRevolver = new Band({
        name: 'Velvet Revolver'
      });
      velvetRevolver.guitarist = gnr.guitarist;
      await velvetRevolver.save();

      assert.equal(velvetRevolver.guitarist.name, 'Slash');
    });

    it('single embedded docs init obeys strict mode (gh-3642)', async function() {
      const personSchema = new Schema({ name: String });

      const bandSchema = new Schema({ guitarist: personSchema, name: String });
      const Band = db.model('Band', bandSchema);

      const velvetRevolver = new Band({
        name: 'Velvet Revolver',
        guitarist: { name: 'Slash', realName: 'Saul Hudson' }
      });

      await velvetRevolver.save();

      const query = { name: 'Velvet Revolver' };
      const band = await Band.collection.findOne(query);

      assert.ok(!band.guitarist.realName);
    });

    it('single embedded docs post hooks (gh-3679)', async function() {
      const postHookCalls = [];
      const personSchema = new Schema({ name: String });
      personSchema.post('save', function() {
        postHookCalls.push(this);
      });

      const bandSchema = new Schema({ guitarist: personSchema, name: String });
      const Band = db.model('Band', bandSchema);
      const obj = { name: 'Guns N\' Roses', guitarist: { name: 'Slash' } };

      await Band.create(obj);
      await new Promise((resolve) => {
        setTimeout(function() {
          assert.equal(postHookCalls.length, 1);
          assert.equal(postHookCalls[0].name, 'Slash');
          resolve();
        });
      });

    });

    it('single embedded docs .set() (gh-3686)', async function() {
      const personSchema = new Schema({ name: String, realName: String });

      const bandSchema = new Schema({
        guitarist: personSchema,
        name: String
      });
      const Band = db.model('Band', bandSchema);
      const obj = {
        name: 'Guns N\' Roses',
        guitarist: { name: 'Slash', realName: 'Saul Hudson' }
      };

      const gnr = await Band.create(obj);

      gnr.set('guitarist.name', 'Buckethead');
      await gnr.save();

      assert.equal(gnr.guitarist.name, 'Buckethead');
      assert.equal(gnr.guitarist.realName, 'Saul Hudson');
    });

    it('single embedded docs with arrays pre hooks (gh-3680)', async function() {
      const childSchema = new Schema({ count: Number });

      let preCalls = 0;
      childSchema.pre('save', function(next) {
        ++preCalls;
        next();
      });

      const SingleNestedSchema = new Schema({
        children: [childSchema]
      });

      const ParentSchema = new Schema({
        singleNested: SingleNestedSchema
      });

      const Parent = db.model('Parent', ParentSchema);
      const obj = { singleNested: { children: [{ count: 0 }] } };
      await Parent.create(obj);

      assert.equal(preCalls, 1);
    });

    it('nested single embedded doc validation (gh-3702)', function(done) {
      const childChildSchema = new Schema({ count: { type: Number, min: 1 } });
      const childSchema = new Schema({ child: childChildSchema });
      const parentSchema = new Schema({ child: childSchema });

      const Parent = db.model('Parent', parentSchema);
      const obj = { child: { child: { count: 0 } } };
      Parent.create(obj, function(error) {
        assert.ok(error);
        assert.ok(/ValidationError/.test(error.toString()));
        done();
      });
    });

    it('handles virtuals with dots correctly (gh-3618)', function() {
      const testSchema = new Schema({ nested: { type: Object, default: {} } });
      testSchema.virtual('nested.test').get(function() {
        return true;
      });

      const Test = db.model('Test', testSchema);

      const test = new Test();

      let doc = test.toObject({ getters: true, virtuals: true });
      delete doc._id;
      delete doc.id;
      assert.deepEqual(doc, { nested: { test: true } });

      doc = test.toObject({ getters: false, virtuals: true });
      delete doc._id;
      delete doc.id;
      assert.deepEqual(doc, { nested: { test: true } });
    });

    it('handles pushing with numeric keys (gh-3623)', async function() {
      const schema = new Schema({
        array: [{
          1: {
            date: Date
          },
          2: {
            date: Date
          },
          3: {
            date: Date
          }
        }]
      });

      const MyModel = db.model('Test', schema);

      const doc = { array: [{ 2: {} }] };
      await MyModel.collection.insertOne(doc);

      const foundDoc = await MyModel.findOne({ _id: doc._id });

      foundDoc.array.push({ 2: {} });
      await foundDoc.save();
    });

    it('handles 0 for numeric subdoc ids (gh-3776)', async function() {
      const personSchema = new Schema({
        _id: Number,
        name: String,
        age: Number,
        friends: [{ type: Number, ref: 'Person' }]
      });

      const Person = db.model('Person', personSchema);


      const people = await Person.create([
        { _id: 0, name: 'Alice' },
        { _id: 1, name: 'Bob' }
      ]);

      const alice = people[0];
      alice.friends.push(people[1]);

      // Should not throw
      await alice.save();
    });

    it('handles conflicting names (gh-3867)', function() {
      const testSchema = new Schema({
        name: {
          type: String,
          required: true
        },
        things: [{
          name: {
            type: String,
            required: true
          }
        }]
      });

      const M = db.model('Test', testSchema);

      const doc = M({
        things: [{}]
      });

      const fields = Object.keys(doc.validateSync().errors).sort();
      assert.deepEqual(fields, ['name', 'things.0.name']);
    });

    it('populate with lean (gh-3873)', async function() {
      const companySchema = new mongoose.Schema({
        name: String,
        description: String,
        userCnt: { type: Number, default: 0, select: false }
      });

      const userSchema = new mongoose.Schema({
        name: String,
        company: { type: mongoose.Schema.Types.ObjectId, ref: 'Company' }
      });

      const Company = db.model('Company', companySchema);
      const User = db.model('User', userSchema);

      const company = new Company({ name: 'IniTech', userCnt: 1 });
      const user = new User({ name: 'Peter', company: company._id });

      await company.save();

      await user.save();

      const pop = { path: 'company', select: 'name', options: { lean: true } };
      const docs = await User.find({}).populate(pop).exec();

      assert.equal(docs.length, 1);
      assert.strictEqual(docs[0].company.userCnt, undefined);
    });

    it('init single nested subdoc with select (gh-3880)', async function() {
      const childSchema = new mongoose.Schema({
        name: { type: String },
        friends: [{ type: String }]
      });

      const parentSchema = new mongoose.Schema({
        name: { type: String },
        child: childSchema
      });

      const Parent = db.model('Parent', parentSchema);
      const p = new Parent({
        name: 'Mufasa',
        child: {
          name: 'Simba',
          friends: ['Pumbaa', 'Timon', 'Nala']
        }
      });

      await p.save();

      const fields = 'name child.name';
      const doc = await Parent.findById(p._id).select(fields).exec();

      assert.strictEqual(doc.child.friends, void 0);
    });

    it('single nested subdoc isModified() (gh-3910)', async function() {
      let called = 0;

      const ChildSchema = new Schema({
        name: String
      });

      ChildSchema.pre('save', function(next) {
        assert.ok(this.isModified('name'));
        ++called;
        next();
      });

      const ParentSchema = new Schema({
        name: String,
        child: ChildSchema
      });

      const Parent = db.model('Parent', ParentSchema);

      const p = new Parent({
        name: 'Darth Vader',
        child: {
          name: 'Luke Skywalker'
        }
      });

      await p.save();

      assert.strictEqual(called, 1);
    });

    it('pre and post as schema keys (gh-3902)', async function() {
      const schema = new mongoose.Schema({
        pre: String,
        post: String
      }, { versionKey: false });

      const MyModel = db.model('Test', schema);

      const doc = await MyModel.create({ pre: 'test', post: 'test' });

      assert.deepEqual(
        utils.omit(doc.toObject(), '_id'),
        { pre: 'test', post: 'test' }
      );
    });

    it('manual population and isNew (gh-3982)', async function() {
      const NestedModelSchema = new mongoose.Schema({
        field: String
      });

      const NestedModel = db.model('Test', NestedModelSchema);

      const ModelSchema = new mongoose.Schema({
        field: String,
        array: [{
          type: mongoose.Schema.ObjectId,
          ref: 'Test',
          required: true
        }]
      });

      const Model = db.model('Test1', ModelSchema);

      const nestedModel = new NestedModel({
        field: 'nestedModel'
      });

      await nestedModel.save();

      const doc = await Model.create({ array: [nestedModel._id] });

      const foundDoc = await Model.findById(doc._id).populate('array').exec();

      foundDoc.array.push(nestedModel);
      assert.strictEqual(foundDoc.isNew, false);
      assert.strictEqual(foundDoc.array[0].isNew, false);
      assert.strictEqual(foundDoc.array[1].isNew, false);
      assert.strictEqual(nestedModel.isNew, false);
    });

    it('manual population with refPath (gh-7070)', async function() {
      const ChildModelSchema = new mongoose.Schema({
        name: String
      });

      const ChildModel = db.model('Child', ChildModelSchema);

      const ParentModelSchema = new mongoose.Schema({
        model: String,
        childId: { type: mongoose.ObjectId, refPath: 'model' },
        otherId: mongoose.ObjectId
      });

      const ParentModel = db.model('Parent', ParentModelSchema);


      const child = await ChildModel.create({ name: 'test' });

      let parent = await ParentModel.create({
        model: 'Child',
        childId: child._id
      });

      parent = await ParentModel.findOne();

      parent.childId = child;
      parent.otherId = child;

      assert.equal(parent.childId.name, 'test');
      assert.ok(parent.otherId instanceof mongoose.Types.ObjectId);
    });

    it('doesnt skipId for single nested subdocs (gh-4008)', async function() {
      const childSchema = new Schema({
        name: String
      });

      const parentSchema = new Schema({
        child: childSchema
      });

      const Parent = db.model('Parent', parentSchema);

      const doc = await Parent.create({ child: { name: 'My child' } });

      const foundDoc = await Parent.collection.findOne({ _id: doc._id });
      assert.ok(foundDoc.child._id);
    });

    it('single embedded docs with $near (gh-4014)', async function() {
      const schema = new mongoose.Schema({
        placeName: String
      });

      const geoSchema = new mongoose.Schema({
        type: {
          type: String,
          enum: 'Point',
          default: 'Point'
        },
        coordinates: {
          type: [Number],
          default: [0, 0]
        }
      });

      schema.add({ geo: geoSchema });
      schema.index({ geo: '2dsphere' });

      const MyModel = db.model('Test', schema);
      await MyModel.init();

      await MyModel.
        where('geo').near({ center: [50, 50], spherical: true }).
        exec();
    });

    it('skip validation if required returns false (gh-4094)', function() {
      const schema = new Schema({
        div: {
          type: Number,
          required: function() { return false; },
          validate: function(v) { return !!v; }
        }
      });
      const Model = db.model('Test', schema);
      const m = new Model();
      assert.ifError(m.validateSync());
    });

    it('ability to overwrite array default (gh-4109)', async function() {
      const schema = new Schema({
        names: {
          type: [String],
          default: void 0
        }
      });

      const Model = db.model('Test', schema);
      const m = new Model();
      assert.ok(!m.names);
      await m.save();

      const doc = await Model.collection.findOne({ _id: m._id });

      assert.ok(!('names' in doc));
    });

    it('validation works when setting array index (gh-3816)', async function() {
      const mySchema = new mongoose.Schema({
        items: [
          { month: Number, date: Date }
        ]
      });

      const Test = db.model('test', mySchema);

      const a = [
        { month: 0, date: new Date() },
        { month: 1, date: new Date() }
      ];
      const doc = await Test.create({ items: a });

      const foundDoc = await Test.findById(doc._id).exec();

      assert.ok(foundDoc);
      foundDoc.items[0] = {
        month: 5,
        date: new Date()
      };
      foundDoc.markModified('items');

      // Should not throw
      await foundDoc.save();
    });

    it('validateSync works when setting array index nested (gh-5389)', async function() {
      const childSchema = new mongoose.Schema({
        _id: false,
        name: String,
        age: Number
      });

      const schema = new mongoose.Schema({
        name: String,
        children: [childSchema]
      });

      const Model = db.model('Test', schema);

      const doc = await Model.create({
        name: 'test',
        children: [
          { name: 'test-child', age: 24 }
        ]
      });

      const foundDoc = await Model.findById(doc._id);

      foundDoc.children[0] = { name: 'updated-child', age: 53 };
      const errors = foundDoc.validateSync();
      assert.ok(!errors);
    });

    it('single embedded with defaults have $parent (gh-4115)', function() {
      const ChildSchema = new Schema({
        name: {
          type: String,
          default: 'child'
        }
      });

      const ParentSchema = new Schema({
        child: {
          type: ChildSchema,
          default: {}
        }
      });

      const Parent = db.model('Parent', ParentSchema);

      const p = new Parent();
      assert.equal(p.child.$parent(), p);
    });

    it('removing parent doc calls remove hooks on subdocs (gh-2348) (gh-4566)', async function() {
      const ChildSchema = new Schema({
        name: String
      });

      const called = {};
      ChildSchema.pre('remove', function(next) {
        called[this.name] = true;
        next();
      });

      const ParentSchema = new Schema({
        children: [ChildSchema],
        child: ChildSchema
      });

      const Parent = db.model('Parent', ParentSchema);

      const doc = await Parent.create({
        children: [{ name: 'Jacen' }, { name: 'Jaina' }],
        child: { name: 'Anakin' }
      });

      await doc.remove();

      assert.deepEqual(called, {
        Jacen: true,
        Jaina: true,
        Anakin: true
      });

      const arr = doc.children.toObject().map(function(v) { return v.name; });
      assert.deepEqual(arr, ['Jacen', 'Jaina']);
      assert.equal(doc.child.name, 'Anakin');
    });

    it('strings of length 12 are valid oids (gh-3365)', async function() {
      const schema = new Schema({ myId: mongoose.Schema.Types.ObjectId });
      const M = db.model('Test', schema);
      const doc = new M({ myId: 'blablablabla' });
      await doc.validate();
    });

    it('set() empty obj unmodifies subpaths (gh-4182)', async function() {
      const omeletteSchema = new Schema({
        topping: {
          meat: {
            type: String,
            enum: ['bacon', 'sausage']
          },
          cheese: Boolean
        }
      });
      const Omelette = db.model('Test', omeletteSchema);
      const doc = new Omelette({
        topping: {
          meat: 'bacon',
          cheese: true
        }
      });
      doc.topping = {};
      await doc.save();
      assert.strictEqual(doc.topping.meat, void 0);
    });

    it('emits cb errors on model for save (gh-3499)', function(done) {
      const testSchema = new Schema({ name: String });

      const Test = db.model('Test', testSchema);
      Test.on('error', function(error) {
        assert.equal(error.message, 'fail!');
        done();
      });

      new Test({}).save(function() {
        throw new Error('fail!');
      });
    });

    it('emits cb errors on model for save with hooks (gh-3499)', function(done) {
      const testSchema = new Schema({ name: String });

      testSchema.pre('save', function(next) {
        next();
      });

      testSchema.post('save', function(doc, next) {
        next();
      });

      const Test = db.model('Test', testSchema);

      Test.on('error', function(error) {
        assert.equal(error.message, 'fail!');
        done();
      });

      new Test({}).save(function() {
        throw new Error('fail!');
      });
    });

    it('emits cb errors on model for find() (gh-3499)', function(done) {
      const testSchema = new Schema({ name: String });

      const Test = db.model('Test', testSchema);

      Test.on('error', function(error) {
        assert.equal(error.message, 'fail!');
        done();
      });

      Test.find({}, function() {
        throw new Error('fail!');
      });
    });

    it('emits cb errors on model for find() + hooks (gh-3499)', function(done) {
      const testSchema = new Schema({ name: String });

      testSchema.post('find', function(results, next) {
        assert.equal(results.length, 0);
        next();
      });

      const Test = db.model('Test', testSchema);

      Test.on('error', function(error) {
        assert.equal(error.message, 'fail!');
        done();
      });

      Test.find({}, function() {
        throw new Error('fail!');
      });
    });

    it('clears subpaths when removing single nested (gh-4216)', function(done) {
      const RecurrenceSchema = new Schema({
        frequency: Number,
        interval: {
          type: String,
          enum: ['days', 'weeks', 'months', 'years']
        }
      }, { _id: false });

      const EventSchema = new Schema({
        name: {
          type: String,
          trim: true
        },
        recurrence: RecurrenceSchema
      });

      const Event = db.model('Test', EventSchema);
      const ev = new Event({
        name: 'test',
        recurrence: { frequency: 2, interval: 'days' }
      });
      ev.recurrence = null;
      ev.save(function(error) {
        assert.ifError(error);
        done();
      });
    });

    it('setting path to empty object works (gh-4218)', async function() {
      const schema = new Schema({
        object: {
          nested: {
            field1: { type: Number, default: 1 }
          }
        }
      });

      const MyModel = db.model('Test', schema);


      let doc = await MyModel.create({});
      doc.object.nested = {};
      await doc.save();
      doc = await MyModel.collection.findOne({ _id: doc._id });
      assert.deepEqual(doc.object.nested, {});
    });

    it('setting path to object with strict and no paths in the schema (gh-6436) (gh-4218)', async function() {
      const schema = new Schema({
        object: {
          nested: {
            field1: { type: Number, default: 1 }
          }
        }
      });

      const MyModel = db.model('Test', schema);


      let doc = await MyModel.create({});
      doc.object.nested = { field2: 'foo' }; // `field2` not in the schema
      await doc.save();
      doc = await MyModel.collection.findOne({ _id: doc._id });
      assert.deepEqual(doc.object.nested, {});
    });

    it('minimize + empty object (gh-4337)', function() {
      const SomeModelSchema = new mongoose.Schema(
        {},
        { minimize: false }
      );

      const SomeModel = db.model('Test', SomeModelSchema);

      assert.doesNotThrow(function() {
        new SomeModel({});
      });
    });

    it('directModifiedPaths() (gh-7373)', async function() {
      const schema = new Schema({ foo: String, nested: { bar: String } });
      const Model = db.model('Test', schema);


      await Model.create({ foo: 'original', nested: { bar: 'original' } });

      const doc = await Model.findOne();
      doc.nested.bar = 'modified';

      assert.deepEqual(doc.directModifiedPaths(), ['nested.bar']);
      assert.deepEqual(doc.modifiedPaths().sort(), ['nested', 'nested.bar']);
    });

    describe('modifiedPaths', function() {
      it('doesnt markModified child paths if parent is modified (gh-4224)', async function() {
        const childSchema = new Schema({
          name: String
        });
        const parentSchema = new Schema({
          child: childSchema
        });

        const Parent = db.model('Test', parentSchema);
        const doc = await Parent.create({ child: { name: 'Jacen' } });

        doc.child = { name: 'Jaina' };
        doc.child.name = 'Anakin';
        assert.deepEqual(doc.modifiedPaths(), ['child']);
        assert.ok(doc.isModified('child.name'));
      });

      it('includeChildren option (gh-6134)', function() {
        const personSchema = new mongoose.Schema({
          name: { type: String },
          colors: {
            primary: {
              type: String,
              default: 'white',
              enum: ['blue', 'green', 'red', 'purple', 'yellow']
            }
          }
        });

        const Person = db.model('Person', personSchema);

        const luke = new Person({
          name: 'Luke',
          colors: {
            primary: 'blue'
          }
        });
        assert.deepEqual(luke.modifiedPaths(), ['name', 'colors']);

        const obiwan = new Person({ name: 'Obi-Wan' });
        obiwan.colors.primary = 'blue';
        assert.deepEqual(obiwan.modifiedPaths(), ['name', 'colors', 'colors.primary']);

        const anakin = new Person({ name: 'Anakin' });
        anakin.colors = { primary: 'blue' };
        assert.deepEqual(anakin.modifiedPaths({ includeChildren: true }), ['name', 'colors', 'colors.primary']);
      });

      it('includeChildren option with arrays (gh-5904)', function() {
        const teamSchema = new mongoose.Schema({
          name: String,
          colors: {
            primary: {
              type: String,
              enum: ['blue', 'green', 'red', 'purple', 'yellow', 'white', 'black']
            }
          },
          members: [{
            name: String
          }]
        });

        const Team = db.model('Team', teamSchema);

        const jedis = new Team({
          name: 'Jedis',
          colors: {
            primary: 'blue'
          },
          members: [{ name: 'luke' }]
        });

        const paths = jedis.modifiedPaths({ includeChildren: true });
        assert.deepEqual(paths, [
          'name',
          'colors',
          'colors.primary',
          'members',
          'members.0',
          'members.0.name'
        ]);
      });

      it('1 level down nested paths get marked modified on initial set (gh-7313) (gh-6944)', function() {
        const testSchema = new Schema({
          name: {
            first: String,
            last: String
          },
          relatives: {
            aunt: {
              name: String
            },
            uncle: {
              name: String
            }
          }
        });
        const M = db.model('Test', testSchema);

        const doc = new M({
          name: { first: 'A', last: 'B' },
          relatives: {
            aunt: { name: 'foo' },
            uncle: { name: 'bar' }
          }
        });

        assert.ok(doc.modifiedPaths().indexOf('name') !== -1);
        assert.ok(doc.modifiedPaths().indexOf('relatives') !== -1);
        assert.ok(doc.modifiedPaths({ includeChildren: true }).indexOf('name.first') !== -1);
        assert.ok(doc.modifiedPaths({ includeChildren: true }).indexOf('name.last') !== -1);
        assert.ok(doc.modifiedPaths({ includeChildren: true }).indexOf('relatives.aunt') !== -1);
        assert.ok(doc.modifiedPaths({ includeChildren: true }).indexOf('relatives.uncle') !== -1);

        return Promise.resolve();
      });
    });

    it('single nested isNew (gh-4369)', function(done) {
      const childSchema = new Schema({
        name: String
      });
      const parentSchema = new Schema({
        child: childSchema
      });

      const Parent = db.model('Test', parentSchema);
      let remaining = 2;

      const doc = new Parent({ child: { name: 'Jacen' } });
      doc.child.on('isNew', function(val) {
        assert.ok(!val);
        assert.ok(!doc.child.isNew);
        --remaining || done();
      });

      doc.save(function(error, doc) {
        assert.ifError(error);
        assert.ok(!doc.child.isNew);
        --remaining || done();
      });
    });

    it('deep default array values (gh-4540)', function() {
      const schema = new Schema({
        arr: [{
          test: {
            type: Array,
            default: ['test']
          }
        }]
      });
      assert.doesNotThrow(function() {
        db.model('Test', schema);
      });
    });

    it('default values with subdoc array (gh-4390)', function(done) {
      const childSchema = new Schema({
        name: String
      });
      const parentSchema = new Schema({
        child: [childSchema]
      });

      parentSchema.path('child').default([{ name: 'test' }]);

      const Parent = db.model('Parent', parentSchema);

      Parent.create({}, function(error, doc) {
        assert.ifError(error);
        const arr = doc.toObject().child.map(function(doc) {
          assert.ok(doc._id);
          delete doc._id;
          return doc;
        });
        assert.deepEqual(arr, [{ name: 'test' }]);
        done();
      });
    });

    it('handles invalid dates (gh-4404)', function(done) {
      const testSchema = new Schema({
        date: Date
      });

      const Test = db.model('Test', testSchema);

      Test.create({ date: new Date('invalid date') }, function(error) {
        assert.ok(error);
        assert.equal(error.errors['date'].name, 'CastError');
        done();
      });
    });

    it('setting array subpath (gh-4472)', function() {
      const ChildSchema = new mongoose.Schema({
        name: String,
        age: Number
      }, { _id: false });

      const ParentSchema = new mongoose.Schema({
        data: {
          children: [ChildSchema]
        }
      });

      const Parent = db.model('Parent', ParentSchema);

      const p = new Parent();
      p.set('data.children.0', {
        name: 'Bob',
        age: 900
      });

      assert.deepEqual(p.toObject().data.children, [{ name: 'Bob', age: 900 }]);
    });

    it('ignore paths (gh-4480)', async function() {
      const TestSchema = new Schema({
        name: { type: String, required: true }
      });

      const Test = db.model('Parent', TestSchema);


      await Test.create({ name: 'val' });

      let doc = await Test.findOne();

      doc.name = null;
      doc.$ignore('name');

      await doc.save();

      doc = await Test.findById(doc._id);

      assert.equal(doc.name, 'val');
    });

    it('ignore subdocs paths (gh-4480) (gh-6152)', async function() {
      const childSchema = new Schema({
        name: { type: String, required: true }
      });
      const testSchema = new Schema({
        child: childSchema,
        children: [childSchema]
      });

      const Test = db.model('Test', testSchema);


      await Test.create({
        child: { name: 'testSingle' },
        children: [{ name: 'testArr' }]
      });

      let doc = await Test.findOne();
      doc.child.name = null;
      doc.child.$ignore('name');

      await doc.save();

      doc = await Test.findById(doc._id);

      assert.equal(doc.child.name, 'testSingle');

      doc.children[0].name = null;
      doc.children[0].$ignore('name');

      await doc.save();

      doc = await Test.findById(doc._id);

      assert.equal(doc.children[0].name, 'testArr');
    });

    it('composite _ids (gh-4542)', function(done) {
      const schema = new Schema({
        _id: {
          key1: String,
          key2: String
        },
        content: String
      });

      const Model = db.model('Test', schema);

      const object = new Model();
      object._id = { key1: 'foo', key2: 'bar' };
      object.save().
        then(function(obj) {
          obj.content = 'Hello';
          return obj.save();
        }).
        then(function(obj) {
          return Model.findOne({ _id: obj._id });
        }).
        then(function(obj) {
          assert.equal(obj.content, 'Hello');
          done();
        }).
        catch(done);
    });

    it('validateSync with undefined and conditional required (gh-4607)', function() {
      const schema = new mongoose.Schema({
        type: mongoose.SchemaTypes.Number,
        conditional: {
          type: mongoose.SchemaTypes.String,
          required: function() {
            return this.type === 1;
          },
          maxlength: 128
        }
      });

      const Model = db.model('Test', schema);

      assert.doesNotThrow(function() {
        new Model({
          type: 2,
          conditional: void 0
        }).validateSync();
      });
    });

    it('conditional required on single nested (gh-4663)', function() {
      const childSchema = new Schema({
        name: String
      });
      const schema = new Schema({
        child: {
          type: childSchema,
          required: function() {
            assert.equal(this.child.name, 'test');
          }
        }
      });

      const M = db.model('Test', schema);

      const err = new M({ child: { name: 'test' } }).validateSync();
      assert.ifError(err);
    });

    it('setting full path under single nested schema works (gh-4578) (gh-4528)', function(done) {
      const ChildSchema = new mongoose.Schema({
        age: Number
      });

      const ParentSchema = new mongoose.Schema({
        age: Number,
        family: {
          child: ChildSchema
        }
      });

      const M = db.model('Test', ParentSchema);

      M.create({ age: 45 }, function(error, doc) {
        assert.ifError(error);
        assert.ok(!doc.family.child);
        doc.set('family.child.age', 15);
        assert.ok(doc.family.child.schema);
        assert.ok(doc.isModified('family.child'));
        assert.ok(doc.isModified('family.child.age'));
        assert.equal(doc.family.child.toObject().age, 15);
        done();
      });
    });

    it('setting a nested path retains nested modified paths (gh-5206)', async function() {
      const testSchema = new mongoose.Schema({
        name: String,
        surnames: {
          docarray: [{ name: String }]
        }
      });

      const Cat = db.model('Cat', testSchema);

      const kitty = new Cat({
        name: 'Test',
        surnames: {
          docarray: [{ name: 'test1' }, { name: 'test2' }]
        }
      });

      await kitty.save();

      kitty.surnames = {
        docarray: [{ name: 'test1' }, { name: 'test2' }, { name: 'test3' }]
      };

      assert.deepEqual(
        kitty.modifiedPaths(),
        ['surnames', 'surnames.docarray']
      );
    });

    it('toObject() does not depopulate top level (gh-3057)', function() {
      const Cat = db.model('Cat', { name: String });
      const Human = db.model('Person', {
        name: String,
        petCat: { type: mongoose.Schema.Types.ObjectId, ref: 'Cat' }
      });

      const kitty = new Cat({ name: 'Zildjian' });
      const person = new Human({ name: 'Val', petCat: kitty });

      assert.equal(kitty.toObject({ depopulate: true }).name, 'Zildjian');
      assert.ok(!person.toObject({ depopulate: true }).petCat.name);
    });

    it('toObject() respects schema-level depopulate (gh-6313)', function() {
      const personSchema = Schema({
        name: String,
        car: {
          type: Schema.Types.ObjectId,
          ref: 'Car'
        }
      });

      personSchema.set('toObject', {
        depopulate: true
      });

      const carSchema = Schema({
        name: String
      });

      const Car = db.model('Car', carSchema);
      const Person = db.model('Person', personSchema);

      const car = new Car({
        name: 'Ford'
      });

      const person = new Person({
        name: 'John',
        car: car
      });

      assert.equal(person.toObject().car.toHexString(), car._id.toHexString());
    });

    it('single nested doc conditional required (gh-4654)', function(done) {
      const ProfileSchema = new Schema({
        firstName: String,
        lastName: String
      });

      function validator() {
        assert.equal(this.email, 'test');
        return true;
      }

      const UserSchema = new Schema({
        email: String,
        profile: {
          type: ProfileSchema,
          required: [validator, 'profile required']
        }
      });

      const User = db.model('User', UserSchema);
      User.create({ email: 'test' }, function(error) {
        assert.equal(error.errors['profile'].message, 'profile required');
        done();
      });
    });

    it('handles setting single nested schema to equal value (gh-4676)', function(done) {
      const companySchema = new mongoose.Schema({
        _id: false,
        name: String,
        description: String
      });

      const userSchema = new mongoose.Schema({
        name: String,
        company: companySchema
      });

      const User = db.model('User', userSchema);

      const user = new User({ company: { name: 'Test' } });
      user.save(function(error) {
        assert.ifError(error);
        user.company.description = 'test';
        assert.ok(user.isModified('company'));
        user.company = user.company;
        assert.ok(user.isModified('company'));
        done();
      });
    });

    it('handles setting single nested doc to null after setting (gh-4766)', function(done) {
      const EntitySchema = new Schema({
        company: {
          type: String,
          required: true
        },
        name: {
          type: String,
          required: false
        },
        email: {
          type: String,
          required: false
        }
      }, { _id: false, id: false });

      const ShipmentSchema = new Schema({
        entity: {
          shipper: {
            type: EntitySchema,
            required: false
          },
          manufacturer: {
            type: EntitySchema,
            required: false
          }
        }
      });

      const Shipment = db.model('Test', ShipmentSchema);
      const doc = new Shipment({
        entity: {
          shipper: null,
          manufacturer: {
            company: 'test',
            name: 'test',
            email: 'test@email'
          }
        }
      });

      doc.save().
        then(function() { return Shipment.findById(doc._id); }).
        then(function(shipment) {
          shipment.entity = shipment.entity;
          shipment.entity.manufacturer = null;
          return shipment.save();
        }).
        then(function() {
          done();
        }).
        catch(done);
    });

    it('buffers with subtypes as ids (gh-4506)', function(done) {
      const uuid = require('uuid');

      const UserSchema = new mongoose.Schema({
        _id: {
          type: Buffer,
          default: function() {
            return mongoose.Types.Buffer(uuid.parse(uuid.v4())).toObject(4);
          },
          required: true
        },
        email: {
          type: String,
          lowercase: true,
          required: true
        },
        name: String
      });

      const User = db.model('User', UserSchema);

      const user = new User({
        email: 'me@email.com',
        name: 'My name'
      });

      user.save().
        then(function() {
          return User.findOne({ email: 'me@email.com' });
        }).
        then(function(user) {
          user.name = 'other';
          return user.save();
        }).
        then(function() {
          return User.findOne({ email: 'me@email.com' });
        }).
        then(function(doc) {
          assert.equal(doc.name, 'other');
          done();
        }).
        catch(done);
    });

    it('embedded docs dont mark parent as invalid (gh-4681)', function(done) {
      const NestedSchema = new mongoose.Schema({
        nestedName: { type: String, required: true },
        createdAt: { type: Date, required: true }
      });
      const RootSchema = new mongoose.Schema({
        rootName: String,
        nested: { type: [NestedSchema] }
      });

      const Root = db.model('Test', RootSchema);
      const root = new Root({ rootName: 'root', nested: [{ }] });
      root.save(function(error) {
        assert.ok(error);
        assert.deepEqual(Object.keys(error.errors).sort(),
          ['nested.0.createdAt', 'nested.0.nestedName']);
        done();
      });
    });

    it('should depopulate the shard key when saving (gh-4658)', function(done) {
      const ChildSchema = new mongoose.Schema({
        name: String
      });

      const ChildModel = db.model('Child', ChildSchema);

      const ParentSchema = new mongoose.Schema({
        name: String,
        child: { type: Schema.Types.ObjectId, ref: 'Child' }
      }, { shardKey: { child: 1, _id: 1 } });

      const ParentModel = db.model('Parent', ParentSchema);

      ChildModel.create({ name: 'Luke' }).
        then(function(child) {
          const p = new ParentModel({ name: 'Vader' });
          p.child = child;
          return p.save();
        }).
        then(function(p) {
          p.name = 'Anakin';
          return p.save();
        }).
        then(function(p) {
          return ParentModel.findById(p);
        }).
        then(function(doc) {
          assert.equal(doc.name, 'Anakin');
          done();
        }).
        catch(done);
    });

    it('handles setting virtual subpaths (gh-4716)', function() {
      const childSchema = new Schema({
        name: { type: String, default: 'John' },
        favorites: {
          color: {
            type: String,
            default: 'Blue'
          }
        }
      });

      const parentSchema = new Schema({
        name: { type: String },
        children: {
          type: [childSchema],
          default: [{}]
        }
      });

      parentSchema.virtual('favorites').set(function(v) {
        return this.children[0].set('favorites', v);
      }).get(function() {
        return this.children[0].get('favorites');
      });

      const Parent = db.model('Parent', parentSchema);
      const p = new Parent({ name: 'Anakin' });
      p.set('children.0.name', 'Leah');
      p.set('favorites.color', 'Red');
      assert.equal(p.children[0].favorites.color, 'Red');
    });

    it('handles selected nested elements with defaults (gh-4739) (gh-11376)', async function() {
      const userSchema = new Schema({
        preferences: {
          sleep: { type: Boolean, default: false },
          test: { type: Boolean, default: true }
        },
        arr: [{ test: Number, test2: Number }],
        name: String
      });

      const User = db.model('User', userSchema);

      let user = { name: 'test' };
      await User.collection.insertOne(user);
      user = await User.findById(user, { 'preferences.sleep': 1, name: 1 });
      assert.strictEqual(user.preferences.sleep, false);
      assert.ok(!user.preferences.test);

      user = await User.findById(user, { 'arr.test': 1 });
      assert.strictEqual(user.name, undefined);
      assert.strictEqual(user.toObject().preferences, undefined);
      assert.deepEqual(user.toObject().arr, []);
    });

    it('handles mark valid in subdocs correctly (gh-4778)', function() {
      const SubSchema = new mongoose.Schema({
        field: {
          nestedField: {
            type: mongoose.Schema.ObjectId,
            required: false
          }
        }
      }, { _id: false, id: false });

      const Model2Schema = new mongoose.Schema({
        sub: {
          type: SubSchema,
          required: false
        }
      });
      const Model2 = db.model('Test', Model2Schema);

      const doc = new Model2({
        sub: {}
      });

      doc.sub.field.nestedField = { };
      doc.sub.field.nestedField = '574b69d0d9daf106aaa62974';
      assert.ok(!doc.validateSync());
    });

    it('timestamps set to false works (gh-7074)', async function() {
      const schema = new Schema({ name: String }, { timestamps: false });
      const Test = db.model('Test', schema);

      const doc = await Test.create({ name: 'test' });
      assert.strictEqual(doc.updatedAt, undefined);
      assert.strictEqual(doc.createdAt, undefined);
    });

    it('timestamps with nested paths (gh-5051)', function(done) {
      const schema = new Schema({ props: {} }, {
        timestamps: {
          createdAt: 'props.createdAt',
          updatedAt: 'props.updatedAt'
        }
      });

      const M = db.model('Test', schema);
      const now = Date.now();
      M.create({}, function(error, doc) {
        assert.ok(doc.props.createdAt);
        assert.ok(doc.props.createdAt instanceof Date);
        assert.ok(doc.props.createdAt.valueOf() >= now);
        assert.ok(doc.props.updatedAt);
        assert.ok(doc.props.updatedAt instanceof Date);
        assert.ok(doc.props.updatedAt.valueOf() >= now);
        done();
      });
    });

    it('Declaring defaults in your schema with timestamps defined (gh-6024)', function() {
      const schemaDefinition = {
        name: String,
        misc: {
          hometown: String,
          isAlive: { type: Boolean, default: true }
        }
      };

      const schemaWithTimestamps = new Schema(schemaDefinition, { timestamps: { createdAt: 'misc.createdAt' } });
      const PersonWithTimestamps = db.model('Person', schemaWithTimestamps);
      const dude = new PersonWithTimestamps({ name: 'Keanu', misc: { hometown: 'Beirut' } });
      assert.equal(dude.misc.isAlive, true);
    });

    it('supports $where in pre save hook (gh-4004)', function(done) {
      const Promise = global.Promise;

      const schema = new Schema({
        name: String
      }, { timestamps: true, versionKey: null });

      schema.pre('save', function(next) {
        this.$where = { updatedAt: this.updatedAt };
        next();
      });

      schema.post('save', function(error, res, next) {
        assert.ok(error instanceof MongooseError.DocumentNotFoundError);
        assert.ok(error.message.indexOf('Test') !== -1, error.message);

        error = new Error('Somebody else updated the document!');
        next(error);
      });

      const MyModel = db.model('Test', schema);

      MyModel.create({ name: 'test' }).
        then(function() {
          return Promise.all([
            MyModel.findOne(),
            MyModel.findOne()
          ]);
        }).
        then(function(docs) {
          docs[0].name = 'test2';
          return Promise.all([
            docs[0].save(),
            Promise.resolve(docs[1])
          ]);
        }).
        then(function(docs) {
          docs[1].name = 'test3';
          return docs[1].save();
        }).
        then(function() {
          done(new Error('Should not get here'));
        }).
        catch(function(error) {
          assert.equal(error.message, 'Somebody else updated the document!');
          done();
        });
    });

    it('toObject() with buffer and minimize (gh-4800)', function(done) {
      const TestSchema = new mongoose.Schema({ buf: Buffer }, {
        toObject: {
          virtuals: true,
          getters: true
        }
      });

      const Test = db.model('Test', TestSchema);

      Test.create({ buf: Buffer.from('abcd') }).
        then(function(doc) {
          return Test.findById(doc._id);
        }).
        then(function(doc) {
          assert.doesNotThrow(function() {
            require('util').inspect(doc);
          });
          done();
        }).
        catch(done);
    });

    it('buffer subtype prop (gh-5530)', function() {
      const TestSchema = new mongoose.Schema({
        uuid: {
          type: Buffer,
          subtype: 4
        }
      });

      const Test = db.model('Test', TestSchema);

      const doc = new Test({ uuid: 'test1' });
      assert.equal(doc.uuid._subtype, 4);
    });

    it('runs validate hooks on single nested subdocs if not directly modified (gh-3884)', function(done) {
      const childSchema = new Schema({
        name: { type: String },
        friends: [{ type: String }]
      });
      let count = 0;

      childSchema.pre('validate', function(next) {
        ++count;
        next();
      });

      const parentSchema = new Schema({
        name: { type: String },
        child: childSchema
      });

      const Parent = db.model('Parent', parentSchema);

      const p = new Parent({
        name: 'Mufasa',
        child: {
          name: 'Simba',
          friends: ['Pumbaa', 'Timon', 'Nala']
        }
      });

      p.save().
        then(function(p) {
          assert.equal(count, 1);
          p.child.friends.push('Rafiki');
          return p.save();
        }).
        then(function() {
          assert.equal(count, 2);
          done();
        }).
        catch(done);
    });

    it('runs validate hooks on arrays subdocs if not directly modified (gh-5861)', function(done) {
      const childSchema = new Schema({
        name: { type: String },
        friends: [{ type: String }]
      });
      let count = 0;

      childSchema.pre('validate', function(next) {
        ++count;
        next();
      });

      const parentSchema = new Schema({
        name: { type: String },
        children: [childSchema]
      });

      const Parent = db.model('Parent', parentSchema);

      const p = new Parent({
        name: 'Mufasa',
        children: [{
          name: 'Simba',
          friends: ['Pumbaa', 'Timon', 'Nala']
        }]
      });

      p.save().
        then(function(p) {
          assert.equal(count, 1);
          p.children[0].friends.push('Rafiki');
          return p.save();
        }).
        then(function() {
          assert.equal(count, 2);
          done();
        }).
        catch(done);
    });

    it('does not run schema type validator on single nested if not direct modified (gh-5885)', async function() {
      let childValidateCalls = 0;
      const childSchema = new Schema({
        name: String,
        otherProp: {
          type: String,
          validate: () => {
            ++childValidateCalls;
            return true;
          }
        }
      });

      let validateCalls = 0;
      const parentSchema = new Schema({
        child: {
          type: childSchema,
          validate: () => {
            ++validateCalls;
            return true;
          }
        }
      });


      const Parent = db.model('Parent', parentSchema);

      const doc = await Parent.create({
        child: {
          name: 'test',
          otherProp: 'test'
        }
      });

      assert.equal(childValidateCalls, 1);
      assert.equal(validateCalls, 1);
      childValidateCalls = 0;
      validateCalls = 0;

      doc.set('child.name', 'test2');
      await doc.validate();

      assert.equal(childValidateCalls, 0);
      assert.equal(validateCalls, 0);
    });

    it('runs schema type validator on single nested if parent has default (gh-7493)', function() {
      const childSchema = new Schema({
        test: String
      });
      const parentSchema = new Schema({
        child: {
          type: childSchema,
          default: {},
          validate: () => false
        }
      });
      const Parent = db.model('Test', parentSchema);

      const parentDoc = new Parent({});

      parentDoc.child.test = 'foo';

      const err = parentDoc.validateSync();
      assert.ok(err);
      assert.ok(err.errors['child']);
      return Promise.resolve();
    });

    it('does not overwrite when setting nested (gh-4793)', function() {
      const grandchildSchema = new mongoose.Schema();
      grandchildSchema.method({
        foo: function() { return 'bar'; }
      });
      const Grandchild = db.model('Test', grandchildSchema);

      const childSchema = new mongoose.Schema({
        grandchild: grandchildSchema
      });
      const Child = db.model('Child', childSchema);

      const parentSchema = new mongoose.Schema({
        children: [childSchema]
      });
      const Parent = db.model('Parent', parentSchema);

      const grandchild = new Grandchild();
      const child = new Child({ grandchild: grandchild });

      assert.equal(child.grandchild.foo(), 'bar');

      const p = new Parent({ children: [child] });

      assert.equal(child.grandchild.foo(), 'bar');
      assert.equal(p.children[0].grandchild.foo(), 'bar');
    });

    it('hooks/middleware for custom methods (gh-6385) (gh-7456)', async function() {
      const mySchema = new Schema({
        name: String
      });

      mySchema.methods.foo = function(cb) {
        return cb(null, this.name);
      };
      mySchema.methods.bar = function() {
        return this.name;
      };
      mySchema.methods.baz = function(arg) {
        return Promise.resolve(arg);
      };

      let preFoo = 0;
      let postFoo = 0;
      mySchema.pre('foo', function() {
        ++preFoo;
      });
      mySchema.post('foo', function() {
        ++postFoo;
      });

      let preBaz = 0;
      let postBaz = 0;
      mySchema.pre('baz', function() {
        ++preBaz;
      });
      mySchema.post('baz', function() {
        ++postBaz;
      });

      const MyModel = db.model('Test', mySchema);


      const doc = new MyModel({ name: 'test' });

      assert.equal(doc.bar(), 'test');

      assert.equal(preFoo, 0);
      assert.equal(postFoo, 0);

      const fooResult = await doc.foo();
      assert.equal(fooResult, 'test');
      assert.equal(preFoo, 1);
      assert.equal(postFoo, 1);

      assert.equal(preBaz, 0);
      assert.equal(postBaz, 0);

      assert.equal(await doc.baz('foobar'), 'foobar');
      assert.equal(preBaz, 1);
      assert.equal(preBaz, 1);
    });

    it('custom methods with promises (gh-6385)', async function() {
      const mySchema = new Schema({
        name: String
      });

      mySchema.methods.foo = function() {
        return Promise.resolve(this.name + ' foo');
      };
      mySchema.methods.bar = function() {
        return this.name + ' bar';
      };

      let preFoo = 0;
      let preBar = 0;
      mySchema.pre('foo', function() {
        ++preFoo;
      });
      mySchema.pre('bar', function() {
        ++preBar;
      });

      const MyModel = db.model('Test', mySchema);


      const doc = new MyModel({ name: 'test' });

      assert.equal(preFoo, 0);
      assert.equal(preBar, 0);

      let foo = doc.foo();
      let bar = doc.bar();
      assert.ok(foo instanceof Promise);
      assert.ok(bar instanceof Promise);

      foo = await foo;
      bar = await bar;

      assert.equal(preFoo, 1);
      assert.equal(preBar, 1);
      assert.equal(foo, 'test foo');
      assert.equal(bar, 'test bar');
    });

    it('toString() as custom method (gh-6538)', function() {
      const commentSchema = new Schema({ title: String });
      commentSchema.methods.toString = function() {
        return `${this.constructor.modelName}(${this.title})`;
      };
      const Comment = db.model('Comment', commentSchema);
      const c = new Comment({ title: 'test' });
      assert.strictEqual('Comment(test)', `${c}`);
    });

    it('setting to discriminator (gh-4935)', function() {
      const Buyer = db.model('Test1', new Schema({
        name: String,
        vehicle: { type: Schema.Types.ObjectId, ref: 'Test' }
      }));
      const Vehicle = db.model('Test', new Schema({ name: String }));
      const Car = Vehicle.discriminator('gh4935_1', new Schema({
        model: String
      }));

      const eleanor = new Car({ name: 'Eleanor', model: 'Shelby Mustang GT' });
      const nick = new Buyer({ name: 'Nicolas', vehicle: eleanor });

      assert.ok(!!nick.vehicle);
      assert.ok(nick.vehicle === eleanor);
      assert.ok(nick.vehicle instanceof Car);
      assert.equal(nick.vehicle.name, 'Eleanor');
    });

    it('handles errors in sync validators (gh-2185)', function(done) {
      const schema = new Schema({
        name: {
          type: String,
          validate: function() {
            throw new Error('woops!');
          }
        }
      });

      const M = db.model('Test', schema);

      const error = (new M({ name: 'test' })).validateSync();
      assert.ok(error);
      assert.equal(error.errors['name'].reason.message, 'woops!');

      new M({ name: 'test' }).validate(function(error) {
        assert.ok(error);
        assert.equal(error.errors['name'].reason.message, 'woops!');
        done();
      });
    });

    it('allows hook as a schema key (gh-5047)', function(done) {
      const schema = new mongoose.Schema({
        name: String,
        hook: { type: String }
      });

      const Model = db.model('Test', schema);

      Model.create({ hook: 'test ' }, function(error) {
        assert.ifError(error);
        done();
      });
    });

    it('save errors with callback and promise work (gh-5216)', function(done) {
      const schema = new mongoose.Schema({});

      const Model = db.model('Test', schema);

      const _id = new mongoose.Types.ObjectId();
      const doc1 = new Model({ _id: _id });
      const doc2 = new Model({ _id: _id });

      let remaining = 2;
      Model.on('error', function(error) {
        assert.ok(error);
        --remaining || done();
      });

      doc1.save().
        then(function() { return doc2.save(); }).
        catch(function(error) {
          assert.ok(error);
          --remaining || done();
        });
    });

    it('post hooks on child subdocs run after save (gh-5085)', function(done) {
      const ChildModelSchema = new mongoose.Schema({
        text: {
          type: String
        }
      });
      ChildModelSchema.post('save', function(doc) {
        doc.text = 'bar';
      });
      const ParentModelSchema = new mongoose.Schema({
        children: [ChildModelSchema]
      });

      const Model = db.model('Parent', ParentModelSchema);

      Model.create({ children: [{ text: 'test' }] }, function(error) {
        assert.ifError(error);
        Model.findOne({}, function(error, doc) {
          assert.ifError(error);
          assert.equal(doc.children.length, 1);
          assert.equal(doc.children[0].text, 'test');
          done();
        });
      });
    });

    it('post hooks on array child subdocs run after save (gh-5085) (gh-6926)', function() {
      const subSchema = new Schema({
        val: String
      });

      subSchema.post('save', function() {
        return Promise.reject(new Error('Oops'));
      });

      const schema = new Schema({
        sub: subSchema
      });

      const Test = db.model('Test', schema);

      const test = new Test({ sub: { val: 'test' } });

      return test.save().
        then(() => assert.ok(false), err => assert.equal(err.message, 'Oops')).
        then(() => Test.findOne()).
        then(doc => assert.equal(doc.sub.val, 'test'));
    });

    it('nested docs toObject() clones (gh-5008)', function() {
      const schema = new mongoose.Schema({
        sub: {
          height: Number
        }
      });

      const Model = db.model('Test', schema);

      const doc = new Model({
        sub: {
          height: 3
        }
      });

      assert.equal(doc.sub.height, 3);

      const leanDoc = doc.sub.toObject();
      assert.equal(leanDoc.height, 3);

      doc.sub.height = 55;
      assert.equal(doc.sub.height, 55);
      assert.equal(leanDoc.height, 3);
    });

    it('toObject() with null (gh-5143)', function() {
      const schema = new mongoose.Schema({
        customer: {
          name: { type: String, required: false }
        }
      });

      const Model = db.model('Test', schema);

      const model = new Model();
      model.customer = null;
      assert.strictEqual(model.toObject().customer, null);
      assert.strictEqual(model.toObject({ getters: true }).customer, null);
    });

    it('handles array subdocs with single nested subdoc default (gh-5162)', function() {
      const RatingsItemSchema = new mongoose.Schema({
        value: Number
      }, { versionKey: false, _id: false });

      const RatingsSchema = new mongoose.Schema({
        ratings: {
          type: RatingsItemSchema,
          default: { id: 1, value: 0 }
        },
        _id: false
      });

      const RestaurantSchema = new mongoose.Schema({
        menu: {
          type: [RatingsSchema]
        }
      });

      const Restaurant = db.model('Test', RestaurantSchema);

      // Should not throw
      const r = new Restaurant();
      assert.deepEqual(r.toObject().menu, []);
    });

    it('iterating through nested doc keys (gh-5078)', function() {
      const schema = new Schema({
        nested: {
          test1: String,
          test2: String
        }
      });

      schema.virtual('tests').get(function() {
        return Object.values(this.nested);
      });

      const M = db.model('Test', schema);

      const doc = new M({ nested: { test1: 'a', test2: 'b' } });

      assert.deepEqual(doc.toObject({ virtuals: true }).tests, ['a', 'b']);

      assert.doesNotThrow(function() {
        require('util').inspect(doc);
      });
      JSON.stringify(doc);
    });

    it('deeply nested virtual paths (gh-5250)', function() {
      const TestSchema = new Schema({});
      TestSchema.
        virtual('a.b.c').
        get(function() {
          return this.v;
        }).
        set(function(value) {
          this.v = value;
        });

      const TestModel = db.model('Test', TestSchema);
      const t = new TestModel({ 'a.b.c': 5 });
      assert.equal(t.a.b.c, 5);
    });

    it('nested virtual when populating with parent projected out (gh-7491)', async function() {
      const childSchema = Schema({
        _id: Number,
        nested: { childPath: String },
        otherPath: String
      }, { toObject: { virtuals: true } });

      childSchema.virtual('nested.childVirtual').get(() => true);

      const parentSchema = Schema({
        child: { type: Number, ref: 'Child' }
      }, { toObject: { virtuals: true } });

      parentSchema.virtual('_nested').get(function() {
        return this.child.nested;
      });

      const Child = db.model('Child', childSchema);
      const Parent = db.model('Parent', parentSchema);


      await Child.create({
        _id: 1,
        nested: { childPath: 'foo' },
        otherPath: 'bar'
      });
      await Parent.create({ child: 1 });

      const doc = await Parent.findOne().populate('child', 'otherPath').
        then(doc => doc.toObject());

      assert.ok(!doc.child.nested.childPath);
    });

    it('JSON.stringify nested errors (gh-5208)', function(done) {
      const AdditionalContactSchema = new Schema({
        contactName: {
          type: String,
          required: true
        },
        contactValue: {
          type: String,
          required: true
        }
      });

      const ContactSchema = new Schema({
        name: {
          type: String,
          required: true
        },
        email: {
          type: String,
          required: true
        },
        additionalContacts: [AdditionalContactSchema]
      });

      const EmergencyContactSchema = new Schema({
        contactName: {
          type: String,
          required: true
        },
        contact: ContactSchema
      });

      const EmergencyContact = db.model('Test', EmergencyContactSchema);

      const contact = new EmergencyContact({
        contactName: 'Electrical Service',
        contact: {
          name: 'John Smith',
          email: 'john@gmail.com',
          additionalContacts: [
            {
              contactName: 'skype'
              // Forgotten value
            }
          ]
        }
      });
      contact.validate(function(error) {
        assert.ok(error);
        assert.ok(error.errors['contact.additionalContacts.0.contactValue']);

        // This `JSON.stringify()` should not throw
        assert.ok(JSON.stringify(error).indexOf('contactValue') !== -1);
        done();
      });
    });

    it('handles errors in subdoc pre validate (gh-5215)', function(done) {
      const childSchema = new mongoose.Schema({});

      childSchema.pre('validate', function(next) {
        next(new Error('child pre validate'));
      });

      const parentSchema = new mongoose.Schema({
        child: childSchema
      });

      const Parent = db.model('Parent', parentSchema);

      Parent.create({ child: {} }, function(error) {
        assert.ok(error);
        assert.ok(error.errors['child']);
        assert.equal(error.errors['child'].message, 'child pre validate');
        done();
      });
    });

    it('custom error types (gh-4009)', function(done) {
      const CustomError = function() {};

      const testSchema = new mongoose.Schema({
        num: {
          type: Number,
          required: {
            ErrorConstructor: CustomError
          },
          min: 5
        }
      });

      const Test = db.model('Test', testSchema);

      Test.create({}, function(error) {
        assert.ok(error);
        assert.ok(error.errors['num']);
        assert.ok(error.errors['num'] instanceof CustomError);
        Test.create({ num: 1 }, function(error) {
          assert.ok(error);
          assert.ok(error.errors['num']);
          assert.ok(error.errors['num'].constructor.name, 'ValidatorError');
          assert.ok(!(error.errors['num'] instanceof CustomError));
          done();
        });
      });
    });

    it('saving a doc with nested string array (gh-5282)', function(done) {
      const testSchema = new mongoose.Schema({
        strs: [[String]]
      });

      const Test = db.model('Test', testSchema);

      const t = new Test({
        strs: [['a', 'b']]
      });

      t.save(function(error, t) {
        assert.ifError(error);
        assert.deepEqual(t.toObject().strs, [['a', 'b']]);
        done();
      });
    });

    it('push() onto a nested doc array (gh-6398)', async function() {
      const schema = new mongoose.Schema({
        name: String,
        array: [[{ key: String, value: Number }]]
      });

      const Model = db.model('Test', schema);


      await Model.create({
        name: 'small',
        array: [[{ key: 'answer', value: 42 }]]
      });

      let doc = await Model.findOne();

      assert.ok(doc);
      doc.array[0].push({ key: 'lucky', value: 7 });

      await doc.save();

      doc = await Model.findOne();
      assert.equal(doc.array.length, 1);
      assert.equal(doc.array[0].length, 2);
      assert.equal(doc.array[0][1].key, 'lucky');
    });

    it('push() onto a triple nested doc array (gh-6602) (gh-6398)', async function() {
      const schema = new mongoose.Schema({
        array: [[[{ key: String, value: Number }]]]
      });

      const Model = db.model('Test', schema);


      await Model.create({
        array: [[[{ key: 'answer', value: 42 }]]]
      });

      let doc = await Model.findOne();

      assert.ok(doc);
      doc.array[0][0].push({ key: 'lucky', value: 7 });

      await doc.save();

      doc = await Model.findOne();
      assert.equal(doc.array.length, 1);
      assert.equal(doc.array[0].length, 1);
      assert.equal(doc.array[0][0].length, 2);
      assert.equal(doc.array[0][0][1].key, 'lucky');
    });

    it('null _id (gh-5236)', function(done) {
      const childSchema = new mongoose.Schema({});

      const M = db.model('Test', childSchema);

      const m = new M({ _id: null });
      m.save(function(error, doc) {
        assert.equal(doc._id, null);
        done();
      });
    });

    it('setting populated path with typeKey (gh-5313)', function() {
      const personSchema = Schema({
        name: { $type: String },
        favorite: { $type: Schema.Types.ObjectId, ref: 'Book' },
        books: [{ $type: Schema.Types.ObjectId, ref: 'Book' }]
      }, { typeKey: '$type' });

      const bookSchema = Schema({
        title: String
      });

      const Book = db.model('Book', bookSchema);
      const Person = db.model('Person', personSchema);

      const book1 = new Book({ title: 'The Jungle Book' });
      const book2 = new Book({ title: '1984' });

      const person = new Person({
        name: 'Bob',
        favorite: book1,
        books: [book1, book2]
      });

      assert.equal(person.books[0].title, 'The Jungle Book');
      assert.equal(person.books[1].title, '1984');
    });

    it('save twice with write concern (gh-5294)', function(done) {
      const schema = new mongoose.Schema({
        name: String
      }, {
        w: 'majority',
        wtimeout: 1e4
      });

      const M = db.model('Test', schema);

      M.create({ name: 'Test' }, function(error, doc) {
        assert.ifError(error);
        doc.name = 'test2';
        doc.save(function(error) {
          assert.ifError(error);
          done();
        });
      });
    });

    it('undefined field with conditional required (gh-5296)', function(done) {
      const schema = Schema({
        name: {
          type: String,
          maxlength: 63,
          required: function() {
            return false;
          }
        }
      });

      const Model = db.model('Test', schema);

      Model.create({ name: undefined }, function(error) {
        assert.ifError(error);
        done();
      });
    });

    it('dotted virtuals in toObject (gh-5473)', function() {
      const schema = new mongoose.Schema({}, {
        toObject: { virtuals: true },
        toJSON: { virtuals: true }
      });
      schema.virtual('test.a').get(function() {
        return 1;
      });
      schema.virtual('test.b').get(function() {
        return 2;
      });

      const Model = db.model('Test', schema);

      const m = new Model({});
      assert.deepEqual(m.toJSON().test, {
        a: 1,
        b: 2
      });
      assert.deepEqual(m.toObject().test, {
        a: 1,
        b: 2
      });
      assert.equal(m.toObject({ virtuals: false }).test, void 0);
    });

    it('dotted virtuals in toObject (gh-5506)', function(done) {
      const childSchema = new Schema({
        name: String,
        _id: false
      });
      const parentSchema = new Schema({
        child: {
          type: childSchema,
          default: {}
        }
      });

      const Parent = db.model('Parent', parentSchema);

      const p = new Parent({ child: { name: 'myName' } });

      p.save().
        then(function() {
          return Parent.findOne();
        }).
        then(function(doc) {
          doc.child = {};
          return doc.save();
        }).
        then(function() {
          return Parent.findOne();
        }).
        then(function(doc) {
          assert.deepEqual(doc.toObject({ minimize: false }).child, {});
          done();
        }).
        catch(done);
    });

    it('parent props not in child (gh-5470)', function() {
      const employeeSchema = new mongoose.Schema({
        name: {
          first: String,
          last: String
        },
        department: String
      });
      const Employee = db.model('Test', employeeSchema);

      const employee = new Employee({
        name: {
          first: 'Ron',
          last: 'Swanson'
        },
        department: 'Parks and Recreation'
      });
      const ownPropertyNames = Object.getOwnPropertyNames(employee.name);

      assert.ok(ownPropertyNames.indexOf('department') === -1, ownPropertyNames.join(','));
      assert.ok(ownPropertyNames.indexOf('first') !== -1, ownPropertyNames.join(','));
      assert.ok(ownPropertyNames.indexOf('last') !== -1, ownPropertyNames.join(','));
    });

    it('modifying array with existing ids (gh-5523)', function(done) {
      const friendSchema = new mongoose.Schema(
        {
          _id: String,
          name: String,
          age: Number,
          dob: Date
        },
        { _id: false });

      const socialSchema = new mongoose.Schema(
        {
          friends: [friendSchema]
        },
        { _id: false });

      const userSchema = new mongoose.Schema({
        social: {
          type: socialSchema,
          required: true
        }
      });

      const User = db.model('User', userSchema);

      const user = new User({
        social: {
          friends: [
            { _id: 'val', age: 28 }
          ]
        }
      });

      user.social.friends = [{ _id: 'val', name: 'Val' }];

      assert.deepEqual(user.toObject().social.friends[0], {
        _id: 'val',
        name: 'Val'
      });

      user.save(function(error) {
        assert.ifError(error);
        User.findOne({ _id: user._id }, function(error, doc) {
          assert.ifError(error);
          assert.deepEqual(doc.toObject().social.friends[0], {
            _id: 'val',
            name: 'Val'
          });
          done();
        });
      });
    });

    it('consistent setter context for single nested (gh-5363)', function(done) {
      const contentSchema = new Schema({
        blocks: [{ type: String }],
        previous: [{ type: String }]
      });

      // Subdocument setter
      const oldVals = [];
      contentSchema.path('blocks').set(function(newVal, oldVal) {
        if (!this.ownerDocument().isNew && oldVal != null) {
          oldVals.push(oldVal.toObject());
          this.set('previous', [].concat(oldVal.toObject()));
        }

        return newVal;
      });

      const noteSchema = new Schema({
        title: { type: String, required: true },
        body: contentSchema
      });

      const Note = db.model('Test', noteSchema);

      const note = new Note({
        title: 'Lorem Ipsum Dolor',
        body: {
          summary: 'Summary Test',
          blocks: ['html']
        }
      });

      note.save().
        then(function(note) {
          assert.equal(oldVals.length, 0);
          note.set('body', {
            blocks: ['gallery', 'html']
          });
          return note.save();
        }).
        then(function() {
          assert.equal(oldVals.length, 1);
          assert.deepEqual(oldVals[0], ['html']);
          assert.deepEqual(note.body.previous, ['html']);
          done();
        }).
        catch(done);
    });

    it('deeply nested subdocs and markModified (gh-5406)', function(done) {
      const nestedValueSchema = new mongoose.Schema({
        _id: false,
        value: Number
      });
      const nestedPropertySchema = new mongoose.Schema({
        _id: false,
        active: Boolean,
        nestedValue: nestedValueSchema
      });
      const nestedSchema = new mongoose.Schema({
        _id: false,
        nestedProperty: nestedPropertySchema,
        nestedTwoProperty: nestedPropertySchema
      });
      const optionsSchema = new mongoose.Schema({
        _id: false,
        nestedField: nestedSchema
      });
      const TestSchema = new mongoose.Schema({
        fieldOne: String,
        options: optionsSchema
      });

      const Test = db.model('Test', TestSchema);

      const doc = new Test({
        fieldOne: 'Test One',
        options: {
          nestedField: {
            nestedProperty: {
              active: true,
              nestedValue: {
                value: 42
              }
            }
          }
        }
      });

      doc.
        save().
        then(function(doc) {
          doc.options.nestedField.nestedTwoProperty = {
            active: true,
            nestedValue: {
              value: 1337
            }
          };

          assert.ok(doc.isModified('options'));

          return doc.save();
        }).
        then(function(doc) {
          return Test.findById(doc._id);
        }).
        then(function(doc) {
          assert.equal(doc.options.nestedField.nestedTwoProperty.nestedValue.value,
            1337);
          done();
        }).
        catch(done);
    });

    it('single nested subdoc post remove hooks (gh-5388)', function(done) {
      const contentSchema = new Schema({
        blocks: [{ type: String }],
        summary: { type: String }
      });

      let called = 0;

      contentSchema.post('remove', function() {
        ++called;
      });

      const noteSchema = new Schema({
        body: { type: contentSchema }
      });

      const Note = db.model('Test', noteSchema);

      const note = new Note({
        title: 'Lorem Ipsum Dolor',
        body: {
          summary: 'Summary Test',
          blocks: ['html']
        }
      });

      note.save(function(error) {
        assert.ifError(error);
        note.remove(function(error) {
          assert.ifError(error);
          setTimeout(function() {
            assert.equal(called, 1);
            done();
          }, 50);
        });
      });
    });

    it('push populated doc onto empty array triggers manual population (gh-5504)', function() {
      const ReferringSchema = new Schema({
        reference: [{
          type: Schema.Types.ObjectId,
          ref: 'Test'
        }]
      });

      const Referrer = db.model('Test', ReferringSchema);

      const referenceA = new Referrer();
      const referenceB = new Referrer();

      const referrerA = new Referrer({ reference: [referenceA] });
      const referrerB = new Referrer();
      const referrerC = new Referrer();
      const referrerD = new Referrer();
      const referrerE = new Referrer();

      referrerA.reference.push(referenceB);
      assert.ok(referrerA.reference[0] instanceof Referrer);
      assert.ok(referrerA.reference[1] instanceof Referrer);

      referrerB.reference.push(referenceB);
      assert.ok(referrerB.reference[0] instanceof Referrer);

      referrerC.reference.unshift(referenceB);
      assert.ok(referrerC.reference[0] instanceof Referrer);

      referrerD.reference.splice(0, 0, referenceB);
      assert.ok(referrerD.reference[0] instanceof Referrer);

      referrerE.reference.addToSet(referenceB);
      assert.ok(referrerE.reference[0] instanceof Referrer);
    });

    it('single nested conditional required scope (gh-5569)', function(done) {
      const scopes = [];

      const ThingSchema = new mongoose.Schema({
        undefinedDisallowed: {
          type: String,
          required: function() {
            scopes.push(this);
            return this.undefinedDisallowed === undefined;
          },
          default: null
        }
      });

      const SuperDocumentSchema = new mongoose.Schema({
        thing: {
          type: ThingSchema,
          default: function() { return {}; }
        }
      });

      const SuperDocument = db.model('Test', SuperDocumentSchema);

      let doc = new SuperDocument();
      doc.thing.undefinedDisallowed = null;

      doc.save(function(error) {
        assert.ifError(error);
        doc = new SuperDocument();
        doc.thing.undefinedDisallowed = undefined;
        doc.save(function(error) {
          assert.ok(error);
          assert.ok(error.errors['thing.undefinedDisallowed']);
          done();
        });
      });
    });

    it('single nested setters only get called once (gh-5601)', function() {
      const vals = [];
      const ChildSchema = new mongoose.Schema({
        number: {
          type: String,
          set: function(v) {
            vals.push(v);
            return v;
          }
        },
        _id: false
      });
      ChildSchema.set('toObject', { getters: true, minimize: false });

      const ParentSchema = new mongoose.Schema({
        child: {
          type: ChildSchema,
          default: {}
        }
      });

      const Parent = db.model('Parent', ParentSchema);
      const p = new Parent();
      p.child = { number: '555.555.0123' };
      assert.equal(vals.length, 1);
      assert.equal(vals[0], '555.555.0123');
    });

    it('single getters only get called once (gh-7442)', function() {
      let called = 0;

      const childSchema = new Schema({
        value: {
          type: String,
          get: function(v) {
            ++called;
            return v;
          }
        }
      });

      const schema = new Schema({
        name: childSchema
      });
      const Model = db.model('Test', schema);

      const doc = new Model({ 'name.value': 'test' });

      called = 0;

      doc.toObject({ getters: true });
      assert.equal(called, 1);

      doc.toObject({ getters: false });
      assert.equal(called, 1);

      return Promise.resolve();
    });

    it('setting doc array to array of top-level docs works (gh-5632)', function(done) {
      const MainSchema = new Schema({
        name: { type: String },
        children: [{
          name: { type: String }
        }]
      });
      const RelatedSchema = new Schema({ name: { type: String } });
      const Model = db.model('Test', MainSchema);
      const RelatedModel = db.model('Test1', RelatedSchema);

      RelatedModel.create({ name: 'test' }, function(error, doc) {
        assert.ifError(error);
        Model.create({ name: 'test1', children: [doc] }, function(error, m) {
          assert.ifError(error);
          m.children = [doc];
          m.save(function(error) {
            assert.ifError(error);
            assert.equal(m.children.length, 1);
            assert.equal(m.children[0].name, 'test');
            done();
          });
        });
      });
    });

    it('Using set as a schema path (gh-1939)', function(done) {
      const testSchema = new Schema({ set: String });

      const Test = db.model('Test', testSchema);

      const t = new Test({ set: 'test 1' });
      assert.equal(t.set, 'test 1');
      t.save(function(error) {
        assert.ifError(error);
        t.set = 'test 2';
        t.save(function(error) {
          assert.ifError(error);
          assert.equal(t.set, 'test 2');
          done();
        });
      });
    });

    it('handles array defaults correctly (gh-5780)', function() {
      const testSchema = new Schema({
        nestedArr: {
          type: [[Number]],
          default: [[0, 1]]
        }
      });

      const Test = db.model('Test', testSchema);

      const t = new Test({});
      assert.deepEqual(t.toObject().nestedArr, [[0, 1]]);

      t.nestedArr.push([1, 2]);
      const t2 = new Test({});
      assert.deepEqual(t2.toObject().nestedArr, [[0, 1]]);
    });

    it('sets path to the empty string on save after query (gh-6477)', async function() {
      const schema = new Schema({
        name: String,
        s: {
          type: String,
          default: ''
        }
      });

      const Test = db.model('Test', schema);

      const test = new Test();
      assert.strictEqual(test.s, '');

      // use native driver directly to insert an empty doc
      await Test.collection.insertOne({});

      // udate the doc with the expectation that default booleans will be saved.
      const found = await Test.findOne({});
      found.name = 'Max';
      await found.save();

      // use native driver directly to check doc for saved string
      const final = await Test.collection.findOne({});
      assert.strictEqual(final.name, 'Max');
      assert.strictEqual(final.s, '');
    });

    it('sets path to the default boolean on save after query (gh-6477)', async function() {
      const schema = new Schema({
        name: String,
        f: {
          type: Boolean,
          default: false
        },
        t: {
          type: Boolean,
          default: true
        }
      });

      const Test = db.model('Test', schema);

      // use native driver directly to kill the fields
      await Test.collection.insertOne({});

      // udate the doc with the expectation that default booleans will be saved.
      const found = await Test.findOne({});
      found.name = 'Britney';
      await found.save();

      // use native driver directly to check doc for saved string
      const final = await Test.collection.findOne({});
      assert.strictEqual(final.name, 'Britney');
      assert.strictEqual(final.t, true);
      assert.strictEqual(final.f, false);
    });

    it('virtuals with no getters return undefined (gh-6223)', function() {
      const personSchema = new mongoose.Schema({
        name: { type: String },
        children: [{
          name: { type: String }
        }]
      }, {
        toObject: { getters: true, virtuals: true },
        toJSON: { getters: true, virtuals: true },
        id: false
      });

      personSchema.virtual('favoriteChild').set(function(v) {
        return this.set('children.0', v);
      });

      personSchema.virtual('heir').get(function() {
        return this.get('children.0');
      });

      const Person = db.model('Person', personSchema);

      const person = new Person({
        name: 'Anakin'
      });

      assert.strictEqual(person.favoriteChild, void 0);
      assert.ok(!('favoriteChild' in person.toJSON()));
      assert.ok(!('favoriteChild' in person.toObject()));
    });

    it('add default getter/setter (gh-6262)', function() {
      const testSchema = new mongoose.Schema({});

      testSchema.virtual('totalValue');

      const Test = db.model('Test', testSchema);

      assert.equal(Test.schema.virtuals.totalValue.getters.length, 1);
      assert.equal(Test.schema.virtuals.totalValue.setters.length, 1);

      const doc = new Test();
      doc.totalValue = 5;
      assert.equal(doc.totalValue, 5);
    });

    it('calls array getters (gh-9889)', function() {
      let called = 0;
      const testSchema = new mongoose.Schema({
        arr: [{
          type: 'ObjectId',
          ref: 'Doesnt Matter',
          get: () => {
            ++called;
            return 42;
          }
        }]
      });

      const Test = db.model('Test', testSchema);

      const doc = new Test({ arr: [new mongoose.Types.ObjectId()] });
      assert.deepEqual(doc.toObject({ getters: true }).arr, [42]);
      assert.equal(called, 1);
    });

    it('doesnt call setters when init-ing an array (gh-9889)', async function() {
      let called = 0;
      const testSchema = new mongoose.Schema({
        arr: [{
          type: 'ObjectId',
          set: v => {
            ++called;
            return v;
          }
        }]
      });

      const Test = db.model('Test', testSchema);


      let doc = await Test.create({ arr: [new mongoose.Types.ObjectId()] });
      assert.equal(called, 1);

      called = 0;
      doc = await Test.findById(doc._id);
      assert.ok(doc);
      assert.equal(called, 0);
    });

    it('nested virtuals + nested toJSON (gh-6294)', function() {
      const schema = mongoose.Schema({
        nested: {
          prop: String
        }
      }, { _id: false, id: false });

      schema.virtual('nested.virtual').get(() => 'test 2');

      schema.set('toJSON', {
        virtuals: true
      });

      const MyModel = db.model('Test', schema);

      const doc = new MyModel({ nested: { prop: 'test 1' } });

      assert.deepEqual(doc.toJSON(), {
        nested: { prop: 'test 1', virtual: 'test 2' }
      });
      assert.deepEqual(doc.nested.toJSON(), {
        prop: 'test 1', virtual: 'test 2'
      });
    });

    it('Disallows writing to __proto__ and other special properties', function() {
      const schema = new mongoose.Schema({
        name: String
      }, { strict: false });

      const Model = db.model('Test', schema);
      const doc = new Model({ '__proto__.x': 'foo' });

      assert.strictEqual(Model.x, void 0);
      doc.set('__proto__.y', 'bar');

      assert.strictEqual(Model.y, void 0);

      doc.set('constructor.prototype.z', 'baz');

      assert.strictEqual(Model.z, void 0);
    });

    it('save() depopulates pushed arrays (gh-6048)', async function() {
      const blogPostSchema = new Schema({
        comments: [{
          type: mongoose.Schema.Types.ObjectId,
          ref: 'Comment'
        }]
      });

      const BlogPost = db.model('BlogPost', blogPostSchema);

      const commentSchema = new Schema({
        text: String
      });

      const Comment = db.model('Comment', commentSchema);


      let blogPost = await BlogPost.create({});
      const comment = await Comment.create({ text: 'Hello' });

      blogPost = await BlogPost.findById(blogPost);
      blogPost.comments.push(comment);
      await blogPost.save();

      const savedBlogPost = await BlogPost.collection.
        findOne({ _id: blogPost._id });
      assert.equal(savedBlogPost.comments.length, 1);
      assert.equal(savedBlogPost.comments[0].constructor.name, 'ObjectId');
      assert.equal(savedBlogPost.comments[0].toString(),
        blogPost.comments[0]._id.toString());
    });

    it('Handles setting populated path set via `Document#populate()` (gh-7302)', function() {
      const authorSchema = new Schema({ name: String });
      const bookSchema = new Schema({
        author: { type: mongoose.Schema.Types.ObjectId, ref: 'Author' }
      });

      const Author = db.model('Author', authorSchema);
      const Book = db.model('Book', bookSchema);

      return Author.create({ name: 'Victor Hugo' }).
        then(function(author) { return Book.create({ author: author._id }); }).
        then(function() { return Book.findOne(); }).
        then(function(doc) { return doc.populate('author'); }).
        then(function(doc) {
          doc.author = {};
          assert.ok(!doc.author.name);
          assert.ifError(doc.validateSync());
        });
    });

    it('Single nested subdocs using discriminator can be modified (gh-5693)', function(done) {
      const eventSchema = new Schema({ message: String }, {
        discriminatorKey: 'kind',
        _id: false
      });

      const trackSchema = new Schema({ event: eventSchema });

      trackSchema.path('event').discriminator('Clicked', new Schema({
        element: String
      }, { _id: false }));

      trackSchema.path('event').discriminator('Purchased', new Schema({
        product: String
      }, { _id: false }));

      const MyModel = db.model('Test', trackSchema);

      const doc = new MyModel({
        event: {
          message: 'Test',
          kind: 'Clicked',
          element: 'Amazon Link'
        }
      });

      doc.save(function(error) {
        assert.ifError(error);
        assert.equal(doc.event.message, 'Test');
        assert.equal(doc.event.kind, 'Clicked');
        assert.equal(doc.event.element, 'Amazon Link');

        doc.set('event', {
          kind: 'Purchased',
          product: 'Professional AngularJS'
        });

        doc.save(function(error) {
          assert.ifError(error);
          assert.equal(doc.event.kind, 'Purchased');
          assert.equal(doc.event.product, 'Professional AngularJS');
          assert.ok(!doc.event.element);
          assert.ok(!doc.event.message);
          done();
        });
      });
    });

    it('required function only gets called once (gh-6801)', function() {
      let reqCount = 0;
      const childSchema = new Schema({
        name: {
          type: String,
          required: function() {
            reqCount++;
            return true;
          }
        }
      });
      const Child = db.model('Child', childSchema);

      const parentSchema = new Schema({
        name: String,
        child: childSchema
      });
      const Parent = db.model('Parent', parentSchema);

      const child = new Child(/* name is required */);
      const parent = new Parent({ child: child });

      return parent.validate().then(
        () => assert.ok(false),
        error => {
          assert.equal(reqCount, 1);
          assert.ok(error.errors['child.name']);
        }
      );
    });

    it('required function called again after save() (gh-6892)', async function() {
      const schema = new mongoose.Schema({
        field: {
          type: String,
          default: null,
          required: function() { return this && this.field === undefined; }
        }
      });
      const Model = db.model('Test', schema);


      await Model.create({});
      const doc1 = await Model.findOne({}).select({ _id: 1 });
      await doc1.save();

      // Should not throw
      await Model.create({});
    });

    it('doc array: set then remove (gh-3511)', function(done) {
      const ItemChildSchema = new mongoose.Schema({
        name: {
          type: String,
          required: true
        }
      });

      const ItemParentSchema = new mongoose.Schema({
        children: [ItemChildSchema]
      });

      const ItemParent = db.model('Parent', ItemParentSchema);

      const p = new ItemParent({
        children: [{ name: 'test1' }, { name: 'test2' }]
      });

      p.save(function(error) {
        assert.ifError(error);
        ItemParent.findById(p._id, function(error, doc) {
          assert.ifError(error);
          assert.ok(doc);
          assert.equal(doc.children.length, 2);

          doc.children[1].name = 'test3';
          doc.children.remove(doc.children[0]);

          doc.save(function(error) {
            assert.ifError(error);
            ItemParent.findById(doc._id, function(error, doc) {
              assert.ifError(error);
              assert.equal(doc.children.length, 1);
              assert.equal(doc.children[0].name, 'test3');
              done();
            });
          });
        });
      });
    });

    it('doc array: modify then sort (gh-7556)', async function() {
      const assetSchema = new Schema({
        name: { type: String, required: true },
        namePlural: { type: String, required: true }
      });
      assetSchema.pre('validate', function() {
        if (this.isNew) {
          this.namePlural = this.name + 's';
        }
      });
      const personSchema = new Schema({
        name: String,
        assets: [assetSchema]
      });

      const Person = db.model('Person', personSchema);

      await Person.create({
        name: 'test',
        assets: [{ name: 'Cash', namePlural: 'Cash' }]
      });
      const p = await Person.findOne();

      p.assets.push({ name: 'Home' });
      p.assets.id(p.assets[0].id).set('name', 'Cash');
      p.assets.id(p.assets[0].id).set('namePlural', 'Cash');

      p.assets.sort((doc1, doc2) => doc1.name > doc2.name ? -1 : 1);

      await p.save();
    });

    it('modifying unselected nested object (gh-5800)', function() {
      const MainSchema = new mongoose.Schema({
        a: {
          b: { type: String, default: 'some default' },
          c: { type: Number, default: 0 },
          d: { type: String }
        },
        e: { type: String }
      });

      MainSchema.pre('save', function(next) {
        if (this.isModified()) {
          this.set('a.c', 100, Number);
        }
        next();
      });

      const Main = db.model('Test', MainSchema);

      const doc = { a: { b: 'not the default', d: 'some value' }, e: 'e' };
      return Main.create(doc).
        then(function(doc) {
          assert.equal(doc.a.b, 'not the default');
          assert.equal(doc.a.d, 'some value');
          return Main.findOne().select('e');
        }).
        then(function(doc) {
          doc.e = 'e modified';
          return doc.save();
        }).
        then(function() {
          return Main.findOne();
        }).
        then(function(doc) {
          assert.equal(doc.a.b, 'not the default');
          assert.equal(doc.a.d, 'some value');
        });
    });

    it('set() underneath embedded discriminator (gh-6482)', async function() {
      const mediaSchema = new Schema({ file: String },
        { discriminatorKey: 'kind', _id: false });

      const photoSchema = new Schema({ position: String });
      const pageSchema = new Schema({ media: mediaSchema });

      pageSchema.path('media').discriminator('photo', photoSchema);

      const Page = db.model('Test', pageSchema);


      let doc = await Page.create({
        media: { kind: 'photo', file: 'cover.jpg', position: 'left' }
      });

      // Using positional args syntax
      doc.set('media.position', 'right');
      assert.equal(doc.media.position, 'right');

      await doc.save();

      doc = await Page.findById(doc._id);
      assert.equal(doc.media.position, 'right');

      // Using object syntax
      doc.set({ 'media.position': 'left' });
      assert.equal(doc.media.position, 'left');

      await doc.save();

      doc = await Page.findById(doc._id);
      assert.equal(doc.media.position, 'left');
    });

    it('set() underneath array embedded discriminator (gh-6526)', async function() {
      const mediaSchema = new Schema({ file: String },
        { discriminatorKey: 'kind', _id: false });

      const photoSchema = new Schema({ position: String });
      const pageSchema = new Schema({ media: [mediaSchema] });

      pageSchema.path('media').discriminator('photo', photoSchema);

      const Page = db.model('Test', pageSchema);


      let doc = await Page.create({
        media: [{ kind: 'photo', file: 'cover.jpg', position: 'left' }]
      });

      // Using positional args syntax
      doc.set('media.0.position', 'right');
      assert.equal(doc.media[0].position, 'right');

      await doc.save();

      doc = await Page.findById(doc._id);
      assert.equal(doc.media[0].position, 'right');
    });

    it('consistent context for nested docs (gh-5347)', function(done) {
      const contexts = [];
      const childSchema = new mongoose.Schema({
        phoneNumber: {
          type: String,
          required: function() {
            contexts.push(this);
            return this.notifications.isEnabled;
          }
        },
        notifications: {
          isEnabled: { type: Boolean, required: true }
        }
      });

      const parentSchema = new mongoose.Schema({
        name: String,
        children: [childSchema]
      });

      const Parent = db.model('Parent', parentSchema);

      Parent.create({
        name: 'test',
        children: [
          {
            phoneNumber: '123',
            notifications: {
              isEnabled: true
            }
          }
        ]
      }, function(error, doc) {
        assert.ifError(error);
        const child = doc.children.id(doc.children[0]._id);
        child.phoneNumber = '345';
        assert.equal(contexts.length, 1);
        doc.save(function(error) {
          assert.ifError(error);
          assert.equal(contexts.length, 2);
          assert.ok(contexts[0].toObject().notifications.isEnabled);
          assert.ok(contexts[1].toObject().notifications.isEnabled);
          done();
        });
      });
    });

    it('accessing arrays in setters on initial document creation (gh-6155)', function() {
      const artistSchema = new mongoose.Schema({
        name: {
          type: String,
          set: function(v) {
            const splitStrings = v.split(' ');
            for (const keyword of splitStrings) {
              this.keywords.push(keyword);
            }
            return v;
          }
        },
        keywords: [String]
      });

      const Artist = db.model('Test', artistSchema);

      const artist = new Artist({ name: 'Motley Crue' });
      assert.deepEqual(artist.toObject().keywords, ['Motley', 'Crue']);
    });

    it('handles 2nd level nested field with null child (gh-6187)', function() {
      const NestedSchema = new Schema({
        parent: new Schema({
          name: String,
          child: {
            name: String
          }
        }, { strict: false })
      });
      const NestedModel = db.model('Test', NestedSchema);
      const n = new NestedModel({
        parent: {
          name: 'foo',
          child: null // does not fail if undefined
        }
      });

      assert.equal(n.parent.name, 'foo');
    });

    it('does not call default function on init if value set (gh-6410)', async function() {
      let called = 0;

      function generateRandomID() {
        called++;
        return called;
      }

      const TestDefaultsWithFunction = db.model('Test', new Schema({
        randomID: { type: Number, default: generateRandomID }
      }));

      const post = new TestDefaultsWithFunction();
      assert.equal(post.get('randomID'), 1);
      assert.equal(called, 1);


      await post.save();

      await TestDefaultsWithFunction.findById(post._id);

      assert.equal(called, 1);
    });

    describe('convertToFalse and convertToTrue (gh-6758)', function() {
      let convertToFalse = null;
      let convertToTrue = null;

      beforeEach(function() {
        convertToFalse = new Set(mongoose.Schema.Types.Boolean.convertToFalse);
        convertToTrue = new Set(mongoose.Schema.Types.Boolean.convertToTrue);
      });

      afterEach(function() {
        mongoose.Schema.Types.Boolean.convertToFalse = convertToFalse;
        mongoose.Schema.Types.Boolean.convertToTrue = convertToTrue;
      });

      it('lets you add custom strings that get converted to true/false', function() {
        const TestSchema = new Schema({ b: Boolean });
        const Test = db.model('Test', TestSchema);

        mongoose.Schema.Types.Boolean.convertToTrue.add('aye');
        mongoose.Schema.Types.Boolean.convertToFalse.add('nay');

        const doc1 = new Test({ b: 'aye' });
        const doc2 = new Test({ b: 'nay' });

        assert.strictEqual(doc1.b, true);
        assert.strictEqual(doc2.b, false);

        return doc1.save().
          then(() => Test.findOne({ b: { $exists: 'aye' } })).
          then(doc => assert.ok(doc)).
          then(() => {
            mongoose.Schema.Types.Boolean.convertToTrue.delete('aye');
            mongoose.Schema.Types.Boolean.convertToFalse.delete('nay');
          });
      });

      it('allows adding `null` to list of values that convert to false (gh-9223)', function() {
        const TestSchema = new Schema({ b: Boolean });
        const Test = db.model('Test', TestSchema);

        mongoose.Schema.Types.Boolean.convertToFalse.add(null);

        const doc1 = new Test({ b: null });
        const doc2 = new Test();
        doc2.init({ b: null });

        assert.strictEqual(doc1.b, false);
        assert.strictEqual(doc2.b, false);
      });
    });

    it('doesnt double-call getters when using get() (gh-6779)', function() {
      const schema = new Schema({
        nested: {
          arr: [{ key: String }]
        }
      });

      schema.path('nested.arr.0.key').get(v => {
        return 'foobar' + v;
      });

      const M = db.model('Test', schema);
      const test = new M();

      test.nested.arr.push({ key: 'value' });
      test.nested.arr.push({ key: 'value2' });

      assert.equal(test.get('nested.arr.0.key'), 'foobarvalue');
      assert.equal(test.get('nested.arr.1.key'), 'foobarvalue2');

      return Promise.resolve();
    });

    it('returns doubly nested field in inline sub schema when using get() (gh-6925)', function() {
      const child = new Schema({
        nested: {
          key: String
        }
      });
      const parent = new Schema({
        child: child
      });

      const M = db.model('Test', parent);
      const test = new M({
        child: {
          nested: {
            key: 'foobarvalue'
          }
        }
      });

      assert.equal(test.get('child.nested.key'), 'foobarvalue');

      return Promise.resolve();
    });

    it('defaults should see correct isNew (gh-3793)', async function() {
      let isNew = [];
      const TestSchema = new mongoose.Schema({
        test: {
          type: Date,
          default: function() {
            isNew.push(this.isNew);
            if (this.isNew) {
              return Date.now();
            }
            return void 0;
          }
        }
      });

      const TestModel = db.model('Test', TestSchema);


      await Promise.resolve(db);

      await TestModel.collection.insertOne({});

      let doc = await TestModel.findOne({});
      assert.strictEqual(doc.test, void 0);
      assert.deepEqual(isNew, [false]);

      isNew = [];

      doc = await TestModel.create({});
      assert.ok(doc.test instanceof Date);
      assert.deepEqual(isNew, [true]);
    });

    it('modify multiple subdoc paths (gh-4405)', function(done) {
      const ChildObjectSchema = new Schema({
        childProperty1: String,
        childProperty2: String,
        childProperty3: String
      });

      const ParentObjectSchema = new Schema({
        parentProperty1: String,
        parentProperty2: String,
        child: ChildObjectSchema
      });

      const Parent = db.model('Parent', ParentObjectSchema);

      const p = new Parent({
        parentProperty1: 'abc',
        parentProperty2: '123',
        child: {
          childProperty1: 'a',
          childProperty2: 'b',
          childProperty3: 'c'
        }
      });
      p.save(function(error) {
        assert.ifError(error);
        Parent.findById(p._id, function(error, p) {
          assert.ifError(error);
          p.parentProperty1 = 'foo';
          p.parentProperty2 = 'bar';
          p.child.childProperty1 = 'ping';
          p.child.childProperty2 = 'pong';
          p.child.childProperty3 = 'weee';
          p.save(function(error) {
            assert.ifError(error);
            Parent.findById(p._id, function(error, p) {
              assert.ifError(error);
              assert.equal(p.child.childProperty1, 'ping');
              assert.equal(p.child.childProperty2, 'pong');
              assert.equal(p.child.childProperty3, 'weee');
              done();
            });
          });
        });
      });
    });

    it('doesnt try to cast populated embedded docs (gh-6390)', async function() {
      const otherSchema = new Schema({
        name: String
      });

      const subSchema = new Schema({
        my: String,
        other: {
          type: Schema.Types.ObjectId,
          refPath: 'sub.my'
        }
      });

      const schema = new Schema({
        name: String,
        sub: subSchema
      });

      const Other = db.model('Test1', otherSchema);
      const Test = db.model('Test', schema);

      const other = new Other({ name: 'Nicole' });

      const test = new Test({
        name: 'abc',
        sub: {
          my: 'Test1',
          other: other._id
        }
      });

      await other.save();
      await test.save();
      const doc = await Test.findOne({}).populate('sub.other');
      assert.strictEqual('Nicole', doc.sub.other.name);

    });
  });

  describe('clobbered Array.prototype', function() {
    beforeEach(() => db.deleteModel(/.*/));

    afterEach(function() {
      delete Array.prototype.remove;
    });

    it('handles clobbered Array.prototype.remove (gh-6431)', function() {
      Object.defineProperty(Array.prototype, 'remove', {
        value: 42,
        configurable: true,
        writable: false
      });

      const schema = new Schema({ arr: [{ name: String }] });
      const MyModel = db.model('Test', schema);

      const doc = new MyModel();
      assert.deepEqual(doc.toObject().arr, []);
    });

    it('calls array validators again after save (gh-6818)', async function() {
      const schema = new Schema({
        roles: {
          type: [{
            name: String,
            folders: {
              type: [{ folderId: String }],
              validate: v => assert.ok(v.length === new Set(v.map(el => el.folderId)).size, 'Duplicate')
            }
          }]
        }
      });
      const Model = db.model('Test', schema);

      await Model.create({
        roles: [
          { name: 'admin' },
          { name: 'mod', folders: [{ folderId: 'foo' }] }
        ]
      });

      const doc = await Model.findOne();

      doc.roles[1].folders.push({ folderId: 'bar' });

      await doc.save();

      doc.roles[1].folders[1].folderId = 'foo';
      let threw = false;
      try {
        await doc.save();
      } catch (error) {
        threw = true;
        assert.equal(error.errors['roles.1.folders'].reason.message, 'Duplicate');
      }
      assert.ok(threw);
    });

    it('set single nested to num throws ObjectExpectedError (gh-6710) (gh-6753)', function() {
      const schema = new Schema({
        nested: new Schema({
          num: Number
        })
      });

      const Test = db.model('Test', schema);

      const doc = new Test({ nested: { num: 123 } });
      doc.nested = 123;

      return doc.validate().
        then(() => { throw new Error('Should have errored'); }).
        catch(err => {
          assert.ok(err.message.indexOf('Cast to Embedded') !== -1, err.message);
          assert.equal(err.errors['nested'].reason.name, 'ObjectExpectedError');

          const doc = new Test({ nested: { num: 123 } });
          doc.nested = [];
          return doc.validate();
        }).
        then(() => { throw new Error('Should have errored'); }).
        catch(err => {
          assert.ok(err.message.indexOf('Cast to Embedded') !== -1, err.message);
          assert.equal(err.errors['nested'].reason.name, 'ObjectExpectedError');
        });
    });

    it('set array to false throws ObjectExpectedError (gh-7242)', function() {
      const Child = new mongoose.Schema({});
      const Parent = new mongoose.Schema({
        children: [Child]
      });
      const ParentModel = db.model('Parent', Parent);
      const doc = new ParentModel({ children: false });

      return doc.save().then(
        () => assert.ok(false),
        err => {
          assert.ok(err.errors['children']);
          assert.equal(err.errors['children'].name, 'ObjectParameterError');
        }
      );
    });
  });

  it('does not save duplicate items after two saves (gh-6900)', async function() {
    const M = db.model('Test', { items: [{ name: String }] });
    const doc = new M();
    doc.items.push({ name: '1' });


    await doc.save();
    doc.items.push({ name: '2' });
    await doc.save();

    const found = await M.findById(doc.id);
    assert.equal(found.items.length, 2);
  });

  it('validateSync() on embedded doc (gh-6931)', async function() {
    const innerSchema = new mongoose.Schema({
      innerField: {
        type: mongoose.Schema.Types.ObjectId,
        required: true
      }
    });

    const schema = new mongoose.Schema({
      field: {
        type: mongoose.Schema.Types.ObjectId,
        required: true
      },
      inner: [innerSchema]
    });

    const Model = db.model('Test', schema);


    const doc2 = new Model();
    doc2.field = new mongoose.Types.ObjectId();
    doc2.inner.push({
      innerField: new mongoose.Types.ObjectId()
    });
    doc2.inner[0].innerField = '';

    let err = doc2.inner[0].validateSync();
    assert.ok(err);
    assert.ok(err.errors['innerField']);

    err = await doc2.inner[0].validate().then(() => assert.ok(false), err => err);
    assert.ok(err);
    assert.ok(err.errors['innerField']);
  });

  it('retains user-defined key order with nested docs (gh-6944)', function() {
    const schema = new Schema({
      _id: String,
      foo: String,
      bar: {
        a: String
      }
    });

    const Model = db.model('Test', schema);

    const doc = new Model({ _id: 'test', foo: 'hello', bar: { a: 'world' } });

    // Same order as in the initial set above
    assert.deepEqual(Object.keys(doc._doc), ['_id', 'foo', 'bar']);

    return Promise.resolve();
  });

  it('does not mark modified if setting nested subdoc to same value (gh-7048)', async function() {
    const BarSchema = new Schema({ bar: String }, { _id: false });
    const FooNestedSchema = new Schema({ foo: BarSchema });

    const Model = db.model('Test', FooNestedSchema);


    const doc = await Model.create({ foo: { bar: 'test' } });
    doc.set({ foo: { bar: 'test' } });

    assert.deepEqual(doc.modifiedPaths(), []);

    doc.set('foo.bar', 'test');

    assert.deepEqual(doc.modifiedPaths(), []);
  });

  it('allow saving validation error in db (gh-7127)', async function() {

    const schema = new Schema({
      error: mongoose.Schema.Types.Mixed,
      name: { type: String, required: true }
    });
    const Model = db.model('Test', schema);

    const doc = new Model();

    const error = await doc.validate().catch(error => error);

    doc.name = 'foo';
    doc.error = error;

    await doc.save();

    const fromDb = await Model.findOne();
    assert.ok(fromDb.error.errors.name);
  });

  it('handles mixed arrays with all syntaxes (gh-7109)', function() {
    const schema = new Schema({
      arr1: [Schema.Types.Mixed],
      arr2: [{}],
      arr3: [Object]
    });

    const Test = db.model('Test', schema);

    const test = new Test({
      arr1: ['test1', { two: 'three' }, [4, 'five', 6]],
      arr2: ['test2', { three: 'four' }, [5, 'six', 7]],
      arr3: ['test3', { four: 'five' }, [6, 'seven', 8]]
    });

    assert.ok(test.validateSync() == null, test.validateSync());

    return Promise.resolve();
  });

  it('propsParameter option (gh-7145)', async function() {
    const schema = new Schema({
      name: {
        type: String,
        validate: {
          validator: (v, props) => props.validator != null,
          propsParameter: true
        }
      }
    });

    const Test = db.model('Test', schema);

    const doc = new Test({ name: 'foo' });
    const syncValidationError = doc.validateSync();
    assert.ok(syncValidationError == null, syncValidationError);


    const asyncValidationError = await doc.validate().then(() => null, err => err);

    assert.ok(asyncValidationError == null, asyncValidationError);
  });

  it('surfaces errors in subdoc pre validate (gh-7187)', function() {
    const InnerSchema = new Schema({ name: String });

    InnerSchema.pre('validate', function() {
      throw new Error('Oops!');
    });

    const TestSchema = new Schema({ subdocs: [InnerSchema] });

    const Test = db.model('Test', TestSchema);

    return Test.create({ subdocs: [{ name: 'foo' }] }).then(
      () => { throw new Error('Fail'); },
      err => { assert.ok(err.message.indexOf('Oops!') !== -1, err.message); }
    );
  });

  it('runs setter only once when doing .set() underneath single nested (gh-7196)', function() {
    let called = [];
    const InnerSchema = new Schema({
      name: String,
      withSetter: {
        type: String,
        set: function(v) {
          called.push(this);
          return v;
        }
      }
    });

    const TestSchema = new Schema({ nested: InnerSchema });

    const Model = db.model('Test', TestSchema);

    const doc = new Model({ nested: { name: 'foo' } });

    // Make sure setter only gets called once
    called = [];
    doc.set('nested.withSetter', 'bar');

    assert.equal(called.length, 1);
    assert.equal(called[0].name, 'foo');

    return Promise.resolve();
  });

  it('should enable key with dot(.) on mixed types with checkKeys (gh-7144)', async function() {
    const s = new Schema({ raw: { type: Schema.Types.Mixed } });
    const M = db.model('Test', s);

    const raw = { 'foo.bar': 'baz' };


    let doc = await M.create([{ raw: raw }], { checkKeys: false }).
      then(res => res[0]);
    assert.deepEqual(doc.raw, raw);

    doc = await M.findOneAndUpdate({}, { raw: { 'a.b': 2 } }, { new: true });
    assert.deepEqual(doc.raw, { 'a.b': 2 });
  });

  it('doesnt mark array as modified on init if embedded schema has default (gh-7227)', async function() {
    const subSchema = new mongoose.Schema({
      users: {
        type: [{ name: { type: String } }],
        // This test ensures the whole array won't be modified on init because
        // of this default
        default: [{ name: 'test' }]
      }
    });

    const schema = new mongoose.Schema({
      sub: [subSchema]
    });
    const Model = db.model('Test', schema);


    let doc = new Model({ name: 'test', sub: [{}] });
    await doc.save();

    assert.ok(!doc.isModified());

    doc = await Model.findOne();
    assert.ok(!doc.isModified());
  });

  it('casts defaults for doc arrays (gh-7337)', async function() {
    const accountSchema = new mongoose.Schema({
      roles: {
        type: [{
          otherProperties: {
            example: Boolean
          },
          name: String
        }],
        default: function() {
          return [
            { otherProperties: { example: true }, name: 'First' },
            { otherProperties: { example: false }, name: 'Second' }
          ];
        }
      }
    });

    const Account = db.model('Test', accountSchema);


    await Account.create({});

    const doc = await Account.findOne();

    assert.ok(doc.roles[0]._id);
    assert.ok(doc.roles[1]._id);
  });

  it('updateOne() hooks (gh-7133) (gh-7423)', async function() {
    const schema = new mongoose.Schema({ name: String });

    let queryCount = 0;
    let docCount = 0;
    let docPostCount = 0;

    let docRegexCount = 0;
    let docPostRegexCount = 0;

    schema.pre('updateOne', () => ++queryCount);
    schema.pre('updateOne', { document: true, query: false }, () => ++docCount);
    schema.post('updateOne', { document: true, query: false }, () => ++docPostCount);

    schema.pre(/^updateOne$/, { document: true, query: false }, () => ++docRegexCount);
    schema.post(/^updateOne$/, { document: true, query: false }, () => ++docPostRegexCount);

    let removeCount1 = 0;
    let removeCount2 = 0;
    schema.pre('remove', () => ++removeCount1);
    schema.pre('remove', { document: true, query: false }, () => ++removeCount2);

    const Model = db.model('Test', schema);


    const doc = new Model({ name: 'test' });
    await doc.save();

    assert.equal(queryCount, 0);
    assert.equal(docCount, 0);
    assert.equal(docPostCount, 0);
    assert.equal(docRegexCount, 0);
    assert.equal(docPostRegexCount, 0);

    await doc.updateOne({ name: 'test2' });

    assert.equal(queryCount, 1);
    assert.equal(docCount, 1);
    assert.equal(docPostCount, 1);
    assert.equal(docRegexCount, 1);
    assert.equal(docPostRegexCount, 1);

    assert.equal(removeCount1, 0);
    assert.equal(removeCount2, 0);

    await doc.remove();

    assert.equal(removeCount1, 1);
    assert.equal(removeCount2, 1);
  });

  it('doesnt mark single nested doc date as modified if setting with string (gh-7264)', async function() {
    const subSchema = new mongoose.Schema({
      date2: Date
    });

    const schema = new mongoose.Schema({
      date1: Date,
      sub: subSchema
    });

    const Model = db.model('Test', schema);


    const date = '2018-11-22T09:00:00.000Z';

    const doc = await Model.create({
      date1: date,
      sub: { date2: date }
    });

    assert.deepEqual(doc.modifiedPaths(), []);

    doc.set('date1', date);
    doc.set('sub.date2', date);

    assert.deepEqual(doc.modifiedPaths(), []);
  });

  it('handles null `fields` param to constructor (gh-7271)', function() {
    const ActivityBareSchema = new Schema({
      _id: {
        type: Schema.Types.ObjectId,
        ref: 'Activity'
      },
      name: String
    });

    const EventSchema = new Schema({
      activity: ActivityBareSchema,
      name: String
    });

    const data = {
      name: 'Test',
      activity: {
        _id: '5bf606f6471b6056b3f2bfc9',
        name: 'Activity name'
      }
    };

    const Event = db.model('Test', EventSchema);
    const event = new Event(data, null);

    assert.equal(event.activity.name, 'Activity name');

    return event.validate();
  });

  it('flattenMaps option for toObject() (gh-10872) (gh-7274) (gh-10486)', function() {
    const subSchema = new Schema({ name: String });

    let schema = new Schema({
      test: {
        type: Map,
        of: subSchema,
        default: new Map()
      }
    }, { versionKey: false });

    let Test = db.model('Test', schema);

    let mapTest = new Test({});
    mapTest.test.set('key1', { name: 'value1' });
    // getters: true for gh-10486
    assert.equal(mapTest.toObject({ getters: true, flattenMaps: true }).test.key1.name, 'value1');

    assert.equal(mapTest.toJSON({ getters: true, flattenMaps: true }).test.key1.name, 'value1');
    assert.equal(mapTest.toJSON({ getters: true, flattenMaps: false }).test.get('key1').name, 'value1');

    schema = new Schema({
      test: {
        type: Map,
        of: subSchema,
        default: new Map()
      }
    }, { versionKey: false });
    schema.set('toObject', { flattenMaps: true });

    db.deleteModel('Test');
    Test = db.model('Test', schema);

    mapTest = new Test({});
    mapTest.test.set('key1', { name: 'value1' });
    assert.equal(mapTest.toObject({}).test.key1.name, 'value1');
  });

  it('`collection` property with strict: false (gh-7276)', async function() {
    const schema = new Schema({}, { strict: false, versionKey: false });
    const Model = db.model('Test', schema);

    let doc = new Model({ test: 'foo', collection: 'bar' });

    await doc.save();

    assert.equal(doc.collection, 'bar');

    doc = await Model.findOne();
    assert.equal(doc.toObject().collection, 'bar');
  });

  it('should validateSync() all elements in doc array (gh-6746)', function() {
    const Model = db.model('Test', new Schema({
      colors: [{
        name: { type: String, required: true },
        hex: { type: String, required: true }
      }]
    }));

    const model = new Model({
      colors: [
        { name: 'steelblue' },
        { hex: '#4682B4' }
      ]
    });

    const errors = model.validateSync().errors;
    const keys = Object.keys(errors).sort();
    assert.deepEqual(keys, ['colors.0.hex', 'colors.1.name']);
  });

  it('handles fake constructor (gh-7290)', async function() {
    const TestSchema = new Schema({ test: String });

    const TestModel = db.model('Test', TestSchema);

    const badQuery = {
      test: {
        length: 1e10,
        constructor: {
          name: 'Array'
        }
      }
    };


    let err = await TestModel.findOne(badQuery).then(() => null, e => e);
    assert.equal(err.name, 'CastError', err.stack);

    err = await TestModel.updateOne(badQuery, { name: 'foo' }).
      then(() => null, err => err);
    assert.equal(err.name, 'CastError', err.stack);

    err = await TestModel.updateOne({}, badQuery).then(() => null, e => e);
    assert.equal(err.name, 'CastError', err.stack);

    err = await TestModel.deleteOne(badQuery).then(() => null, e => e);
    assert.equal(err.name, 'CastError', err.stack);
  });

  it('handles fake __proto__ (gh-7290)', async function() {
    const TestSchema = new Schema({ test: String, name: String });

    const TestModel = db.model('Test', TestSchema);

    const badQuery = JSON.parse('{"test":{"length":1000000000,"__proto__":[]}}');


    let err = await TestModel.findOne(badQuery).then(() => null, e => e);
    assert.equal(err.name, 'CastError', err.stack);

    err = await TestModel.updateOne(badQuery, { name: 'foo' }).
      then(() => null, err => err);
    assert.equal(err.name, 'CastError', err.stack);

    err = await TestModel.updateOne({}, badQuery).then(() => null, e => e);
    assert.equal(err.name, 'CastError', err.stack);

    err = await TestModel.deleteOne(badQuery).then(() => null, e => e);
    assert.equal(err.name, 'CastError', err.stack);
  });

  it('cast error with string path set to array in db (gh-7619)', async function() {
    const TestSchema = new Schema({ name: String });

    const TestModel = db.model('Test', TestSchema);


    await TestModel.findOne();

    await TestModel.collection.insertOne({ name: ['foo', 'bar'] });

    const doc = await TestModel.findOne();
    assert.ok(!doc.name);
    const err = doc.validateSync();
    assert.ok(err);
    assert.ok(err.errors['name']);
  });

  it('doesnt crash if nested path with `get()` (gh-7316)', function() {
    const schema = new mongoose.Schema({ http: { get: Number } });
    const Model = db.model('Test', schema);

    return Model.create({ http: { get: 400 } }); // Should succeed
  });

  it('copies atomics from existing document array when setting doc array (gh-7472)', async function() {
    const Dog = db.model('Test', new mongoose.Schema({
      name: String,
      toys: [{
        name: String
      }]
    }));


    const dog = new Dog({ name: 'Dash' });

    dog.toys.push({ name: '1' });
    dog.toys.push({ name: '2' });
    dog.toys.push({ name: '3' });

    await dog.save();

    for (const toy of ['4', '5', '6']) {
      dog.toys = dog.toys || [];
      dog.toys.push({ name: toy, count: 1 });
    }

    await dog.save();

    const fromDb = await Dog.findOne();
    assert.deepEqual(fromDb.toys.map(t => t.name), ['1', '2', '3', '4', '5', '6']);
  });

  it('doesnt fail with custom update function (gh-7342)', async function() {
    const catalogSchema = new mongoose.Schema({
      name: String,
      sub: new Schema({ name: String })
    }, { runSettersOnQuery: true });

    catalogSchema.methods.update = function(data) {
      for (const key in data) {
        this[key] = data[key];
      }
      return this.save();
    };

    const Catalog = db.model('Test', catalogSchema);


    let doc = await Catalog.create({ name: 'test', sub: { name: 'foo' } });
    doc = await doc.update({ name: 'test2' });
    assert.equal(doc.name, 'test2');
  });

  it('setters that modify `this` should work on single nested when overwriting (gh-7585)', function() {
    const NameSchema = new Schema({
      full: {
        type: String,
        set: function(v) {
          this.first = 'foo';
          this.last = 'bar';
          return v + ' baz';
        }
      },
      first: String,
      last: String
    }, { _id: false });

    const User = db.model('User', new Schema({
      name: {
        type: NameSchema,
        default: {}
      }
    }));

    const s = new User();
    s.name = { full: 'test' };
    assert.equal(s.name.first, 'foo');
    assert.equal(s.name.last, 'bar');
    assert.equal(s.name.full, 'test baz');

    return Promise.resolve();
  });

  it('handles setting embedded doc to Object.assign() from another doc (gh-7645)', function() {
    const profileSchema = new Schema({ name: String, email: String });
    const companyUserSchema = new Schema({
      profile: {
        type: profileSchema,
        default: {}
      }
    });

    const CompanyUser = db.model('User', companyUserSchema);

    const cu = new CompanyUser({ profile: { name: 'foo', email: 'bar' } });
    cu.profile = Object.assign({}, cu.profile);

    assert.equal(cu.profile.name, 'foo');
    assert.equal(cu.profile.email, 'bar');
    assert.doesNotThrow(function() {
      cu.toObject();
    });
  });

  it('setting single nested subdoc with custom date types and getters/setters (gh-7601)', async function() {
    const moment = require('moment');

    const schema = new Schema({
      start: { type: Date, get: get, set: set, required: true },
      end: { type: Date, get: get, set: set, required: true }
    }, { toObject: { getters: true } });
    function get(v) {
      return moment(v);
    }
    function set(v) {
      return v.toDate();
    }
    const parentSchema = new Schema({
      nested: schema
    });
    const Model = db.model('Parent', parentSchema);


    const doc = await Model.create({
      nested: { start: moment('2019-01-01'), end: moment('2019-01-02') }
    });

    doc.nested = { start: moment('2019-03-01'), end: moment('2019-04-01') };
    await doc.save();

    const _doc = await Model.collection.findOne();
    assert.ok(_doc.nested.start instanceof Date);
    assert.ok(_doc.nested.end instanceof Date);
  });

  it('get() and set() underneath alias (gh-7592)', async function() {
    const photoSchema = new Schema({
      foo: String
    });

    const pageSchema = new Schema({
      p: { type: [photoSchema], alias: 'photos' }
    });
    const Page = db.model('Test', pageSchema);


    const doc = await Page.create({ p: [{ foo: 'test' }] });

    assert.equal(doc.p[0].foo, 'test');
    assert.equal(doc.get('photos.0.foo'), 'test');

    doc.set('photos.0.foo', 'bar');
    assert.equal(doc.p[0].foo, 'bar');
    assert.equal(doc.get('photos.0.foo'), 'bar');
  });

  it('get() with getters: false (gh-7233)', function() {
    const testSchema = new Schema({
      foo: { type: String, get: v => v.toLowerCase() }
    });
    const Test = db.model('Test', testSchema);

    const doc = new Test({ foo: 'Bar' });
    assert.equal(doc.foo, 'bar');
    assert.equal(doc._doc.foo, 'Bar');

    assert.equal(doc.get('foo'), 'bar');
    assert.equal(doc.get('foo', null, { getters: false }), 'Bar');

    return Promise.resolve();
  });

  it('overwriting single nested (gh-7660)', function() {
    const childSchema = new mongoose.Schema({
      foo: String,
      bar: Number
    }, { _id: false, id: false });

    const parentSchema = new mongoose.Schema({
      child: childSchema
    });
    const Test = db.model('Test', parentSchema);

    const test = new Test({
      child: {
        foo: 'test',
        bar: 42
      }
    });

    test.set({
      child: {
        foo: 'modified',
        bar: 43
      }
    });

    assert.deepEqual(test.toObject().child, {
      foo: 'modified',
      bar: 43
    });

    return Promise.resolve();
  });

  it('setting path to non-POJO object (gh-7639)', function() {
    class Nested {
      constructor(prop) {
        this.prop = prop;
      }
    }

    const schema = new Schema({ nested: { prop: String } });
    const Model = db.model('Test', schema);

    const doc = new Model({ nested: { prop: '1' } });

    doc.set('nested', new Nested('2'));
    assert.equal(doc.nested.prop, '2');

    doc.set({ nested: new Nested('3') });
    assert.equal(doc.nested.prop, '3');
  });

  it('supports setting date properties with strict: false (gh-7907)', function() {
    const schema = Schema({}, { strict: false });
    const SettingsModel = db.model('Test', schema);

    const date = new Date();
    const obj = new SettingsModel({
      timestamp: date,
      subDoc: {
        timestamp: date
      }
    });

    assert.strictEqual(obj.timestamp, date);
    assert.strictEqual(obj.subDoc.timestamp, date);
  });

  it('handles .set() on doc array within embedded discriminator (gh-7656)', function() {
    const pageElementSchema = new Schema({
      type: { type: String, required: true }
    }, { discriminatorKey: 'type' });

    const textElementSchema = new Schema({
      body: { type: String }
    });

    const blockElementSchema = new Schema({
      elements: [pageElementSchema]
    });

    blockElementSchema.path('elements').discriminator('block', blockElementSchema);
    blockElementSchema.path('elements').discriminator('text', textElementSchema);

    const pageSchema = new Schema({ elements: [pageElementSchema] });

    pageSchema.path('elements').discriminator('block', blockElementSchema);
    pageSchema.path('elements').discriminator('text', textElementSchema);

    const Page = db.model('Test', pageSchema);
    const page = new Page({
      elements: [
        { type: 'text', body: 'Page Title' },
        { type: 'block', elements: [{ type: 'text', body: 'Page Content' }] }
      ]
    });

    page.set('elements.0.body', 'Page Heading');
    assert.equal(page.elements[0].body, 'Page Heading');
    assert.equal(page.get('elements.0.body'), 'Page Heading');

    page.set('elements.1.elements.0.body', 'Page Body');
    assert.equal(page.elements[1].elements[0].body, 'Page Body');
    assert.equal(page.get('elements.1.elements.0.body'), 'Page Body');

    page.elements[1].elements[0].body = 'Page Body';
    assert.equal(page.elements[1].elements[0].body, 'Page Body');
    assert.equal(page.get('elements.1.elements.0.body'), 'Page Body');
  });

  it('$isEmpty() (gh-5369)', function() {
    const schema = new Schema({
      nested: { foo: String },
      subdoc: new Schema({ bar: String }, { _id: false }),
      docArr: [new Schema({ baz: String }, { _id: false })],
      mixed: {}
    });

    const Model = db.model('Test', schema);
    const doc = new Model({ subdoc: {}, docArr: [{}] });

    assert.ok(doc.nested.$isEmpty());
    assert.ok(doc.subdoc.$isEmpty());
    assert.ok(doc.docArr[0].$isEmpty());
    assert.ok(doc.$isEmpty('nested'));
    assert.ok(doc.$isEmpty('subdoc'));
    assert.ok(doc.$isEmpty('docArr.0'));
    assert.ok(doc.$isEmpty('mixed'));

    doc.nested.foo = 'test';
    assert.ok(!doc.nested.$isEmpty());
    assert.ok(doc.subdoc.$isEmpty());
    assert.ok(doc.docArr[0].$isEmpty());
    assert.ok(!doc.$isEmpty('nested'));
    assert.ok(doc.$isEmpty('subdoc'));
    assert.ok(doc.$isEmpty('docArr.0'));
    assert.ok(doc.$isEmpty('mixed'));

    doc.subdoc.bar = 'test';
    assert.ok(!doc.nested.$isEmpty());
    assert.ok(!doc.subdoc.$isEmpty());
    assert.ok(doc.docArr[0].$isEmpty());
    assert.ok(!doc.$isEmpty('nested'));
    assert.ok(!doc.$isEmpty('subdoc'));
    assert.ok(doc.$isEmpty('docArr.0'));
    assert.ok(doc.$isEmpty('mixed'));

    doc.docArr[0].baz = 'test';
    assert.ok(!doc.nested.$isEmpty());
    assert.ok(!doc.subdoc.$isEmpty());
    assert.ok(!doc.docArr[0].$isEmpty());
    assert.ok(!doc.$isEmpty('nested'));
    assert.ok(!doc.$isEmpty('subdoc'));
    assert.ok(!doc.$isEmpty('docArr.0'));
    assert.ok(doc.$isEmpty('mixed'));

    doc.mixed = {};
    assert.ok(doc.$isEmpty('mixed'));

    doc.mixed.test = 1;
    assert.ok(!doc.$isEmpty('mixed'));

    return Promise.resolve();
  });

  it('push() onto discriminator doc array (gh-7704)', function() {
    const opts = {
      minimize: false, // So empty objects are returned
      strict: true,
      typeKey: '$type', // So that we can use fields named `type`
      discriminatorKey: 'type'
    };

    const IssueSchema = new mongoose.Schema({
      _id: String,
      text: String,
      type: String
    }, opts);

    const IssueModel = db.model('Test', IssueSchema);

    const SubIssueSchema = new mongoose.Schema({
      checklist: [{
        completed: { $type: Boolean, default: false }
      }]
    }, opts);
    IssueModel.discriminator('gh7704_sub', SubIssueSchema);

    const doc = new IssueModel({ _id: 'foo', text: 'text', type: 'gh7704_sub' });
    doc.checklist.push({ completed: true });

    assert.ifError(doc.validateSync());

    return Promise.resolve();
  });

  it('doesnt call getter when saving (gh-7719)', function() {
    let called = 0;
    const kittySchema = new mongoose.Schema({
      name: {
        type: String,
        get: function(v) {
          ++called;
          return v;
        }
      }
    });
    const Kitten = db.model('Test', kittySchema);

    const k = new Kitten({ name: 'Mr Sprinkles' });
    return k.save().then(() => assert.equal(called, 0));
  });

  it('skips malformed validators property (gh-7720)', function() {
    const NewSchema = new Schema({
      object: {
        type: 'string',
        validators: ['string'] // This caused the issue
      }
    });

    const TestModel = db.model('Test', NewSchema);
    const instance = new TestModel();
    instance.object = 'value';

    assert.ifError(instance.validateSync());

    return instance.validate();
  });

  it('nested set on subdocs works (gh-7748)', async function() {
    const geojsonSchema = new Schema({
      type: { type: String, default: 'Feature' },
      geometry: {
        type: {
          type: String,
          required: true
        },
        coordinates: { type: [] }
      },
      properties: { type: Object }
    });

    const userSchema = new Schema({
      position: geojsonSchema
    });

    const User = db.model('User', userSchema);

    const position = {
      geometry: {
        type: 'Point',
        coordinates: [1.11111, 2.22222]
      },
      properties: {
        a: 'b'
      }
    };

    const newUser = new User({
      position: position
    });

    await newUser.save();

    const editUser = await User.findById(newUser._id);
    editUser.position = position;

    await editUser.validate();
    await editUser.save();

    const fromDb = await User.findById(newUser._id);
    assert.equal(fromDb.position.properties.a, 'b');
    assert.equal(fromDb.position.geometry.coordinates[0], 1.11111);
  });

  it('does not convert array to object with strict: false (gh-7733)', async function() {
    const ProductSchema = new mongoose.Schema({}, { strict: false });
    const Product = db.model('Test', ProductSchema);


    await Product.create({ arr: [{ test: 1 }, { test: 2 }] });

    const doc = await Product.collection.findOne();
    assert.ok(Array.isArray(doc.arr));
    assert.deepEqual(doc.arr, [{ test: 1 }, { test: 2 }]);
  });

  it('does not crash with array property named "undefined" (gh-7756)', async function() {
    const schema = new Schema({ undefined: [String] });
    const Model = db.model('Test', schema);


    const doc = await Model.create({ undefined: ['foo'] });

    doc['undefined'].push('bar');
    await doc.save();

    const _doc = await Model.collection.findOne();
    assert.equal(_doc['undefined'][0], 'foo');
  });

  it('fires pre save hooks on nested child schemas (gh-7792)', function() {
    const childSchema1 = new mongoose.Schema({ name: String });
    let called1 = 0;
    childSchema1.pre('save', function() {
      ++called1;
    });

    const childSchema2 = new mongoose.Schema({ name: String });
    let called2 = 0;
    childSchema2.pre('save', function() {
      ++called2;
    });

    const parentSchema = new mongoose.Schema({
      nested: {
        child: childSchema1,
        arr: [childSchema2]
      }
    });

    const Parent = db.model('Parent', parentSchema);

    const obj = { nested: { child: { name: 'foo' }, arr: [{ name: 'bar' }] } };
    return Parent.create(obj).then(() => {
      assert.equal(called1, 1);
      assert.equal(called2, 1);
    });
  });

  it('takes message from async custom validator promise rejection (gh-4913)', function() {
    const schema = new Schema({
      name: {
        type: String,
        validate: async function() {
          await Promise.resolve((resolve) => setImmediate(resolve));
          throw new Error('Oops!');
        }
      }
    });
    const Model = db.model('Test', schema);

    return Model.create({ name: 'foo' }).then(() => assert.ok(false), err => {
      assert.equal(err.errors['name'].message, 'Oops!');
      assert.ok(err.message.indexOf('Oops!') !== -1, err.message);
    });
  });

  it('handles nested properties named `schema` (gh-7831)', async function() {
    const schema = new mongoose.Schema({ nested: { schema: String } });
    const Model = db.model('Test', schema);

    await Model.collection.insertOne({ nested: { schema: 'test' } });

    const doc = await Model.findOne();
    assert.strictEqual(doc.nested.schema, 'test');
  });

  it('handles nested properties named `on` (gh-11656)', async function() {
    const schema = new mongoose.Schema({ on: String }, { supressReservedKeysWarning: true });
    const Model = db.model('Test', schema);

    await Model.create({ on: 'test string' });

    const doc = await Model.findOne();
    assert.strictEqual(doc.on, 'test string');
  });

  describe('overwrite() (gh-7830)', function() {
    let Model;

    beforeEach(function() {
      const schema = new Schema({
        _id: Number,
        name: String,
        nested: {
          prop: String
        },
        arr: [Number],
        immutable: {
          type: String,
          immutable: true
        }
      });
      Model = db.model('Test', schema);
    });

    it('works', async function() {

      const doc = await Model.create({
        _id: 1,
        name: 'test',
        nested: { prop: 'foo' },
        immutable: 'bar'
      });
      doc.overwrite({ name: 'test2' });

      assert.deepEqual(doc.toObject(), {
        _id: 1,
        __v: 0,
        name: 'test2',
        immutable: 'bar'
      });
    });

    it('skips version key', async function() {

      await Model.collection.insertOne({
        _id: 2,
        __v: 5,
        name: 'test',
        nested: { prop: 'foo' },
        immutable: 'bar'
      });
      const doc = await Model.findOne({ _id: 2 });
      doc.overwrite({ _id: 2, name: 'test2' });

      assert.deepEqual(doc.toObject(), {
        _id: 2,
        __v: 5,
        name: 'test2',
        immutable: 'bar'
      });
    });

    it('skips discriminator key', async function() {

      const D = Model.discriminator('D', Schema({ other: String }));
      await Model.collection.insertOne({
        _id: 2,
        __v: 5,
        __t: 'D',
        name: 'test',
        nested: { prop: 'foo' },
        immutable: 'bar',
        other: 'baz'
      });
      const doc = await D.findOne({ _id: 2 });
      doc.overwrite({ _id: 2, name: 'test2' });

      assert.deepEqual(doc.toObject(), {
        _id: 2,
        __v: 5,
        __t: 'D',
        name: 'test2',
        immutable: 'bar'
      });
      return doc.validate();
    });

    it('overwrites maps (gh-9549)', async function() {
      const schema = new Schema({
        name: String,
        myMap: { type: Map, of: String }
      });
      db.deleteModel(/Test/);
      const Test = db.model('Test', schema);

      let doc = new Test({ name: 'test', myMap: { a: 1, b: 2 } });


      await doc.save();

      doc = await Test.findById(doc);
      doc.overwrite({ name: 'test2', myMap: { b: 2, c: 3 } });
      await doc.save();

      doc = await Test.findById(doc);
      assert.deepEqual(Array.from(doc.toObject().myMap.values()), [2, 3]);
    });
  });

  it('copies virtuals from array subdocs when casting array of docs with same schema (gh-7898)', function() {
    const ChildSchema = new Schema({ name: String },
      { _id: false, id: false });

    ChildSchema.virtual('foo').
      set(function(foo) { this.__foo = foo; }).
      get(function() { return this.__foo || 0; });

    const ParentSchema = new Schema({
      name: String,
      children: [ChildSchema]
    }, { _id: false, id: false });

    const WrapperSchema = new Schema({
      name: String,
      parents: [ParentSchema]
    }, { _id: false, id: false });

    const Parent = db.model('Parent', ParentSchema);
    const Wrapper = db.model('Test', WrapperSchema);

    const data = { name: 'P1', children: [{ name: 'C1' }, { name: 'C2' }] };
    const parent = new Parent(data);
    parent.children[0].foo = 123;

    const wrapper = new Wrapper({ name: 'test', parents: [parent] });
    assert.equal(wrapper.parents[0].children[0].foo, 123);
  });

  describe('immutable properties (gh-7671)', function() {
    let Model;

    beforeEach(function() {
      const schema = new Schema({
        createdAt: {
          type: Date,
          immutable: true,
          default: new Date('6/1/2019')
        },
        name: String
      });
      Model = db.model('Test', schema);
    });

    it('SchemaType#immutable()', function() {
      const schema = new Schema({
        createdAt: {
          type: Date,
          default: new Date('6/1/2019')
        },
        name: String
      });

      assert.ok(!schema.path('createdAt').$immutable);

      schema.path('createdAt').immutable(true);
      assert.ok(schema.path('createdAt').$immutable);
      assert.equal(schema.path('createdAt').setters.length, 1);

      schema.path('createdAt').immutable(false);
      assert.ok(!schema.path('createdAt').$immutable);
      assert.equal(schema.path('createdAt').setters.length, 0);
    });

    it('with save()', async function() {
      let doc = new Model({ name: 'Foo' });

      assert.equal(doc.createdAt.toLocaleDateString('en-us'), '6/1/2019');
      await doc.save();

      doc = await Model.findOne({ createdAt: new Date('6/1/2019') });
      doc.createdAt = new Date('6/1/2017');
      assert.equal(doc.createdAt.toLocaleDateString('en-us'), '6/1/2019');

      doc.set({ createdAt: new Date('6/1/2021') });
      assert.equal(doc.createdAt.toLocaleDateString('en-us'), '6/1/2019');

      await doc.save();

      doc = await Model.findOne({ createdAt: new Date('6/1/2019') });
      assert.ok(doc);
    });

    it('with update', async function() {
      let doc = new Model({ name: 'Foo' });

      assert.equal(doc.createdAt.toLocaleDateString('en-us'), '6/1/2019');
      await doc.save();

      const update = { createdAt: new Date('6/1/2020') };

      await Model.updateOne({}, update);

      doc = await Model.findOne();
      assert.equal(doc.createdAt.toLocaleDateString('en-us'), '6/1/2019');

      const err = await Model.updateOne({}, update, { strict: 'throw' }).
        then(() => null, err => err);
      assert.equal(err.name, 'StrictModeError');
      assert.ok(err.message.indexOf('createdAt') !== -1, err.message);
    });

    it('conditional immutable (gh-8001)', async function() {
      const schema = new Schema({
        name: String,
        test: {
          type: String,
          immutable: doc => doc.name === 'foo'
        }
      });
      const Model = db.model('Test1', schema);


      const doc1 = await Model.create({ name: 'foo', test: 'before' });
      const doc2 = await Model.create({ name: 'bar', test: 'before' });

      doc1.set({ test: 'after' });
      doc2.set({ test: 'after' });
      await doc1.save();
      await doc2.save();

      const fromDb1 = await Model.collection.findOne({ name: 'foo' });
      const fromDb2 = await Model.collection.findOne({ name: 'bar' });
      assert.equal(fromDb1.test, 'before');
      assert.equal(fromDb2.test, 'after');
    });

    it('immutable with strict mode (gh-8149)', async function() {

      const schema = new mongoose.Schema({
        name: String,
        yearOfBirth: { type: Number, immutable: true }
      }, { strict: 'throw' });
      const Person = db.model('Person', schema);
      const joe = await Person.create({ name: 'Joe', yearOfBirth: 2001 });

      joe.set({ yearOfBirth: 2002 });
      const err = await joe.save().then(() => null, err => err);
      assert.ok(err);
      assert.equal(err.errors['yearOfBirth'].name, 'StrictModeError');
    });
  });

  it('consistent post order traversal for array subdocs (gh-7929)', function() {
    const Grandchild = Schema({ value: Number });
    const Child = Schema({ children: [Grandchild] });
    const Parent = Schema({ children: [Child] });

    const calls = [];
    Grandchild.pre('save', () => calls.push(1));
    Child.pre('save', () => calls.push(2));
    Parent.pre('save', () => calls.push(3));

    const Model = db.model('Parent', Parent);

    return Model.create({ children: [{ children: [{ value: 3 }] }] }).then(() => {
      assert.deepEqual(calls, [1, 2, 3]);
    });
  });

  it('respects projection for getters (gh-7940)', async function() {
    const schema = new Schema({
      foo: String,
      bar: {
        type: String,
        get: () => {
          return 'getter value';
        }
      }
    }, { toObject: { getters: true } });

    const Model = db.model('Test', schema);


    await Model.create({ foo: 'test', bar: 'baz' });

    const doc = await Model.findOne({ foo: 'test' }, 'foo');

    assert.ok(!doc.toObject().bar);
  });

  it('loads doc with a `once` property successfully (gh-7958)', async function() {
    const eventSchema = Schema({ once: { prop: String } });
    const Event = db.model('Test', eventSchema);


    await Event.create({ once: { prop: 'test' } });

    const doc = await Event.findOne();
    assert.equal(doc.once.prop, 'test');
  });

  it('caster that converts to Number class works (gh-8150)', async function() {

    const mySchema = new Schema({
      id: {
        type: Number,
        set: value => new Number(value.valueOf())
      }
    });

    const MyModel = db.model('Test', mySchema);

    await MyModel.create({ id: 12345 });

    const doc = await MyModel.findOne({ id: 12345 });
    assert.ok(doc);
  });

  it('handles objectids and decimals with strict: false (gh-7973)', async function() {
    const testSchema = Schema({}, { strict: false });
    const Test = db.model('Test', testSchema);

    let doc = new Test({
      testId: new mongoose.Types.ObjectId(),
      testDecimal: new mongoose.Types.Decimal128('1.23')
    });

    assert.ok(doc.testId instanceof mongoose.Types.ObjectId);
    assert.ok(doc.testDecimal instanceof mongoose.Types.Decimal128);


    await doc.save();

    doc = await Test.collection.findOne();
    assert.ok(doc.testId instanceof mongoose.Types.ObjectId);
    assert.ok(doc.testDecimal instanceof mongoose.Types.Decimal128);
  });

  it('allows enum on array of array of strings (gh-7926)', function() {
    const schema = new Schema({
      test: {
        type: [[String]],
        enum: ['bar']
      }
    });

    const Model = db.model('Test', schema);

    return Model.create({ test: [['foo']] }).then(() => assert.ok(false), err => {
      assert.ok(err);
      assert.ok(err.errors['test.0.0']);
      assert.ok(err.errors['test.0.0'].message.indexOf('foo') !== -1,
        err.errors['test.0.0'].message);
    });
  });

  it('allows saving an unchanged document if required populated path is null (gh-8018)', async function() {
    const schema = Schema({ test: String });
    const schema2 = Schema({
      keyToPopulate: {
        type: mongoose.Schema.Types.ObjectId,
        ref: 'Child',
        required: true
      }
    });

    const Child = db.model('Child', schema);
    const Parent = db.model('Parent', schema2);


    const child = await Child.create({ test: 'test' });
    await Parent.create({ keyToPopulate: child._id });

    await child.deleteOne();

    const doc = await Parent.findOne().populate('keyToPopulate');

    // Should not throw
    await doc.save();
  });

  it('only calls validator once on mixed validator (gh-8067)', function() {
    let called = 0;
    function validator() {
      ++called;
      return true;
    }

    const itemArray = new Schema({
      timer: {
        time: {
          type: {},
          validate: {
            validator: validator
          }
        }
      }
    });

    const schema = new Schema({
      items: [itemArray]
    });
    const Model = db.model('Test', schema);

    const obj = new Model({
      items: [
        { timer: { time: { type: { hours: 24, allowed: true } } } }
      ]
    });

    obj.validateSync();
    assert.equal(called, 1);
  });

  it('only calls validator once on nested mixed validator (gh-8117)', function() {
    const called = [];
    const Model = db.model('Test', Schema({
      name: { type: String },
      level1: {
        level2: {
          type: Object,
          validate: {
            validator: v => {
              called.push(v);
              return true;
            }
          }
        }
      }
    }));

    const doc = new Model({ name: 'bob' });
    doc.level1 = { level2: { a: 'one', b: 'two', c: 'three' } };
    return doc.validate().then(() => {
      assert.equal(called.length, 1);
      assert.deepEqual(called[0], { a: 'one', b: 'two', c: 'three' });
    });
  });

  it('handles populate() with custom type that does not cast to doc (gh-8062)', async function() {
    class Gh8062 extends mongoose.SchemaType {
      cast(val) {
        if (typeof val === 'string') {
          return val;
        }
        throw new Error('Failed!');
      }
    }

    mongoose.Schema.Types.Gh8062 = Gh8062;

    const schema = new Schema({ arr: [{ type: Gh8062, ref: 'Child' }] });
    const Model = db.model('Test', schema);
    const Child = db.model('Child', Schema({ _id: Gh8062 }));


    await Child.create({ _id: 'test' });
    await Model.create({ arr: ['test'] });

    const doc = await Model.findOne().populate('arr');
    assert.ok(doc.populated('arr'));
    assert.equal(doc.arr[0]._id, 'test');
    assert.ok(doc.arr[0].$__ != null);
  });

  it('can inspect() on a document array (gh-8037)', function() {
    const subdocSchema = mongoose.Schema({ a: String });
    const schema = mongoose.Schema({ subdocs: { type: [subdocSchema] } });
    const Model = db.model('Test', schema);
    const data = { _id: new mongoose.Types.ObjectId(), subdocs: [{ a: 'a' }] };
    const doc = new Model();
    doc.init(data);
    require('util').inspect(doc.subdocs);
  });

  it('always passes unpopulated paths to validators (gh-8042)', async function() {
    const schema = Schema({ test: String });

    const calledWith = [];
    function validate(v) {
      calledWith.push(v);
      return true;
    }
    const schema2 = Schema({
      keyToPopulate: {
        type: mongoose.Schema.Types.ObjectId,
        ref: 'gh8018_child',
        required: true,
        validate: validate
      },
      array: [{
        type: mongoose.Schema.Types.ObjectId,
        ref: 'gh8018_child',
        required: true,
        validate: validate
      }],
      subdoc: Schema({
        keyToPopulate: {
          type: mongoose.Schema.Types.ObjectId,
          ref: 'gh8018_child',
          required: true,
          validate: validate
        }
      })
    });

    const Child = db.model('gh8018_child', schema);
    const Parent = db.model('gh8018_parent', schema2);


    const child = await Child.create({ test: 'test' });
    await Parent.create({ keyToPopulate: child, array: [child], subdoc: { keyToPopulate: child } });

    assert.equal(calledWith.length, 3);

    assert.ok(calledWith[0] instanceof mongoose.Types.ObjectId);
    assert.ok(calledWith[1] instanceof mongoose.Types.ObjectId);
    assert.ok(calledWith[2] instanceof mongoose.Types.ObjectId);

    await child.deleteOne();

    const doc = await Parent.findOne().populate(['keyToPopulate', 'array', 'subdoc']);
    assert.equal(doc.keyToPopulate, null);

    // Should not throw
    await doc.save();
  });

  it('set() merge option with single nested (gh-8201)', async function() {
    const AddressSchema = Schema({
      street: { type: String, required: true },
      city: { type: String, required: true }
    });
    const PersonSchema = Schema({
      name: { type: String, required: true },
      address: { type: AddressSchema, required: true }
    });
    const Person = db.model('Person', PersonSchema);


    await Person.create({
      name: 'John Smith',
      address: {
        street: 'Real Street',
        city: 'Somewhere'
      }
    });

    const person = await Person.findOne();
    const obj = {
      name: 'John Smythe',
      address: { street: 'Fake Street' }
    };
    person.set(obj, undefined, { merge: true });

    assert.equal(person.address.city, 'Somewhere');
    await person.save();
  });

  it('setting single nested subdoc with timestamps (gh-8251)', async function() {
    const ActivitySchema = Schema({ description: String }, { timestamps: true });
    const RequestSchema = Schema({ activity: ActivitySchema });
    const Request = db.model('Test', RequestSchema);


    const doc = await Request.create({
      activity: { description: 'before' }
    });
    doc.activity.set({ description: 'after' });
    await doc.save();

    const fromDb = await Request.findOne().lean();
    assert.equal(fromDb.activity.description, 'after');
  });

  it('passing an object with toBSON() into `save()` (gh-8299)', async function() {
    const ActivitySchema = Schema({ description: String });
    const RequestSchema = Schema({ activity: ActivitySchema });
    const Request = db.model('Test', RequestSchema);


    const doc = await Request.create({
      activity: { description: 'before' }
    });
    doc.activity.set({ description: 'after' });
    await doc.save();

    const fromDb = await Request.findOne().lean();
    assert.equal(fromDb.activity.description, 'after');
  });

  it('handles getter setting virtual on manually populated doc when calling toJSON (gh-8295)', function() {
    const childSchema = Schema({}, { toJSON: { getters: true } });
    childSchema.virtual('field').
      get(function() { return this._field; }).
      set(function(v) { return this._field = v; });
    const Child = db.model('Child', childSchema);

    const parentSchema = Schema({
      child: { type: mongoose.ObjectId, ref: 'Child', get: get }
    }, { toJSON: { getters: true } });
    const Parent = db.model('Parent', parentSchema);

    function get(child) {
      child.field = true;
      return child;
    }

    let p = new Parent({ child: new Child({}) });
    assert.strictEqual(p.toJSON().child.field, true);

    p = new Parent({ child: new Child({}) });
    assert.strictEqual(p.child.toJSON().field, true);
  });

  it('enum validator for number (gh-8139)', function() {
    const schema = Schema({
      num: {
        type: Number,
        enum: [1, 2, 3]
      }
    });
    const Model = db.model('Test', schema);

    let doc = new Model({});
    let err = doc.validateSync();
    assert.ifError(err);

    doc = new Model({ num: 4 });
    err = doc.validateSync();
    assert.ok(err);
    assert.equal(err.errors['num'].name, 'ValidatorError');

    doc = new Model({ num: 2 });
    err = doc.validateSync();
    assert.ifError(err);
  });

  it('enum object syntax for number (gh-10648) (gh-8139)', function() {
    const schema = Schema({
      num: {
        type: Number,
        enum: {
          values: [1, 2, 3],
          message: 'Invalid number'
        }
      }
    });
    const Model = db.model('Test', schema);

    let doc = new Model({});
    let err = doc.validateSync();
    assert.ifError(err);

    doc = new Model({ num: 4 });
    err = doc.validateSync();
    assert.ok(err);
    assert.equal(err.errors['num'].name, 'ValidatorError');
    assert.equal(err.errors['num'].message, 'Invalid number');

    doc = new Model({ num: 2 });
    err = doc.validateSync();
    assert.ifError(err);
  });

  it('support `pathsToValidate()` option for `validate()` (gh-7587)', async function() {
    const schema = Schema({
      name: {
        type: String,
        required: true
      },
      age: {
        type: Number,
        required: true
      },
      rank: String
    });
    const Model = db.model('Test', schema);


    const doc = new Model({});

    let err = await doc.validate(['name', 'rank']).catch(err => err);
    assert.deepEqual(Object.keys(err.errors), ['name']);

    err = await doc.validate(['age', 'rank']).catch(err => err);
    assert.deepEqual(Object.keys(err.errors), ['age']);
  });

  it('array push with $position (gh-4322)', async function() {
    const schema = Schema({
      nums: [Number]
    });
    const Model = db.model('Test', schema);


    const doc = await Model.create({ nums: [3, 4] });

    doc.nums.push({
      $each: [1, 2],
      $position: 0
    });
    assert.deepEqual(doc.toObject().nums, [1, 2, 3, 4]);

    await doc.save();

    const fromDb = await Model.findOne({ _id: doc._id });
    assert.deepEqual(fromDb.toObject().nums, [1, 2, 3, 4]);

    doc.nums.push({
      $each: [0],
      $position: 0
    });
    assert.throws(() => {
      doc.nums.push({ $each: [5] });
    }, /Cannot call.*multiple times/);
    assert.throws(() => {
      doc.nums.push(5);
    }, /Cannot call.*multiple times/);
  });

  it('setting a path to a single nested document should update the single nested doc parent (gh-8400)', function() {
    const schema = Schema({
      name: String,
      subdoc: new Schema({
        name: String
      })
    });
    const Model = db.model('Test', schema);

    const doc1 = new Model({ name: 'doc1', subdoc: { name: 'subdoc1' } });
    const doc2 = new Model({ name: 'doc2', subdoc: { name: 'subdoc2' } });

    doc1.subdoc = doc2.subdoc;
    assert.equal(doc1.subdoc.name, 'subdoc2');
    assert.equal(doc2.subdoc.name, 'subdoc2');
    assert.strictEqual(doc1.subdoc.ownerDocument(), doc1);
    assert.strictEqual(doc2.subdoc.ownerDocument(), doc2);
  });

  it('setting an array to an array with some populated documents depopulates the whole array (gh-8443)', async function() {
    const A = db.model('Test1', Schema({
      name: String,
      rel: [{ type: mongoose.ObjectId, ref: 'Test' }]
    }));

    const B = db.model('Test', Schema({ name: String }));


    const b = await B.create({ name: 'testb' });
    await A.create({ name: 'testa', rel: [b._id] });

    const a = await A.findOne().populate('rel');

    const b2 = await B.create({ name: 'testb2' });
    a.rel = [a.rel[0], b2._id];
    await a.save();

    assert.ok(!a.populated('rel'));
    assert.ok(a.rel[0] instanceof mongoose.Types.ObjectId);
    assert.ok(a.rel[1] instanceof mongoose.Types.ObjectId);
  });

  it('handles errors with name set to "ValidationError" (gh-8466)', () => {
    const childSchema = Schema({ name: String });

    childSchema.pre('validate', function() {
      if (this.name === 'Invalid') {
        const error = new Error('invalid name');
        error.name = 'ValidationError';
        throw error;
      }
    });

    const fatherSchema = Schema({ children: [childSchema] });
    const Father = db.model('Test', fatherSchema);

    const doc = new Father({
      children: [{ name: 'Valid' }, { name: 'Invalid' }]
    });

    return doc.validate().then(() => assert.ok(false), err => {
      assert.ok(err);
      assert.ok(err.errors['children']);
      assert.equal(err.errors['children'].message, 'invalid name');
    });
  });

  it('throws an error if running validate() multiple times in parallel (gh-8468)', () => {
    const Model = db.model('Test', Schema({ name: String }));

    const doc = new Model({ name: 'test' });

    doc.validate();

    return doc.save().then(() => assert.ok(false), err => {
      assert.equal(err.name, 'ParallelValidateError');
    });
  });

  it('avoids parallel validate error when validating nested path with double nested subdocs (gh-8486)', async function() {
    const testSchema = new Schema({
      foo: {
        bar: Schema({
          baz: Schema({
            num: Number
          })
        })
      }
    });
    const Test = db.model('Test', testSchema);


    const doc = await Test.create({});

    doc.foo = {
      bar: {
        baz: {
          num: 1
        }
      }
    };

    // Should not throw
    await doc.save();

    const raw = await Test.collection.findOne();
    assert.equal(raw.foo.bar.baz.num, 1);
  });

  it('supports function for date min/max validator error (gh-8512)', function() {
    const schema = Schema({
      startDate: {
        type: Date,
        required: true,
        min: [new Date('2020-01-01'), () => 'test']
      }
    });

    db.deleteModel(/Test/);
    const Model = db.model('Test', schema);
    const doc = new Model({ startDate: new Date('2019-06-01') });

    const err = doc.validateSync();
    assert.ok(err.errors['startDate']);
    assert.equal(err.errors['startDate'].message, 'test');
  });

  it('sets parent and ownerDocument correctly with document array default (gh-8509)', async function() {
    const locationSchema = Schema({
      name: String,
      city: String
    });
    const owners = [];

    // Middleware to set a default location name derived from the parent organization doc
    locationSchema.pre('validate', function(next) {
      const owner = this.ownerDocument();
      owners.push(owner);
      if (this.isNew && !this.get('name') && owner.get('name')) {
        this.set('name', `${owner.get('name')} Office`);
      }
      next();
    });

    const organizationSchema = Schema({
      name: String,
      // Having a default doc this way causes issues
      locations: { type: [locationSchema], default: [{}] }
    });
    const Organization = db.model('Test', organizationSchema);

    const org = new Organization();
    org.set('name', 'MongoDB');

    await org.save();

    assert.equal(owners.length, 1);
    assert.ok(owners[0] === org);

    assert.equal(org.locations[0].name, 'MongoDB Office');
  });

  it('doesnt add `null` if property is undefined with minimize false (gh-8504)', async function() {
    const minimize = false;
    const schema = Schema({
      num: Number,
      beta: { type: String }
    },
    {
      toObject: { virtuals: true, minimize: minimize },
      toJSON: { virtuals: true, minimize: minimize }
    }
    );
    const Test = db.model('Test', schema);

    const dummy1 = new Test({ num: 1, beta: null });
    const dummy2 = new Test({ num: 2, beta: void 0 });


    await dummy1.save();
    await dummy2.save();

    const res = await Test.find().lean().sort({ num: 1 });

    assert.strictEqual(res[0].beta, null);
    assert.ok(!res[1].hasOwnProperty('beta'));
  });

  it('creates document array defaults in forward order, not reverse (gh-8514)', function() {
    let num = 0;
    const schema = Schema({
      arr: [{ val: { type: Number, default: () => ++num } }]
    });
    const Model = db.model('Test', schema);

    const doc = new Model({ arr: [{}, {}, {}] });
    assert.deepEqual(doc.toObject().arr.map(v => v.val), [1, 2, 3]);
  });

  it('can call subdocument validate multiple times in parallel (gh-8539)', async function() {
    const schema = Schema({
      arr: [{ val: String }],
      single: Schema({ val: String })
    });
    const Model = db.model('Test', schema);


    const doc = new Model({ arr: [{ val: 'test' }], single: { val: 'test' } });

    await Promise.all([doc.arr[0].validate(), doc.arr[0].validate()]);
    await Promise.all([doc.single.validate(), doc.single.validate()]);
  });

  it('sets `Document#op` when calling `validate()` (gh-8439)', function() {
    const schema = Schema({ name: String });
    const ops = [];
    schema.pre('validate', function() {
      ops.push(this.$op);
    });
    schema.post('validate', function() {
      ops.push(this.$op);
    });

    const Model = db.model('Test', schema);
    const doc = new Model({ name: 'test' });

    const promise = doc.validate();
    assert.equal(doc.$op, 'validate');

    return promise.then(() => assert.deepEqual(ops, ['validate', 'validate']));
  });

  it('schema-level transform (gh-8403)', function() {
    const schema = Schema({
      myDate: {
        type: Date,
        transform: v => v.getFullYear()
      },
      dates: [{
        type: Date,
        transform: v => v.getFullYear()
      }],
      arr: [{
        myDate: {
          type: Date,
          transform: v => v.getFullYear()
        }
      }]
    });
    const Model = db.model('Test', schema);

    const doc = new Model({
      myDate: new Date('2015/06/01'),
      dates: [new Date('2016/06/01')],
      arr: [{ myDate: new Date('2017/06/01') }]
    });
    assert.equal(doc.toObject({ transform: true }).myDate, '2015');
    assert.equal(doc.toObject({ transform: true }).dates[0], '2016');
    assert.equal(doc.toObject({ transform: true }).arr[0].myDate, '2017');
  });

  it('transforms nested paths (gh-9543)', function() {
    const schema = Schema({
      nested: {
        date: {
          type: Date,
          transform: v => v.getFullYear()
        }
      }
    });
    const Model = db.model('Test', schema);

    const doc = new Model({
      nested: {
        date: new Date('2020-06-01')
      }
    });
    assert.equal(doc.toObject({ transform: true }).nested.date, '2020');
  });

  it('handles setting numeric paths with single nested subdocs (gh-8583)', async function() {
    const placedItemSchema = Schema({ image: String }, { _id: false });

    const subdocumentSchema = Schema({
      placedItems: {
        1: placedItemSchema,
        first: placedItemSchema
      }
    });
    const Model = db.model('Test', subdocumentSchema);


    const doc = await Model.create({
      placedItems: { 1: { image: 'original' }, first: { image: 'original' } }
    });

    doc.set({
      'placedItems.1.image': 'updated',
      'placedItems.first.image': 'updated'
    });

    await doc.save();

    assert.equal(doc.placedItems['1'].image, 'updated');

    const fromDb = await Model.findById(doc);
    assert.equal(fromDb.placedItems['1'].image, 'updated');
  });

  it('setting nested array path to non-nested array wraps values top-down (gh-8544)', function() {
    const positionSchema = mongoose.Schema({
      coordinates: {
        type: [[Number]],
        required: true
      },
      lines: {
        type: [[[Number]]],
        required: true
      }
    });

    const Position = db.model('Test', positionSchema);
    const position = new Position();

    position.coordinates = [1, 2];
    position.lines = [3, 4];

    const obj = position.toObject();
    assert.deepEqual(obj.coordinates, [[1, 2]]);
    assert.deepEqual(obj.lines, [[[3, 4]]]);
  });

  it('doesnt wrap empty nested array with insufficient depth', function() {
    const weekSchema = mongoose.Schema({
      days: {
        type: [[[Number]]],
        required: true
      }
    });

    const Week = db.model('Test', weekSchema);
    const emptyWeek = new Week();

    emptyWeek.days = [[], [], [], [], [], [], []];
    const obj = emptyWeek.toObject();
    assert.deepEqual(obj.days, [[], [], [], [], [], [], []]);
  });

  it('doesnt wipe out nested keys when setting nested key to empty object with minimize (gh-8565)', function() {
    const opts = { autoIndex: false, autoCreate: false };
    const schema1 = Schema({ plaid: { nestedKey: String } }, opts);
    const schema2 = Schema({ plaid: { nestedKey: String } }, opts);
    const schema3 = Schema({ plaid: { nestedKey: String } }, opts);

    const Test1 = db.model('Test1', schema1);
    const Test2 = db.model('Test2', schema2);
    const Test3 = db.model('Test3', schema3);

    const doc1 = new Test1({});
    assert.deepEqual(doc1.toObject({ minimize: false }).plaid, {});

    const doc2 = new Test2({ plaid: doc1.plaid });
    assert.deepEqual(doc2.toObject({ minimize: false }).plaid, {});

    const doc3 = new Test3({});
    doc3.set({ plaid: doc2.plaid });
    assert.deepEqual(doc3.toObject({ minimize: false }).plaid, {});
  });

  it('allows calling `validate()` in post validate hook without causing parallel validation error (gh-8597)', async function() {
    const EmployeeSchema = Schema({
      name: String,
      employeeNumber: {
        type: String,
        validate: v => v.length > 5
      }
    });
    let called = 0;

    EmployeeSchema.post('validate', function() {
      ++called;
      if (!this.employeeNumber && !this._employeeNumberRetrieved) {
        this.employeeNumber = '123456';
        this._employeeNumberRetrieved = true;
        return this.validate();
      }
    });

    const Employee = db.model('Test', EmployeeSchema);


    const e = await Employee.create({ name: 'foo' });
    assert.equal(e.employeeNumber, '123456');
    assert.ok(e._employeeNumberRetrieved);
    assert.equal(called, 2);
  });

  it('sets defaults when setting single nested subdoc (gh-8603)', async function() {
    const nestedSchema = Schema({
      name: String,
      status: { type: String, default: 'Pending' }
    });

    const Test = db.model('Test', {
      nested: nestedSchema
    });


    let doc = await Test.create({ nested: { name: 'foo' } });
    assert.equal(doc.nested.status, 'Pending');

    doc = await Test.findById(doc);
    assert.equal(doc.nested.status, 'Pending');

    Object.assign(doc, { nested: { name: 'bar' } });
    assert.equal(doc.nested.status, 'Pending');
    await doc.save();

    doc = await Test.findById(doc);
    assert.equal(doc.nested.status, 'Pending');
  });

  it('handles validating single nested paths when specified in `pathsToValidate` (gh-8626)', function() {
    const nestedSchema = Schema({
      name: { type: String, validate: v => v.length > 2 },
      age: { type: Number, validate: v => v < 200 }
    });
    const schema = Schema({ nested: nestedSchema });

    mongoose.deleteModel(/Test/);
    const Model = mongoose.model('Test', schema);

    const doc = new Model({ nested: { name: 'a', age: 9001 } });
    return doc.validate(['nested.name']).then(() => assert.ok(false), err => {
      assert.ok(err.errors['nested.name']);
      assert.ok(!err.errors['nested.age']);
    });
  });

  it('copies immutable fields when constructing new doc from old doc (gh-8642)', function() {
    const schema = Schema({ name: { type: String, immutable: true } });
    const Model = db.model('Test', schema);

    const doc = new Model({ name: 'test' });
    doc.isNew = false;

    const newDoc = new Model(doc);
    assert.equal(newDoc.name, 'test');
  });

  it('can save nested array after setting (gh-8689)', async function() {
    const schema = new mongoose.Schema({
      name: String,
      array: [[{
        label: String,
        value: String
      }]]
    });
    const MyModel = db.model('Test', schema);


    const doc = await MyModel.create({ name: 'foo' });

    doc.set({
      'array.0': [{
        label: 'hello',
        value: 'world'
      }]
    });
    await doc.save();

    const updatedDoc = await MyModel.findOne({ _id: doc._id });
    assert.equal(updatedDoc.array[0][0].label, 'hello');
    assert.equal(updatedDoc.array[0][0].value, 'world');
  });

  it('handles validator errors on subdoc paths (gh-5226)', function() {
    const schema = Schema({
      child: {
        type: Schema({ name: String }),
        validate: () => false
      },
      children: {
        type: [{ name: String }],
        validate: () => false
      }
    });
    const Model = db.model('Test', schema);

    const doc = new Model({ child: {}, children: [] });
    return doc.validate().then(() => assert.ok(false), err => {
      assert.ok(err);
      assert.ok(err.errors);
      assert.ok(err.errors.child);
      assert.ok(err.errors.children);
    });
  });

  it('reports array cast error with index (gh-8888)', function() {
    const schema = Schema({ test: [Number] },
      { autoIndex: false, autoCreate: false });
    const Test = db.model('test', schema);

    const t = new Test({ test: [1, 'world'] });
    const err = t.validateSync();
    assert.ok(err);
    assert.ok(err.errors);
    assert.ok(err.errors['test.1']);
  });

  it('sets defaults if setting nested path to empty object with minimize false (gh-8829)', function() {
    const cartSchema = Schema({
      _id: 'String',
      item: {
        name: { type: 'String', default: 'Default Name' }
      }
    },
    { minimize: false });
    const Test = db.model('Test', cartSchema);

    const doc = new Test({ _id: 'foobar', item: {} });

    return doc.save().
      then(() => Test.collection.findOne()).
      then(doc => assert.equal(doc.item.name, 'Default Name'));
  });

  it('clears cast errors when setting an array subpath (gh-9080)', function() {
    const userSchema = new Schema({ tags: [Schema.ObjectId] });
    const User = db.model('User', userSchema);

    const user = new User({ tags: ['hey'] });
    user.tags = [];

    const err = user.validateSync();
    assert.ifError(err);
  });

  it('saves successfully if you splice() a sliced array (gh-9011)', async function() {
    const childSchema = Schema({ values: [Number] });
    const parentSchema = Schema({ children: [childSchema] });

    const Parent = db.model('Parent', parentSchema);


    await Parent.create({
      children: [
        { values: [1, 2, 3] },
        { values: [4, 5, 6] }
      ]
    });

    const parent = await Parent.findOne();
    const copy = parent.children[0].values.slice();
    copy.splice(1);

    await parent.save();
    const _parent = await Parent.findOne();
    assert.deepEqual(_parent.toObject().children[0].values, [1, 2, 3]);
  });

  it('handles modifying a subpath of a nested array of documents (gh-8926)', async function() {
    const bookSchema = new Schema({ title: String });
    const aisleSchema = new Schema({
      shelves: [[bookSchema]]
    });
    const librarySchema = new Schema({ aisles: [aisleSchema] });

    const Library = db.model('Test', librarySchema);


    await Library.create({
      aisles: [{ shelves: [[{ title: 'Clean Code' }]] }]
    });

    const library = await Library.findOne();
    library.aisles[0].shelves[0][0].title = 'Refactoring';
    await library.save();

    const foundLibrary = await Library.findOne().lean();
    assert.equal(foundLibrary.aisles[0].shelves[0][0].title, 'Refactoring');
  });

  it('Document#save accepts `timestamps` option (gh-8947) for update', async function() {

    // Arrange
    const userSchema = new Schema({ name: String }, { timestamps: true });
    const User = db.model('User', userSchema);

    const createdUser = await User.create({ name: 'Hafez' });

    const user = await User.findOne({ _id: createdUser._id });

    // Act
    user.name = 'John';
    await user.save({ timestamps: false });

    // Assert
    assert.deepEqual(createdUser.updatedAt, user.updatedAt);
  });

  it('Document#save accepts `timestamps` option (gh-8947) on inserting a new document', async function() {

    // Arrange
    const userSchema = new Schema({ name: String }, { timestamps: true });
    const User = db.model('User', userSchema);

    const user = new User({ name: 'Hafez' });

    // Act
    await user.save({ timestamps: false });

    // Assert
    assert.ok(!user.createdAt);
    assert.ok(!user.updatedAt);
  });

  it('Sets default when passing undefined as value for a key in a nested subdoc (gh-9039)', async function() {
    const Test = db.model('Test', {
      nested: {
        prop: {
          type: String,
          default: 'some default value'
        }
      }
    });


    const doc = await Test.create({ nested: { prop: undefined } });
    assert.equal(doc.nested.prop, 'some default value');
  });

  it('allows accessing $locals when initializing (gh-9098)', function() {
    const personSchema = new mongoose.Schema({
      name: {
        first: String,
        last: String
      }
    });

    personSchema.virtual('fullName').
      get(function() { return this.$locals.fullName; }).
      set(function(newFullName) { this.$locals.fullName = newFullName; });

    const Person = db.model('Person', personSchema);

    const axl = new Person({ fullName: 'Axl Rose' });
    assert.equal(axl.fullName, 'Axl Rose');
  });

  describe('Document#getChanges(...) (gh-9096)', function() {
    it('returns an empty object when there are no changes', async function() {

      const User = db.model('User', { name: String, age: Number, country: String });
      const user = await User.create({ name: 'Hafez', age: 25, country: 'Egypt' });

      const changes = user.getChanges();
      assert.deepEqual(changes, {});
    });

    it('returns only the changed paths', async function() {

      const User = db.model('User', { name: String, age: Number, country: String });
      const user = await User.create({ name: 'Hafez', age: 25, country: 'Egypt' });

      user.country = undefined;
      user.age = 26;

      const changes = user.getChanges();
      assert.deepEqual(changes, { $set: { age: 26 }, $unset: { country: 1 } });
    });
  });

  it('supports skipping defaults on a document (gh-8271)', function() {
    const testSchema = new mongoose.Schema({
      testTopLevel: { type: String, default: 'foo' },
      testNested: {
        prop: { type: String, default: 'bar' }
      },
      testArray: [{ prop: { type: String, default: 'baz' } }],
      testSingleNested: new Schema({
        prop: { type: String, default: 'qux' }
      })
    });
    const Test = db.model('Test', testSchema);

    const doc = new Test({ testArray: [{}], testSingleNested: {} }, null,
      { defaults: false });
    assert.ok(!doc.testTopLevel);
    assert.ok(!doc.testNested.prop);
    assert.ok(!doc.testArray[0].prop);
    assert.ok(!doc.testSingleNested.prop);
  });

  it('throws an error when `transform` returns a promise (gh-9163)', function() {
    const userSchema = new Schema({
      name: {
        type: String,
        transform: function() {
          return new Promise(() => {});
        }
      }
    });

    const User = db.model('User', userSchema);

    const user = new User({ name: 'Hafez' });
    assert.throws(function() {
      user.toJSON();
    }, /must be synchronous/);

    assert.throws(function() {
      user.toObject();
    }, /must be synchronous/);
  });

  it('uses strict equality when checking mixed paths for modifications (gh-9165)', function() {
    const schema = Schema({ obj: {} });
    const Model = db.model('gh9165', schema);

    return Model.create({ obj: { key: '2' } }).
      then(doc => {
        doc.obj = { key: 2 };
        assert.ok(doc.modifiedPaths().indexOf('obj') !== -1);
        return doc.save();
      }).
      then(doc => Model.findById(doc)).
      then(doc => assert.strictEqual(doc.obj.key, 2));
  });

  it('supports `useProjection` option for `toObject()` (gh-9118)', function() {
    const authorSchema = new mongoose.Schema({
      name: String,
      hiddenField: { type: String, select: false }
    });

    const Author = db.model('Author', authorSchema);

    const example = new Author({ name: 'John', hiddenField: 'A secret' });
    assert.strictEqual(example.toJSON({ useProjection: true }).hiddenField, void 0);
  });

  it('clears out priorDoc after overwriting single nested subdoc (gh-9208)', async function() {
    const TestModel = db.model('Test', Schema({
      nested: Schema({
        myBool: Boolean,
        myString: String
      })
    }));


    const test = new TestModel();

    test.nested = { myBool: true };
    await test.save();

    test.nested = { myString: 'asdf' };
    await test.save();

    test.nested.myBool = true;
    await test.save();

    const doc = await TestModel.findById(test);
    assert.strictEqual(doc.nested.myBool, true);
  });

  it('handles immutable properties underneath single nested subdocs when overwriting (gh-9281)', async function() {
    const SubSchema = Schema({
      nestedProp: {
        type: String,
        immutable: true
      }
    }, { strict: 'throw' });

    const TestSchema = Schema({ object: SubSchema }, { strict: 'throw' });
    const Test = db.model('Test', TestSchema);


    await Test.create({ object: { nestedProp: 'A' } });
    const doc = await Test.findOne();

    doc.object = {};
    const err = await doc.save().then(() => null, err => err);

    assert.ok(err);
    assert.ok(err.errors['object']);
    assert.ok(err.message.includes('Path `nestedProp` is immutable'), err.message);

    // Setting to the same value as the previous doc is ok.
    doc.object = { nestedProp: 'A' };
    await doc.save();
  });

  it('allows removing boolean key by setting it to `undefined` (gh-9275)', async function() {
    const Test = db.model('Test', Schema({ a: Boolean }));


    const doc = await Test.create({ a: true });
    doc.a = undefined;
    await doc.save();

    const fromDb = await Test.findOne().lean();
    assert.ok(!('a' in fromDb));
  });

  it('keeps manually populated paths when setting a nested path to itself (gh-9293)', async function() {
    const StepSchema = Schema({
      ride: { type: ObjectId, ref: 'Ride' },
      status: Number
    });

    const RideSchema = Schema({
      status: Number,
      steps: {
        taxi: [{ type: ObjectId, ref: 'Step' }],
        rent: [{ type: ObjectId, ref: 'Step' }],
        vehicle: [{ type: ObjectId, ref: 'Step' }]
      }
    });

    const Step = db.model('Step', StepSchema);
    const Ride = db.model('Ride', RideSchema);


    let ride = await Ride.create({ status: 0 });
    const steps = await Step.create([
      { ride: ride, status: 0 },
      { ride: ride, status: 1 },
      { ride: ride, status: 2 }
    ]);

    ride.steps = { taxi: [steps[0]], rent: [steps[1]], vehicle: [steps[2]] };
    await ride.save();

    ride = await Ride.findOne({}).populate('steps.taxi steps.vehicle steps.rent');

    assert.equal(ride.steps.taxi[0].status, 0);
    assert.equal(ride.steps.rent[0].status, 1);
    assert.equal(ride.steps.vehicle[0].status, 2);

    ride.steps = ride.steps;
    assert.equal(ride.steps.taxi[0].status, 0);
    assert.equal(ride.steps.rent[0].status, 1);
    assert.equal(ride.steps.vehicle[0].status, 2);
  });

  it('doesnt wipe out nested paths when setting a nested path to itself (gh-9313)', async function() {
    const schema = new Schema({
      nested: {
        prop1: { type: Number, default: 50 },
        prop2: {
          type: String,
          enum: ['val1', 'val2'],
          default: 'val1',
          required: true
        },
        prop3: {
          prop4: { type: Number, default: 0 }
        }
      }
    });

    const Model = db.model('Test', schema);


    let doc = await Model.create({});

    doc = await Model.findById(doc);

    doc.nested = doc.nested;

    assert.equal(doc.nested.prop2, 'val1');
    await doc.save();

    const fromDb = await Model.collection.findOne({ _id: doc._id });
    assert.equal(fromDb.nested.prop2, 'val1');
  });

  it('allows saving after setting document array to itself (gh-9266)', async function() {
    const Model = db.model('Test', Schema({ keys: [{ _id: false, name: String }] }));


    const document = new Model({});

    document.keys[0] = { name: 'test' };
    document.keys = document.keys;

    await document.save();

    const fromDb = await Model.findOne();
    assert.deepEqual(fromDb.toObject().keys, [{ name: 'test' }]);
  });

  it('allows accessing document values from function default on array (gh-9351) (gh-6155)', function() {
    const schema = Schema({
      publisher: String,
      authors: {
        type: [String],
        default: function() {
          return [this.publisher];
        }
      }
    });
    const Test = db.model('Test', schema);

    const doc = new Test({ publisher: 'Mastering JS' });
    assert.deepEqual(doc.toObject().authors, ['Mastering JS']);
  });

  it('handles pulling array subdocs when _id is an alias (gh-9319)', async function() {
    const childSchema = Schema({
      field: {
        type: String,
        alias: '_id'
      }
    }, { _id: false });

    const parentSchema = Schema({ children: [childSchema] });
    const Parent = db.model('Parent', parentSchema);


    await Parent.create({ children: [{ field: '1' }] });
    const p = await Parent.findOne();

    p.children.pull('1');
    await p.save();

    assert.equal(p.children.length, 0);

    const fromDb = await Parent.findOne();
    assert.equal(fromDb.children.length, 0);
  });

  it('allows setting nested path to instance of model (gh-9392)', function() {
    const def = { test: String };
    const Child = db.model('Child', def);

    const Parent = db.model('Parent', { nested: def });

    const c = new Child({ test: 'new' });

    const p = new Parent({ nested: { test: 'old' } });
    p.nested = c;

    assert.equal(p.nested.test, 'new');
  });

  it('unmarks modified if setting a value to the same value as it was previously (gh-9396)', async function() {
    const schema = new Schema({
      bar: String
    });

    const Test = db.model('Test', schema);


    const foo = new Test({ bar: 'bar' });
    await foo.save();
    assert.ok(!foo.isModified('bar'));

    foo.bar = 'baz';
    assert.ok(foo.isModified('bar'));

    foo.bar = 'bar';
    assert.ok(!foo.isModified('bar'));
  });

  it('unmarks modified if setting a value to the same subdoc as it was previously (gh-9396)', async function() {
    const schema = new Schema({
      nested: { bar: String },
      subdoc: new Schema({ bar: String }, { _id: false })
    });
    const Test = db.model('Test', schema);


    const foo = new Test({ nested: { bar: 'bar' }, subdoc: { bar: 'bar' } });
    await foo.save();
    assert.ok(!foo.isModified('nested'));
    assert.ok(!foo.isModified('subdoc'));

    foo.nested = { bar: 'baz' };
    foo.subdoc = { bar: 'baz' };
    assert.ok(foo.isModified('nested'));
    assert.ok(foo.isModified('subdoc'));

    foo.nested = { bar: 'bar' };
    foo.subdoc = { bar: 'bar' };
    assert.ok(!foo.isModified('nested'));
    assert.ok(!foo.isModified('subdoc'));
    assert.ok(!foo.isModified('subdoc.bar'));

    foo.nested = { bar: 'baz' };
    foo.subdoc = { bar: 'baz' };
    assert.ok(foo.isModified('nested'));
    assert.ok(foo.isModified('subdoc'));
    await foo.save();

    foo.nested = { bar: 'bar' };
    foo.subdoc = { bar: 'bar' };
    assert.ok(foo.isModified('nested'));
    assert.ok(foo.isModified('subdoc'));
    assert.ok(foo.isModified('subdoc.bar'));
  });

  it('correctly tracks saved state for deeply nested objects (gh-10773) (gh-9396)', async function() {
    const PaymentSchema = Schema({ status: String }, { _id: false });
    const OrderSchema = new Schema({
      status: String,
      payments: {
        payout: PaymentSchema
      }
    });

    const Order = db.model('Order', OrderSchema);

    const order = new Order({
      status: 'unpaid',
      payments: {
        payout: {
          status: 'unpaid'
        }
      }
    });

    await order.save();

    const newPaymentsStatus = Object.assign({}, order.payments);

    newPaymentsStatus.payout.status = 'paid';

    order.payments = newPaymentsStatus;
    assert.ok(order.isModified('payments'));

    await order.save();

    const fromDb = await Order.findById(order._id).lean();
    assert.equal(fromDb.payments.payout.status, 'paid');
  });

  it('marks path as errored if default function throws (gh-9408)', function() {
    const jobSchema = new Schema({
      deliveryAt: Date,
      subJob: [{
        deliveryAt: Date,
        shippingAt: {
          type: Date,
          default: () => { throw new Error('Oops!'); }
        },
        prop: { type: String, default: 'default' }
      }]
    });

    const Job = db.model('Test', jobSchema);

    const doc = new Job({ subJob: [{ deliveryAt: new Date() }] });
    assert.equal(doc.subJob[0].prop, 'default');
  });

  it('passes subdoc with initial values set to default function when init-ing (gh-9408)', function() {
    const jobSchema = new Schema({
      deliveryAt: Date,
      subJob: [{
        deliveryAt: Date,
        shippingAt: {
          type: Date,
          default: function() {
            return this.deliveryAt;
          }
        }
      }]
    });

    const Job = db.model('Test', jobSchema);

    const date = new Date();
    const doc = new Job({ subJob: [{ deliveryAt: date }] });

    assert.equal(doc.subJob[0].shippingAt.valueOf(), date.valueOf());
  });

  it('passes document as an argument for `required` function in schema definition (gh-9433)', function() {
    let docFromValidation;

    const userSchema = new Schema({
      name: {
        type: String,
        required: (doc) => {
          docFromValidation = doc;
          return doc.age > 18;
        }
      },
      age: Number
    });

    const User = db.model('User', userSchema);
    const user = new User({ age: 26 });
    const err = user.validateSync();
    assert.ok(err);

    assert.ok(docFromValidation === user);
  });

  it('works with path named isSelected (gh-9438)', function() {
    const categorySchema = new Schema({
      name: String,
      categoryUrl: { type: String, required: true }, // Makes test fail
      isSelected: Boolean
    });

    const siteSchema = new Schema({ categoryUrls: [categorySchema] });

    const Test = db.model('Test', siteSchema);
    const test = new Test({
      categoryUrls: [
        { name: 'A', categoryUrl: 'B', isSelected: false, isModified: false }
      ]
    });
    const err = test.validateSync();
    assert.ifError(err);
  });

  it('init tracks cast error reason (gh-9448)', function() {
    const Test = db.model('Test', Schema({
      num: Number
    }));

    const doc = new Test();
    doc.init({ num: 'not a number' });

    const err = doc.validateSync();
    assert.ok(err.errors['num'].reason);
  });

  it('correctly handles setting nested path underneath single nested subdocs (gh-9459)', function() {
    const preferencesSchema = mongoose.Schema({
      notifications: {
        email: Boolean,
        push: Boolean
      },
      keepSession: Boolean
    }, { _id: false });

    const User = db.model('User', Schema({
      email: String,
      username: String,
      preferences: preferencesSchema
    }));

    const userFixture = {
      email: 'foo@bar.com',
      username: 'foobars',
      preferences: {
        keepSession: true,
        notifications: {
          email: false,
          push: false
        }
      }
    };

    let userWithEmailNotifications = Object.assign({}, userFixture, {
      'preferences.notifications': { email: true }
    });
    let testUser = new User(userWithEmailNotifications);

    assert.deepEqual(testUser.toObject().preferences.notifications, { email: true });

    userWithEmailNotifications = Object.assign({}, userFixture, {
      'preferences.notifications.email': true
    });
    testUser = new User(userWithEmailNotifications);

    assert.deepEqual(testUser.toObject().preferences.notifications, { email: true, push: false });
  });

  it('$isValid() with space-delimited and array syntax (gh-9474)', function() {
    const Test = db.model('Test', Schema({
      name: String,
      email: String,
      age: Number,
      answer: Number
    }));

    const doc = new Test({ name: 'test', email: 'test@gmail.com', age: 'bad', answer: 'bad' });

    assert.ok(doc.$isValid('name'));
    assert.ok(doc.$isValid('email'));
    assert.ok(!doc.$isValid('age'));
    assert.ok(!doc.$isValid('answer'));

    assert.ok(doc.$isValid('name email'));
    assert.ok(doc.$isValid('name age'));
    assert.ok(!doc.$isValid('age answer'));

    assert.ok(doc.$isValid(['name', 'email']));
    assert.ok(doc.$isValid(['name', 'age']));
    assert.ok(!doc.$isValid(['age', 'answer']));
  });

  it('avoids overwriting array subdocument when setting dotted path that is not selected (gh-9427)', async function() {
    const Test = db.model('Test', Schema({
      arr: [{ _id: false, val: Number }],
      name: String,
      age: Number
    }));


    let doc = await Test.create({
      name: 'Test',
      arr: [{ val: 1 }, { val: 2 }],
      age: 30
    });

    doc = await Test.findById(doc._id).select('name');
    doc.set('arr.0.val', 2);
    await doc.save();

    const fromDb = await Test.findById(doc._id);
    assert.deepEqual(fromDb.toObject().arr, [{ val: 2 }, { val: 2 }]);
  });

  it('ignore getters when diffing objects for change tracking (gh-9501)', async function() {
    const schema = new Schema({
      title: {
        type: String,
        required: true
      },
      price: {
        type: Number,
        min: 0
      },
      taxPercent: {
        type: Number,
        required: function() {
          return this.price != null;
        },
        min: 0,
        max: 100,
        get: value => value || 10
      }
    });

    const Test = db.model('Test', schema);


    const doc = await Test.create({
      title: 'original'
    });

    doc.set({
      title: 'updated',
      price: 10,
      taxPercent: 10
    });

    assert.ok(doc.modifiedPaths().indexOf('taxPercent') !== -1);

    await doc.save();

    const fromDb = await Test.findById(doc).lean();
    assert.equal(fromDb.taxPercent, 10);
  });

  it('allows defining middleware for all document hooks using regexp (gh-9190)', async function() {
    const schema = Schema({ name: String });

    let called = 0;
    schema.pre(/.*/, { document: true, query: false }, function() {
      ++called;
    });
    const Model = db.model('Test', schema);


    await Model.find();
    assert.equal(called, 0);

    await Model.findOne();
    assert.equal(called, 0);

    await Model.countDocuments();
    assert.equal(called, 0);

    const docs = await Model.create([{ name: 'test' }], { validateBeforeSave: false });
    assert.equal(called, 1);

    await docs[0].validate();
    assert.equal(called, 2);

    await docs[0].updateOne({ name: 'test2' });
    assert.equal(called, 3);

    await Model.aggregate([{ $match: { name: 'test' } }]);
    assert.equal(called, 3);
  });

  it('correctly handles setting nested props to other nested props (gh-9519)', async function() {
    const schemaA = Schema({
      propX: {
        nested1: { prop: Number },
        nested2: { prop: Number },
        nested3: { prop: Number }
      },
      propY: {
        nested1: { prop: Number },
        nested2: { prop: Number },
        nested3: { prop: Number }
      }
    });

    const schemaB = Schema({ prop: { prop: Number } });

    const ModelA = db.model('Test1', schemaA);
    const ModelB = db.model('Test2', schemaB);


    const saved = await ModelA.create({
      propX: {
        nested1: { prop: 1 },
        nested2: { prop: 1 },
        nested3: { prop: 1 }
      },
      propY: {
        nested1: { prop: 2 },
        nested2: { prop: 2 },
        nested3: { prop: 2 }
      }
    });

    const objA = await ModelA.findById(saved._id);
    const objB = new ModelB();

    objB.prop = objA.propX.nested1;

    assert.strictEqual(objB.prop.prop, 1);
  });

  it('sets fields after an undefined field (gh-9585)', function() {
    const personSchema = new Schema({
      items: { type: Array },
      email: { type: String }
    });

    const Person = db.model('Person', personSchema);


    const person = new Person({ items: undefined, email: 'test@gmail.com' });
    assert.equal(person.email, 'test@gmail.com');
  });

  it('passes document to `default` functions (gh-9633)', function() {
    let documentFromDefault;
    const userSchema = new Schema({
      name: { type: String },
      age: {
        type: Number,
        default: function(doc) {
          documentFromDefault = doc;
        }
      }

    });

    const User = db.model('User', userSchema);

    const user = new User({ name: 'Hafez' });

    assert.ok(documentFromDefault === user);
    assert.equal(documentFromDefault.name, 'Hafez');
  });

  it('handles pre hook throwing a sync error (gh-9659)', async function() {
    const TestSchema = new Schema({ name: String });

    TestSchema.pre('save', function() {
      throw new Error('test err');
    });
    const TestModel = db.model('Test', TestSchema);


    const testObject = new TestModel({ name: 't' });

    const err = await testObject.save().then(() => null, err => err);
    assert.ok(err);
    assert.equal(err.message, 'test err');
  });

  it('returns undefined rather than entire object when calling `get()` with empty string (gh-9681)', function() {
    const TestSchema = new Schema({ name: String });
    const TestModel = db.model('Test', TestSchema);

    const testObject = new TestModel({ name: 't' });

    assert.strictEqual(testObject.get(''), void 0);
  });

  it('keeps atomics when assigning array to filtered array (gh-9651)', async function() {
    const Model = db.model('Test', { arr: [{ abc: String }] });


    const m1 = new Model({ arr: [{ abc: 'old' }] });
    await m1.save();

    const m2 = await Model.findOne({ _id: m1._id });

    m2.arr = [];
    m2.arr = m2.arr.filter(() => true);
    m2.arr.push({ abc: 'ghi' });
    await m2.save();

    const fromDb = await Model.findById(m1._id);
    assert.equal(fromDb.arr.length, 1);
    assert.equal(fromDb.arr[0].abc, 'ghi');
  });

  it('does not pass doc to ObjectId or Date.now (gh-9633) (gh-9636)', function() {
    const userSchema = new Schema({
      parentId: { type: Schema.ObjectId, ref: 'User', default: () => new mongoose.Types.ObjectId() },
      createdAt: { type: Date, default: Date.now }
    });

    const User = db.model('User', userSchema);

    const user = new User();

    assert.ok(user.parentId instanceof mongoose.Types.ObjectId);
    assert.ok(user.createdAt instanceof Date);
  });

  it('supports getting a list of populated docs (gh-9702)', async function() {
    const Child = db.model('Child', Schema({ name: String }));
    const Parent = db.model('Parent', {
      children: [{ type: ObjectId, ref: 'Child' }],
      child: { type: ObjectId, ref: 'Child' }
    });


    const c = await Child.create({ name: 'test' });
    await Parent.create({
      children: [c._id],
      child: c._id
    });

    const p = await Parent.findOne();
    await p.populate('children');
    await p.populate('child');

    p.children; // [{ _id: '...', name: 'test' }]

    assert.equal(p.$getPopulatedDocs().length, 2);
    assert.equal(p.$getPopulatedDocs()[0], p.children[0]);
    assert.equal(p.$getPopulatedDocs()[0].name, 'test');
    assert.equal(p.$getPopulatedDocs()[1], p.child);
    assert.equal(p.$getPopulatedDocs()[1].name, 'test');
  });

  it('with virtual populate (gh-10148)', async function() {
    const childSchema = Schema({ name: String, parentId: 'ObjectId' });
    childSchema.virtual('parent', {
      ref: 'Parent',
      localField: 'parentId',
      foreignField: '_id',
      justOne: true
    });
    const Child = db.model('Child', childSchema);

    const Parent = db.model('Parent', Schema({ name: String }));


    const p = await Parent.create({ name: 'Anakin' });
    await Child.create({ name: 'Luke', parentId: p._id });

    const res = await Child.findOne().populate('parent');
    assert.equal(res.parent.name, 'Anakin');
    const docs = res.$getPopulatedDocs();
    assert.equal(docs.length, 1);
    assert.equal(docs[0].name, 'Anakin');
  });

  it('handles paths named `db` (gh-9798)', async function() {
    const schema = new Schema({
      db: String
    });
    const Test = db.model('Test', schema);


    const doc = await Test.create({ db: 'foo' });
    doc.db = 'bar';
    await doc.save();
    await doc.deleteOne();

    const _doc = await Test.findOne({ db: 'bar' });
    assert.ok(!_doc);
  });

  it('handles paths named `schema` gh-8798', async function() {
    const schema = new Schema({
      schema: String,
      name: String
    });
    const Test = db.model('Test', schema);


    const doc = await Test.create({ schema: 'test', name: 'test' });
    await doc.save();
    assert.ok(doc);
    assert.equal(doc.schema, 'test');
    assert.equal(doc.name, 'test');

    const fromDb = await Test.findById(doc);
    assert.equal(fromDb.schema, 'test');
    assert.equal(fromDb.name, 'test');

    doc.schema = 'test2';
    await doc.save();

    await fromDb.remove();
    doc.name = 'test3';
    const err = await doc.save().then(() => null, err => err);
    assert.ok(err);
    assert.equal(err.name, 'DocumentNotFoundError');
  });

  it('handles nested paths named `schema` gh-8798', async function() {
    const schema = new Schema({
      nested: {
        schema: String
      },
      name: String
    });
    const Test = db.model('Test', schema);


    const doc = await Test.create({ nested: { schema: 'test' }, name: 'test' });
    await doc.save();
    assert.ok(doc);
    assert.equal(doc.nested.schema, 'test');
    assert.equal(doc.name, 'test');

    const fromDb = await Test.findById(doc);
    assert.equal(fromDb.nested.schema, 'test');
    assert.equal(fromDb.name, 'test');

    doc.nested.schema = 'test2';
    await doc.save();
  });

  it('object setters will be applied for each object in array after populate (gh-9838)', async function() {
    const updatedElID = '123456789012345678901234';

    const ElementSchema = new Schema({
      name: 'string',
      nested: [{ type: Schema.Types.ObjectId, ref: 'Nested' }]
    });

    const NestedSchema = new Schema({});

    const Element = db.model('Test', ElementSchema);
    const NestedElement = db.model('Nested', NestedSchema);


    const nes = new NestedElement({});
    await nes.save();
    const ele = new Element({ nested: [nes.id], name: 'test' });
    await ele.save();

    const ss = await Element.findById(ele._id).populate({ path: 'nested', model: NestedElement });
    ss.nested = [updatedElID];
    await ss.save();

    assert.ok(typeof ss.nested[0] !== 'string');
    assert.equal(ss.nested[0].toHexString(), updatedElID);
  });
  it('gh9884', async function() {


    const obi = new Schema({
      eType: {
        type: String,
        required: true,
        uppercase: true
      },
      eOrigin: {
        type: String,
        required: true
      },
      eIds: [
        {
          type: String
        }
      ]
    }, { _id: false });

    const schema = new Schema({
      name: String,
      description: String,
      isSelected: {
        type: Boolean,
        default: false
      },
      wan: {
        type: [obi],
        default: undefined,
        required: true
      }
    });

    const newDoc = {
      name: 'name',
      description: 'new desc',
      isSelected: true,
      wan: [
        {
          eType: 'X',
          eOrigin: 'Y',
          eIds: ['Y', 'Z']
        }
      ]
    };

    const Model = db.model('Test', schema);
    await Model.create(newDoc);
    const doc = await Model.findOne();
    assert.ok(doc);
  });

  it('Makes sure pre remove hook is executed gh-9885', async function() {
    const SubSchema = new Schema({
      myValue: {
        type: String
      }
    }, {});
    let count = 0;
    SubSchema.pre('remove', function(next) {
      count++;
      next();
    });
    const thisSchema = new Schema({
      foo: {
        type: String,
        required: true
      },
      mySubdoc: {
        type: [SubSchema],
        required: true
      }
    }, { minimize: false, collection: 'test' });

    const Model = db.model('TestModel', thisSchema);


    await Model.deleteMany({}); // remove all existing documents
    const newModel = {
      foo: 'bar',
      mySubdoc: [{ myValue: 'some value' }]
    };
    const document = await Model.create(newModel);
    document.mySubdoc[0].remove();
    await document.save().catch((error) => {
      console.error(error);
    });
    assert.equal(count, 1);
  });

  it('gh9880', function(done) {
    const testSchema = new Schema({
      prop: String,
      nestedProp: {
        prop: String
      }
    });
    const Test = db.model('Test', testSchema);

    new Test({
      prop: 'Test',
      nestedProp: null
    }).save((err, doc) => {
      doc.id;
      doc.nestedProp;

      // let's clone this document:
      new Test({
        prop: 'Test 2',
        nestedProp: doc.nestedProp
      });

      Test.updateOne({
        _id: doc._id
      }, {
        nestedProp: null
      }, (err) => {
        assert.ifError(err);
        Test.findOne({
          _id: doc._id
        }, (err, updatedDoc) => {
          assert.ifError(err);
          new Test({
            prop: 'Test 3',
            nestedProp: updatedDoc.nestedProp
          });
          done();
        });
      });
    });
  });

  it('handles directly setting embedded document array element with projection (gh-9909)', async function() {
    const schema = Schema({
      elements: [{
        text: String,
        subelements: [{
          text: String
        }]
      }]
    });

    const Test = db.model('Test', schema);


    let doc = await Test.create({ elements: [{ text: 'hello' }] });
    doc = await Test.findById(doc).select('elements');

    doc.elements[0].subelements[0] = { text: 'my text' };
    await doc.save();

    const fromDb = await Test.findById(doc).lean();
    assert.equal(fromDb.elements.length, 1);
    assert.equal(fromDb.elements[0].subelements.length, 1);
    assert.equal(fromDb.elements[0].subelements[0].text, 'my text');
  });

  it('toObject() uses child schema `flattenMaps` option by default (gh-9995)', async function() {
    const MapSchema = new Schema({
      value: { type: Number }
    }, { _id: false });

    const ChildSchema = new Schema({
      map: { type: Map, of: MapSchema }
    });
    ChildSchema.set('toObject', { flattenMaps: true });

    const ParentSchema = new Schema({
      child: { type: Schema.ObjectId, ref: 'Child' }
    });

    const ChildModel = db.model('Child', ChildSchema);
    const ParentModel = db.model('Parent', ParentSchema);


    const childDocument = new ChildModel({
      map: { first: { value: 1 }, second: { value: 2 } }
    });
    await childDocument.save();

    const parentDocument = new ParentModel({ child: childDocument });
    await parentDocument.save();

    const resultDocument = await ParentModel.findOne().populate('child').exec();

    let resultObject = resultDocument.toObject();
    assert.ok(resultObject.child.map);
    assert.ok(!(resultObject.child.map instanceof Map));

    resultObject = resultDocument.toObject({ flattenMaps: false });
    assert.ok(resultObject.child.map instanceof Map);
  });

  it('does not double validate paths under mixed objects (gh-10141)', async function() {
    let validatorCallCount = 0;
    const Test = db.model('Test', Schema({
      name: String,
      object: {
        type: Object,
        validate: () => {
          validatorCallCount++;
          return true;
        }
      }
    }));


    const doc = await Test.create({ name: 'test', object: { answer: 42 } });

    validatorCallCount = 0;
    doc.set('object.question', 'secret');
    doc.set('object.answer', 0);
    await doc.validate();
    assert.equal(validatorCallCount, 0);
  });

  it('clears child document modified when setting map path underneath single nested (gh-10295)', async function() {
    const SecondMapSchema = new mongoose.Schema({
      data: { type: Map, of: Number, default: {}, _id: false }
    });

    const FirstMapSchema = new mongoose.Schema({
      data: { type: Map, of: SecondMapSchema, default: {}, _id: false }
    });

    const NestedSchema = new mongoose.Schema({
      data: { type: Map, of: SecondMapSchema, default: {}, _id: false }
    });

    const TestSchema = new mongoose.Schema({
      _id: Number,
      firstMap: { type: Map, of: FirstMapSchema, default: {}, _id: false },
      nested: { type: NestedSchema, default: {}, _id: false }
    });

    const Test = db.model('Test', TestSchema);


    const doc = await Test.create({ _id: Date.now() });

    doc.nested.data.set('second', {});
    assert.ok(doc.modifiedPaths().indexOf('nested.data.second') !== -1, doc.modifiedPaths());
    await doc.save();

    doc.nested.data.get('second').data.set('final', 3);
    assert.ok(doc.modifiedPaths().indexOf('nested.data.second.data.final') !== -1, doc.modifiedPaths());
    await doc.save();

    const fromDb = await Test.findById(doc).lean();
    assert.equal(fromDb.nested.data.second.data.final, 3);
  });

  it('avoids infinite recursion when setting single nested subdoc to array (gh-10351)', async function() {
    const userInfoSchema = new mongoose.Schema({ _id: String }, { _id: false });
    const observerSchema = new mongoose.Schema({ user: {} }, { _id: false });

    const entrySchema = new mongoose.Schema({
      creator: userInfoSchema,
      observers: [observerSchema]
    });

    entrySchema.pre('save', function(next) {
      this.observers = [{ user: this.creator }];

      next();
    });

    const Test = db.model('Test', entrySchema);


    const entry = new Test({
      creator: { _id: 'u1' }
    });

    await entry.save();

    const fromDb = await Test.findById(entry);
    assert.equal(fromDb.observers.length, 1);
  });

  describe('reserved keywords can be used optionally (gh-9010)', () => {
    describe('Document#validate(...)', () => {
      it('is available as `$validate`', async() => {
        const userSchema = new Schema({
          name: String
        });

        const User = db.model('User', userSchema);
        const user = new User({ name: 'Sam' });
        const err = await user.$validate();
        assert.ok(err == null);
        assert.equal(user.$validate, user.validate);
      });
      it('can be used as a property in documents', () => {
        const userSchema = new Schema({
          name: String,
          validate: Boolean
        });

        const User = db.model('User', userSchema);
        const user = new User({ name: 'Sam', validate: true });
        assert.equal(user.validate, true);
      });
    });
    describe('Document#save(...)', () => {
      it('is available as `$save`', async() => {
        const userSchema = new Schema({
          name: String
        });

        const User = db.model('User', userSchema);
        const user = new User({ name: 'Sam' });
        const userFromSave = await user.$save();
        assert.ok(userFromSave === user);
        assert.equal(user.$save, user.save);
      });
      it('can be used as a property in documents', () => {
        const userSchema = new Schema({
          name: String,
          save: Boolean
        });

        const User = db.model('User', userSchema);
        const user = new User({ name: 'Sam', save: true });
        assert.equal(user.save, true);
      });
    });
    describe('Document#isModified(...)', () => {
      it('is available as `$isModified`', async() => {
        const userSchema = new Schema({
          name: String
        });

        const User = db.model('User', userSchema);
        const user = new User({ name: 'Sam' });
        await user.save();

        assert.ok(user.$isModified() === false);

        user.name = 'John';
        assert.ok(user.$isModified() === true);
      });
      it('can be used as a property in documents', () => {
        const userSchema = new Schema({
          name: String,
          isModified: String
        });

        const User = db.model('User', userSchema);
        const user = new User({ name: 'Sam', isModified: 'nope' });
        assert.equal(user.isModified, 'nope');
      });
    });
    describe('Document#isNew', () => {
      it('is available as `$isNew`', async() => {
        const userSchema = new Schema({
          name: String
        });

        const User = db.model('User', userSchema);
        const user = new User({ name: 'Sam' });

        assert.ok(user.$isNew === true);
        await user.save();
        assert.ok(user.$isNew === false);
      });
      it('can be used as a property in documents', () => {
        const userSchema = new Schema({
          name: String,
          isNew: String
        });

        const User = db.model('User', userSchema);
        const user = new User({ name: 'Sam', isNew: 'yep' });
        assert.equal(user.isNew, 'yep');
      });
    });
    describe('Document#populated(...)', () => {
      it('is available as `$populated`', async() => {
        const userSchema = new Schema({ name: String });
        const User = db.model('User', userSchema);

        const postSchema = new Schema({
          title: String,
          userId: { type: Schema.ObjectId, ref: 'User' }
        });
        const Post = db.model('Post', postSchema);

        const user = await User.create({ name: 'Sam' });

        const postFromCreate = await Post.create({ title: 'I am a title', userId: user._id });

        const post = await Post.findOne({ _id: postFromCreate }).populate({ path: 'userId' });

        assert.ok(post.$populated('userId'));
        post.depopulate('userId');
        assert.ok(!post.$populated('userId'));
      });
      it('can be used as a property in documents', () => {
        const userSchema = new Schema({
          name: String,
          populated: String
        });

        const User = db.model('User', userSchema);
        const user = new User({ name: 'Sam', populated: 'yep' });
        assert.equal(user.populated, 'yep');
      });
    });
    describe('Document#toObject(...)', () => {
      it('is available as `$toObject`', async() => {
        const userSchema = new Schema({ name: String });
        const User = db.model('User', userSchema);

        const user = await User.create({ name: 'Sam' });

        assert.deepEqual(user.$toObject(), user.toObject());
      });
      it('can be used as a property in documents', () => {
        const userSchema = new Schema({
          name: String,
          toObject: String
        });

        const User = db.model('User', userSchema);
        const user = new User({ name: 'Sam', toObject: 'yep' });
        assert.equal(user.toObject, 'yep');
      });
    });
    describe('Document#init(...)', () => {
      it('is available as `$init`', async() => {
        const userSchema = new Schema({ name: String });
        const User = db.model('User', userSchema);

        const user = new User();
        const sam = new User({ name: 'Sam' });

        assert.equal(user.$init(sam).name, 'Sam');
      });
      it('can be used as a property in documents', () => {
        const userSchema = new Schema({
          name: String,
          init: Number
        });

        const User = db.model('User', userSchema);
        const user = new User({ name: 'Sam', init: 12 });
        assert.equal(user.init, 12);
      });
    });
    xdescribe('Document#collection', () => {
      it('is available as `$collection`', async() => {
        const userSchema = new Schema({ name: String });
        const User = db.model('User', userSchema);

        const user = await User.create({ name: 'Hafez' });
        const userFromCollection = await user.$collection.findOne({ _id: user._id });
        assert.ok(userFromCollection);
      });
      it('can be used as a property in documents', () => {
        const userSchema = new Schema({
          collection: Number
        });

        const User = db.model('User', userSchema);
        const user = new User({ collection: 12 });
        assert.equal(user.collection, 12);
        assert.ok(user.$collection !== user.collection);
        assert.ok(user.$collection);
      });
    });
    describe('Document#errors', () => {
      it('is available as `$errors`', async() => {
        const userSchema = new Schema({ name: { type: String, required: true } });
        const User = db.model('User', userSchema);

        const user = new User();
        user.validateSync();

        assert.ok(user.$errors.name.kind === 'required');
      });
      it('can be used as a property in documents', () => {
        const userSchema = new Schema({
          name: { type: String, required: true },
          errors: Number
        });

        const User = db.model('User', userSchema);
        const user = new User({ errors: 12 });
        user.validateSync();

        assert.equal(user.errors, 12);

        assert.ok(user.$errors.name.kind === 'required');
      });
    });
    describe('Document#removeListener', () => {
      it('is available as `$removeListener`', async() => {
        const userSchema = new Schema({ name: String });
        const User = db.model('User', userSchema);

        const user = new User({ name: 'Hafez' });

        assert.ok(user.$removeListener('save', () => {}));
        assert.ok(user.$removeListener === user.removeListener);
      });
      it('can be used as a property in documents', () => {
        const userSchema = new Schema({
          name: { type: String, required: true },
          removeListener: Number
        });

        const User = db.model('User', userSchema);
        const user = new User({ removeListener: 12 });

        assert.equal(user.removeListener, 12);
      });
    });
    describe('Document#listeners', () => {
      it('is available as `$listeners`', async() => {
        const userSchema = new Schema({ name: String });
        const User = db.model('User', userSchema);

        const user = new User({ name: 'Hafez' });

        assert.ok(user.$listeners === user.listeners);
      });
      it('can be used as a property in documents', () => {
        const userSchema = new Schema({
          name: { type: String, required: true },
          listeners: Number
        });

        const User = db.model('User', userSchema);
        const user = new User({ listeners: 12 });

        assert.equal(user.listeners, 12);
      });
    });
    describe('Document#on', () => {
      it('is available as `$on`', async() => {
        const userSchema = new Schema({ name: String });
        const User = db.model('User', userSchema);

        const user = new User({ name: 'Hafez' });

        assert.ok(user.$on === user.on);
      });
      it('can be used as a property in documents', () => {
        const userSchema = new Schema({
          name: { type: String, required: true },
          on: Number
        });

        const User = db.model('User', userSchema);
        const user = new User({ on: 12 });

        assert.equal(user.on, 12);
      });
    });
    describe('Document#emit', () => {
      it('is available as `$emit`', async() => {
        const userSchema = new Schema({ name: String });
        const User = db.model('User', userSchema);

        const user = new User({ name: 'Hafez' });

        assert.ok(user.$emit === user.emit);
      });
      it('can be used as a property in documents', () => {
        const userSchema = new Schema({
          name: { type: String, required: true },
          emit: Number
        });

        const User = db.model('User', userSchema);
        const user = new User({ emit: 12 });

        assert.equal(user.emit, 12);
      });
    });
    describe('Document#get', () => {
      it('is available as `$get`', async() => {
        const userSchema = new Schema({ name: String });
        const User = db.model('User', userSchema);

        const user = new User({ name: 'Hafez' });

        assert.ok(user.$get === user.get);
      });
      it('can be used as a property in documents', () => {
        const userSchema = new Schema({
          name: { type: String, required: true },
          get: Number
        });

        const User = db.model('User', userSchema);
        const user = new User({ get: 12 });

        assert.equal(user.get, 12);
      });
    });
    describe('Document#remove', () => {
      it('is available as `$remove`', async() => {
        const userSchema = new Schema({ name: String });
        const User = db.model('User', userSchema);

        const user = new User({ name: 'Hafez' });
        await user.save();
        await user.$remove();
        const userFromDB = await User.findOne({ _id: user._id });

        assert.ok(userFromDB == null);
      });
      it('can be used as a property in documents', async() => {
        const userSchema = new Schema({
          remove: Number
        });

        const User = db.model('User', userSchema);
        const user = new User({ remove: 12 });

        assert.equal(user.remove, 12);

        await user.save();
        await user.$remove();
        const userFromDB = await User.findOne({ _id: user._id });

        assert.ok(userFromDB == null);
      });
    });
  });

  describe('virtuals `pathsToSkip` (gh-10120)', () => {
    it('adds support for `pathsToSkip` for virtuals feat-10120', function() {
      const schema = new mongoose.Schema({
        name: String,
        age: Number,
        nested: {
          test: String
        }
      });
      schema.virtual('nameUpper').get(function() { return this.name.toUpperCase(); });
      schema.virtual('answer').get(() => 42);
      schema.virtual('nested.hello').get(() => 'world');

      const Model = db.model('Person', schema);
      const doc = new Model({ name: 'Jean-Luc Picard', age: 59, nested: { test: 'hello' } });
      let obj = doc.toObject({ virtuals: { pathsToSkip: ['answer'] } });
      assert.ok(obj.nameUpper);
      assert.equal(obj.answer, null);
      assert.equal(obj.nested.hello, 'world');
      obj = doc.toObject({ virtuals: { pathsToSkip: ['nested.hello'] } });
      assert.equal(obj.nameUpper, 'JEAN-LUC PICARD');
      assert.equal(obj.answer, 42);
      assert.equal(obj.nested.hello, null);
    });

    it('supports passing a list of virtuals to `toObject()` (gh-10120)', function() {
      const schema = new mongoose.Schema({
        name: String,
        age: Number,
        nested: {
          test: String
        }
      });
      schema.virtual('nameUpper').get(function() { return this.name.toUpperCase(); });
      schema.virtual('answer').get(() => 42);
      schema.virtual('nested.hello').get(() => 'world');

      const Model = db.model('Person', schema);

      const doc = new Model({ name: 'Jean-Luc Picard', age: 59, nested: { test: 'hello' } });

      let obj = doc.toObject({ virtuals: true });
      assert.equal(obj.nameUpper, 'JEAN-LUC PICARD');
      assert.equal(obj.answer, 42);
      assert.equal(obj.nested.hello, 'world');

      obj = doc.toObject({ virtuals: ['answer'] });
      assert.ok(!obj.nameUpper);
      assert.equal(obj.answer, 42);
      assert.equal(obj.nested.hello, null);

      obj = doc.toObject({ virtuals: ['nameUpper'] });
      assert.equal(obj.nameUpper, 'JEAN-LUC PICARD');
      assert.equal(obj.answer, null);
      assert.equal(obj.nested.hello, null);

      obj = doc.toObject({ virtuals: ['nested.hello'] });
      assert.equal(obj.nameUpper, null);
      assert.equal(obj.answer, null);
      assert.equal(obj.nested.hello, 'world');
    });
  });
  describe('validation `pathsToSkip` (gh-10230)', () => {
    it('support `pathsToSkip` option for `Document#validate()`', async function() {

      const User = getUserModel();
      const user = new User();

      const err1 = await user.validate({ pathsToSkip: ['age'] }).then(() => null, err => err);
      assert.deepEqual(Object.keys(err1.errors), ['name']);

      const err2 = await user.validate({ pathsToSkip: ['name'] }).then(() => null, err => err);
      assert.deepEqual(Object.keys(err2.errors), ['age']);
    });

    it('support `pathsToSkip` option for `Document#validate()`', async function() {

      const User = getUserModel();
      const user = new User();

      const err1 = await user.validate({ pathsToSkip: ['age'] }).then(() => null, err => err);
      assert.deepEqual(Object.keys(err1.errors), ['name']);

      const err2 = await user.validate({ pathsToSkip: ['name'] }).then(() => null, err => err);
      assert.deepEqual(Object.keys(err2.errors), ['age']);
    });

    it('support `pathsToSkip` option for `Document#validateSync()`', () => {
      const User = getUserModel();

      const user = new User();

      const err1 = user.validateSync({ pathsToSkip: ['age'] });
      assert.deepEqual(Object.keys(err1.errors), ['name']);

      const err2 = user.validateSync({ pathsToSkip: ['name'] });
      assert.deepEqual(Object.keys(err2.errors), ['age']);
    });

    // skip until gh-10367 is implemented
    xit('support `pathsToSkip` option for `Model.validate()`', async() => {

      const User = getUserModel();
      const err1 = await User.validate({}, { pathsToSkip: ['age'] });
      assert.deepEqual(Object.keys(err1.errors), ['name']);

      const err2 = await User.validate({}, { pathsToSkip: ['name'] });
      assert.deepEqual(Object.keys(err2.errors), ['age']);
    });

    it('`pathsToSkip` accepts space separated paths', async() => {
      const userSchema = Schema({
        name: { type: String, required: true },
        age: { type: Number, required: true },
        country: { type: String, required: true },
        rank: { type: String, required: true }
      });

      const User = db.model('User', userSchema);

      const user = new User({ name: 'Sam', age: 26 });

      const err1 = user.validateSync({ pathsToSkip: 'country rank' });
      assert.ok(err1 == null);

      const err2 = await user.validate({ pathsToSkip: 'country rank' }).then(() => null, err => err);
      assert.ok(err2 == null);
    });


    function getUserModel() {
      const userSchema = Schema({
        name: { type: String, required: true },
        age: { type: Number, required: true },
        rank: String
      });

      const User = db.model('User', userSchema);
      return User;
    }
  });

  it('skips recursive merging (gh-9121)', function() {
    // Subdocument
    const subdocumentSchema = new mongoose.Schema({
      child: new mongoose.Schema({ name: String, age: Number }, { _id: false })
    });
    const Subdoc = mongoose.model('Subdoc', subdocumentSchema);

    // Nested path
    const nestedSchema = new mongoose.Schema({
      child: { name: String, age: Number }
    });
    const Nested = mongoose.model('Nested', nestedSchema);

    const doc1 = new Subdoc({ child: { name: 'Luke', age: 19 } });
    doc1.set({ child: { age: 21 } });
    assert.deepEqual(doc1.toObject().child, { age: 21 });

    const doc2 = new Nested({ child: { name: 'Luke', age: 19 } });
    doc2.set({ child: { age: 21 } });
    assert.deepEqual(doc2.toObject().child, { age: 21 });
  });

  it('does not pull non-schema paths from parent documents into nested paths (gh-10449)', function() {
    const schema = new Schema({
      name: String,
      nested: {
        data: String
      }
    });
    const Test = db.model('Test', schema);

    const doc = new Test({});
    doc.otherProp = 'test';

    assert.ok(!doc.nested.otherProp);
  });

  it('sets properties in the order they are defined in the schema (gh-4665)', async function() {
    const schema = new Schema({
      test: String,
      internal: {
        status: String,
        createdAt: Date
      },
      profile: {
        name: {
          first: String,
          last: String
        }
      }
    });
    const Test = db.model('Test', schema);


    const doc = new Test({
      profile: { name: { last: 'Musashi', first: 'Miyamoto' } },
      internal: { createdAt: new Date('1603-06-01'), status: 'approved' },
      test: 'test'
    });

    assert.deepEqual(Object.keys(doc.toObject()), ['test', 'internal', 'profile', '_id']);
    assert.deepEqual(Object.keys(doc.toObject().profile.name), ['first', 'last']);
    assert.deepEqual(Object.keys(doc.toObject().internal), ['status', 'createdAt']);

    await doc.save();
    const res = await Test.findOne({ _id: doc._id, 'profile.name': { first: 'Miyamoto', last: 'Musashi' } });
    assert.ok(res);
  });

  it('depopulate all should depopulate nested array population (gh-10592)', async function() {
    const Person = db.model('Person', {
      name: String
    });

    const Band = db.model('Band', {
      name: String,
      members: [{ type: Schema.Types.ObjectId, ref: 'Person' }],
      lead: { type: Schema.Types.ObjectId, ref: 'Person' },
      embeddedMembers: [{
        active: Boolean,
        member: {
          type: Schema.Types.ObjectId, ref: 'Person'
        }
      }]
    });

    const people = [{ name: 'Axl Rose' }, { name: 'Slash' }];

    const docs = await Person.create(people);
    let band = {
      name: 'Guns N\' Roses',
      members: [docs[0]._id, docs[1]],
      lead: docs[0]._id,
      embeddedMembers: [{ active: true, member: docs[0]._id }, { active: false, member: docs[1]._id }]
    };

    band = await Band.create(band);
    await band.populate('members lead embeddedMembers.member');
    assert.ok(band.populated('members'));
    assert.ok(band.populated('lead'));
    assert.ok(band.populated('embeddedMembers.member'));
    assert.equal(band.members[0].name, 'Axl Rose');
    assert.equal(band.embeddedMembers[0].member.name, 'Axl Rose');
    band.depopulate();

    assert.ok(!band.populated('members'));
    assert.ok(!band.populated('lead'));
    assert.ok(!band.populated('embeddedMembers.member'));
    assert.ok(!band.embeddedMembers[0].member.name);
  });

  it('should allow dashes in the path name (gh-10677)', async function() {
    const schema = new mongoose.Schema({
      values: {
        type: Map,
        of: { entries: String },
        default: {}
      }
    });

    const Model = db.model('test', schema, 'test');

    const saved = new Model({});
    await saved.save();
    const document = await Model.findById({ _id: saved._id });
    document.values.set('abc', { entries: 'a' });
    document.values.set('abc-d', { entries: 'b' });
    await document.save();
  });

  it('inits non-schema values if strict is false (gh-10828)', function() {
    const FooSchema = new Schema({}, {
      id: false,
      _id: false,
      strict: false
    });
    const BarSchema = new Schema({
      name: String,
      foo: FooSchema
    });

    const Test = db.model('Test', BarSchema);

    const doc = new Test();
    doc.init({
      name: 'Test',
      foo: {
        something: 'A',
        other: 2
      }
    });

    assert.strictEqual(doc.foo.something, 'A');
    assert.strictEqual(doc.foo.other, 2);
  });

  it('avoids depopulating when setting array of subdocs from different doc (gh-10819)', function() {
    const Model1 = db.model('Test', Schema({ someField: String }));
    const Model2 = db.model('Test2', Schema({
      subDocuments: [{
        subDocument: {
          type: 'ObjectId',
          ref: 'Test'
        }
      }]
    }));

    const doc1 = new Model1({ someField: '111' });
    const doc2 = new Model2({
      subDocuments: {
        subDocument: doc1
      }
    });

    const doc3 = new Model2(doc2);
    assert.ok(doc3.populated('subDocuments.subDocument'));
    assert.equal(doc3.subDocuments[0].subDocument.someField, '111');

    const doc4 = new Model2();
    doc4.subDocuments = doc2.subDocuments;
    assert.ok(doc4.populated('subDocuments.subDocument'));
    assert.equal(doc4.subDocuments[0].subDocument.someField, '111');
  });

  it('allows validating doc again if pre validate errors out (gh-10830)', async function() {
    const BookSchema = Schema({
      name: String,
      price: Number,
      quantity: Number
    });

    BookSchema.pre('validate', disallownumflows);

    const Book = db.model('Test', BookSchema);

    function disallownumflows(next) {
      const self = this;
      if (self.isNew) return next();

      if (self.quantity === 27) {
        return next(new Error('Wrong Quantity'));
      }

      next();
    }

    const { _id } = await Book.create({ name: 'Hello', price: 50, quantity: 25 });

    const doc = await Book.findById(_id);

    doc.quantity = 27;
    const err = await doc.save().then(() => null, err => err);
    assert.ok(err);

    doc.quantity = 26;
    await doc.save();
  });

  it('ensures that doc.ownerDocument() and doc.parent() by default return this on the root document (gh-10884)', async function() {
    const userSchema = new mongoose.Schema({
      name: String,
      email: String
    });

    const Event = db.model('Rainbow', userSchema);

    const e = new Event({ name: 'test' });
    assert.strictEqual(e, e.parent());
    assert.strictEqual(e, e.ownerDocument());
  });

  it('catches errors in `required` functions (gh-10968)', async function() {
    const TestSchema = new Schema({
      url: {
        type: String,
        required: function() {
          throw new Error('oops!');
        }
      }
    });
    const Test = db.model('Test', TestSchema);

    const err = await Test.create({}).then(() => null, err => err);
    assert.ok(err);
    assert.equal(err.errors['url'].message, 'oops!');
  });

  it('does not allow overwriting schema methods with strict: false (gh-11001)', async function() {
    const TestSchema = new Schema({
      text: { type: String, default: 'text' }
    }, { strict: false });
    TestSchema.methods.someFn = () => 'good';
    const Test = db.model('Test', TestSchema);

    const unTrusted = { someFn: () => 'bad' };

    let x = await Test.create(unTrusted);
    await x.save();
    assert.equal(x.someFn(), 'good');

    x = new Test(unTrusted);
    await x.save();
    assert.equal(x.someFn(), 'good');

    x = await Test.create({});
    await x.set(unTrusted);
    assert.equal(x.someFn(), 'good');
  });

  it('allows setting nested to instance of document (gh-11011)', async function() {
    const TransactionSchema = new Schema({
      payments: [
        {
          id: { type: String },
          terminal: {
            _id: { type: Schema.Types.ObjectId },
            name: { type: String }
          }
        }
      ]
    });

    const TerminalSchema = new Schema({
      name: { type: String },
      apiKey: { type: String }
    });

    const Transaction = db.model('Test1', TransactionSchema);
    const Terminal = db.model('Test2', TerminalSchema);

    const transaction = new Transaction();
    const terminal = new Terminal({
      name: 'Front desk',
      apiKey: 'somesecret'
    });
    transaction.payments.push({
      id: 'testPayment',
      terminal: terminal
    });
    assert.equal(transaction.payments[0].terminal.name, 'Front desk');
  });

  it('cleans modified paths on deeply nested subdocuments (gh-11060)', async function() {
    const childSchema = new Schema({ status: String });

    const deploymentsSchema = new Schema({
      before: { type: childSchema, required: false },
      after: { type: childSchema, required: false }
    }, { _id: false });

    const testSchema = new Schema({
      name: String,
      deployments: { type: deploymentsSchema }
    });
    const Test = db.model('Test', testSchema);

    await Test.create({
      name: 'hello',
      deployments: {
        before: { status: 'foo' }
      }
    });

    const entry = await Test.findOne({ name: 'hello' });
    const deployment = entry.deployments.before;
    deployment.status = 'bar';
    entry.deployments.before = null;
    entry.deployments.after = deployment;

    assert.ok(!entry.isDirectModified('deployments.before.status'));
    await entry.save();
  });

  it('can manually populate subdocument refs (gh-10856)', async function() {
    // Bar model, has a name property and some other properties that we are interested in
    const BarSchema = new Schema({
      name: String,
      more: String,
      another: Number
    });
    const Bar = db.model('Bar', BarSchema);

    // Denormalised Bar schema with just the name, for use on the Foo model
    const BarNameSchema = new Schema({
      _id: {
        type: Schema.Types.ObjectId,
        ref: 'Bar'
      },
      name: String
    });

    // Foo model, which contains denormalized bar data (just the name)
    const FooSchema = new Schema({
      something: String,
      other: Number,
      bar: {
        type: BarNameSchema,
        ref: 'Bar'
      }
    });
    const Foo = db.model('Foo', FooSchema);

    const bar2 = await Bar.create({
      name: 'I am another Bar',
      more: 'With even more data',
      another: 3
    });
    const foo2 = await Foo.create({
      something: 'I am another Foo',
      other: 4
    });

    foo2.bar = bar2;
    assert.ok(foo2.bar instanceof Bar);
    assert.equal(foo2.bar.another, 3);
    assert.equal(foo2.get('bar.another'), 3);

    const obj = foo2.toObject({ depopulate: true });
    assert.equal(obj.bar.name, 'I am another Bar');
    assert.strictEqual(obj.bar.another, undefined);

    await foo2.save();
    const fromDb = await Foo.findById(foo2).lean();
    assert.strictEqual(fromDb.bar.name, 'I am another Bar');
    assert.strictEqual(fromDb.bar.another, undefined);
  });

  it('can manually populate subdocument refs in `create()` (gh-10856)', async function() {
    // Bar model, has a name property and some other properties that we are interested in
    const BarSchema = new Schema({
      name: String,
      more: String,
      another: Number
    });
    const Bar = db.model('Bar', BarSchema);

    // Denormalised Bar schema with just the name, for use on the Foo model
    const BarNameSchema = new Schema({
      _id: {
        type: Schema.Types.ObjectId,
        ref: 'Bar'
      },
      name: String
    });

    // Foo model, which contains denormalized bar data (just the name)
    const FooSchema = new Schema({
      something: String,
      other: Number,
      bar: {
        type: BarNameSchema,
        ref: 'Bar'
      }
    });
    const Foo = db.model('Foo', FooSchema);

    const bar = await Bar.create({
      name: 'I am Bar',
      more: 'With more data',
      another: 2
    });
    const foo = await Foo.create({
      something: 'I am Foo',
      other: 1,
      bar
    });

    assert.ok(foo.bar instanceof Bar);
    assert.equal(foo.bar.another, 2);
    assert.equal(foo.get('bar.another'), 2);
  });

  it('handles save with undefined nested doc under subdoc (gh-11110)', async function() {
    const testSchema = new Schema({
      level_1_array: [new Schema({
        level_1: {
          level_2: new Schema({
            level_3: {
              name_3: String,
              level_4: {
                name_4: String
              }
            }
          })
        }
      })]
    });

    const Test = db.model('Test', testSchema);

    const doc = {
      level_1_array: [{
        level_1: {
          level_2: {
            level_3: {
              name_3: 'test',
              level_4: undefined
            }
          }
        }
      }]
    };

    await new Test(doc).save();
  });

  it('correctly handles modifying array subdoc after setting array subdoc to same value (gh-11172)', async function() {
    const Order = db.model('Order', new Schema({
      cumulativeConsumption: [{
        _id: false,
        unit: String,
        value: Number
      }]
    }));

    await Order.create({
      cumulativeConsumption: [{ unit: 'foo', value: 123 }, { unit: 'bar', value: 42 }]
    });

    const doc = await Order.findOne();
    doc.cumulativeConsumption = doc.toObject().cumulativeConsumption;

    const match = doc.cumulativeConsumption.find(o => o.unit === 'bar');
    match.value = 43;
    match.unit = 'baz';

    assert.ok(doc.isModified());
    assert.ok(doc.isModified('cumulativeConsumption.1'));
  });

  it('handles `String` with `type` (gh-11199)', function() {
    String.type = String;
    const schema = new mongoose.Schema({
      something: String,
      somethingElse: { type: String, trim: true }
    });

    const Test = db.model('Test', schema);
    const doc = new Test({ something: 'test', somethingElse: 'test 2' });
    assert.equal(typeof doc.something, 'string');
    assert.equal(typeof doc.somethingElse, 'string');
    delete String.type;
  });

  it('applies subdocument defaults when projecting dotted subdocument fields', async function() {
    const version = await start.mongodVersion();
    if (version[0] < 5) {
      return this.skip();
    }

    const grandChildSchema = new mongoose.Schema({
      name: {
        type: mongoose.Schema.Types.String,
        default: () => 'grandchild'
      }
    });

    const childSchema = new mongoose.Schema({
      name: {
        type: mongoose.Schema.Types.String,
        default: () => 'child'
      },
      grandChild: {
        type: grandChildSchema,
        default: () => ({})
      }
    });

    const parentSchema = new mongoose.Schema({
      name: mongoose.Schema.Types.String,
      child: {
        type: childSchema,
        default: () => ({})
      }
    });

    const ParentModel = db.model('Parent', parentSchema);
    // insert an object without mongoose adding missing defaults
    const result = await db.collection('Parent').insertOne({ name: 'parent' });

    // ensure that the defaults are populated when no projections are used
    const doc = await ParentModel.findById(result.insertedId).exec();
    assert.equal(doc.name, 'parent');
    assert.equal(doc.child.name, 'child');
    assert.equal(doc.child.grandChild.name, 'grandchild');

    // ensure that defaults are populated when using an object projection
    const projectedDoc = await ParentModel.findById(result.insertedId, {
      name: 1,
      child: {
        name: 1,
        grandChild: {
          name: 1
        }
      }
    }).exec();
    assert.equal(projectedDoc.name, 'parent');
    assert.equal(projectedDoc.child.name, 'child');
    assert.equal(projectedDoc.child.grandChild.name, 'grandchild');

    // ensure that defaults are populated when using dotted path projections
    const dottedProjectedDoc = await ParentModel.findById(result.insertedId, {
      name: 1,
      'child.name': 1,
      'child.grandChild.name': 1
    }).exec();
    assert.equal(dottedProjectedDoc.name, 'parent');
    assert.equal(dottedProjectedDoc.child.name, 'child');
    assert.equal(dottedProjectedDoc.child.grandChild.name, 'grandchild');
  });

  it('handles initing nested properties in non-strict documents (gh-11309)', async function() {
    const NestedSchema = new Schema({}, {
      id: false,
      _id: false,
      strict: false
    });

    const ItemSchema = new Schema({
      name: {
        type: String
      },
      nested: NestedSchema
    });

    const Test = db.model('Test', ItemSchema);

    const item = await Test.create({
      nested: {
        foo: {
          bar: 55
        }
      }
    });

    // Modify nested data
    item.nested.foo.bar = 66;
    item.markModified('nested.foo.bar');
    await item.save();

    const reloaded = await Test.findOne({ _id: item._id });

    assert.deepEqual(reloaded.nested.foo, { bar: 66 });
    assert.ok(!reloaded.nested.foo.$__isNested);
    assert.strictEqual(reloaded.nested.foo.bar, 66);
  });

  it('saves changes when setting a nested path to itself (gh-11395)', async function() {
    const Test = db.model('Test', new Schema({
      co: { value: Number }
    }));

    await Test.create({});

    const doc = await Test.findOne();
    doc.co.value = 123;
    doc.co = doc.co;
    await doc.save();

    const res = await Test.findById(doc._id);
    assert.strictEqual(res.co.value, 123);
  });

  it('avoids setting nested properties on top-level document when init-ing with strict: false (gh-11526) (gh-11309)', async function() {
    const testSchema = Schema({ name: String }, { strict: false, strictQuery: false });
    const Test = db.model('Test', testSchema);

    const doc = new Test();
    doc.init({
      details: {
        person: {
          name: 'Baz'
        }
      }
    });

    assert.strictEqual(doc.name, void 0);
  });

  it('handles deeply nested subdocuments when getting paths to validate (gh-11501)', async function() {
    const schema = Schema({
      parameters: {
        test: {
          type: new Schema({
            value: 'Mixed'
          })
        }
      },
      nested: Schema({
        parameters: {
          type: Map,
          of: Schema({
            value: 'Mixed'
          })
        }
      })
    });
    const Test = db.model('Test', schema);

    await Test.create({
      nested: {
        parameters: new Map([['test', { answer: 42 }]])
      }
    });
  });

  it('handles casting array of spread documents (gh-11522)', async function() {
    const Test = db.model('Test', new Schema({
      arr: [{ _id: false, prop1: String, prop2: String }]
    }));

    const doc = new Test({ arr: [{ prop1: 'test' }] });

    doc.arr = doc.arr.map(member => ({
      ...member,
      prop2: 'foo'
    }));

    assert.deepStrictEqual(doc.toObject().arr, [{ prop1: 'test', prop2: 'foo' }]);

    await doc.validate();
  });

  it('avoids setting modified on subdocument defaults (gh-11528)', async function() {
    const textSchema = new Schema({
      text: { type: String }
    }, { _id: false });

    const messageSchema = new Schema({
      body: { type: textSchema, default: { text: 'hello' } },
      date: { type: Date, default: Date.now }
    });


    const Message = db.model('Test', messageSchema);

    const entry = await Message.create({});

    const failure = await Message.findById({ _id: entry._id });

    assert.deepEqual(failure.modifiedPaths(), []);
  });

  it('works when passing dot notation to mixed property (gh-1946)', async function() {
    const schema = Schema({
      name: String,
      mix: { type: Schema.Types.Mixed },
      nested: { prop: String }
    });
    const M = db.model('Test', schema);
    const m1 = new M({ name: 'test', 'mix.val': 'foo', 'nested.prop': 'bar' });
    assert.equal(m1.name, 'test');
    assert.equal(m1.mix.val, 'foo');
    assert.equal(m1.nested.prop, 'bar');
    await m1.save();
    assert.equal(m1.name, 'test');
    assert.equal(m1.mix.val, 'foo');

    const doc = await M.findById(m1);
    assert.equal(doc.name, 'test');
    assert.equal(doc.mix.val, 'foo');
  });

  it('correctly validates deeply nested document arrays (gh-11564)', async function() {
    const testSchemaSub3 = new mongoose.Schema({
      name: {
        type: String,
        required: true
      }
    });

    const testSchemaSub2 = new mongoose.Schema({
      name: {
        type: String,
        required: true
      },
      list: [testSchemaSub3]
    });

    const testSchemaSub1 = new mongoose.Schema({
      name: {
        type: String,
        required: true
      },
      list: [testSchemaSub2]
    });

    const testSchema = new mongoose.Schema({
      name: String,
      list: [testSchemaSub1]
    });

    const testModel = db.model('Test', testSchema);

    await testModel.create({
      name: 'lvl1',
      list: [{
        name: 'lvl2',
        list: [{
          name: 'lvl3'
        }]
      }]
    });
  });

  it('reruns validation when modifying a document array path under a nested path after save (gh-11672)', async function() {
    const ChildSchema = new Schema({
      price: {
        type: Number,
        validate: function(val) {
          return val > 0;
        }
      }
    });

    const ParentSchema = new Schema({
      rootField: { nestedSubdocArray: [ChildSchema] }
    });
    const Test = db.model('Test', ParentSchema);

    const parentDoc = new Test({
      rootField: {
        nestedSubdocArray: [
          {
            price: 1
          }
        ]
      }
    });

    await parentDoc.save();

    // Now we try editing to an invalid value which should throw
    parentDoc.rootField.nestedSubdocArray[0].price = -1;
    const err = await parentDoc.save().then(() => null, err => err);

    assert.ok(err);
    assert.equal(err.name, 'ValidationError');
    assert.ok(err.message.includes('failed for path'), err.message);
    assert.ok(err.message.includes('value `-1`'), err.message);
  });

  it('avoids setting nested paths to null when they are set to `undefined` (gh-11723)', async function() {
    const nestedSchema = new mongoose.Schema({
      count: Number
    }, { _id: false });

    const mySchema = new mongoose.Schema({
      name: String,
      nested: { count: Number },
      nestedSchema: nestedSchema
    }, { minimize: false });

    const Test = db.model('Test', mySchema);

    const instance1 = new Test({ name: 'test1', nested: { count: 1 }, nestedSchema: { count: 1 } });
    await instance1.save();

    const update = { nested: { count: undefined }, nestedSchema: { count: undefined } };
    instance1.set(update);
    await instance1.save();

    const doc = await Test.findById(instance1);
    assert.strictEqual(doc.nested.count, undefined);
    assert.strictEqual(doc.nestedSchema.count, undefined);
  });

  it('cleans modified subpaths when setting nested path under array to null when subpaths are modified (gh-11764)', async function() {
    const Test = db.model('Test', new Schema({
      list: [{
        quantity: {
          value: Number,
          unit: String
        }
      }]
    }));

    let doc = await Test.create({ list: [{ quantity: { value: 1, unit: 'case' } }] });

    doc = await Test.findById(doc);
    doc.list[0].quantity.value = null;
    doc.list[0].quantity.unit = null;
    doc.list[0].quantity = null;

    await doc.save();

    doc = await Test.findById(doc);
    assert.strictEqual(doc.list[0].toObject().quantity, null);
  });

  it('avoids manually populating document that is manually populated in another doc with different unpopulatedValue (gh-11442) (gh-11008)', async function() {
    const BarSchema = new Schema({
      name: String,
      more: String
    });
    const Bar = db.model('Bar', BarSchema);

    // Denormalised Bar schema with just the name, for use on the Foo model
    const BarNameSchema = new Schema({
      _id: {
        type: Schema.Types.ObjectId,
        ref: 'Bar'
      },
      name: String
    });

    // Foo model, which contains denormalized bar data (just the name)
    const FooSchema = new Schema({
      something: String,
      other: Number,
      bar: {
        type: BarNameSchema,
        ref: 'Bar'
      }
    });
    const Foo = db.model('Foo', FooSchema);

    const Baz = db.model('Baz', new Schema({ bar: { type: 'ObjectId', ref: 'Bar' } }));

    const bar = await Bar.create({
      name: 'I am another Bar',
      more: 'With even more data'
    });
    const foo = await Foo.create({
      something: 'I am another Foo',
      other: 4
    });
    foo.bar = bar;
    const baz = await Baz.create({});
    baz.bar = bar;

    assert.ok(foo.populated('bar'));
    assert.ok(!baz.populated('bar'));

    let res = foo.toObject({ depopulate: true });
    assert.strictEqual(res.bar._id.toString(), bar._id.toString());
    assert.strictEqual(res.bar.name, 'I am another Bar');

    res = baz.toObject({ depopulate: true });
    assert.strictEqual(res.bar.toString(), bar._id.toString());

    const bar2 = await Bar.create({
      name: 'test2'
    });
    baz.bar = bar2;
    assert.ok(baz.populated('bar'));

    const baz2 = await Baz.create({});
    baz2.bar = bar2;
    assert.ok(baz.populated('bar'));
  });
<<<<<<< HEAD
});

describe('Check if instance function that is supplied in schema option is availabe', function() {
  it('should give an instance function back rather than undefined', function ModelJS() {
    const testSchema = new mongoose.Schema({}, { methods: { instanceFn() { return 'Returned from DocumentInstanceFn'; } } });
    const TestModel = mongoose.model('TestModel', testSchema);
    const TestDocument = new TestModel({});
    assert.equal(TestDocument.instanceFn(), 'Returned from DocumentInstanceFn');
=======

  it('$getAllSubdocs gets document arrays underneath a nested path (gh-11917)', function() {
    const nestedSettingsSchema = new Schema({
      value: String,
      active: Boolean
    });

    const userSettingsSchema = new Schema({
      nestedSettings: {
        settingsProps: [nestedSettingsSchema]
      }
    });

    const userSchema = new Schema({
      first_name: String,
      last_name: String,
      settings: userSettingsSchema
    });

    const User = db.model('User', userSchema);

    const doc = new User({
      settings: {
        nestedSettings: {
          settingsProps: [{ value: 'test', active: true }]
        }
      }
    });

    const subdocs = doc.$getAllSubdocs();
    assert.equal(subdocs.length, 2);
    assert.equal(subdocs[0].value, 'test');
    assert.ok(subdocs[1].nestedSettings);
>>>>>>> 4e7e6cad
  });
});<|MERGE_RESOLUTION|>--- conflicted
+++ resolved
@@ -11472,7 +11472,40 @@
     baz2.bar = bar2;
     assert.ok(baz.populated('bar'));
   });
-<<<<<<< HEAD
+
+  it('$getAllSubdocs gets document arrays underneath a nested path (gh-11917)', function() {
+    const nestedSettingsSchema = new Schema({
+      value: String,
+      active: Boolean
+    });
+
+    const userSettingsSchema = new Schema({
+      nestedSettings: {
+        settingsProps: [nestedSettingsSchema]
+      }
+    });
+
+    const userSchema = new Schema({
+      first_name: String,
+      last_name: String,
+      settings: userSettingsSchema
+    });
+
+    const User = db.model('User', userSchema);
+
+    const doc = new User({
+      settings: {
+        nestedSettings: {
+          settingsProps: [{ value: 'test', active: true }]
+        }
+      }
+    });
+
+    const subdocs = doc.$getAllSubdocs();
+    assert.equal(subdocs.length, 2);
+    assert.equal(subdocs[0].value, 'test');
+    assert.ok(subdocs[1].nestedSettings);
+  });
 });
 
 describe('Check if instance function that is supplied in schema option is availabe', function() {
@@ -11481,40 +11514,5 @@
     const TestModel = mongoose.model('TestModel', testSchema);
     const TestDocument = new TestModel({});
     assert.equal(TestDocument.instanceFn(), 'Returned from DocumentInstanceFn');
-=======
-
-  it('$getAllSubdocs gets document arrays underneath a nested path (gh-11917)', function() {
-    const nestedSettingsSchema = new Schema({
-      value: String,
-      active: Boolean
-    });
-
-    const userSettingsSchema = new Schema({
-      nestedSettings: {
-        settingsProps: [nestedSettingsSchema]
-      }
-    });
-
-    const userSchema = new Schema({
-      first_name: String,
-      last_name: String,
-      settings: userSettingsSchema
-    });
-
-    const User = db.model('User', userSchema);
-
-    const doc = new User({
-      settings: {
-        nestedSettings: {
-          settingsProps: [{ value: 'test', active: true }]
-        }
-      }
-    });
-
-    const subdocs = doc.$getAllSubdocs();
-    assert.equal(subdocs.length, 2);
-    assert.equal(subdocs[0].value, 'test');
-    assert.ok(subdocs[1].nestedSettings);
->>>>>>> 4e7e6cad
   });
 });