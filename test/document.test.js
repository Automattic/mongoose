--- conflicted
+++ resolved
@@ -12458,7 +12458,6 @@
     assert.strictEqual(nestedProjectionDoc.sub.propertyA, 'A');
   });
 
-<<<<<<< HEAD
   it('handles bigint (gh-13791)', async function() {
     const testSchema = new mongoose.Schema({
       n: Number,
@@ -12669,7 +12668,6 @@
     const { collection } = await Test.findById(doc);
     assert.strictEqual(collection, 'baz');
   });
-=======
   it('avoids adding nested paths to markModified() output if adding a new field (gh-14024)', async function() {
     const eventSchema = new Schema({
       name: { type: String },
@@ -12692,7 +12690,6 @@
       ['__stateBeforeSuspension', '__stateBeforeSuspension.jsonField']
     );
   });
->>>>>>> 6760c546
 });
 
 describe('Check if instance function that is supplied in schema option is availabe', function() {
