
/**
 * Module dependencies.
 */

var start = require('./common')
  , mongoose = start.mongoose
  , assert = require('assert')
  , random = require('../lib/utils').random
  , Schema = mongoose.Schema
  , ObjectId = Schema.ObjectId
  , Document = require('../lib/document')
  , DocumentObjectId = mongoose.Types.ObjectId
  , SchemaType = mongoose.SchemaType
  , ValidatorError = SchemaType.ValidatorError
  , ValidationError = mongoose.Document.ValidationError
  , MongooseError = mongoose.Error
  , Query = require('../lib/query');

/**
 * Test Document constructor.
 */

function TestDocument () {
  Document.apply(this, arguments);
};

/**
 * Inherits from Document.
 */

TestDocument.prototype.__proto__ = Document.prototype;

/**
 * Set a dummy schema to simulate compilation.
 */

var em = new Schema({ title: String, body: String });
em.virtual('works').get(function () {
  return 'em virtual works'
});
var schema = new Schema({
    test    : String
  , oids    : [ObjectId]
  , numbers : [Number]
  , nested  : {
        age   : Number
      , cool  : ObjectId
      , deep  : { x: String }
      , path  : String
      , setr  : String
    }
  , nested2 : {
        nested: String
      , yup   : {
            nested  : Boolean
          , yup     : String
          , age     : Number
        }
    }
  , em: [em]
  , date: Date
});
TestDocument.prototype.$__setSchema(schema);

schema.virtual('nested.agePlus2').get(function (v) {
  return this.nested.age + 2;
});
schema.virtual('nested.setAge').set(function (v) {
  this.nested.age = v;
});
schema.path('nested.path').get(function (v) {
  return (this.nested.age || '') + (v ? v : '');
});
schema.path('nested.setr').set(function (v) {
  return v + ' setter';
});

var dateSetterCalled = false;
schema.path('date').set(function (v) {
  // should not have been cast to a Date yet
  assert.equal('string', typeof v);
  dateSetterCalled = true;
  return v;
});

/**
 * Method subject to hooks. Simply fires the callback once the hooks are
 * executed.
 */

TestDocument.prototype.hooksTest = function(fn){
  fn(null, arguments);
};

var childSchema = new Schema({ counter: Number });

var parentSchema = new Schema({
  name: String,
  children: [childSchema]
});

/**
 * Test.
 */

describe('document', function(){

  describe('shortcut getters', function(){
    it('return undefined for properties with a null/undefined parent object (gh-1326)', function(done){
      var doc = new TestDocument;
      doc.init({ nested: null });
      assert.strictEqual(undefined, doc.nested.age);
      done();
    })

    it('work', function(done){
      var doc = new TestDocument();
      doc.init({
          test    : 'test'
        , oids    : []
        , nested  : {
              age   : 5
            , cool  : DocumentObjectId.createFromHexString('4c6c2d6240ced95d0e00003c')
            , path  : 'my path'
          }
      });

      assert.equal('test', doc.test);
      assert.ok(doc.oids instanceof Array);
      assert.equal(doc.nested.age, 5);
      assert.equal(String(doc.nested.cool), '4c6c2d6240ced95d0e00003c');
      assert.equal(7, doc.nested.agePlus2);
      assert.equal('5my path', doc.nested.path);
      doc.nested.setAge = 10;
      assert.equal(10, doc.nested.age);
      doc.nested.setr = 'set it';
      assert.equal(doc.getValue('nested.setr'), 'set it setter');

      var doc2 = new TestDocument();
      doc2.init({
          test    : 'toop'
        , oids    : []
        , nested  : {
              age   : 2
            , cool  : DocumentObjectId.createFromHexString('4cf70857337498f95900001c')
            , deep  : { x: 'yay' }
          }
      });

      assert.equal('toop', doc2.test);
      assert.ok(doc2.oids instanceof Array);
      assert.equal(doc2.nested.age, 2);

      // GH-366
      assert.equal(doc2.nested.bonk, undefined);
      assert.equal(doc2.nested.nested, undefined);
      assert.equal(doc2.nested.test, undefined);
      assert.equal(doc2.nested.age.test, undefined);
      assert.equal(doc2.nested.age.nested, undefined);
      assert.equal(doc2.oids.nested, undefined);
      assert.equal(doc2.nested.deep.x, 'yay');
      assert.equal(doc2.nested.deep.nested, undefined);
      assert.equal(doc2.nested.deep.cool, undefined);
      assert.equal(doc2.nested2.yup.nested, undefined);
      assert.equal(doc2.nested2.yup.nested2, undefined);
      assert.equal(doc2.nested2.yup.yup, undefined);
      assert.equal(doc2.nested2.yup.age, undefined);
      assert.equal('object', typeof doc2.nested2.yup);

      doc2.nested2.yup = {
          age: 150
        , yup: "Yesiree"
        , nested: true
      };

      assert.equal(doc2.nested2.nested, undefined);
      assert.equal(doc2.nested2.yup.nested, true);
      assert.equal(doc2.nested2.yup.yup, "Yesiree");
      assert.equal(doc2.nested2.yup.age, 150);
      doc2.nested2.nested = "y";
      assert.equal(doc2.nested2.nested, "y");
      assert.equal(doc2.nested2.yup.nested, true);
      assert.equal(doc2.nested2.yup.yup, "Yesiree");
      assert.equal(150, doc2.nested2.yup.age);

      assert.equal(String(doc2.nested.cool), '4cf70857337498f95900001c');

      assert.ok(doc.oids !== doc2.oids);
      done();
    });
  })

  it('test shortcut setters', function(done){
    var doc = new TestDocument();

    doc.init({
        test    : 'Test'
      , nested  : {
            age   : 5
        }
    });

    assert.equal(doc.isModified('test'), false);
    doc.test = 'Woot';
    assert.equal('Woot', doc.test);
    assert.equal(true, doc.isModified('test'));

    assert.equal(doc.isModified('nested.age'),false);
    doc.nested.age = 2;
    assert.equal(2,doc.nested.age);
    assert.ok(doc.isModified('nested.age'));

    doc.nested = { path: 'overwrite the entire nested object' };
    assert.equal(undefined, doc.nested.age);
    assert.equal(1, Object.keys(doc._doc.nested).length);
    assert.equal('overwrite the entire nested object', doc.nested.path);
    assert.ok(doc.isModified('nested'));
    done();
  });

  it('test accessor of id', function(done){
    var doc = new TestDocument();
    assert.ok(doc._id instanceof DocumentObjectId);
    done();
  });

  it('test shortcut of id hexString', function(done){
    var doc = new TestDocument()
      , _id = doc._id.toString();
    assert.equal('string', typeof doc.id);
    done();
  });

  it('test toObject clone', function(done){
    var doc = new TestDocument();
    doc.init({
        test    : 'test'
      , oids    : []
      , nested  : {
            age   : 5
          , cool  : new DocumentObjectId
        }
    });

    var copy = doc.toObject();

    copy.test._marked = true;
    copy.nested._marked = true;
    copy.nested.age._marked = true;
    copy.nested.cool._marked = true;

    assert.equal(doc._doc.test._marked, undefined);
    assert.equal(doc._doc.nested._marked, undefined);
    assert.equal(doc._doc.nested.age._marked, undefined);
    assert.equal(doc._doc.nested.cool._marked, undefined);
    done();
  });

  it('toObject options', function( done ){
    var doc = new TestDocument();

    doc.init({
        test    : 'test'
      , oids    : []
      , em: [{title:'asdf'}]
      , nested  : {
            age   : 5
          , cool  : DocumentObjectId.createFromHexString('4c6c2d6240ced95d0e00003c')
          , path  : 'my path'
        }
      , nested2: {}
      , date: new Date
    });

    var clone = doc.toObject({ getters: true, virtuals: false });

    assert.equal(clone.test, 'test');
    assert.ok(clone.oids instanceof Array);
    assert.equal(5, clone.nested.age);
    assert.equal(clone.nested.cool.toString(), '4c6c2d6240ced95d0e00003c');
    assert.equal('5my path', clone.nested.path);
    assert.equal(undefined, clone.nested.agePlus2);
    assert.equal(undefined, clone.em[0].works);
    assert.ok(clone.date instanceof Date);

    clone = doc.toObject({ virtuals: true });

    assert.equal('test', clone.test);
    assert.ok(clone.oids instanceof Array);
    assert.equal(5, clone.nested.age);
    assert.equal(clone.nested.cool.toString(), '4c6c2d6240ced95d0e00003c');
    assert.equal('my path', clone.nested.path);
    assert.equal(7, clone.nested.agePlus2);
    assert.equal(clone.em[0].works, 'em virtual works');

    clone = doc.toObject({ getters: true });

    assert.equal('test', clone.test);
    assert.ok(clone.oids instanceof Array);
    assert.equal(5, clone.nested.age);
    assert.equal(clone.nested.cool.toString(),'4c6c2d6240ced95d0e00003c');
    assert.equal('5my path', clone.nested.path);
    assert.equal(7, clone.nested.agePlus2);
    assert.equal('em virtual works', clone.em[0].works);

    // test toObject options
    doc.schema.options.toObject = { virtuals: true };
    clone = doc.toObject();
    assert.equal('test', clone.test);
    assert.ok(clone.oids instanceof Array);
    assert.equal(5, clone.nested.age);
    assert.equal(clone.nested.cool.toString(),'4c6c2d6240ced95d0e00003c');

    assert.equal('my path', clone.nested.path);
    assert.equal(7, clone.nested.agePlus2);
    assert.equal('asdf', clone.em[0].title);
    delete doc.schema.options.toObject;

    // minimize
    clone = doc.toObject({ minimize: true });
    assert.equal(undefined, clone.nested2);
    clone = doc.toObject({ minimize: true, getters: true });
    assert.equal(undefined, clone.nested2);
    clone = doc.toObject({ minimize: false });
    assert.equal('Object', clone.nested2.constructor.name);
    assert.equal(1, Object.keys(clone.nested2).length);
    clone = doc.toObject('2');
    assert.equal(undefined, clone.nested2);

    doc.schema.options.toObject = { minimize: false };
    clone = doc.toObject();
    assert.equal('Object', clone.nested2.constructor.name);
    assert.equal(1, Object.keys(clone.nested2).length);
    delete doc.schema.options.toObject;

    doc.schema.options.minimize = false;
    clone = doc.toObject();
    assert.equal('Object', clone.nested2.constructor.name);
    assert.equal(1, Object.keys(clone.nested2).length);
    doc.schema.options.minimize = true;
    clone = doc.toObject();
    assert.equal(undefined, clone.nested2);

    // transform
    doc.schema.options.toObject = {};
    doc.schema.options.toObject.transform = function xform (doc, ret, options) {

      if ('function' == typeof doc.ownerDocument)
        // ignore embedded docs
        return;

      delete ret.em;
      delete ret.numbers;
      delete ret.oids;
      ret._id = ret._id.toString();
    }

    clone = doc.toObject();
    assert.equal(doc.id, clone._id);
    assert.ok(undefined === clone.em);
    assert.ok(undefined === clone.numbers);
    assert.ok(undefined === clone.oids);
    assert.equal('test', clone.test);
    assert.equal(5, clone.nested.age);

    // transform with return value
    var out = { myid: doc._id.toString() }
    doc.schema.options.toObject.transform = function (doc, ret, options) {
      if ('function' == typeof doc.ownerDocument)
        // ignore embedded docs
        return;

      return { myid: ret._id.toString() }
    }

    clone = doc.toObject();
    assert.deepEqual(out, clone);

    // ignored transform with inline options
    clone = doc.toObject({ x: 1 });
    assert.ok(!('myid' in clone));
    assert.equal('test', clone.test);
    assert.ok(clone.oids instanceof Array);
    assert.equal(5, clone.nested.age);
    assert.equal(clone.nested.cool.toString(),'4c6c2d6240ced95d0e00003c');
    assert.equal('my path', clone.nested.path);
    assert.equal('Object', clone.em[0].constructor.name);

    // applied transform when inline transform is true
    clone = doc.toObject({ x: 1, transform: true });
    assert.deepEqual(out, clone);

    // transform passed inline
    function xform (self, doc, opts) {
      opts.fields.split(' ').forEach(function (field) {
        delete doc[field];
      });
    }
    clone = doc.toObject({
        transform: xform
      , fields: '_id em numbers oids nested'
    });
    assert.equal('test', doc.test);
    assert.ok(undefined === clone.em);
    assert.ok(undefined === clone.numbers);
    assert.ok(undefined === clone.oids);
    assert.ok(undefined === clone._id);
    assert.ok(undefined === clone.nested);

    // all done
    delete doc.schema.options.toObject;
    done();
  });

<<<<<<< HEAD
  it('toObject transform', function( done ){
    var schema = new Schema({
      name: String,
      places: [{type: ObjectId, ref: 'toObject-transform-places'}]
    });

    var schemaPlaces = new Schema({
      identity: String
    });

    schemaPlaces.set('toObject', {
      transform: function (doc, ret) {

        // here should be only toObject-transform-places documents
        assert.equal(doc.constructor.modelName, 'toObject-transform-places');

        return ret;
      }
    });

    var db = start()
      , Test = db.model('toObject-transform', schema)
      , Places = db.model('toObject-transform-places', schemaPlaces);

    Places.create({ identity: 'a' },{ identity: 'b' },{ identity: 'c' }, function(err, a, b, c){
      Test.create({ name: 'chetverikov', places: [a, b, c]}, function( err ){
        assert.ifError(err);
        Test.findOne({}).populate('places').exec(function( err, docs ){
          assert.ifError(err);

          docs.toObject({transform: true});

          done();
        });
      });
    });
  });

=======
>>>>>>> 066fc6ad
  it('doesnt use custom toObject options on save', function( done ){
    var schema = new Schema({
      name: String,
      iWillNotBeDelete: Boolean,
      nested: {
        iWillNotBeDeleteToo: Boolean
      }
    });

    schema.set('toObject', {
      transform: function (doc, ret) {
        delete ret.iWillNotBeDelete;
        delete ret.nested.iWillNotBeDeleteToo;

        return ret;
      }
    });
    var db = start()
      , Test = db.model('TestToObject', schema);

    Test.create({ name: 'chetverikov', iWillNotBeDelete: true, 'nested.iWillNotBeDeleteToo': true}, function( err ){
      assert.ifError(err);
      Test.findOne({}, function( err, doc ){
        assert.ifError(err);

        assert.equal( doc._doc.iWillNotBeDelete, true );
        assert.equal( doc._doc.nested.iWillNotBeDeleteToo, true );

        done();
      });
    });
  });

  it('doesnt clobber child schema options when called with no params (gh-2035)', function(done) {
    var db = start();
    var userSchema = new Schema({
      firstName: String,
      lastName: String,
      password: String
    });

    userSchema.virtual('fullName').get(function () {
      return this.firstName + ' ' + this.lastName;
    });

    userSchema.set('toObject', { virtuals: false });

    var postSchema = new Schema({
      owner: { type: Schema.Types.ObjectId, ref: 'gh-2035-user' },
      content: String
    });

    postSchema.virtual('capContent').get(function () {
      return this.content.toUpperCase();
    });

    postSchema.set('toObject', { virtuals: true });
    var User = db.model('gh-2035-user', userSchema, 'gh-2035-user');
    var Post = db.model('gh-2035-post', postSchema, 'gh-2035-post');

    var user = new User({ firstName: 'Joe', lastName: 'Smith', password: 'password' });

    user.save(function (err, savedUser) {
      assert.ifError(err);
      var post = new Post({ owner: savedUser._id, content: 'lorem ipsum' });
      post.save(function (err, savedPost) {
        assert.ifError(err);
        Post.findById(savedPost._id).populate('owner').exec(function (err, newPost) {
          assert.ifError(err);
          var obj = newPost.toObject();
          assert.equal(obj.owner.fullName, undefined);
          db.close(done);
        });
      });
    });
  });

  it('toJSON options', function(done){
    var doc = new TestDocument();

    doc.init({
        test    : 'test'
      , oids    : []
      , em: [{title:'asdf'}]
      , nested  : {
            age   : 5
          , cool  : DocumentObjectId.createFromHexString('4c6c2d6240ced95d0e00003c')
          , path  : 'my path'
        }
      , nested2: {}
    });

    // override to check if toJSON gets fired
    var path = TestDocument.prototype.schema.path('em');
    path.casterConstructor.prototype.toJSON = function () {
      return {};
    }

    doc.schema.options.toJSON = { virtuals: true };
    var clone = doc.toJSON();
    assert.equal('test', clone.test);
    assert.ok(clone.oids instanceof Array);
    assert.equal(5, clone.nested.age);
    assert.equal(clone.nested.cool.toString(),'4c6c2d6240ced95d0e00003c');
    assert.equal('my path', clone.nested.path);
    assert.equal(7, clone.nested.agePlus2);
    assert.equal('Object', clone.em[0].constructor.name);
    assert.equal(0, Object.keys(clone.em[0]).length);
    delete doc.schema.options.toJSON;
    delete path.casterConstructor.prototype.toJSON;

    doc.schema.options.toJSON = { minimize: false };
    clone = doc.toJSON();
    assert.equal('Object', clone.nested2.constructor.name);
    assert.equal(1, Object.keys(clone.nested2).length);
    clone = doc.toJSON('8');
    assert.equal('Object', clone.nested2.constructor.name);
    assert.equal(1, Object.keys(clone.nested2).length);

    // gh-852
    var arr = [doc]
      , err = false
      , str
    try {
      str = JSON.stringify(arr);
    } catch (_) { err = true; }
    assert.equal(false, err);
    assert.ok(/nested2/.test(str));
    assert.equal('Object', clone.nested2.constructor.name);
    assert.equal(1, Object.keys(clone.nested2).length);

    // transform
    doc.schema.options.toJSON = {};
    doc.schema.options.toJSON.transform = function xform (doc, ret, options) {
      if ('function' == typeof doc.ownerDocument)
        // ignore embedded docs
        return;

      delete ret.em;
      delete ret.numbers;
      delete ret.oids;
      ret._id = ret._id.toString();
    }

    clone = doc.toJSON();
    assert.equal(doc.id, clone._id);
    assert.ok(undefined === clone.em);
    assert.ok(undefined === clone.numbers);
    assert.ok(undefined === clone.oids);
    assert.equal('test', clone.test);
    assert.equal(5, clone.nested.age);

    // transform with return value
    var out = { myid: doc._id.toString() }
    doc.schema.options.toJSON.transform = function (doc, ret, options) {
      if ('function' == typeof doc.ownerDocument)
        // ignore embedded docs
        return;

      return { myid: ret._id.toString() }
    }

    clone = doc.toJSON();
    assert.deepEqual(out, clone);

    // ignored transform with inline options
    clone = doc.toJSON({ x: 1 });
    assert.ok(!('myid' in clone));
    assert.equal('test', clone.test);
    assert.ok(clone.oids instanceof Array);
    assert.equal(5, clone.nested.age);
    assert.equal(clone.nested.cool.toString(),'4c6c2d6240ced95d0e00003c');
    assert.equal('my path', clone.nested.path);
    assert.equal('Object', clone.em[0].constructor.name);

    // applied transform when inline transform is true
    clone = doc.toJSON({ x: 1, transform: true });
    assert.deepEqual(out, clone);

    // transform passed inline
    function xform (self, doc, opts) {
      opts.fields.split(' ').forEach(function (field) {
        delete doc[field];
      });
    }
    clone = doc.toJSON({
        transform: xform
      , fields: '_id em numbers oids nested'
    });
    assert.equal('test', doc.test);
    assert.ok(undefined === clone.em);
    assert.ok(undefined === clone.numbers);
    assert.ok(undefined === clone.oids);
    assert.ok(undefined === clone._id);
    assert.ok(undefined === clone.nested);
    assert.ok(undefined === clone.myid);

    // all done
    delete doc.schema.options.toJSON;
    done();
  });

  it('jsonifying an object', function(done){
    var doc = new TestDocument({ test: 'woot' })
      , oidString = doc._id.toString();

    // convert to json string
    var json = JSON.stringify(doc);

    // parse again
    var obj = JSON.parse(json);

    assert.equal('woot', obj.test);
    assert.equal(obj._id, oidString);
    done();
  });
  it('jsonifying an object\'s populated items works (gh-1376)', function(done){
    var db = start();
    var userSchema, User, groupSchema, Group;

    userSchema = Schema({name: String});
    // includes virtual path when 'toJSON'
    userSchema.set('toJSON', {getters: true});
    userSchema.virtual('hello').get(function() {
      return 'Hello, ' + this.name;
    });
    User = db.model('User', userSchema);

    groupSchema = Schema({
      name: String,
      _users: [{type: Schema.ObjectId, ref: 'User'}]
    });

    Group = db.model('Group', groupSchema);

    User.create({name: 'Alice'}, {name: 'Bob'}, function(err, alice, bob) {
      assert.ifError(err);

      new Group({name: 'mongoose', _users: [alice, bob]}).save(function(err, group) {
        Group.findById(group).populate('_users').exec(function(err, group) {
          assert.ifError(err);
          assert.ok(group.toJSON()._users[0].hello);
          done();
        });
      });
    });
  })

  describe('#update', function(){
    it('returns a Query', function(done){
      var mg = new mongoose.Mongoose;
      var M = mg.model('doc#update', { s: String });
      var doc = new M;
      assert.ok(doc.update() instanceof Query);
      done();
    })
    it('calling update on document should relay to its model (gh-794)', function(done){
      var db = start();
      var Docs = new Schema({text:String});
      var docs = db.model('docRelayUpdate', Docs);
      var d = new docs({text:'A doc'});
      var called = false;
      d.save(function () {
        var oldUpdate = docs.update;
        docs.update = function (query, operation) {
          assert.equal(1, Object.keys(query).length);
          assert.equal(query._id, d._id);
          assert.equal(1, Object.keys(operation).length);
          assert.equal(1, Object.keys(operation.$set).length);
          assert.equal(operation.$set.text, 'A changed doc');
          called = true;
          docs.update = oldUpdate;
          oldUpdate.apply(docs, arguments);
        };
        d.update({$set :{text: 'A changed doc'}}, function (err) {
          db.close();
          assert.ifError(err);
          assert.equal(true, called);
          done();
        });
      });

    });
  })

  it('toObject should not set undefined values to null', function(done){
    var doc = new TestDocument()
      , obj = doc.toObject();

    delete obj._id;
    assert.deepEqual(obj, { numbers: [], oids: [], em: [] });
    done();
  })

  describe('Errors', function(){
    it('MongooseErrors should be instances of Error (gh-209)', function(done){
      var MongooseError = require('../lib/error')
        , err = new MongooseError("Some message");
      assert.ok(err instanceof Error);
      done();
    });
    it('ValidationErrors should be instances of Error', function(done){
      var ValidationError = Document.ValidationError
        , err = new ValidationError(new TestDocument);
      assert.ok(err instanceof Error);
      done();
    });
  });

  it('methods on embedded docs should work', function(done){
    var db = start()
      , ESchema = new Schema({ name: String })

    ESchema.methods.test = function () {
      return this.name + ' butter';
    }
    ESchema.statics.ten = function () {
      return 10;
    }

    var E = db.model('EmbeddedMethodsAndStaticsE', ESchema);
    var PSchema = new Schema({ embed: [ESchema] });
    var P = db.model('EmbeddedMethodsAndStaticsP', PSchema);
    db.close();

    var p = new P({ embed: [{name: 'peanut'}] });
    assert.equal('function', typeof p.embed[0].test);
    assert.equal('function', typeof E.ten);
    assert.equal('peanut butter', p.embed[0].test());
    assert.equal(10, E.ten());

    // test push casting
    p = new P;
    p.embed.push({name: 'apple'});
    assert.equal('function', typeof p.embed[0].test);
    assert.equal('function', typeof E.ten);
    assert.equal('apple butter', p.embed[0].test());
    done();
  });

  it('setting a positional path does not cast value to array', function(done){
    var doc = new TestDocument;
    doc.init({ numbers: [1,3] });
    assert.equal(1, doc.numbers[0]);
    assert.equal(3, doc.numbers[1]);
    doc.set('numbers.1', 2);
    assert.equal(1, doc.numbers[0]);
    assert.equal(2, doc.numbers[1]);
    done();
  });

  it('no maxListeners warning should occur', function(done){
    var db = start();

    var traced = false;
    var trace = console.trace;

    console.trace = function () {
      traced = true;
      console.trace = trace;
    }

    var schema = new Schema({
        title: String
      , embed1: [new Schema({name:String})]
      , embed2: [new Schema({name:String})]
      , embed3: [new Schema({name:String})]
      , embed4: [new Schema({name:String})]
      , embed5: [new Schema({name:String})]
      , embed6: [new Schema({name:String})]
      , embed7: [new Schema({name:String})]
      , embed8: [new Schema({name:String})]
      , embed9: [new Schema({name:String})]
      , embed10: [new Schema({name:String})]
      , embed11: [new Schema({name:String})]
    });

    var S = db.model('noMaxListeners', schema);

    var s = new S({ title: "test" });
    db.close();
    assert.equal(false, traced);
    done();
  });

  it('unselected required fields should pass validation', function(done){
    var db = start()
      , Tschema = new Schema({ name: String, req: { type: String, required: true }})
      , T = db.model('unselectedRequiredFieldValidation', Tschema);

    var t = new T({ name: 'teeee', req: 'i am required' });
    t.save(function (err) {
      assert.ifError(err);
      T.findById(t).select('name').exec(function (err, t) {
        assert.ifError(err);
        assert.equal(undefined, t.req);
        t.name = 'wooo';
        t.save(function (err) {
          assert.ifError(err);

          T.findById(t).select('name').exec(function (err, t) {
            assert.ifError(err);
            t.req = undefined;
            t.save(function (err) {
              err = String(err);
              var invalid  = /Path `req` is required./.test(err);
              assert.ok(invalid);
              t.req = 'it works again'
              t.save(function (err) {
                assert.ifError(err);

                T.findById(t).select('_id').exec(function (err, t) {
                  assert.ifError(err);
                  t.save(function (err) {
                    db.close();
                    assert.ifError(err);
                  });
                });
              });
            });
          });
        });
      });
    });
    done();
  })

  describe('#validate', function(){
    var collection = 'validateschema_'+random();

    it('works (gh-891)', function(done){
      var db = start()
        , schema = null
        , called = false

      var validate = [function(str){ called = true; return true }, 'BAM'];

      schema = new Schema({
          prop: { type: String, required: true, validate: validate }
        , nick: { type: String, required: true }
      });

      var M = db.model('validateSchema', schema, collection);
      var m = new M({ prop: 'gh891', nick: 'validation test' });
      m.save(function (err) {
        assert.ifError(err);
        assert.equal(true, called);
        called = false;
        M.findById(m, 'nick', function (err, m) {
          assert.equal(false, called);
          assert.ifError(err);
          m.nick = 'gh-891';
          m.save(function (err) {
            assert.equal(false, called);
            assert.ifError(err);
            done();
          })
        })
      })
    })

    describe('works on arrays', function(){
      var db;
      before(function(done){
        db = start()
        done();
      })
      after(function(done){
        db.close(done)
      })

      it('with required', function(done){
        var schema = new Schema({
            name: String
          , arr : { type: [], required: true}
        });
        var M = db.model('validateSchema-array1', schema, collection);
        var m = new M({ name: 'gh1109-1' });
        m.save(function (err) {
          assert.ok(/Path `arr` is required/.test(err));
          m.arr = [];
          m.save(function (err) {
            assert.ok(/Path `arr` is required/.test(err));
            m.arr.push('works');
            m.save(function (err) {
              assert.ifError(err);
              done();
            })
          })
        })
      })

      it('with custom validator', function(done){
        var called = false;

        function validator (val) {
          called = true;
          return val && val.length > 1
        }

        var validate = [validator, 'BAM'];

        var schema = new Schema({
            arr : { type: [], validate: validate }
        });

        var M = db.model('validateSchema-array2', schema, collection);
        var m = new M({ name: 'gh1109-2', arr: [1] });
        assert.equal(false, called);
        m.save(function (err) {
          assert.equal('ValidationError: BAM', String(err));
          assert.equal(true, called);
          m.arr.push(2);
          called = false;
          m.save(function (err) {
            assert.equal(true, called);
            assert.ifError(err);
            done()
          })
        })
      })

      it('with both required + custom validator', function(done){
        function validator (val) {
          called = true;
          return val && val.length > 1
        }

        var validate = [validator, 'BAM'];

        var called = false;

        var schema = new Schema({
          arr : { type: [], required: true, validate: validate }
        });

        var M = db.model('validateSchema-array3', schema, collection);
        var m = new M({ name: 'gh1109-3' });
        m.save(function (err) {
          assert.equal(err.errors.arr.message, 'Path `arr` is required.');
          m.arr.push({nice: true});
          m.save(function (err) {
            assert.equal(String(err), 'ValidationError: BAM');
            m.arr.push(95);
            m.save(function (err) {
              assert.ifError(err);
              done()
            })
          })
        })
      })

    })
  })

  it('#invalidate', function(done){
    var db = start()
      , InvalidateSchema = null
      , Post = null
      , post = null;

    InvalidateSchema = new Schema({
      prop: { type: String },
    }, { strict: false });

    mongoose.model('InvalidateSchema', InvalidateSchema);

    Post = db.model('InvalidateSchema');
    post = new Post();
    post.set({baz: 'val'});
    post.invalidate('baz', 'validation failed for path {PATH}');

    post.save(function(err){
      assert.ok(err instanceof MongooseError);
      assert.ok(err instanceof ValidationError);
      assert.ok(err.errors.baz instanceof ValidatorError);
      assert.equal(err.errors.baz.message,'validation failed for path baz');
      assert.equal(err.errors.baz.type,'user defined');
      assert.equal(err.errors.baz.path,'baz');

      post.save(function(err){
        db.close();
        assert.strictEqual(err, null);
        done();
      });
    });
  });

  describe('#equals', function(){
    describe('should work', function(){
      var db = start();
      var S = db.model('equals-S', new Schema({ _id: String }));
      var N = db.model('equals-N', new Schema({ _id: Number }));
      var O = db.model('equals-O', new Schema({ _id: Schema.ObjectId }));
      var B = db.model('equals-B', new Schema({ _id: Buffer }));
      var M = db.model('equals-I', new Schema({ name: String }, { _id: false }));

      it('with string _ids', function(done){
        var s1 = new S({ _id: 'one' });
        var s2 = new S({ _id: 'one' });
        assert.ok(s1.equals(s2));
        done();
      })
      it('with number _ids', function(done){
        var n1 = new N({ _id: 0 });
        var n2 = new N({ _id: 0 });
        assert.ok(n1.equals(n2));
        done();
      })
      it('with ObjectId _ids', function(done){
        var id = new mongoose.Types.ObjectId;
        var o1 = new O({ _id: id });
        var o2 = new O({ _id: id });
        assert.ok(o1.equals(o2));

        id = String(new mongoose.Types.ObjectId);
        o1 = new O({ _id: id });
        o2 = new O({ _id: id });
        assert.ok(o1.equals(o2));
        done();
      })
      it('with Buffer _ids', function(done){
        var n1 = new B({ _id: 0 });
        var n2 = new B({ _id: 0 });
        assert.ok(n1.equals(n2));
        done();
      })
      it('with _id disabled (gh-1687)', function(done){
        var m1 = new M;
        var m2 = new M;
        assert.doesNotThrow(function () {
          m1.equals(m2)
        });
        done();
      })

      after(function () {
        db.close();
      })
    })
  })

  describe('setter', function(){
    describe('order', function(){
      it('is applied correctly', function(done){
        var date = 'Thu Aug 16 2012 09:45:59 GMT-0700';
        var d = new TestDocument();
        dateSetterCalled = false;
        d.date = date;
        assert.ok(dateSetterCalled);
        dateSetterCalled = false;
        assert.ok(d._doc.date instanceof Date);
        assert.ok(d.date instanceof Date);
        assert.equal(+d.date, +new Date(date));
        done();
      })
    })

    describe('on nested paths', function(){
      describe('using set(path, object)', function(){
        it('overwrites the entire object', function(done){
          var doc = new TestDocument();

          doc.init({
              test    : 'Test'
            , nested  : {
                  age   : 5
              }
          });

          doc.set('nested', { path: 'overwrite the entire nested object' });
          assert.equal(undefined, doc.nested.age);
          assert.equal(1, Object.keys(doc._doc.nested).length);
          assert.equal('overwrite the entire nested object', doc.nested.path);
          assert.ok(doc.isModified('nested'));

          // vs merging using doc.set(object)
          doc.set({ test: 'Test', nested: { age: 4 }});
          assert.equal('4overwrite the entire nested object', doc.nested.path);
          assert.equal(4, doc.nested.age);
          assert.equal(2, Object.keys(doc._doc.nested).length);
          assert.ok(doc.isModified('nested'));

          var doc = new TestDocument();
          doc.init({
              test    : 'Test'
            , nested  : {
                  age   : 5
              }
          });

          // vs merging using doc.set(path, object, {merge: true})
          doc.set('nested', { path: 'did not overwrite the nested object' }, {merge: true});
          assert.equal('5did not overwrite the nested object', doc.nested.path);
          assert.equal(5, doc.nested.age);
          assert.equal(3, Object.keys(doc._doc.nested).length);
          assert.ok(doc.isModified('nested'));

          var doc = new TestDocument();
          doc.init({
              test    : 'Test'
            , nested  : {
                  age   : 5
              }
          });

          doc.set({ test: 'Test', nested: { age: 5 }});
          assert.ok(!doc.isModified());
          assert.ok(!doc.isModified('test'));
          assert.ok(!doc.isModified('nested'));
          assert.ok(!doc.isModified('nested.age'));

          doc.nested = { path: 'overwrite the entire nested object', age: 5 };
          assert.equal(5, doc.nested.age);
          assert.equal(2, Object.keys(doc._doc.nested).length);
          assert.equal('5overwrite the entire nested object', doc.nested.path);
          assert.ok(doc.isModified('nested'));

          doc.nested.deep = { x: 'Hank and Marie' };
          assert.equal(3, Object.keys(doc._doc.nested).length);
          assert.equal('5overwrite the entire nested object', doc.nested.path);
          assert.ok(doc.isModified('nested'));
          assert.equal('Hank and Marie', doc.nested.deep.x);

          var doc = new TestDocument();
          doc.init({
              test    : 'Test'
            , nested  : {
                  age   : 5
              }
          });

          doc.set('nested.deep', { x: 'Hank and Marie' });
          assert.equal(2, Object.keys(doc._doc.nested).length);
          assert.equal(1, Object.keys(doc._doc.nested.deep).length);
          assert.ok(doc.isModified('nested'));
          assert.ok(!doc.isModified('nested.path'));
          assert.ok(!doc.isModified('nested.age'));
          assert.ok(doc.isModified('nested.deep'));
          assert.equal('Hank and Marie', doc.nested.deep.x);
          
          done();
        })

        it('gh-1954', function(done){
          var schema = new Schema({
            schedule: [ new Schema({open: Number, close: Number}) ]
          });

          var M = mongoose.model('Blog', schema);

          var doc = new M({
            schedule: [{
              open: 1000,
              close: 1900
            }]
          });

          doc.set('schedule.0.open', 1100);
          assert.ok(doc.schedule);
          assert.equal('MongooseDocumentArray', doc.schedule.constructor.name);
          assert.equal('EmbeddedDocument', doc.schedule[0].constructor.name);
          assert.equal(1100, doc.schedule[0].open);
          assert.equal(1900, doc.schedule[0].close);

          done();
        });
      })

      describe('when overwriting with a document instance', function(){
        it('does not cause StackOverflows (gh-1234)', function(done){
          var doc = new TestDocument({ nested: { age: 35 }});
          doc.nested = doc.nested;
          assert.doesNotThrow(function () {
            doc.nested.age;
          });
          done();
        })
      })
    })

  })

  describe('virtual', function(){
    describe('setter', function(){
      var val;
      var M;

      before(function(done){
        var schema = new mongoose.Schema({ v: Number });
        schema.virtual('thang').set(function (v) {
          val = v;
        });

        var db = start();
        M = db.model('gh-1154', schema);
        db.close();
        done();
      })

      it('works with objects', function(done){
        var m = new M({ thang: {}});
        assert.deepEqual({}, val);
        done();
      })
      it('works with arrays', function(done){
        var m = new M({ thang: []});
        assert.deepEqual([], val);
        done();
      })
      it('works with numbers', function(done){
        var m = new M({ thang: 4});
        assert.deepEqual(4, val);
        done();
      })
      it('works with strings', function(done){
        var m = new M({ thang: '3'});
        assert.deepEqual('3', val);
        done();
      })
    })
  });

  describe('gh-2082', function() {
    it('works', function(done) {
      var db = start();
      var Parent = db.model('gh2082', parentSchema, 'gh2082');

      var parent = new Parent({name: 'Hello'});
      parent.save(function(err, parent) {
        assert.ifError(err);
        parent.children.push( {counter: 0} );
        parent.save(function(err, parent) {
          assert.ifError(err);
          parent.children[0].counter += 1;
          parent.save(function(err, parent) {
            assert.ifError(err);
            parent.children[0].counter += 1;
            parent.save(function(err, parent) {
              assert.ifError(err);
              Parent.findOne({}, function(error, parent) {
                assert.ifError(error);
                assert.equal(2, parent.children[0].counter);
                done();
              });
            });
          });
        });
      });
    });
  });

  describe('gh-1933', function() {
    it('works', function(done) {
      var db = start();
      var M = db.model('gh1933', new Schema({ id: String, field: Number }), 'gh1933');

      M.create({}, function(error) {
        assert.ifError(error);
        M.findOne({}, function(error, doc) {
          assert.ifError(error);
          doc.__v = 123;
          doc.field = 5;//.push({ _id: '123', type: '456' });
          doc.save(function(error) {
            assert.ifError(error);
            done();
          });
        });
      });
    });
  });

  describe('gh-1638', function() {
    it('works', function(done) {
      var ItemChildSchema = new mongoose.Schema({
        name: { type: String, required: true, default: "hello" }
      });

      var ItemParentSchema = new mongoose.Schema({
        children: [ItemChildSchema]
      });

      var db = start();
      var ItemParent = db.model('gh-1638-1', ItemParentSchema, 'gh-1638-1');
      var ItemChild = db.model('gh-1638-2', ItemChildSchema, 'gh-1638-2');

      var c1 = new ItemChild({ name: 'first child' });
      var c2 = new ItemChild({ name: 'second child' });

      var p = new ItemParent({
        children: [c1, c2]
      });

      p.save(function(error) {
        assert.ifError(error);

        c2.name = 'updated 2';
        p.children = [c2];
        p.save(function(error, doc) {
          assert.ifError(error);
          assert.equal(1, doc.children.length);
          done();
        });
      });
    });
  });

  describe('gh-2434', function() {
    it('will save the new value', function(done) {
      var ItemSchema = new mongoose.Schema({
        st: Number,
        s: []
      });

      var db = start();
      var Item = db.model('gh-2434', ItemSchema, 'gh-2434');

      var item = new Item({ st: 1 });

      item.save(function(error) {
        assert.ifError(error);
        item.st = 3;
        item.s = [];
        item.save(function(error) {
          assert.ifError(error);
          // item.st is 3 but may not be saved to DB
          Item.findById(item._id, function(error, doc) {
            assert.ifError(error);
            assert.equal(3, doc.st);
            done();
          });
        });
      });
    });
  });

})<|MERGE_RESOLUTION|>--- conflicted
+++ resolved
@@ -413,7 +413,39 @@
     done();
   });
 
-<<<<<<< HEAD
+  it('doesnt use custom toObject options on save', function( done ){
+    var schema = new Schema({
+      name: String,
+      iWillNotBeDelete: Boolean,
+      nested: {
+        iWillNotBeDeleteToo: Boolean
+      }
+    });
+
+    schema.set('toObject', {
+      transform: function (doc, ret) {
+        delete ret.iWillNotBeDelete;
+        delete ret.nested.iWillNotBeDeleteToo;
+
+        return ret;
+      }
+    });
+    var db = start()
+      , Test = db.model('TestToObject', schema);
+
+    Test.create({ name: 'chetverikov', iWillNotBeDelete: true, 'nested.iWillNotBeDeleteToo': true}, function( err ){
+      assert.ifError(err);
+      Test.findOne({}, function( err, doc ){
+        assert.ifError(err);
+
+        assert.equal( doc._doc.iWillNotBeDelete, true );
+        assert.equal( doc._doc.nested.iWillNotBeDeleteToo, true );
+
+        done();
+      });
+    });
+  });
+
   it('toObject transform', function( done ){
     var schema = new Schema({
       name: String,
@@ -452,8 +484,6 @@
     });
   });
 
-=======
->>>>>>> 066fc6ad
   it('doesnt use custom toObject options on save', function( done ){
     var schema = new Schema({
       name: String,
