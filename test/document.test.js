--- conflicted
+++ resolved
@@ -5539,7 +5539,6 @@
       done();
     });
 
-<<<<<<< HEAD
     it('save() depopulates pushed arrays (gh-6048)', function() {
       const blogPostSchema = new Schema({
         comments: [{
@@ -5573,7 +5572,6 @@
       });
     });
 
-=======
     it('Handles setting populated path set via `Document#populate()` (gh-7302)', function() {
       var authorSchema = new Schema({ name: String });
       var bookSchema = new Schema({
@@ -5594,8 +5592,6 @@
         });
     });
 
-
->>>>>>> edf70e44
     it('Single nested subdocs using discriminator can be modified (gh-5693)', function(done) {
       const eventSchema = new Schema({ message: String }, {
         discriminatorKey: 'kind',
