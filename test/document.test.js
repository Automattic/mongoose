--- conflicted
+++ resolved
@@ -9931,7 +9931,7 @@
       assert.ok(doc);
     });
   });
-<<<<<<< HEAD
+
   it('Makes sure pre remove hook is executed gh-9885', function() {
     const SubSchema = new Schema({
       myValue: {
@@ -9968,8 +9968,9 @@
         console.error(error);
       });
       assert.equal(count, 1);
-=======
-
+    });
+  });  
+    
   it('gh9880', function(done) {
     const testSchema = new Schema({
       prop: String,
@@ -10009,7 +10010,6 @@
           done();
         });
       });
->>>>>>> fe8b97b1
     });
   });
 });