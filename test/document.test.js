--- conflicted
+++ resolved
@@ -12479,7 +12479,6 @@
     assert.ok(doc);
   });
 
-<<<<<<< HEAD
   it('bulkSave() picks up changes in pre("save") middleware (gh-13799)', async() => {
     const schema = new Schema({ name: String, _age: { type: Number, min: 0, default: 0 } });
     schema.pre('save', function() {
@@ -12500,7 +12499,8 @@
     updatedPerson = await Person.findById(person._id);
 
     assert.equal(updatedPerson?._age, 61);
-=======
+  });
+    
   it('handles default embedded discriminator values (gh-13835)', async function() {
     const childAbstractSchema = new Schema(
       { kind: { type: Schema.Types.String, enum: ['concreteKind'], required: true, default: 'concreteKind' } },
@@ -12526,7 +12526,6 @@
     assert.strictEqual(parent.child.concreteProp, 123);
     assert.strictEqual(parent.get('child.concreteProp'), 123);
     assert.strictEqual(parent.toObject().child.concreteProp, 123);
->>>>>>> f4fc8a73
   });
 });
 
