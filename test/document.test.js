'use strict';

/**
 * Module dependencies.
 */

const start = require('./common');

const Document = require('../lib/document');
const EventEmitter = require('events').EventEmitter;
const EmbeddedDocument = require('../lib/types/embedded');
const Query = require('../lib/query');
const assert = require('assert');
const co = require('co');
const util = require('./util');
const utils = require('../lib/utils');
const validator = require('validator');
const Buffer = require('safe-buffer').Buffer;

const mongoose = start.mongoose;
const Schema = mongoose.Schema;
const ObjectId = Schema.ObjectId;
const DocumentObjectId = mongoose.Types.ObjectId;
const SchemaType = mongoose.SchemaType;
const ValidatorError = SchemaType.ValidatorError;
const ValidationError = mongoose.Document.ValidationError;
const MongooseError = mongoose.Error;
const DocumentNotFoundError = mongoose.Error.DocumentNotFoundError;

/**
 * Test Document constructor.
 */

function TestDocument() {
  Document.apply(this, arguments);
}

/**
 * Inherits from Document.
 */

TestDocument.prototype.__proto__ = Document.prototype;

for (const i in EventEmitter.prototype) {
  TestDocument[i] = EventEmitter.prototype[i];
}

/**
 * Set a dummy schema to simulate compilation.
 */

const em = new Schema({ title: String, body: String });
em.virtual('works').get(function() {
  return 'em virtual works';
});
const schema = new Schema({
  test: String,
  oids: [ObjectId],
  numbers: [Number],
  nested: {
    age: Number,
    cool: ObjectId,
    deep: { x: String },
    path: String,
    setr: String
  },
  nested2: {
    nested: String,
    yup: {
      nested: Boolean,
      yup: String,
      age: Number
    }
  },
  em: [em],
  date: Date
});

TestDocument.prototype.$__setSchema(schema);

schema.virtual('nested.agePlus2').get(function() {
  return this.nested.age + 2;
});
schema.virtual('nested.setAge').set(function(v) {
  this.nested.age = v;
});
schema.path('nested.path').get(function(v) {
  return (this.nested.age || '') + (v ? v : '');
});
schema.path('nested.setr').set(function(v) {
  return v + ' setter';
});

let dateSetterCalled = false;
schema.path('date').set(function(v) {
  // should not have been cast to a Date yet
  if (v !== undefined) {
    assert.equal(typeof v, 'string');
  }
  dateSetterCalled = true;
  return v;
});

/**
 * Method subject to hooks. Simply fires the callback once the hooks are
 * executed.
 */

TestDocument.prototype.hooksTest = function(fn) {
  fn(null, arguments);
};

const childSchema = new Schema({ counter: Number });

const parentSchema = new Schema({
  name: String,
  children: [childSchema]
});

/**
 * Test.
 */

describe('document', function() {
  let db;

  before(function() {
    db = start();
  });

  after(function(done) {
    db.close(done);
  });

  beforeEach(() => db.deleteModel(/.*/));
  afterEach(() => util.clearTestData(db));
  afterEach(() => util.stopRemainingOps(db));

  describe('constructor', function() {
    it('supports passing in schema directly (gh-8237)', function() {
      const myUserDoc = new Document({}, { name: String });
      assert.ok(!myUserDoc.name);
      myUserDoc.name = 123;
      assert.strictEqual(myUserDoc.name, '123');

      assert.ifError(myUserDoc.validateSync());
    });
  });

  describe('delete', function() {
    it('deletes the document', function() {
      const schema = new Schema({ x: String });
      const Test = db.model('Test', schema);
      return co(function* () {
        const test = new Test({ x: 'test' });
        const doc = yield test.save();
        yield doc.delete();
        const found = yield Test.findOne({ _id: doc._id });
        assert.strictEqual(found, null);
      });
    });
  });

  describe('updateOne', function() {
    let Test;

    before(function() {
      const schema = new Schema({ x: String, y: String });
      db.deleteModel(/^Test$/);
      Test = db.model('Test', schema);
    });

    it('updates the document', function() {
      return co(function* () {
        const test = new Test({ x: 'test' });
        const doc = yield test.save();
        yield doc.updateOne({ y: 'test' });
        const found = yield Test.findOne({ _id: doc._id });
        assert.strictEqual(found.y, 'test');
      });
    });

    it('returns a query', function() {
      const doc = new Test({ x: 'test' });
      assert.ok(doc.updateOne() instanceof Test.Query);
    });

    it('middleware (gh-8262)', function() {
      const schema = new Schema({ x: String, y: String });
      const docs = [];
      schema.post('updateOne', { document: true, query: false }, function(doc, next) {
        docs.push(doc);
        next();
      });
      const Model = db.model('Test', schema);

      return co(function*() {
        const doc = yield Model.create({ x: 2, y: 4 });

        yield doc.updateOne({ x: 4 });
        assert.equal(docs.length, 1);
        assert.equal(docs[0], doc);
      });
    });
  });

  describe('replaceOne', function() {
    it('replaces the document', function() {
      const schema = new Schema({ x: String });
      const Test = db.model('Test', schema);
      return co(function* () {
        const test = new Test({ x: 'test' });
        const doc = yield test.save();
        yield doc.replaceOne({ x: 'updated' });
        const found = yield Test.findOne({ _id: doc._id });
        assert.strictEqual(found.x, 'updated');
      });
    });
  });

  describe('shortcut getters', function() {
    it('return undefined for properties with a null/undefined parent object (gh-1326)', function() {
      const doc = new TestDocument;
      doc.init({ nested: null });
      assert.strictEqual(undefined, doc.nested.age);
    });

    it('work', function() {
      const doc = new TestDocument();
      doc.init({
        test: 'test',
        oids: [],
        nested: {
          age: 5,
          cool: DocumentObjectId.createFromHexString('4c6c2d6240ced95d0e00003c'),
          path: 'my path'
        }
      });

      assert.equal(doc.test, 'test');
      assert.ok(doc.oids instanceof Array);
      assert.equal(doc.nested.age, 5);
      assert.equal(String(doc.nested.cool), '4c6c2d6240ced95d0e00003c');
      assert.equal(doc.nested.agePlus2, 7);
      assert.equal(doc.nested.path, '5my path');
      doc.nested.setAge = 10;
      assert.equal(doc.nested.age, 10);
      doc.nested.setr = 'set it';
      assert.equal(doc.$__getValue('nested.setr'), 'set it setter');

      const doc2 = new TestDocument();
      doc2.init({
        test: 'toop',
        oids: [],
        nested: {
          age: 2,
          cool: DocumentObjectId.createFromHexString('4cf70857337498f95900001c'),
          deep: { x: 'yay' }
        }
      });

      assert.equal(doc2.test, 'toop');
      assert.ok(doc2.oids instanceof Array);
      assert.equal(doc2.nested.age, 2);

      // GH-366
      assert.equal(doc2.nested.bonk, undefined);
      assert.equal(doc2.nested.nested, undefined);
      assert.equal(doc2.nested.test, undefined);
      assert.equal(doc2.nested.age.test, undefined);
      assert.equal(doc2.nested.age.nested, undefined);
      assert.equal(doc2.oids.nested, undefined);
      assert.equal(doc2.nested.deep.x, 'yay');
      assert.equal(doc2.nested.deep.nested, undefined);
      assert.equal(doc2.nested.deep.cool, undefined);
      assert.equal(doc2.nested2.yup.nested, undefined);
      assert.equal(doc2.nested2.yup.nested2, undefined);
      assert.equal(doc2.nested2.yup.yup, undefined);
      assert.equal(doc2.nested2.yup.age, undefined);
      assert.equal(typeof doc2.nested2.yup, 'object');

      doc2.nested2.yup = {
        age: 150,
        yup: 'Yesiree',
        nested: true
      };

      assert.equal(doc2.nested2.nested, undefined);
      assert.equal(doc2.nested2.yup.nested, true);
      assert.equal(doc2.nested2.yup.yup, 'Yesiree');
      assert.equal(doc2.nested2.yup.age, 150);
      doc2.nested2.nested = 'y';
      assert.equal(doc2.nested2.nested, 'y');
      assert.equal(doc2.nested2.yup.nested, true);
      assert.equal(doc2.nested2.yup.yup, 'Yesiree');
      assert.equal(doc2.nested2.yup.age, 150);

      assert.equal(String(doc2.nested.cool), '4cf70857337498f95900001c');

      assert.ok(doc.oids !== doc2.oids);
    });
  });

  it('test shortcut setters', function() {
    const doc = new TestDocument();

    doc.init({
      test: 'Test',
      nested: {
        age: 5
      }
    });

    assert.equal(doc.isModified('test'), false);
    doc.test = 'Woot';
    assert.equal(doc.test, 'Woot');
    assert.equal(doc.isModified('test'), true);

    assert.equal(doc.isModified('nested.age'), false);
    doc.nested.age = 2;
    assert.equal(doc.nested.age, 2);
    assert.ok(doc.isModified('nested.age'));

    doc.nested = { path: 'overwrite the entire nested object' };
    assert.equal(doc.nested.age, undefined);
    assert.equal(Object.keys(doc._doc.nested).length, 1);
    assert.equal(doc.nested.path, 'overwrite the entire nested object');
    assert.ok(doc.isModified('nested'));
  });

  it('test accessor of id', function() {
    const doc = new TestDocument();
    assert.ok(doc._id instanceof DocumentObjectId);
  });

  it('test shortcut of id hexString', function() {
    const doc = new TestDocument();
    assert.equal(typeof doc.id, 'string');
  });

  it('toObject options', function() {
    const doc = new TestDocument();

    doc.init({
      test: 'test',
      oids: [],
      em: [{ title: 'asdf' }],
      nested: {
        age: 5,
        cool: DocumentObjectId.createFromHexString('4c6c2d6240ced95d0e00003c'),
        path: 'my path'
      },
      nested2: {},
      date: new Date
    });

    let clone = doc.toObject({ getters: true, virtuals: false });

    assert.equal(clone.test, 'test');
    assert.ok(clone.oids instanceof Array);
    assert.equal(clone.nested.age, 5);
    assert.equal(clone.nested.cool.toString(), '4c6c2d6240ced95d0e00003c');
    assert.equal(clone.nested.path, '5my path');
    assert.equal(clone.nested.agePlus2, undefined);
    assert.equal(clone.em[0].works, undefined);
    assert.ok(clone.date instanceof Date);

    clone = doc.toObject({ virtuals: true });

    assert.equal(clone.test, 'test');
    assert.ok(clone.oids instanceof Array);
    assert.equal(clone.nested.age, 5);
    assert.equal(clone.nested.cool.toString(), '4c6c2d6240ced95d0e00003c');
    assert.equal(clone.nested.path, 'my path');
    assert.equal(clone.nested.agePlus2, 7);
    assert.equal(clone.em[0].works, 'em virtual works');

    clone = doc.toObject({ getters: true });

    assert.equal(clone.test, 'test');
    assert.ok(clone.oids instanceof Array);
    assert.equal(clone.nested.age, 5);
    assert.equal(clone.nested.cool.toString(), '4c6c2d6240ced95d0e00003c');
    assert.equal(clone.nested.path, '5my path');
    assert.equal(clone.nested.agePlus2, 7);
    assert.equal(clone.em[0].works, 'em virtual works');

    // test toObject options
    doc.schema.options.toObject = { virtuals: true };
    clone = doc.toObject({ transform: false, virtuals: true });
    assert.equal(clone.test, 'test');
    assert.ok(clone.oids instanceof Array);
    assert.equal(clone.nested.age, 5);
    assert.equal(clone.nested.cool.toString(), '4c6c2d6240ced95d0e00003c');

    assert.equal(clone.nested.path, 'my path');
    assert.equal(clone.nested.agePlus2, 7);
    assert.equal(clone.em[0].title, 'asdf');
    delete doc.schema.options.toObject;

    // minimize
    clone = doc.toObject({ minimize: true });
    assert.equal(clone.nested2, undefined);
    clone = doc.toObject({ minimize: true, getters: true });
    assert.equal(clone.nested2, undefined);
    clone = doc.toObject({ minimize: false });
    assert.equal(clone.nested2.constructor.name, 'Object');
    assert.equal(Object.keys(clone.nested2).length, 1);
    clone = doc.toObject('2');
    assert.equal(clone.nested2, undefined);

    doc.schema.options.toObject = { minimize: false };
    clone = doc.toObject({ transform: false, minimize: false });
    assert.equal(clone.nested2.constructor.name, 'Object');
    assert.equal(Object.keys(clone.nested2).length, 1);
    delete doc.schema.options.toObject;

    doc.schema.options.minimize = false;
    clone = doc.toObject();
    assert.equal(clone.nested2.constructor.name, 'Object');
    assert.equal(Object.keys(clone.nested2).length, 1);
    doc.schema.options.minimize = true;
    clone = doc.toObject();
    assert.equal(clone.nested2, undefined);

    // transform
    doc.schema.options.toObject = {};
    doc.schema.options.toObject.transform = function xform(doc, ret) {
      // ignore embedded docs
      if (typeof doc.ownerDocument === 'function') {
        return;
      }

      delete ret.em;
      delete ret.numbers;
      delete ret.oids;
      ret._id = ret._id.toString();
    };

    clone = doc.toObject();
    assert.equal(doc.id, clone._id);
    assert.ok(undefined === clone.em);
    assert.ok(undefined === clone.numbers);
    assert.ok(undefined === clone.oids);
    assert.equal(clone.test, 'test');
    assert.equal(clone.nested.age, 5);

    // transform with return value
    const out = { myid: doc._id.toString() };
    doc.schema.options.toObject.transform = function(doc, ret) {
      // ignore embedded docs
      if (typeof doc.ownerDocument === 'function') {
        return;
      }

      return { myid: ret._id.toString() };
    };

    clone = doc.toObject();
    assert.deepEqual(out, clone);

    // ignored transform with inline options
    clone = doc.toObject({ x: 1, transform: false });
    assert.ok(!('myid' in clone));
    assert.equal(clone.test, 'test');
    assert.ok(clone.oids instanceof Array);
    assert.equal(clone.nested.age, 5);
    assert.equal(clone.nested.cool.toString(), '4c6c2d6240ced95d0e00003c');
    assert.equal(clone.nested.path, 'my path');
    assert.equal(clone.em[0].constructor.name, 'Object');

    // applied transform when inline transform is true
    clone = doc.toObject({ x: 1 });
    assert.deepEqual(out, clone);

    // transform passed inline
    function xform(self, doc, opts) {
      opts.fields.split(' ').forEach(function(field) {
        delete doc[field];
      });
    }

    clone = doc.toObject({
      transform: xform,
      fields: '_id em numbers oids nested'
    });
    assert.equal(doc.test, 'test');
    assert.ok(undefined === clone.em);
    assert.ok(undefined === clone.numbers);
    assert.ok(undefined === clone.oids);
    assert.ok(undefined === clone._id);
    assert.ok(undefined === clone.nested);

    // all done
    delete doc.schema.options.toObject;
  });

  it('toObject transform', function(done) {
    const schema = new Schema({
      name: String,
      places: [{ type: ObjectId, ref: 'Place' }]
    });

    const schemaPlaces = new Schema({
      identity: String
    });

    schemaPlaces.set('toObject', {
      transform: function(doc, ret) {
        assert.equal(doc.constructor.modelName, 'Place');
        return ret;
      }
    });

    const Test = db.model('Test', schema);
    const Places = db.model('Place', schemaPlaces);

    Places.create({ identity: 'a' }, { identity: 'b' }, { identity: 'c' }, function(err, a, b, c) {
      Test.create({ name: 'chetverikov', places: [a, b, c] }, function(err) {
        assert.ifError(err);
        Test.findOne({}).populate('places').exec(function(err, docs) {
          assert.ifError(err);

          docs.toObject({ transform: true });

          done();
        });
      });
    });
  });

  it('disabling aliases in toObject options (gh-7548)', function() {
    const schema = new mongoose.Schema({
      name: {
        type: String,
        alias: 'nameAlias'
      },
      age: Number
    });
    schema.virtual('answer').get(() => 42);

    const Model = db.model('Person', schema);

    const doc = new Model({ name: 'Jean-Luc Picard', age: 59 });

    let obj = doc.toObject({ virtuals: true });
    assert.equal(obj.nameAlias, 'Jean-Luc Picard');
    assert.equal(obj.answer, 42);

    obj = doc.toObject({ virtuals: true, aliases: false });
    assert.ok(!obj.nameAlias);
    assert.equal(obj.answer, 42);
  });

  it('can save multiple times with changes to complex subdocuments (gh-8531)', () => {
    const clipSchema = Schema({
      height: Number,
      rows: Number,
      width: Number
    }, { _id: false, id: false });
    const questionSchema = Schema({
      type: String,
      age: Number,
      clip: {
        type: clipSchema
      }
    }, { _id: false, id: false });
    const keySchema = Schema({ ql: [questionSchema] }, { _id: false, id: false });
    const Model = db.model('Test', Schema({
      name: String,
      keys: [keySchema]
    }));
    const doc = new Model({
      name: 'test',
      keys: [
        { ql: [
          { type: 'mc', clip: { width: 1 } },
          { type: 'mc', clip: { height: 1, rows: 1 } },
          { type: 'mc', clip: { height: 2, rows: 1 } },
          { type: 'mc', clip: { height: 3, rows: 1 } }
        ] }
      ]
    });
    return doc.save().then(() => {
      // The following was failing before fixing gh-8531 because
      // the validation was called for the "clip" document twice in the
      // same stack, causing a "can't validate() the same doc multiple times in
      // parallel" warning
      doc.keys[0].ql[0].clip = { width: 4.3, rows: 3 };
      doc.keys[0].ql[0].age = 42;

      return doc.save();
    }); // passes
  });

  it('saves even if `_id` is null (gh-6406)', function() {
    const schema = new Schema({ _id: Number, val: String });
    const Model = db.model('Test', schema);

    return co(function*() {
      yield Model.updateOne({ _id: null }, { val: 'test' }, { upsert: true });

      let doc = yield Model.findOne();

      doc.val = 'test2';

      // Should not throw
      yield doc.save();

      doc = yield Model.findOne();
      assert.strictEqual(doc._id, null);
      assert.equal(doc.val, 'test2');
    });
  });

  it('allows you to skip validation on save (gh-2981)', function() {
    const schema = new Schema({ name: { type: String, required: true } });
    const MyModel = db.model('Test', schema);

    const doc = new MyModel();
    return doc.save({ validateBeforeSave: false });
  });

  it('doesnt use custom toObject options on save', function(done) {
    const schema = new Schema({
      name: String,
      iWillNotBeDelete: Boolean,
      nested: {
        iWillNotBeDeleteToo: Boolean
      }
    });

    schema.set('toObject', {
      transform: function(doc, ret) {
        delete ret.iWillNotBeDelete;
        delete ret.nested.iWillNotBeDeleteToo;

        return ret;
      }
    });
    const Test = db.model('Test', schema);

    Test.create({ name: 'chetverikov', iWillNotBeDelete: true, 'nested.iWillNotBeDeleteToo': true }, function(err) {
      assert.ifError(err);
      Test.findOne({}, function(err, doc) {
        assert.ifError(err);

        assert.equal(doc._doc.iWillNotBeDelete, true);
        assert.equal(doc._doc.nested.iWillNotBeDeleteToo, true);

        done();
      });
    });
  });

  describe('toObject', function() {
    it('does not apply toObject functions of subdocuments to root document', function(done) {
      const subdocSchema = new Schema({
        test: String,
        wow: String
      });

      subdocSchema.options.toObject = {};
      subdocSchema.options.toObject.transform = function(doc, ret) {
        delete ret.wow;
      };

      const docSchema = new Schema({
        foo: String,
        wow: Boolean,
        sub: [subdocSchema]
      });

      const Doc = db.model('Test', docSchema);

      Doc.create({
        foo: 'someString',
        wow: true,
        sub: [{
          test: 'someOtherString',
          wow: 'thisIsAString'
        }]
      }, function(err, doc) {
        const obj = doc.toObject({
          transform: function(doc, ret) {
            ret.phew = 'new';
          }
        });

        assert.equal(obj.phew, 'new');
        assert.ok(!doc.sub.wow);

        done();
      });
    });

    it('handles child schema transforms', function() {
      const userSchema = new Schema({
        name: String,
        email: String
      });
      const topicSchema = new Schema({
        title: String,
        email: String,
        followers: [userSchema]
      });

      userSchema.options.toObject = {
        transform: function(doc, ret) {
          delete ret.email;
        }
      };

      topicSchema.options.toObject = {
        transform: function(doc, ret) {
          ret.title = ret.title.toLowerCase();
        }
      };

      const Topic = db.model('Test', topicSchema);

      const topic = new Topic({
        title: 'Favorite Foods',
        email: 'a@b.co',
        followers: [{ name: 'Val', email: 'val@test.co' }]
      });

      const output = topic.toObject({ transform: true });
      assert.equal(output.title, 'favorite foods');
      assert.equal(output.email, 'a@b.co');
      assert.equal(output.followers[0].name, 'Val');
      assert.equal(output.followers[0].email, undefined);
    });

    it('doesnt clobber child schema options when called with no params (gh-2035)', function(done) {
      const userSchema = new Schema({
        firstName: String,
        lastName: String,
        password: String
      });

      userSchema.virtual('fullName').get(function() {
        return this.firstName + ' ' + this.lastName;
      });

      userSchema.set('toObject', { virtuals: false });

      const postSchema = new Schema({
        owner: { type: Schema.Types.ObjectId, ref: 'User' },
        content: String
      });

      postSchema.virtual('capContent').get(function() {
        return this.content.toUpperCase();
      });

      postSchema.set('toObject', { virtuals: true });
      const User = db.model('User', userSchema);
      const Post = db.model('BlogPost', postSchema);

      const user = new User({ firstName: 'Joe', lastName: 'Smith', password: 'password' });

      user.save(function(err, savedUser) {
        assert.ifError(err);
        const post = new Post({ owner: savedUser._id, content: 'lorem ipsum' });
        post.save(function(err, savedPost) {
          assert.ifError(err);
          Post.findById(savedPost._id).populate('owner').exec(function(err, newPost) {
            assert.ifError(err);
            const obj = newPost.toObject();
            assert.equal(obj.owner.fullName, undefined);
            done();
          });
        });
      });
    });

    it('respects child schemas minimize (gh-9405)', function() {
      const postSchema = new Schema({
        owner: { type: Schema.Types.ObjectId, ref: 'User' },
        props: { type: Object, default: {} }
      });
      const userSchema = new Schema({
        firstName: String,
        props: { type: Object, default: {} }
      }, { minimize: false });

      const User = db.model('User', userSchema);
      const Post = db.model('BlogPost', postSchema);

      const user = new User({ firstName: 'test' });
      const post = new Post({ owner: user });

      let obj = post.toObject();
      assert.strictEqual(obj.props, void 0);
      assert.deepEqual(obj.owner.props, {});

      obj = post.toObject({ minimize: false });
      assert.deepEqual(obj.props, {});
      assert.deepEqual(obj.owner.props, {});

      obj = post.toObject({ minimize: true });
      assert.strictEqual(obj.props, void 0);
      assert.strictEqual(obj.owner.props, void 0);
    });
  });

  describe('toJSON', function() {
    it('toJSON options', function() {
      const doc = new TestDocument();

      doc.init({
        test: 'test',
        oids: [],
        em: [{ title: 'asdf' }],
        nested: {
          age: 5,
          cool: DocumentObjectId.createFromHexString('4c6c2d6240ced95d0e00003c'),
          path: 'my path'
        },
        nested2: {}
      });

      // override to check if toJSON gets fired
      const path = TestDocument.prototype.schema.path('em');
      path.casterConstructor.prototype.toJSON = function() {
        return {};
      };

      doc.schema.options.toJSON = { virtuals: true };
      let clone = doc.toJSON();
      assert.equal(clone.test, 'test');
      assert.ok(clone.oids instanceof Array);
      assert.equal(clone.nested.age, 5);
      assert.equal(clone.nested.cool.toString(), '4c6c2d6240ced95d0e00003c');
      assert.equal(clone.nested.path, 'my path');
      assert.equal(clone.nested.agePlus2, 7);
      assert.equal(clone.em[0].constructor.name, 'Object');
      assert.equal(Object.keys(clone.em[0]).length, 0);
      delete doc.schema.options.toJSON;
      delete path.casterConstructor.prototype.toJSON;

      doc.schema.options.toJSON = { minimize: false };
      clone = doc.toJSON();
      assert.equal(clone.nested2.constructor.name, 'Object');
      assert.equal(Object.keys(clone.nested2).length, 1);
      clone = doc.toJSON('8');
      assert.equal(clone.nested2.constructor.name, 'Object');
      assert.equal(Object.keys(clone.nested2).length, 1);

      // gh-852
      const arr = [doc];
      let err = false;
      let str;
      try {
        str = JSON.stringify(arr);
      } catch (_) {
        err = true;
      }
      assert.equal(err, false);
      assert.ok(/nested2/.test(str));
      assert.equal(clone.nested2.constructor.name, 'Object');
      assert.equal(Object.keys(clone.nested2).length, 1);

      // transform
      doc.schema.options.toJSON = {};
      doc.schema.options.toJSON.transform = function xform(doc, ret) {
        // ignore embedded docs
        if (typeof doc.ownerDocument === 'function') {
          return;
        }

        delete ret.em;
        delete ret.numbers;
        delete ret.oids;
        ret._id = ret._id.toString();
      };

      clone = doc.toJSON();
      assert.equal(clone._id, doc.id);
      assert.ok(undefined === clone.em);
      assert.ok(undefined === clone.numbers);
      assert.ok(undefined === clone.oids);
      assert.equal(clone.test, 'test');
      assert.equal(clone.nested.age, 5);

      // transform with return value
      const out = { myid: doc._id.toString() };
      doc.schema.options.toJSON.transform = function(doc, ret) {
        // ignore embedded docs
        if (typeof doc.ownerDocument === 'function') {
          return;
        }

        return { myid: ret._id.toString() };
      };

      clone = doc.toJSON();
      assert.deepEqual(out, clone);

      // ignored transform with inline options
      clone = doc.toJSON({ x: 1, transform: false });
      assert.ok(!('myid' in clone));
      assert.equal(clone.test, 'test');
      assert.ok(clone.oids instanceof Array);
      assert.equal(clone.nested.age, 5);
      assert.equal(clone.nested.cool.toString(), '4c6c2d6240ced95d0e00003c');
      assert.equal(clone.nested.path, 'my path');
      assert.equal(clone.em[0].constructor.name, 'Object');

      // applied transform when inline transform is true
      clone = doc.toJSON({ x: 1 });
      assert.deepEqual(out, clone);

      // transform passed inline
      function xform(self, doc, opts) {
        opts.fields.split(' ').forEach(function(field) {
          delete doc[field];
        });
      }

      clone = doc.toJSON({
        transform: xform,
        fields: '_id em numbers oids nested'
      });
      assert.equal(doc.test, 'test');
      assert.ok(undefined === clone.em);
      assert.ok(undefined === clone.numbers);
      assert.ok(undefined === clone.oids);
      assert.ok(undefined === clone._id);
      assert.ok(undefined === clone.nested);

      // all done
      delete doc.schema.options.toJSON;
    });

    it('jsonifying an object', function() {
      const doc = new TestDocument({ test: 'woot' });
      const oidString = doc._id.toString();
      // convert to json string
      const json = JSON.stringify(doc);
      // parse again
      const obj = JSON.parse(json);

      assert.equal(obj.test, 'woot');
      assert.equal(obj._id, oidString);
    });

    it('jsonifying an object\'s populated items works (gh-1376)', function(done) {
      const userSchema = new Schema({ name: String });
      // includes virtual path when 'toJSON'
      userSchema.set('toJSON', { getters: true });
      userSchema.virtual('hello').get(function() {
        return 'Hello, ' + this.name;
      });
      const User = db.model('User', userSchema);

      const groupSchema = new Schema({
        name: String,
        _users: [{ type: Schema.ObjectId, ref: 'User' }]
      });

      const Group = db.model('Group', groupSchema);

      User.create({ name: 'Alice' }, { name: 'Bob' }, function(err, alice, bob) {
        assert.ifError(err);

        Group.create({ name: 'mongoose', _users: [alice, bob] }, function(err, group) {
          Group.findById(group).populate('_users').exec(function(err, group) {
            assert.ifError(err);
            assert.ok(group.toJSON()._users[0].hello);
            done();
          });
        });
      });
    });
  });

  describe('inspect', function() {
    it('inspect inherits schema options (gh-4001)', function(done) {
      const opts = {
        toObject: { virtuals: true },
        toJSON: { virtuals: true }
      };
      const taskSchema = mongoose.Schema({
        name: {
          type: String,
          required: true
        }
      }, opts);

      taskSchema.virtual('title').
        get(function() {
          return this.name;
        }).
        set(function(title) {
          this.name = title;
        });

      const Task = db.model('Test', taskSchema);

      const doc = { name: 'task1', title: 'task999' };
      Task.collection.insertOne(doc, function(error) {
        assert.ifError(error);
        Task.findById(doc._id, function(error, doc) {
          assert.ifError(error);
          assert.equal(doc.inspect().title, 'task1');
          done();
        });
      });
    });

    it('does not apply transform to populated docs (gh-4213)', function(done) {
      const UserSchema = new Schema({
        name: String
      });

      const PostSchema = new Schema({
        title: String,
        postedBy: {
          type: mongoose.Schema.Types.ObjectId,
          ref: 'User'
        }
      }, {
        toObject: {
          transform: function(doc, ret) {
            delete ret._id;
          }
        },
        toJSON: {
          transform: function(doc, ret) {
            delete ret._id;
          }
        }
      });

      const User = db.model('User', UserSchema);
      const Post = db.model('BlogPost', PostSchema);

      const val = new User({ name: 'Val' });
      const post = new Post({ title: 'Test', postedBy: val._id });

      Post.create(post, function(error) {
        assert.ifError(error);
        User.create(val, function(error) {
          assert.ifError(error);
          Post.find({}).
            populate('postedBy').
            exec(function(error, posts) {
              assert.ifError(error);
              assert.equal(posts.length, 1);
              assert.ok(posts[0].postedBy._id);
              done();
            });
        });
      });
    });

    it('populate on nested path (gh-5703)', function() {
      const toySchema = new mongoose.Schema({ color: String });
      const Toy = db.model('Cat', toySchema);

      const childSchema = new mongoose.Schema({
        name: String,
        values: {
          toy: { type: mongoose.Schema.Types.ObjectId, ref: 'Cat' }
        }
      });
      const Child = db.model('Child', childSchema);

      return Toy.create({ color: 'brown' }).
        then(function(toy) {
          return Child.create({ values: { toy: toy._id } });
        }).
        then(function(child) {
          return Child.findById(child._id);
        }).
        then(function(child) {
          return child.values.populate('toy').execPopulate().then(function() {
            return child;
          });
        }).
        then(function(child) {
          assert.equal(child.values.toy.color, 'brown');
        });
    });
  });

  describe.skip('#update', function() {
    it('returns a Query', function() {
      const mg = new mongoose.Mongoose;
      const M = mg.model('Test', { s: String });
      const doc = new M;
      assert.ok(doc.update() instanceof Query);
    });
    it('calling update on document should relay to its model (gh-794)', function(done) {
      const Docs = new Schema({ text: String });
      const docs = db.model('Test', Docs);
      const d = new docs({ text: 'A doc' });
      let called = false;
      d.save(function() {
        const oldUpdate = docs.update;
        docs.update = function(query, operation) {
          assert.equal(Object.keys(query).length, 1);
          assert.equal(d._id, query._id);
          assert.equal(Object.keys(operation).length, 1);
          assert.equal(Object.keys(operation.$set).length, 1);
          assert.equal(operation.$set.text, 'A changed doc');
          called = true;
          docs.update = oldUpdate;
          oldUpdate.apply(docs, arguments);
        };
        d.update({ $set: { text: 'A changed doc' } }, function(err) {
          assert.ifError(err);
          assert.equal(called, true);
          done();
        });
      });
    });
  });

  it('toObject should not set undefined values to null', function() {
    const doc = new TestDocument();
    const obj = doc.toObject();

    delete obj._id;
    assert.deepEqual(obj, { numbers: [], oids: [], em: [] });
  });

  describe('Errors', function() {
    it('MongooseErrors should be instances of Error (gh-209)', function() {
      const MongooseError = require('../lib/error');
      const err = new MongooseError('Some message');
      assert.ok(err instanceof Error);
    });
    it('ValidationErrors should be instances of Error', function() {
      const ValidationError = Document.ValidationError;
      const err = new ValidationError(new TestDocument);
      assert.ok(err instanceof Error);
    });
  });

  it('methods on embedded docs should work', function() {
    const ESchema = new Schema({ name: String });

    ESchema.methods.test = function() {
      return this.name + ' butter';
    };
    ESchema.statics.ten = function() {
      return 10;
    };

    const E = db.model('Test', ESchema);
    const PSchema = new Schema({ embed: [ESchema] });
    const P = db.model('Test2', PSchema);

    let p = new P({ embed: [{ name: 'peanut' }] });
    assert.equal(typeof p.embed[0].test, 'function');
    assert.equal(typeof E.ten, 'function');
    assert.equal(p.embed[0].test(), 'peanut butter');
    assert.equal(E.ten(), 10);

    // test push casting
    p = new P;
    p.embed.push({ name: 'apple' });
    assert.equal(typeof p.embed[0].test, 'function');
    assert.equal(typeof E.ten, 'function');
    assert.equal(p.embed[0].test(), 'apple butter');
  });

  it('setting a positional path does not cast value to array', function() {
    const doc = new TestDocument;
    doc.init({ numbers: [1, 3] });
    assert.equal(doc.numbers[0], 1);
    assert.equal(doc.numbers[1], 3);
    doc.set('numbers.1', 2);
    assert.equal(doc.numbers[0], 1);
    assert.equal(doc.numbers[1], 2);
  });

  it('no maxListeners warning should occur', function() {
    let traced = false;
    const trace = console.trace;

    console.trace = function() {
      traced = true;
      console.trace = trace;
    };

    const schema = new Schema({
      title: String,
      embed1: [new Schema({ name: String })],
      embed2: [new Schema({ name: String })],
      embed3: [new Schema({ name: String })],
      embed4: [new Schema({ name: String })],
      embed5: [new Schema({ name: String })],
      embed6: [new Schema({ name: String })],
      embed7: [new Schema({ name: String })],
      embed8: [new Schema({ name: String })],
      embed9: [new Schema({ name: String })],
      embed10: [new Schema({ name: String })],
      embed11: [new Schema({ name: String })]
    });

    const S = db.model('Test', schema);

    new S({ title: 'test' });
    assert.equal(traced, false);
  });

  it('unselected required fields should pass validation', function(done) {
    const Tschema = new Schema({
      name: String,
      req: { type: String, required: true }
    });
    const T = db.model('Test', Tschema);

    const t = new T({ name: 'teeee', req: 'i am required' });
    t.save(function(err) {
      assert.ifError(err);
      T.findById(t).select('name').exec(function(err, t) {
        assert.ifError(err);
        assert.equal(t.req, void 0);
        t.name = 'wooo';
        t.save(function(err) {
          assert.ifError(err);

          T.findById(t).select('name').exec(function(err, t) {
            assert.ifError(err);
            t.req = undefined;
            t.save(function(err) {
              err = String(err);
              const invalid = /Path `req` is required./.test(err);
              assert.ok(invalid);
              t.req = 'it works again';
              t.save(function(err) {
                assert.ifError(err);

                T.findById(t).select('_id').exec(function(err, t) {
                  assert.ifError(err);
                  t.save(function(err) {
                    assert.ifError(err);
                    done();
                  });
                });
              });
            });
          });
        });
      });
    });
  });

  describe('#validate', function() {
    it('works (gh-891)', function(done) {
      let schema = null;
      let called = false;

      const validate = [function() {
        called = true;
        return true;
      }, 'BAM'];

      schema = new Schema({
        prop: { type: String, required: true, validate: validate },
        nick: { type: String, required: true }
      });

      const M = db.model('Test', schema);
      const m = new M({ prop: 'gh891', nick: 'validation test' });
      m.save(function(err) {
        assert.ifError(err);
        assert.equal(called, true);
        called = false;
        M.findById(m, 'nick', function(err, m) {
          assert.equal(called, false);
          assert.ifError(err);
          m.nick = 'gh-891';
          m.save(function(err) {
            assert.equal(called, false);
            assert.ifError(err);
            done();
          });
        });
      });
    });

    it('can return a promise', function(done) {
      let schema = null;

      const validate = [function() {
        return true;
      }, 'BAM'];

      schema = new Schema({
        prop: { type: String, required: true, validate: validate },
        nick: { type: String, required: true }
      });

      const M = db.model('Test', schema);
      const m = new M({ prop: 'gh891', nick: 'validation test' });
      const mBad = new M({ prop: 'other' });

      const promise = m.validate();
      promise.then(function() {
        const promise2 = mBad.validate();
        promise2.catch(function(err) {
          assert.ok(!!err);
          clearTimeout(timeout);
          done();
        });
      });

      const timeout = setTimeout(function() {
        db.close();
        throw new Error('Promise not fulfilled!');
      }, 500);
    });

    it('doesnt have stale cast errors (gh-2766)', function(done) {
      const testSchema = new Schema({ name: String });
      const M = db.model('Test', testSchema);

      const m = new M({ _id: 'this is not a valid _id' });
      assert.ok(!m.$isValid('_id'));
      assert.ok(m.validateSync().errors['_id'].name, 'CastError');

      m._id = '000000000000000000000001';
      assert.ok(m.$isValid('_id'));
      assert.ifError(m.validateSync());
      m.validate(function(error) {
        assert.ifError(error);
        done();
      });
    });

    it('cast errors persist across validate() calls (gh-2766)', function(done) {
      const db = start();
      const testSchema = new Schema({ name: String });
      const M = db.model('Test', testSchema);

      const m = new M({ _id: 'this is not a valid _id' });
      assert.ok(!m.$isValid('_id'));
      m.validate(function(error) {
        assert.ok(error);
        assert.equal(error.errors['_id'].name, 'CastError');
        m.validate(function(error) {
          assert.ok(error);
          assert.equal(error.errors['_id'].name, 'CastError');

          const err1 = m.validateSync();
          const err2 = m.validateSync();
          assert.equal(err1.errors['_id'].name, 'CastError');
          assert.equal(err2.errors['_id'].name, 'CastError');
          db.close(done);
        });
      });
    });

    it('returns a promise when there are no validators', function(done) {
      let schema = null;

      schema = new Schema({ _id: String });

      const M = db.model('Test', schema);
      const m = new M();

      const promise = m.validate();
      promise.then(function() {
        clearTimeout(timeout);
        done();
      });

      const timeout = setTimeout(function() {
        db.close();
        throw new Error('Promise not fulfilled!');
      }, 500);
    });

    describe('works on arrays', function() {
      it('with required', function(done) {
        const schema = new Schema({
          name: String,
          arr: { type: [], required: true }
        });
        const M = db.model('Test', schema);
        const m = new M({ name: 'gh1109-1', arr: null });
        m.save(function(err) {
          assert.ok(/Path `arr` is required/.test(err));
          m.arr = null;
          m.save(function(err) {
            assert.ok(/Path `arr` is required/.test(err));
            m.arr = [];
            m.arr.push('works');
            m.save(function(err) {
              assert.ifError(err);
              done();
            });
          });
        });
      });

      it('with custom validator', function(done) {
        let called = false;

        function validator(val) {
          called = true;
          return val && val.length > 1;
        }

        const validate = [validator, 'BAM'];

        const schema = new Schema({
          arr: { type: [], validate: validate }
        });

        const M = db.model('Test', schema);
        const m = new M({ name: 'gh1109-2', arr: [1] });
        assert.equal(called, false);
        m.save(function(err) {
          assert.equal(String(err), 'ValidationError: arr: BAM');
          assert.equal(called, true);
          m.arr.push(2);
          called = false;
          m.save(function(err) {
            assert.equal(called, true);
            assert.ifError(err);
            done();
          });
        });
      });

      it('with both required + custom validator', function(done) {
        function validator(val) {
          return val && val.length > 1;
        }

        const validate = [validator, 'BAM'];

        const schema = new Schema({
          arr: { type: [], required: true, validate: validate }
        });

        const M = db.model('Test', schema);
        const m = new M({ name: 'gh1109-3', arr: null });
        m.save(function(err) {
          assert.equal(err.errors.arr.message, 'Path `arr` is required.');
          m.arr = [{ nice: true }];
          m.save(function(err) {
            assert.equal(String(err), 'ValidationError: arr: BAM');
            m.arr.push(95);
            m.save(function(err) {
              assert.ifError(err);
              done();
            });
          });
        });
      });
    });

    it('validator should run only once gh-1743', function(done) {
      let count = 0;

      const Control = new Schema({
        test: {
          type: String,
          validate: function(value, done) {
            count++;
            return done(true);
          }
        }
      });
      const PostSchema = new Schema({
        controls: [Control]
      });

      const Post = db.model('BlogPost', PostSchema);

      const post = new Post({
        controls: [{
          test: 'xx'
        }]
      });

      post.save(function() {
        assert.equal(count, 1);
        done();
      });
    });

    it('validator should run only once per sub-doc gh-1743', function(done) {
      this.timeout(process.env.TRAVIS ? 8000 : 4500);

      let count = 0;
      const db = start();

      const Control = new Schema({
        test: {
          type: String,
          validate: function(value, done) {
            count++;
            return done(true);
          }
        }
      });
      const PostSchema = new Schema({
        controls: [Control]
      });

      const Post = db.model('BlogPost', PostSchema);

      const post = new Post({
        controls: [{
          test: 'xx'
        }, {
          test: 'yy'
        }]
      });

      post.save(function() {
        assert.equal(count, post.controls.length);
        db.close(done);
      });
    });


    it('validator should run in parallel', function(done) {
      let count = 0;
      let startTime, endTime;

      const SchemaWithValidator = new Schema({
        preference: {
          type: String,
          required: true,
          validate: {
            validator: function validator(value, done) {
              count++;
              if (count === 1) startTime = Date.now();
              else if (count === 4) endTime = Date.now();
              setTimeout(done.bind(null, true), 150);
            },
            isAsync: true
          }
        }
      });

      const MWSV = db.model('Test', new Schema({ subs: [SchemaWithValidator] }));
      const m = new MWSV({
        subs: [{
          preference: 'xx'
        }, {
          preference: 'yy'
        }, {
          preference: '1'
        }, {
          preference: '2'
        }]
      });

      m.save(function(err) {
        assert.ifError(err);
        assert.equal(count, 4);
        assert(endTime - startTime < 150 * 4); // serial >= 150 * 4, parallel < 150 * 4
        done();
      });
    });
  });

  it('#invalidate', function(done) {
    let InvalidateSchema = null;
    let Post = null;
    let post = null;

    InvalidateSchema = new Schema({ prop: { type: String } },
      { strict: false });

    Post = db.model('Test', InvalidateSchema);
    post = new Post();
    post.set({ baz: 'val' });
    const _err = post.invalidate('baz', 'validation failed for path {PATH}',
      'val', 'custom error');
    assert.ok(_err instanceof ValidationError);

    post.save(function(err) {
      assert.ok(err instanceof MongooseError);
      assert.ok(err instanceof ValidationError);
      assert.ok(err.errors.baz instanceof ValidatorError);
      assert.equal(err.errors.baz.message, 'validation failed for path baz');
      assert.equal(err.errors.baz.path, 'baz');
      assert.equal(err.errors.baz.value, 'val');
      assert.equal(err.errors.baz.kind, 'custom error');

      post.save(function(err) {
        assert.strictEqual(err, null);
        done();
      });
    });
  });

  describe('#equals', function() {
    describe('should work', function() {
      let S;
      let N;
      let O;
      let B;
      let M;

      before(function() {
        db.deleteModel(/^Test/);
        S = db.model('Test', new Schema({ _id: String }));
        N = db.model('Test2', new Schema({ _id: Number }));
        O = db.model('Test3', new Schema({ _id: Schema.ObjectId }));
        B = db.model('Test4', new Schema({ _id: Buffer }));
        M = db.model('Test5', new Schema({ name: String }, { _id: false }));
      });

      it('with string _ids', function() {
        const s1 = new S({ _id: 'one' });
        const s2 = new S({ _id: 'one' });
        assert.ok(s1.equals(s2));
      });
      it('with number _ids', function() {
        const n1 = new N({ _id: 0 });
        const n2 = new N({ _id: 0 });
        assert.ok(n1.equals(n2));
      });
      it('with ObjectId _ids', function() {
        let id = new mongoose.Types.ObjectId;
        let o1 = new O({ _id: id });
        let o2 = new O({ _id: id });
        assert.ok(o1.equals(o2));

        id = String(new mongoose.Types.ObjectId);
        o1 = new O({ _id: id });
        o2 = new O({ _id: id });
        assert.ok(o1.equals(o2));
      });
      it('with Buffer _ids', function() {
        const n1 = new B({ _id: 0 });
        const n2 = new B({ _id: 0 });
        assert.ok(n1.equals(n2));
      });
      it('with _id disabled (gh-1687)', function() {
        const m1 = new M;
        const m2 = new M;
        assert.doesNotThrow(function() {
          m1.equals(m2);
        });
      });
    });
  });

  describe('setter', function() {
    describe('order', function() {
      it('is applied correctly', function() {
        const date = 'Thu Aug 16 2012 09:45:59 GMT-0700';
        const d = new TestDocument();
        dateSetterCalled = false;
        d.date = date;
        assert.ok(dateSetterCalled);
        dateSetterCalled = false;
        assert.ok(d._doc.date instanceof Date);
        assert.ok(d.date instanceof Date);
        assert.equal(+d.date, +new Date(date));
      });
    });

    it('works with undefined (gh-1892)', function(done) {
      const d = new TestDocument();
      d.nested.setr = undefined;
      assert.equal(d.nested.setr, 'undefined setter');
      dateSetterCalled = false;
      d.date = undefined;
      d.validate(function(err) {
        assert.ifError(err);
        assert.ok(dateSetterCalled);
        done();
      });
    });

    describe('on nested paths', function() {
      describe('using set(path, object)', function() {
        it('overwrites the entire object', function() {
          let doc = new TestDocument();

          doc.init({
            test: 'Test',
            nested: {
              age: 5
            }
          });

          doc.set('nested', { path: 'overwrite the entire nested object' });
          assert.equal(doc.nested.age, undefined);
          assert.equal(Object.keys(doc._doc.nested).length, 1);
          assert.equal(doc.nested.path, 'overwrite the entire nested object');
          assert.ok(doc.isModified('nested'));

          // vs merging using doc.set(object)
          doc.set({ test: 'Test', nested: { age: 4 } });
          assert.equal(doc.nested.path, '4overwrite the entire nested object');
          assert.equal(doc.nested.age, 4);
          assert.equal(Object.keys(doc._doc.nested).length, 2);
          assert.ok(doc.isModified('nested'));

          doc = new TestDocument();
          doc.init({
            test: 'Test',
            nested: {
              age: 5
            }
          });

          // vs merging using doc.set(path, object, {merge: true})
          doc.set('nested', { path: 'did not overwrite the nested object' }, {
            merge: true
          });
          assert.equal(doc.nested.path, '5did not overwrite the nested object');
          assert.equal(doc.nested.age, 5);
          assert.equal(Object.keys(doc._doc.nested).length, 3);
          assert.ok(doc.isModified('nested'));

          doc = new TestDocument();
          doc.init({
            test: 'Test',
            nested: {
              age: 5
            }
          });

          doc.set({ test: 'Test', nested: { age: 5 } });
          assert.ok(!doc.isModified());
          assert.ok(!doc.isModified('test'));
          assert.ok(!doc.isModified('nested'));
          assert.ok(!doc.isModified('nested.age'));

          doc.nested = { path: 'overwrite the entire nested object', age: 5 };
          assert.equal(doc.nested.age, 5);
          assert.equal(Object.keys(doc._doc.nested).length, 2);
          assert.equal(doc.nested.path, '5overwrite the entire nested object');
          assert.ok(doc.isModified('nested'));

          doc.nested.deep = { x: 'Hank and Marie' };
          assert.equal(Object.keys(doc._doc.nested).length, 3);
          assert.equal(doc.nested.path, '5overwrite the entire nested object');
          assert.ok(doc.isModified('nested'));
          assert.equal(doc.nested.deep.x, 'Hank and Marie');

          doc = new TestDocument();
          doc.init({
            test: 'Test',
            nested: {
              age: 5
            }
          });

          doc.set('nested.deep', { x: 'Hank and Marie' });
          assert.equal(Object.keys(doc._doc.nested).length, 2);
          assert.equal(Object.keys(doc._doc.nested.deep).length, 1);
          assert.ok(doc.isModified('nested'));
          assert.ok(!doc.isModified('nested.path'));
          assert.ok(!doc.isModified('nested.age'));
          assert.ok(doc.isModified('nested.deep'));
          assert.equal(doc.nested.deep.x, 'Hank and Marie');
        });

        it('allows positional syntax on mixed nested paths (gh-6738)', function() {
          const schema = new Schema({ nested: {} });
          const M = db.model('Test', schema);
          const doc = new M({
            'nested.x': 'foo',
            'nested.y': 42,
            'nested.a.b.c': { d: { e: { f: 'g' } } }
          });
          assert.strictEqual(doc.nested.x, 'foo');
          assert.strictEqual(doc.nested.y, 42);
          assert.strictEqual(doc.nested.a.b.c.d.e.f, 'g');
        });

        it('gh-1954', function() {
          const schema = new Schema({
            schedule: [new Schema({ open: Number, close: Number })]
          });

          const M = db.model('BlogPost', schema);

          const doc = new M({
            schedule: [{
              open: 1000,
              close: 1900
            }]
          });

          assert.ok(doc.schedule[0] instanceof EmbeddedDocument);
          doc.set('schedule.0.open', 1100);
          assert.ok(doc.schedule);
          assert.ok(doc.schedule.isMongooseDocumentArray);
          assert.ok(doc.schedule[0] instanceof EmbeddedDocument);
          assert.equal(doc.schedule[0].open, 1100);
          assert.equal(doc.schedule[0].close, 1900);
        });
      });

      describe('when overwriting with a document instance', function() {
        it('does not cause StackOverflows (gh-1234)', function() {
          const doc = new TestDocument({ nested: { age: 35 } });
          doc.nested = doc.nested;
          assert.doesNotThrow(function() {
            doc.nested.age;
          });
        });
      });
    });
  });

  describe('virtual', function() {
    describe('setter', function() {
      let val;
      let M;

      beforeEach(function() {
        const schema = new mongoose.Schema({ v: Number });
        schema.virtual('thang').set(function(v) {
          val = v;
        });

        db.deleteModel(/Test/);
        M = db.model('Test', schema);
      });

      it('works with objects', function() {
        new M({ thang: {} });
        assert.deepEqual({}, val);
      });
      it('works with arrays', function() {
        new M({ thang: [] });
        assert.deepEqual([], val);
      });
      it('works with numbers', function() {
        new M({ thang: 4 });
        assert.deepEqual(4, val);
      });
      it('works with strings', function() {
        new M({ thang: '3' });
        assert.deepEqual('3', val);
      });
    });

    it('passes doc as third param for arrow functions (gh-4143)', function() {
      const schema = new mongoose.Schema({
        name: {
          first: String,
          last: String
        }
      });
      schema.virtual('fullname').
        get((v, virtual, doc) => `${doc.name.first} ${doc.name.last}`).
        set((v, virtual, doc) => {
          const parts = v.split(' ');
          doc.name.first = parts.slice(0, parts.length - 1).join(' ');
          doc.name.last = parts[parts.length - 1];
        });
      const Model = db.model('Person', schema);

      const doc = new Model({ name: { first: 'Jean-Luc', last: 'Picard' } });
      assert.equal(doc.fullname, 'Jean-Luc Picard');

      doc.fullname = 'Will Riker';
      assert.equal(doc.name.first, 'Will');
      assert.equal(doc.name.last, 'Riker');
    });
  });

  describe('gh-2082', function() {
    it('works', function(done) {
      const Parent = db.model('Test', parentSchema);

      const parent = new Parent({ name: 'Hello' });
      parent.save(function(err, parent) {
        assert.ifError(err);
        parent.children.push({ counter: 0 });
        parent.save(function(err, parent) {
          assert.ifError(err);
          parent.children[0].counter += 1;
          parent.save(function(err, parent) {
            assert.ifError(err);
            parent.children[0].counter += 1;
            parent.save(function(err) {
              assert.ifError(err);
              Parent.findOne({}, function(error, parent) {
                assert.ifError(error);
                assert.equal(parent.children[0].counter, 2);
                done();
              });
            });
          });
        });
      });
    });
  });

  describe('gh-1933', function() {
    it('works', function(done) {
      const M = db.model('Test', new Schema({ id: String, field: Number }));

      M.create({}, function(error) {
        assert.ifError(error);
        M.findOne({}, function(error, doc) {
          assert.ifError(error);
          doc.__v = 123;
          doc.field = 5; // .push({ _id: '123', type: '456' });
          doc.save(function(error) {
            assert.ifError(error);
            done();
          });
        });
      });
    });
  });

  describe('gh-1638', function() {
    it('works', function(done) {
      const ItemChildSchema = new mongoose.Schema({
        name: { type: String, required: true, default: 'hello' }
      });

      const ItemParentSchema = new mongoose.Schema({
        children: [ItemChildSchema]
      });

      const ItemParent = db.model('Parent', ItemParentSchema);
      const ItemChild = db.model('Child', ItemChildSchema);

      const c1 = new ItemChild({ name: 'first child' });
      const c2 = new ItemChild({ name: 'second child' });

      const p = new ItemParent({
        children: [c1, c2]
      });

      p.save(function(error) {
        assert.ifError(error);

        c2.name = 'updated 2';
        p.children = [c2];
        p.save(function(error, doc) {
          assert.ifError(error);
          assert.equal(doc.children.length, 1);
          done();
        });
      });
    });
  });

  describe('gh-2434', function() {
    it('will save the new value', function(done) {
      const ItemSchema = new mongoose.Schema({
        st: Number,
        s: []
      });

      const Item = db.model('Test', ItemSchema);

      const item = new Item({ st: 1 });

      item.save(function(error) {
        assert.ifError(error);
        item.st = 3;
        item.s = [];
        item.save(function(error) {
          assert.ifError(error);
          // item.st is 3 but may not be saved to DB
          Item.findById(item._id, function(error, doc) {
            assert.ifError(error);
            assert.equal(doc.st, 3);
            done();
          });
        });
      });
    });
  });

  describe('gh-8371', function() {
    beforeEach(() => co(function*() {
      const Person = db.model('Person', Schema({ name: String }));

      yield Person.deleteMany({});

      db.deleteModel('Person');
    }));

    it('setting isNew to true makes save tries to insert a new document (gh-8371)', function() {
      return co(function*() {
        const personSchema = new Schema({ name: String });
        const Person = db.model('Person', personSchema);

        const createdPerson = yield Person.create({ name: 'Hafez' });
        const removedPerson = yield Person.findOneAndRemove({ _id: createdPerson._id });

        removedPerson.isNew = true;

        yield removedPerson.save();

        const foundPerson = yield Person.findOne({ _id: removedPerson._id });
        assert.ok(foundPerson);
      });
    });

    it('setting isNew to true throws an error when a document already exists (gh-8371)', function() {
      return co(function*() {
        const personSchema = new Schema({ name: String });
        const Person = db.model('Person', personSchema);

        const createdPerson = yield Person.create({ name: 'Hafez' });

        createdPerson.isNew = true;

        let threw = false;
        try {
          yield createdPerson.save();
        }
        catch (err) {
          threw = true;
          assert.equal(err.code, 11000);
        }

        assert.equal(threw, true);
      });
    });

    it('saving a document with no changes, throws an error when document is not found', function() {
      return co(function*() {
        const personSchema = new Schema({ name: String });
        const Person = db.model('Person', personSchema);

        const person = yield Person.create({ name: 'Hafez' });

        yield Person.deleteOne({ _id: person._id });

        let threw = false;
        try {
          yield person.save();
        }
        catch (err) {
          assert.equal(err instanceof DocumentNotFoundError, true);
          assert.equal(err.message, `No document found for query "{ _id: ${person._id} }" on model "Person"`);
          threw = true;
        }

        assert.equal(threw, true);
      });
    });

    it('saving a document with changes, throws an error when document is not found', function() {
      return co(function*() {
        const personSchema = new Schema({ name: String });
        const Person = db.model('Person', personSchema);

        const person = yield Person.create({ name: 'Hafez' });

        yield Person.deleteOne({ _id: person._id });

        person.name = 'Different Name';

        let threw = false;
        try {
          yield person.save();
        }
        catch (err) {
          assert.equal(err instanceof DocumentNotFoundError, true);
          assert.equal(err.message, `No document found for query "{ _id: ${person._id} }" on model "Person"`);
          threw = true;
        }

        assert.equal(threw, true);
      });
    });

    it('passes save custom options to Model.exists(...) when no changes are present (gh-8739)', function() {
      const personSchema = new Schema({ name: String });

      let optionInMiddleware;

      personSchema.pre('findOne', function(next) {
        optionInMiddleware = this.getOptions().customOption;

        return next();
      });

      const Person = db.model('Person', personSchema);
      return co(function*() {
        const person = yield Person.create({ name: 'Hafez' });
        yield person.save({ customOption: 'test' });

        assert.equal(optionInMiddleware, 'test');
      });
    });
  });

  it('properly calls queue functions (gh-2856)', function() {
    const personSchema = new mongoose.Schema({
      name: String
    });

    let calledName;
    personSchema.methods.fn = function() {
      calledName = this.name;
    };
    personSchema.queue('fn');

    const Person = db.model('Person', personSchema);
    new Person({ name: 'Val' });
    assert.equal(calledName, 'Val');
  });

  describe('bug fixes', function() {
    it('applies toJSON transform correctly for populated docs (gh-2910) (gh-2990)', function(done) {
      const parentSchema = mongoose.Schema({
        c: { type: mongoose.Schema.Types.ObjectId, ref: 'Child' }
      });

      let called = [];
      parentSchema.options.toJSON = {
        transform: function(doc, ret) {
          called.push(ret);
          return ret;
        }
      };

      const childSchema = mongoose.Schema({
        name: String
      });

      let childCalled = [];
      childSchema.options.toJSON = {
        transform: function(doc, ret) {
          childCalled.push(ret);
          return ret;
        }
      };

      const Child = db.model('Child', childSchema);
      const Parent = db.model('Parent', parentSchema);

      Child.create({ name: 'test' }, function(error, c) {
        Parent.create({ c: c._id }, function(error, p) {
          Parent.findOne({ _id: p._id }).populate('c').exec(function(error, p) {
            let doc = p.toJSON();
            assert.equal(called.length, 1);
            assert.equal(called[0]._id.toString(), p._id.toString());
            assert.equal(doc._id.toString(), p._id.toString());
            assert.equal(childCalled.length, 1);
            assert.equal(childCalled[0]._id.toString(), c._id.toString());

            called = [];
            childCalled = [];

            // JSON.stringify() passes field name, so make sure we don't treat
            // that as a param to toJSON (gh-2990)
            doc = JSON.parse(JSON.stringify({ parent: p })).parent;
            assert.equal(called.length, 1);
            assert.equal(called[0]._id.toString(), p._id.toString());
            assert.equal(doc._id.toString(), p._id.toString());
            assert.equal(childCalled.length, 1);
            assert.equal(childCalled[0]._id.toString(), c._id.toString());

            done();
          });
        });
      });
    });

    it('single nested schema transform with save() (gh-5807)', function() {
      const embeddedSchema = new Schema({
        test: String
      });

      let called = false;
      embeddedSchema.options.toObject = {
        transform: function(doc, ret) {
          called = true;
          delete ret.test;
          return ret;
        }
      };
      const topLevelSchema = new Schema({
        embedded: embeddedSchema
      });
      const MyModel = db.model('Test', topLevelSchema);

      return MyModel.create({}).
        then(function(doc) {
          doc.embedded = { test: '123' };
          return doc.save();
        }).
        then(function(doc) {
          return MyModel.findById(doc._id);
        }).
        then(function(doc) {
          assert.equal(doc.embedded.test, '123');
          assert.ok(!called);
        });
    });

    it('setters firing with objects on real paths (gh-2943)', function() {
      const M = db.model('Test', {
        myStr: {
          type: String, set: function(v) {
            return v.value;
          }
        },
        otherStr: String
      });

      const t = new M({ myStr: { value: 'test' } });
      assert.equal(t.myStr, 'test');

      new M({ otherStr: { value: 'test' } });
      assert.ok(!t.otherStr);
    });

    describe('gh-2782', function() {
      it('should set data from a sub doc', function() {
        const schema1 = new mongoose.Schema({
          data: {
            email: String
          }
        });
        const schema2 = new mongoose.Schema({
          email: String
        });
        const Model1 = db.model('Test', schema1);
        const Model2 = db.model('Test1', schema2);

        const doc1 = new Model1({ 'data.email': 'some@example.com' });
        assert.equal(doc1.data.email, 'some@example.com');
        const doc2 = new Model2();
        doc2.set(doc1.data);
        assert.equal(doc2.email, 'some@example.com');
      });
    });

    it('set data from subdoc keys (gh-3346)', function() {
      const schema1 = new mongoose.Schema({
        data: {
          email: String
        }
      });
      const Model1 = db.model('Test', schema1);

      const doc1 = new Model1({ 'data.email': 'some@example.com' });
      assert.equal(doc1.data.email, 'some@example.com');
      const doc2 = new Model1({ data: doc1.data });
      assert.equal(doc2.data.email, 'some@example.com');
    });

    it('doesnt attempt to cast generic objects as strings (gh-3030)', function(done) {
      const M = db.model('Test', {
        myStr: {
          type: String
        }
      });

      const t = new M({ myStr: { thisIs: 'anObject' } });
      assert.ok(!t.myStr);
      t.validate(function(error) {
        assert.ok(error);
        done();
      });
    });

    it('single embedded schemas 1 (gh-2689)', function(done) {
      const userSchema = new mongoose.Schema({
        name: String,
        email: String
      }, { _id: false, id: false });

      let userHookCount = 0;
      userSchema.pre('save', function(next) {
        ++userHookCount;
        next();
      });

      const eventSchema = new mongoose.Schema({
        user: userSchema,
        name: String
      });

      let eventHookCount = 0;
      eventSchema.pre('save', function(next) {
        ++eventHookCount;
        next();
      });

      const Event = db.model('Event', eventSchema);

      const e = new Event({ name: 'test', user: { name: 123, email: 'val' } });
      e.save(function(error) {
        assert.ifError(error);
        assert.strictEqual(e.user.name, '123');
        assert.equal(eventHookCount, 1);
        assert.equal(userHookCount, 1);

        Event.findOne({ user: { name: '123', email: 'val' } }, function(err, doc) {
          assert.ifError(err);
          assert.ok(doc);

          Event.findOne({ user: { $in: [{ name: '123', email: 'val' }] } }, function(err, doc) {
            assert.ifError(err);
            assert.ok(doc);
            done();
          });
        });
      });
    });

    it('single embedded schemas with validation (gh-2689)', function() {
      const userSchema = new mongoose.Schema({
        name: String,
        email: { type: String, required: true, match: /.+@.+/ }
      }, { _id: false, id: false });

      const eventSchema = new mongoose.Schema({
        user: userSchema,
        name: String
      });

      const Event = db.model('Event', eventSchema);

      const e = new Event({ name: 'test', user: {} });
      let error = e.validateSync();
      assert.ok(error);
      assert.ok(error.errors['user.email']);
      assert.equal(error.errors['user.email'].kind, 'required');

      e.user.email = 'val';
      error = e.validateSync();

      assert.ok(error);
      assert.ok(error.errors['user.email']);
      assert.equal(error.errors['user.email'].kind, 'regexp');
    });

    it('single embedded parent() (gh-5134)', function() {
      const userSchema = new mongoose.Schema({
        name: String,
        email: { type: String, required: true, match: /.+@.+/ }
      }, { _id: false, id: false });

      const eventSchema = new mongoose.Schema({
        user: userSchema,
        name: String
      });

      const Event = db.model('Event', eventSchema);

      const e = new Event({ name: 'test', user: {} });
      assert.strictEqual(e.user.parent(), e.user.ownerDocument());
    });

    it('single embedded schemas with markmodified (gh-2689)', function(done) {
      const userSchema = new mongoose.Schema({
        name: String,
        email: { type: String, required: true, match: /.+@.+/ }
      }, { _id: false, id: false });

      const eventSchema = new mongoose.Schema({
        user: userSchema,
        name: String
      });

      const Event = db.model('Event', eventSchema);

      const e = new Event({ name: 'test', user: { email: 'a@b' } });
      e.save(function(error, doc) {
        assert.ifError(error);
        assert.ok(doc);
        assert.ok(!doc.isModified('user'));
        assert.ok(!doc.isModified('user.email'));
        assert.ok(!doc.isModified('user.name'));
        doc.user.name = 'Val';
        assert.ok(doc.isModified('user'));
        assert.ok(!doc.isModified('user.email'));
        assert.ok(doc.isModified('user.name'));

        const delta = doc.$__delta()[1];
        assert.deepEqual(delta, {
          $set: { 'user.name': 'Val' }
        });

        doc.save(function(error) {
          assert.ifError(error);
          Event.findOne({ _id: doc._id }, function(error, doc) {
            assert.ifError(error);
            assert.deepEqual(doc.user.toObject(), { email: 'a@b', name: 'Val' });
            done();
          });
        });
      });
    });

    it('single embedded schemas + update validators (gh-2689)', function(done) {
      const userSchema = new mongoose.Schema({
        name: { type: String, default: 'Val' },
        email: { type: String, required: true, match: /.+@.+/ }
      }, { _id: false, id: false });

      const eventSchema = new mongoose.Schema({
        user: userSchema,
        name: String
      });

      const Event = db.model('Event', eventSchema);

      const badUpdate = { $set: { 'user.email': 'a' } };
      const options = { runValidators: true };
      Event.updateOne({}, badUpdate, options, function(error) {
        assert.ok(error);
        assert.equal(error.errors['user.email'].kind, 'regexp');

        const nestedUpdate = { name: 'test' };
        const options = { upsert: true, setDefaultsOnInsert: true };
        Event.updateOne({}, nestedUpdate, options, function(error) {
          assert.ifError(error);
          Event.findOne({ name: 'test' }, function(error, ev) {
            assert.ifError(error);
            assert.equal(ev.user.name, 'Val');
            done();
          });
        });
      });
    });

    it('single embedded schema update validators ignore _id (gh-6269)', function() {
      return co(function*() {
        const subDocSchema = new mongoose.Schema({ name: String });

        const schema = new mongoose.Schema({
          subDoc: subDocSchema,
          test: String
        });

        const Model = db.model('Test', schema);

        const fakeDoc = new Model({});
        yield Model.create({});

        // toggle to false to see correct behavior
        // where subdoc is not created
        const setDefaultsFlag = true;

        const res = yield Model.findOneAndUpdate({ _id: fakeDoc._id }, {
          test: 'test'
        }, { setDefaultsOnInsert: setDefaultsFlag, upsert: true, new: true });

        assert.equal(res.test, 'test');
        assert.ok(!res.subDoc);
      });
    });
  });

  describe('error processing (gh-2284)', function() {
    it('save errors', function(done) {
      const schema = new Schema({
        name: { type: String, required: true }
      });

      schema.post('save', function(error, doc, next) {
        assert.ok(doc instanceof Model);
        next(new Error('Catch all'));
      });

      schema.post('save', function(error, doc, next) {
        assert.ok(doc instanceof Model);
        next(new Error('Catch all #2'));
      });

      const Model = db.model('Test', schema);

      Model.create({}, function(error) {
        assert.ok(error);
        assert.equal(error.message, 'Catch all #2');
        done();
      });
    });

    it('validate errors (gh-4885)', function(done) {
      const testSchema = new Schema({ title: { type: String, required: true } });

      let called = 0;
      testSchema.post('validate', function(error, doc, next) {
        ++called;
        next(error);
      });

      const Test = db.model('Test', testSchema);

      Test.create({}, function(error) {
        assert.ok(error);
        assert.equal(called, 1);
        done();
      });
    });

    it('does not filter validation on unmodified paths when validateModifiedOnly not set (gh-7421)', function(done) {
      const testSchema = new Schema({ title: { type: String, required: true }, other: String });

      const Test = db.model('Test', testSchema);

      Test.create([{}], { validateBeforeSave: false }, function(createError, docs) {
        assert.equal(createError, null);
        const doc = docs[0];
        doc.other = 'something';
        assert.ok(doc.validateSync().errors);
        doc.save(function(error) {
          assert.ok(error.errors);
          done();
        });
      });
    });

    it('filters out validation on unmodified paths when validateModifiedOnly set (gh-7421)', function(done) {
      const testSchema = new Schema({ title: { type: String, required: true }, other: String });

      const Test = db.model('Test', testSchema);

      Test.create([{}], { validateBeforeSave: false }, function(createError, docs) {
        assert.equal(createError, null);
        const doc = docs[0];
        doc.other = 'something';
        assert.equal(doc.validateSync(undefined, { validateModifiedOnly: true }), null);
        doc.save({ validateModifiedOnly: true }, function(error) {
          assert.equal(error, null);
          done();
        });
      });
    });

    it('does not filter validation on modified paths when validateModifiedOnly set (gh-7421)', function(done) {
      const testSchema = new Schema({ title: { type: String, required: true }, other: String });

      const Test = db.model('Test', testSchema);

      Test.create([{ title: 'title' }], { validateBeforeSave: false }, function(createError, docs) {
        assert.equal(createError, null);
        const doc = docs[0];
        doc.title = '';
        assert.ok(doc.validateSync(undefined, { validateModifiedOnly: true }).errors);
        doc.save({ validateModifiedOnly: true }, function(error) {
          assert.ok(error.errors);
          done();
        });
      });
    });

    it('validateModifiedOnly with pre existing validation error (gh-8091)', function() {
      const schema = mongoose.Schema({
        title: String,
        coverId: Number
      }, { validateModifiedOnly: true });

      const Model = db.model('Test', schema);

      return co(function*() {
        yield Model.collection.insertOne({ title: 'foo', coverId: parseFloat('not a number') });

        const doc = yield Model.findOne();
        doc.title = 'bar';
        // Should not throw
        yield doc.save();
      });
    });

    it('handles non-errors', function(done) {
      const schema = new Schema({
        name: { type: String, required: true }
      });

      schema.post('save', function(error, doc, next) {
        next(new Error('Catch all'));
      });

      schema.post('save', function(error, doc, next) {
        next(new Error('Catch all #2'));
      });

      const Model = db.model('Test', schema);

      Model.create({ name: 'test' }, function(error) {
        assert.ifError(error);
        done();
      });
    });
  });

  describe('bug fixes', function() {
    beforeEach(() => db.deleteModel(/.*/));

    it('single embedded schemas with populate (gh-3501)', function(done) {
      const PopulateMeSchema = new Schema({});

      const Child = db.model('Child', PopulateMeSchema);

      const SingleNestedSchema = new Schema({
        populateMeArray: [{
          type: Schema.Types.ObjectId,
          ref: 'Child'
        }]
      });

      const parentSchema = new Schema({
        singleNested: SingleNestedSchema
      });

      const P = db.model('Parent', parentSchema);

      Child.create([{}, {}], function(error, docs) {
        assert.ifError(error);
        const obj = {
          singleNested: { populateMeArray: [docs[0]._id, docs[1]._id] }
        };
        P.create(obj, function(error, doc) {
          assert.ifError(error);
          P.
            findById(doc._id).
            populate('singleNested.populateMeArray').
            exec(function(error, doc) {
              assert.ok(doc.singleNested.populateMeArray[0]._id);
              done();
            });
        });
      });
    });

    it('single embedded schemas with methods (gh-3534)', function() {
      const personSchema = new Schema({ name: String });
      personSchema.methods.firstName = function() {
        return this.name.substr(0, this.name.indexOf(' '));
      };

      const bandSchema = new Schema({ leadSinger: personSchema });
      const Band = db.model('Band', bandSchema);

      const gnr = new Band({ leadSinger: { name: 'Axl Rose' } });
      assert.equal(gnr.leadSinger.firstName(), 'Axl');
    });

    it('single embedded schemas with models (gh-3535)', function(done) {
      const personSchema = new Schema({ name: String });
      const Person = db.model('Person', personSchema);

      const bandSchema = new Schema({ leadSinger: personSchema });
      const Band = db.model('Band', bandSchema);

      const axl = new Person({ name: 'Axl Rose' });
      const gnr = new Band({ leadSinger: axl });

      gnr.save(function(error) {
        assert.ifError(error);
        assert.equal(gnr.leadSinger.name, 'Axl Rose');
        done();
      });
    });

    it('single embedded schemas with indexes (gh-3594)', function() {
      const personSchema = new Schema({ name: { type: String, unique: true } });

      const bandSchema = new Schema({ leadSinger: personSchema });

      assert.equal(bandSchema.indexes().length, 1);
      const index = bandSchema.indexes()[0];
      assert.deepEqual(index[0], { 'leadSinger.name': 1 });
      assert.ok(index[1].unique);
    });

    it('removing single embedded docs (gh-3596)', function(done) {
      const personSchema = new Schema({ name: String });

      const bandSchema = new Schema({ guitarist: personSchema, name: String });
      const Band = db.model('Band', bandSchema);

      const gnr = new Band({
        name: 'Guns N\' Roses',
        guitarist: { name: 'Slash' }
      });
      gnr.save(function(error, gnr) {
        assert.ifError(error);
        gnr.guitarist = undefined;
        gnr.save(function(error, gnr) {
          assert.ifError(error);
          assert.ok(!gnr.guitarist);
          done();
        });
      });
    });

    it('setting single embedded docs (gh-3601)', function(done) {
      const personSchema = new Schema({ name: String });

      const bandSchema = new Schema({ guitarist: personSchema, name: String });
      const Band = db.model('Band', bandSchema);

      const gnr = new Band({
        name: 'Guns N\' Roses',
        guitarist: { name: 'Slash' }
      });
      const velvetRevolver = new Band({
        name: 'Velvet Revolver'
      });
      velvetRevolver.guitarist = gnr.guitarist;
      velvetRevolver.save(function(error) {
        assert.ifError(error);
        assert.equal(velvetRevolver.guitarist.name, 'Slash');
        done();
      });
    });

    it('single embedded docs init obeys strict mode (gh-3642)', function(done) {
      const personSchema = new Schema({ name: String });

      const bandSchema = new Schema({ guitarist: personSchema, name: String });
      const Band = db.model('Band', bandSchema);

      const velvetRevolver = new Band({
        name: 'Velvet Revolver',
        guitarist: { name: 'Slash', realName: 'Saul Hudson' }
      });

      velvetRevolver.save(function(error) {
        assert.ifError(error);
        const query = { name: 'Velvet Revolver' };
        Band.collection.findOne(query, function(error, band) {
          assert.ifError(error);
          assert.ok(!band.guitarist.realName);
          done();
        });
      });
    });

    it('single embedded docs post hooks (gh-3679)', function(done) {
      const postHookCalls = [];
      const personSchema = new Schema({ name: String });
      personSchema.post('save', function() {
        postHookCalls.push(this);
      });

      const bandSchema = new Schema({ guitarist: personSchema, name: String });
      const Band = db.model('Band', bandSchema);
      const obj = { name: 'Guns N\' Roses', guitarist: { name: 'Slash' } };

      Band.create(obj, function(error) {
        assert.ifError(error);
        setTimeout(function() {
          assert.equal(postHookCalls.length, 1);
          assert.equal(postHookCalls[0].name, 'Slash');
          done();
        });
      });
    });

    it('single embedded docs .set() (gh-3686)', function(done) {
      const personSchema = new Schema({ name: String, realName: String });

      const bandSchema = new Schema({
        guitarist: personSchema,
        name: String
      });
      const Band = db.model('Band', bandSchema);
      const obj = {
        name: 'Guns N\' Roses',
        guitarist: { name: 'Slash', realName: 'Saul Hudson' }
      };

      Band.create(obj, function(error, gnr) {
        gnr.set('guitarist.name', 'Buckethead');
        gnr.save(function(error) {
          assert.ifError(error);
          assert.equal(gnr.guitarist.name, 'Buckethead');
          assert.equal(gnr.guitarist.realName, 'Saul Hudson');
          done();
        });
      });
    });

    it('single embedded docs with arrays pre hooks (gh-3680)', function(done) {
      const childSchema = new Schema({ count: Number });

      let preCalls = 0;
      childSchema.pre('save', function(next) {
        ++preCalls;
        next();
      });

      const SingleNestedSchema = new Schema({
        children: [childSchema]
      });

      const ParentSchema = new Schema({
        singleNested: SingleNestedSchema
      });

      const Parent = db.model('Parent', ParentSchema);
      const obj = { singleNested: { children: [{ count: 0 }] } };
      Parent.create(obj, function(error) {
        assert.ifError(error);
        assert.equal(preCalls, 1);
        done();
      });
    });

    it('nested single embedded doc validation (gh-3702)', function(done) {
      const childChildSchema = new Schema({ count: { type: Number, min: 1 } });
      const childSchema = new Schema({ child: childChildSchema });
      const parentSchema = new Schema({ child: childSchema });

      const Parent = db.model('Parent', parentSchema);
      const obj = { child: { child: { count: 0 } } };
      Parent.create(obj, function(error) {
        assert.ok(error);
        assert.ok(/ValidationError/.test(error.toString()));
        done();
      });
    });

    it('handles virtuals with dots correctly (gh-3618)', function() {
      const testSchema = new Schema({ nested: { type: Object, default: {} } });
      testSchema.virtual('nested.test').get(function() {
        return true;
      });

      const Test = db.model('Test', testSchema);

      const test = new Test();

      let doc = test.toObject({ getters: true, virtuals: true });
      delete doc._id;
      delete doc.id;
      assert.deepEqual(doc, { nested: { test: true } });

      doc = test.toObject({ getters: false, virtuals: true });
      delete doc._id;
      delete doc.id;
      assert.deepEqual(doc, { nested: { test: true } });
    });

    it('handles pushing with numeric keys (gh-3623)', function(done) {
      const schema = new Schema({
        array: [{
          1: {
            date: Date
          },
          2: {
            date: Date
          },
          3: {
            date: Date
          }
        }]
      });

      const MyModel = db.model('Test', schema);

      const doc = { array: [{ 2: {} }] };
      MyModel.collection.insertOne(doc, function(error) {
        assert.ifError(error);

        MyModel.findOne({ _id: doc._id }, function(error, doc) {
          assert.ifError(error);
          doc.array.push({ 2: {} });
          doc.save(function(error) {
            assert.ifError(error);
            done();
          });
        });
      });
    });

    it('execPopulate (gh-3753)', function(done) {
      const childSchema = new Schema({
        name: String
      });

      const parentSchema = new Schema({
        name: String,
        children: [{ type: ObjectId, ref: 'Child' }]
      });

      const Child = db.model('Child', childSchema);
      const Parent = db.model('Parent', parentSchema);

      Child.create({ name: 'Luke Skywalker' }, function(error, child) {
        assert.ifError(error);
        const doc = { name: 'Darth Vader', children: [child._id] };
        Parent.create(doc, function(error, doc) {
          Parent.findOne({ _id: doc._id }, function(error, doc) {
            assert.ifError(error);
            assert.ok(doc);
            doc.populate('children').execPopulate().then(function(doc) {
              assert.equal(doc.children.length, 1);
              assert.equal(doc.children[0].name, 'Luke Skywalker');
              done();
            });
          });
        });
      });
    });

    it('handles 0 for numeric subdoc ids (gh-3776)', function(done) {
      const personSchema = new Schema({
        _id: Number,
        name: String,
        age: Number,
        friends: [{ type: Number, ref: 'Person' }]
      });

      const Person = db.model('Person', personSchema);

      const people = [
        { _id: 0, name: 'Alice' },
        { _id: 1, name: 'Bob' }
      ];

      Person.create(people, function(error, people) {
        assert.ifError(error);
        const alice = people[0];
        alice.friends.push(people[1]);
        alice.save(function(error) {
          assert.ifError(error);
          done();
        });
      });
    });

    it('handles conflicting names (gh-3867)', function() {
      const testSchema = new Schema({
        name: {
          type: String,
          required: true
        },
        things: [{
          name: {
            type: String,
            required: true
          }
        }]
      });

      const M = db.model('Test', testSchema);

      const doc = M({
        things: [{}]
      });

      const fields = Object.keys(doc.validateSync().errors).sort();
      assert.deepEqual(fields, ['name', 'things.0.name']);
    });

    it('populate with lean (gh-3873)', function(done) {
      const companySchema = new mongoose.Schema({
        name: String,
        description: String,
        userCnt: { type: Number, default: 0, select: false }
      });

      const userSchema = new mongoose.Schema({
        name: String,
        company: { type: mongoose.Schema.Types.ObjectId, ref: 'Company' }
      });

      const Company = db.model('Company', companySchema);
      const User = db.model('User', userSchema);

      const company = new Company({ name: 'IniTech', userCnt: 1 });
      const user = new User({ name: 'Peter', company: company._id });

      company.save(function(error) {
        assert.ifError(error);
        user.save(function(error) {
          assert.ifError(error);
          next();
        });
      });

      function next() {
        const pop = { path: 'company', select: 'name', options: { lean: true } };
        User.find({}).populate(pop).exec(function(error, docs) {
          assert.ifError(error);
          assert.equal(docs.length, 1);
          assert.strictEqual(docs[0].company.userCnt, undefined);
          done();
        });
      }
    });

    it('init single nested subdoc with select (gh-3880)', function(done) {
      const childSchema = new mongoose.Schema({
        name: { type: String },
        friends: [{ type: String }]
      });

      const parentSchema = new mongoose.Schema({
        name: { type: String },
        child: childSchema
      });

      const Parent = db.model('Parent', parentSchema);
      const p = new Parent({
        name: 'Mufasa',
        child: {
          name: 'Simba',
          friends: ['Pumbaa', 'Timon', 'Nala']
        }
      });

      p.save(function(error) {
        assert.ifError(error);
        const fields = 'name child.name';
        Parent.findById(p._id).select(fields).exec(function(error, doc) {
          assert.ifError(error);
          assert.strictEqual(doc.child.friends, void 0);
          done();
        });
      });
    });

    it('single nested subdoc isModified() (gh-3910)', function(done) {
      let called = 0;

      const ChildSchema = new Schema({
        name: String
      });

      ChildSchema.pre('save', function(next) {
        assert.ok(this.isModified('name'));
        ++called;
        next();
      });

      const ParentSchema = new Schema({
        name: String,
        child: ChildSchema
      });

      const Parent = db.model('Parent', ParentSchema);

      const p = new Parent({
        name: 'Darth Vader',
        child: {
          name: 'Luke Skywalker'
        }
      });

      p.save(function(error) {
        assert.ifError(error);
        assert.strictEqual(called, 1);
        done();
      });
    });

    it('pre and post as schema keys (gh-3902)', function(done) {
      const schema = new mongoose.Schema({
        pre: String,
        post: String
      }, { versionKey: false });
      const MyModel = db.model('Test', schema);

      MyModel.create({ pre: 'test', post: 'test' }, function(error, doc) {
        assert.ifError(error);
        assert.deepEqual(utils.omit(doc.toObject(), '_id'),
          { pre: 'test', post: 'test' });
        done();
      });
    });

    it('manual population and isNew (gh-3982)', function(done) {
      const NestedModelSchema = new mongoose.Schema({
        field: String
      });

      const NestedModel = db.model('Test', NestedModelSchema);

      const ModelSchema = new mongoose.Schema({
        field: String,
        array: [{
          type: mongoose.Schema.ObjectId,
          ref: 'Test',
          required: true
        }]
      });

      const Model = db.model('Test1', ModelSchema);

      const nestedModel = new NestedModel({
        field: 'nestedModel'
      });

      nestedModel.save(function(error, nestedModel) {
        assert.ifError(error);
        Model.create({ array: [nestedModel._id] }, function(error, doc) {
          assert.ifError(error);
          Model.findById(doc._id).populate('array').exec(function(error, doc) {
            assert.ifError(error);
            doc.array.push(nestedModel);
            assert.strictEqual(doc.isNew, false);
            assert.strictEqual(doc.array[0].isNew, false);
            assert.strictEqual(doc.array[1].isNew, false);
            assert.strictEqual(nestedModel.isNew, false);
            done();
          });
        });
      });
    });

    it('manual population with refPath (gh-7070)', function() {
      const ChildModelSchema = new mongoose.Schema({
        name: String
      });

      const ChildModel = db.model('Child', ChildModelSchema);

      const ParentModelSchema = new mongoose.Schema({
        model: String,
        childId: { type: mongoose.ObjectId, refPath: 'model' },
        otherId: mongoose.ObjectId
      });

      const ParentModel = db.model('Parent', ParentModelSchema);

      return co(function*() {
        const child = yield ChildModel.create({ name: 'test' });

        let parent = yield ParentModel.create({
          model: 'Child',
          childId: child._id
        });

        parent = yield ParentModel.findOne();

        parent.childId = child;
        parent.otherId = child;

        assert.equal(parent.childId.name, 'test');
        assert.ok(parent.otherId instanceof mongoose.Types.ObjectId);
      });
    });

    it('doesnt skipId for single nested subdocs (gh-4008)', function(done) {
      const childSchema = new Schema({
        name: String
      });

      const parentSchema = new Schema({
        child: childSchema
      });

      const Parent = db.model('Parent', parentSchema);

      Parent.create({ child: { name: 'My child' } }, function(error, doc) {
        assert.ifError(error);
        Parent.collection.findOne({ _id: doc._id }, function(error, doc) {
          assert.ifError(error);
          assert.ok(doc.child._id);
          done();
        });
      });
    });

    it('single embedded docs with $near (gh-4014)', function(done) {
      const schema = new mongoose.Schema({
        placeName: String
      });

      const geoSchema = new mongoose.Schema({
        type: {
          type: String,
          enum: 'Point',
          default: 'Point'
        },
        coordinates: {
          type: [Number],
          default: [0, 0]
        }
      });

      schema.add({ geo: geoSchema });
      schema.index({ geo: '2dsphere' });

      const MyModel = db.model('Test', schema);

      MyModel.on('index', function(err) {
        assert.ifError(err);

        MyModel.
          where('geo').near({ center: [50, 50], spherical: true }).
          exec(function(err) {
            assert.ifError(err);
            done();
          });
      });
    });

    it('skip validation if required returns false (gh-4094)', function() {
      const schema = new Schema({
        div: {
          type: Number,
          required: function() { return false; },
          validate: function(v) { return !!v; }
        }
      });
      const Model = db.model('Test', schema);
      const m = new Model();
      assert.ifError(m.validateSync());
    });

    it('ability to overwrite array default (gh-4109)', function(done) {
      const schema = new Schema({
        names: {
          type: [String],
          default: void 0
        }
      });

      const Model = db.model('Test', schema);
      const m = new Model();
      assert.ok(!m.names);
      m.save(function(error, m) {
        assert.ifError(error);
        Model.collection.findOne({ _id: m._id }, function(error, doc) {
          assert.ifError(error);
          assert.ok(!('names' in doc));
          done();
        });
      });
    });

    it('validation works when setting array index (gh-3816)', function(done) {
      const mySchema = new mongoose.Schema({
        items: [
          { month: Number, date: Date }
        ]
      });

      const Test = db.model('test', mySchema);

      const a = [
        { month: 0, date: new Date() },
        { month: 1, date: new Date() }
      ];
      Test.create({ items: a }, function(error, doc) {
        assert.ifError(error);
        Test.findById(doc._id).exec(function(error, doc) {
          assert.ifError(error);
          assert.ok(doc);
          doc.items[0] = {
            month: 5,
            date: new Date()
          };
          doc.markModified('items');
          doc.save(function(error) {
            assert.ifError(error);
            done();
          });
        });
      });
    });

    it('validateSync works when setting array index nested (gh-5389)', function(done) {
      const childSchema = new mongoose.Schema({
        _id: false,
        name: String,
        age: Number
      });

      const schema = new mongoose.Schema({
        name: String,
        children: [childSchema]
      });

      const Model = db.model('Test', schema);

      Model.
        create({
          name: 'test',
          children: [
            { name: 'test-child', age: 24 }
          ]
        }).
        then(function(doc) {
          return Model.findById(doc._id);
        }).
        then(function(doc) {
          doc.children[0] = { name: 'updated-child', age: 53 };
          const errors = doc.validateSync();
          assert.ok(!errors);
          done();
        }).
        catch(done);
    });

    it('single embedded with defaults have $parent (gh-4115)', function() {
      const ChildSchema = new Schema({
        name: {
          type: String,
          default: 'child'
        }
      });

      const ParentSchema = new Schema({
        child: {
          type: ChildSchema,
          default: {}
        }
      });

      const Parent = db.model('Parent', ParentSchema);

      const p = new Parent();
      assert.equal(p.child.$parent(), p);
    });

    it('removing parent doc calls remove hooks on subdocs (gh-2348) (gh-4566)', function(done) {
      const ChildSchema = new Schema({
        name: String
      });

      const called = {};
      ChildSchema.pre('remove', function(next) {
        called[this.name] = true;
        next();
      });

      const ParentSchema = new Schema({
        children: [ChildSchema],
        child: ChildSchema
      });

      const Parent = db.model('Parent', ParentSchema);

      const doc = {
        children: [{ name: 'Jacen' }, { name: 'Jaina' }],
        child: { name: 'Anakin' }
      };
      Parent.create(doc, function(error, doc) {
        assert.ifError(error);
        doc.remove(function(error, doc) {
          assert.ifError(error);
          assert.deepEqual(called, {
            Jacen: true,
            Jaina: true,
            Anakin: true
          });
          const arr = doc.children.toObject().map(function(v) { return v.name; });
          assert.deepEqual(arr, ['Jacen', 'Jaina']);
          assert.equal(doc.child.name, 'Anakin');
          done();
        });
      });
    });

    it('strings of length 12 are valid oids (gh-3365)', function(done) {
      const schema = new Schema({ myId: mongoose.Schema.Types.ObjectId });
      const M = db.model('Test', schema);
      const doc = new M({ myId: 'blablablabla' });
      doc.validate(function(error) {
        assert.ifError(error);
        done();
      });
    });

    it('set() empty obj unmodifies subpaths (gh-4182)', function(done) {
      const omeletteSchema = new Schema({
        topping: {
          meat: {
            type: String,
            enum: ['bacon', 'sausage']
          },
          cheese: Boolean
        }
      });
      const Omelette = db.model('Test', omeletteSchema);
      const doc = new Omelette({
        topping: {
          meat: 'bacon',
          cheese: true
        }
      });
      doc.topping = {};
      doc.save(function(error) {
        assert.ifError(error);
        assert.strictEqual(doc.topping.meat, void 0);
        done();
      });
    });

    it('emits cb errors on model for save (gh-3499)', function(done) {
      const testSchema = new Schema({ name: String });

      const Test = db.model('Test', testSchema);

      Test.on('error', function(error) {
        assert.equal(error.message, 'fail!');
        done();
      });

      new Test({}).save(function() {
        throw new Error('fail!');
      });
    });

    it('emits cb errors on model for save with hooks (gh-3499)', function(done) {
      const testSchema = new Schema({ name: String });

      testSchema.pre('save', function(next) {
        next();
      });

      testSchema.post('save', function(doc, next) {
        next();
      });

      const Test = db.model('Test', testSchema);

      Test.on('error', function(error) {
        assert.equal(error.message, 'fail!');
        done();
      });

      new Test({}).save(function() {
        throw new Error('fail!');
      });
    });

    it('emits cb errors on model for find() (gh-3499)', function(done) {
      const testSchema = new Schema({ name: String });

      const Test = db.model('Test', testSchema);

      Test.on('error', function(error) {
        assert.equal(error.message, 'fail!');
        done();
      });

      Test.find({}, function() {
        throw new Error('fail!');
      });
    });

    it('emits cb errors on model for find() + hooks (gh-3499)', function(done) {
      const testSchema = new Schema({ name: String });

      testSchema.post('find', function(results, next) {
        assert.equal(results.length, 0);
        next();
      });

      const Test = db.model('Test', testSchema);

      Test.on('error', function(error) {
        assert.equal(error.message, 'fail!');
        done();
      });

      Test.find({}, function() {
        throw new Error('fail!');
      });
    });

    it('clears subpaths when removing single nested (gh-4216)', function(done) {
      const RecurrenceSchema = new Schema({
        frequency: Number,
        interval: {
          type: String,
          enum: ['days', 'weeks', 'months', 'years']
        }
      }, { _id: false });

      const EventSchema = new Schema({
        name: {
          type: String,
          trim: true
        },
        recurrence: RecurrenceSchema
      });

      const Event = db.model('Test', EventSchema);
      const ev = new Event({
        name: 'test',
        recurrence: { frequency: 2, interval: 'days' }
      });
      ev.recurrence = null;
      ev.save(function(error) {
        assert.ifError(error);
        done();
      });
    });

    it('using validator.isEmail as a validator (gh-4064) (gh-4084)', function(done) {
      const schema = new Schema({
        email: { type: String, validate: validator.isEmail }
      });

      const MyModel = db.model('Test', schema);

      MyModel.create({ email: 'invalid' }, function(error) {
        assert.ok(error);
        assert.ok(error.errors['email']);
        done();
      });
    });

    it('setting path to empty object works (gh-4218)', function() {
      const schema = new Schema({
        object: {
          nested: {
            field1: { type: Number, default: 1 }
          }
        }
      });

      const MyModel = db.model('Test', schema);

      return co(function*() {
        let doc = yield MyModel.create({});
        doc.object.nested = {};
        yield doc.save();
        doc = yield MyModel.collection.findOne({ _id: doc._id });
        assert.deepEqual(doc.object.nested, {});
      });
    });

    it('setting path to object with strict and no paths in the schema (gh-6436) (gh-4218)', function() {
      const schema = new Schema({
        object: {
          nested: {
            field1: { type: Number, default: 1 }
          }
        }
      });

      const MyModel = db.model('Test', schema);

      return co(function*() {
        let doc = yield MyModel.create({});
        doc.object.nested = { field2: 'foo' }; // `field2` not in the schema
        yield doc.save();
        doc = yield MyModel.collection.findOne({ _id: doc._id });
        assert.deepEqual(doc.object.nested, {});
      });
    });

    it('minimize + empty object (gh-4337)', function() {
      const SomeModelSchema = new mongoose.Schema({}, {
        minimize: false
      });

      const SomeModel = db.model('Test', SomeModelSchema);

      assert.doesNotThrow(function() {
        new SomeModel({});
      });
    });

    it('directModifiedPaths() (gh-7373)', function() {
      const schema = new Schema({ foo: String, nested: { bar: String } });
      const Model = db.model('Test', schema);

      return co(function*() {
        yield Model.create({ foo: 'original', nested: { bar: 'original' } });

        const doc = yield Model.findOne();
        doc.nested.bar = 'modified';

        assert.deepEqual(doc.directModifiedPaths(), ['nested.bar']);
        assert.deepEqual(doc.modifiedPaths().sort(), ['nested', 'nested.bar']);
      });
    });

    describe('modifiedPaths', function() {
      it('doesnt markModified child paths if parent is modified (gh-4224)', function(done) {
        const childSchema = new Schema({
          name: String
        });
        const parentSchema = new Schema({
          child: childSchema
        });

        const Parent = db.model('Test', parentSchema);
        Parent.create({ child: { name: 'Jacen' } }, function(error, doc) {
          assert.ifError(error);
          doc.child = { name: 'Jaina' };
          doc.child.name = 'Anakin';
          assert.deepEqual(doc.modifiedPaths(), ['child']);
          assert.ok(doc.isModified('child.name'));
          done();
        });
      });

      it('includeChildren option (gh-6134)', function() {
        const personSchema = new mongoose.Schema({
          name: { type: String },
          colors: {
            primary: {
              type: String,
              default: 'white',
              enum: ['blue', 'green', 'red', 'purple', 'yellow']
            }
          }
        });

        const Person = db.model('Person', personSchema);

        const luke = new Person({
          name: 'Luke',
          colors: {
            primary: 'blue'
          }
        });
        assert.deepEqual(luke.modifiedPaths(), ['name', 'colors', 'colors.primary']);

        const obiwan = new Person({ name: 'Obi-Wan' });
        obiwan.colors.primary = 'blue';
        assert.deepEqual(obiwan.modifiedPaths(), ['name', 'colors', 'colors.primary']);

        const anakin = new Person({ name: 'Anakin' });
        anakin.colors = { primary: 'blue' };
        assert.deepEqual(anakin.modifiedPaths({ includeChildren: true }), ['name', 'colors', 'colors.primary']);
      });

      it('includeChildren option with arrays (gh-5904)', function() {
        const teamSchema = new mongoose.Schema({
          name: String,
          colors: {
            primary: {
              type: String,
              enum: ['blue', 'green', 'red', 'purple', 'yellow', 'white', 'black']
            }
          },
          members: [{
            name: String
          }]
        });

        const Team = db.model('Team', teamSchema);

        const jedis = new Team({
          name: 'Jedis',
          colors: {
            primary: 'blue'
          },
          members: [{ name: 'luke' }]
        });

        const paths = jedis.modifiedPaths({ includeChildren: true });
        assert.deepEqual(paths, [
          'name',
          'colors',
          'colors.primary',
          'members',
          'members.0',
          'members.0.name'
        ]);
      });

      it('1 level down nested paths get marked modified on initial set (gh-7313) (gh-6944)', function() {
        const testSchema = new Schema({
          name: {
            first: String,
            last: String
          },
          relatives: {
            aunt: {
              name: String
            },
            uncle: {
              name: String
            }
          }
        });
        const M = db.model('Test', testSchema);

        const doc = new M({
          name: { first: 'A', last: 'B' },
          relatives: {
            aunt: { name: 'foo' },
            uncle: { name: 'bar' }
          }
        });

        assert.ok(doc.modifiedPaths().indexOf('name.first') !== -1);
        assert.ok(doc.modifiedPaths().indexOf('name.last') !== -1);
        assert.ok(doc.modifiedPaths().indexOf('relatives.aunt') !== -1);
        assert.ok(doc.modifiedPaths().indexOf('relatives.uncle') !== -1);

        return Promise.resolve();
      });
    });

    it('single nested isNew (gh-4369)', function(done) {
      const childSchema = new Schema({
        name: String
      });
      const parentSchema = new Schema({
        child: childSchema
      });

      const Parent = db.model('Test', parentSchema);
      let remaining = 2;

      const doc = new Parent({ child: { name: 'Jacen' } });
      doc.child.on('isNew', function(val) {
        assert.ok(!val);
        assert.ok(!doc.child.isNew);
        --remaining || done();
      });

      doc.save(function(error, doc) {
        assert.ifError(error);
        assert.ok(!doc.child.isNew);
        --remaining || done();
      });
    });

    it('deep default array values (gh-4540)', function() {
      const schema = new Schema({
        arr: [{
          test: {
            type: Array,
            default: ['test']
          }
        }]
      });
      assert.doesNotThrow(function() {
        db.model('Test', schema);
      });
    });

    it('default values with subdoc array (gh-4390)', function(done) {
      const childSchema = new Schema({
        name: String
      });
      const parentSchema = new Schema({
        child: [childSchema]
      });

      parentSchema.path('child').default([{ name: 'test' }]);

      const Parent = db.model('Parent', parentSchema);

      Parent.create({}, function(error, doc) {
        assert.ifError(error);
        const arr = doc.toObject().child.map(function(doc) {
          assert.ok(doc._id);
          delete doc._id;
          return doc;
        });
        assert.deepEqual(arr, [{ name: 'test' }]);
        done();
      });
    });

    it('handles invalid dates (gh-4404)', function(done) {
      const testSchema = new Schema({
        date: Date
      });

      const Test = db.model('Test', testSchema);

      Test.create({ date: new Date('invalid date') }, function(error) {
        assert.ok(error);
        assert.equal(error.errors['date'].name, 'CastError');
        done();
      });
    });

    it('setting array subpath (gh-4472)', function() {
      const ChildSchema = new mongoose.Schema({
        name: String,
        age: Number
      }, { _id: false });

      const ParentSchema = new mongoose.Schema({
        data: {
          children: [ChildSchema]
        }
      });

      const Parent = db.model('Parent', ParentSchema);

      const p = new Parent();
      p.set('data.children.0', {
        name: 'Bob',
        age: 900
      });

      assert.deepEqual(p.toObject().data.children, [{ name: 'Bob', age: 900 }]);
    });

    it('ignore paths (gh-4480)', function() {
      const TestSchema = new Schema({
        name: { type: String, required: true }
      });

      const Test = db.model('Parent', TestSchema);

      return co(function*() {
        yield Test.create({ name: 'val' });

        let doc = yield Test.findOne();

        doc.name = null;
        doc.$ignore('name');

        yield doc.save();

        doc = yield Test.findById(doc._id);

        assert.equal(doc.name, 'val');
      });
    });

    it('ignore subdocs paths (gh-4480) (gh-6152)', function() {
      const childSchema = new Schema({
        name: { type: String, required: true }
      });
      const testSchema = new Schema({
        child: childSchema,
        children: [childSchema]
      });

      const Test = db.model('Test', testSchema);

      return co(function*() {
        yield Test.create({
          child: { name: 'testSingle' },
          children: [{ name: 'testArr' }]
        });

        let doc = yield Test.findOne();
        doc.child.name = null;
        doc.child.$ignore('name');

        yield doc.save();

        doc = yield Test.findById(doc._id);

        assert.equal(doc.child.name, 'testSingle');

        doc.children[0].name = null;
        doc.children[0].$ignore('name');

        yield doc.save();

        doc = yield Test.findById(doc._id);

        assert.equal(doc.children[0].name, 'testArr');
      });
    });

    it('composite _ids (gh-4542)', function(done) {
      const schema = new Schema({
        _id: {
          key1: String,
          key2: String
        },
        content: String
      });

      const Model = db.model('Test', schema);

      const object = new Model();
      object._id = { key1: 'foo', key2: 'bar' };
      object.save().
        then(function(obj) {
          obj.content = 'Hello';
          return obj.save();
        }).
        then(function(obj) {
          return Model.findOne({ _id: obj._id });
        }).
        then(function(obj) {
          assert.equal(obj.content, 'Hello');
          done();
        }).
        catch(done);
    });

    it('validateSync with undefined and conditional required (gh-4607)', function() {
      const schema = new mongoose.Schema({
        type: mongoose.SchemaTypes.Number,
        conditional: {
          type: mongoose.SchemaTypes.String,
          required: function() {
            return this.type === 1;
          },
          maxlength: 128
        }
      });

      const Model = db.model('Test', schema);

      assert.doesNotThrow(function() {
        new Model({
          type: 2,
          conditional: void 0
        }).validateSync();
      });
    });

    it('conditional required on single nested (gh-4663)', function() {
      const childSchema = new Schema({
        name: String
      });
      const schema = new Schema({
        child: {
          type: childSchema,
          required: function() {
            assert.equal(this.child.name, 'test');
          }
        }
      });

      const M = db.model('Test', schema);

      const err = new M({ child: { name: 'test' } }).validateSync();
      assert.ifError(err);
    });

    it('setting full path under single nested schema works (gh-4578) (gh-4528)', function(done) {
      const ChildSchema = new mongoose.Schema({
        age: Number
      });

      const ParentSchema = new mongoose.Schema({
        age: Number,
        family: {
          child: ChildSchema
        }
      });

      const M = db.model('Test', ParentSchema);

      M.create({ age: 45 }, function(error, doc) {
        assert.ifError(error);
        assert.ok(!doc.family.child);
        doc.set('family.child.age', 15);
        assert.ok(doc.family.child.schema);
        assert.ok(doc.isModified('family.child'));
        assert.ok(doc.isModified('family.child.age'));
        assert.equal(doc.family.child.toObject().age, 15);
        done();
      });
    });

    it('setting a nested path retains nested modified paths (gh-5206)', function(done) {
      const testSchema = new mongoose.Schema({
        name: String,
        surnames: {
          docarray: [{ name: String }]
        }
      });

      const Cat = db.model('Cat', testSchema);

      const kitty = new Cat({
        name: 'Test',
        surnames: {
          docarray: [{ name: 'test1' }, { name: 'test2' }]
        }
      });

      kitty.save(function(error) {
        assert.ifError(error);

        kitty.surnames = {
          docarray: [{ name: 'test1' }, { name: 'test2' }, { name: 'test3' }]
        };

        assert.deepEqual(kitty.modifiedPaths(),
          ['surnames', 'surnames.docarray']);
        done();
      });
    });

    it('toObject() does not depopulate top level (gh-3057)', function() {
      const Cat = db.model('Cat', { name: String });
      const Human = db.model('Person', {
        name: String,
        petCat: { type: mongoose.Schema.Types.ObjectId, ref: 'Cat' }
      });

      const kitty = new Cat({ name: 'Zildjian' });
      const person = new Human({ name: 'Val', petCat: kitty });

      assert.equal(kitty.toObject({ depopulate: true }).name, 'Zildjian');
      assert.ok(!person.toObject({ depopulate: true }).petCat.name);
    });

    it('toObject() respects schema-level depopulate (gh-6313)', function() {
      const personSchema = Schema({
        name: String,
        car: {
          type: Schema.Types.ObjectId,
          ref: 'Car'
        }
      });

      personSchema.set('toObject', {
        depopulate: true
      });

      const carSchema = Schema({
        name: String
      });

      const Car = db.model('Car', carSchema);
      const Person = db.model('Person', personSchema);

      const car = new Car({
        name: 'Ford'
      });

      const person = new Person({
        name: 'John',
        car: car
      });

      assert.equal(person.toObject().car.toHexString(), car._id.toHexString());
    });

    it('single nested doc conditional required (gh-4654)', function(done) {
      const ProfileSchema = new Schema({
        firstName: String,
        lastName: String
      });

      function validator() {
        assert.equal(this.email, 'test');
        return true;
      }

      const UserSchema = new Schema({
        email: String,
        profile: {
          type: ProfileSchema,
          required: [validator, 'profile required']
        }
      });

      const User = db.model('User', UserSchema);
      User.create({ email: 'test' }, function(error) {
        assert.equal(error.errors['profile'].message, 'profile required');
        done();
      });
    });

    it('handles setting single nested schema to equal value (gh-4676)', function(done) {
      const companySchema = new mongoose.Schema({
        _id: false,
        name: String,
        description: String
      });

      const userSchema = new mongoose.Schema({
        name: String,
        company: companySchema
      });

      const User = db.model('User', userSchema);

      const user = new User({ company: { name: 'Test' } });
      user.save(function(error) {
        assert.ifError(error);
        user.company.description = 'test';
        assert.ok(user.isModified('company'));
        user.company = user.company;
        assert.ok(user.isModified('company'));
        done();
      });
    });

    it('handles setting single nested doc to null after setting (gh-4766)', function(done) {
      const EntitySchema = new Schema({
        company: {
          type: String,
          required: true
        },
        name: {
          type: String,
          required: false
        },
        email: {
          type: String,
          required: false
        }
      }, { _id: false, id: false });

      const ShipmentSchema = new Schema({
        entity: {
          shipper: {
            type: EntitySchema,
            required: false
          },
          manufacturer: {
            type: EntitySchema,
            required: false
          }
        }
      });

      const Shipment = db.model('Test', ShipmentSchema);
      const doc = new Shipment({
        entity: {
          shipper: null,
          manufacturer: {
            company: 'test',
            name: 'test',
            email: 'test@email'
          }
        }
      });

      doc.save().
        then(function() { return Shipment.findById(doc._id); }).
        then(function(shipment) {
          shipment.entity = shipment.entity;
          shipment.entity.manufacturer = null;
          return shipment.save();
        }).
        then(function() {
          done();
        }).
        catch(done);
    });

    it('buffers with subtypes as ids (gh-4506)', function(done) {
      const uuid = require('uuid');

      const UserSchema = new mongoose.Schema({
        _id: {
          type: Buffer,
          default: function() {
            return mongoose.Types.Buffer(uuid.parse(uuid.v4())).toObject(4);
          },
          required: true
        },
        email: {
          type: String,
          lowercase: true,
          required: true
        },
        name: String
      });

      const User = db.model('User', UserSchema);

      const user = new User({
        email: 'me@email.com',
        name: 'My name'
      });

      user.save().
        then(function() {
          return User.findOne({ email: 'me@email.com' });
        }).
        then(function(user) {
          user.name = 'other';
          return user.save();
        }).
        then(function() {
          return User.findOne({ email: 'me@email.com' });
        }).
        then(function(doc) {
          assert.equal(doc.name, 'other');
          done();
        }).
        catch(done);
    });

    it('embedded docs dont mark parent as invalid (gh-4681)', function(done) {
      const NestedSchema = new mongoose.Schema({
        nestedName: { type: String, required: true },
        createdAt: { type: Date, required: true }
      });
      const RootSchema = new mongoose.Schema({
        rootName: String,
        nested: { type: [NestedSchema] }
      });

      const Root = db.model('Test', RootSchema);
      const root = new Root({ rootName: 'root', nested: [{ }] });
      root.save(function(error) {
        assert.ok(error);
        assert.deepEqual(Object.keys(error.errors).sort(),
          ['nested.0.createdAt', 'nested.0.nestedName']);
        done();
      });
    });

    it('should depopulate the shard key when saving (gh-4658)', function(done) {
      const ChildSchema = new mongoose.Schema({
        name: String
      });

      const ChildModel = db.model('Child', ChildSchema);

      const ParentSchema = new mongoose.Schema({
        name: String,
        child: { type: Schema.Types.ObjectId, ref: 'Child' }
      }, { shardKey: { child: 1, _id: 1 } });

      const ParentModel = db.model('Parent', ParentSchema);

      ChildModel.create({ name: 'Luke' }).
        then(function(child) {
          const p = new ParentModel({ name: 'Vader' });
          p.child = child;
          return p.save();
        }).
        then(function(p) {
          p.name = 'Anakin';
          return p.save();
        }).
        then(function(p) {
          return ParentModel.findById(p);
        }).
        then(function(doc) {
          assert.equal(doc.name, 'Anakin');
          done();
        }).
        catch(done);
    });

    it('handles setting virtual subpaths (gh-4716)', function() {
      const childSchema = new Schema({
        name: { type: String, default: 'John' },
        favorites: {
          color: {
            type: String,
            default: 'Blue'
          }
        }
      });

      const parentSchema = new Schema({
        name: { type: String },
        children: {
          type: [childSchema],
          default: [{}]
        }
      });

      parentSchema.virtual('favorites').set(function(v) {
        return this.children[0].set('favorites', v);
      }).get(function() {
        return this.children[0].get('favorites');
      });

      const Parent = db.model('Parent', parentSchema);
      const p = new Parent({ name: 'Anakin' });
      p.set('children.0.name', 'Leah');
      p.set('favorites.color', 'Red');
      assert.equal(p.children[0].favorites.color, 'Red');
    });

    it('handles selected nested elements with defaults (gh-4739)', function(done) {
      const userSchema = new Schema({
        preferences: {
          sleep: { type: Boolean, default: false },
          test: { type: Boolean, default: true }
        },
        name: String
      });

      const User = db.model('User', userSchema);

      const user = { name: 'test' };
      User.collection.insertOne(user, function(error) {
        assert.ifError(error);
        User.findById(user, { 'preferences.sleep': 1, name: 1 }, function(error, user) {
          assert.ifError(error);
          assert.strictEqual(user.preferences.sleep, false);
          assert.ok(!user.preferences.test);
          done();
        });
      });
    });

    it('handles mark valid in subdocs correctly (gh-4778)', function() {
      const SubSchema = new mongoose.Schema({
        field: {
          nestedField: {
            type: mongoose.Schema.ObjectId,
            required: false
          }
        }
      }, { _id: false, id: false });

      const Model2Schema = new mongoose.Schema({
        sub: {
          type: SubSchema,
          required: false
        }
      });
      const Model2 = db.model('Test', Model2Schema);

      const doc = new Model2({
        sub: {}
      });

      doc.sub.field.nestedField = { };
      doc.sub.field.nestedField = '574b69d0d9daf106aaa62974';
      assert.ok(!doc.validateSync());
    });

    it('timestamps set to false works (gh-7074)', function() {
      const schema = new Schema({ name: String }, { timestamps: false });
      const Test = db.model('Test', schema);
      return co(function*() {
        const doc = yield Test.create({ name: 'test' });
        assert.strictEqual(doc.updatedAt, undefined);
        assert.strictEqual(doc.createdAt, undefined);
      });
    });

    it('timestamps with nested paths (gh-5051)', function(done) {
      const schema = new Schema({ props: {} }, {
        timestamps: {
          createdAt: 'props.createdAt',
          updatedAt: 'props.updatedAt'
        }
      });

      const M = db.model('Test', schema);
      const now = Date.now();
      M.create({}, function(error, doc) {
        assert.ok(doc.props.createdAt);
        assert.ok(doc.props.createdAt instanceof Date);
        assert.ok(doc.props.createdAt.valueOf() >= now);
        assert.ok(doc.props.updatedAt);
        assert.ok(doc.props.updatedAt instanceof Date);
        assert.ok(doc.props.updatedAt.valueOf() >= now);
        done();
      });
    });

    it('Declaring defaults in your schema with timestamps defined (gh-6024)', function() {
      const schemaDefinition = {
        name: String,
        misc: {
          hometown: String,
          isAlive: { type: Boolean, default: true }
        }
      };

      const schemaWithTimestamps = new Schema(schemaDefinition, { timestamps: { createdAt: 'misc.createdAt' } });
      const PersonWithTimestamps = db.model('Person', schemaWithTimestamps);
      const dude = new PersonWithTimestamps({ name: 'Keanu', misc: { hometown: 'Beirut' } });
      assert.equal(dude.misc.isAlive, true);
    });

    it('supports $where in pre save hook (gh-4004)', function(done) {
      const Promise = global.Promise;

      const schema = new Schema({
        name: String
      }, { timestamps: true, versionKey: null });

      schema.pre('save', function(next) {
        this.$where = { updatedAt: this.updatedAt };
        next();
      });

      schema.post('save', function(error, res, next) {
        assert.ok(error instanceof MongooseError.DocumentNotFoundError);
        assert.ok(error.message.indexOf('Test') !== -1, error.message);

        error = new Error('Somebody else updated the document!');
        next(error);
      });

      const MyModel = db.model('Test', schema);

      MyModel.create({ name: 'test' }).
        then(function() {
          return Promise.all([
            MyModel.findOne(),
            MyModel.findOne()
          ]);
        }).
        then(function(docs) {
          docs[0].name = 'test2';
          return Promise.all([
            docs[0].save(),
            Promise.resolve(docs[1])
          ]);
        }).
        then(function(docs) {
          docs[1].name = 'test3';
          return docs[1].save();
        }).
        then(function() {
          done(new Error('Should not get here'));
        }).
        catch(function(error) {
          assert.equal(error.message, 'Somebody else updated the document!');
          done();
        });
    });

    it('toObject() with buffer and minimize (gh-4800)', function(done) {
      const TestSchema = new mongoose.Schema({ buf: Buffer }, {
        toObject: {
          virtuals: true,
          getters: true
        }
      });

      const Test = db.model('Test', TestSchema);

      Test.create({ buf: Buffer.from('abcd') }).
        then(function(doc) {
          return Test.findById(doc._id);
        }).
        then(function(doc) {
          assert.doesNotThrow(function() {
            require('util').inspect(doc);
          });
          done();
        }).
        catch(done);
    });

    it('buffer subtype prop (gh-5530)', function() {
      const TestSchema = new mongoose.Schema({
        uuid: {
          type: Buffer,
          subtype: 4
        }
      });

      const Test = db.model('Test', TestSchema);

      const doc = new Test({ uuid: 'test1' });
      assert.equal(doc.uuid._subtype, 4);
    });

    it('runs validate hooks on single nested subdocs if not directly modified (gh-3884)', function(done) {
      const childSchema = new Schema({
        name: { type: String },
        friends: [{ type: String }]
      });
      let count = 0;

      childSchema.pre('validate', function(next) {
        ++count;
        next();
      });

      const parentSchema = new Schema({
        name: { type: String },
        child: childSchema
      });

      const Parent = db.model('Parent', parentSchema);

      const p = new Parent({
        name: 'Mufasa',
        child: {
          name: 'Simba',
          friends: ['Pumbaa', 'Timon', 'Nala']
        }
      });

      p.save().
        then(function(p) {
          assert.equal(count, 1);
          p.child.friends.push('Rafiki');
          return p.save();
        }).
        then(function() {
          assert.equal(count, 2);
          done();
        }).
        catch(done);
    });

    it('runs validate hooks on arrays subdocs if not directly modified (gh-5861)', function(done) {
      const childSchema = new Schema({
        name: { type: String },
        friends: [{ type: String }]
      });
      let count = 0;

      childSchema.pre('validate', function(next) {
        ++count;
        next();
      });

      const parentSchema = new Schema({
        name: { type: String },
        children: [childSchema]
      });

      const Parent = db.model('Parent', parentSchema);

      const p = new Parent({
        name: 'Mufasa',
        children: [{
          name: 'Simba',
          friends: ['Pumbaa', 'Timon', 'Nala']
        }]
      });

      p.save().
        then(function(p) {
          assert.equal(count, 1);
          p.children[0].friends.push('Rafiki');
          return p.save();
        }).
        then(function() {
          assert.equal(count, 2);
          done();
        }).
        catch(done);
    });

    it('does not run schema type validator on single nested if not direct modified (gh-5885)', function() {
      let childValidateCalls = 0;
      const childSchema = new Schema({
        name: String,
        otherProp: {
          type: String,
          validate: () => {
            ++childValidateCalls;
            return true;
          }
        }
      });

      let validateCalls = 0;
      const parentSchema = new Schema({
        child: {
          type: childSchema,
          validate: () => {
            ++validateCalls;
            return true;
          }
        }
      });

      return co(function*() {
        const Parent = db.model('Parent', parentSchema);

        const doc = yield Parent.create({
          child: {
            name: 'test',
            otherProp: 'test'
          }
        });

        assert.equal(childValidateCalls, 1);
        assert.equal(validateCalls, 1);
        childValidateCalls = 0;
        validateCalls = 0;

        doc.set('child.name', 'test2');
        yield doc.validate();

        assert.equal(childValidateCalls, 0);
        assert.equal(validateCalls, 0);
      });
    });

    it('runs schema type validator on single nested if parent has default (gh-7493)', function() {
      const childSchema = new Schema({
        test: String
      });
      const parentSchema = new Schema({
        child: {
          type: childSchema,
          default: {},
          validate: () => false
        }
      });
      const Parent = db.model('Test', parentSchema);

      const parentDoc = new Parent({});

      parentDoc.child.test = 'foo';

      const err = parentDoc.validateSync();
      assert.ok(err);
      assert.ok(err.errors['child']);
      return Promise.resolve();
    });

    it('does not overwrite when setting nested (gh-4793)', function() {
      const grandchildSchema = new mongoose.Schema();
      grandchildSchema.method({
        foo: function() { return 'bar'; }
      });
      const Grandchild = db.model('Test', grandchildSchema);

      const childSchema = new mongoose.Schema({
        grandchild: grandchildSchema
      });
      const Child = db.model('Child', childSchema);

      const parentSchema = new mongoose.Schema({
        children: [childSchema]
      });
      const Parent = db.model('Parent', parentSchema);

      const grandchild = new Grandchild();
      const child = new Child({ grandchild: grandchild });

      assert.equal(child.grandchild.foo(), 'bar');

      const p = new Parent({ children: [child] });

      assert.equal(child.grandchild.foo(), 'bar');
      assert.equal(p.children[0].grandchild.foo(), 'bar');
    });

    it('hooks/middleware for custom methods (gh-6385) (gh-7456)', function() {
      const mySchema = new Schema({
        name: String
      });

      mySchema.methods.foo = function(cb) {
        return cb(null, this.name);
      };
      mySchema.methods.bar = function() {
        return this.name;
      };
      mySchema.methods.baz = function(arg) {
        return Promise.resolve(arg);
      };

      let preFoo = 0;
      let postFoo = 0;
      mySchema.pre('foo', function() {
        ++preFoo;
      });
      mySchema.post('foo', function() {
        ++postFoo;
      });

      let preBaz = 0;
      let postBaz = 0;
      mySchema.pre('baz', function() {
        ++preBaz;
      });
      mySchema.post('baz', function() {
        ++postBaz;
      });

      const MyModel = db.model('Test', mySchema);

      return co(function*() {
        const doc = new MyModel({ name: 'test' });

        assert.equal(doc.bar(), 'test');

        assert.equal(preFoo, 0);
        assert.equal(postFoo, 0);

        assert.equal(yield cb => doc.foo(cb), 'test');
        assert.equal(preFoo, 1);
        assert.equal(postFoo, 1);

        assert.equal(preBaz, 0);
        assert.equal(postBaz, 0);

        assert.equal(yield doc.baz('foobar'), 'foobar');
        assert.equal(preBaz, 1);
        assert.equal(preBaz, 1);
      });
    });

    it('custom methods with promises (gh-6385)', function() {
      const mySchema = new Schema({
        name: String
      });

      mySchema.methods.foo = function() {
        return Promise.resolve(this.name + ' foo');
      };
      mySchema.methods.bar = function() {
        return this.name + ' bar';
      };

      let preFoo = 0;
      let preBar = 0;
      mySchema.pre('foo', function() {
        ++preFoo;
      });
      mySchema.pre('bar', function() {
        ++preBar;
      });

      const MyModel = db.model('Test', mySchema);

      return co(function*() {
        const doc = new MyModel({ name: 'test' });

        assert.equal(preFoo, 0);
        assert.equal(preBar, 0);

        let foo = doc.foo();
        let bar = doc.bar();
        assert.ok(foo instanceof Promise);
        assert.ok(bar instanceof Promise);

        foo = yield foo;
        bar = yield bar;

        assert.equal(preFoo, 1);
        assert.equal(preBar, 1);
        assert.equal(foo, 'test foo');
        assert.equal(bar, 'test bar');
      });
    });

    it('toString() as custom method (gh-6538)', function() {
      const commentSchema = new Schema({ title: String });
      commentSchema.methods.toString = function() {
        return `${this.constructor.modelName}(${this.title})`;
      };
      const Comment = db.model('Comment', commentSchema);
      const c = new Comment({ title: 'test' });
      assert.strictEqual('Comment(test)', `${c}`);
    });

    it('setting to discriminator (gh-4935)', function() {
      const Buyer = db.model('Test1', new Schema({
        name: String,
        vehicle: { type: Schema.Types.ObjectId, ref: 'Test' }
      }));
      const Vehicle = db.model('Test', new Schema({ name: String }));
      const Car = Vehicle.discriminator('gh4935_1', new Schema({
        model: String
      }));

      const eleanor = new Car({ name: 'Eleanor', model: 'Shelby Mustang GT' });
      const nick = new Buyer({ name: 'Nicolas', vehicle: eleanor });

      assert.ok(!!nick.vehicle);
      assert.ok(nick.vehicle === eleanor);
      assert.ok(nick.vehicle instanceof Car);
      assert.equal(nick.vehicle.name, 'Eleanor');
    });

    it('handles errors in sync validators (gh-2185)', function(done) {
      const schema = new Schema({
        name: {
          type: String,
          validate: function() {
            throw new Error('woops!');
          }
        }
      });

      const M = db.model('Test', schema);

      const error = (new M({ name: 'test' })).validateSync();
      assert.ok(error);
      assert.equal(error.errors['name'].reason.message, 'woops!');

      new M({ name: 'test' }).validate(function(error) {
        assert.ok(error);
        assert.equal(error.errors['name'].reason.message, 'woops!');
        done();
      });
    });

    it('allows hook as a schema key (gh-5047)', function(done) {
      const schema = new mongoose.Schema({
        name: String,
        hook: { type: String }
      });

      const Model = db.model('Test', schema);

      Model.create({ hook: 'test ' }, function(error) {
        assert.ifError(error);
        done();
      });
    });

    it('save errors with callback and promise work (gh-5216)', function(done) {
      const schema = new mongoose.Schema({});

      const Model = db.model('Test', schema);

      const _id = new mongoose.Types.ObjectId();
      const doc1 = new Model({ _id: _id });
      const doc2 = new Model({ _id: _id });

      let remaining = 2;
      Model.on('error', function(error) {
        assert.ok(error);
        --remaining || done();
      });

      doc1.save().
        then(function() { return doc2.save(); }).
        catch(function(error) {
          assert.ok(error);
          --remaining || done();
        });
    });

    it('post hooks on child subdocs run after save (gh-5085)', function(done) {
      const ChildModelSchema = new mongoose.Schema({
        text: {
          type: String
        }
      });
      ChildModelSchema.post('save', function(doc) {
        doc.text = 'bar';
      });
      const ParentModelSchema = new mongoose.Schema({
        children: [ChildModelSchema]
      });

      const Model = db.model('Parent', ParentModelSchema);

      Model.create({ children: [{ text: 'test' }] }, function(error) {
        assert.ifError(error);
        Model.findOne({}, function(error, doc) {
          assert.ifError(error);
          assert.equal(doc.children.length, 1);
          assert.equal(doc.children[0].text, 'test');
          done();
        });
      });
    });

    it('post hooks on array child subdocs run after save (gh-5085) (gh-6926)', function() {
      const subSchema = new Schema({
        val: String
      });

      subSchema.post('save', function() {
        return Promise.reject(new Error('Oops'));
      });

      const schema = new Schema({
        sub: subSchema
      });

      const Test = db.model('Test', schema);

      const test = new Test({ sub: { val: 'test' } });

      return test.save().
        then(() => assert.ok(false), err => assert.equal(err.message, 'Oops')).
        then(() => Test.findOne()).
        then(doc => assert.equal(doc.sub.val, 'test'));
    });

    it('nested docs toObject() clones (gh-5008)', function() {
      const schema = new mongoose.Schema({
        sub: {
          height: Number
        }
      });

      const Model = db.model('Test', schema);

      const doc = new Model({
        sub: {
          height: 3
        }
      });

      assert.equal(doc.sub.height, 3);

      const leanDoc = doc.sub.toObject();
      assert.equal(leanDoc.height, 3);

      doc.sub.height = 55;
      assert.equal(doc.sub.height, 55);
      assert.equal(leanDoc.height, 3);
    });

    it('toObject() with null (gh-5143)', function() {
      const schema = new mongoose.Schema({
        customer: {
          name: { type: String, required: false }
        }
      });

      const Model = db.model('Test', schema);

      const model = new Model();
      model.customer = null;
      assert.strictEqual(model.toObject().customer, null);
      assert.strictEqual(model.toObject({ getters: true }).customer, null);
    });

    it('handles array subdocs with single nested subdoc default (gh-5162)', function() {
      const RatingsItemSchema = new mongoose.Schema({
        value: Number
      }, { versionKey: false, _id: false });

      const RatingsSchema = new mongoose.Schema({
        ratings: {
          type: RatingsItemSchema,
          default: { id: 1, value: 0 }
        },
        _id: false
      });

      const RestaurantSchema = new mongoose.Schema({
        menu: {
          type: [RatingsSchema]
        }
      });

      const Restaurant = db.model('Test', RestaurantSchema);

      // Should not throw
      const r = new Restaurant();
      assert.deepEqual(r.toObject().menu, []);
    });

    it('iterating through nested doc keys (gh-5078)', function() {
      const schema = new Schema({
        nested: {
          test1: String,
          test2: String
        }
      });

      schema.virtual('tests').get(function() {
        return Object.keys(this.nested).map(key => this.nested[key]);
      });

      const M = db.model('Test', schema);

      const doc = new M({ nested: { test1: 'a', test2: 'b' } });

      assert.deepEqual(doc.toObject({ virtuals: true }).tests, ['a', 'b']);

      assert.doesNotThrow(function() {
        require('util').inspect(doc);
      });
      JSON.stringify(doc);
    });

    it('deeply nested virtual paths (gh-5250)', function() {
      const TestSchema = new Schema({});
      TestSchema.
        virtual('a.b.c').
        get(function() {
          return this.v;
        }).
        set(function(value) {
          this.v = value;
        });

      const TestModel = db.model('Test', TestSchema);
      const t = new TestModel({ 'a.b.c': 5 });
      assert.equal(t.a.b.c, 5);
    });

    it('nested virtual when populating with parent projected out (gh-7491)', function() {
      const childSchema = Schema({
        _id: Number,
        nested: { childPath: String },
        otherPath: String
      }, { toObject: { virtuals: true } });

      childSchema.virtual('nested.childVirtual').get(() => true);

      const parentSchema = Schema({
        child: { type: Number, ref: 'Child' }
      }, { toObject: { virtuals: true } });

      parentSchema.virtual('_nested').get(function() {
        return this.child.nested;
      });

      const Child = db.model('Child', childSchema);
      const Parent = db.model('Parent', parentSchema);

      return co(function*() {
        yield Child.create({
          _id: 1,
          nested: { childPath: 'foo' },
          otherPath: 'bar'
        });
        yield Parent.create({ child: 1 });

        const doc = yield Parent.findOne().populate('child', 'otherPath').
          then(doc => doc.toObject());

        assert.ok(!doc.child.nested.childPath);
      });
    });

    it('JSON.stringify nested errors (gh-5208)', function(done) {
      const AdditionalContactSchema = new Schema({
        contactName: {
          type: String,
          required: true
        },
        contactValue: {
          type: String,
          required: true
        }
      });

      const ContactSchema = new Schema({
        name: {
          type: String,
          required: true
        },
        email: {
          type: String,
          required: true
        },
        additionalContacts: [AdditionalContactSchema]
      });

      const EmergencyContactSchema = new Schema({
        contactName: {
          type: String,
          required: true
        },
        contact: ContactSchema
      });

      const EmergencyContact = db.model('Test', EmergencyContactSchema);

      const contact = new EmergencyContact({
        contactName: 'Electrical Service',
        contact: {
          name: 'John Smith',
          email: 'john@gmail.com',
          additionalContacts: [
            {
              contactName: 'skype'
              // Forgotten value
            }
          ]
        }
      });
      contact.validate(function(error) {
        assert.ok(error);
        assert.ok(error.errors['contact']);
        assert.ok(error.errors['contact.additionalContacts.0.contactValue']);

        // This `JSON.stringify()` should not throw
        assert.ok(JSON.stringify(error).indexOf('contactValue') !== -1);
        done();
      });
    });

    it('handles errors in subdoc pre validate (gh-5215)', function(done) {
      const childSchema = new mongoose.Schema({});

      childSchema.pre('validate', function(next) {
        next(new Error('child pre validate'));
      });

      const parentSchema = new mongoose.Schema({
        child: childSchema
      });

      const Parent = db.model('Parent', parentSchema);

      Parent.create({ child: {} }, function(error) {
        assert.ok(error);
        assert.ok(error.errors['child']);
        assert.equal(error.errors['child'].message, 'child pre validate');
        done();
      });
    });

    it('custom error types (gh-4009)', function(done) {
      const CustomError = function() {};

      const testSchema = new mongoose.Schema({
        num: {
          type: Number,
          required: {
            ErrorConstructor: CustomError
          },
          min: 5
        }
      });

      const Test = db.model('Test', testSchema);

      Test.create({}, function(error) {
        assert.ok(error);
        assert.ok(error.errors['num']);
        assert.ok(error.errors['num'] instanceof CustomError);
        Test.create({ num: 1 }, function(error) {
          assert.ok(error);
          assert.ok(error.errors['num']);
          assert.ok(error.errors['num'].constructor.name, 'ValidatorError');
          assert.ok(!(error.errors['num'] instanceof CustomError));
          done();
        });
      });
    });

    it('saving a doc with nested string array (gh-5282)', function(done) {
      const testSchema = new mongoose.Schema({
        strs: [[String]]
      });

      const Test = db.model('Test', testSchema);

      const t = new Test({
        strs: [['a', 'b']]
      });

      t.save(function(error, t) {
        assert.ifError(error);
        assert.deepEqual(t.toObject().strs, [['a', 'b']]);
        done();
      });
    });

    it('push() onto a nested doc array (gh-6398)', function() {
      const schema = new mongoose.Schema({
        name: String,
        array: [[{ key: String, value: Number }]]
      });

      const Model = db.model('Test', schema);

      return co(function*() {
        yield Model.create({
          name: 'small',
          array: [[{ key: 'answer', value: 42 }]]
        });

        let doc = yield Model.findOne();

        assert.ok(doc);
        doc.array[0].push({ key: 'lucky', value: 7 });

        yield doc.save();

        doc = yield Model.findOne();
        assert.equal(doc.array.length, 1);
        assert.equal(doc.array[0].length, 2);
        assert.equal(doc.array[0][1].key, 'lucky');
      });
    });

    it('push() onto a triple nested doc array (gh-6602) (gh-6398)', function() {
      const schema = new mongoose.Schema({
        array: [[[{ key: String, value: Number }]]]
      });

      const Model = db.model('Test', schema);

      return co(function*() {
        yield Model.create({
          array: [[[{ key: 'answer', value: 42 }]]]
        });

        let doc = yield Model.findOne();

        assert.ok(doc);
        doc.array[0][0].push({ key: 'lucky', value: 7 });

        yield doc.save();

        doc = yield Model.findOne();
        assert.equal(doc.array.length, 1);
        assert.equal(doc.array[0].length, 1);
        assert.equal(doc.array[0][0].length, 2);
        assert.equal(doc.array[0][0][1].key, 'lucky');
      });
    });

    it('null _id (gh-5236)', function(done) {
      const childSchema = new mongoose.Schema({});

      const M = db.model('Test', childSchema);

      const m = new M({ _id: null });
      m.save(function(error, doc) {
        assert.equal(doc._id, null);
        done();
      });
    });

    it('setting populated path with typeKey (gh-5313)', function() {
      const personSchema = Schema({
        name: { $type: String },
        favorite: { $type: Schema.Types.ObjectId, ref: 'Book' },
        books: [{ $type: Schema.Types.ObjectId, ref: 'Book' }]
      }, { typeKey: '$type' });

      const bookSchema = Schema({
        title: String
      });

      const Book = db.model('Book', bookSchema);
      const Person = db.model('Person', personSchema);

      const book1 = new Book({ title: 'The Jungle Book' });
      const book2 = new Book({ title: '1984' });

      const person = new Person({
        name: 'Bob',
        favorite: book1,
        books: [book1, book2]
      });

      assert.equal(person.books[0].title, 'The Jungle Book');
      assert.equal(person.books[1].title, '1984');
    });

    it('save twice with write concern (gh-5294)', function(done) {
      const schema = new mongoose.Schema({
        name: String
      }, {
        safe: {
          w: 'majority',
          wtimeout: 1e4
        }
      });

      const M = db.model('Test', schema);

      M.create({ name: 'Test' }, function(error, doc) {
        assert.ifError(error);
        doc.name = 'test2';
        doc.save(function(error) {
          assert.ifError(error);
          done();
        });
      });
    });

    it('undefined field with conditional required (gh-5296)', function(done) {
      const schema = Schema({
        name: {
          type: String,
          maxlength: 63,
          required: function() {
            return false;
          }
        }
      });

      const Model = db.model('Test', schema);

      Model.create({ name: undefined }, function(error) {
        assert.ifError(error);
        done();
      });
    });

    it('dotted virtuals in toObject (gh-5473)', function() {
      const schema = new mongoose.Schema({}, {
        toObject: { virtuals: true },
        toJSON: { virtuals: true }
      });
      schema.virtual('test.a').get(function() {
        return 1;
      });
      schema.virtual('test.b').get(function() {
        return 2;
      });

      const Model = db.model('Test', schema);

      const m = new Model({});
      assert.deepEqual(m.toJSON().test, {
        a: 1,
        b: 2
      });
      assert.deepEqual(m.toObject().test, {
        a: 1,
        b: 2
      });
      assert.equal(m.toObject({ virtuals: false }).test, void 0);
    });

    it('dotted virtuals in toObject (gh-5506)', function(done) {
      const childSchema = new Schema({
        name: String,
        _id: false
      });
      const parentSchema = new Schema({
        child: {
          type: childSchema,
          default: {}
        }
      });

      const Parent = db.model('Parent', parentSchema);

      const p = new Parent({ child: { name: 'myName' } });

      p.save().
        then(function() {
          return Parent.findOne();
        }).
        then(function(doc) {
          doc.child = {};
          return doc.save();
        }).
        then(function() {
          return Parent.findOne();
        }).
        then(function(doc) {
          assert.deepEqual(doc.toObject().child, {});
          done();
        }).
        catch(done);
    });

    it('parent props not in child (gh-5470)', function() {
      const employeeSchema = new mongoose.Schema({
        name: {
          first: String,
          last: String
        },
        department: String
      });
      const Employee = db.model('Test', employeeSchema);

      const employee = new Employee({
        name: {
          first: 'Ron',
          last: 'Swanson'
        },
        department: 'Parks and Recreation'
      });
      const ownPropertyNames = Object.getOwnPropertyNames(employee.name);

      assert.ok(ownPropertyNames.indexOf('department') === -1, ownPropertyNames.join(','));
      assert.ok(ownPropertyNames.indexOf('first') !== -1, ownPropertyNames.join(','));
      assert.ok(ownPropertyNames.indexOf('last') !== -1, ownPropertyNames.join(','));
    });

    it('modifying array with existing ids (gh-5523)', function(done) {
      const friendSchema = new mongoose.Schema(
        {
          _id: String,
          name: String,
          age: Number,
          dob: Date
        },
        { _id: false });

      const socialSchema = new mongoose.Schema(
        {
          friends: [friendSchema]
        },
        { _id: false });

      const userSchema = new mongoose.Schema({
        social: {
          type: socialSchema,
          required: true
        }
      });

      const User = db.model('User', userSchema);

      const user = new User({
        social: {
          friends: [
            { _id: 'val', age: 28 }
          ]
        }
      });

      user.social.friends = [{ _id: 'val', name: 'Val' }];

      assert.deepEqual(user.toObject().social.friends[0], {
        _id: 'val',
        name: 'Val'
      });

      user.save(function(error) {
        assert.ifError(error);
        User.findOne({ _id: user._id }, function(error, doc) {
          assert.ifError(error);
          assert.deepEqual(doc.toObject().social.friends[0], {
            _id: 'val',
            name: 'Val'
          });
          done();
        });
      });
    });

    it('consistent setter context for single nested (gh-5363)', function(done) {
      const contentSchema = new Schema({
        blocks: [{ type: String }],
        summary: { type: String }
      });

      // Subdocument setter
      const contexts = [];
      contentSchema.path('blocks').set(function(srcBlocks) {
        if (!this.ownerDocument().isNew) {
          contexts.push(this.toObject());
        }

        return srcBlocks;
      });

      const noteSchema = new Schema({
        title: { type: String, required: true },
        body: contentSchema
      });

      const Note = db.model('Test', noteSchema);

      const note = new Note({
        title: 'Lorem Ipsum Dolor',
        body: {
          summary: 'Summary Test',
          blocks: ['html']
        }
      });

      note.save().
        then(function(note) {
          assert.equal(contexts.length, 0);
          note.set('body', {
            summary: 'New Summary',
            blocks: ['gallery', 'html']
          });
          return note.save();
        }).
        then(function() {
          assert.equal(contexts.length, 1);
          assert.deepEqual(contexts[0].blocks, ['html']);
          done();
        }).
        catch(done);
    });

    it('deeply nested subdocs and markModified (gh-5406)', function(done) {
      const nestedValueSchema = new mongoose.Schema({
        _id: false,
        value: Number
      });
      const nestedPropertySchema = new mongoose.Schema({
        _id: false,
        active: Boolean,
        nestedValue: nestedValueSchema
      });
      const nestedSchema = new mongoose.Schema({
        _id: false,
        nestedProperty: nestedPropertySchema,
        nestedTwoProperty: nestedPropertySchema
      });
      const optionsSchema = new mongoose.Schema({
        _id: false,
        nestedField: nestedSchema
      });
      const TestSchema = new mongoose.Schema({
        fieldOne: String,
        options: optionsSchema
      });

      const Test = db.model('Test', TestSchema);

      const doc = new Test({
        fieldOne: 'Test One',
        options: {
          nestedField: {
            nestedProperty: {
              active: true,
              nestedValue: {
                value: 42
              }
            }
          }
        }
      });

      doc.
        save().
        then(function(doc) {
          doc.options.nestedField.nestedTwoProperty = {
            active: true,
            nestedValue: {
              value: 1337
            }
          };

          assert.ok(doc.isModified('options'));

          return doc.save();
        }).
        then(function(doc) {
          return Test.findById(doc._id);
        }).
        then(function(doc) {
          assert.equal(doc.options.nestedField.nestedTwoProperty.nestedValue.value,
            1337);
          done();
        }).
        catch(done);
    });

    it('single nested subdoc post remove hooks (gh-5388)', function(done) {
      const contentSchema = new Schema({
        blocks: [{ type: String }],
        summary: { type: String }
      });

      let called = 0;

      contentSchema.post('remove', function() {
        ++called;
      });

      const noteSchema = new Schema({
        body: { type: contentSchema }
      });

      const Note = db.model('Test', noteSchema);

      const note = new Note({
        title: 'Lorem Ipsum Dolor',
        body: {
          summary: 'Summary Test',
          blocks: ['html']
        }
      });

      note.save(function(error) {
        assert.ifError(error);
        note.remove(function(error) {
          assert.ifError(error);
          setTimeout(function() {
            assert.equal(called, 1);
            done();
          }, 50);
        });
      });
    });

    it('push populated doc onto empty array triggers manual population (gh-5504)', function() {
      const ReferringSchema = new Schema({
        reference: [{
          type: Schema.Types.ObjectId,
          ref: 'Test'
        }]
      });

      const Referrer = db.model('Test', ReferringSchema);

      const referenceA = new Referrer();
      const referenceB = new Referrer();

      const referrerA = new Referrer({ reference: [referenceA] });
      const referrerB = new Referrer();
      const referrerC = new Referrer();
      const referrerD = new Referrer();
      const referrerE = new Referrer();

      referrerA.reference.push(referenceB);
      assert.ok(referrerA.reference[0] instanceof Referrer);
      assert.ok(referrerA.reference[1] instanceof Referrer);

      referrerB.reference.push(referenceB);
      assert.ok(referrerB.reference[0] instanceof Referrer);

      referrerC.reference.unshift(referenceB);
      assert.ok(referrerC.reference[0] instanceof Referrer);

      referrerD.reference.splice(0, 0, referenceB);
      assert.ok(referrerD.reference[0] instanceof Referrer);

      referrerE.reference.addToSet(referenceB);
      assert.ok(referrerE.reference[0] instanceof Referrer);
    });

    it('single nested conditional required scope (gh-5569)', function(done) {
      const scopes = [];

      const ThingSchema = new mongoose.Schema({
        undefinedDisallowed: {
          type: String,
          required: function() {
            scopes.push(this);
            return this.undefinedDisallowed === undefined;
          },
          default: null
        }
      });

      const SuperDocumentSchema = new mongoose.Schema({
        thing: {
          type: ThingSchema,
          default: function() { return {}; }
        }
      });

      const SuperDocument = db.model('Test', SuperDocumentSchema);

      let doc = new SuperDocument();
      doc.thing.undefinedDisallowed = null;

      doc.save(function(error) {
        assert.ifError(error);
        doc = new SuperDocument();
        doc.thing.undefinedDisallowed = undefined;
        doc.save(function(error) {
          assert.ok(error);
          assert.ok(error.errors['thing.undefinedDisallowed']);
          done();
        });
      });
    });

    it('single nested setters only get called once (gh-5601)', function() {
      const vals = [];
      const ChildSchema = new mongoose.Schema({
        number: {
          type: String,
          set: function(v) {
            vals.push(v);
            return v;
          }
        },
        _id: false
      });
      ChildSchema.set('toObject', { getters: true, minimize: false });

      const ParentSchema = new mongoose.Schema({
        child: {
          type: ChildSchema,
          default: {}
        }
      });

      const Parent = db.model('Parent', ParentSchema);
      const p = new Parent();
      p.child = { number: '555.555.0123' };
      assert.equal(vals.length, 1);
      assert.equal(vals[0], '555.555.0123');
    });

    it('single getters only get called once (gh-7442)', function() {
      let called = 0;

      const childSchema = new Schema({
        value: {
          type: String,
          get: function(v) {
            ++called;
            return v;
          }
        }
      });

      const schema = new Schema({
        name: childSchema
      });
      const Model = db.model('Test', schema);

      const doc = new Model({ 'name.value': 'test' });

      called = 0;

      doc.toObject({ getters: true });
      assert.equal(called, 1);

      doc.toObject({ getters: false });
      assert.equal(called, 1);

      return Promise.resolve();
    });

    it('setting doc array to array of top-level docs works (gh-5632)', function(done) {
      const MainSchema = new Schema({
        name: { type: String },
        children: [{
          name: { type: String }
        }]
      });
      const RelatedSchema = new Schema({ name: { type: String } });
      const Model = db.model('Test', MainSchema);
      const RelatedModel = db.model('Test1', RelatedSchema);

      RelatedModel.create({ name: 'test' }, function(error, doc) {
        assert.ifError(error);
        Model.create({ name: 'test1', children: [doc] }, function(error, m) {
          assert.ifError(error);
          m.children = [doc];
          m.save(function(error) {
            assert.ifError(error);
            assert.equal(m.children.length, 1);
            assert.equal(m.children[0].name, 'test');
            done();
          });
        });
      });
    });

    it('Using set as a schema path (gh-1939)', function(done) {
      const testSchema = new Schema({ set: String });

      const Test = db.model('Test', testSchema);

      const t = new Test({ set: 'test 1' });
      assert.equal(t.set, 'test 1');
      t.save(function(error) {
        assert.ifError(error);
        t.set = 'test 2';
        t.save(function(error) {
          assert.ifError(error);
          assert.equal(t.set, 'test 2');
          done();
        });
      });
    });

    it('handles array defaults correctly (gh-5780)', function() {
      const testSchema = new Schema({
        nestedArr: {
          type: [[Number]],
          default: [[0, 1]]
        }
      });

      const Test = db.model('Test', testSchema);

      const t = new Test({});
      assert.deepEqual(t.toObject().nestedArr, [[0, 1]]);

      t.nestedArr.push([1, 2]);
      const t2 = new Test({});
      assert.deepEqual(t2.toObject().nestedArr, [[0, 1]]);
    });

    it('sets path to the empty string on save after query (gh-6477)', function() {
      const schema = new Schema({
        name: String,
        s: {
          type: String,
          default: ''
        }
      });

      const Test = db.model('Test', schema);

      const test = new Test;
      assert.strictEqual(test.s, '');

      return co(function* () {
        // use native driver directly to insert an empty doc
        yield Test.collection.insertOne({});

        // udate the doc with the expectation that default booleans will be saved.
        const found = yield Test.findOne({});
        found.name = 'Max';
        yield found.save();

        // use native driver directly to check doc for saved string
        const final = yield Test.collection.findOne({});
        assert.strictEqual(final.name, 'Max');
        assert.strictEqual(final.s, '');
      });
    });

    it('sets path to the default boolean on save after query (gh-6477)', function() {
      const schema = new Schema({
        name: String,
        f: {
          type: Boolean,
          default: false
        },
        t: {
          type: Boolean,
          default: true
        }
      });

      const Test = db.model('Test', schema);

      return co(function* () {
        // use native driver directly to kill the fields
        yield Test.collection.insertOne({});

        // udate the doc with the expectation that default booleans will be saved.
        const found = yield Test.findOne({});
        found.name = 'Britney';
        yield found.save();

        // use native driver directly to check doc for saved string
        const final = yield Test.collection.findOne({});
        assert.strictEqual(final.name, 'Britney');
        assert.strictEqual(final.t, true);
        assert.strictEqual(final.f, false);
      });
    });

    it('virtuals with no getters return undefined (gh-6223)', function() {
      const personSchema = new mongoose.Schema({
        name: { type: String },
        children: [{
          name: { type: String }
        }]
      }, {
        toObject: { getters: true, virtuals: true },
        toJSON: { getters: true, virtuals: true },
        id: false
      });

      personSchema.virtual('favoriteChild').set(function(v) {
        return this.set('children.0', v);
      });

      personSchema.virtual('heir').get(function() {
        return this.get('children.0');
      });

      const Person = db.model('Person', personSchema);

      const person = new Person({
        name: 'Anakin'
      });

      assert.strictEqual(person.favoriteChild, void 0);
      assert.ok(!('favoriteChild' in person.toJSON()));
      assert.ok(!('favoriteChild' in person.toObject()));
    });

    it('add default getter/setter (gh-6262)', function() {
      const testSchema = new mongoose.Schema({});

      testSchema.virtual('totalValue');

      const Test = db.model('Test', testSchema);

      assert.equal(Test.schema.virtuals.totalValue.getters.length, 1);
      assert.equal(Test.schema.virtuals.totalValue.setters.length, 1);

      const doc = new Test();
      doc.totalValue = 5;
      assert.equal(doc.totalValue, 5);
    });

    it('nested virtuals + nested toJSON (gh-6294)', function() {
      const schema = mongoose.Schema({
        nested: {
          prop: String
        }
      }, { _id: false, id: false });

      schema.virtual('nested.virtual').get(() => 'test 2');

      schema.set('toJSON', {
        virtuals: true
      });

      const MyModel = db.model('Test', schema);

      const doc = new MyModel({ nested: { prop: 'test 1' } });

      assert.deepEqual(doc.toJSON(), {
        nested: { prop: 'test 1', virtual: 'test 2' }
      });
      assert.deepEqual(doc.nested.toJSON(), {
        prop: 'test 1', virtual: 'test 2'
      });
    });

    it('Disallows writing to __proto__ and other special properties', function() {
      const schema = new mongoose.Schema({
        name: String
      }, { strict: false });

      const Model = db.model('Test', schema);
      const doc = new Model({ '__proto__.x': 'foo' });

      assert.strictEqual(Model.x, void 0);
      doc.set('__proto__.y', 'bar');

      assert.strictEqual(Model.y, void 0);

      doc.set('constructor.prototype.z', 'baz');

      assert.strictEqual(Model.z, void 0);
    });

    it('save() depopulates pushed arrays (gh-6048)', function() {
      const blogPostSchema = new Schema({
        comments: [{
          type: mongoose.Schema.Types.ObjectId,
          ref: 'Comment'
        }]
      });

      const BlogPost = db.model('BlogPost', blogPostSchema);

      const commentSchema = new Schema({
        text: String
      });

      const Comment = db.model('Comment', commentSchema);

      return co(function*() {
        let blogPost = yield BlogPost.create({});
        const comment = yield Comment.create({ text: 'Hello' });

        blogPost = yield BlogPost.findById(blogPost);
        blogPost.comments.push(comment);
        yield blogPost.save();

        const savedBlogPost = yield BlogPost.collection.
          findOne({ _id: blogPost._id });
        assert.equal(savedBlogPost.comments.length, 1);
        assert.equal(savedBlogPost.comments[0].constructor.name, 'ObjectID');
        assert.equal(savedBlogPost.comments[0].toString(),
          blogPost.comments[0]._id.toString());
      });
    });

    it('Handles setting populated path set via `Document#populate()` (gh-7302)', function() {
      const authorSchema = new Schema({ name: String });
      const bookSchema = new Schema({
        author: { type: mongoose.Schema.Types.ObjectId, ref: 'Author' }
      });

      const Author = db.model('Author', authorSchema);
      const Book = db.model('Book', bookSchema);

      return Author.create({ name: 'Victor Hugo' }).
        then(function(author) { return Book.create({ author: author._id }); }).
        then(function() { return Book.findOne(); }).
        then(function(doc) { return doc.populate('author').execPopulate(); }).
        then(function(doc) {
          doc.author = {};
          assert.ok(!doc.author.name);
          assert.ifError(doc.validateSync());
        });
    });

    it('Single nested subdocs using discriminator can be modified (gh-5693)', function(done) {
      const eventSchema = new Schema({ message: String }, {
        discriminatorKey: 'kind',
        _id: false
      });

      const trackSchema = new Schema({ event: eventSchema });

      trackSchema.path('event').discriminator('Clicked', new Schema({
        element: String
      }, { _id: false }));

      trackSchema.path('event').discriminator('Purchased', new Schema({
        product: String
      }, { _id: false }));

      const MyModel = db.model('Test', trackSchema);

      const doc = new MyModel({
        event: {
          message: 'Test',
          kind: 'Clicked',
          element: 'Amazon Link'
        }
      });

      doc.save(function(error) {
        assert.ifError(error);
        assert.equal(doc.event.message, 'Test');
        assert.equal(doc.event.kind, 'Clicked');
        assert.equal(doc.event.element, 'Amazon Link');

        doc.set('event', {
          kind: 'Purchased',
          product: 'Professional AngularJS'
        });

        doc.save(function(error) {
          assert.ifError(error);
          assert.equal(doc.event.kind, 'Purchased');
          assert.equal(doc.event.product, 'Professional AngularJS');
          assert.ok(!doc.event.element);
          assert.ok(!doc.event.message);
          done();
        });
      });
    });

    it('required function only gets called once (gh-6801)', function() {
      let reqCount = 0;
      const childSchema = new Schema({
        name: {
          type: String,
          required: function() {
            reqCount++;
            return true;
          }
        }
      });
      const Child = db.model('Child', childSchema);

      const parentSchema = new Schema({
        name: String,
        child: childSchema
      });
      const Parent = db.model('Parent', parentSchema);

      const child = new Child(/* name is required */);
      const parent = new Parent({ child: child });

      return parent.validate().then(
        () => assert.ok(false),
        error => {
          assert.equal(reqCount, 1);
          assert.ok(error.errors['child.name']);
        }
      );
    });

    it('required function called again after save() (gh-6892)', function() {
      const schema = new mongoose.Schema({
        field: {
          type: String,
          default: null,
          required: function() { return this && this.field === undefined; }
        }
      });
      const Model = db.model('Test', schema);

      return co(function*() {
        yield Model.create({});
        const doc1 = yield Model.findOne({}).select({ _id: 1 });
        yield doc1.save();

        // Should not throw
        yield Model.create({});
      });
    });

    it('doc array: set then remove (gh-3511)', function(done) {
      const ItemChildSchema = new mongoose.Schema({
        name: {
          type: String,
          required: true
        }
      });

      const ItemParentSchema = new mongoose.Schema({
        children: [ItemChildSchema]
      });

      const ItemParent = db.model('Parent', ItemParentSchema);

      const p = new ItemParent({
        children: [{ name: 'test1' }, { name: 'test2' }]
      });

      p.save(function(error) {
        assert.ifError(error);
        ItemParent.findById(p._id, function(error, doc) {
          assert.ifError(error);
          assert.ok(doc);
          assert.equal(doc.children.length, 2);

          doc.children[1].name = 'test3';
          doc.children.remove(doc.children[0]);

          doc.save(function(error) {
            assert.ifError(error);
            ItemParent.findById(doc._id, function(error, doc) {
              assert.ifError(error);
              assert.equal(doc.children.length, 1);
              assert.equal(doc.children[0].name, 'test3');
              done();
            });
          });
        });
      });
    });

    it('doc array: modify then sort (gh-7556)', function() {
      const assetSchema = new Schema({
        name: { type: String, required: true },
        namePlural: { type: String, required: true }
      });
      assetSchema.pre('validate', function() {
        if (this.isNew) {
          this.namePlural = this.name + 's';
        }
      });
      const personSchema = new Schema({
        name: String,
        assets: [assetSchema]
      });

      const Person = db.model('Person', personSchema);

      return co(function*() {
        yield Person.create({
          name: 'test',
          assets: [{ name: 'Cash', namePlural: 'Cash' }]
        });
        const p = yield Person.findOne();

        p.assets.push({ name: 'Home' });
        p.assets.id(p.assets[0].id).set('name', 'Cash');
        p.assets.id(p.assets[0].id).set('namePlural', 'Cash');

        p.assets.sort((doc1, doc2) => doc1.name > doc2.name ? -1 : 1);

        yield p.save();
      });
    });

    it('modifying unselected nested object (gh-5800)', function() {
      const MainSchema = new mongoose.Schema({
        a: {
          b: { type: String, default: 'some default' },
          c: { type: Number, default: 0 },
          d: { type: String }
        },
        e: { type: String }
      });

      MainSchema.pre('save', function(next) {
        if (this.isModified()) {
          this.set('a.c', 100, Number);
        }
        next();
      });

      const Main = db.model('Test', MainSchema);

      const doc = { a: { b: 'not the default', d: 'some value' }, e: 'e' };
      return Main.create(doc).
        then(function(doc) {
          assert.equal(doc.a.b, 'not the default');
          assert.equal(doc.a.d, 'some value');
          return Main.findOne().select('e');
        }).
        then(function(doc) {
          doc.e = 'e modified';
          return doc.save();
        }).
        then(function() {
          return Main.findOne();
        }).
        then(function(doc) {
          assert.equal(doc.a.b, 'not the default');
          assert.equal(doc.a.d, 'some value');
        });
    });

    it('set() underneath embedded discriminator (gh-6482)', function() {
      const mediaSchema = new Schema({ file: String },
        { discriminatorKey: 'kind', _id: false });

      const photoSchema = new Schema({ position: String });
      const pageSchema = new Schema({ media: mediaSchema });

      pageSchema.path('media').discriminator('photo', photoSchema);

      const Page = db.model('Test', pageSchema);

      return co(function*() {
        let doc = yield Page.create({
          media: { kind: 'photo', file: 'cover.jpg', position: 'left' }
        });

        // Using positional args syntax
        doc.set('media.position', 'right');
        assert.equal(doc.media.position, 'right');

        yield doc.save();

        doc = yield Page.findById(doc._id);
        assert.equal(doc.media.position, 'right');

        // Using object syntax
        doc.set({ 'media.position': 'left' });
        assert.equal(doc.media.position, 'left');

        yield doc.save();

        doc = yield Page.findById(doc._id);
        assert.equal(doc.media.position, 'left');
      });
    });

    it('set() underneath array embedded discriminator (gh-6526)', function() {
      const mediaSchema = new Schema({ file: String },
        { discriminatorKey: 'kind', _id: false });

      const photoSchema = new Schema({ position: String });
      const pageSchema = new Schema({ media: [mediaSchema] });

      pageSchema.path('media').discriminator('photo', photoSchema);

      const Page = db.model('Test', pageSchema);

      return co(function*() {
        let doc = yield Page.create({
          media: [{ kind: 'photo', file: 'cover.jpg', position: 'left' }]
        });

        // Using positional args syntax
        doc.set('media.0.position', 'right');
        assert.equal(doc.media[0].position, 'right');

        yield doc.save();

        doc = yield Page.findById(doc._id);
        assert.equal(doc.media[0].position, 'right');
      });
    });

    it('consistent context for nested docs (gh-5347)', function(done) {
      const contexts = [];
      const childSchema = new mongoose.Schema({
        phoneNumber: {
          type: String,
          required: function() {
            contexts.push(this);
            return this.notifications.isEnabled;
          }
        },
        notifications: {
          isEnabled: { type: Boolean, required: true }
        }
      });

      const parentSchema = new mongoose.Schema({
        name: String,
        children: [childSchema]
      });

      const Parent = db.model('Parent', parentSchema);

      Parent.create({
        name: 'test',
        children: [
          {
            phoneNumber: '123',
            notifications: {
              isEnabled: true
            }
          }
        ]
      }, function(error, doc) {
        assert.ifError(error);
        const child = doc.children.id(doc.children[0]._id);
        child.phoneNumber = '345';
        assert.equal(contexts.length, 1);
        doc.save(function(error) {
          assert.ifError(error);
          assert.equal(contexts.length, 2);
          assert.ok(contexts[0].toObject().notifications.isEnabled);
          assert.ok(contexts[1].toObject().notifications.isEnabled);
          done();
        });
      });
    });

    it('accessing arrays in setters on initial document creation (gh-6155)', function() {
      const artistSchema = new mongoose.Schema({
        name: {
          type: String,
          set: function(v) {
            const splitStrings = v.split(' ');
            for (const keyword of splitStrings) {
              this.keywords.push(keyword);
            }
            return v;
          }
        },
        keywords: [String]
      });

      const Artist = db.model('Test', artistSchema);

      const artist = new Artist({ name: 'Motley Crue' });
      assert.deepEqual(artist.toObject().keywords, ['Motley', 'Crue']);
    });

    it('handles 2nd level nested field with null child (gh-6187)', function() {
      const NestedSchema = new Schema({
        parent: new Schema({
          name: String,
          child: {
            name: String
          }
        }, { strict: false })
      });
      const NestedModel = db.model('Test', NestedSchema);
      const n = new NestedModel({
        parent: {
          name: 'foo',
          child: null // does not fail if undefined
        }
      });

      assert.equal(n.parent.name, 'foo');
    });

    it('does not call default function on init if value set (gh-6410)', function() {
      let called = 0;

      function generateRandomID() {
        called++;
        return called;
      }

      const TestDefaultsWithFunction = db.model('Test', new Schema({
        randomID: { type: Number, default: generateRandomID }
      }));

      const post = new TestDefaultsWithFunction;
      assert.equal(post.get('randomID'), 1);
      assert.equal(called, 1);

      return co(function*() {
        yield post.save();

        yield TestDefaultsWithFunction.findById(post._id);

        assert.equal(called, 1);
      });
    });

    describe('convertToFalse and convertToTrue (gh-6758)', function() {
      let convertToFalse = null;
      let convertToTrue = null;

      beforeEach(function() {
        convertToFalse = new Set(mongoose.Schema.Types.Boolean.convertToFalse);
        convertToTrue = new Set(mongoose.Schema.Types.Boolean.convertToTrue);
      });

      afterEach(function() {
        mongoose.Schema.Types.Boolean.convertToFalse = convertToFalse;
        mongoose.Schema.Types.Boolean.convertToTrue = convertToTrue;
      });

      it('lets you add custom strings that get converted to true/false', function() {
        const TestSchema = new Schema({ b: Boolean });
        const Test = db.model('Test', TestSchema);

        mongoose.Schema.Types.Boolean.convertToTrue.add('aye');
        mongoose.Schema.Types.Boolean.convertToFalse.add('nay');

        const doc1 = new Test({ b: 'aye' });
        const doc2 = new Test({ b: 'nay' });

        assert.strictEqual(doc1.b, true);
        assert.strictEqual(doc2.b, false);

        return doc1.save().
          then(() => Test.findOne({ b: { $exists: 'aye' } })).
          then(doc => assert.ok(doc)).
          then(() => {
            mongoose.Schema.Types.Boolean.convertToTrue.delete('aye');
            mongoose.Schema.Types.Boolean.convertToFalse.delete('nay');
          });
      });

      it('allows adding `null` to list of values that convert to false (gh-9223)', function() {
        const TestSchema = new Schema({ b: Boolean });
        const Test = db.model('Test', TestSchema);

        mongoose.Schema.Types.Boolean.convertToFalse.add(null);

        const doc1 = new Test({ b: null });
        const doc2 = new Test();
        doc2.init({ b: null });

        assert.strictEqual(doc1.b, false);
        assert.strictEqual(doc2.b, false);
      });
    });

    it('doesnt double-call getters when using get() (gh-6779)', function() {
      const schema = new Schema({
        nested: {
          arr: [{ key: String }]
        }
      });

      schema.path('nested.arr.0.key').get(v => {
        return 'foobar' + v;
      });

      const M = db.model('Test', schema);
      const test = new M();

      test.nested.arr.push({ key: 'value' });
      test.nested.arr.push({ key: 'value2' });

      assert.equal(test.get('nested.arr.0.key'), 'foobarvalue');
      assert.equal(test.get('nested.arr.1.key'), 'foobarvalue2');

      return Promise.resolve();
    });

    it('returns doubly nested field in inline sub schema when using get() (gh-6925)', function() {
      const child = new Schema({
        nested: {
          key: String
        }
      });
      const parent = new Schema({
        child: child
      });

      const M = db.model('Test', parent);
      const test = new M({
        child: {
          nested: {
            key: 'foobarvalue'
          }
        }
      });

      assert.equal(test.get('child.nested.key'), 'foobarvalue');

      return Promise.resolve();
    });

    it('defaults should see correct isNew (gh-3793)', function() {
      let isNew = [];
      const TestSchema = new mongoose.Schema({
        test: {
          type: Date,
          default: function() {
            isNew.push(this.isNew);
            if (this.isNew) {
              return Date.now();
            }
            return void 0;
          }
        }
      });

      const TestModel = db.model('Test', TestSchema);

      return co(function*() {
        yield Promise.resolve(db);

        yield TestModel.collection.insertOne({});

        let doc = yield TestModel.findOne({});
        assert.strictEqual(doc.test, void 0);
        assert.deepEqual(isNew, [false]);

        isNew = [];

        doc = yield TestModel.create({});
        assert.ok(doc.test instanceof Date);
        assert.deepEqual(isNew, [true]);
      });
    });

    it('modify multiple subdoc paths (gh-4405)', function(done) {
      const ChildObjectSchema = new Schema({
        childProperty1: String,
        childProperty2: String,
        childProperty3: String
      });

      const ParentObjectSchema = new Schema({
        parentProperty1: String,
        parentProperty2: String,
        child: ChildObjectSchema
      });

      const Parent = db.model('Parent', ParentObjectSchema);

      const p = new Parent({
        parentProperty1: 'abc',
        parentProperty2: '123',
        child: {
          childProperty1: 'a',
          childProperty2: 'b',
          childProperty3: 'c'
        }
      });
      p.save(function(error) {
        assert.ifError(error);
        Parent.findById(p._id, function(error, p) {
          assert.ifError(error);
          p.parentProperty1 = 'foo';
          p.parentProperty2 = 'bar';
          p.child.childProperty1 = 'ping';
          p.child.childProperty2 = 'pong';
          p.child.childProperty3 = 'weee';
          p.save(function(error) {
            assert.ifError(error);
            Parent.findById(p._id, function(error, p) {
              assert.ifError(error);
              assert.equal(p.child.childProperty1, 'ping');
              assert.equal(p.child.childProperty2, 'pong');
              assert.equal(p.child.childProperty3, 'weee');
              done();
            });
          });
        });
      });
    });

    it('doesnt try to cast populated embedded docs (gh-6390)', function() {
      const otherSchema = new Schema({
        name: String
      });

      const subSchema = new Schema({
        my: String,
        other: {
          type: Schema.Types.ObjectId,
          refPath: 'sub.my'
        }
      });

      const schema = new Schema({
        name: String,
        sub: subSchema
      });

      const Other = db.model('Test1', otherSchema);
      const Test = db.model('Test', schema);

      const other = new Other({ name: 'Nicole' });

      const test = new Test({
        name: 'abc',
        sub: {
          my: 'Test1',
          other: other._id
        }
      });
      return co(function* () {
        yield other.save();
        yield test.save();
        const doc = yield Test.findOne({}).populate('sub.other');
        assert.strictEqual('Nicole', doc.sub.other.name);
      });
    });
  });

  describe('clobbered Array.prototype', function() {
    beforeEach(() => db.deleteModel(/.*/));

    afterEach(function() {
      delete Array.prototype.remove;
    });

    it('handles clobbered Array.prototype.remove (gh-6431)', function() {
      Object.defineProperty(Array.prototype, 'remove', {
        value: 42,
        configurable: true,
        writable: false
      });

      const schema = new Schema({ arr: [{ name: String }] });
      const MyModel = db.model('Test', schema);

      const doc = new MyModel();
      assert.deepEqual(doc.toObject().arr, []);
    });

    it('calls array validators again after save (gh-6818)', function() {
      const schema = new Schema({
        roles: {
          type: [{
            name: String,
            folders: {
              type: [{ folderId: String }],
              validate: v => assert.ok(v.length === new Set(v.map(el => el.folderId)).size, 'Duplicate')
            }
          }]
        }
      });
      const Model = db.model('Test', schema);

      return co(function*() {
        yield Model.create({
          roles: [
            { name: 'admin' },
            { name: 'mod', folders: [{ folderId: 'foo' }] }
          ]
        });

        const doc = yield Model.findOne();

        doc.roles[1].folders.push({ folderId: 'bar' });

        yield doc.save();

        doc.roles[1].folders[1].folderId = 'foo';
        let threw = false;
        try {
          yield doc.save();
        } catch (error) {
          threw = true;
          assert.equal(error.errors['roles.1.folders'].reason.message, 'Duplicate');
        }
        assert.ok(threw);
      });
    });

    it('set single nested to num throws ObjectExpectedError (gh-6710) (gh-6753)', function() {
      const schema = new Schema({
        nested: new Schema({
          num: Number
        })
      });

      const Test = db.model('Test', schema);

      const doc = new Test({ nested: { num: 123 } });
      doc.nested = 123;

      return doc.validate().
        then(() => { throw new Error('Should have errored'); }).
        catch(err => {
          assert.ok(err.message.indexOf('Cast to Embedded') !== -1, err.message);
          assert.equal(err.errors['nested'].reason.name, 'ObjectExpectedError');

          const doc = new Test({ nested: { num: 123 } });
          doc.nested = [];
          return doc.validate();
        }).
        then(() => { throw new Error('Should have errored'); }).
        catch(err => {
          assert.ok(err.message.indexOf('Cast to Embedded') !== -1, err.message);
          assert.equal(err.errors['nested'].reason.name, 'ObjectExpectedError');
        });
    });

    it('set array to false throws ObjectExpectedError (gh-7242)', function() {
      const Child = new mongoose.Schema({});
      const Parent = new mongoose.Schema({
        children: [Child]
      });
      const ParentModel = db.model('Parent', Parent);
      const doc = new ParentModel({ children: false });

      return doc.save().then(
        () => assert.ok(false),
        err => {
          assert.ok(err.errors['children']);
          assert.equal(err.errors['children'].name, 'ObjectParameterError');
        }
      );
    });
  });

  it('does not save duplicate items after two saves (gh-6900)', function() {
    const M = db.model('Test', { items: [{ name: String }] });
    const doc = new M();
    doc.items.push({ name: '1' });

    return co(function*() {
      yield doc.save();
      doc.items.push({ name: '2' });
      yield doc.save();

      const found = yield M.findById(doc.id);
      assert.equal(found.items.length, 2);
    });
  });

  it('validateSync() on embedded doc (gh-6931)', function() {
    const innerSchema = new mongoose.Schema({
      innerField: {
        type: mongoose.Schema.Types.ObjectId,
        required: true
      }
    });

    const schema = new mongoose.Schema({
      field: {
        type: mongoose.Schema.Types.ObjectId,
        required: true
      },
      inner: [innerSchema]
    });

    const Model = db.model('Test', schema);

    return co(function*() {
      const doc2 = new Model();
      doc2.field = mongoose.Types.ObjectId();
      doc2.inner.push({
        innerField: mongoose.Types.ObjectId()
      });
      doc2.inner[0].innerField = '';

      let err = doc2.inner[0].validateSync();
      assert.ok(err);
      assert.ok(err.errors['innerField']);

      err = yield doc2.inner[0].validate().then(() => assert.ok(false), err => err);
      assert.ok(err);
      assert.ok(err.errors['innerField']);
    });
  });

  it('retains user-defined key order with nested docs (gh-6944)', function() {
    const schema = new Schema({
      _id: String,
      foo: String,
      bar: {
        a: String
      }
    });

    const Model = db.model('Test', schema);

    const doc = new Model({ _id: 'test', foo: 'hello', bar: { a: 'world' } });

    // Same order as in the initial set above
    assert.deepEqual(Object.keys(doc._doc), ['_id', 'foo', 'bar']);

    return Promise.resolve();
  });

  it('does not mark modified if setting nested subdoc to same value (gh-7048)', function() {
    const BarSchema = new Schema({ bar: String }, { _id: false });
    const FooNestedSchema = new Schema({ foo: BarSchema });

    const Model = db.model('Test', FooNestedSchema);

    return co(function*() {
      const doc = yield Model.create({ foo: { bar: 'test' } });
      doc.set({ foo: { bar: 'test' } });

      assert.deepEqual(doc.modifiedPaths(), []);

      doc.set('foo.bar', 'test');

      assert.deepEqual(doc.modifiedPaths(), []);
    });
  });

  it('allow saving validation error in db (gh-7127)', function() {
    return co(function*() {
      const schema = new Schema({
        error: mongoose.Schema.Types.Mixed,
        name: { type: String, required: true }
      });
      const Model = db.model('Test', schema);

      const doc = new Model();

      const error = yield doc.validate().catch(error => error);

      doc.name = 'foo';
      doc.error = error;

      yield doc.save();

      const fromDb = yield Model.findOne();
      assert.ok(fromDb.error.errors.name);
    });
  });

  it('storeSubdocValidationError (gh-6802)', function() {
    return co(function*() {
      const GrandchildSchema = new Schema({
        name: {
          type: String,
          required: true
        }
      }, { storeSubdocValidationError: false });

      const ChildSchema = new Schema({
        name: String,
        child: GrandchildSchema
      }, { storeSubdocValidationError: false });

      const ParentSchema = new Schema({
        name: String,
        child: ChildSchema
      });
      const Parent = db.model('Parent', ParentSchema);

      const parent = new Parent({ child: { child: {} } });

      let err = yield parent.validate().then(() => null, err => err);
      assert.ok(err);
      assert.ok(err.errors['child.child.name']);
      assert.ok(!err.errors['child']);
      assert.ok(!err.errors['child.child']);

      err = parent.validateSync();
      assert.ok(err);
      assert.ok(err.errors['child.child.name']);
      assert.ok(!err.errors['child']);
      assert.ok(!err.errors['child.child']);
    });
  });

  it('handles mixed arrays with all syntaxes (gh-7109)', function() {
    const schema = new Schema({
      arr1: [Schema.Types.Mixed],
      arr2: [{}],
      arr3: [Object]
    });

    const Test = db.model('Test', schema);

    const test = new Test({
      arr1: ['test1', { two: 'three' }, [4, 'five', 6]],
      arr2: ['test2', { three: 'four' }, [5, 'six', 7]],
      arr3: ['test3', { four: 'five' }, [6, 'seven', 8]]
    });

    assert.ok(test.validateSync() == null, test.validateSync());

    return Promise.resolve();
  });

  it('supports validator.isUUID as a custom validator (gh-7145)', function() {
    const schema = new Schema({
      name: {
        type: String,
        validate: [validator.isUUID, 'invalid name']
      }
    });

    const Test = db.model('Test', schema);

    const doc = new Test({ name: 'not-a-uuid' });
    const error = doc.validateSync();
    assert.ok(error instanceof Error);
    assert.ok(/invalid name/.test(error.message));

    return co(function*() {
      const error = yield doc.validate().then(() => null, err => err);

      assert.ok(error instanceof Error);
      assert.ok(/invalid name/.test(error.message));
    });
  });

  it('propsParameter option (gh-7145)', function() {
    const schema = new Schema({
      name: {
        type: String,
        validate: {
          validator: (v, props) => props.validator != null,
          propsParameter: true
        }
      }
    });

    const Test = db.model('Test', schema);

    const doc = new Test({ name: 'foo' });
    const error = doc.validateSync();
    assert.ok(error == null, error);

    return co(function*() {
      const error = yield doc.validate().then(() => null, err => err);

      assert.ok(error == null, error);
    });
  });

  it('surfaces errors in subdoc pre validate (gh-7187)', function() {
    const InnerSchema = new Schema({ name: String });

    InnerSchema.pre('validate', function() {
      throw new Error('Oops!');
    });

    const TestSchema = new Schema({ subdocs: [InnerSchema] });

    const Test = db.model('Test', TestSchema);

    return Test.create({ subdocs: [{ name: 'foo' }] }).then(
      () => { throw new Error('Fail'); },
      err => { assert.ok(err.message.indexOf('Oops!') !== -1, err.message); }
    );
  });

  it('runs setter only once when doing .set() underneath single nested (gh-7196)', function() {
    let called = [];
    const InnerSchema = new Schema({
      name: String,
      withSetter: {
        type: String,
        set: function(v) {
          called.push(this);
          return v;
        }
      }
    });

    const TestSchema = new Schema({ nested: InnerSchema });

    const Model = db.model('Test', TestSchema);

    const doc = new Model({ nested: { name: 'foo' } });

    // Make sure setter only gets called once
    called = [];
    doc.set('nested.withSetter', 'bar');

    assert.equal(called.length, 1);
    assert.equal(called[0].name, 'foo');

    return Promise.resolve();
  });

  it('should enable key with dot(.) on mixed types with checkKeys (gh-7144)', function() {
    const s = new Schema({ raw: { type: Schema.Types.Mixed } });
    const M = db.model('Test', s);

    const raw = { 'foo.bar': 'baz' };

    return co(function*() {
      let doc = yield M.create([{ raw: raw }], { checkKeys: false }).
        then(res => res[0]);
      assert.deepEqual(doc.raw, raw);

      doc = yield M.findOneAndUpdate({}, { raw: { 'a.b': 2 } }, { new: true });
      assert.deepEqual(doc.raw, { 'a.b': 2 });
    });
  });

  it('doesnt mark array as modified on init if embedded schema has default (gh-7227)', function() {
    const subSchema = new mongoose.Schema({
      users: {
        type: [{ name: { type: String } }],
        // This test ensures the whole array won't be modified on init because
        // of this default
        default: [{ name: 'test' }]
      }
    });

    const schema = new mongoose.Schema({
      sub: [subSchema]
    });
    const Model = db.model('Test', schema);

    return co(function*() {
      let doc = new Model({ name: 'test', sub: [{}] });
      yield doc.save();

      assert.ok(!doc.isModified());

      doc = yield Model.findOne();
      assert.ok(!doc.isModified());
    });
  });

  it('casts defaults for doc arrays (gh-7337)', function() {
    const accountSchema = new mongoose.Schema({
      roles: {
        type: [{
          otherProperties: {
            example: Boolean
          },
          name: String
        }],
        default: function() {
          return [
            { otherProperties: { example: true }, name: 'First' },
            { otherProperties: { example: false }, name: 'Second' }
          ];
        }
      }
    });

    const Account = db.model('Test', accountSchema);

    return co(function*() {
      yield Account.create({});

      const doc = yield Account.findOne();

      assert.ok(doc.roles[0]._id);
      assert.ok(doc.roles[1]._id);
    });
  });

  it('updateOne() hooks (gh-7133) (gh-7423)', function() {
    const schema = new mongoose.Schema({ name: String });

    let queryCount = 0;
    let docCount = 0;
    let docPostCount = 0;

    let docRegexCount = 0;
    let docPostRegexCount = 0;

    schema.pre('updateOne', () => ++queryCount);
    schema.pre('updateOne', { document: true, query: false }, () => ++docCount);
    schema.post('updateOne', { document: true, query: false }, () => ++docPostCount);

    schema.pre(/^updateOne$/, { document: true, query: false }, () => ++docRegexCount);
    schema.post(/^updateOne$/, { document: true, query: false }, () => ++docPostRegexCount);

    let removeCount1 = 0;
    let removeCount2 = 0;
    schema.pre('remove', () => ++removeCount1);
    schema.pre('remove', { document: true, query: false }, () => ++removeCount2);

    const Model = db.model('Test', schema);

    return co(function*() {
      const doc = new Model({ name: 'test' });
      yield doc.save();

      assert.equal(queryCount, 0);
      assert.equal(docCount, 0);
      assert.equal(docPostCount, 0);
      assert.equal(docRegexCount, 0);
      assert.equal(docPostRegexCount, 0);

      yield doc.updateOne({ name: 'test2' });

      assert.equal(queryCount, 1);
      assert.equal(docCount, 1);
      assert.equal(docPostCount, 1);
      assert.equal(docRegexCount, 1);
      assert.equal(docPostRegexCount, 1);

      assert.equal(removeCount1, 0);
      assert.equal(removeCount2, 0);

      yield doc.remove();

      assert.equal(removeCount1, 1);
      assert.equal(removeCount2, 1);
    });
  });

  it('doesnt mark single nested doc date as modified if setting with string (gh-7264)', function() {
    const subSchema = new mongoose.Schema({
      date2: Date
    });

    const schema = new mongoose.Schema({
      date1: Date,
      sub: subSchema
    });

    const Model = db.model('Test', schema);

    return co(function*() {
      const date = '2018-11-22T09:00:00.000Z';

      const doc = yield Model.create({
        date1: date,
        sub: { date2: date }
      });

      assert.deepEqual(doc.modifiedPaths(), []);

      doc.set('date1', date);
      doc.set('sub.date2', date);

      assert.deepEqual(doc.modifiedPaths(), []);
    });
  });

  it('handles null `fields` param to constructor (gh-7271)', function() {
    const ActivityBareSchema = new Schema({
      _id: {
        type: Schema.Types.ObjectId,
        ref: 'Activity'
      },
      name: String
    });

    const EventSchema = new Schema({
      activity: ActivityBareSchema,
      name: String
    });

    const data = {
      name: 'Test',
      activity: {
        _id: '5bf606f6471b6056b3f2bfc9',
        name: 'Activity name'
      }
    };

    const Event = db.model('Test', EventSchema);
    const event = new Event(data, null);

    assert.equal(event.activity.name, 'Activity name');

    return event.validate();
  });

  it('flattenMaps option for toObject() (gh-7274)', function() {
    let schema = new Schema({
      test: {
        type: Map,
        of: String,
        default: new Map()
      }
    }, { versionKey: false });

    let Test = db.model('Test', schema);

    let mapTest = new Test({});
    mapTest.test.set('key1', 'value1');
    assert.equal(mapTest.toObject({ flattenMaps: true }).test.key1, 'value1');

    schema = new Schema({
      test: {
        type: Map,
        of: String,
        default: new Map()
      }
    }, { versionKey: false });
    schema.set('toObject', { flattenMaps: true });

    db.deleteModel('Test');
    Test = db.model('Test', schema);

    mapTest = new Test({});
    mapTest.test.set('key1', 'value1');
    assert.equal(mapTest.toObject({}).test.key1, 'value1');

    return Promise.resolve();
  });

  it('`collection` property with strict: false (gh-7276)', function() {
    const schema = new Schema({}, { strict: false, versionKey: false });
    const Model = db.model('Test', schema);

    return co(function*() {
      let doc = new Model({ test: 'foo', collection: 'bar' });

      yield doc.save();

      assert.equal(doc.collection, 'bar');

      doc = yield Model.findOne();
      assert.equal(doc.toObject().collection, 'bar');
    });
  });

  it('should validateSync() all elements in doc array (gh-6746)', function() {
    const Model = db.model('Test', new Schema({
      colors: [{
        name: { type: String, required: true },
        hex: { type: String, required: true }
      }]
    }));

    const model = new Model({
      colors: [
        { name: 'steelblue' },
        { hex: '#4682B4' }
      ]
    });

    const errors = model.validateSync().errors;
    const keys = Object.keys(errors).sort();
    assert.deepEqual(keys, ['colors.0.hex', 'colors.1.name']);
  });

  it('handles fake constructor (gh-7290)', function() {
    const TestSchema = new Schema({ test: String });

    const TestModel = db.model('Test', TestSchema);

    const badQuery = {
      test: {
        length: 1e10,
        constructor: {
          name: 'Array'
        }
      }
    };

    return co(function*() {
      let err = yield TestModel.findOne(badQuery).then(() => null, e => e);
      assert.equal(err.name, 'CastError', err.stack);

      err = yield TestModel.updateOne(badQuery, { name: 'foo' }).
        then(() => null, err => err);
      assert.equal(err.name, 'CastError', err.stack);

      err = yield TestModel.updateOne({}, badQuery).then(() => null, e => e);
      assert.equal(err.name, 'CastError', err.stack);

      err = yield TestModel.deleteOne(badQuery).then(() => null, e => e);
      assert.equal(err.name, 'CastError', err.stack);
    });
  });

  it('handles fake __proto__ (gh-7290)', function() {
    const TestSchema = new Schema({ test: String, name: String });

    const TestModel = db.model('Test', TestSchema);

    const badQuery = JSON.parse('{"test":{"length":1000000000,"__proto__":[]}}');

    return co(function*() {
      let err = yield TestModel.findOne(badQuery).then(() => null, e => e);
      assert.equal(err.name, 'CastError', err.stack);

      err = yield TestModel.updateOne(badQuery, { name: 'foo' }).
        then(() => null, err => err);
      assert.equal(err.name, 'CastError', err.stack);

      err = yield TestModel.updateOne({}, badQuery).then(() => null, e => e);
      assert.equal(err.name, 'CastError', err.stack);

      err = yield TestModel.deleteOne(badQuery).then(() => null, e => e);
      assert.equal(err.name, 'CastError', err.stack);
    });
  });

  it('cast error with string path set to array in db (gh-7619)', function() {
    const TestSchema = new Schema({ name: String });

    const TestModel = db.model('Test', TestSchema);

    return co(function*() {
      yield TestModel.findOne();

      yield TestModel.collection.insertOne({ name: ['foo', 'bar'] });

      const doc = yield TestModel.findOne();
      assert.ok(!doc.name);
      const err = doc.validateSync();
      assert.ok(err);
      assert.ok(err.errors['name']);
    });
  });

  it('doesnt crash if nested path with `get()` (gh-7316)', function() {
    const schema = new mongoose.Schema({ http: { get: Number } });
    const Model = db.model('Test', schema);

    return Model.create({ http: { get: 400 } }); // Should succeed
  });

  it('copies atomics from existing document array when setting doc array (gh-7472)', function() {
    const Dog = db.model('Test', new mongoose.Schema({
      name: String,
      toys: [{
        name: String
      }]
    }));

    return co(function*() {
      const dog = new Dog({ name: 'Dash' });

      dog.toys.push({ name: '1' });
      dog.toys.push({ name: '2' });
      dog.toys.push({ name: '3' });

      yield dog.save();

      for (const toy of ['4', '5', '6']) {
        dog.toys = dog.toys || [];
        dog.toys.push({ name: toy, count: 1 });
      }

      yield dog.save();

      const fromDb = yield Dog.findOne();
      assert.deepEqual(fromDb.toys.map(t => t.name), ['1', '2', '3', '4', '5', '6']);
    });
  });

  it('doesnt fail with custom update function (gh-7342)', function() {
    const catalogSchema = new mongoose.Schema({
      name: String,
      sub: new Schema({ name: String })
    }, { runSettersOnQuery: true });

    catalogSchema.methods.update = function(data) {
      for (const key in data) {
        this[key] = data[key];
      }
      return this.save();
    };

    const Catalog = db.model('Test', catalogSchema);

    return co(function*() {
      let doc = yield Catalog.create({ name: 'test', sub: { name: 'foo' } });
      doc = yield doc.update({ name: 'test2' });
      assert.equal(doc.name, 'test2');
    });
  });

  it('setters that modify `this` should work on single nested when overwriting (gh-7585)', function() {
    const NameSchema = new Schema({
      full: {
        type: String,
        set: function(v) {
          this.first = 'foo';
          this.last = 'bar';
          return v + ' baz';
        }
      },
      first: String,
      last: String
    }, { _id: false });

    const User = db.model('User', new Schema({
      name: {
        type: NameSchema,
        default: {}
      }
    }));

    const s = new User();
    s.name = { full: 'test' };
    assert.equal(s.name.first, 'foo');
    assert.equal(s.name.last, 'bar');
    assert.equal(s.name.full, 'test baz');

    return Promise.resolve();
  });

  it('handles setting embedded doc to Object.assign() from another doc (gh-7645)', function() {
    const profileSchema = new Schema({ name: String, email: String });
    const companyUserSchema = new Schema({
      profile: {
        type: profileSchema,
        default: {}
      }
    });

    const CompanyUser = db.model('User', companyUserSchema);

    const cu = new CompanyUser({ profile: { name: 'foo', email: 'bar' } });
    cu.profile = Object.assign({}, cu.profile);

    assert.equal(cu.profile.name, 'foo');
    assert.equal(cu.profile.email, 'bar');
    assert.doesNotThrow(function() {
      cu.toObject();
    });
  });

  it('setting single nested subdoc with custom date types and getters/setters (gh-7601)', function() {
    const moment = require('moment');

    const schema = new Schema({
      start: { type: Date, get: get, set: set, required: true },
      end: { type: Date, get: get, set: set, required: true }
    }, { toObject: { getters: true } });
    function get(v) {
      return moment(v);
    }
    function set(v) {
      return v.toDate();
    }
    const parentSchema = new Schema({
      nested: schema
    });
    const Model = db.model('Parent', parentSchema);

    return co(function*() {
      const doc = yield Model.create({
        nested: { start: moment('2019-01-01'), end: moment('2019-01-02') }
      });

      doc.nested = { start: moment('2019-03-01'), end: moment('2019-04-01') };
      yield doc.save();

      const _doc = yield Model.collection.findOne();
      assert.ok(_doc.nested.start instanceof Date);
      assert.ok(_doc.nested.end instanceof Date);
    });
  });

  it('get() and set() underneath alias (gh-7592)', function() {
    const photoSchema = new Schema({
      foo: String
    });

    const pageSchema = new Schema({
      p: { type: [photoSchema], alias: 'photos' }
    });
    const Page = db.model('Test', pageSchema);

    return co(function*() {
      const doc = yield Page.create({ p: [{ foo: 'test' }] });

      assert.equal(doc.p[0].foo, 'test');
      assert.equal(doc.get('photos.0.foo'), 'test');

      doc.set('photos.0.foo', 'bar');
      assert.equal(doc.p[0].foo, 'bar');
      assert.equal(doc.get('photos.0.foo'), 'bar');
    });
  });

  it('get() with getters: false (gh-7233)', function() {
    const testSchema = new Schema({
      foo: { type: String, get: v => v.toLowerCase() }
    });
    const Test = db.model('Test', testSchema);

    const doc = new Test({ foo: 'Bar' });
    assert.equal(doc.foo, 'bar');
    assert.equal(doc._doc.foo, 'Bar');

    assert.equal(doc.get('foo'), 'bar');
    assert.equal(doc.get('foo', null, { getters: false }), 'Bar');

    return Promise.resolve();
  });

  it('overwriting single nested (gh-7660)', function() {
    const childSchema = new mongoose.Schema({
      foo: String,
      bar: Number
    }, { _id: false, id: false });

    const parentSchema = new mongoose.Schema({
      child: childSchema
    });
    const Test = db.model('Test', parentSchema);

    const test = new Test({
      child: {
        foo: 'test',
        bar: 42
      }
    });

    test.set({
      child: {
        foo: 'modified',
        bar: 43
      }
    });

    assert.deepEqual(test.toObject().child, {
      foo: 'modified',
      bar: 43
    });

    return Promise.resolve();
  });

  it('setting path to non-POJO object (gh-7639)', function() {
    class Nested {
      constructor(prop) {
        this.prop = prop;
      }
    }

    const schema = new Schema({ nested: { prop: String } });
    const Model = db.model('Test', schema);

    const doc = new Model({ nested: { prop: '1' } });

    doc.set('nested', new Nested('2'));
    assert.equal(doc.nested.prop, '2');

    doc.set({ nested: new Nested('3') });
    assert.equal(doc.nested.prop, '3');
  });

  it('supports setting date properties with strict: false (gh-7907)', function() {
    const schema = Schema({}, { strict: false });
    const SettingsModel = db.model('Test', schema);

    const date = new Date();
    const obj = new SettingsModel({
      timestamp: date,
      subDoc: {
        timestamp: date
      }
    });

    assert.strictEqual(obj.timestamp, date);
    assert.strictEqual(obj.subDoc.timestamp, date);
  });

  it('handles .set() on doc array within embedded discriminator (gh-7656)', function() {
    const pageElementSchema = new Schema({
      type: { type: String, required: true }
    }, { discriminatorKey: 'type' });

    const textElementSchema = new Schema({
      body: { type: String }
    });

    const blockElementSchema = new Schema({
      elements: [pageElementSchema]
    });

    blockElementSchema.path('elements').discriminator('block', blockElementSchema);
    blockElementSchema.path('elements').discriminator('text', textElementSchema);

    const pageSchema = new Schema({ elements: [pageElementSchema] });

    pageSchema.path('elements').discriminator('block', blockElementSchema);
    pageSchema.path('elements').discriminator('text', textElementSchema);

    const Page = db.model('Test', pageSchema);
    const page = new Page({
      elements: [
        { type: 'text', body: 'Page Title' },
        { type: 'block', elements: [{ type: 'text', body: 'Page Content' }] }
      ]
    });

    page.set('elements.0.body', 'Page Heading');
    assert.equal(page.elements[0].body, 'Page Heading');
    assert.equal(page.get('elements.0.body'), 'Page Heading');

    page.set('elements.1.elements.0.body', 'Page Body');
    assert.equal(page.elements[1].elements[0].body, 'Page Body');
    assert.equal(page.get('elements.1.elements.0.body'), 'Page Body');

    page.elements[1].elements[0].body = 'Page Body';
    assert.equal(page.elements[1].elements[0].body, 'Page Body');
    assert.equal(page.get('elements.1.elements.0.body'), 'Page Body');
  });

  it('$isEmpty() (gh-5369)', function() {
    const schema = new Schema({
      nested: { foo: String },
      subdoc: new Schema({ bar: String }, { _id: false }),
      docArr: [new Schema({ baz: String }, { _id: false })],
      mixed: {}
    });

    const Model = db.model('Test', schema);
    const doc = new Model({ subdoc: {}, docArr: [{}] });

    assert.ok(doc.nested.$isEmpty());
    assert.ok(doc.subdoc.$isEmpty());
    assert.ok(doc.docArr[0].$isEmpty());
    assert.ok(doc.$isEmpty('nested'));
    assert.ok(doc.$isEmpty('subdoc'));
    assert.ok(doc.$isEmpty('docArr.0'));
    assert.ok(doc.$isEmpty('mixed'));

    doc.nested.foo = 'test';
    assert.ok(!doc.nested.$isEmpty());
    assert.ok(doc.subdoc.$isEmpty());
    assert.ok(doc.docArr[0].$isEmpty());
    assert.ok(!doc.$isEmpty('nested'));
    assert.ok(doc.$isEmpty('subdoc'));
    assert.ok(doc.$isEmpty('docArr.0'));
    assert.ok(doc.$isEmpty('mixed'));

    doc.subdoc.bar = 'test';
    assert.ok(!doc.nested.$isEmpty());
    assert.ok(!doc.subdoc.$isEmpty());
    assert.ok(doc.docArr[0].$isEmpty());
    assert.ok(!doc.$isEmpty('nested'));
    assert.ok(!doc.$isEmpty('subdoc'));
    assert.ok(doc.$isEmpty('docArr.0'));
    assert.ok(doc.$isEmpty('mixed'));

    doc.docArr[0].baz = 'test';
    assert.ok(!doc.nested.$isEmpty());
    assert.ok(!doc.subdoc.$isEmpty());
    assert.ok(!doc.docArr[0].$isEmpty());
    assert.ok(!doc.$isEmpty('nested'));
    assert.ok(!doc.$isEmpty('subdoc'));
    assert.ok(!doc.$isEmpty('docArr.0'));
    assert.ok(doc.$isEmpty('mixed'));

    doc.mixed = {};
    assert.ok(doc.$isEmpty('mixed'));

    doc.mixed.test = 1;
    assert.ok(!doc.$isEmpty('mixed'));

    return Promise.resolve();
  });

  it('push() onto discriminator doc array (gh-7704)', function() {
    const opts = {
      minimize: false, // So empty objects are returned
      strict: true,
      typeKey: '$type', // So that we can use fields named `type`
      discriminatorKey: 'type'
    };

    const IssueSchema = new mongoose.Schema({
      _id: String,
      text: String,
      type: String
    }, opts);

    const IssueModel = db.model('Test', IssueSchema);

    const SubIssueSchema = new mongoose.Schema({
      checklist: [{
        completed: { $type: Boolean, default: false }
      }]
    }, opts);
    IssueModel.discriminator('gh7704_sub', SubIssueSchema);

    const doc = new IssueModel({ _id: 'foo', text: 'text', type: 'gh7704_sub' });
    doc.checklist.push({ completed: true });

    assert.ifError(doc.validateSync());

    return Promise.resolve();
  });

  it('doesnt call getter when saving (gh-7719)', function() {
    let called = 0;
    const kittySchema = new mongoose.Schema({
      name: {
        type: String,
        get: function(v) {
          ++called;
          return v;
        }
      }
    });
    const Kitten = db.model('Test', kittySchema);

    const k = new Kitten({ name: 'Mr Sprinkles' });
    return k.save().then(() => assert.equal(called, 0));
  });

  it('skips malformed validators property (gh-7720)', function() {
    const NewSchema = new Schema({
      object: {
        type: 'string',
        validators: ['string'] // This caused the issue
      }
    });

    const TestModel = db.model('Test', NewSchema);
    const instance = new TestModel();
    instance.object = 'value';

    assert.ifError(instance.validateSync());

    return instance.validate();
  });

  it('nested set on subdocs works (gh-7748)', function() {
    const geojsonSchema = new Schema({
      type: { type: String, default: 'Feature' },
      geometry: {
        type: {
          type: String,
          required: true
        },
        coordinates: { type: [] }
      },
      properties: { type: Object }
    });

    const userSchema = new Schema({
      position: geojsonSchema
    });

    const User = db.model('User', userSchema);

    return co(function*() {
      const position = {
        geometry: {
          type: 'Point',
          coordinates: [1.11111, 2.22222]
        },
        properties: {
          a: 'b'
        }
      };

      const newUser = new User({
        position: position
      });
      yield newUser.save();

      const editUser = yield User.findById(newUser._id);
      editUser.position = position;

      yield editUser.validate();
      yield editUser.save();

      const fromDb = yield User.findById(newUser._id);
      assert.equal(fromDb.position.properties.a, 'b');
      assert.equal(fromDb.position.geometry.coordinates[0], 1.11111);
    });
  });

  it('does not convert array to object with strict: false (gh-7733)', function() {
    const ProductSchema = new mongoose.Schema({}, { strict: false });
    const Product = db.model('Test', ProductSchema);

    return co(function*() {
      yield Product.create({ arr: [{ test: 1 }, { test: 2 }] });

      const doc = yield Product.collection.findOne();
      assert.ok(Array.isArray(doc.arr));
      assert.deepEqual(doc.arr, [{ test: 1 }, { test: 2 }]);
    });
  });

  it('does not crash with array property named "undefined" (gh-7756)', function() {
    const schema = new Schema({ undefined: [String] });
    const Model = db.model('Test', schema);

    return co(function*() {
      const doc = yield Model.create({ undefined: ['foo'] });

      doc['undefined'].push('bar');
      yield doc.save();

      const _doc = yield Model.collection.findOne();
      assert.equal(_doc['undefined'][0], 'foo');
    });
  });

  it('fires pre save hooks on nested child schemas (gh-7792)', function() {
    const childSchema1 = new mongoose.Schema({ name: String });
    let called1 = 0;
    childSchema1.pre('save', function() {
      ++called1;
    });

    const childSchema2 = new mongoose.Schema({ name: String });
    let called2 = 0;
    childSchema2.pre('save', function() {
      ++called2;
    });

    const parentSchema = new mongoose.Schema({
      nested: {
        child: childSchema1,
        arr: [childSchema2]
      }
    });

    const Parent = db.model('Parent', parentSchema);

    const obj = { nested: { child: { name: 'foo' }, arr: [{ name: 'bar' }] } };
    return Parent.create(obj).then(() => {
      assert.equal(called1, 1);
      assert.equal(called2, 1);
    });
  });

  it('takes message from async custom validator promise rejection (gh-4913)', function() {
    const schema = new Schema({
      name: {
        type: String,
        validate: function() {
          return co(function*() {
            yield cb => setImmediate(cb);
            throw new Error('Oops!');
          });
        }
      }
    });
    const Model = db.model('Test', schema);

    return Model.create({ name: 'foo' }).then(() => assert.ok(false), err => {
      assert.equal(err.errors['name'].message, 'Oops!');
      assert.ok(err.message.indexOf('Oops!') !== -1, err.message);
    });
  });

  it('handles nested properties named `schema` (gh-7831)', function() {
    const schema = new mongoose.Schema({ nested: { schema: String } });
    const Model = db.model('Test', schema);

    return co(function*() {
      yield Model.collection.insertOne({ nested: { schema: 'test' } });

      const doc = yield Model.findOne();
      assert.strictEqual(doc.nested.schema, 'test');
    });
  });

  describe('overwrite() (gh-7830)', function() {
    let Model;

    beforeEach(function() {
      const schema = new Schema({
        _id: Number,
        name: String,
        nested: {
          prop: String
        },
        arr: [Number],
        immutable: {
          type: String,
          immutable: true
        }
      });
      Model = db.model('Test', schema);
    });

    it('works', function() {
      return co(function*() {
        const doc = yield Model.create({
          _id: 1,
          name: 'test',
          nested: { prop: 'foo' },
          immutable: 'bar'
        });
        doc.overwrite({ name: 'test2' });

        assert.deepEqual(doc.toObject(), {
          _id: 1,
          __v: 0,
          name: 'test2',
          immutable: 'bar'
        });
      });
    });

    it('skips version key', function() {
      return co(function*() {
        yield Model.collection.insertOne({
          _id: 2,
          __v: 5,
          name: 'test',
          nested: { prop: 'foo' },
          immutable: 'bar'
        });
        const doc = yield Model.findOne({ _id: 2 });
        doc.overwrite({ _id: 2, name: 'test2' });

        assert.deepEqual(doc.toObject(), {
          _id: 2,
          __v: 5,
          name: 'test2',
          immutable: 'bar'
        });
      });
    });

    it('skips discriminator key', function() {
      return co(function*() {
        const D = Model.discriminator('D', Schema({ other: String }));
        yield Model.collection.insertOne({
          _id: 2,
          __v: 5,
          __t: 'D',
          name: 'test',
          nested: { prop: 'foo' },
          immutable: 'bar',
          other: 'baz'
        });
        const doc = yield D.findOne({ _id: 2 });
        doc.overwrite({ _id: 2, name: 'test2' });

        assert.deepEqual(doc.toObject(), {
          _id: 2,
          __v: 5,
          __t: 'D',
          name: 'test2',
          immutable: 'bar'
        });
        return doc.validate();
      });
    });

    it('overwrites maps (gh-9549)', function() {
      const schema = new Schema({
        name: String,
        myMap: { type: Map, of: String }
      });
      db.deleteModel(/Test/);
      const Test = db.model('Test', schema);

      let doc = new Test({ name: 'test', myMap: { a: 1, b: 2 } });

      return co(function*() {
        yield doc.save();

        doc = yield Test.findById(doc);
        doc.overwrite({ name: 'test2', myMap: { b: 2, c: 3 } });
        yield doc.save();

        doc = yield Test.findById(doc);
        assert.deepEqual(Array.from(doc.toObject().myMap.values()), [2, 3]);
      });
    });
  });

  it('copies virtuals from array subdocs when casting array of docs with same schema (gh-7898)', function() {
    const ChildSchema = new Schema({ name: String },
      { _id: false, id: false });

    ChildSchema.virtual('foo').
      set(function(foo) { this.__foo = foo; }).
      get(function() { return this.__foo || 0; });

    const ParentSchema = new Schema({
      name: String,
      children: [ChildSchema]
    }, { _id: false, id: false });

    const WrapperSchema = new Schema({
      name: String,
      parents: [ParentSchema]
    }, { _id: false, id: false });

    const Parent = db.model('Parent', ParentSchema);
    const Wrapper = db.model('Test', WrapperSchema);

    const data = { name: 'P1', children: [{ name: 'C1' }, { name: 'C2' }] };
    const parent = new Parent(data);
    parent.children[0].foo = 123;

    const wrapper = new Wrapper({ name: 'test', parents: [parent] });
    assert.equal(wrapper.parents[0].children[0].foo, 123);
  });

  describe('immutable properties (gh-7671)', function() {
    let Model;

    beforeEach(function() {
      const schema = new Schema({
        createdAt: {
          type: Date,
          immutable: true,
          default: new Date('6/1/2019')
        },
        name: String
      });
      Model = db.model('Test', schema);
    });

    it('SchemaType#immutable()', function() {
      const schema = new Schema({
        createdAt: {
          type: Date,
          default: new Date('6/1/2019')
        },
        name: String
      });

      assert.ok(!schema.path('createdAt').$immutable);

      schema.path('createdAt').immutable(true);
      assert.ok(schema.path('createdAt').$immutable);
      assert.equal(schema.path('createdAt').setters.length, 1);

      schema.path('createdAt').immutable(false);
      assert.ok(!schema.path('createdAt').$immutable);
      assert.equal(schema.path('createdAt').setters.length, 0);
    });

    it('with save()', function() {
      let doc = new Model({ name: 'Foo' });
      return co(function*() {
        assert.equal(doc.createdAt.toLocaleDateString('en-us'), '6/1/2019');
        yield doc.save();

        doc = yield Model.findOne({ createdAt: new Date('6/1/2019') });
        doc.createdAt = new Date('6/1/2017');
        assert.equal(doc.createdAt.toLocaleDateString('en-us'), '6/1/2019');

        doc.set({ createdAt: new Date('6/1/2021') });
        assert.equal(doc.createdAt.toLocaleDateString('en-us'), '6/1/2019');

        yield doc.save();

        doc = yield Model.findOne({ createdAt: new Date('6/1/2019') });
        assert.ok(doc);
      });
    });

    it('with update', function() {
      let doc = new Model({ name: 'Foo' });
      return co(function*() {
        assert.equal(doc.createdAt.toLocaleDateString('en-us'), '6/1/2019');
        yield doc.save();

        const update = { createdAt: new Date('6/1/2020') };

        yield Model.updateOne({}, update);

        doc = yield Model.findOne();
        assert.equal(doc.createdAt.toLocaleDateString('en-us'), '6/1/2019');

        const err = yield Model.updateOne({}, update, { strict: 'throw' }).
          then(() => null, err => err);
        assert.equal(err.name, 'StrictModeError');
        assert.ok(err.message.indexOf('createdAt') !== -1, err.message);
      });
    });

    it('conditional immutable (gh-8001)', function() {
      const schema = new Schema({
        name: String,
        test: {
          type: String,
          immutable: doc => doc.name === 'foo'
        }
      });
      const Model = db.model('Test1', schema);

      return co(function*() {
        const doc1 = yield Model.create({ name: 'foo', test: 'before' });
        const doc2 = yield Model.create({ name: 'bar', test: 'before' });

        doc1.set({ test: 'after' });
        doc2.set({ test: 'after' });
        yield doc1.save();
        yield doc2.save();

        const fromDb1 = yield Model.collection.findOne({ name: 'foo' });
        const fromDb2 = yield Model.collection.findOne({ name: 'bar' });
        assert.equal(fromDb1.test, 'before');
        assert.equal(fromDb2.test, 'after');
      });
    });

    it('immutable with strict mode (gh-8149)', function() {
      return co(function*() {
        const schema = new mongoose.Schema({
          name: String,
          yearOfBirth: { type: Number, immutable: true }
        }, { strict: 'throw' });
        const Person = db.model('Person', schema);
        const joe = yield Person.create({ name: 'Joe', yearOfBirth: 2001 });

        joe.set({ yearOfBirth: 2002 });
        const err = yield joe.save().then(() => null, err => err);
        assert.ok(err);
        assert.equal(err.errors['yearOfBirth'].name, 'StrictModeError');
      });
    });
  });

  it('consistent post order traversal for array subdocs (gh-7929)', function() {
    const Grandchild = Schema({ value: Number });
    const Child = Schema({ children: [Grandchild] });
    const Parent = Schema({ children: [Child] });

    const calls = [];
    Grandchild.pre('save', () => calls.push(1));
    Child.pre('save', () => calls.push(2));
    Parent.pre('save', () => calls.push(3));

    const Model = db.model('Parent', Parent);

    return Model.create({ children: [{ children: [{ value: 3 }] }] }).then(() => {
      assert.deepEqual(calls, [1, 2, 3]);
    });
  });

  it('respects projection for getters (gh-7940)', function() {
    const schema = new Schema({
      foo: String,
      bar: {
        type: String,
        get: () => {
          return 'getter value';
        }
      }
    }, { toObject: { getters: true } });

    const Model = db.model('Test', schema);

    return co(function*() {
      yield Model.create({ foo: 'test', bar: 'baz' });

      const doc = yield Model.findOne({ foo: 'test' }, 'foo');

      assert.ok(!doc.toObject().bar);
    });
  });

  it('loads doc with a `once` property successfully (gh-7958)', function() {
    const eventSchema = Schema({ once: { prop: String } });
    const Event = db.model('Test', eventSchema);

    return co(function*() {
      yield Event.create({ once: { prop: 'test' } });

      const doc = yield Event.findOne();
      assert.equal(doc.once.prop, 'test');
    });
  });

  it('caster that converts to Number class works (gh-8150)', function() {
    return co(function*() {
      const mySchema = new Schema({
        id: {
          type: Number,
          set: value => new Number(value.valueOf())
        }
      });

      const MyModel = db.model('Test', mySchema);

      yield MyModel.create({ id: 12345 });

      const doc = yield MyModel.findOne({ id: 12345 });
      assert.ok(doc);
    });
  });

  it('handles objectids and decimals with strict: false (gh-7973)', function() {
    const testSchema = Schema({}, { strict: false });
    const Test = db.model('Test', testSchema);

    let doc = new Test({
      testId: new mongoose.Types.ObjectId(),
      testDecimal: new mongoose.Types.Decimal128('1.23')
    });

    assert.ok(doc.testId instanceof mongoose.Types.ObjectId);
    assert.ok(doc.testDecimal instanceof mongoose.Types.Decimal128);

    return co(function*() {
      yield doc.save();

      doc = yield Test.collection.findOne();
      assert.ok(doc.testId instanceof mongoose.Types.ObjectId);
      assert.ok(doc.testDecimal instanceof mongoose.Types.Decimal128);
    });
  });

  it('allows enum on array of array of strings (gh-7926)', function() {
    const schema = new Schema({
      test: {
        type: [[String]],
        enum: ['bar']
      }
    });

    const Model = db.model('Test', schema);

    return Model.create({ test: [['foo']] }).then(() => assert.ok(false), err => {
      assert.ok(err);
      assert.ok(err.errors['test.0.0']);
      assert.ok(err.errors['test.0.0'].message.indexOf('foo') !== -1,
        err.errors['test.0.0'].message);
    });
  });

  it('allows saving an unchanged document if required populated path is null (gh-8018)', function() {
    const schema = Schema({ test: String });
    const schema2 = Schema({
      keyToPopulate: {
        type: mongoose.Schema.Types.ObjectId,
        ref: 'Child',
        required: true
      }
    });

    const Child = db.model('Child', schema);
    const Parent = db.model('Parent', schema2);

    return co(function*() {
      const child = yield Child.create({ test: 'test' });
      yield Parent.create({ keyToPopulate: child._id });

      yield child.deleteOne();

      const doc = yield Parent.findOne().populate('keyToPopulate');

      // Should not throw
      yield doc.save();
    });
  });

  it('only calls validator once on mixed validator (gh-8067)', function() {
    let called = 0;
    function validator() {
      ++called;
      return true;
    }

    const itemArray = new Schema({
      timer: {
        time: {
          type: {},
          validate: {
            validator: validator
          }
        }
      }
    });

    const schema = new Schema({
      items: [itemArray]
    });
    const Model = db.model('Test', schema);

    const obj = new Model({
      items: [
        { timer: { time: { type: { hours: 24, allowed: true } } } }
      ]
    });

    obj.validateSync();
    assert.equal(called, 1);
  });

  it('only calls validator once on nested mixed validator (gh-8117)', function() {
    const called = [];
    const Model = db.model('Test', Schema({
      name: { type: String },
      level1: {
        level2: {
          type: Object,
          validate: {
            validator: v => {
              called.push(v);
              return true;
            }
          }
        }
      }
    }));

    const doc = new Model({ name: 'bob' });
    doc.level1 = { level2: { a: 'one', b: 'two', c: 'three' } };
    return doc.validate().then(() => {
      assert.equal(called.length, 1);
      assert.deepEqual(called[0], { a: 'one', b: 'two', c: 'three' });
    });
  });

  it('handles populate() with custom type that does not cast to doc (gh-8062)', function() {
    class Gh8062 extends mongoose.SchemaType {
      cast(val) {
        if (typeof val === 'string') {
          return val;
        }
        throw new Error('Failed!');
      }
    }

    mongoose.Schema.Types.Gh8062 = Gh8062;

    const schema = new Schema({ arr: [{ type: Gh8062, ref: 'Child' }] });
    const Model = db.model('Test', schema);
    const Child = db.model('Child', Schema({ _id: Gh8062 }));

    return co(function*() {
      yield Child.create({ _id: 'test' });
      yield Model.create({ arr: ['test'] });

      const doc = yield Model.findOne().populate('arr');
      assert.ok(doc.populated('arr'));
      assert.equal(doc.arr[0]._id, 'test');
      assert.ok(doc.arr[0].$__ != null);
    });
  });

  it('can inspect() on a document array (gh-8037)', function() {
    const subdocSchema = mongoose.Schema({ a: String });
    const schema = mongoose.Schema({ subdocs: { type: [subdocSchema] } });
    const Model = db.model('Test', schema);
    const data = { _id: new mongoose.Types.ObjectId(), subdocs: [{ a: 'a' }] };
    const doc = new Model();
    doc.init(data);
    require('util').inspect(doc.subdocs);
  });

  it('set() merge option with single nested (gh-8201)', function() {
    const AddressSchema = Schema({
      street: { type: String, required: true },
      city: { type: String, required: true }
    });
    const PersonSchema = Schema({
      name: { type: String, required: true },
      address: { type: AddressSchema, required: true }
    });
    const Person = db.model('Person', PersonSchema);

    return co(function*() {
      yield Person.create({
        name: 'John Smith',
        address: {
          street: 'Real Street',
          city: 'Somewhere'
        }
      });

      const person = yield Person.findOne();
      const obj = {
        name: 'John Smythe',
        address: { street: 'Fake Street' }
      };
      person.set(obj, undefined, { merge: true });

      assert.equal(person.address.city, 'Somewhere');
      yield person.save();
    });
  });

  it('setting single nested subdoc with timestamps (gh-8251)', function() {
    const ActivitySchema = Schema({ description: String }, { timestamps: true });
    const RequestSchema = Schema({ activity: ActivitySchema });
    const Request = db.model('Test', RequestSchema);

    return co(function*() {
      const doc = yield Request.create({
        activity: { description: 'before' }
      });
      doc.activity.set({ description: 'after' });
      yield doc.save();

      const fromDb = yield Request.findOne().lean();
      assert.equal(fromDb.activity.description, 'after');
    });
  });

  it('passing an object with toBSON() into `save()` (gh-8299)', function() {
    const ActivitySchema = Schema({ description: String });
    const RequestSchema = Schema({ activity: ActivitySchema });
    const Request = db.model('Test', RequestSchema);

    return co(function*() {
      const doc = yield Request.create({
        activity: { description: 'before' }
      });
      doc.activity.set({ description: 'after' });
      yield doc.save();

      const fromDb = yield Request.findOne().lean();
      assert.equal(fromDb.activity.description, 'after');
    });
  });

  it('handles getter setting virtual on manually populated doc when calling toJSON (gh-8295)', function() {
    const childSchema = Schema({}, { toJSON: { getters: true } });
    childSchema.virtual('field').
      get(function() { return this._field; }).
      set(function(v) { return this._field = v; });
    const Child = db.model('Child', childSchema);

    const parentSchema = Schema({
      child: { type: mongoose.ObjectId, ref: 'Child', get: get }
    }, { toJSON: { getters: true } });
    const Parent = db.model('Parent', parentSchema);

    function get(child) {
      child.field = true;
      return child;
    }

    let p = new Parent({ child: new Child({}) });
    assert.strictEqual(p.toJSON().child.field, true);

    p = new Parent({ child: new Child({}) });
    assert.strictEqual(p.child.toJSON().field, true);
  });

  it('enum validator for number (gh-8139)', function() {
    const schema = Schema({
      num: {
        type: Number,
        enum: [1, 2, 3]
      }
    });
    const Model = db.model('Test', schema);

    let doc = new Model({});
    let err = doc.validateSync();
    assert.ifError(err);

    doc = new Model({ num: 4 });
    err = doc.validateSync();
    assert.ok(err);
    assert.equal(err.errors['num'].name, 'ValidatorError');

    doc = new Model({ num: 2 });
    err = doc.validateSync();
    assert.ifError(err);
  });

  it('support `pathsToValidate()` option for `validate()` (gh-7587)', function() {
    const schema = Schema({
      name: {
        type: String,
        required: true
      },
      age: {
        type: Number,
        required: true
      },
      rank: String
    });
    const Model = db.model('Test', schema);

    return co(function*() {
      const doc = new Model({});

      let err = yield doc.validate(['name', 'rank']).catch(err => err);
      assert.deepEqual(Object.keys(err.errors), ['name']);

      err = yield doc.validate(['age', 'rank']).catch(err => err);
      assert.deepEqual(Object.keys(err.errors), ['age']);
    });
  });

  it('array push with $position (gh-4322)', function() {
    const schema = Schema({
      nums: [Number]
    });
    const Model = db.model('Test', schema);

    return co(function*() {
      const doc = yield Model.create({ nums: [3, 4] });

      doc.nums.push({
        $each: [1, 2],
        $position: 0
      });
      assert.deepEqual(doc.toObject().nums, [1, 2, 3, 4]);

      yield doc.save();

      const fromDb = yield Model.findOne({ _id: doc._id });
      assert.deepEqual(fromDb.toObject().nums, [1, 2, 3, 4]);

      doc.nums.push({
        $each: [0],
        $position: 0
      });
      assert.throws(() => {
        doc.nums.push({ $each: [5] });
      }, /Cannot call.*multiple times/);
      assert.throws(() => {
        doc.nums.push(5);
      }, /Cannot call.*multiple times/);
    });
  });

  it('setting a path to a single nested document should update the single nested doc parent (gh-8400)', function() {
    const schema = Schema({
      name: String,
      subdoc: new Schema({
        name: String
      })
    });
    const Model = db.model('Test', schema);

    const doc1 = new Model({ name: 'doc1', subdoc: { name: 'subdoc1' } });
    const doc2 = new Model({ name: 'doc2', subdoc: { name: 'subdoc2' } });

    doc1.subdoc = doc2.subdoc;
    assert.equal(doc1.subdoc.name, 'subdoc2');
    assert.equal(doc2.subdoc.name, 'subdoc2');
    assert.strictEqual(doc1.subdoc.ownerDocument(), doc1);
    assert.strictEqual(doc2.subdoc.ownerDocument(), doc2);
  });

  it('setting an array to an array with some populated documents depopulates the whole array (gh-8443)', function() {
    const A = db.model('Test1', Schema({
      name: String,
      rel: [{ type: mongoose.ObjectId, ref: 'Test' }]
    }));

    const B = db.model('Test', Schema({ name: String }));

    return co(function*() {
      const b = yield B.create({ name: 'testb' });
      yield A.create({ name: 'testa', rel: [b._id] });

      const a = yield A.findOne().populate('rel');

      const b2 = yield B.create({ name: 'testb2' });
      a.rel = [a.rel[0], b2._id];
      yield a.save();

      assert.ok(!a.populated('rel'));
      assert.ok(a.rel[0] instanceof mongoose.Types.ObjectId);
      assert.ok(a.rel[1] instanceof mongoose.Types.ObjectId);
    });
  });

  it('handles errors with name set to "ValidationError" (gh-8466)', () => {
    const childSchema = Schema({ name: String });

    childSchema.pre('validate', function() {
      if (this.name === 'Invalid') {
        const error = new Error('invalid name');
        error.name = 'ValidationError';
        throw error;
      }
    });

    const fatherSchema = Schema({ children: [childSchema] });
    const Father = db.model('Test', fatherSchema);

    const doc = new Father({
      children: [{ name: 'Valid' }, { name: 'Invalid' }]
    });

    return doc.validate().then(() => assert.ok(false), err => {
      assert.ok(err);
      assert.ok(err.errors['children']);
      assert.equal(err.errors['children'].message, 'invalid name');
    });
  });

  it('throws an error if running validate() multiple times in parallel (gh-8468)', () => {
    const Model = db.model('Test', Schema({ name: String }));

    const doc = new Model({ name: 'test' });

    doc.validate();

    return doc.save().then(() => assert.ok(false), err => {
      assert.equal(err.name, 'ParallelValidateError');
    });
  });

  it('avoids parallel validate error when validating nested path with double nested subdocs (gh-8486)', function() {
    const testSchema = new Schema({
      foo: {
        bar: Schema({
          baz: Schema({
            num: Number
          })
        })
      }
    });
    const Test = db.model('Test', testSchema);

    return co(function*() {
      const doc = yield Test.create({});

      doc.foo = {
        bar: {
          baz: {
            num: 1
          }
        }
      };

      // Should not throw
      yield doc.save();

      const raw = yield Test.collection.findOne();
      assert.equal(raw.foo.bar.baz.num, 1);
    });
  });

  it('supports function for date min/max validator error (gh-8512)', function() {
    const schema = Schema({
      startDate: {
        type: Date,
        required: true,
        min: [new Date('2020-01-01'), () => 'test']
      }
    });

    db.deleteModel(/Test/);
    const Model = db.model('Test', schema);
    const doc = new Model({ startDate: new Date('2019-06-01') });

    const err = doc.validateSync();
    assert.ok(err.errors['startDate']);
    assert.equal(err.errors['startDate'].message, 'test');
  });

  it('sets parent and ownerDocument correctly with document array default (gh-8509)', function() {
    const locationSchema = Schema({
      name: String,
      city: String
    });
    const owners = [];

    // Middleware to set a default location name derived from the parent organization doc
    locationSchema.pre('validate', function(next) {
      const owner = this.ownerDocument();
      owners.push(owner);
      if (this.isNew && !this.get('name') && owner.get('name')) {
        this.set('name', `${owner.get('name')} Office`);
      }
      next();
    });

    const organizationSchema = Schema({
      name: String,
      // Having a default doc this way causes issues
      locations: { type: [locationSchema], default: [{}] }
    });
    const Organization = db.model('Test', organizationSchema);

    return co(function*() {
      const org = new Organization();
      org.set('name', 'MongoDB');

      yield org.save();

      assert.equal(owners.length, 1);
      assert.ok(owners[0] === org);

      assert.equal(org.locations[0].name, 'MongoDB Office');
    });
  });

  it('doesnt add `null` if property is undefined with minimize false (gh-8504)', function() {
    const minimize = false;
    const schema = Schema({
      num: Number,
      beta: { type: String }
    },
    {
      toObject: { virtuals: true, minimize: minimize },
      toJSON: { virtuals: true, minimize: minimize }
    }
    );
    const Test = db.model('Test', schema);

    const dummy1 = new Test({ num: 1, beta: null });
    const dummy2 = new Test({ num: 2, beta: void 0 });

    return co(function*() {
      yield dummy1.save();
      yield dummy2.save();

      const res = yield Test.find().lean().sort({ num: 1 });

      assert.strictEqual(res[0].beta, null);
      assert.ok(!res[1].hasOwnProperty('beta'));
    });
  });

  it('creates document array defaults in forward order, not reverse (gh-8514)', function() {
    let num = 0;
    const schema = Schema({
      arr: [{ val: { type: Number, default: () => ++num } }]
    });
    const Model = db.model('Test', schema);

    const doc = new Model({ arr: [{}, {}, {}] });
    assert.deepEqual(doc.toObject().arr.map(v => v.val), [1, 2, 3]);
  });

  it('can call subdocument validate multiple times in parallel (gh-8539)', function() {
    const schema = Schema({
      arr: [{ val: String }],
      single: Schema({ val: String })
    });
    const Model = db.model('Test', schema);

    return co(function*() {
      const doc = new Model({ arr: [{ val: 'test' }], single: { val: 'test' } });

      yield [doc.arr[0].validate(), doc.arr[0].validate()];
      yield [doc.single.validate(), doc.single.validate()];
    });
  });

  it('sets `Document#op` when calling `validate()` (gh-8439)', function() {
    const schema = Schema({ name: String });
    const ops = [];
    schema.pre('validate', function() {
      ops.push(this.$op);
    });
    schema.post('validate', function() {
      ops.push(this.$op);
    });

    const Model = db.model('Test', schema);
    const doc = new Model({ name: 'test' });

    const promise = doc.validate();
    assert.equal(doc.$op, 'validate');

    return promise.then(() => assert.deepEqual(ops, ['validate', 'validate']));
  });

  it('schema-level transform (gh-8403)', function() {
    const schema = Schema({
      myDate: {
        type: Date,
        transform: v => v.getFullYear()
      },
      dates: [{
        type: Date,
        transform: v => v.getFullYear()
      }],
      arr: [{
        myDate: {
          type: Date,
          transform: v => v.getFullYear()
        }
      }]
    });
    const Model = db.model('Test', schema);

    const doc = new Model({
      myDate: new Date('2015/06/01'),
      dates: [new Date('2016/06/01')],
      arr: [{ myDate: new Date('2017/06/01') }]
    });
    assert.equal(doc.toObject({ transform: true }).myDate, '2015');
    assert.equal(doc.toObject({ transform: true }).dates[0], '2016');
    assert.equal(doc.toObject({ transform: true }).arr[0].myDate, '2017');
  });

  it('transforms nested paths (gh-9543)', function() {
    const schema = Schema({
      nested: {
        date: {
          type: Date,
          transform: v => v.getFullYear()
        }
      }
    });
    const Model = db.model('Test', schema);

    const doc = new Model({
      nested: {
        date: new Date('2020-06-01')
      }
    });
    assert.equal(doc.toObject({ transform: true }).nested.date, '2020');
  });

  it('handles setting numeric paths with single nested subdocs (gh-8583)', function() {
    const placedItemSchema = Schema({ image: String }, { _id: false });

    const subdocumentSchema = Schema({
      placedItems: {
        1: placedItemSchema,
        first: placedItemSchema
      }
    });
    const Model = db.model('Test', subdocumentSchema);

    return co(function*() {
      const doc = yield Model.create({
        placedItems: { 1: { image: 'original' }, first: { image: 'original' } }
      });

      doc.set({
        'placedItems.1.image': 'updated',
        'placedItems.first.image': 'updated'
      });

      yield doc.save();

      assert.equal(doc.placedItems['1'].image, 'updated');

      const fromDb = yield Model.findById(doc);
      assert.equal(fromDb.placedItems['1'].image, 'updated');
    });
  });

  it('setting nested array path to non-nested array wraps values top-down (gh-8544)', function() {
    const positionSchema = mongoose.Schema({
      coordinates: {
        type: [[Number]],
        required: true
      },
      lines: {
        type: [[[Number]]],
        required: true
      }
    });

    const Position = db.model('Test', positionSchema);
    const position = new Position();

    position.coordinates = [1, 2];
    position.lines = [3, 4];

    const obj = position.toObject();
    assert.deepEqual(obj.coordinates, [[1, 2]]);
    assert.deepEqual(obj.lines, [[[3, 4]]]);
  });

  it('doesnt wrap empty nested array with insufficient depth', function() {
    const weekSchema = mongoose.Schema({
      days: {
        type: [[[Number]]],
        required: true
      }
    });

    const Week = db.model('Test', weekSchema);
    const emptyWeek = new Week();

    emptyWeek.days = [[], [], [], [], [], [], []];
    const obj = emptyWeek.toObject();
    assert.deepEqual(obj.days, [[], [], [], [], [], [], []]);
  });

  it('doesnt wipe out nested keys when setting nested key to empty object with minimize (gh-8565)', function() {
    const opts = { autoIndex: false, autoCreate: false };
    const schema1 = Schema({ plaid: { nestedKey: String } }, opts);
    const schema2 = Schema({ plaid: { nestedKey: String } }, opts);
    const schema3 = Schema({ plaid: { nestedKey: String } }, opts);

    const Test1 = db.model('Test1', schema1);
    const Test2 = db.model('Test2', schema2);
    const Test3 = db.model('Test3', schema3);

    const doc1 = new Test1({});
    assert.deepEqual(doc1.toObject({ minimize: false }).plaid, {});

    const doc2 = new Test2({ plaid: doc1.plaid });
    assert.deepEqual(doc2.toObject({ minimize: false }).plaid, {});

    const doc3 = new Test3({});
    doc3.set({ plaid: doc2.plaid });
    assert.deepEqual(doc3.toObject({ minimize: false }).plaid, {});
  });

  it('allows calling `validate()` in post validate hook without causing parallel validation error (gh-8597)', function() {
    const EmployeeSchema = Schema({
      name: String,
      employeeNumber: {
        type: String,
        validate: v => v.length > 5
      }
    });
    let called = 0;

    EmployeeSchema.post('validate', function() {
      ++called;
      if (!this.employeeNumber && !this._employeeNumberRetrieved) {
        this.employeeNumber = '123456';
        this._employeeNumberRetrieved = true;
        return this.validate();
      }
    });

    const Employee = db.model('Test', EmployeeSchema);

    return co(function*() {
      const e = yield Employee.create({ name: 'foo' });
      assert.equal(e.employeeNumber, '123456');
      assert.ok(e._employeeNumberRetrieved);
      assert.equal(called, 2);
    });
  });

  it('sets defaults when setting single nested subdoc (gh-8603)', function() {
    const nestedSchema = Schema({
      name: String,
      status: { type: String, default: 'Pending' }
    });

    const Test = db.model('Test', {
      nested: nestedSchema
    });

    return co(function*() {
      let doc = yield Test.create({ nested: { name: 'foo' } });
      assert.equal(doc.nested.status, 'Pending');

      doc = yield Test.findById(doc);
      assert.equal(doc.nested.status, 'Pending');

      Object.assign(doc, { nested: { name: 'bar' } });
      assert.equal(doc.nested.status, 'Pending');
      yield doc.save();

      doc = yield Test.findById(doc);
      assert.equal(doc.nested.status, 'Pending');
    });
  });

  it('handles validating single nested paths when specified in `pathsToValidate` (gh-8626)', function() {
    const nestedSchema = Schema({
      name: { type: String, validate: v => v.length > 2 },
      age: { type: Number, validate: v => v < 200 }
    });
    const schema = Schema({ nested: nestedSchema });

    mongoose.deleteModel(/Test/);
    const Model = mongoose.model('Test', schema);

    const doc = new Model({ nested: { name: 'a', age: 9001 } });
    return doc.validate(['nested.name']).then(() => assert.ok(false), err => {
      assert.ok(err.errors['nested.name']);
      assert.ok(!err.errors['nested.age']);
    });
  });

  it('copies immutable fields when constructing new doc from old doc (gh-8642)', function() {
    const schema = Schema({ name: { type: String, immutable: true } });
    const Model = db.model('Test', schema);

    const doc = new Model({ name: 'test' });
    doc.isNew = false;

    const newDoc = new Model(doc);
    assert.equal(newDoc.name, 'test');
  });

  it('can save nested array after setting (gh-8689)', function() {
    const schema = new mongoose.Schema({
      name: String,
      array: [[{
        label: String,
        value: String
      }]]
    });
    const MyModel = db.model('Test', schema);

    return co(function*() {
      const doc = yield MyModel.create({ name: 'foo' });

      doc.set({
        'array.0': [{
          label: 'hello',
          value: 'world'
        }]
      });
      yield doc.save();

      const updatedDoc = yield MyModel.findOne({ _id: doc._id });
      assert.equal(updatedDoc.array[0][0].label, 'hello');
      assert.equal(updatedDoc.array[0][0].value, 'world');
    });
  });

  it('reports array cast error with index (gh-8888)', function() {
    const schema = Schema({ test: [Number] },
      { autoIndex: false, autoCreate: false });
    const Test = db.model('test', schema);

    const t = new Test({ test: [1, 'world'] });
    const err = t.validateSync();
    assert.ok(err);
    assert.ok(err.errors);
    assert.ok(err.errors['test.1']);
  });

  it('sets defaults if setting nested path to empty object with minimize false (gh-8829)', function() {
    const cartSchema = Schema({
      _id: 'String',
      item: {
        name: { type: 'String', default: 'Default Name' }
      }
    },
    { minimize: false });
    const Test = db.model('Test', cartSchema);

    const doc = new Test({ _id: 'foobar', item: {} });

    return doc.save().
      then(() => Test.collection.findOne()).
      then(doc => assert.equal(doc.item.name, 'Default Name'));
  });

  it('clears cast errors when setting an array subpath (gh-9080)', function() {
    const userSchema = new Schema({ tags: [Schema.ObjectId] });
    const User = db.model('User', userSchema);

    const user = new User({ tags: ['hey'] });
    user.tags = [];

    const err = user.validateSync();
    assert.ifError(err);
  });

  it('saves successfully if you splice() a sliced array (gh-9011)', function() {
    const childSchema = Schema({ values: [Number] });
    const parentSchema = Schema({ children: [childSchema] });

    const Parent = db.model('Parent', parentSchema);

    return co(function*() {
      yield Parent.create({
        children: [
          { values: [1, 2, 3] },
          { values: [4, 5, 6] }
        ]
      });

      const parent = yield Parent.findOne();
      const copy = parent.children[0].values.slice();
      copy.splice(1);

      yield parent.save();
      const _parent = yield Parent.findOne();
      assert.deepEqual(_parent.toObject().children[0].values, [1, 2, 3]);
    });
  });

  it('handles modifying a subpath of a nested array of documents (gh-8926)', function() {
    const bookSchema = new Schema({ title: String });
    const aisleSchema = new Schema({
      shelves: [[bookSchema]]
    });
    const librarySchema = new Schema({ aisles: [aisleSchema] });

    const Library = db.model('Test', librarySchema);

    return co(function*() {
      yield Library.create({
        aisles: [{ shelves: [[{ title: 'Clean Code' }]] }]
      });

      const library = yield Library.findOne();
      library.aisles[0].shelves[0][0].title = 'Refactoring';
      yield library.save();

      const foundLibrary = yield Library.findOne().lean();
      assert.equal(foundLibrary.aisles[0].shelves[0][0].title, 'Refactoring');
    });
  });

  it('Document#save accepts `timestamps` option (gh-8947) for update', function() {
    return co(function*() {
      // Arrange
      const userSchema = new Schema({ name: String }, { timestamps: true });
      const User = db.model('User', userSchema);

      const createdUser = yield User.create({ name: 'Hafez' });

      const user = yield User.findOne({ _id: createdUser._id });

      // Act
      user.name = 'John';
      yield user.save({ timestamps: false });

      // Assert
      assert.deepEqual(createdUser.updatedAt, user.updatedAt);
    });
  });

  it('Document#save accepts `timestamps` option (gh-8947) on inserting a new document', function() {
    return co(function*() {
      // Arrange
      const userSchema = new Schema({ name: String }, { timestamps: true });
      const User = db.model('User', userSchema);

      const user = new User({ name: 'Hafez' });

      // Act
      yield user.save({ timestamps: false });

      // Assert
      assert.ok(!user.createdAt);
      assert.ok(!user.updatedAt);
    });
  });

  it('Sets default when passing undefined as value for a key in a nested subdoc (gh-9039)', function() {
    const Test = db.model('Test', {
      nested: {
        prop: {
          type: String,
          default: 'some default value'
        }
      }
    });

    return co(function*() {
      const doc = yield Test.create({ nested: { prop: undefined } });
      assert.equal(doc.nested.prop, 'some default value');
    });
  });

  it('allows accessing $locals when initializing (gh-9098)', function() {
    const personSchema = new mongoose.Schema({
      name: {
        first: String,
        last: String
      }
    });

    personSchema.virtual('fullName').
      get(function() { return this.$locals.fullName; }).
      set(function(newFullName) { this.$locals.fullName = newFullName; });

    const Person = db.model('Person', personSchema);

    const axl = new Person({ fullName: 'Axl Rose' });
    assert.equal(axl.fullName, 'Axl Rose');
  });

  describe('Document#getChanges(...) (gh-9096)', function() {
    it('returns an empty object when there are no changes', function() {
      return co(function*() {
        const User = db.model('User', { name: String, age: Number, country: String });
        const user = yield User.create({ name: 'Hafez', age: 25, country: 'Egypt' });

        const changes = user.getChanges();
        assert.deepEqual(changes, {});
      });
    });

    it('returns only the changed paths', function() {
      return co(function*() {
        const User = db.model('User', { name: String, age: Number, country: String });
        const user = yield User.create({ name: 'Hafez', age: 25, country: 'Egypt' });

        user.country = undefined;
        user.age = 26;

        const changes = user.getChanges();
        assert.deepEqual(changes, { $set: { age: 26 }, $unset: { country: 1 } });
      });
    });
  });

  it('supports skipping defaults on a document (gh-8271)', function() {
    const testSchema = new mongoose.Schema({
      testTopLevel: { type: String, default: 'foo' },
      testNested: {
        prop: { type: String, default: 'bar' }
      },
      testArray: [{ prop: { type: String, default: 'baz' } }],
      testSingleNested: new Schema({
        prop: { type: String, default: 'qux' }
      })
    });
    const Test = db.model('Test', testSchema);

    const doc = new Test({ testArray: [{}], testSingleNested: {} }, null,
      { defaults: false });
    assert.ok(!doc.testTopLevel);
    assert.ok(!doc.testNested.prop);
    assert.ok(!doc.testArray[0].prop);
    assert.ok(!doc.testSingleNested.prop);
  });

  it('throws an error when `transform` returns a promise (gh-9163)', function() {
    const userSchema = new Schema({
      name: {
        type: String,
        transform: function() {
          return new Promise(() => {});
        }
      }
    });

    const User = db.model('User', userSchema);

    const user = new User({ name: 'Hafez' });
    assert.throws(function() {
      user.toJSON();
    }, /must be synchronous/);

    assert.throws(function() {
      user.toObject();
    }, /must be synchronous/);
  });

  it('uses strict equality when checking mixed paths for modifications (gh-9165)', function() {
    const schema = Schema({ obj: {} });
    const Model = db.model('gh9165', schema);

    return Model.create({ obj: { key: '2' } }).
      then(doc => {
        doc.obj = { key: 2 };
        assert.ok(doc.modifiedPaths().indexOf('obj') !== -1);
        return doc.save();
      }).
      then(doc => Model.findById(doc)).
      then(doc => assert.strictEqual(doc.obj.key, 2));
  });

  it('supports `useProjection` option for `toObject()` (gh-9118)', function() {
    const authorSchema = new mongoose.Schema({
      name: String,
      hiddenField: { type: String, select: false }
    });

    const Author = db.model('Author', authorSchema);

    const example = new Author({ name: 'John', hiddenField: 'A secret' });
    assert.strictEqual(example.toJSON({ useProjection: true }).hiddenField, void 0);
  });

  it('clears out priorDoc after overwriting single nested subdoc (gh-9208)', function() {
    const TestModel = db.model('Test', Schema({
      nested: Schema({
        myBool: Boolean,
        myString: String
      })
    }));

    return co(function*() {
      const test = new TestModel();

      test.nested = { myBool: true };
      yield test.save();

      test.nested = { myString: 'asdf' };
      yield test.save();

      test.nested.myBool = true;
      yield test.save();

      const doc = yield TestModel.findById(test);
      assert.strictEqual(doc.nested.myBool, true);
    });
  });

  it('handles immutable properties underneath single nested subdocs when overwriting (gh-9281)', function() {
    const SubSchema = Schema({
      nestedProp: {
        type: String,
        immutable: true
      }
    }, { strict: 'throw' });

    const TestSchema = Schema({ object: SubSchema }, { strict: 'throw' });
    const Test = db.model('Test', TestSchema);

    return co(function*() {
      yield Test.create({ object: { nestedProp: 'A' } });
      const doc = yield Test.findOne();

      doc.object = {};
      const err = yield doc.save().then(() => null, err => err);

      assert.ok(err);
      assert.ok(err.errors['object']);
      assert.ok(err.message.includes('Path `nestedProp` is immutable'), err.message);

      doc.object = { nestedProp: 'A' };
      yield doc.save();
    });
  });

  it('allows removing boolean key by setting it to `undefined` (gh-9275)', function() {
    const Test = db.model('Test', Schema({ a: Boolean }));

    return co(function*() {
      const doc = yield Test.create({ a: true });
      doc.a = undefined;
      yield doc.save();

      const fromDb = yield Test.findOne().lean();
      assert.ok(!('a' in fromDb));
    });
  });

  it('keeps manually populated paths when setting a nested path to itself (gh-9293)', function() {
    const StepSchema = Schema({
      ride: { type: ObjectId, ref: 'Ride' },
      status: Number
    });

    const RideSchema = Schema({
      status: Number,
      steps: {
        taxi: [{ type: ObjectId, ref: 'Step' }],
        rent: [{ type: ObjectId, ref: 'Step' }],
        vehicle: [{ type: ObjectId, ref: 'Step' }]
      }
    });

    const Step = db.model('Step', StepSchema);
    const Ride = db.model('Ride', RideSchema);

    return co(function*() {
      let ride = yield Ride.create({ status: 0 });
      const steps = yield Step.create([
        { ride: ride, status: 0 },
        { ride: ride, status: 1 },
        { ride: ride, status: 2 }
      ]);

      ride.steps = { taxi: [steps[0]], rent: [steps[1]], vehicle: [steps[2]] };
      yield ride.save();

      ride = yield Ride.findOne({}).populate('steps.taxi steps.vehicle steps.rent');

      assert.equal(ride.steps.taxi[0].status, 0);
      assert.equal(ride.steps.rent[0].status, 1);
      assert.equal(ride.steps.vehicle[0].status, 2);

      ride.steps = ride.steps;
      assert.equal(ride.steps.taxi[0].status, 0);
      assert.equal(ride.steps.rent[0].status, 1);
      assert.equal(ride.steps.vehicle[0].status, 2);
    });
  });

  it('doesnt wipe out nested paths when setting a nested path to itself (gh-9313)', function() {
    const schema = new Schema({
      nested: {
        prop1: { type: Number, default: 50 },
        prop2: {
          type: String,
          enum: ['val1', 'val2'],
          default: 'val1',
          required: true
        },
        prop3: {
          prop4: { type: Number, default: 0 }
        }
      }
    });

    const Model = db.model('Test', schema);

    return co(function*() {
      let doc = yield Model.create({});

      doc = yield Model.findById(doc);

      doc.nested = doc.nested;

      assert.equal(doc.nested.prop2, 'val1');
      yield doc.save();

      const fromDb = yield Model.collection.findOne({ _id: doc._id });
      assert.equal(fromDb.nested.prop2, 'val1');
    });
  });

  it('allows saving after setting document array to itself (gh-9266)', function() {
    const Model = db.model('Test', Schema({ keys: [{ _id: false, name: String }] }));

    return co(function*() {
      const document = new Model({});

      document.keys[0] = { name: 'test' };
      document.keys = document.keys;

      yield document.save();

      const fromDb = yield Model.findOne();
      assert.deepEqual(fromDb.toObject().keys, [{ name: 'test' }]);
    });
  });

  it('allows accessing document values from function default on array (gh-9351) (gh-6155)', function() {
    const schema = Schema({
      publisher: String,
      authors: {
        type: [String],
        default: function() {
          return [this.publisher];
        }
      }
    });
    const Test = db.model('Test', schema);

    const doc = new Test({ publisher: 'Mastering JS' });
    assert.deepEqual(doc.toObject().authors, ['Mastering JS']);
  });

  it('handles pulling array subdocs when _id is an alias (gh-9319)', function() {
    const childSchema = Schema({
      field: {
        type: String,
        alias: '_id'
      }
    }, { _id: false });

    const parentSchema = Schema({ children: [childSchema] });
    const Parent = db.model('Parent', parentSchema);

    return co(function*() {
      yield Parent.create({ children: [{ field: '1' }] });
      const p = yield Parent.findOne();

      p.children.pull('1');
      yield p.save();

      assert.equal(p.children.length, 0);

      const fromDb = yield Parent.findOne();
      assert.equal(fromDb.children.length, 0);
    });
  });

  it('allows setting nested path to instance of model (gh-9392)', function() {
    const def = { test: String };
    const Child = db.model('Child', def);

    const Parent = db.model('Parent', { nested: def });

    const c = new Child({ test: 'new' });

    const p = new Parent({ nested: { test: 'old' } });
    p.nested = c;

    assert.equal(p.nested.test, 'new');
  });

  it('unmarks modified if setting a value to the same value as it was previously (gh-9396)', function() {
    const schema = new Schema({
      bar: String
    });

    const Test = db.model('Test', schema);

    return co(function*() {
      const foo = new Test({ bar: 'bar' });
      yield foo.save();
      assert.ok(!foo.isModified('bar'));

      foo.bar = 'baz';
      assert.ok(foo.isModified('bar'));

      foo.bar = 'bar';
      assert.ok(!foo.isModified('bar'));
    });
  });

  it('unmarks modified if setting a value to the same subdoc as it was previously (gh-9396)', function() {
    const schema = new Schema({
      nested: { bar: String },
      subdoc: new Schema({ bar: String }, { _id: false })
    });
    const Test = db.model('Test', schema);

    return co(function*() {
      const foo = new Test({ nested: { bar: 'bar' }, subdoc: { bar: 'bar' } });
      yield foo.save();
      assert.ok(!foo.isModified('nested'));
      assert.ok(!foo.isModified('subdoc'));

      foo.nested = { bar: 'baz' };
      foo.subdoc = { bar: 'baz' };
      assert.ok(foo.isModified('nested'));
      assert.ok(foo.isModified('subdoc'));

      foo.nested = { bar: 'bar' };
      foo.subdoc = { bar: 'bar' };
      assert.ok(!foo.isModified('nested'));
      assert.ok(!foo.isModified('subdoc'));
      assert.ok(!foo.isModified('subdoc.bar'));

      foo.nested = { bar: 'baz' };
      foo.subdoc = { bar: 'baz' };
      assert.ok(foo.isModified('nested'));
      assert.ok(foo.isModified('subdoc'));
      yield foo.save();

      foo.nested = { bar: 'bar' };
      foo.subdoc = { bar: 'bar' };
      assert.ok(foo.isModified('nested'));
      assert.ok(foo.isModified('subdoc'));
      assert.ok(foo.isModified('subdoc.bar'));
    });
  });

  it('marks path as errored if default function throws (gh-9408)', function() {
    const jobSchema = new Schema({
      deliveryAt: Date,
      subJob: [{
        deliveryAt: Date,
        shippingAt: {
          type: Date,
          default: () => { throw new Error('Oops!'); }
        },
        prop: { type: String, default: 'default' }
      }]
    });

    const Job = db.model('Test', jobSchema);

    const doc = new Job({ subJob: [{ deliveryAt: new Date() }] });
    assert.equal(doc.subJob[0].prop, 'default');
  });

  it('passes subdoc with initial values set to default function when init-ing (gh-9408)', function() {
    const jobSchema = new Schema({
      deliveryAt: Date,
      subJob: [{
        deliveryAt: Date,
        shippingAt: {
          type: Date,
          default: function() {
            return this.deliveryAt;
          }
        }
      }]
    });

    const Job = db.model('Test', jobSchema);

    const date = new Date();
    const doc = new Job({ subJob: [{ deliveryAt: date }] });

    assert.equal(doc.subJob[0].shippingAt.valueOf(), date.valueOf());
  });

  it('passes document as an argument for `required` function in schema definition (gh-9433)', function() {
    let docFromValidation;

    const userSchema = new Schema({
      name: {
        type: String,
        required: (doc) => {
          docFromValidation = doc;
          return doc.age > 18;
        }
      },
      age: Number
    });

    const User = db.model('User', userSchema);
    const user = new User({ age: 26 });
    const err = user.validateSync();
    assert.ok(err);

    assert.ok(docFromValidation === user);
  });

  it('works with path named isSelected (gh-9438)', function() {
    const categorySchema = new Schema({
      name: String,
      categoryUrl: { type: String, required: true }, // Makes test fail
      isSelected: Boolean
    });

    const siteSchema = new Schema({ categoryUrls: [categorySchema] });

    const Test = db.model('Test', siteSchema);
    const test = new Test({
      categoryUrls: [
        { name: 'A', categoryUrl: 'B', isSelected: false, isModified: false }
      ]
    });
    const err = test.validateSync();
    assert.ifError(err);
  });

  it('init tracks cast error reason (gh-9448)', function() {
    const Test = db.model('Test', Schema({
      num: Number
    }));

    const doc = new Test();
    doc.init({ num: 'not a number' });

    const err = doc.validateSync();
    assert.ok(err.errors['num'].reason);
  });

  it('correctly handles setting nested path underneath single nested subdocs (gh-9459)', function() {
    const preferencesSchema = mongoose.Schema({
      notifications: {
        email: Boolean,
        push: Boolean
      },
      keepSession: Boolean
    }, { _id: false });

    const User = db.model('User', Schema({
      email: String,
      username: String,
      preferences: preferencesSchema
    }));

    const userFixture = {
      email: 'foo@bar.com',
      username: 'foobars',
      preferences: {
        keepSession: true,
        notifications: {
          email: false,
          push: false
        }
      }
    };

    let userWithEmailNotifications = Object.assign({}, userFixture, {
      'preferences.notifications': { email: true }
    });
    let testUser = new User(userWithEmailNotifications);

    assert.deepEqual(testUser.toObject().preferences.notifications, { email: true });

    userWithEmailNotifications = Object.assign({}, userFixture, {
      'preferences.notifications.email': true
    });
    testUser = new User(userWithEmailNotifications);

    assert.deepEqual(testUser.toObject().preferences.notifications, { email: true, push: false });
  });

  it('$isValid() with space-delimited and array syntax (gh-9474)', function() {
    const Test = db.model('Test', Schema({
      name: String,
      email: String,
      age: Number,
      answer: Number
    }));

    const doc = new Test({ name: 'test', email: 'test@gmail.com', age: 'bad', answer: 'bad' });

    assert.ok(doc.$isValid('name'));
    assert.ok(doc.$isValid('email'));
    assert.ok(!doc.$isValid('age'));
    assert.ok(!doc.$isValid('answer'));

    assert.ok(doc.$isValid('name email'));
    assert.ok(doc.$isValid('name age'));
    assert.ok(!doc.$isValid('age answer'));

    assert.ok(doc.$isValid(['name', 'email']));
    assert.ok(doc.$isValid(['name', 'age']));
    assert.ok(!doc.$isValid(['age', 'answer']));
  });

  it('avoids overwriting array subdocument when setting dotted path that is not selected (gh-9427)', function() {
    const Test = db.model('Test', Schema({
      arr: [{ _id: false, val: Number }],
      name: String,
      age: Number
    }));

    return co(function*() {
      let doc = yield Test.create({
        name: 'Test',
        arr: [{ val: 1 }, { val: 2 }],
        age: 30
      });

      doc = yield Test.findById(doc._id).select('name');
      doc.set('arr.0.val', 2);
      yield doc.save();

      const fromDb = yield Test.findById(doc._id);
      assert.deepEqual(fromDb.toObject().arr, [{ val: 2 }, { val: 2 }]);
    });
  });

  it('ignore getters when diffing objects for change tracking (gh-9501)', function() {
    const schema = new Schema({
      title: {
        type: String,
        required: true
      },
      price: {
        type: Number,
        min: 0
      },
      taxPercent: {
        type: Number,
        required: function() {
          return this.price != null;
        },
        min: 0,
        max: 100,
        get: value => value || 10
      }
    });

    const Test = db.model('Test', schema);

    return co(function*() {
      const doc = yield Test.create({
        title: 'original'
      });

      doc.set({
        title: 'updated',
        price: 10,
        taxPercent: 10
      });

      assert.ok(doc.modifiedPaths().indexOf('taxPercent') !== -1);

      yield doc.save();

      const fromDb = yield Test.findById(doc).lean();
      assert.equal(fromDb.taxPercent, 10);
    });
  });

  it('allows defining middleware for all document hooks using regexp (gh-9190)', function() {
    const schema = Schema({ name: String });

    let called = 0;
    schema.pre(/.*/, { document: true, query: false }, function() {
      ++called;
    });
    const Model = db.model('Test', schema);

    return co(function*() {
      yield Model.find();
      assert.equal(called, 0);

      yield Model.findOne();
      assert.equal(called, 0);

      yield Model.countDocuments();
      assert.equal(called, 0);

      const docs = yield Model.create([{ name: 'test' }], { validateBeforeSave: false });
      assert.equal(called, 1);

      yield docs[0].validate();
      assert.equal(called, 2);

      yield docs[0].updateOne({ name: 'test2' });
      assert.equal(called, 3);

      yield Model.aggregate([{ $match: { name: 'test' } }]);
      assert.equal(called, 3);
    });
  });

  it('correctly handles setting nested props to other nested props (gh-9519)', function() {
    const schemaA = Schema({
      propX: {
        nested1: { prop: Number },
        nested2: { prop: Number },
        nested3: { prop: Number }
      },
      propY: {
        nested1: { prop: Number },
        nested2: { prop: Number },
        nested3: { prop: Number }
      }
    });

    const schemaB = Schema({ prop: { prop: Number } });

    const ModelA = db.model('Test1', schemaA);
    const ModelB = db.model('Test2', schemaB);

    return co(function*() {
      const saved = yield ModelA.create({
        propX: {
          nested1: { prop: 1 },
          nested2: { prop: 1 },
          nested3: { prop: 1 }
        },
        propY: {
          nested1: { prop: 2 },
          nested2: { prop: 2 },
          nested3: { prop: 2 }
        }
      });

      const objA = yield ModelA.findById(saved._id);
      const objB = new ModelB();

      objB.prop = objA.propX.nested1;

      assert.strictEqual(objB.prop.prop, 1);
    });
  });

  it('sets fields after an undefined field (gh-9585)', function() {
    const personSchema = new Schema({
      items: { type: Array },
      email: { type: String }
    });

    const Person = db.model('Person', personSchema);


    const person = new Person({ items: undefined, email: 'test@gmail.com' });
    assert.equal(person.email, 'test@gmail.com');
  });

  it.skip('passes document to `default` functions (gh-9633)', function() {
    let documentFromDefault;
    const userSchema = new Schema({
      name: { type: String },
      age: {
        type: Number,
        default: function(doc) {
          documentFromDefault = doc;
        }
      }

    });

    const User = db.model('User', userSchema);

    const user = new User({ name: 'Hafez' });

    assert.ok(documentFromDefault === user);
    assert.equal(documentFromDefault.name, 'Hafez');
  });

  it('handles pre hook throwing a sync error (gh-9659)', function() {
    const TestSchema = new Schema({ name: String });

    TestSchema.pre('save', function() {
      throw new Error('test err');
    });
    const TestModel = db.model('Test', TestSchema);

    return co(function*() {
      const testObject = new TestModel({ name: 't' });

      const err = yield testObject.save().then(() => null, err => err);
      assert.ok(err);
      assert.equal(err.message, 'test err');
    });
  });

  it('returns undefined rather than entire object when calling `get()` with empty string (gh-9681)', function() {
    const TestSchema = new Schema({ name: String });
    const TestModel = db.model('Test', TestSchema);

    const testObject = new TestModel({ name: 't' });

    assert.strictEqual(testObject.get(''), void 0);
  });

  it('keeps atomics when assigning array to filtered array (gh-9651)', function() {
    const Model = db.model('Test', { arr: [{ abc: String }] });

    return co(function*() {
      const m1 = new Model({ arr: [{ abc: 'old' }] });
      yield m1.save();

      const m2 = yield Model.findOne({ _id: m1._id });

      m2.arr = [];
      m2.arr = m2.arr.filter(() => true);
      m2.arr.push({ abc: 'ghi' });
      yield m2.save();

      const fromDb = yield Model.findById(m1._id);
      assert.equal(fromDb.arr.length, 1);
      assert.equal(fromDb.arr[0].abc, 'ghi');
    });
  });

<<<<<<< HEAD
  it('supports getting a list of populated docs (gh-9702)', function() {
    const Child = db.model('Child', Schema({ name: String }));
    const Parent = db.model('Parent', {
      children: [{ type: ObjectId, ref: 'Child' }],
      child: { type: ObjectId, ref: 'Child' }
    });

    return co(function*() {
      const c = yield Child.create({ name: 'test' });
      yield Parent.create({
        children: [c._id],
        child: c._id
      });

      const p = yield Parent.findOne().populate('children child');

      p.children; // [{ _id: '...', name: 'test' }]

      assert.equal(p.$getPopulatedDocs().length, 2);
      assert.equal(p.$getPopulatedDocs()[0], p.children[0]);
      assert.equal(p.$getPopulatedDocs()[0].name, 'test');
      assert.equal(p.$getPopulatedDocs()[1], p.child);
      assert.equal(p.$getPopulatedDocs()[1].name, 'test');
=======
  it('handles paths named `db` (gh-9798)', function() {
    const schema = new Schema({
      db: String
    });
    const Test = db.model('Test', schema);

    return co(function*() {
      const doc = yield Test.create({ db: 'foo' });
      doc.db = 'bar';
      yield doc.save();
      yield doc.deleteOne();

      const _doc = yield Test.findOne({ db: 'bar' });
      assert.ok(!_doc);
    });
  });

  it('object setters will be applied for each object in array after populate (gh-9838)', function() {
    const updatedElID = '123456789012345678901234';

    const ElementSchema = new Schema({
      name: 'string',
      nested: [{ type: Schema.Types.ObjectId, ref: 'Nested' }]
    });

    const NestedSchema = new Schema({});

    const Element = db.model('Test', ElementSchema);
    const NestedElement = db.model('Nested', NestedSchema);

    return co(function*() {
      const nes = new NestedElement({});
      yield nes.save();
      const ele = new Element({ nested: [nes.id], name: 'test' });
      yield ele.save();

      const ss = yield Element.findById(ele._id).populate({ path: 'nested', model: NestedElement });
      ss.nested = [updatedElID];
      yield ss.save();

      assert.ok(typeof ss.nested[0] !== 'string');
      assert.equal(ss.nested[0].toHexString(), updatedElID);
>>>>>>> d70ff4f7
    });
  });
});<|MERGE_RESOLUTION|>--- conflicted
+++ resolved
@@ -9834,7 +9834,6 @@
     });
   });
 
-<<<<<<< HEAD
   it('supports getting a list of populated docs (gh-9702)', function() {
     const Child = db.model('Child', Schema({ name: String }));
     const Parent = db.model('Parent', {
@@ -9858,7 +9857,9 @@
       assert.equal(p.$getPopulatedDocs()[0].name, 'test');
       assert.equal(p.$getPopulatedDocs()[1], p.child);
       assert.equal(p.$getPopulatedDocs()[1].name, 'test');
-=======
+    });
+  });
+
   it('handles paths named `db` (gh-9798)', function() {
     const schema = new Schema({
       db: String
@@ -9901,7 +9902,6 @@
 
       assert.ok(typeof ss.nested[0] !== 'string');
       assert.equal(ss.nested[0].toHexString(), updatedElID);
->>>>>>> d70ff4f7
     });
   });
 });