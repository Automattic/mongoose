'use strict';

/**
 * Module dependencies.
 */

const start = require('./common');

const Document = require('../lib/document');
const EventEmitter = require('events').EventEmitter;
const ArraySubdocument = require('../lib/types/ArraySubdocument');
const Query = require('../lib/query');
const assert = require('assert');
const co = require('co');
const idGetter = require('../lib/plugins/idGetter');
const util = require('./util');
const utils = require('../lib/utils');
const validator = require('validator');
const Buffer = require('safe-buffer').Buffer;

const mongoose = start.mongoose;
const Schema = mongoose.Schema;
const ObjectId = Schema.ObjectId;
const DocumentObjectId = mongoose.Types.ObjectId;
const SchemaType = mongoose.SchemaType;
const ValidatorError = SchemaType.ValidatorError;
const ValidationError = mongoose.Document.ValidationError;
const MongooseError = mongoose.Error;
const DocumentNotFoundError = mongoose.Error.DocumentNotFoundError;

/**
 * Test Document constructor.
 */

function TestDocument() {
  Document.apply(this, arguments);
}

/**
 * Inherits from Document.
 */

TestDocument.prototype.__proto__ = Document.prototype;

for (const i in EventEmitter.prototype) {
  TestDocument[i] = EventEmitter.prototype[i];
}

/**
 * Set a dummy schema to simulate compilation.
 */

const em = new Schema({ title: String, body: String });
em.virtual('works').get(function() {
  return 'em virtual works';
});
const schema = new Schema({
  test: String,
  oids: [ObjectId],
  numbers: [Number],
  nested: {
    age: Number,
    cool: ObjectId,
    deep: { x: String },
    path: String,
    setr: String
  },
  nested2: {
    nested: String,
    yup: {
      nested: Boolean,
      yup: String,
      age: Number
    }
  },
  em: [em],
  date: Date
});

TestDocument.prototype.$__setSchema(idGetter(schema));

schema.virtual('nested.agePlus2').get(function() {
  return this.nested.age + 2;
});
schema.virtual('nested.setAge').set(function(v) {
  this.nested.age = v;
});
schema.path('nested.path').get(function(v) {
  return (this.nested.age || '') + (v ? v : '');
});
schema.path('nested.setr').set(function(v) {
  return v + ' setter';
});

let dateSetterCalled = false;
schema.path('date').set(function(v) {
  // should not have been cast to a Date yet
  if (v !== undefined) {
    assert.equal(typeof v, 'string');
  }
  dateSetterCalled = true;
  return v;
});

/**
 * Method subject to hooks. Simply fires the callback once the hooks are
 * executed.
 */

TestDocument.prototype.hooksTest = function(fn) {
  fn(null, arguments);
};

const childSchema = new Schema({ counter: Number });

const parentSchema = new Schema({
  name: String,
  children: [childSchema]
});

/**
 * Test.
 */

describe('document', function() {
  let db;

  before(function() {
    db = start();
  });

  after(function(done) {
    db.close(done);
  });

  beforeEach(() => db.deleteModel(/.*/));
  afterEach(() => util.clearTestData(db));
  afterEach(() => util.stopRemainingOps(db));

  describe('constructor', function() {
    it('supports passing in schema directly (gh-8237)', function() {
      const myUserDoc = new Document({}, { name: String });
      assert.ok(!myUserDoc.name);
      myUserDoc.name = 123;
      assert.strictEqual(myUserDoc.name, '123');

      assert.ifError(myUserDoc.validateSync());
    });
  });

  describe('delete', function() {
    it('deletes the document', function() {
      const schema = new Schema({ x: String });
      const Test = db.model('Test', schema);
      return co(function* () {
        const test = new Test({ x: 'test' });
        const doc = yield test.save();
        yield doc.delete();
        const found = yield Test.findOne({ _id: doc._id });
        assert.strictEqual(found, null);
      });
    });
  });

  describe('updateOne', function() {
    let Test;

    before(function() {
      const schema = new Schema({ x: String, y: String });
      db.deleteModel(/^Test$/);
      Test = db.model('Test', schema);
    });

    it('updates the document', function() {
      return co(function* () {
        const test = new Test({ x: 'test' });
        const doc = yield test.save();
        yield doc.updateOne({ y: 'test' });
        const found = yield Test.findOne({ _id: doc._id });
        assert.strictEqual(found.y, 'test');
      });
    });

    it('returns a query', function() {
      const doc = new Test({ x: 'test' });
      assert.ok(doc.updateOne() instanceof Test.Query);
    });

    it('middleware (gh-8262)', function() {
      const schema = new Schema({ x: String, y: String });
      const docs = [];
      schema.post('updateOne', { document: true, query: false }, function(doc, next) {
        docs.push(doc);
        next();
      });
      const Model = db.model('Test', schema);

      return co(function*() {
        const doc = yield Model.create({ x: 2, y: 4 });

        yield doc.updateOne({ x: 4 });
        assert.equal(docs.length, 1);
        assert.equal(docs[0], doc);
      });
    });
  });

  describe('replaceOne', function() {
    it('replaces the document', function() {
      const schema = new Schema({ x: String });
      const Test = db.model('Test', schema);
      return co(function* () {
        const test = new Test({ x: 'test' });
        const doc = yield test.save();
        yield doc.replaceOne({ x: 'updated' });
        const found = yield Test.findOne({ _id: doc._id });
        assert.strictEqual(found.x, 'updated');
      });
    });
  });

  describe('shortcut getters', function() {
    it('return undefined for properties with a null/undefined parent object (gh-1326)', function() {
      const doc = new TestDocument;
      doc.init({ nested: null });
      assert.strictEqual(undefined, doc.nested.age);
    });

    it('work', function() {
      const doc = new TestDocument();
      doc.init({
        test: 'test',
        oids: [],
        nested: {
          age: 5,
          cool: DocumentObjectId.createFromHexString('4c6c2d6240ced95d0e00003c'),
          path: 'my path'
        }
      });

      assert.equal(doc.test, 'test');
      assert.ok(doc.oids instanceof Array);
      assert.equal(doc.nested.age, 5);
      assert.equal(String(doc.nested.cool), '4c6c2d6240ced95d0e00003c');
      assert.equal(doc.nested.agePlus2, 7);
      assert.equal(doc.nested.path, '5my path');
      doc.nested.setAge = 10;
      assert.equal(doc.nested.age, 10);
      doc.nested.setr = 'set it';
      assert.equal(doc.$__getValue('nested.setr'), 'set it setter');

      const doc2 = new TestDocument();
      doc2.init({
        test: 'toop',
        oids: [],
        nested: {
          age: 2,
          cool: DocumentObjectId.createFromHexString('4cf70857337498f95900001c'),
          deep: { x: 'yay' }
        }
      });

      assert.equal(doc2.test, 'toop');
      assert.ok(doc2.oids instanceof Array);
      assert.equal(doc2.nested.age, 2);

      // GH-366
      assert.equal(doc2.nested.bonk, undefined);
      assert.equal(doc2.nested.nested, undefined);
      assert.equal(doc2.nested.test, undefined);
      assert.equal(doc2.nested.age.test, undefined);
      assert.equal(doc2.nested.age.nested, undefined);
      assert.equal(doc2.oids.nested, undefined);
      assert.equal(doc2.nested.deep.x, 'yay');
      assert.equal(doc2.nested.deep.nested, undefined);
      assert.equal(doc2.nested.deep.cool, undefined);
      assert.equal(doc2.nested2.yup.nested, undefined);
      assert.equal(doc2.nested2.yup.nested2, undefined);
      assert.equal(doc2.nested2.yup.yup, undefined);
      assert.equal(doc2.nested2.yup.age, undefined);
      assert.equal(typeof doc2.nested2.yup, 'object');

      doc2.nested2.yup = {
        age: 150,
        yup: 'Yesiree',
        nested: true
      };

      assert.equal(doc2.nested2.nested, undefined);
      assert.equal(doc2.nested2.yup.nested, true);
      assert.equal(doc2.nested2.yup.yup, 'Yesiree');
      assert.equal(doc2.nested2.yup.age, 150);
      doc2.nested2.nested = 'y';
      assert.equal(doc2.nested2.nested, 'y');
      assert.equal(doc2.nested2.yup.nested, true);
      assert.equal(doc2.nested2.yup.yup, 'Yesiree');
      assert.equal(doc2.nested2.yup.age, 150);

      assert.equal(String(doc2.nested.cool), '4cf70857337498f95900001c');

      assert.ok(doc.oids !== doc2.oids);
    });
  });

  it('test shortcut setters', function() {
    const doc = new TestDocument();

    doc.init({
      test: 'Test',
      nested: {
        age: 5
      }
    });

    assert.equal(doc.isModified('test'), false);
    doc.test = 'Woot';
    assert.equal(doc.test, 'Woot');
    assert.equal(doc.isModified('test'), true);

    assert.equal(doc.isModified('nested.age'), false);
    doc.nested.age = 2;
    assert.equal(doc.nested.age, 2);
    assert.ok(doc.isModified('nested.age'));

    doc.nested = { path: 'overwrite the entire nested object' };
    assert.equal(doc.nested.age, undefined);
    assert.equal(Object.keys(doc._doc.nested).length, 1);
    assert.equal(doc.nested.path, 'overwrite the entire nested object');
    assert.ok(doc.isModified('nested'));
  });

  it('test accessor of id', function() {
    const doc = new TestDocument();
    assert.ok(doc._id instanceof DocumentObjectId);
  });

  it('test shortcut of id hexString', function() {
    const doc = new TestDocument();
    assert.equal(typeof doc.id, 'string');
  });

  it('toObject options', function() {
    const doc = new TestDocument();

    doc.init({
      test: 'test',
      oids: [],
      em: [{ title: 'asdf' }],
      nested: {
        age: 5,
        cool: DocumentObjectId.createFromHexString('4c6c2d6240ced95d0e00003c'),
        path: 'my path'
      },
      nested2: {},
      date: new Date
    });

    let clone = doc.toObject({ getters: true, virtuals: false });

    assert.equal(clone.test, 'test');
    assert.ok(clone.oids instanceof Array);
    assert.equal(clone.nested.age, 5);
    assert.equal(clone.nested.cool.toString(), '4c6c2d6240ced95d0e00003c');
    assert.equal(clone.nested.path, '5my path');
    assert.equal(clone.nested.agePlus2, undefined);
    assert.equal(clone.em[0].works, undefined);
    assert.ok(clone.date instanceof Date);

    clone = doc.toObject({ virtuals: true });

    assert.equal(clone.test, 'test');
    assert.ok(clone.oids instanceof Array);
    assert.equal(clone.nested.age, 5);
    assert.equal(clone.nested.cool.toString(), '4c6c2d6240ced95d0e00003c');
    assert.equal(clone.nested.path, 'my path');
    assert.equal(clone.nested.agePlus2, 7);
    assert.equal(clone.em[0].works, 'em virtual works');

    clone = doc.toObject({ getters: true });

    assert.equal(clone.test, 'test');
    assert.ok(clone.oids instanceof Array);
    assert.equal(clone.nested.age, 5);
    assert.equal(clone.nested.cool.toString(), '4c6c2d6240ced95d0e00003c');
    assert.equal(clone.nested.path, '5my path');
    assert.equal(clone.nested.agePlus2, 7);
    assert.equal(clone.em[0].works, 'em virtual works');

    // test toObject options
    doc.schema.options.toObject = { virtuals: true };
    clone = doc.toObject({ transform: false, virtuals: true });
    assert.equal(clone.test, 'test');
    assert.ok(clone.oids instanceof Array);
    assert.equal(clone.nested.age, 5);
    assert.equal(clone.nested.cool.toString(), '4c6c2d6240ced95d0e00003c');

    assert.equal(clone.nested.path, 'my path');
    assert.equal(clone.nested.agePlus2, 7);
    assert.equal(clone.em[0].title, 'asdf');
    delete doc.schema.options.toObject;

    // minimize
    clone = doc.toObject({ minimize: true });
    assert.equal(clone.nested2, undefined);
    clone = doc.toObject({ minimize: true, getters: true });
    assert.equal(clone.nested2, undefined);
    clone = doc.toObject({ minimize: false });
    assert.equal(clone.nested2.constructor.name, 'Object');
    assert.equal(Object.keys(clone.nested2).length, 1);
    clone = doc.toObject('2');
    assert.equal(clone.nested2, undefined);

    doc.schema.options.toObject = { minimize: false };
    clone = doc.toObject({ transform: false, minimize: false });
    assert.equal(clone.nested2.constructor.name, 'Object');
    assert.equal(Object.keys(clone.nested2).length, 1);
    delete doc.schema.options.toObject;

    doc.schema.options.minimize = false;
    clone = doc.toObject();
    assert.equal(clone.nested2.constructor.name, 'Object');
    assert.equal(Object.keys(clone.nested2).length, 1);
    doc.schema.options.minimize = true;
    clone = doc.toObject();
    assert.equal(clone.nested2, undefined);

    // transform
    doc.schema.options.toObject = {};
    doc.schema.options.toObject.transform = function xform(doc, ret) {
      // ignore embedded docs
      if (typeof doc.ownerDocument === 'function') {
        return;
      }

      delete ret.em;
      delete ret.numbers;
      delete ret.oids;
      ret._id = ret._id.toString();
    };

    clone = doc.toObject();
    assert.equal(doc.id, clone._id);
    assert.ok(undefined === clone.em);
    assert.ok(undefined === clone.numbers);
    assert.ok(undefined === clone.oids);
    assert.equal(clone.test, 'test');
    assert.equal(clone.nested.age, 5);

    // transform with return value
    const out = { myid: doc._id.toString() };
    doc.schema.options.toObject.transform = function(doc, ret) {
      // ignore embedded docs
      if (typeof doc.ownerDocument === 'function') {
        return;
      }

      return { myid: ret._id.toString() };
    };

    clone = doc.toObject();
    assert.deepEqual(out, clone);

    // ignored transform with inline options
    clone = doc.toObject({ x: 1, transform: false });
    assert.ok(!('myid' in clone));
    assert.equal(clone.test, 'test');
    assert.ok(clone.oids instanceof Array);
    assert.equal(clone.nested.age, 5);
    assert.equal(clone.nested.cool.toString(), '4c6c2d6240ced95d0e00003c');
    assert.equal(clone.nested.path, 'my path');
    assert.equal(clone.em[0].constructor.name, 'Object');

    // applied transform when inline transform is true
    clone = doc.toObject({ x: 1 });
    assert.deepEqual(out, clone);

    // transform passed inline
    function xform(self, doc, opts) {
      opts.fields.split(' ').forEach(function(field) {
        delete doc[field];
      });
    }

    clone = doc.toObject({
      transform: xform,
      fields: '_id em numbers oids nested'
    });
    assert.equal(doc.test, 'test');
    assert.ok(undefined === clone.em);
    assert.ok(undefined === clone.numbers);
    assert.ok(undefined === clone.oids);
    assert.ok(undefined === clone._id);
    assert.ok(undefined === clone.nested);

    // all done
    delete doc.schema.options.toObject;
  });

  it('toObject transform', function(done) {
    const schema = new Schema({
      name: String,
      places: [{ type: ObjectId, ref: 'Place' }]
    });

    const schemaPlaces = new Schema({
      identity: String
    });

    schemaPlaces.set('toObject', {
      transform: function(doc, ret) {
        assert.equal(doc.constructor.modelName, 'Place');
        return ret;
      }
    });

    const Test = db.model('Test', schema);
    const Places = db.model('Place', schemaPlaces);

    Places.create({ identity: 'a' }, { identity: 'b' }, { identity: 'c' }, function(err, a, b, c) {
      Test.create({ name: 'chetverikov', places: [a, b, c] }, function(err) {
        assert.ifError(err);
        Test.findOne({}).populate('places').exec(function(err, docs) {
          assert.ifError(err);

          docs.toObject({ transform: true });

          done();
        });
      });
    });
  });

  it('disabling aliases in toObject options (gh-7548)', function() {
    const schema = new mongoose.Schema({
      name: {
        type: String,
        alias: 'nameAlias'
      },
      age: Number
    });
    schema.virtual('answer').get(() => 42);

    const Model = db.model('Person', schema);

    const doc = new Model({ name: 'Jean-Luc Picard', age: 59 });

    let obj = doc.toObject({ virtuals: true });
    assert.equal(obj.nameAlias, 'Jean-Luc Picard');
    assert.equal(obj.answer, 42);

    obj = doc.toObject({ virtuals: true, aliases: false });
    assert.ok(!obj.nameAlias);
    assert.equal(obj.answer, 42);
  });

  it('can save multiple times with changes to complex subdocuments (gh-8531)', () => {
    const clipSchema = Schema({
      height: Number,
      rows: Number,
      width: Number
    }, { _id: false, id: false });
    const questionSchema = Schema({
      type: String,
      age: Number,
      clip: {
        type: clipSchema
      }
    }, { _id: false, id: false });
    const keySchema = Schema({ ql: [questionSchema] }, { _id: false, id: false });
    const Model = db.model('Test', Schema({
      name: String,
      keys: [keySchema]
    }));
    const doc = new Model({
      name: 'test',
      keys: [
        { ql: [
          { type: 'mc', clip: { width: 1 } },
          { type: 'mc', clip: { height: 1, rows: 1 } },
          { type: 'mc', clip: { height: 2, rows: 1 } },
          { type: 'mc', clip: { height: 3, rows: 1 } }
        ] }
      ]
    });
    return doc.save().then(() => {
      // The following was failing before fixing gh-8531 because
      // the validation was called for the "clip" document twice in the
      // same stack, causing a "can't validate() the same doc multiple times in
      // parallel" warning
      doc.keys[0].ql[0].clip = { width: 4.3, rows: 3 };
      doc.keys[0].ql[0].age = 42;

      return doc.save();
    }); // passes
  });

  it('saves even if `_id` is null (gh-6406)', function() {
    const schema = new Schema({ _id: Number, val: String });
    const Model = db.model('Test', schema);

    return co(function*() {
      yield Model.updateOne({ _id: null }, { val: 'test' }, { upsert: true });

      let doc = yield Model.findOne();

      doc.val = 'test2';

      // Should not throw
      yield doc.save();

      doc = yield Model.findOne();
      assert.strictEqual(doc._id, null);
      assert.equal(doc.val, 'test2');
    });
  });

  it('allows you to skip validation on save (gh-2981)', function() {
    const schema = new Schema({ name: { type: String, required: true } });
    const MyModel = db.model('Test', schema);

    const doc = new MyModel();
    return doc.save({ validateBeforeSave: false });
  });

  it('doesnt use custom toObject options on save', function(done) {
    const schema = new Schema({
      name: String,
      iWillNotBeDelete: Boolean,
      nested: {
        iWillNotBeDeleteToo: Boolean
      }
    });

    schema.set('toObject', {
      transform: function(doc, ret) {
        delete ret.iWillNotBeDelete;
        delete ret.nested.iWillNotBeDeleteToo;

        return ret;
      }
    });
    const Test = db.model('Test', schema);

    Test.create({ name: 'chetverikov', iWillNotBeDelete: true, 'nested.iWillNotBeDeleteToo': true }, function(err) {
      assert.ifError(err);
      Test.findOne({}, function(err, doc) {
        assert.ifError(err);

        assert.equal(doc._doc.iWillNotBeDelete, true);
        assert.equal(doc._doc.nested.iWillNotBeDeleteToo, true);

        done();
      });
    });
  });

  describe('toObject', function() {
    it('does not apply toObject functions of subdocuments to root document', function(done) {
      const subdocSchema = new Schema({
        test: String,
        wow: String
      });

      subdocSchema.options.toObject = {};
      subdocSchema.options.toObject.transform = function(doc, ret) {
        delete ret.wow;
      };

      const docSchema = new Schema({
        foo: String,
        wow: Boolean,
        sub: [subdocSchema]
      });

      const Doc = db.model('Test', docSchema);

      Doc.create({
        foo: 'someString',
        wow: true,
        sub: [{
          test: 'someOtherString',
          wow: 'thisIsAString'
        }]
      }, function(err, doc) {
        const obj = doc.toObject({
          transform: function(doc, ret) {
            ret.phew = 'new';
          }
        });

        assert.equal(obj.phew, 'new');
        assert.ok(!doc.sub.wow);

        done();
      });
    });

    it('handles child schema transforms', function() {
      const userSchema = new Schema({
        name: String,
        email: String
      });
      const topicSchema = new Schema({
        title: String,
        email: String,
        followers: [userSchema]
      });

      userSchema.options.toObject = {
        transform: function(doc, ret) {
          delete ret.email;
        }
      };

      topicSchema.options.toObject = {
        transform: function(doc, ret) {
          ret.title = ret.title.toLowerCase();
        }
      };

      const Topic = db.model('Test', topicSchema);

      const topic = new Topic({
        title: 'Favorite Foods',
        email: 'a@b.co',
        followers: [{ name: 'Val', email: 'val@test.co' }]
      });

      const output = topic.toObject({ transform: true });
      assert.equal(output.title, 'favorite foods');
      assert.equal(output.email, 'a@b.co');
      assert.equal(output.followers[0].name, 'Val');
      assert.equal(output.followers[0].email, undefined);
    });

    it('doesnt clobber child schema options when called with no params (gh-2035)', function(done) {
      const userSchema = new Schema({
        firstName: String,
        lastName: String,
        password: String
      });

      userSchema.virtual('fullName').get(function() {
        return this.firstName + ' ' + this.lastName;
      });

      userSchema.set('toObject', { virtuals: false });

      const postSchema = new Schema({
        owner: { type: Schema.Types.ObjectId, ref: 'User' },
        content: String
      });

      postSchema.virtual('capContent').get(function() {
        return this.content.toUpperCase();
      });

      postSchema.set('toObject', { virtuals: true });
      const User = db.model('User', userSchema);
      const Post = db.model('BlogPost', postSchema);

      const user = new User({ firstName: 'Joe', lastName: 'Smith', password: 'password' });

      user.save(function(err, savedUser) {
        assert.ifError(err);
        const post = new Post({ owner: savedUser._id, content: 'lorem ipsum' });
        post.save(function(err, savedPost) {
          assert.ifError(err);
          Post.findById(savedPost._id).populate('owner').exec(function(err, newPost) {
            assert.ifError(err);
            const obj = newPost.toObject();
            assert.equal(obj.owner.fullName, undefined);
            done();
          });
        });
      });
    });

    it('respects child schemas minimize (gh-9405)', function() {
      const postSchema = new Schema({
        owner: { type: Schema.Types.ObjectId, ref: 'User' },
        props: { type: Object, default: {} }
      });
      const userSchema = new Schema({
        firstName: String,
        props: { type: Object, default: {} }
      }, { minimize: false });

      const User = db.model('User', userSchema);
      const Post = db.model('BlogPost', postSchema);

      const user = new User({ firstName: 'test' });
      const post = new Post({ owner: user });

      let obj = post.toObject();
      assert.strictEqual(obj.props, void 0);
      assert.deepEqual(obj.owner.props, {});

      obj = post.toObject({ minimize: false });
      assert.deepEqual(obj.props, {});
      assert.deepEqual(obj.owner.props, {});

      obj = post.toObject({ minimize: true });
      assert.strictEqual(obj.props, void 0);
      assert.strictEqual(obj.owner.props, void 0);
    });
  });

  describe('toJSON', function() {
    it('toJSON options', function() {
      const doc = new TestDocument();

      doc.init({
        test: 'test',
        oids: [],
        em: [{ title: 'asdf' }],
        nested: {
          age: 5,
          cool: DocumentObjectId.createFromHexString('4c6c2d6240ced95d0e00003c'),
          path: 'my path'
        },
        nested2: {}
      });

      // override to check if toJSON gets fired
      const path = TestDocument.prototype.schema.path('em');
      path.casterConstructor.prototype.toJSON = function() {
        return {};
      };

      doc.schema.options.toJSON = { virtuals: true };
      let clone = doc.toJSON();
      assert.equal(clone.test, 'test');
      assert.ok(clone.oids instanceof Array);
      assert.equal(clone.nested.age, 5);
      assert.equal(clone.nested.cool.toString(), '4c6c2d6240ced95d0e00003c');
      assert.equal(clone.nested.path, 'my path');
      assert.equal(clone.nested.agePlus2, 7);
      assert.equal(clone.em[0].constructor.name, 'Object');
      assert.equal(Object.keys(clone.em[0]).length, 0);
      delete doc.schema.options.toJSON;
      delete path.casterConstructor.prototype.toJSON;

      doc.schema.options.toJSON = { minimize: false };
      clone = doc.toJSON();
      assert.equal(clone.nested2.constructor.name, 'Object');
      assert.equal(Object.keys(clone.nested2).length, 1);
      clone = doc.toJSON('8');
      assert.equal(clone.nested2.constructor.name, 'Object');
      assert.equal(Object.keys(clone.nested2).length, 1);

      // gh-852
      const arr = [doc];
      let err = false;
      let str;
      try {
        str = JSON.stringify(arr);
      } catch (_) {
        err = true;
      }
      assert.equal(err, false);
      assert.ok(/nested2/.test(str));
      assert.equal(clone.nested2.constructor.name, 'Object');
      assert.equal(Object.keys(clone.nested2).length, 1);

      // transform
      doc.schema.options.toJSON = {};
      doc.schema.options.toJSON.transform = function xform(doc, ret) {
        // ignore embedded docs
        if (typeof doc.ownerDocument === 'function') {
          return;
        }

        delete ret.em;
        delete ret.numbers;
        delete ret.oids;
        ret._id = ret._id.toString();
      };

      clone = doc.toJSON();
      assert.equal(clone._id, doc.id);
      assert.ok(undefined === clone.em);
      assert.ok(undefined === clone.numbers);
      assert.ok(undefined === clone.oids);
      assert.equal(clone.test, 'test');
      assert.equal(clone.nested.age, 5);

      // transform with return value
      const out = { myid: doc._id.toString() };
      doc.schema.options.toJSON.transform = function(doc, ret) {
        // ignore embedded docs
        if (typeof doc.ownerDocument === 'function') {
          return;
        }

        return { myid: ret._id.toString() };
      };

      clone = doc.toJSON();
      assert.deepEqual(out, clone);

      // ignored transform with inline options
      clone = doc.toJSON({ x: 1, transform: false });
      assert.ok(!('myid' in clone));
      assert.equal(clone.test, 'test');
      assert.ok(clone.oids instanceof Array);
      assert.equal(clone.nested.age, 5);
      assert.equal(clone.nested.cool.toString(), '4c6c2d6240ced95d0e00003c');
      assert.equal(clone.nested.path, 'my path');
      assert.equal(clone.em[0].constructor.name, 'Object');

      // applied transform when inline transform is true
      clone = doc.toJSON({ x: 1 });
      assert.deepEqual(out, clone);

      // transform passed inline
      function xform(self, doc, opts) {
        opts.fields.split(' ').forEach(function(field) {
          delete doc[field];
        });
      }

      clone = doc.toJSON({
        transform: xform,
        fields: '_id em numbers oids nested'
      });
      assert.equal(doc.test, 'test');
      assert.ok(undefined === clone.em);
      assert.ok(undefined === clone.numbers);
      assert.ok(undefined === clone.oids);
      assert.ok(undefined === clone._id);
      assert.ok(undefined === clone.nested);

      // all done
      delete doc.schema.options.toJSON;
    });

    it('jsonifying an object', function() {
      const doc = new TestDocument({ test: 'woot' });
      const oidString = doc._id.toString();
      // convert to json string
      const json = JSON.stringify(doc);
      // parse again
      const obj = JSON.parse(json);

      assert.equal(obj.test, 'woot');
      assert.equal(obj._id, oidString);
    });

    it('jsonifying an object\'s populated items works (gh-1376)', function(done) {
      const userSchema = new Schema({ name: String });
      // includes virtual path when 'toJSON'
      userSchema.set('toJSON', { getters: true });
      userSchema.virtual('hello').get(function() {
        return 'Hello, ' + this.name;
      });
      const User = db.model('User', userSchema);

      const groupSchema = new Schema({
        name: String,
        _users: [{ type: Schema.ObjectId, ref: 'User' }]
      });

      const Group = db.model('Group', groupSchema);

      User.create({ name: 'Alice' }, { name: 'Bob' }, function(err, alice, bob) {
        assert.ifError(err);

        Group.create({ name: 'mongoose', _users: [alice, bob] }, function(err, group) {
          Group.findById(group).populate('_users').exec(function(err, group) {
            assert.ifError(err);
            assert.ok(group.toJSON()._users[0].hello);
            done();
          });
        });
      });
    });
  });

  describe('inspect', function() {
    it('inspect inherits schema options (gh-4001)', function(done) {
      const opts = {
        toObject: { virtuals: true },
        toJSON: { virtuals: true }
      };
      const taskSchema = mongoose.Schema({
        name: {
          type: String,
          required: true
        }
      }, opts);

      taskSchema.virtual('title').
        get(function() {
          return this.name;
        }).
        set(function(title) {
          this.name = title;
        });

      const Task = db.model('Test', taskSchema);

      const doc = { name: 'task1', title: 'task999' };
      Task.collection.insertOne(doc, function(error) {
        assert.ifError(error);
        Task.findById(doc._id, function(error, doc) {
          assert.ifError(error);
          assert.equal(doc.inspect().title, 'task1');
          done();
        });
      });
    });

    it('does not apply transform to populated docs (gh-4213)', function(done) {
      const UserSchema = new Schema({
        name: String
      });

      const PostSchema = new Schema({
        title: String,
        postedBy: {
          type: mongoose.Schema.Types.ObjectId,
          ref: 'User'
        }
      }, {
        toObject: {
          transform: function(doc, ret) {
            delete ret._id;
          }
        },
        toJSON: {
          transform: function(doc, ret) {
            delete ret._id;
          }
        }
      });

      const User = db.model('User', UserSchema);
      const Post = db.model('BlogPost', PostSchema);

      const val = new User({ name: 'Val' });
      const post = new Post({ title: 'Test', postedBy: val._id });

      Post.create(post, function(error) {
        assert.ifError(error);
        User.create(val, function(error) {
          assert.ifError(error);
          Post.find({}).
            populate('postedBy').
            exec(function(error, posts) {
              assert.ifError(error);
              assert.equal(posts.length, 1);
              assert.ok(posts[0].postedBy._id);
              done();
            });
        });
      });
    });

    it('populate on nested path (gh-5703)', function() {
      const toySchema = new mongoose.Schema({ color: String });
      const Toy = db.model('Cat', toySchema);

      const childSchema = new mongoose.Schema({
        name: String,
        values: {
          toy: { type: mongoose.Schema.Types.ObjectId, ref: 'Cat' }
        }
      });
      const Child = db.model('Child', childSchema);

      return Toy.create({ color: 'brown' }).
        then(function(toy) {
          return Child.create({ values: { toy: toy._id } });
        }).
        then(function(child) {
          return Child.findById(child._id);
        }).
        then(function(child) {
          return child.values.populate('toy').then(function() {
            return child;
          });
        }).
        then(function(child) {
          assert.equal(child.values.toy.color, 'brown');
        });
    });
  });

  describe.skip('#update', function() {
    it('returns a Query', function() {
      const mg = new mongoose.Mongoose;
      const M = mg.model('Test', { s: String });
      const doc = new M;
      assert.ok(doc.update() instanceof Query);
    });
    it('calling update on document should relay to its model (gh-794)', function(done) {
      const Docs = new Schema({ text: String });
      const docs = db.model('Test', Docs);
      const d = new docs({ text: 'A doc' });
      let called = false;
      d.save(function() {
        const oldUpdate = docs.update;
        docs.update = function(query, operation) {
          assert.equal(Object.keys(query).length, 1);
          assert.equal(d._id, query._id);
          assert.equal(Object.keys(operation).length, 1);
          assert.equal(Object.keys(operation.$set).length, 1);
          assert.equal(operation.$set.text, 'A changed doc');
          called = true;
          docs.update = oldUpdate;
          oldUpdate.apply(docs, arguments);
        };
        d.update({ $set: { text: 'A changed doc' } }, function(err) {
          assert.ifError(err);
          assert.equal(called, true);
          done();
        });
      });
    });
  });

  it('toObject should not set undefined values to null', function() {
    const doc = new TestDocument();
    const obj = doc.toObject();

    delete obj._id;
    assert.deepEqual(obj, { numbers: [], oids: [], em: [] });
  });

  describe('Errors', function() {
    it('MongooseErrors should be instances of Error (gh-209)', function() {
      const MongooseError = require('../lib/error');
      const err = new MongooseError('Some message');
      assert.ok(err instanceof Error);
    });
    it('ValidationErrors should be instances of Error', function() {
      const ValidationError = Document.ValidationError;
      const err = new ValidationError(new TestDocument);
      assert.ok(err instanceof Error);
    });
  });

  it('methods on embedded docs should work', function() {
    const ESchema = new Schema({ name: String });

    ESchema.methods.test = function() {
      return this.name + ' butter';
    };
    ESchema.statics.ten = function() {
      return 10;
    };

    const E = db.model('Test', ESchema);
    const PSchema = new Schema({ embed: [ESchema] });
    const P = db.model('Test2', PSchema);

    let p = new P({ embed: [{ name: 'peanut' }] });
    assert.equal(typeof p.embed[0].test, 'function');
    assert.equal(typeof E.ten, 'function');
    assert.equal(p.embed[0].test(), 'peanut butter');
    assert.equal(E.ten(), 10);

    // test push casting
    p = new P;
    p.embed.push({ name: 'apple' });
    assert.equal(typeof p.embed[0].test, 'function');
    assert.equal(typeof E.ten, 'function');
    assert.equal(p.embed[0].test(), 'apple butter');
  });

  it('setting a positional path does not cast value to array', function() {
    const doc = new TestDocument;
    doc.init({ numbers: [1, 3] });
    assert.equal(doc.numbers[0], 1);
    assert.equal(doc.numbers[1], 3);
    doc.set('numbers.1', 2);
    assert.equal(doc.numbers[0], 1);
    assert.equal(doc.numbers[1], 2);
  });

  it('no maxListeners warning should occur', function() {
    let traced = false;
    const trace = console.trace;

    console.trace = function() {
      traced = true;
      console.trace = trace;
    };

    const schema = new Schema({
      title: String,
      embed1: [new Schema({ name: String })],
      embed2: [new Schema({ name: String })],
      embed3: [new Schema({ name: String })],
      embed4: [new Schema({ name: String })],
      embed5: [new Schema({ name: String })],
      embed6: [new Schema({ name: String })],
      embed7: [new Schema({ name: String })],
      embed8: [new Schema({ name: String })],
      embed9: [new Schema({ name: String })],
      embed10: [new Schema({ name: String })],
      embed11: [new Schema({ name: String })]
    });

    const S = db.model('Test', schema);

    new S({ title: 'test' });
    assert.equal(traced, false);
  });

  it('unselected required fields should pass validation', function(done) {
    const Tschema = new Schema({
      name: String,
      req: { type: String, required: true }
    });
    const T = db.model('Test', Tschema);

    const t = new T({ name: 'teeee', req: 'i am required' });
    t.save(function(err) {
      assert.ifError(err);
      T.findById(t).select('name').exec(function(err, t) {
        assert.ifError(err);
        assert.equal(t.req, void 0);
        t.name = 'wooo';
        t.save(function(err) {
          assert.ifError(err);

          T.findById(t).select('name').exec(function(err, t) {
            assert.ifError(err);
            t.req = undefined;
            t.save(function(err) {
              err = String(err);
              const invalid = /Path `req` is required./.test(err);
              assert.ok(invalid);
              t.req = 'it works again';
              t.save(function(err) {
                assert.ifError(err);

                T.findById(t).select('_id').exec(function(err, t) {
                  assert.ifError(err);
                  t.save(function(err) {
                    assert.ifError(err);
                    done();
                  });
                });
              });
            });
          });
        });
      });
    });
  });

  describe('#validate', function() {
    it('works (gh-891)', function(done) {
      let schema = null;
      let called = false;

      const validate = [function() {
        called = true;
        return true;
      }, 'BAM'];

      schema = new Schema({
        prop: { type: String, required: true, validate: validate },
        nick: { type: String, required: true }
      });

      const M = db.model('Test', schema);
      const m = new M({ prop: 'gh891', nick: 'validation test' });
      m.save(function(err) {
        assert.ifError(err);
        assert.equal(called, true);
        called = false;
        M.findById(m, 'nick', function(err, m) {
          assert.equal(called, false);
          assert.ifError(err);
          m.nick = 'gh-891';
          m.save(function(err) {
            assert.equal(called, false);
            assert.ifError(err);
            done();
          });
        });
      });
    });

    it('can return a promise', function(done) {
      let schema = null;

      const validate = [function() {
        return true;
      }, 'BAM'];

      schema = new Schema({
        prop: { type: String, required: true, validate: validate },
        nick: { type: String, required: true }
      });

      const M = db.model('Test', schema);
      const m = new M({ prop: 'gh891', nick: 'validation test' });
      const mBad = new M({ prop: 'other' });

      const promise = m.validate();
      promise.then(function() {
        const promise2 = mBad.validate();
        promise2.catch(function(err) {
          assert.ok(!!err);
          clearTimeout(timeout);
          done();
        });
      });

      const timeout = setTimeout(function() {
        db.close();
        throw new Error('Promise not fulfilled!');
      }, 500);
    });

    it('doesnt have stale cast errors (gh-2766)', function(done) {
      const testSchema = new Schema({ name: String });
      const M = db.model('Test', testSchema);

      const m = new M({ _id: 'this is not a valid _id' });
      assert.ok(!m.$isValid('_id'));
      assert.ok(m.validateSync().errors['_id'].name, 'CastError');

      m._id = '000000000000000000000001';
      assert.ok(m.$isValid('_id'));
      assert.ifError(m.validateSync());
      m.validate(function(error) {
        assert.ifError(error);
        done();
      });
    });

    it('cast errors persist across validate() calls (gh-2766)', function(done) {
      const db = start();
      const testSchema = new Schema({ name: String });
      const M = db.model('Test', testSchema);

      const m = new M({ _id: 'this is not a valid _id' });
      assert.ok(!m.$isValid('_id'));
      m.validate(function(error) {
        assert.ok(error);
        assert.equal(error.errors['_id'].name, 'CastError');
        m.validate(function(error) {
          assert.ok(error);
          assert.equal(error.errors['_id'].name, 'CastError');

          const err1 = m.validateSync();
          const err2 = m.validateSync();
          assert.equal(err1.errors['_id'].name, 'CastError');
          assert.equal(err2.errors['_id'].name, 'CastError');
          db.close(done);
        });
      });
    });

    it('returns a promise when there are no validators', function(done) {
      let schema = null;

      schema = new Schema({ _id: String });

      const M = db.model('Test', schema);
      const m = new M();

      const promise = m.validate();
      promise.then(function() {
        clearTimeout(timeout);
        done();
      });

      const timeout = setTimeout(function() {
        db.close();
        throw new Error('Promise not fulfilled!');
      }, 500);
    });

    describe('works on arrays', function() {
      it('with required', function(done) {
        const schema = new Schema({
          name: String,
          arr: { type: [], required: true }
        });
        const M = db.model('Test', schema);
        const m = new M({ name: 'gh1109-1', arr: null });
        m.save(function(err) {
          assert.ok(/Path `arr` is required/.test(err));
          m.arr = null;
          m.save(function(err) {
            assert.ok(/Path `arr` is required/.test(err));
            m.arr = [];
            m.arr.push('works');
            m.save(function(err) {
              assert.ifError(err);
              done();
            });
          });
        });
      });

      it('with custom validator', function(done) {
        let called = false;

        function validator(val) {
          called = true;
          return val && val.length > 1;
        }

        const validate = [validator, 'BAM'];

        const schema = new Schema({
          arr: { type: [], validate: validate }
        });

        const M = db.model('Test', schema);
        const m = new M({ name: 'gh1109-2', arr: [1] });
        assert.equal(called, false);
        m.save(function(err) {
          assert.equal(String(err), 'ValidationError: arr: BAM');
          assert.equal(called, true);
          m.arr.push(2);
          called = false;
          m.save(function(err) {
            assert.equal(called, true);
            assert.ifError(err);
            done();
          });
        });
      });

      it('with both required + custom validator', function(done) {
        function validator(val) {
          return val && val.length > 1;
        }

        const validate = [validator, 'BAM'];

        const schema = new Schema({
          arr: { type: [], required: true, validate: validate }
        });

        const M = db.model('Test', schema);
        const m = new M({ name: 'gh1109-3', arr: null });
        m.save(function(err) {
          assert.equal(err.errors.arr.message, 'Path `arr` is required.');
          m.arr = [{ nice: true }];
          m.save(function(err) {
            assert.equal(String(err), 'ValidationError: arr: BAM');
            m.arr.push(95);
            m.save(function(err) {
              assert.ifError(err);
              done();
            });
          });
        });
      });
    });

    it('validator should run only once gh-1743', function(done) {
      let count = 0;

      const Control = new Schema({
        test: {
          type: String,
          validate: function(value, done) {
            count++;
            return done(true);
          }
        }
      });
      const PostSchema = new Schema({
        controls: [Control]
      });

      const Post = db.model('BlogPost', PostSchema);

      const post = new Post({
        controls: [{
          test: 'xx'
        }]
      });

      post.save(function() {
        assert.equal(count, 1);
        done();
      });
    });

    it('validator should run only once per sub-doc gh-1743', function(done) {
      this.timeout(process.env.TRAVIS ? 8000 : 4500);

      let count = 0;
      const db = start();

      const Control = new Schema({
        test: {
          type: String,
          validate: function(value, done) {
            count++;
            return done(true);
          }
        }
      });
      const PostSchema = new Schema({
        controls: [Control]
      });

      const Post = db.model('BlogPost', PostSchema);

      const post = new Post({
        controls: [{
          test: 'xx'
        }, {
          test: 'yy'
        }]
      });

      post.save(function() {
        assert.equal(count, post.controls.length);
        db.close(done);
      });
    });


    it('validator should run in parallel', function(done) {
      let count = 0;
      let startTime, endTime;

      const SchemaWithValidator = new Schema({
        preference: {
          type: String,
          required: true,
          validate: {
            validator: function validator(value, done) {
              count++;
              if (count === 1) startTime = Date.now();
              else if (count === 4) endTime = Date.now();
              setTimeout(done.bind(null, true), 150);
            },
            isAsync: true
          }
        }
      });

      const MWSV = db.model('Test', new Schema({ subs: [SchemaWithValidator] }));
      const m = new MWSV({
        subs: [{
          preference: 'xx'
        }, {
          preference: 'yy'
        }, {
          preference: '1'
        }, {
          preference: '2'
        }]
      });

      m.save(function(err) {
        assert.ifError(err);
        assert.equal(count, 4);
        assert(endTime - startTime < 150 * 4); // serial >= 150 * 4, parallel < 150 * 4
        done();
      });
    });
  });

  it('#invalidate', function(done) {
    let InvalidateSchema = null;
    let Post = null;
    let post = null;

    InvalidateSchema = new Schema({ prop: { type: String } },
      { strict: false });

    Post = db.model('Test', InvalidateSchema);
    post = new Post();
    post.set({ baz: 'val' });
    const _err = post.invalidate('baz', 'validation failed for path {PATH}',
      'val', 'custom error');
    assert.ok(_err instanceof ValidationError);

    post.save(function(err) {
      assert.ok(err instanceof MongooseError);
      assert.ok(err instanceof ValidationError);
      assert.ok(err.errors.baz instanceof ValidatorError);
      assert.equal(err.errors.baz.message, 'validation failed for path baz');
      assert.equal(err.errors.baz.path, 'baz');
      assert.equal(err.errors.baz.value, 'val');
      assert.equal(err.errors.baz.kind, 'custom error');

      post.save(function(err) {
        assert.strictEqual(err, null);
        done();
      });
    });
  });

  describe('#equals', function() {
    describe('should work', function() {
      let S;
      let N;
      let O;
      let B;
      let M;

      before(function() {
        db.deleteModel(/^Test/);
        S = db.model('Test', new Schema({ _id: String }));
        N = db.model('Test2', new Schema({ _id: Number }));
        O = db.model('Test3', new Schema({ _id: Schema.ObjectId }));
        B = db.model('Test4', new Schema({ _id: Buffer }));
        M = db.model('Test5', new Schema({ name: String }, { _id: false }));
      });

      it('with string _ids', function() {
        const s1 = new S({ _id: 'one' });
        const s2 = new S({ _id: 'one' });
        assert.ok(s1.equals(s2));
      });
      it('with number _ids', function() {
        const n1 = new N({ _id: 0 });
        const n2 = new N({ _id: 0 });
        assert.ok(n1.equals(n2));
      });
      it('with ObjectId _ids', function() {
        let id = new mongoose.Types.ObjectId;
        let o1 = new O({ _id: id });
        let o2 = new O({ _id: id });
        assert.ok(o1.equals(o2));

        id = String(new mongoose.Types.ObjectId);
        o1 = new O({ _id: id });
        o2 = new O({ _id: id });
        assert.ok(o1.equals(o2));
      });
      it('with Buffer _ids', function() {
        const n1 = new B({ _id: 0 });
        const n2 = new B({ _id: 0 });
        assert.ok(n1.equals(n2));
      });
      it('with _id disabled (gh-1687)', function() {
        const m1 = new M;
        const m2 = new M;
        assert.doesNotThrow(function() {
          m1.equals(m2);
        });
      });
    });
  });

  describe('setter', function() {
    describe('order', function() {
      it('is applied correctly', function() {
        const date = 'Thu Aug 16 2012 09:45:59 GMT-0700';
        const d = new TestDocument();
        dateSetterCalled = false;
        d.date = date;
        assert.ok(dateSetterCalled);
        dateSetterCalled = false;
        assert.ok(d._doc.date instanceof Date);
        assert.ok(d.date instanceof Date);
        assert.equal(+d.date, +new Date(date));
      });
    });

    it('works with undefined (gh-1892)', function(done) {
      const d = new TestDocument();
      d.nested.setr = undefined;
      assert.equal(d.nested.setr, 'undefined setter');
      dateSetterCalled = false;
      d.date = undefined;
      d.validate(function(err) {
        assert.ifError(err);
        assert.ok(dateSetterCalled);
        done();
      });
    });

    it('passes priorVal (gh-8629)', function() {
      const names = [];
      const profiles = [];
      const Model = db.model('Test', Schema({
        name: {
          type: String,
          set: (v, priorVal) => {
            names.push(priorVal);
            return v;
          }
        },
        profile: {
          type: Schema({ age: Number }, { _id: false }),
          set: (v, priorVal) => {
            profiles.push(priorVal == null ? priorVal : priorVal.toObject());
            return v;
          }
        }
      }));
      const doc = new Model({ name: 'test', profile: { age: 29 } });
      assert.deepEqual(names, [null]);
      assert.deepEqual(profiles, [null]);

      doc.name = 'test2';
      doc.profile = { age: 30 };
      assert.deepEqual(names, [null, 'test']);
      assert.deepEqual(profiles, [null, { age: 29 }]);
    });

    describe('on nested paths', function() {
      describe('using set(path, object)', function() {
        it('overwrites the entire object', function() {
          let doc = new TestDocument();

          doc.init({
            test: 'Test',
            nested: {
              age: 5
            }
          });

          doc.set('nested', { path: 'overwrite the entire nested object' });
          assert.equal(doc.nested.age, undefined);
          assert.equal(Object.keys(doc._doc.nested).length, 1);
          assert.equal(doc.nested.path, 'overwrite the entire nested object');
          assert.ok(doc.isModified('nested'));

          // vs merging using doc.set(object)
          doc.set({ test: 'Test', nested: { age: 4 } });
          assert.equal(doc.nested.path, '4overwrite the entire nested object');
          assert.equal(doc.nested.age, 4);
          assert.equal(Object.keys(doc._doc.nested).length, 2);
          assert.ok(doc.isModified('nested'));

          doc = new TestDocument();
          doc.init({
            test: 'Test',
            nested: {
              age: 5
            }
          });

          // vs merging using doc.set(path, object, {merge: true})
          doc.set('nested', { path: 'did not overwrite the nested object' }, {
            merge: true
          });
          assert.equal(doc.nested.path, '5did not overwrite the nested object');
          assert.equal(doc.nested.age, 5);
          assert.equal(Object.keys(doc._doc.nested).length, 3);
          assert.ok(doc.isModified('nested'));

          doc = new TestDocument();
          doc.init({
            test: 'Test',
            nested: {
              age: 5
            }
          });

          doc.set({ test: 'Test', nested: { age: 5 } });
          assert.ok(!doc.isModified());
          assert.ok(!doc.isModified('test'));
          assert.ok(!doc.isModified('nested'));
          assert.ok(!doc.isModified('nested.age'));

          doc.nested = { path: 'overwrite the entire nested object', age: 5 };
          assert.equal(doc.nested.age, 5);
          assert.equal(Object.keys(doc._doc.nested).length, 2);
          assert.equal(doc.nested.path, '5overwrite the entire nested object');
          assert.ok(doc.isModified('nested'));

          doc.nested.deep = { x: 'Hank and Marie' };
          assert.equal(Object.keys(doc._doc.nested).length, 3);
          assert.equal(doc.nested.path, '5overwrite the entire nested object');
          assert.ok(doc.isModified('nested'));
          assert.equal(doc.nested.deep.x, 'Hank and Marie');

          doc = new TestDocument();
          doc.init({
            test: 'Test',
            nested: {
              age: 5
            }
          });

          doc.set('nested.deep', { x: 'Hank and Marie' });
          assert.equal(Object.keys(doc._doc.nested).length, 2);
          assert.equal(Object.keys(doc._doc.nested.deep).length, 1);
          assert.ok(doc.isModified('nested'));
          assert.ok(!doc.isModified('nested.path'));
          assert.ok(!doc.isModified('nested.age'));
          assert.ok(doc.isModified('nested.deep'));
          assert.equal(doc.nested.deep.x, 'Hank and Marie');
        });

        it('allows positional syntax on mixed nested paths (gh-6738)', function() {
          const schema = new Schema({ nested: {} });
          const M = db.model('Test', schema);
          const doc = new M({
            'nested.x': 'foo',
            'nested.y': 42,
            'nested.a.b.c': { d: { e: { f: 'g' } } }
          });
          assert.strictEqual(doc.nested.x, 'foo');
          assert.strictEqual(doc.nested.y, 42);
          assert.strictEqual(doc.nested.a.b.c.d.e.f, 'g');
        });

        it('gh-1954', function() {
          const schema = new Schema({
            schedule: [new Schema({ open: Number, close: Number })]
          });

          const M = db.model('BlogPost', schema);

          const doc = new M({
            schedule: [{
              open: 1000,
              close: 1900
            }]
          });

          assert.ok(doc.schedule[0] instanceof ArraySubdocument);
          doc.set('schedule.0.open', 1100);
          assert.ok(doc.schedule);
          assert.ok(doc.schedule.isMongooseDocumentArray);
          assert.ok(doc.schedule[0] instanceof ArraySubdocument);
          assert.equal(doc.schedule[0].open, 1100);
          assert.equal(doc.schedule[0].close, 1900);
        });
      });

      describe('when overwriting with a document instance', function() {
        it('does not cause StackOverflows (gh-1234)', function() {
          const doc = new TestDocument({ nested: { age: 35 } });
          doc.nested = doc.nested;
          assert.doesNotThrow(function() {
            doc.nested.age;
          });
        });
      });
    });
  });

  describe('virtual', function() {
    describe('setter', function() {
      let val;
      let M;

      beforeEach(function() {
        const schema = new mongoose.Schema({ v: Number });
        schema.virtual('thang').set(function(v) {
          val = v;
        });

        db.deleteModel(/Test/);
        M = db.model('Test', schema);
      });

      it('works with objects', function() {
        new M({ thang: {} });
        assert.deepEqual({}, val);
      });
      it('works with arrays', function() {
        new M({ thang: [] });
        assert.deepEqual([], val);
      });
      it('works with numbers', function() {
        new M({ thang: 4 });
        assert.deepEqual(4, val);
      });
      it('works with strings', function() {
        new M({ thang: '3' });
        assert.deepEqual('3', val);
      });
    });

    it('passes doc as third param for arrow functions (gh-4143)', function() {
      const schema = new mongoose.Schema({
        name: {
          first: String,
          last: String
        }
      });
      schema.virtual('fullname').
        get((v, virtual, doc) => `${doc.name.first} ${doc.name.last}`).
        set((v, virtual, doc) => {
          const parts = v.split(' ');
          doc.name.first = parts.slice(0, parts.length - 1).join(' ');
          doc.name.last = parts[parts.length - 1];
        });
      const Model = db.model('Person', schema);

      const doc = new Model({ name: { first: 'Jean-Luc', last: 'Picard' } });
      assert.equal(doc.fullname, 'Jean-Luc Picard');

      doc.fullname = 'Will Riker';
      assert.equal(doc.name.first, 'Will');
      assert.equal(doc.name.last, 'Riker');
    });
  });

  describe('gh-2082', function() {
    it('works', function(done) {
      const Parent = db.model('Test', parentSchema);

      const parent = new Parent({ name: 'Hello' });
      parent.save(function(err, parent) {
        assert.ifError(err);
        parent.children.push({ counter: 0 });
        parent.save(function(err, parent) {
          assert.ifError(err);
          parent.children[0].counter += 1;
          parent.save(function(err, parent) {
            assert.ifError(err);
            parent.children[0].counter += 1;
            parent.save(function(err) {
              assert.ifError(err);
              Parent.findOne({}, function(error, parent) {
                assert.ifError(error);
                assert.equal(parent.children[0].counter, 2);
                done();
              });
            });
          });
        });
      });
    });
  });

  describe('gh-1933', function() {
    it('works', function(done) {
      const M = db.model('Test', new Schema({ id: String, field: Number }));

      M.create({}, function(error) {
        assert.ifError(error);
        M.findOne({}, function(error, doc) {
          assert.ifError(error);
          doc.__v = 123;
          doc.field = 5; // .push({ _id: '123', type: '456' });
          doc.save(function(error) {
            assert.ifError(error);
            done();
          });
        });
      });
    });
  });

  describe('gh-1638', function() {
    it('works', function(done) {
      const ItemChildSchema = new mongoose.Schema({
        name: { type: String, required: true, default: 'hello' }
      });

      const ItemParentSchema = new mongoose.Schema({
        children: [ItemChildSchema]
      });

      const ItemParent = db.model('Parent', ItemParentSchema);
      const ItemChild = db.model('Child', ItemChildSchema);

      const c1 = new ItemChild({ name: 'first child' });
      const c2 = new ItemChild({ name: 'second child' });

      const p = new ItemParent({
        children: [c1, c2]
      });

      p.save(function(error) {
        assert.ifError(error);

        c2.name = 'updated 2';
        p.children = [c2];
        p.save(function(error, doc) {
          assert.ifError(error);
          assert.equal(doc.children.length, 1);
          done();
        });
      });
    });
  });

  describe('gh-2434', function() {
    it('will save the new value', function(done) {
      const ItemSchema = new mongoose.Schema({
        st: Number,
        s: []
      });

      const Item = db.model('Test', ItemSchema);

      const item = new Item({ st: 1 });

      item.save(function(error) {
        assert.ifError(error);
        item.st = 3;
        item.s = [];
        item.save(function(error) {
          assert.ifError(error);
          // item.st is 3 but may not be saved to DB
          Item.findById(item._id, function(error, doc) {
            assert.ifError(error);
            assert.equal(doc.st, 3);
            done();
          });
        });
      });
    });
  });

  describe('gh-8371', function() {
    beforeEach(() => co(function*() {
      const Person = db.model('Person', Schema({ name: String }));

      yield Person.deleteMany({});

      db.deleteModel('Person');
    }));

    it('setting isNew to true makes save tries to insert a new document (gh-8371)', function() {
      return co(function*() {
        const personSchema = new Schema({ name: String });
        const Person = db.model('Person', personSchema);

        const createdPerson = yield Person.create({ name: 'Hafez' });
        const removedPerson = yield Person.findOneAndRemove({ _id: createdPerson._id });

        removedPerson.isNew = true;

        yield removedPerson.save();

        const foundPerson = yield Person.findOne({ _id: removedPerson._id });
        assert.ok(foundPerson);
      });
    });

    it('setting isNew to true throws an error when a document already exists (gh-8371)', function() {
      return co(function*() {
        const personSchema = new Schema({ name: String });
        const Person = db.model('Person', personSchema);

        const createdPerson = yield Person.create({ name: 'Hafez' });

        createdPerson.isNew = true;

        let threw = false;
        try {
          yield createdPerson.save();
        }
        catch (err) {
          threw = true;
          assert.equal(err.code, 11000);
        }

        assert.equal(threw, true);
      });
    });

    it('saving a document with no changes, throws an error when document is not found', function() {
      return co(function*() {
        const personSchema = new Schema({ name: String });
        const Person = db.model('Person', personSchema);

        const person = yield Person.create({ name: 'Hafez' });

        yield Person.deleteOne({ _id: person._id });

        let threw = false;
        try {
          yield person.save();
        }
        catch (err) {
          assert.equal(err instanceof DocumentNotFoundError, true);
          assert.equal(err.message, `No document found for query "{ _id: ObjectId("${person._id}") }" on model "Person"`);
          threw = true;
        }

        assert.equal(threw, true);
      });
    });

    it('saving a document with changes, throws an error when document is not found', function() {
      return co(function*() {
        const personSchema = new Schema({ name: String });
        const Person = db.model('Person', personSchema);

        const person = yield Person.create({ name: 'Hafez' });

        yield Person.deleteOne({ _id: person._id });

        person.name = 'Different Name';

        let threw = false;
        try {
          yield person.save();
        }
        catch (err) {
          assert.equal(err instanceof DocumentNotFoundError, true);
          assert.equal(err.message, `No document found for query "{ _id: ObjectId("${person._id}") }" on model "Person"`);
          threw = true;
        }

        assert.equal(threw, true);
      });
    });

    it('passes save custom options to Model.exists(...) when no changes are present (gh-8739)', function() {
      const personSchema = new Schema({ name: String });

      let optionInMiddleware;

      personSchema.pre('findOne', function(next) {
        optionInMiddleware = this.getOptions().customOption;

        return next();
      });

      const Person = db.model('Person', personSchema);
      return co(function*() {
        const person = yield Person.create({ name: 'Hafez' });
        yield person.save({ customOption: 'test' });

        assert.equal(optionInMiddleware, 'test');
      });
    });
  });

  it('properly calls queue functions (gh-2856)', function() {
    const personSchema = new mongoose.Schema({
      name: String
    });

    let calledName;
    personSchema.methods.fn = function() {
      calledName = this.name;
    };
    personSchema.queue('fn');

    const Person = db.model('Person', personSchema);
    new Person({ name: 'Val' });
    assert.equal(calledName, 'Val');
  });

  describe('bug fixes', function() {
    it('applies toJSON transform correctly for populated docs (gh-2910) (gh-2990)', function(done) {
      const parentSchema = mongoose.Schema({
        c: { type: mongoose.Schema.Types.ObjectId, ref: 'Child' }
      });

      let called = [];
      parentSchema.options.toJSON = {
        transform: function(doc, ret) {
          called.push(ret);
          return ret;
        }
      };

      const childSchema = mongoose.Schema({
        name: String
      });

      let childCalled = [];
      childSchema.options.toJSON = {
        transform: function(doc, ret) {
          childCalled.push(ret);
          return ret;
        }
      };

      const Child = db.model('Child', childSchema);
      const Parent = db.model('Parent', parentSchema);

      Child.create({ name: 'test' }, function(error, c) {
        Parent.create({ c: c._id }, function(error, p) {
          Parent.findOne({ _id: p._id }).populate('c').exec(function(error, p) {
            let doc = p.toJSON();
            assert.equal(called.length, 1);
            assert.equal(called[0]._id.toString(), p._id.toString());
            assert.equal(doc._id.toString(), p._id.toString());
            assert.equal(childCalled.length, 1);
            assert.equal(childCalled[0]._id.toString(), c._id.toString());

            called = [];
            childCalled = [];

            // JSON.stringify() passes field name, so make sure we don't treat
            // that as a param to toJSON (gh-2990)
            doc = JSON.parse(JSON.stringify({ parent: p })).parent;
            assert.equal(called.length, 1);
            assert.equal(called[0]._id.toString(), p._id.toString());
            assert.equal(doc._id.toString(), p._id.toString());
            assert.equal(childCalled.length, 1);
            assert.equal(childCalled[0]._id.toString(), c._id.toString());

            done();
          });
        });
      });
    });

    it('single nested schema transform with save() (gh-5807)', function() {
      const embeddedSchema = new Schema({
        test: String
      });

      let called = false;
      embeddedSchema.options.toObject = {
        transform: function(doc, ret) {
          called = true;
          delete ret.test;
          return ret;
        }
      };
      const topLevelSchema = new Schema({
        embedded: embeddedSchema
      });
      const MyModel = db.model('Test', topLevelSchema);

      return MyModel.create({}).
        then(function(doc) {
          doc.embedded = { test: '123' };
          return doc.save();
        }).
        then(function(doc) {
          return MyModel.findById(doc._id);
        }).
        then(function(doc) {
          assert.equal(doc.embedded.test, '123');
          assert.ok(!called);
        });
    });

    it('setters firing with objects on real paths (gh-2943)', function() {
      const M = db.model('Test', {
        myStr: {
          type: String, set: function(v) {
            return v.value;
          }
        },
        otherStr: String
      });

      const t = new M({ myStr: { value: 'test' } });
      assert.equal(t.myStr, 'test');

      new M({ otherStr: { value: 'test' } });
      assert.ok(!t.otherStr);
    });

    describe('gh-2782', function() {
      it('should set data from a sub doc', function() {
        const schema1 = new mongoose.Schema({
          data: {
            email: String
          }
        });
        const schema2 = new mongoose.Schema({
          email: String
        });
        const Model1 = db.model('Test', schema1);
        const Model2 = db.model('Test1', schema2);

        const doc1 = new Model1({ 'data.email': 'some@example.com' });
        assert.equal(doc1.data.email, 'some@example.com');
        const doc2 = new Model2();
        doc2.set(doc1.data);
        assert.equal(doc2.email, 'some@example.com');
      });
    });

    it('set data from subdoc keys (gh-3346)', function() {
      const schema1 = new mongoose.Schema({
        data: {
          email: String
        }
      });
      const Model1 = db.model('Test', schema1);

      const doc1 = new Model1({ 'data.email': 'some@example.com' });
      assert.equal(doc1.data.email, 'some@example.com');
      const doc2 = new Model1({ data: doc1.data });
      assert.equal(doc2.data.email, 'some@example.com');
    });

    it('doesnt attempt to cast generic objects as strings (gh-3030)', function(done) {
      const M = db.model('Test', {
        myStr: {
          type: String
        }
      });

      const t = new M({ myStr: { thisIs: 'anObject' } });
      assert.ok(!t.myStr);
      t.validate(function(error) {
        assert.ok(error);
        done();
      });
    });

    it('single embedded schemas 1 (gh-2689)', function(done) {
      const userSchema = new mongoose.Schema({
        name: String,
        email: String
      }, { _id: false, id: false });

      let userHookCount = 0;
      userSchema.pre('save', function(next) {
        ++userHookCount;
        next();
      });

      const eventSchema = new mongoose.Schema({
        user: userSchema,
        name: String
      });

      let eventHookCount = 0;
      eventSchema.pre('save', function(next) {
        ++eventHookCount;
        next();
      });

      const Event = db.model('Event', eventSchema);

      const e = new Event({ name: 'test', user: { name: 123, email: 'val' } });
      e.save(function(error) {
        assert.ifError(error);
        assert.strictEqual(e.user.name, '123');
        assert.equal(eventHookCount, 1);
        assert.equal(userHookCount, 1);

        Event.findOne({ user: { name: '123', email: 'val' } }, function(err, doc) {
          assert.ifError(err);
          assert.ok(doc);

          Event.findOne({ user: { $in: [{ name: '123', email: 'val' }] } }, function(err, doc) {
            assert.ifError(err);
            assert.ok(doc);
            done();
          });
        });
      });
    });

    it('single embedded schemas with validation (gh-2689)', function() {
      const userSchema = new mongoose.Schema({
        name: String,
        email: { type: String, required: true, match: /.+@.+/ }
      }, { _id: false, id: false });

      const eventSchema = new mongoose.Schema({
        user: userSchema,
        name: String
      });

      const Event = db.model('Event', eventSchema);

      const e = new Event({ name: 'test', user: {} });
      let error = e.validateSync();
      assert.ok(error);
      assert.ok(error.errors['user.email']);
      assert.equal(error.errors['user.email'].kind, 'required');

      e.user.email = 'val';
      error = e.validateSync();

      assert.ok(error);
      assert.ok(error.errors['user.email']);
      assert.equal(error.errors['user.email'].kind, 'regexp');
    });

    it('single embedded parent() (gh-5134)', function() {
      const userSchema = new mongoose.Schema({
        name: String,
        email: { type: String, required: true, match: /.+@.+/ }
      }, { _id: false, id: false });

      const eventSchema = new mongoose.Schema({
        user: userSchema,
        name: String
      });

      const Event = db.model('Event', eventSchema);

      const e = new Event({ name: 'test', user: {} });
      assert.strictEqual(e.user.parent(), e.user.ownerDocument());
    });

    it('single embedded schemas with markmodified (gh-2689)', function(done) {
      const userSchema = new mongoose.Schema({
        name: String,
        email: { type: String, required: true, match: /.+@.+/ }
      }, { _id: false, id: false });

      const eventSchema = new mongoose.Schema({
        user: userSchema,
        name: String
      });

      const Event = db.model('Event', eventSchema);

      const e = new Event({ name: 'test', user: { email: 'a@b' } });
      e.save(function(error, doc) {
        assert.ifError(error);
        assert.ok(doc);
        assert.ok(!doc.isModified('user'));
        assert.ok(!doc.isModified('user.email'));
        assert.ok(!doc.isModified('user.name'));
        doc.user.name = 'Val';
        assert.ok(doc.isModified('user'));
        assert.ok(!doc.isModified('user.email'));
        assert.ok(doc.isModified('user.name'));

        const delta = doc.$__delta()[1];
        assert.deepEqual(delta, {
          $set: { 'user.name': 'Val' }
        });

        doc.save(function(error) {
          assert.ifError(error);
          Event.findOne({ _id: doc._id }, function(error, doc) {
            assert.ifError(error);
            assert.deepEqual(doc.user.toObject(), { email: 'a@b', name: 'Val' });
            done();
          });
        });
      });
    });

    it('single embedded schemas + update validators (gh-2689)', function(done) {
      const userSchema = new mongoose.Schema({
        name: { type: String, default: 'Val' },
        email: { type: String, required: true, match: /.+@.+/ }
      }, { _id: false, id: false });

      const eventSchema = new mongoose.Schema({
        user: userSchema,
        name: String
      });

      const Event = db.model('Event', eventSchema);

      const badUpdate = { $set: { 'user.email': 'a' } };
      const options = { runValidators: true };
      Event.updateOne({}, badUpdate, options, function(error) {
        assert.ok(error);
        assert.equal(error.errors['user.email'].kind, 'regexp');

        const nestedUpdate = { name: 'test', user: {} };
        const options = { upsert: true };
        Event.updateOne({}, nestedUpdate, options, function(error) {
          assert.ifError(error);
          Event.findOne({ name: 'test' }, function(error, ev) {
            assert.ifError(error);
            assert.equal(ev.user.name, 'Val');
            done();
          });
        });
      });
    });

    it('single embedded schema update validators ignore _id (gh-6269)', function() {
      return co(function*() {
        const subDocSchema = new mongoose.Schema({ name: String });

        const schema = new mongoose.Schema({
          subDoc: subDocSchema,
          test: String
        });

        const Model = db.model('Test', schema);

        const fakeDoc = new Model({});
        yield Model.create({});

        const res = yield Model.findOneAndUpdate({ _id: fakeDoc._id }, {
          test: 'test'
        }, { upsert: true, new: true });

        assert.equal(res.test, 'test');
        assert.ok(!res.subDoc);
      });
    });
  });

  describe('error processing (gh-2284)', function() {
    it('save errors', function(done) {
      const schema = new Schema({
        name: { type: String, required: true }
      });

      schema.post('save', function(error, doc, next) {
        assert.ok(doc instanceof Model);
        next(new Error('Catch all'));
      });

      schema.post('save', function(error, doc, next) {
        assert.ok(doc instanceof Model);
        next(new Error('Catch all #2'));
      });

      const Model = db.model('Test', schema);

      Model.create({}, function(error) {
        assert.ok(error);
        assert.equal(error.message, 'Catch all #2');
        done();
      });
    });

    it('validate errors (gh-4885)', function(done) {
      const testSchema = new Schema({ title: { type: String, required: true } });

      let called = 0;
      testSchema.post('validate', function(error, doc, next) {
        ++called;
        next(error);
      });

      const Test = db.model('Test', testSchema);

      Test.create({}, function(error) {
        assert.ok(error);
        assert.equal(called, 1);
        done();
      });
    });

    it('does not filter validation on unmodified paths when validateModifiedOnly not set (gh-7421)', function(done) {
      const testSchema = new Schema({ title: { type: String, required: true }, other: String });

      const Test = db.model('Test', testSchema);

      Test.create([{}], { validateBeforeSave: false }, function(createError, docs) {
        assert.equal(createError, null);
        const doc = docs[0];
        doc.other = 'something';
        assert.ok(doc.validateSync().errors);
        doc.save(function(error) {
          assert.ok(error.errors);
          done();
        });
      });
    });

    it('filters out validation on unmodified paths when validateModifiedOnly set (gh-7421) (gh-9963)', function(done) {
      const testSchema = new Schema({
        title: { type: String, required: true },
        other: String,
        subdocs: [{ name: { type: String, required: true } }]
      });

      const Test = db.model('Test', testSchema);

      const doc = { subdocs: [{ name: null }, { name: 'test' }] };
      Test.create([doc], { validateBeforeSave: false }, function(createError, docs) {
        assert.equal(createError, null);
        const doc = docs[0];
        doc.other = 'something';
        doc.subdocs[1].name = 'test2';
        assert.equal(doc.validateSync({ validateModifiedOnly: true }), null);
        assert.equal(doc.validateSync('other'), null);
        assert.ok(doc.validateSync('other title').errors['title']);
        doc.save({ validateModifiedOnly: true }, function(error) {
          assert.equal(error, null);
          done();
        });
      });
    });

    it('does not filter validation on modified paths when validateModifiedOnly set (gh-7421)', function(done) {
      const testSchema = new Schema({ title: { type: String, required: true }, other: String });

      const Test = db.model('Test', testSchema);

      Test.create([{ title: 'title' }], { validateBeforeSave: false }, function(createError, docs) {
        assert.equal(createError, null);
        const doc = docs[0];
        doc.title = '';
        assert.ok(doc.validateSync({ validateModifiedOnly: true }).errors);
        doc.save({ validateModifiedOnly: true }, function(error) {
          assert.ok(error.errors);
          done();
        });
      });
    });

    it('validateModifiedOnly with pre existing validation error (gh-8091)', function() {
      const schema = mongoose.Schema({
        title: String,
        coverId: Number
      }, { validateModifiedOnly: true });

      const Model = db.model('Test', schema);

      return co(function*() {
        yield Model.collection.insertOne({ title: 'foo', coverId: parseFloat('not a number') });

        const doc = yield Model.findOne();
        doc.title = 'bar';
        // Should not throw
        yield doc.save();
      });
    });

    it('handles non-errors', function(done) {
      const schema = new Schema({
        name: { type: String, required: true }
      });

      schema.post('save', function(error, doc, next) {
        next(new Error('Catch all'));
      });

      schema.post('save', function(error, doc, next) {
        next(new Error('Catch all #2'));
      });

      const Model = db.model('Test', schema);

      Model.create({ name: 'test' }, function(error) {
        assert.ifError(error);
        done();
      });
    });
  });

  describe('bug fixes', function() {
    beforeEach(() => db.deleteModel(/.*/));

    it('single embedded schemas with populate (gh-3501)', function(done) {
      const PopulateMeSchema = new Schema({});

      const Child = db.model('Child', PopulateMeSchema);

      const SingleNestedSchema = new Schema({
        populateMeArray: [{
          type: Schema.Types.ObjectId,
          ref: 'Child'
        }]
      });

      const parentSchema = new Schema({
        singleNested: SingleNestedSchema
      });

      const P = db.model('Parent', parentSchema);

      Child.create([{}, {}], function(error, docs) {
        assert.ifError(error);
        const obj = {
          singleNested: { populateMeArray: [docs[0]._id, docs[1]._id] }
        };
        P.create(obj, function(error, doc) {
          assert.ifError(error);
          P.
            findById(doc._id).
            populate('singleNested.populateMeArray').
            exec(function(error, doc) {
              assert.ok(doc.singleNested.populateMeArray[0]._id);
              done();
            });
        });
      });
    });

    it('single embedded schemas with methods (gh-3534)', function() {
      const personSchema = new Schema({ name: String });
      personSchema.methods.firstName = function() {
        return this.name.substr(0, this.name.indexOf(' '));
      };

      const bandSchema = new Schema({ leadSinger: personSchema });
      const Band = db.model('Band', bandSchema);

      const gnr = new Band({ leadSinger: { name: 'Axl Rose' } });
      assert.equal(gnr.leadSinger.firstName(), 'Axl');
    });

    it('single embedded schemas with models (gh-3535)', function(done) {
      const personSchema = new Schema({ name: String });
      const Person = db.model('Person', personSchema);

      const bandSchema = new Schema({ leadSinger: personSchema });
      const Band = db.model('Band', bandSchema);

      const axl = new Person({ name: 'Axl Rose' });
      const gnr = new Band({ leadSinger: axl });

      gnr.save(function(error) {
        assert.ifError(error);
        assert.equal(gnr.leadSinger.name, 'Axl Rose');
        done();
      });
    });

    it('single embedded schemas with indexes (gh-3594)', function() {
      const personSchema = new Schema({ name: { type: String, unique: true } });

      const bandSchema = new Schema({ leadSinger: personSchema });

      assert.equal(bandSchema.indexes().length, 1);
      const index = bandSchema.indexes()[0];
      assert.deepEqual(index[0], { 'leadSinger.name': 1 });
      assert.ok(index[1].unique);
    });

    it('removing single embedded docs (gh-3596)', function(done) {
      const personSchema = new Schema({ name: String });

      const bandSchema = new Schema({ guitarist: personSchema, name: String });
      const Band = db.model('Band', bandSchema);

      const gnr = new Band({
        name: 'Guns N\' Roses',
        guitarist: { name: 'Slash' }
      });
      gnr.save(function(error, gnr) {
        assert.ifError(error);
        gnr.guitarist = undefined;
        gnr.save(function(error, gnr) {
          assert.ifError(error);
          assert.ok(!gnr.guitarist);
          done();
        });
      });
    });

    it('setting single embedded docs (gh-3601)', function(done) {
      const personSchema = new Schema({ name: String });

      const bandSchema = new Schema({ guitarist: personSchema, name: String });
      const Band = db.model('Band', bandSchema);

      const gnr = new Band({
        name: 'Guns N\' Roses',
        guitarist: { name: 'Slash' }
      });
      const velvetRevolver = new Band({
        name: 'Velvet Revolver'
      });
      velvetRevolver.guitarist = gnr.guitarist;
      velvetRevolver.save(function(error) {
        assert.ifError(error);
        assert.equal(velvetRevolver.guitarist.name, 'Slash');
        done();
      });
    });

    it('single embedded docs init obeys strict mode (gh-3642)', function(done) {
      const personSchema = new Schema({ name: String });

      const bandSchema = new Schema({ guitarist: personSchema, name: String });
      const Band = db.model('Band', bandSchema);

      const velvetRevolver = new Band({
        name: 'Velvet Revolver',
        guitarist: { name: 'Slash', realName: 'Saul Hudson' }
      });

      velvetRevolver.save(function(error) {
        assert.ifError(error);
        const query = { name: 'Velvet Revolver' };
        Band.collection.findOne(query, function(error, band) {
          assert.ifError(error);
          assert.ok(!band.guitarist.realName);
          done();
        });
      });
    });

    it('single embedded docs post hooks (gh-3679)', function(done) {
      const postHookCalls = [];
      const personSchema = new Schema({ name: String });
      personSchema.post('save', function() {
        postHookCalls.push(this);
      });

      const bandSchema = new Schema({ guitarist: personSchema, name: String });
      const Band = db.model('Band', bandSchema);
      const obj = { name: 'Guns N\' Roses', guitarist: { name: 'Slash' } };

      Band.create(obj, function(error) {
        assert.ifError(error);
        setTimeout(function() {
          assert.equal(postHookCalls.length, 1);
          assert.equal(postHookCalls[0].name, 'Slash');
          done();
        });
      });
    });

    it('single embedded docs .set() (gh-3686)', function(done) {
      const personSchema = new Schema({ name: String, realName: String });

      const bandSchema = new Schema({
        guitarist: personSchema,
        name: String
      });
      const Band = db.model('Band', bandSchema);
      const obj = {
        name: 'Guns N\' Roses',
        guitarist: { name: 'Slash', realName: 'Saul Hudson' }
      };

      Band.create(obj, function(error, gnr) {
        gnr.set('guitarist.name', 'Buckethead');
        gnr.save(function(error) {
          assert.ifError(error);
          assert.equal(gnr.guitarist.name, 'Buckethead');
          assert.equal(gnr.guitarist.realName, 'Saul Hudson');
          done();
        });
      });
    });

    it('single embedded docs with arrays pre hooks (gh-3680)', function(done) {
      const childSchema = new Schema({ count: Number });

      let preCalls = 0;
      childSchema.pre('save', function(next) {
        ++preCalls;
        next();
      });

      const SingleNestedSchema = new Schema({
        children: [childSchema]
      });

      const ParentSchema = new Schema({
        singleNested: SingleNestedSchema
      });

      const Parent = db.model('Parent', ParentSchema);
      const obj = { singleNested: { children: [{ count: 0 }] } };
      Parent.create(obj, function(error) {
        assert.ifError(error);
        assert.equal(preCalls, 1);
        done();
      });
    });

    it('nested single embedded doc validation (gh-3702)', function(done) {
      const childChildSchema = new Schema({ count: { type: Number, min: 1 } });
      const childSchema = new Schema({ child: childChildSchema });
      const parentSchema = new Schema({ child: childSchema });

      const Parent = db.model('Parent', parentSchema);
      const obj = { child: { child: { count: 0 } } };
      Parent.create(obj, function(error) {
        assert.ok(error);
        assert.ok(/ValidationError/.test(error.toString()));
        done();
      });
    });

    it('handles virtuals with dots correctly (gh-3618)', function() {
      const testSchema = new Schema({ nested: { type: Object, default: {} } });
      testSchema.virtual('nested.test').get(function() {
        return true;
      });

      const Test = db.model('Test', testSchema);

      const test = new Test();

      let doc = test.toObject({ getters: true, virtuals: true });
      delete doc._id;
      delete doc.id;
      assert.deepEqual(doc, { nested: { test: true } });

      doc = test.toObject({ getters: false, virtuals: true });
      delete doc._id;
      delete doc.id;
      assert.deepEqual(doc, { nested: { test: true } });
    });

    it('handles pushing with numeric keys (gh-3623)', function(done) {
      const schema = new Schema({
        array: [{
          1: {
            date: Date
          },
          2: {
            date: Date
          },
          3: {
            date: Date
          }
        }]
      });

      const MyModel = db.model('Test', schema);

      const doc = { array: [{ 2: {} }] };
      MyModel.collection.insertOne(doc, function(error) {
        assert.ifError(error);

        MyModel.findOne({ _id: doc._id }, function(error, doc) {
          assert.ifError(error);
          doc.array.push({ 2: {} });
          doc.save(function(error) {
            assert.ifError(error);
            done();
          });
        });
      });
    });

    it('execPopulate (gh-3753)', function(done) {
      const childSchema = new Schema({
        name: String
      });

      const parentSchema = new Schema({
        name: String,
        children: [{ type: ObjectId, ref: 'Child' }]
      });

      const Child = db.model('Child', childSchema);
      const Parent = db.model('Parent', parentSchema);

      Child.create({ name: 'Luke Skywalker' }, function(error, child) {
        assert.ifError(error);
        const doc = { name: 'Darth Vader', children: [child._id] };
        Parent.create(doc, function(error, doc) {
          Parent.findOne({ _id: doc._id }, function(error, doc) {
            assert.ifError(error);
            assert.ok(doc);
            doc.populate('children').then(function(doc) {
              assert.equal(doc.children.length, 1);
              assert.equal(doc.children[0].name, 'Luke Skywalker');
              done();
            });
          });
        });
      });
    });

    it('handles 0 for numeric subdoc ids (gh-3776)', function(done) {
      const personSchema = new Schema({
        _id: Number,
        name: String,
        age: Number,
        friends: [{ type: Number, ref: 'Person' }]
      });

      const Person = db.model('Person', personSchema);

      const people = [
        { _id: 0, name: 'Alice' },
        { _id: 1, name: 'Bob' }
      ];

      Person.create(people, function(error, people) {
        assert.ifError(error);
        const alice = people[0];
        alice.friends.push(people[1]);
        alice.save(function(error) {
          assert.ifError(error);
          done();
        });
      });
    });

    it('handles conflicting names (gh-3867)', function() {
      const testSchema = new Schema({
        name: {
          type: String,
          required: true
        },
        things: [{
          name: {
            type: String,
            required: true
          }
        }]
      });

      const M = db.model('Test', testSchema);

      const doc = M({
        things: [{}]
      });

      const fields = Object.keys(doc.validateSync().errors).sort();
      assert.deepEqual(fields, ['name', 'things.0.name']);
    });

    it('populate with lean (gh-3873)', function(done) {
      const companySchema = new mongoose.Schema({
        name: String,
        description: String,
        userCnt: { type: Number, default: 0, select: false }
      });

      const userSchema = new mongoose.Schema({
        name: String,
        company: { type: mongoose.Schema.Types.ObjectId, ref: 'Company' }
      });

      const Company = db.model('Company', companySchema);
      const User = db.model('User', userSchema);

      const company = new Company({ name: 'IniTech', userCnt: 1 });
      const user = new User({ name: 'Peter', company: company._id });

      company.save(function(error) {
        assert.ifError(error);
        user.save(function(error) {
          assert.ifError(error);
          next();
        });
      });

      function next() {
        const pop = { path: 'company', select: 'name', options: { lean: true } };
        User.find({}).populate(pop).exec(function(error, docs) {
          assert.ifError(error);
          assert.equal(docs.length, 1);
          assert.strictEqual(docs[0].company.userCnt, undefined);
          done();
        });
      }
    });

    it('init single nested subdoc with select (gh-3880)', function(done) {
      const childSchema = new mongoose.Schema({
        name: { type: String },
        friends: [{ type: String }]
      });

      const parentSchema = new mongoose.Schema({
        name: { type: String },
        child: childSchema
      });

      const Parent = db.model('Parent', parentSchema);
      const p = new Parent({
        name: 'Mufasa',
        child: {
          name: 'Simba',
          friends: ['Pumbaa', 'Timon', 'Nala']
        }
      });

      p.save(function(error) {
        assert.ifError(error);
        const fields = 'name child.name';
        Parent.findById(p._id).select(fields).exec(function(error, doc) {
          assert.ifError(error);
          assert.strictEqual(doc.child.friends, void 0);
          done();
        });
      });
    });

    it('single nested subdoc isModified() (gh-3910)', function(done) {
      let called = 0;

      const ChildSchema = new Schema({
        name: String
      });

      ChildSchema.pre('save', function(next) {
        assert.ok(this.isModified('name'));
        ++called;
        next();
      });

      const ParentSchema = new Schema({
        name: String,
        child: ChildSchema
      });

      const Parent = db.model('Parent', ParentSchema);

      const p = new Parent({
        name: 'Darth Vader',
        child: {
          name: 'Luke Skywalker'
        }
      });

      p.save(function(error) {
        assert.ifError(error);
        assert.strictEqual(called, 1);
        done();
      });
    });

    it('pre and post as schema keys (gh-3902)', function(done) {
      const schema = new mongoose.Schema({
        pre: String,
        post: String
      }, { versionKey: false });
      const MyModel = db.model('Test', schema);

      MyModel.create({ pre: 'test', post: 'test' }, function(error, doc) {
        assert.ifError(error);
        assert.deepEqual(utils.omit(doc.toObject(), '_id'),
          { pre: 'test', post: 'test' });
        done();
      });
    });

    it('manual population and isNew (gh-3982)', function(done) {
      const NestedModelSchema = new mongoose.Schema({
        field: String
      });

      const NestedModel = db.model('Test', NestedModelSchema);

      const ModelSchema = new mongoose.Schema({
        field: String,
        array: [{
          type: mongoose.Schema.ObjectId,
          ref: 'Test',
          required: true
        }]
      });

      const Model = db.model('Test1', ModelSchema);

      const nestedModel = new NestedModel({
        field: 'nestedModel'
      });

      nestedModel.save(function(error, nestedModel) {
        assert.ifError(error);
        Model.create({ array: [nestedModel._id] }, function(error, doc) {
          assert.ifError(error);
          Model.findById(doc._id).populate('array').exec(function(error, doc) {
            assert.ifError(error);
            doc.array.push(nestedModel);
            assert.strictEqual(doc.isNew, false);
            assert.strictEqual(doc.array[0].isNew, false);
            assert.strictEqual(doc.array[1].isNew, false);
            assert.strictEqual(nestedModel.isNew, false);
            done();
          });
        });
      });
    });

    it('manual population with refPath (gh-7070)', function() {
      const ChildModelSchema = new mongoose.Schema({
        name: String
      });

      const ChildModel = db.model('Child', ChildModelSchema);

      const ParentModelSchema = new mongoose.Schema({
        model: String,
        childId: { type: mongoose.ObjectId, refPath: 'model' },
        otherId: mongoose.ObjectId
      });

      const ParentModel = db.model('Parent', ParentModelSchema);

      return co(function*() {
        const child = yield ChildModel.create({ name: 'test' });

        let parent = yield ParentModel.create({
          model: 'Child',
          childId: child._id
        });

        parent = yield ParentModel.findOne();

        parent.childId = child;
        parent.otherId = child;

        assert.equal(parent.childId.name, 'test');
        assert.ok(parent.otherId instanceof mongoose.Types.ObjectId);
      });
    });

    it('doesnt skipId for single nested subdocs (gh-4008)', function(done) {
      const childSchema = new Schema({
        name: String
      });

      const parentSchema = new Schema({
        child: childSchema
      });

      const Parent = db.model('Parent', parentSchema);

      Parent.create({ child: { name: 'My child' } }, function(error, doc) {
        assert.ifError(error);
        Parent.collection.findOne({ _id: doc._id }, function(error, doc) {
          assert.ifError(error);
          assert.ok(doc.child._id);
          done();
        });
      });
    });

    it('single embedded docs with $near (gh-4014)', function(done) {
      const schema = new mongoose.Schema({
        placeName: String
      });

      const geoSchema = new mongoose.Schema({
        type: {
          type: String,
          enum: 'Point',
          default: 'Point'
        },
        coordinates: {
          type: [Number],
          default: [0, 0]
        }
      });

      schema.add({ geo: geoSchema });
      schema.index({ geo: '2dsphere' });

      const MyModel = db.model('Test', schema);

      MyModel.on('index', function(err) {
        assert.ifError(err);

        MyModel.
          where('geo').near({ center: [50, 50], spherical: true }).
          exec(function(err) {
            assert.ifError(err);
            done();
          });
      });
    });

    it('skip validation if required returns false (gh-4094)', function() {
      const schema = new Schema({
        div: {
          type: Number,
          required: function() { return false; },
          validate: function(v) { return !!v; }
        }
      });
      const Model = db.model('Test', schema);
      const m = new Model();
      assert.ifError(m.validateSync());
    });

    it('ability to overwrite array default (gh-4109)', function(done) {
      const schema = new Schema({
        names: {
          type: [String],
          default: void 0
        }
      });

      const Model = db.model('Test', schema);
      const m = new Model();
      assert.ok(!m.names);
      m.save(function(error, m) {
        assert.ifError(error);
        Model.collection.findOne({ _id: m._id }, function(error, doc) {
          assert.ifError(error);
          assert.ok(!('names' in doc));
          done();
        });
      });
    });

    it('validation works when setting array index (gh-3816)', function(done) {
      const mySchema = new mongoose.Schema({
        items: [
          { month: Number, date: Date }
        ]
      });

      const Test = db.model('test', mySchema);

      const a = [
        { month: 0, date: new Date() },
        { month: 1, date: new Date() }
      ];
      Test.create({ items: a }, function(error, doc) {
        assert.ifError(error);
        Test.findById(doc._id).exec(function(error, doc) {
          assert.ifError(error);
          assert.ok(doc);
          doc.items[0] = {
            month: 5,
            date: new Date()
          };
          doc.markModified('items');
          doc.save(function(error) {
            assert.ifError(error);
            done();
          });
        });
      });
    });

    it('validateSync works when setting array index nested (gh-5389)', function(done) {
      const childSchema = new mongoose.Schema({
        _id: false,
        name: String,
        age: Number
      });

      const schema = new mongoose.Schema({
        name: String,
        children: [childSchema]
      });

      const Model = db.model('Test', schema);

      Model.
        create({
          name: 'test',
          children: [
            { name: 'test-child', age: 24 }
          ]
        }).
        then(function(doc) {
          return Model.findById(doc._id);
        }).
        then(function(doc) {
          doc.children[0] = { name: 'updated-child', age: 53 };
          const errors = doc.validateSync();
          assert.ok(!errors);
          done();
        }).
        catch(done);
    });

    it('single embedded with defaults have $parent (gh-4115)', function() {
      const ChildSchema = new Schema({
        name: {
          type: String,
          default: 'child'
        }
      });

      const ParentSchema = new Schema({
        child: {
          type: ChildSchema,
          default: {}
        }
      });

      const Parent = db.model('Parent', ParentSchema);

      const p = new Parent();
      assert.equal(p.child.$parent, p);
    });

    it('removing parent doc calls remove hooks on subdocs (gh-2348) (gh-4566)', function(done) {
      const ChildSchema = new Schema({
        name: String
      });

      const called = {};
      ChildSchema.pre('remove', function(next) {
        called[this.name] = true;
        next();
      });

      const ParentSchema = new Schema({
        children: [ChildSchema],
        child: ChildSchema
      });

      const Parent = db.model('Parent', ParentSchema);

      const doc = {
        children: [{ name: 'Jacen' }, { name: 'Jaina' }],
        child: { name: 'Anakin' }
      };
      Parent.create(doc, function(error, doc) {
        assert.ifError(error);
        doc.remove(function(error, doc) {
          assert.ifError(error);
          assert.deepEqual(called, {
            Jacen: true,
            Jaina: true,
            Anakin: true
          });
          const arr = doc.children.toObject().map(function(v) { return v.name; });
          assert.deepEqual(arr, ['Jacen', 'Jaina']);
          assert.equal(doc.child.name, 'Anakin');
          done();
        });
      });
    });

    it('strings of length 12 are valid oids (gh-3365)', function(done) {
      const schema = new Schema({ myId: mongoose.Schema.Types.ObjectId });
      const M = db.model('Test', schema);
      const doc = new M({ myId: 'blablablabla' });
      doc.validate(function(error) {
        assert.ifError(error);
        done();
      });
    });

    it('set() empty obj unmodifies subpaths (gh-4182)', function(done) {
      const omeletteSchema = new Schema({
        topping: {
          meat: {
            type: String,
            enum: ['bacon', 'sausage']
          },
          cheese: Boolean
        }
      });
      const Omelette = db.model('Test', omeletteSchema);
      const doc = new Omelette({
        topping: {
          meat: 'bacon',
          cheese: true
        }
      });
      doc.topping = {};
      doc.save(function(error) {
        assert.ifError(error);
        assert.strictEqual(doc.topping.meat, void 0);
        done();
      });
    });

    it('emits cb errors on model for save (gh-3499)', function(done) {
      const testSchema = new Schema({ name: String });

      const Test = db.model('Test', testSchema);

      Test.on('error', function(error) {
        assert.equal(error.message, 'fail!');
        done();
      });

      new Test({}).save(function() {
        throw new Error('fail!');
      });
    });

    it('emits cb errors on model for save with hooks (gh-3499)', function(done) {
      const testSchema = new Schema({ name: String });

      testSchema.pre('save', function(next) {
        next();
      });

      testSchema.post('save', function(doc, next) {
        next();
      });

      const Test = db.model('Test', testSchema);

      Test.on('error', function(error) {
        assert.equal(error.message, 'fail!');
        done();
      });

      new Test({}).save(function() {
        throw new Error('fail!');
      });
    });

    it('emits cb errors on model for find() (gh-3499)', function(done) {
      const testSchema = new Schema({ name: String });

      const Test = db.model('Test', testSchema);

      Test.on('error', function(error) {
        assert.equal(error.message, 'fail!');
        done();
      });

      Test.find({}, function() {
        throw new Error('fail!');
      });
    });

    it('emits cb errors on model for find() + hooks (gh-3499)', function(done) {
      const testSchema = new Schema({ name: String });

      testSchema.post('find', function(results, next) {
        assert.equal(results.length, 0);
        next();
      });

      const Test = db.model('Test', testSchema);

      Test.on('error', function(error) {
        assert.equal(error.message, 'fail!');
        done();
      });

      Test.find({}, function() {
        throw new Error('fail!');
      });
    });

    it('clears subpaths when removing single nested (gh-4216)', function(done) {
      const RecurrenceSchema = new Schema({
        frequency: Number,
        interval: {
          type: String,
          enum: ['days', 'weeks', 'months', 'years']
        }
      }, { _id: false });

      const EventSchema = new Schema({
        name: {
          type: String,
          trim: true
        },
        recurrence: RecurrenceSchema
      });

      const Event = db.model('Test', EventSchema);
      const ev = new Event({
        name: 'test',
        recurrence: { frequency: 2, interval: 'days' }
      });
      ev.recurrence = null;
      ev.save(function(error) {
        assert.ifError(error);
        done();
      });
    });

    it('using validator.isEmail as a validator (gh-4064) (gh-4084)', function(done) {
      const schema = new Schema({
        email: { type: String, validate: validator.isEmail }
      });

      const MyModel = db.model('Test', schema);

      MyModel.create({ email: 'invalid' }, function(error) {
        assert.ok(error);
        assert.ok(error.errors['email']);
        done();
      });
    });

    it('setting path to empty object works (gh-4218)', function() {
      const schema = new Schema({
        object: {
          nested: {
            field1: { type: Number, default: 1 }
          }
        }
      });

      const MyModel = db.model('Test', schema);

      return co(function*() {
        let doc = yield MyModel.create({});
        doc.object.nested = {};
        yield doc.save();
        doc = yield MyModel.collection.findOne({ _id: doc._id });
        assert.deepEqual(doc.object.nested, {});
      });
    });

    it('setting path to object with strict and no paths in the schema (gh-6436) (gh-4218)', function() {
      const schema = new Schema({
        object: {
          nested: {
            field1: { type: Number, default: 1 }
          }
        }
      });

      const MyModel = db.model('Test', schema);

      return co(function*() {
        let doc = yield MyModel.create({});
        doc.object.nested = { field2: 'foo' }; // `field2` not in the schema
        yield doc.save();
        doc = yield MyModel.collection.findOne({ _id: doc._id });
        assert.deepEqual(doc.object.nested, {});
      });
    });

    it('minimize + empty object (gh-4337)', function() {
      const SomeModelSchema = new mongoose.Schema({}, {
        minimize: false
      });

      const SomeModel = db.model('Test', SomeModelSchema);

      assert.doesNotThrow(function() {
        new SomeModel({});
      });
    });

    it('directModifiedPaths() (gh-7373)', function() {
      const schema = new Schema({ foo: String, nested: { bar: String } });
      const Model = db.model('Test', schema);

      return co(function*() {
        yield Model.create({ foo: 'original', nested: { bar: 'original' } });

        const doc = yield Model.findOne();
        doc.nested.bar = 'modified';

        assert.deepEqual(doc.directModifiedPaths(), ['nested.bar']);
        assert.deepEqual(doc.modifiedPaths().sort(), ['nested', 'nested.bar']);
      });
    });

    describe('modifiedPaths', function() {
      it('doesnt markModified child paths if parent is modified (gh-4224)', function(done) {
        const childSchema = new Schema({
          name: String
        });
        const parentSchema = new Schema({
          child: childSchema
        });

        const Parent = db.model('Test', parentSchema);
        Parent.create({ child: { name: 'Jacen' } }, function(error, doc) {
          assert.ifError(error);
          doc.child = { name: 'Jaina' };
          doc.child.name = 'Anakin';
          assert.deepEqual(doc.modifiedPaths(), ['child']);
          assert.ok(doc.isModified('child.name'));
          done();
        });
      });

      it('includeChildren option (gh-6134)', function() {
        const personSchema = new mongoose.Schema({
          name: { type: String },
          colors: {
            primary: {
              type: String,
              default: 'white',
              enum: ['blue', 'green', 'red', 'purple', 'yellow']
            }
          }
        });

        const Person = db.model('Person', personSchema);

        const luke = new Person({
          name: 'Luke',
          colors: {
            primary: 'blue'
          }
        });
        assert.deepEqual(luke.modifiedPaths(), ['name', 'colors', 'colors.primary']);

        const obiwan = new Person({ name: 'Obi-Wan' });
        obiwan.colors.primary = 'blue';
        assert.deepEqual(obiwan.modifiedPaths(), ['name', 'colors', 'colors.primary']);

        const anakin = new Person({ name: 'Anakin' });
        anakin.colors = { primary: 'blue' };
        assert.deepEqual(anakin.modifiedPaths({ includeChildren: true }), ['name', 'colors', 'colors.primary']);
      });

      it('includeChildren option with arrays (gh-5904)', function() {
        const teamSchema = new mongoose.Schema({
          name: String,
          colors: {
            primary: {
              type: String,
              enum: ['blue', 'green', 'red', 'purple', 'yellow', 'white', 'black']
            }
          },
          members: [{
            name: String
          }]
        });

        const Team = db.model('Team', teamSchema);

        const jedis = new Team({
          name: 'Jedis',
          colors: {
            primary: 'blue'
          },
          members: [{ name: 'luke' }]
        });

        const paths = jedis.modifiedPaths({ includeChildren: true });
        assert.deepEqual(paths, [
          'name',
          'colors',
          'colors.primary',
          'members',
          'members.0',
          'members.0.name'
        ]);
      });

      it('1 level down nested paths get marked modified on initial set (gh-7313) (gh-6944)', function() {
        const testSchema = new Schema({
          name: {
            first: String,
            last: String
          },
          relatives: {
            aunt: {
              name: String
            },
            uncle: {
              name: String
            }
          }
        });
        const M = db.model('Test', testSchema);

        const doc = new M({
          name: { first: 'A', last: 'B' },
          relatives: {
            aunt: { name: 'foo' },
            uncle: { name: 'bar' }
          }
        });

        assert.ok(doc.modifiedPaths().indexOf('name.first') !== -1);
        assert.ok(doc.modifiedPaths().indexOf('name.last') !== -1);
        assert.ok(doc.modifiedPaths().indexOf('relatives.aunt') !== -1);
        assert.ok(doc.modifiedPaths().indexOf('relatives.uncle') !== -1);

        return Promise.resolve();
      });
    });

    it('single nested isNew (gh-4369)', function(done) {
      const childSchema = new Schema({
        name: String
      });
      const parentSchema = new Schema({
        child: childSchema
      });

      const Parent = db.model('Test', parentSchema);
      let remaining = 2;

      const doc = new Parent({ child: { name: 'Jacen' } });
      doc.child.on('isNew', function(val) {
        assert.ok(!val);
        assert.ok(!doc.child.isNew);
        --remaining || done();
      });

      doc.save(function(error, doc) {
        assert.ifError(error);
        assert.ok(!doc.child.isNew);
        --remaining || done();
      });
    });

    it('deep default array values (gh-4540)', function() {
      const schema = new Schema({
        arr: [{
          test: {
            type: Array,
            default: ['test']
          }
        }]
      });
      assert.doesNotThrow(function() {
        db.model('Test', schema);
      });
    });

    it('default values with subdoc array (gh-4390)', function(done) {
      const childSchema = new Schema({
        name: String
      });
      const parentSchema = new Schema({
        child: [childSchema]
      });

      parentSchema.path('child').default([{ name: 'test' }]);

      const Parent = db.model('Parent', parentSchema);

      Parent.create({}, function(error, doc) {
        assert.ifError(error);
        const arr = doc.toObject().child.map(function(doc) {
          assert.ok(doc._id);
          delete doc._id;
          return doc;
        });
        assert.deepEqual(arr, [{ name: 'test' }]);
        done();
      });
    });

    it('handles invalid dates (gh-4404)', function(done) {
      const testSchema = new Schema({
        date: Date
      });

      const Test = db.model('Test', testSchema);

      Test.create({ date: new Date('invalid date') }, function(error) {
        assert.ok(error);
        assert.equal(error.errors['date'].name, 'CastError');
        done();
      });
    });

    it('setting array subpath (gh-4472)', function() {
      const ChildSchema = new mongoose.Schema({
        name: String,
        age: Number
      }, { _id: false });

      const ParentSchema = new mongoose.Schema({
        data: {
          children: [ChildSchema]
        }
      });

      const Parent = db.model('Parent', ParentSchema);

      const p = new Parent();
      p.set('data.children.0', {
        name: 'Bob',
        age: 900
      });

      assert.deepEqual(p.toObject().data.children, [{ name: 'Bob', age: 900 }]);
    });

    it('ignore paths (gh-4480)', function() {
      const TestSchema = new Schema({
        name: { type: String, required: true }
      });

      const Test = db.model('Parent', TestSchema);

      return co(function*() {
        yield Test.create({ name: 'val' });

        let doc = yield Test.findOne();

        doc.name = null;
        doc.$ignore('name');

        yield doc.save();

        doc = yield Test.findById(doc._id);

        assert.equal(doc.name, 'val');
      });
    });

    it('ignore subdocs paths (gh-4480) (gh-6152)', function() {
      const childSchema = new Schema({
        name: { type: String, required: true }
      });
      const testSchema = new Schema({
        child: childSchema,
        children: [childSchema]
      });

      const Test = db.model('Test', testSchema);

      return co(function*() {
        yield Test.create({
          child: { name: 'testSingle' },
          children: [{ name: 'testArr' }]
        });

        let doc = yield Test.findOne();
        doc.child.name = null;
        doc.child.$ignore('name');

        yield doc.save();

        doc = yield Test.findById(doc._id);

        assert.equal(doc.child.name, 'testSingle');

        doc.children[0].name = null;
        doc.children[0].$ignore('name');

        yield doc.save();

        doc = yield Test.findById(doc._id);

        assert.equal(doc.children[0].name, 'testArr');
      });
    });

    it('composite _ids (gh-4542)', function(done) {
      const schema = new Schema({
        _id: {
          key1: String,
          key2: String
        },
        content: String
      });

      const Model = db.model('Test', schema);

      const object = new Model();
      object._id = { key1: 'foo', key2: 'bar' };
      object.save().
        then(function(obj) {
          obj.content = 'Hello';
          return obj.save();
        }).
        then(function(obj) {
          return Model.findOne({ _id: obj._id });
        }).
        then(function(obj) {
          assert.equal(obj.content, 'Hello');
          done();
        }).
        catch(done);
    });

    it('validateSync with undefined and conditional required (gh-4607)', function() {
      const schema = new mongoose.Schema({
        type: mongoose.SchemaTypes.Number,
        conditional: {
          type: mongoose.SchemaTypes.String,
          required: function() {
            return this.type === 1;
          },
          maxlength: 128
        }
      });

      const Model = db.model('Test', schema);

      assert.doesNotThrow(function() {
        new Model({
          type: 2,
          conditional: void 0
        }).validateSync();
      });
    });

    it('conditional required on single nested (gh-4663)', function() {
      const childSchema = new Schema({
        name: String
      });
      const schema = new Schema({
        child: {
          type: childSchema,
          required: function() {
            assert.equal(this.child.name, 'test');
          }
        }
      });

      const M = db.model('Test', schema);

      const err = new M({ child: { name: 'test' } }).validateSync();
      assert.ifError(err);
    });

    it('setting full path under single nested schema works (gh-4578) (gh-4528)', function(done) {
      const ChildSchema = new mongoose.Schema({
        age: Number
      });

      const ParentSchema = new mongoose.Schema({
        age: Number,
        family: {
          child: ChildSchema
        }
      });

      const M = db.model('Test', ParentSchema);

      M.create({ age: 45 }, function(error, doc) {
        assert.ifError(error);
        assert.ok(!doc.family.child);
        doc.set('family.child.age', 15);
        assert.ok(doc.family.child.schema);
        assert.ok(doc.isModified('family.child'));
        assert.ok(doc.isModified('family.child.age'));
        assert.equal(doc.family.child.toObject().age, 15);
        done();
      });
    });

    it('setting a nested path retains nested modified paths (gh-5206)', function(done) {
      const testSchema = new mongoose.Schema({
        name: String,
        surnames: {
          docarray: [{ name: String }]
        }
      });

      const Cat = db.model('Cat', testSchema);

      const kitty = new Cat({
        name: 'Test',
        surnames: {
          docarray: [{ name: 'test1' }, { name: 'test2' }]
        }
      });

      kitty.save(function(error) {
        assert.ifError(error);

        kitty.surnames = {
          docarray: [{ name: 'test1' }, { name: 'test2' }, { name: 'test3' }]
        };

        assert.deepEqual(kitty.modifiedPaths(),
          ['surnames', 'surnames.docarray']);
        done();
      });
    });

    it('toObject() does not depopulate top level (gh-3057)', function() {
      const Cat = db.model('Cat', { name: String });
      const Human = db.model('Person', {
        name: String,
        petCat: { type: mongoose.Schema.Types.ObjectId, ref: 'Cat' }
      });

      const kitty = new Cat({ name: 'Zildjian' });
      const person = new Human({ name: 'Val', petCat: kitty });

      assert.equal(kitty.toObject({ depopulate: true }).name, 'Zildjian');
      assert.ok(!person.toObject({ depopulate: true }).petCat.name);
    });

    it('toObject() respects schema-level depopulate (gh-6313)', function() {
      const personSchema = Schema({
        name: String,
        car: {
          type: Schema.Types.ObjectId,
          ref: 'Car'
        }
      });

      personSchema.set('toObject', {
        depopulate: true
      });

      const carSchema = Schema({
        name: String
      });

      const Car = db.model('Car', carSchema);
      const Person = db.model('Person', personSchema);

      const car = new Car({
        name: 'Ford'
      });

      const person = new Person({
        name: 'John',
        car: car
      });

      assert.equal(person.toObject().car.toHexString(), car._id.toHexString());
    });

    it('single nested doc conditional required (gh-4654)', function(done) {
      const ProfileSchema = new Schema({
        firstName: String,
        lastName: String
      });

      function validator() {
        assert.equal(this.email, 'test');
        return true;
      }

      const UserSchema = new Schema({
        email: String,
        profile: {
          type: ProfileSchema,
          required: [validator, 'profile required']
        }
      });

      const User = db.model('User', UserSchema);
      User.create({ email: 'test' }, function(error) {
        assert.equal(error.errors['profile'].message, 'profile required');
        done();
      });
    });

    it('handles setting single nested schema to equal value (gh-4676)', function(done) {
      const companySchema = new mongoose.Schema({
        _id: false,
        name: String,
        description: String
      });

      const userSchema = new mongoose.Schema({
        name: String,
        company: companySchema
      });

      const User = db.model('User', userSchema);

      const user = new User({ company: { name: 'Test' } });
      user.save(function(error) {
        assert.ifError(error);
        user.company.description = 'test';
        assert.ok(user.isModified('company'));
        user.company = user.company;
        assert.ok(user.isModified('company'));
        done();
      });
    });

    it('handles setting single nested doc to null after setting (gh-4766)', function(done) {
      const EntitySchema = new Schema({
        company: {
          type: String,
          required: true
        },
        name: {
          type: String,
          required: false
        },
        email: {
          type: String,
          required: false
        }
      }, { _id: false, id: false });

      const ShipmentSchema = new Schema({
        entity: {
          shipper: {
            type: EntitySchema,
            required: false
          },
          manufacturer: {
            type: EntitySchema,
            required: false
          }
        }
      });

      const Shipment = db.model('Test', ShipmentSchema);
      const doc = new Shipment({
        entity: {
          shipper: null,
          manufacturer: {
            company: 'test',
            name: 'test',
            email: 'test@email'
          }
        }
      });

      doc.save().
        then(function() { return Shipment.findById(doc._id); }).
        then(function(shipment) {
          shipment.entity = shipment.entity;
          shipment.entity.manufacturer = null;
          return shipment.save();
        }).
        then(function() {
          done();
        }).
        catch(done);
    });

    it('buffers with subtypes as ids (gh-4506)', function(done) {
      const uuid = require('uuid');

      const UserSchema = new mongoose.Schema({
        _id: {
          type: Buffer,
          default: function() {
            return mongoose.Types.Buffer(uuid.parse(uuid.v4())).toObject(4);
          },
          required: true
        },
        email: {
          type: String,
          lowercase: true,
          required: true
        },
        name: String
      });

      const User = db.model('User', UserSchema);

      const user = new User({
        email: 'me@email.com',
        name: 'My name'
      });

      user.save().
        then(function() {
          return User.findOne({ email: 'me@email.com' });
        }).
        then(function(user) {
          user.name = 'other';
          return user.save();
        }).
        then(function() {
          return User.findOne({ email: 'me@email.com' });
        }).
        then(function(doc) {
          assert.equal(doc.name, 'other');
          done();
        }).
        catch(done);
    });

    it('embedded docs dont mark parent as invalid (gh-4681)', function(done) {
      const NestedSchema = new mongoose.Schema({
        nestedName: { type: String, required: true },
        createdAt: { type: Date, required: true }
      });
      const RootSchema = new mongoose.Schema({
        rootName: String,
        nested: { type: [NestedSchema] }
      });

      const Root = db.model('Test', RootSchema);
      const root = new Root({ rootName: 'root', nested: [{ }] });
      root.save(function(error) {
        assert.ok(error);
        assert.deepEqual(Object.keys(error.errors).sort(),
          ['nested.0.createdAt', 'nested.0.nestedName']);
        done();
      });
    });

    it('should depopulate the shard key when saving (gh-4658)', function(done) {
      const ChildSchema = new mongoose.Schema({
        name: String
      });

      const ChildModel = db.model('Child', ChildSchema);

      const ParentSchema = new mongoose.Schema({
        name: String,
        child: { type: Schema.Types.ObjectId, ref: 'Child' }
      }, { shardKey: { child: 1, _id: 1 } });

      const ParentModel = db.model('Parent', ParentSchema);

      ChildModel.create({ name: 'Luke' }).
        then(function(child) {
          const p = new ParentModel({ name: 'Vader' });
          p.child = child;
          return p.save();
        }).
        then(function(p) {
          p.name = 'Anakin';
          return p.save();
        }).
        then(function(p) {
          return ParentModel.findById(p);
        }).
        then(function(doc) {
          assert.equal(doc.name, 'Anakin');
          done();
        }).
        catch(done);
    });

    it('handles setting virtual subpaths (gh-4716)', function() {
      const childSchema = new Schema({
        name: { type: String, default: 'John' },
        favorites: {
          color: {
            type: String,
            default: 'Blue'
          }
        }
      });

      const parentSchema = new Schema({
        name: { type: String },
        children: {
          type: [childSchema],
          default: [{}]
        }
      });

      parentSchema.virtual('favorites').set(function(v) {
        return this.children[0].set('favorites', v);
      }).get(function() {
        return this.children[0].get('favorites');
      });

      const Parent = db.model('Parent', parentSchema);
      const p = new Parent({ name: 'Anakin' });
      p.set('children.0.name', 'Leah');
      p.set('favorites.color', 'Red');
      assert.equal(p.children[0].favorites.color, 'Red');
    });

    it('handles selected nested elements with defaults (gh-4739)', function(done) {
      const userSchema = new Schema({
        preferences: {
          sleep: { type: Boolean, default: false },
          test: { type: Boolean, default: true }
        },
        name: String
      });

      const User = db.model('User', userSchema);

      const user = { name: 'test' };
      User.collection.insertOne(user, function(error) {
        assert.ifError(error);
        User.findById(user, { 'preferences.sleep': 1, name: 1 }, function(error, user) {
          assert.ifError(error);
          assert.strictEqual(user.preferences.sleep, false);
          assert.ok(!user.preferences.test);
          done();
        });
      });
    });

    it('handles mark valid in subdocs correctly (gh-4778)', function() {
      const SubSchema = new mongoose.Schema({
        field: {
          nestedField: {
            type: mongoose.Schema.ObjectId,
            required: false
          }
        }
      }, { _id: false, id: false });

      const Model2Schema = new mongoose.Schema({
        sub: {
          type: SubSchema,
          required: false
        }
      });
      const Model2 = db.model('Test', Model2Schema);

      const doc = new Model2({
        sub: {}
      });

      doc.sub.field.nestedField = { };
      doc.sub.field.nestedField = '574b69d0d9daf106aaa62974';
      assert.ok(!doc.validateSync());
    });

    it('timestamps set to false works (gh-7074)', function() {
      const schema = new Schema({ name: String }, { timestamps: false });
      const Test = db.model('Test', schema);
      return co(function*() {
        const doc = yield Test.create({ name: 'test' });
        assert.strictEqual(doc.updatedAt, undefined);
        assert.strictEqual(doc.createdAt, undefined);
      });
    });

    it('timestamps with nested paths (gh-5051)', function(done) {
      const schema = new Schema({ props: {} }, {
        timestamps: {
          createdAt: 'props.createdAt',
          updatedAt: 'props.updatedAt'
        }
      });

      const M = db.model('Test', schema);
      const now = Date.now();
      M.create({}, function(error, doc) {
        assert.ok(doc.props.createdAt);
        assert.ok(doc.props.createdAt instanceof Date);
        assert.ok(doc.props.createdAt.valueOf() >= now);
        assert.ok(doc.props.updatedAt);
        assert.ok(doc.props.updatedAt instanceof Date);
        assert.ok(doc.props.updatedAt.valueOf() >= now);
        done();
      });
    });

    it('Declaring defaults in your schema with timestamps defined (gh-6024)', function() {
      const schemaDefinition = {
        name: String,
        misc: {
          hometown: String,
          isAlive: { type: Boolean, default: true }
        }
      };

      const schemaWithTimestamps = new Schema(schemaDefinition, { timestamps: { createdAt: 'misc.createdAt' } });
      const PersonWithTimestamps = db.model('Person', schemaWithTimestamps);
      const dude = new PersonWithTimestamps({ name: 'Keanu', misc: { hometown: 'Beirut' } });
      assert.equal(dude.misc.isAlive, true);
    });

    it('supports $where in pre save hook (gh-4004)', function(done) {
      const Promise = global.Promise;

      const schema = new Schema({
        name: String
      }, { timestamps: true, versionKey: null });

      schema.pre('save', function(next) {
        this.$where = { updatedAt: this.updatedAt };
        next();
      });

      schema.post('save', function(error, res, next) {
        assert.ok(error instanceof MongooseError.DocumentNotFoundError);
        assert.ok(error.message.indexOf('Test') !== -1, error.message);

        error = new Error('Somebody else updated the document!');
        next(error);
      });

      const MyModel = db.model('Test', schema);

      MyModel.create({ name: 'test' }).
        then(function() {
          return Promise.all([
            MyModel.findOne(),
            MyModel.findOne()
          ]);
        }).
        then(function(docs) {
          docs[0].name = 'test2';
          return Promise.all([
            docs[0].save(),
            Promise.resolve(docs[1])
          ]);
        }).
        then(function(docs) {
          docs[1].name = 'test3';
          return docs[1].save();
        }).
        then(function() {
          done(new Error('Should not get here'));
        }).
        catch(function(error) {
          assert.equal(error.message, 'Somebody else updated the document!');
          done();
        });
    });

    it('toObject() with buffer and minimize (gh-4800)', function(done) {
      const TestSchema = new mongoose.Schema({ buf: Buffer }, {
        toObject: {
          virtuals: true,
          getters: true
        }
      });

      const Test = db.model('Test', TestSchema);

      Test.create({ buf: Buffer.from('abcd') }).
        then(function(doc) {
          return Test.findById(doc._id);
        }).
        then(function(doc) {
          assert.doesNotThrow(function() {
            require('util').inspect(doc);
          });
          done();
        }).
        catch(done);
    });

    it('buffer subtype prop (gh-5530)', function() {
      const TestSchema = new mongoose.Schema({
        uuid: {
          type: Buffer,
          subtype: 4
        }
      });

      const Test = db.model('Test', TestSchema);

      const doc = new Test({ uuid: 'test1' });
      assert.equal(doc.uuid._subtype, 4);
    });

    it('runs validate hooks on single nested subdocs if not directly modified (gh-3884)', function(done) {
      const childSchema = new Schema({
        name: { type: String },
        friends: [{ type: String }]
      });
      let count = 0;

      childSchema.pre('validate', function(next) {
        ++count;
        next();
      });

      const parentSchema = new Schema({
        name: { type: String },
        child: childSchema
      });

      const Parent = db.model('Parent', parentSchema);

      const p = new Parent({
        name: 'Mufasa',
        child: {
          name: 'Simba',
          friends: ['Pumbaa', 'Timon', 'Nala']
        }
      });

      p.save().
        then(function(p) {
          assert.equal(count, 1);
          p.child.friends.push('Rafiki');
          return p.save();
        }).
        then(function() {
          assert.equal(count, 2);
          done();
        }).
        catch(done);
    });

    it('runs validate hooks on arrays subdocs if not directly modified (gh-5861)', function(done) {
      const childSchema = new Schema({
        name: { type: String },
        friends: [{ type: String }]
      });
      let count = 0;

      childSchema.pre('validate', function(next) {
        ++count;
        next();
      });

      const parentSchema = new Schema({
        name: { type: String },
        children: [childSchema]
      });

      const Parent = db.model('Parent', parentSchema);

      const p = new Parent({
        name: 'Mufasa',
        children: [{
          name: 'Simba',
          friends: ['Pumbaa', 'Timon', 'Nala']
        }]
      });

      p.save().
        then(function(p) {
          assert.equal(count, 1);
          p.children[0].friends.push('Rafiki');
          return p.save();
        }).
        then(function() {
          assert.equal(count, 2);
          done();
        }).
        catch(done);
    });

    it('does not run schema type validator on single nested if not direct modified (gh-5885)', function() {
      let childValidateCalls = 0;
      const childSchema = new Schema({
        name: String,
        otherProp: {
          type: String,
          validate: () => {
            ++childValidateCalls;
            return true;
          }
        }
      });

      let validateCalls = 0;
      const parentSchema = new Schema({
        child: {
          type: childSchema,
          validate: () => {
            ++validateCalls;
            return true;
          }
        }
      });

      return co(function*() {
        const Parent = db.model('Parent', parentSchema);

        const doc = yield Parent.create({
          child: {
            name: 'test',
            otherProp: 'test'
          }
        });

        assert.equal(childValidateCalls, 1);
        assert.equal(validateCalls, 1);
        childValidateCalls = 0;
        validateCalls = 0;

        doc.set('child.name', 'test2');
        yield doc.validate();

        assert.equal(childValidateCalls, 0);
        assert.equal(validateCalls, 0);
      });
    });

    it('runs schema type validator on single nested if parent has default (gh-7493)', function() {
      const childSchema = new Schema({
        test: String
      });
      const parentSchema = new Schema({
        child: {
          type: childSchema,
          default: {},
          validate: () => false
        }
      });
      const Parent = db.model('Test', parentSchema);

      const parentDoc = new Parent({});

      parentDoc.child.test = 'foo';

      const err = parentDoc.validateSync();
      assert.ok(err);
      assert.ok(err.errors['child']);
      return Promise.resolve();
    });

    it('does not overwrite when setting nested (gh-4793)', function() {
      const grandchildSchema = new mongoose.Schema();
      grandchildSchema.method({
        foo: function() { return 'bar'; }
      });
      const Grandchild = db.model('Test', grandchildSchema);

      const childSchema = new mongoose.Schema({
        grandchild: grandchildSchema
      });
      const Child = db.model('Child', childSchema);

      const parentSchema = new mongoose.Schema({
        children: [childSchema]
      });
      const Parent = db.model('Parent', parentSchema);

      const grandchild = new Grandchild();
      const child = new Child({ grandchild: grandchild });

      assert.equal(child.grandchild.foo(), 'bar');

      const p = new Parent({ children: [child] });

      assert.equal(child.grandchild.foo(), 'bar');
      assert.equal(p.children[0].grandchild.foo(), 'bar');
    });

    it('hooks/middleware for custom methods (gh-6385) (gh-7456)', function() {
      const mySchema = new Schema({
        name: String
      });

      mySchema.methods.foo = function(cb) {
        return cb(null, this.name);
      };
      mySchema.methods.bar = function() {
        return this.name;
      };
      mySchema.methods.baz = function(arg) {
        return Promise.resolve(arg);
      };

      let preFoo = 0;
      let postFoo = 0;
      mySchema.pre('foo', function() {
        ++preFoo;
      });
      mySchema.post('foo', function() {
        ++postFoo;
      });

      let preBaz = 0;
      let postBaz = 0;
      mySchema.pre('baz', function() {
        ++preBaz;
      });
      mySchema.post('baz', function() {
        ++postBaz;
      });

      const MyModel = db.model('Test', mySchema);

      return co(function*() {
        const doc = new MyModel({ name: 'test' });

        assert.equal(doc.bar(), 'test');

        assert.equal(preFoo, 0);
        assert.equal(postFoo, 0);

        assert.equal(yield cb => doc.foo(cb), 'test');
        assert.equal(preFoo, 1);
        assert.equal(postFoo, 1);

        assert.equal(preBaz, 0);
        assert.equal(postBaz, 0);

        assert.equal(yield doc.baz('foobar'), 'foobar');
        assert.equal(preBaz, 1);
        assert.equal(preBaz, 1);
      });
    });

    it('custom methods with promises (gh-6385)', function() {
      const mySchema = new Schema({
        name: String
      });

      mySchema.methods.foo = function() {
        return Promise.resolve(this.name + ' foo');
      };
      mySchema.methods.bar = function() {
        return this.name + ' bar';
      };

      let preFoo = 0;
      let preBar = 0;
      mySchema.pre('foo', function() {
        ++preFoo;
      });
      mySchema.pre('bar', function() {
        ++preBar;
      });

      const MyModel = db.model('Test', mySchema);

      return co(function*() {
        const doc = new MyModel({ name: 'test' });

        assert.equal(preFoo, 0);
        assert.equal(preBar, 0);

        let foo = doc.foo();
        let bar = doc.bar();
        assert.ok(foo instanceof Promise);
        assert.ok(bar instanceof Promise);

        foo = yield foo;
        bar = yield bar;

        assert.equal(preFoo, 1);
        assert.equal(preBar, 1);
        assert.equal(foo, 'test foo');
        assert.equal(bar, 'test bar');
      });
    });

    it('toString() as custom method (gh-6538)', function() {
      const commentSchema = new Schema({ title: String });
      commentSchema.methods.toString = function() {
        return `${this.constructor.modelName}(${this.title})`;
      };
      const Comment = db.model('Comment', commentSchema);
      const c = new Comment({ title: 'test' });
      assert.strictEqual('Comment(test)', `${c}`);
    });

    it('setting to discriminator (gh-4935)', function() {
      const Buyer = db.model('Test1', new Schema({
        name: String,
        vehicle: { type: Schema.Types.ObjectId, ref: 'Test' }
      }));
      const Vehicle = db.model('Test', new Schema({ name: String }));
      const Car = Vehicle.discriminator('gh4935_1', new Schema({
        model: String
      }));

      const eleanor = new Car({ name: 'Eleanor', model: 'Shelby Mustang GT' });
      const nick = new Buyer({ name: 'Nicolas', vehicle: eleanor });

      assert.ok(!!nick.vehicle);
      assert.ok(nick.vehicle === eleanor);
      assert.ok(nick.vehicle instanceof Car);
      assert.equal(nick.vehicle.name, 'Eleanor');
    });

    it('handles errors in sync validators (gh-2185)', function(done) {
      const schema = new Schema({
        name: {
          type: String,
          validate: function() {
            throw new Error('woops!');
          }
        }
      });

      const M = db.model('Test', schema);

      const error = (new M({ name: 'test' })).validateSync();
      assert.ok(error);
      assert.equal(error.errors['name'].reason.message, 'woops!');

      new M({ name: 'test' }).validate(function(error) {
        assert.ok(error);
        assert.equal(error.errors['name'].reason.message, 'woops!');
        done();
      });
    });

    it('allows hook as a schema key (gh-5047)', function(done) {
      const schema = new mongoose.Schema({
        name: String,
        hook: { type: String }
      });

      const Model = db.model('Test', schema);

      Model.create({ hook: 'test ' }, function(error) {
        assert.ifError(error);
        done();
      });
    });

    it('save errors with callback and promise work (gh-5216)', function(done) {
      const schema = new mongoose.Schema({});

      const Model = db.model('Test', schema);

      const _id = new mongoose.Types.ObjectId();
      const doc1 = new Model({ _id: _id });
      const doc2 = new Model({ _id: _id });

      let remaining = 2;
      Model.on('error', function(error) {
        assert.ok(error);
        --remaining || done();
      });

      doc1.save().
        then(function() { return doc2.save(); }).
        catch(function(error) {
          assert.ok(error);
          --remaining || done();
        });
    });

    it('post hooks on child subdocs run after save (gh-5085)', function(done) {
      const ChildModelSchema = new mongoose.Schema({
        text: {
          type: String
        }
      });
      ChildModelSchema.post('save', function(doc) {
        doc.text = 'bar';
      });
      const ParentModelSchema = new mongoose.Schema({
        children: [ChildModelSchema]
      });

      const Model = db.model('Parent', ParentModelSchema);

      Model.create({ children: [{ text: 'test' }] }, function(error) {
        assert.ifError(error);
        Model.findOne({}, function(error, doc) {
          assert.ifError(error);
          assert.equal(doc.children.length, 1);
          assert.equal(doc.children[0].text, 'test');
          done();
        });
      });
    });

    it('post hooks on array child subdocs run after save (gh-5085) (gh-6926)', function() {
      const subSchema = new Schema({
        val: String
      });

      subSchema.post('save', function() {
        return Promise.reject(new Error('Oops'));
      });

      const schema = new Schema({
        sub: subSchema
      });

      const Test = db.model('Test', schema);

      const test = new Test({ sub: { val: 'test' } });

      return test.save().
        then(() => assert.ok(false), err => assert.equal(err.message, 'Oops')).
        then(() => Test.findOne()).
        then(doc => assert.equal(doc.sub.val, 'test'));
    });

    it('nested docs toObject() clones (gh-5008)', function() {
      const schema = new mongoose.Schema({
        sub: {
          height: Number
        }
      });

      const Model = db.model('Test', schema);

      const doc = new Model({
        sub: {
          height: 3
        }
      });

      assert.equal(doc.sub.height, 3);

      const leanDoc = doc.sub.toObject();
      assert.equal(leanDoc.height, 3);

      doc.sub.height = 55;
      assert.equal(doc.sub.height, 55);
      assert.equal(leanDoc.height, 3);
    });

    it('toObject() with null (gh-5143)', function() {
      const schema = new mongoose.Schema({
        customer: {
          name: { type: String, required: false }
        }
      });

      const Model = db.model('Test', schema);

      const model = new Model();
      model.customer = null;
      assert.strictEqual(model.toObject().customer, null);
      assert.strictEqual(model.toObject({ getters: true }).customer, null);
    });

    it('handles array subdocs with single nested subdoc default (gh-5162)', function() {
      const RatingsItemSchema = new mongoose.Schema({
        value: Number
      }, { versionKey: false, _id: false });

      const RatingsSchema = new mongoose.Schema({
        ratings: {
          type: RatingsItemSchema,
          default: { id: 1, value: 0 }
        },
        _id: false
      });

      const RestaurantSchema = new mongoose.Schema({
        menu: {
          type: [RatingsSchema]
        }
      });

      const Restaurant = db.model('Test', RestaurantSchema);

      // Should not throw
      const r = new Restaurant();
      assert.deepEqual(r.toObject().menu, []);
    });

    it('iterating through nested doc keys (gh-5078)', function() {
      const schema = new Schema({
        nested: {
          test1: String,
          test2: String
        }
      });

      schema.virtual('tests').get(function() {
        return Object.keys(this.nested).map(key => this.nested[key]);
      });

      const M = db.model('Test', schema);

      const doc = new M({ nested: { test1: 'a', test2: 'b' } });

      assert.deepEqual(doc.toObject({ virtuals: true }).tests, ['a', 'b']);

      assert.doesNotThrow(function() {
        require('util').inspect(doc);
      });
      JSON.stringify(doc);
    });

    it('deeply nested virtual paths (gh-5250)', function() {
      const TestSchema = new Schema({});
      TestSchema.
        virtual('a.b.c').
        get(function() {
          return this.v;
        }).
        set(function(value) {
          this.v = value;
        });

      const TestModel = db.model('Test', TestSchema);
      const t = new TestModel({ 'a.b.c': 5 });
      assert.equal(t.a.b.c, 5);
    });

    it('nested virtual when populating with parent projected out (gh-7491)', function() {
      const childSchema = Schema({
        _id: Number,
        nested: { childPath: String },
        otherPath: String
      }, { toObject: { virtuals: true } });

      childSchema.virtual('nested.childVirtual').get(() => true);

      const parentSchema = Schema({
        child: { type: Number, ref: 'Child' }
      }, { toObject: { virtuals: true } });

      parentSchema.virtual('_nested').get(function() {
        return this.child.nested;
      });

      const Child = db.model('Child', childSchema);
      const Parent = db.model('Parent', parentSchema);

      return co(function*() {
        yield Child.create({
          _id: 1,
          nested: { childPath: 'foo' },
          otherPath: 'bar'
        });
        yield Parent.create({ child: 1 });

        const doc = yield Parent.findOne().populate('child', 'otherPath').
          then(doc => doc.toObject());

        assert.ok(!doc.child.nested.childPath);
      });
    });

    it('JSON.stringify nested errors (gh-5208)', function(done) {
      const AdditionalContactSchema = new Schema({
        contactName: {
          type: String,
          required: true
        },
        contactValue: {
          type: String,
          required: true
        }
      });

      const ContactSchema = new Schema({
        name: {
          type: String,
          required: true
        },
        email: {
          type: String,
          required: true
        },
        additionalContacts: [AdditionalContactSchema]
      });

      const EmergencyContactSchema = new Schema({
        contactName: {
          type: String,
          required: true
        },
        contact: ContactSchema
      });

      const EmergencyContact = db.model('Test', EmergencyContactSchema);

      const contact = new EmergencyContact({
        contactName: 'Electrical Service',
        contact: {
          name: 'John Smith',
          email: 'john@gmail.com',
          additionalContacts: [
            {
              contactName: 'skype'
              // Forgotten value
            }
          ]
        }
      });
      contact.validate(function(error) {
        assert.ok(error);
        assert.ok(error.errors['contact.additionalContacts.0.contactValue']);

        // This `JSON.stringify()` should not throw
        assert.ok(JSON.stringify(error).indexOf('contactValue') !== -1);
        done();
      });
    });

    it('handles errors in subdoc pre validate (gh-5215)', function(done) {
      const childSchema = new mongoose.Schema({});

      childSchema.pre('validate', function(next) {
        next(new Error('child pre validate'));
      });

      const parentSchema = new mongoose.Schema({
        child: childSchema
      });

      const Parent = db.model('Parent', parentSchema);

      Parent.create({ child: {} }, function(error) {
        assert.ok(error);
        assert.ok(error.errors['child']);
        assert.equal(error.errors['child'].message, 'child pre validate');
        done();
      });
    });

    it('custom error types (gh-4009)', function(done) {
      const CustomError = function() {};

      const testSchema = new mongoose.Schema({
        num: {
          type: Number,
          required: {
            ErrorConstructor: CustomError
          },
          min: 5
        }
      });

      const Test = db.model('Test', testSchema);

      Test.create({}, function(error) {
        assert.ok(error);
        assert.ok(error.errors['num']);
        assert.ok(error.errors['num'] instanceof CustomError);
        Test.create({ num: 1 }, function(error) {
          assert.ok(error);
          assert.ok(error.errors['num']);
          assert.ok(error.errors['num'].constructor.name, 'ValidatorError');
          assert.ok(!(error.errors['num'] instanceof CustomError));
          done();
        });
      });
    });

    it('saving a doc with nested string array (gh-5282)', function(done) {
      const testSchema = new mongoose.Schema({
        strs: [[String]]
      });

      const Test = db.model('Test', testSchema);

      const t = new Test({
        strs: [['a', 'b']]
      });

      t.save(function(error, t) {
        assert.ifError(error);
        assert.deepEqual(t.toObject().strs, [['a', 'b']]);
        done();
      });
    });

    it('push() onto a nested doc array (gh-6398)', function() {
      const schema = new mongoose.Schema({
        name: String,
        array: [[{ key: String, value: Number }]]
      });

      const Model = db.model('Test', schema);

      return co(function*() {
        yield Model.create({
          name: 'small',
          array: [[{ key: 'answer', value: 42 }]]
        });

        let doc = yield Model.findOne();

        assert.ok(doc);
        doc.array[0].push({ key: 'lucky', value: 7 });

        yield doc.save();

        doc = yield Model.findOne();
        assert.equal(doc.array.length, 1);
        assert.equal(doc.array[0].length, 2);
        assert.equal(doc.array[0][1].key, 'lucky');
      });
    });

    it('push() onto a triple nested doc array (gh-6602) (gh-6398)', function() {
      const schema = new mongoose.Schema({
        array: [[[{ key: String, value: Number }]]]
      });

      const Model = db.model('Test', schema);

      return co(function*() {
        yield Model.create({
          array: [[[{ key: 'answer', value: 42 }]]]
        });

        let doc = yield Model.findOne();

        assert.ok(doc);
        doc.array[0][0].push({ key: 'lucky', value: 7 });

        yield doc.save();

        doc = yield Model.findOne();
        assert.equal(doc.array.length, 1);
        assert.equal(doc.array[0].length, 1);
        assert.equal(doc.array[0][0].length, 2);
        assert.equal(doc.array[0][0][1].key, 'lucky');
      });
    });

    it('null _id (gh-5236)', function(done) {
      const childSchema = new mongoose.Schema({});

      const M = db.model('Test', childSchema);

      const m = new M({ _id: null });
      m.save(function(error, doc) {
        assert.equal(doc._id, null);
        done();
      });
    });

    it('setting populated path with typeKey (gh-5313)', function() {
      const personSchema = Schema({
        name: { $type: String },
        favorite: { $type: Schema.Types.ObjectId, ref: 'Book' },
        books: [{ $type: Schema.Types.ObjectId, ref: 'Book' }]
      }, { typeKey: '$type' });

      const bookSchema = Schema({
        title: String
      });

      const Book = db.model('Book', bookSchema);
      const Person = db.model('Person', personSchema);

      const book1 = new Book({ title: 'The Jungle Book' });
      const book2 = new Book({ title: '1984' });

      const person = new Person({
        name: 'Bob',
        favorite: book1,
        books: [book1, book2]
      });

      assert.equal(person.books[0].title, 'The Jungle Book');
      assert.equal(person.books[1].title, '1984');
    });

    it('save twice with write concern (gh-5294)', function(done) {
      const schema = new mongoose.Schema({
        name: String
      }, {
        safe: {
          w: 'majority',
          wtimeout: 1e4
        }
      });

      const M = db.model('Test', schema);

      M.create({ name: 'Test' }, function(error, doc) {
        assert.ifError(error);
        doc.name = 'test2';
        doc.save(function(error) {
          assert.ifError(error);
          done();
        });
      });
    });

    it('undefined field with conditional required (gh-5296)', function(done) {
      const schema = Schema({
        name: {
          type: String,
          maxlength: 63,
          required: function() {
            return false;
          }
        }
      });

      const Model = db.model('Test', schema);

      Model.create({ name: undefined }, function(error) {
        assert.ifError(error);
        done();
      });
    });

    it('dotted virtuals in toObject (gh-5473)', function() {
      const schema = new mongoose.Schema({}, {
        toObject: { virtuals: true },
        toJSON: { virtuals: true }
      });
      schema.virtual('test.a').get(function() {
        return 1;
      });
      schema.virtual('test.b').get(function() {
        return 2;
      });

      const Model = db.model('Test', schema);

      const m = new Model({});
      assert.deepEqual(m.toJSON().test, {
        a: 1,
        b: 2
      });
      assert.deepEqual(m.toObject().test, {
        a: 1,
        b: 2
      });
      assert.equal(m.toObject({ virtuals: false }).test, void 0);
    });

    it('dotted virtuals in toObject (gh-5506)', function(done) {
      const childSchema = new Schema({
        name: String,
        _id: false
      });
      const parentSchema = new Schema({
        child: {
          type: childSchema,
          default: {}
        }
      });

      const Parent = db.model('Parent', parentSchema);

      const p = new Parent({ child: { name: 'myName' } });

      p.save().
        then(function() {
          return Parent.findOne();
        }).
        then(function(doc) {
          doc.child = {};
          return doc.save();
        }).
        then(function() {
          return Parent.findOne();
        }).
        then(function(doc) {
          assert.deepEqual(doc.toObject().child, {});
          done();
        }).
        catch(done);
    });

    it('parent props not in child (gh-5470)', function() {
      const employeeSchema = new mongoose.Schema({
        name: {
          first: String,
          last: String
        },
        department: String
      });
      const Employee = db.model('Test', employeeSchema);

      const employee = new Employee({
        name: {
          first: 'Ron',
          last: 'Swanson'
        },
        department: 'Parks and Recreation'
      });
      const ownPropertyNames = Object.getOwnPropertyNames(employee.name);

      assert.ok(ownPropertyNames.indexOf('department') === -1, ownPropertyNames.join(','));
      assert.ok(ownPropertyNames.indexOf('first') !== -1, ownPropertyNames.join(','));
      assert.ok(ownPropertyNames.indexOf('last') !== -1, ownPropertyNames.join(','));
    });

    it('modifying array with existing ids (gh-5523)', function(done) {
      const friendSchema = new mongoose.Schema(
        {
          _id: String,
          name: String,
          age: Number,
          dob: Date
        },
        { _id: false });

      const socialSchema = new mongoose.Schema(
        {
          friends: [friendSchema]
        },
        { _id: false });

      const userSchema = new mongoose.Schema({
        social: {
          type: socialSchema,
          required: true
        }
      });

      const User = db.model('User', userSchema);

      const user = new User({
        social: {
          friends: [
            { _id: 'val', age: 28 }
          ]
        }
      });

      user.social.friends = [{ _id: 'val', name: 'Val' }];

      assert.deepEqual(user.toObject().social.friends[0], {
        _id: 'val',
        name: 'Val'
      });

      user.save(function(error) {
        assert.ifError(error);
        User.findOne({ _id: user._id }, function(error, doc) {
          assert.ifError(error);
          assert.deepEqual(doc.toObject().social.friends[0], {
            _id: 'val',
            name: 'Val'
          });
          done();
        });
      });
    });

    it('consistent setter context for single nested (gh-5363)', function(done) {
      const contentSchema = new Schema({
        blocks: [{ type: String }],
        previous: [{ type: String }]
      });

      // Subdocument setter
      const oldVals = [];
      contentSchema.path('blocks').set(function(newVal, oldVal) {
        if (!this.ownerDocument().isNew && oldVal != null) {
          oldVals.push(oldVal.toObject());
          this.set('previous', [].concat(oldVal.toObject()));
        }

        return newVal;
      });

      const noteSchema = new Schema({
        title: { type: String, required: true },
        body: contentSchema
      });

      const Note = db.model('Test', noteSchema);

      const note = new Note({
        title: 'Lorem Ipsum Dolor',
        body: {
          summary: 'Summary Test',
          blocks: ['html']
        }
      });

      note.save().
        then(function(note) {
          assert.equal(oldVals.length, 0);
          note.set('body', {
            blocks: ['gallery', 'html']
          });
          return note.save();
        }).
        then(function() {
          assert.equal(oldVals.length, 1);
          assert.deepEqual(oldVals[0], ['html']);
          assert.deepEqual(note.body.previous, ['html']);
          done();
        }).
        catch(done);
    });

    it('deeply nested subdocs and markModified (gh-5406)', function(done) {
      const nestedValueSchema = new mongoose.Schema({
        _id: false,
        value: Number
      });
      const nestedPropertySchema = new mongoose.Schema({
        _id: false,
        active: Boolean,
        nestedValue: nestedValueSchema
      });
      const nestedSchema = new mongoose.Schema({
        _id: false,
        nestedProperty: nestedPropertySchema,
        nestedTwoProperty: nestedPropertySchema
      });
      const optionsSchema = new mongoose.Schema({
        _id: false,
        nestedField: nestedSchema
      });
      const TestSchema = new mongoose.Schema({
        fieldOne: String,
        options: optionsSchema
      });

      const Test = db.model('Test', TestSchema);

      const doc = new Test({
        fieldOne: 'Test One',
        options: {
          nestedField: {
            nestedProperty: {
              active: true,
              nestedValue: {
                value: 42
              }
            }
          }
        }
      });

      doc.
        save().
        then(function(doc) {
          doc.options.nestedField.nestedTwoProperty = {
            active: true,
            nestedValue: {
              value: 1337
            }
          };

          assert.ok(doc.isModified('options'));

          return doc.save();
        }).
        then(function(doc) {
          return Test.findById(doc._id);
        }).
        then(function(doc) {
          assert.equal(doc.options.nestedField.nestedTwoProperty.nestedValue.value,
            1337);
          done();
        }).
        catch(done);
    });

    it('single nested subdoc post remove hooks (gh-5388)', function(done) {
      const contentSchema = new Schema({
        blocks: [{ type: String }],
        summary: { type: String }
      });

      let called = 0;

      contentSchema.post('remove', function() {
        ++called;
      });

      const noteSchema = new Schema({
        body: { type: contentSchema }
      });

      const Note = db.model('Test', noteSchema);

      const note = new Note({
        title: 'Lorem Ipsum Dolor',
        body: {
          summary: 'Summary Test',
          blocks: ['html']
        }
      });

      note.save(function(error) {
        assert.ifError(error);
        note.remove(function(error) {
          assert.ifError(error);
          setTimeout(function() {
            assert.equal(called, 1);
            done();
          }, 50);
        });
      });
    });

    it('push populated doc onto empty array triggers manual population (gh-5504)', function() {
      const ReferringSchema = new Schema({
        reference: [{
          type: Schema.Types.ObjectId,
          ref: 'Test'
        }]
      });

      const Referrer = db.model('Test', ReferringSchema);

      const referenceA = new Referrer();
      const referenceB = new Referrer();

      const referrerA = new Referrer({ reference: [referenceA] });
      const referrerB = new Referrer();
      const referrerC = new Referrer();
      const referrerD = new Referrer();
      const referrerE = new Referrer();

      referrerA.reference.push(referenceB);
      assert.ok(referrerA.reference[0] instanceof Referrer);
      assert.ok(referrerA.reference[1] instanceof Referrer);

      referrerB.reference.push(referenceB);
      assert.ok(referrerB.reference[0] instanceof Referrer);

      referrerC.reference.unshift(referenceB);
      assert.ok(referrerC.reference[0] instanceof Referrer);

      referrerD.reference.splice(0, 0, referenceB);
      assert.ok(referrerD.reference[0] instanceof Referrer);

      referrerE.reference.addToSet(referenceB);
      assert.ok(referrerE.reference[0] instanceof Referrer);
    });

    it('single nested conditional required scope (gh-5569)', function(done) {
      const scopes = [];

      const ThingSchema = new mongoose.Schema({
        undefinedDisallowed: {
          type: String,
          required: function() {
            scopes.push(this);
            return this.undefinedDisallowed === undefined;
          },
          default: null
        }
      });

      const SuperDocumentSchema = new mongoose.Schema({
        thing: {
          type: ThingSchema,
          default: function() { return {}; }
        }
      });

      const SuperDocument = db.model('Test', SuperDocumentSchema);

      let doc = new SuperDocument();
      doc.thing.undefinedDisallowed = null;

      doc.save(function(error) {
        assert.ifError(error);
        doc = new SuperDocument();
        doc.thing.undefinedDisallowed = undefined;
        doc.save(function(error) {
          assert.ok(error);
          assert.ok(error.errors['thing.undefinedDisallowed']);
          done();
        });
      });
    });

    it('single nested setters only get called once (gh-5601)', function() {
      const vals = [];
      const ChildSchema = new mongoose.Schema({
        number: {
          type: String,
          set: function(v) {
            vals.push(v);
            return v;
          }
        },
        _id: false
      });
      ChildSchema.set('toObject', { getters: true, minimize: false });

      const ParentSchema = new mongoose.Schema({
        child: {
          type: ChildSchema,
          default: {}
        }
      });

      const Parent = db.model('Parent', ParentSchema);
      const p = new Parent();
      p.child = { number: '555.555.0123' };
      assert.equal(vals.length, 1);
      assert.equal(vals[0], '555.555.0123');
    });

    it('single getters only get called once (gh-7442)', function() {
      let called = 0;

      const childSchema = new Schema({
        value: {
          type: String,
          get: function(v) {
            ++called;
            return v;
          }
        }
      });

      const schema = new Schema({
        name: childSchema
      });
      const Model = db.model('Test', schema);

      const doc = new Model({ 'name.value': 'test' });

      called = 0;

      doc.toObject({ getters: true });
      assert.equal(called, 1);

      doc.toObject({ getters: false });
      assert.equal(called, 1);

      return Promise.resolve();
    });

    it('setting doc array to array of top-level docs works (gh-5632)', function(done) {
      const MainSchema = new Schema({
        name: { type: String },
        children: [{
          name: { type: String }
        }]
      });
      const RelatedSchema = new Schema({ name: { type: String } });
      const Model = db.model('Test', MainSchema);
      const RelatedModel = db.model('Test1', RelatedSchema);

      RelatedModel.create({ name: 'test' }, function(error, doc) {
        assert.ifError(error);
        Model.create({ name: 'test1', children: [doc] }, function(error, m) {
          assert.ifError(error);
          m.children = [doc];
          m.save(function(error) {
            assert.ifError(error);
            assert.equal(m.children.length, 1);
            assert.equal(m.children[0].name, 'test');
            done();
          });
        });
      });
    });

    it('Using set as a schema path (gh-1939)', function(done) {
      const testSchema = new Schema({ set: String });

      const Test = db.model('Test', testSchema);

      const t = new Test({ set: 'test 1' });
      assert.equal(t.set, 'test 1');
      t.save(function(error) {
        assert.ifError(error);
        t.set = 'test 2';
        t.save(function(error) {
          assert.ifError(error);
          assert.equal(t.set, 'test 2');
          done();
        });
      });
    });

    it('handles array defaults correctly (gh-5780)', function() {
      const testSchema = new Schema({
        nestedArr: {
          type: [[Number]],
          default: [[0, 1]]
        }
      });

      const Test = db.model('Test', testSchema);

      const t = new Test({});
      assert.deepEqual(t.toObject().nestedArr, [[0, 1]]);

      t.nestedArr.push([1, 2]);
      const t2 = new Test({});
      assert.deepEqual(t2.toObject().nestedArr, [[0, 1]]);
    });

    it('sets path to the empty string on save after query (gh-6477)', function() {
      const schema = new Schema({
        name: String,
        s: {
          type: String,
          default: ''
        }
      });

      const Test = db.model('Test', schema);

      const test = new Test;
      assert.strictEqual(test.s, '');

      return co(function* () {
        // use native driver directly to insert an empty doc
        yield Test.collection.insertOne({});

        // udate the doc with the expectation that default booleans will be saved.
        const found = yield Test.findOne({});
        found.name = 'Max';
        yield found.save();

        // use native driver directly to check doc for saved string
        const final = yield Test.collection.findOne({});
        assert.strictEqual(final.name, 'Max');
        assert.strictEqual(final.s, '');
      });
    });

    it('sets path to the default boolean on save after query (gh-6477)', function() {
      const schema = new Schema({
        name: String,
        f: {
          type: Boolean,
          default: false
        },
        t: {
          type: Boolean,
          default: true
        }
      });

      const Test = db.model('Test', schema);

      return co(function* () {
        // use native driver directly to kill the fields
        yield Test.collection.insertOne({});

        // udate the doc with the expectation that default booleans will be saved.
        const found = yield Test.findOne({});
        found.name = 'Britney';
        yield found.save();

        // use native driver directly to check doc for saved string
        const final = yield Test.collection.findOne({});
        assert.strictEqual(final.name, 'Britney');
        assert.strictEqual(final.t, true);
        assert.strictEqual(final.f, false);
      });
    });

    it('virtuals with no getters return undefined (gh-6223)', function() {
      const personSchema = new mongoose.Schema({
        name: { type: String },
        children: [{
          name: { type: String }
        }]
      }, {
        toObject: { getters: true, virtuals: true },
        toJSON: { getters: true, virtuals: true },
        id: false
      });

      personSchema.virtual('favoriteChild').set(function(v) {
        return this.set('children.0', v);
      });

      personSchema.virtual('heir').get(function() {
        return this.get('children.0');
      });

      const Person = db.model('Person', personSchema);

      const person = new Person({
        name: 'Anakin'
      });

      assert.strictEqual(person.favoriteChild, void 0);
      assert.ok(!('favoriteChild' in person.toJSON()));
      assert.ok(!('favoriteChild' in person.toObject()));
    });

    it('add default getter/setter (gh-6262)', function() {
      const testSchema = new mongoose.Schema({});

      testSchema.virtual('totalValue');

      const Test = db.model('Test', testSchema);

      assert.equal(Test.schema.virtuals.totalValue.getters.length, 1);
      assert.equal(Test.schema.virtuals.totalValue.setters.length, 1);

      const doc = new Test();
      doc.totalValue = 5;
      assert.equal(doc.totalValue, 5);
    });

    it('calls array getters (gh-9889)', function() {
      let called = 0;
      const testSchema = new mongoose.Schema({
        arr: [{
          type: 'ObjectId',
          ref: 'Doesnt Matter',
          get: () => {
            ++called;
            return 42;
          }
        }]
      });

      const Test = db.model('Test', testSchema);

      const doc = new Test({ arr: [new mongoose.Types.ObjectId()] });
      assert.deepEqual(doc.toObject({ getters: true }).arr, [42]);
      assert.equal(called, 1);
    });

    it('doesnt call setters when init-ing an array (gh-9889)', function() {
      let called = 0;
      const testSchema = new mongoose.Schema({
        arr: [{
          type: 'ObjectId',
          set: v => {
            ++called;
            return v;
          }
        }]
      });

      const Test = db.model('Test', testSchema);

      return co(function*() {
        let doc = yield Test.create({ arr: [new mongoose.Types.ObjectId()] });
        assert.equal(called, 1);

        called = 0;
        doc = yield Test.findById(doc._id);
        assert.ok(doc);
        assert.equal(called, 0);
      });
    });

    it('nested virtuals + nested toJSON (gh-6294)', function() {
      const schema = mongoose.Schema({
        nested: {
          prop: String
        }
      }, { _id: false, id: false });

      schema.virtual('nested.virtual').get(() => 'test 2');

      schema.set('toJSON', {
        virtuals: true
      });

      const MyModel = db.model('Test', schema);

      const doc = new MyModel({ nested: { prop: 'test 1' } });

      assert.deepEqual(doc.toJSON(), {
        nested: { prop: 'test 1', virtual: 'test 2' }
      });
      assert.deepEqual(doc.nested.toJSON(), {
        prop: 'test 1', virtual: 'test 2'
      });
    });

    it('Disallows writing to __proto__ and other special properties', function() {
      const schema = new mongoose.Schema({
        name: String
      }, { strict: false });

      const Model = db.model('Test', schema);
      const doc = new Model({ '__proto__.x': 'foo' });

      assert.strictEqual(Model.x, void 0);
      doc.set('__proto__.y', 'bar');

      assert.strictEqual(Model.y, void 0);

      doc.set('constructor.prototype.z', 'baz');

      assert.strictEqual(Model.z, void 0);
    });

    it('save() depopulates pushed arrays (gh-6048)', function() {
      const blogPostSchema = new Schema({
        comments: [{
          type: mongoose.Schema.Types.ObjectId,
          ref: 'Comment'
        }]
      });

      const BlogPost = db.model('BlogPost', blogPostSchema);

      const commentSchema = new Schema({
        text: String
      });

      const Comment = db.model('Comment', commentSchema);

      return co(function*() {
        let blogPost = yield BlogPost.create({});
        const comment = yield Comment.create({ text: 'Hello' });

        blogPost = yield BlogPost.findById(blogPost);
        blogPost.comments.push(comment);
        yield blogPost.save();

        const savedBlogPost = yield BlogPost.collection.
          findOne({ _id: blogPost._id });
        assert.equal(savedBlogPost.comments.length, 1);
        assert.equal(savedBlogPost.comments[0].constructor.name, 'ObjectId');
        assert.equal(savedBlogPost.comments[0].toString(),
          blogPost.comments[0]._id.toString());
      });
    });

    it('Handles setting populated path set via `Document#populate()` (gh-7302)', function() {
      const authorSchema = new Schema({ name: String });
      const bookSchema = new Schema({
        author: { type: mongoose.Schema.Types.ObjectId, ref: 'Author' }
      });

      const Author = db.model('Author', authorSchema);
      const Book = db.model('Book', bookSchema);

      return Author.create({ name: 'Victor Hugo' }).
        then(function(author) { return Book.create({ author: author._id }); }).
        then(function() { return Book.findOne(); }).
        then(function(doc) { return doc.populate('author'); }).
        then(function(doc) {
          doc.author = {};
          assert.ok(!doc.author.name);
          assert.ifError(doc.validateSync());
        });
    });

    it('Single nested subdocs using discriminator can be modified (gh-5693)', function(done) {
      const eventSchema = new Schema({ message: String }, {
        discriminatorKey: 'kind',
        _id: false
      });

      const trackSchema = new Schema({ event: eventSchema });

      trackSchema.path('event').discriminator('Clicked', new Schema({
        element: String
      }, { _id: false }));

      trackSchema.path('event').discriminator('Purchased', new Schema({
        product: String
      }, { _id: false }));

      const MyModel = db.model('Test', trackSchema);

      const doc = new MyModel({
        event: {
          message: 'Test',
          kind: 'Clicked',
          element: 'Amazon Link'
        }
      });

      doc.save(function(error) {
        assert.ifError(error);
        assert.equal(doc.event.message, 'Test');
        assert.equal(doc.event.kind, 'Clicked');
        assert.equal(doc.event.element, 'Amazon Link');

        doc.set('event', {
          kind: 'Purchased',
          product: 'Professional AngularJS'
        });

        doc.save(function(error) {
          assert.ifError(error);
          assert.equal(doc.event.kind, 'Purchased');
          assert.equal(doc.event.product, 'Professional AngularJS');
          assert.ok(!doc.event.element);
          assert.ok(!doc.event.message);
          done();
        });
      });
    });

    it('required function only gets called once (gh-6801)', function() {
      let reqCount = 0;
      const childSchema = new Schema({
        name: {
          type: String,
          required: function() {
            reqCount++;
            return true;
          }
        }
      });
      const Child = db.model('Child', childSchema);

      const parentSchema = new Schema({
        name: String,
        child: childSchema
      });
      const Parent = db.model('Parent', parentSchema);

      const child = new Child(/* name is required */);
      const parent = new Parent({ child: child });

      return parent.validate().then(
        () => assert.ok(false),
        error => {
          assert.equal(reqCount, 1);
          assert.ok(error.errors['child.name']);
        }
      );
    });

    it('required function called again after save() (gh-6892)', function() {
      const schema = new mongoose.Schema({
        field: {
          type: String,
          default: null,
          required: function() { return this && this.field === undefined; }
        }
      });
      const Model = db.model('Test', schema);

      return co(function*() {
        yield Model.create({});
        const doc1 = yield Model.findOne({}).select({ _id: 1 });
        yield doc1.save();

        // Should not throw
        yield Model.create({});
      });
    });

    it('doc array: set then remove (gh-3511)', function(done) {
      const ItemChildSchema = new mongoose.Schema({
        name: {
          type: String,
          required: true
        }
      });

      const ItemParentSchema = new mongoose.Schema({
        children: [ItemChildSchema]
      });

      const ItemParent = db.model('Parent', ItemParentSchema);

      const p = new ItemParent({
        children: [{ name: 'test1' }, { name: 'test2' }]
      });

      p.save(function(error) {
        assert.ifError(error);
        ItemParent.findById(p._id, function(error, doc) {
          assert.ifError(error);
          assert.ok(doc);
          assert.equal(doc.children.length, 2);

          doc.children[1].name = 'test3';
          doc.children.remove(doc.children[0]);

          doc.save(function(error) {
            assert.ifError(error);
            ItemParent.findById(doc._id, function(error, doc) {
              assert.ifError(error);
              assert.equal(doc.children.length, 1);
              assert.equal(doc.children[0].name, 'test3');
              done();
            });
          });
        });
      });
    });

    it('doc array: modify then sort (gh-7556)', function() {
      const assetSchema = new Schema({
        name: { type: String, required: true },
        namePlural: { type: String, required: true }
      });
      assetSchema.pre('validate', function() {
        if (this.isNew) {
          this.namePlural = this.name + 's';
        }
      });
      const personSchema = new Schema({
        name: String,
        assets: [assetSchema]
      });

      const Person = db.model('Person', personSchema);

      return co(function*() {
        yield Person.create({
          name: 'test',
          assets: [{ name: 'Cash', namePlural: 'Cash' }]
        });
        const p = yield Person.findOne();

        p.assets.push({ name: 'Home' });
        p.assets.id(p.assets[0].id).set('name', 'Cash');
        p.assets.id(p.assets[0].id).set('namePlural', 'Cash');

        p.assets.sort((doc1, doc2) => doc1.name > doc2.name ? -1 : 1);

        yield p.save();
      });
    });

    it('modifying unselected nested object (gh-5800)', function() {
      const MainSchema = new mongoose.Schema({
        a: {
          b: { type: String, default: 'some default' },
          c: { type: Number, default: 0 },
          d: { type: String }
        },
        e: { type: String }
      });

      MainSchema.pre('save', function(next) {
        if (this.isModified()) {
          this.set('a.c', 100, Number);
        }
        next();
      });

      const Main = db.model('Test', MainSchema);

      const doc = { a: { b: 'not the default', d: 'some value' }, e: 'e' };
      return Main.create(doc).
        then(function(doc) {
          assert.equal(doc.a.b, 'not the default');
          assert.equal(doc.a.d, 'some value');
          return Main.findOne().select('e');
        }).
        then(function(doc) {
          doc.e = 'e modified';
          return doc.save();
        }).
        then(function() {
          return Main.findOne();
        }).
        then(function(doc) {
          assert.equal(doc.a.b, 'not the default');
          assert.equal(doc.a.d, 'some value');
        });
    });

    it('set() underneath embedded discriminator (gh-6482)', function() {
      const mediaSchema = new Schema({ file: String },
        { discriminatorKey: 'kind', _id: false });

      const photoSchema = new Schema({ position: String });
      const pageSchema = new Schema({ media: mediaSchema });

      pageSchema.path('media').discriminator('photo', photoSchema);

      const Page = db.model('Test', pageSchema);

      return co(function*() {
        let doc = yield Page.create({
          media: { kind: 'photo', file: 'cover.jpg', position: 'left' }
        });

        // Using positional args syntax
        doc.set('media.position', 'right');
        assert.equal(doc.media.position, 'right');

        yield doc.save();

        doc = yield Page.findById(doc._id);
        assert.equal(doc.media.position, 'right');

        // Using object syntax
        doc.set({ 'media.position': 'left' });
        assert.equal(doc.media.position, 'left');

        yield doc.save();

        doc = yield Page.findById(doc._id);
        assert.equal(doc.media.position, 'left');
      });
    });

    it('set() underneath array embedded discriminator (gh-6526)', function() {
      const mediaSchema = new Schema({ file: String },
        { discriminatorKey: 'kind', _id: false });

      const photoSchema = new Schema({ position: String });
      const pageSchema = new Schema({ media: [mediaSchema] });

      pageSchema.path('media').discriminator('photo', photoSchema);

      const Page = db.model('Test', pageSchema);

      return co(function*() {
        let doc = yield Page.create({
          media: [{ kind: 'photo', file: 'cover.jpg', position: 'left' }]
        });

        // Using positional args syntax
        doc.set('media.0.position', 'right');
        assert.equal(doc.media[0].position, 'right');

        yield doc.save();

        doc = yield Page.findById(doc._id);
        assert.equal(doc.media[0].position, 'right');
      });
    });

    it('consistent context for nested docs (gh-5347)', function(done) {
      const contexts = [];
      const childSchema = new mongoose.Schema({
        phoneNumber: {
          type: String,
          required: function() {
            contexts.push(this);
            return this.notifications.isEnabled;
          }
        },
        notifications: {
          isEnabled: { type: Boolean, required: true }
        }
      });

      const parentSchema = new mongoose.Schema({
        name: String,
        children: [childSchema]
      });

      const Parent = db.model('Parent', parentSchema);

      Parent.create({
        name: 'test',
        children: [
          {
            phoneNumber: '123',
            notifications: {
              isEnabled: true
            }
          }
        ]
      }, function(error, doc) {
        assert.ifError(error);
        const child = doc.children.id(doc.children[0]._id);
        child.phoneNumber = '345';
        assert.equal(contexts.length, 1);
        doc.save(function(error) {
          assert.ifError(error);
          assert.equal(contexts.length, 2);
          assert.ok(contexts[0].toObject().notifications.isEnabled);
          assert.ok(contexts[1].toObject().notifications.isEnabled);
          done();
        });
      });
    });

    it('accessing arrays in setters on initial document creation (gh-6155)', function() {
      const artistSchema = new mongoose.Schema({
        name: {
          type: String,
          set: function(v) {
            const splitStrings = v.split(' ');
            for (const keyword of splitStrings) {
              this.keywords.push(keyword);
            }
            return v;
          }
        },
        keywords: [String]
      });

      const Artist = db.model('Test', artistSchema);

      const artist = new Artist({ name: 'Motley Crue' });
      assert.deepEqual(artist.toObject().keywords, ['Motley', 'Crue']);
    });

    it('handles 2nd level nested field with null child (gh-6187)', function() {
      const NestedSchema = new Schema({
        parent: new Schema({
          name: String,
          child: {
            name: String
          }
        }, { strict: false })
      });
      const NestedModel = db.model('Test', NestedSchema);
      const n = new NestedModel({
        parent: {
          name: 'foo',
          child: null // does not fail if undefined
        }
      });

      assert.equal(n.parent.name, 'foo');
    });

    it('does not call default function on init if value set (gh-6410)', function() {
      let called = 0;

      function generateRandomID() {
        called++;
        return called;
      }

      const TestDefaultsWithFunction = db.model('Test', new Schema({
        randomID: { type: Number, default: generateRandomID }
      }));

      const post = new TestDefaultsWithFunction;
      assert.equal(post.get('randomID'), 1);
      assert.equal(called, 1);

      return co(function*() {
        yield post.save();

        yield TestDefaultsWithFunction.findById(post._id);

        assert.equal(called, 1);
      });
    });

    describe('convertToFalse and convertToTrue (gh-6758)', function() {
      let convertToFalse = null;
      let convertToTrue = null;

      beforeEach(function() {
        convertToFalse = new Set(mongoose.Schema.Types.Boolean.convertToFalse);
        convertToTrue = new Set(mongoose.Schema.Types.Boolean.convertToTrue);
      });

      afterEach(function() {
        mongoose.Schema.Types.Boolean.convertToFalse = convertToFalse;
        mongoose.Schema.Types.Boolean.convertToTrue = convertToTrue;
      });

      it('lets you add custom strings that get converted to true/false', function() {
        const TestSchema = new Schema({ b: Boolean });
        const Test = db.model('Test', TestSchema);

        mongoose.Schema.Types.Boolean.convertToTrue.add('aye');
        mongoose.Schema.Types.Boolean.convertToFalse.add('nay');

        const doc1 = new Test({ b: 'aye' });
        const doc2 = new Test({ b: 'nay' });

        assert.strictEqual(doc1.b, true);
        assert.strictEqual(doc2.b, false);

        return doc1.save().
          then(() => Test.findOne({ b: { $exists: 'aye' } })).
          then(doc => assert.ok(doc)).
          then(() => {
            mongoose.Schema.Types.Boolean.convertToTrue.delete('aye');
            mongoose.Schema.Types.Boolean.convertToFalse.delete('nay');
          });
      });

      it('allows adding `null` to list of values that convert to false (gh-9223)', function() {
        const TestSchema = new Schema({ b: Boolean });
        const Test = db.model('Test', TestSchema);

        mongoose.Schema.Types.Boolean.convertToFalse.add(null);

        const doc1 = new Test({ b: null });
        const doc2 = new Test();
        doc2.init({ b: null });

        assert.strictEqual(doc1.b, false);
        assert.strictEqual(doc2.b, false);
      });
    });

    it('doesnt double-call getters when using get() (gh-6779)', function() {
      const schema = new Schema({
        nested: {
          arr: [{ key: String }]
        }
      });

      schema.path('nested.arr.0.key').get(v => {
        return 'foobar' + v;
      });

      const M = db.model('Test', schema);
      const test = new M();

      test.nested.arr.push({ key: 'value' });
      test.nested.arr.push({ key: 'value2' });

      assert.equal(test.get('nested.arr.0.key'), 'foobarvalue');
      assert.equal(test.get('nested.arr.1.key'), 'foobarvalue2');

      return Promise.resolve();
    });

    it('returns doubly nested field in inline sub schema when using get() (gh-6925)', function() {
      const child = new Schema({
        nested: {
          key: String
        }
      });
      const parent = new Schema({
        child: child
      });

      const M = db.model('Test', parent);
      const test = new M({
        child: {
          nested: {
            key: 'foobarvalue'
          }
        }
      });

      assert.equal(test.get('child.nested.key'), 'foobarvalue');

      return Promise.resolve();
    });

    it('defaults should see correct isNew (gh-3793)', function() {
      let isNew = [];
      const TestSchema = new mongoose.Schema({
        test: {
          type: Date,
          default: function() {
            isNew.push(this.isNew);
            if (this.isNew) {
              return Date.now();
            }
            return void 0;
          }
        }
      });

      const TestModel = db.model('Test', TestSchema);

      return co(function*() {
        yield Promise.resolve(db);

        yield TestModel.collection.insertOne({});

        let doc = yield TestModel.findOne({});
        assert.strictEqual(doc.test, void 0);
        assert.deepEqual(isNew, [false]);

        isNew = [];

        doc = yield TestModel.create({});
        assert.ok(doc.test instanceof Date);
        assert.deepEqual(isNew, [true]);
      });
    });

    it('modify multiple subdoc paths (gh-4405)', function(done) {
      const ChildObjectSchema = new Schema({
        childProperty1: String,
        childProperty2: String,
        childProperty3: String
      });

      const ParentObjectSchema = new Schema({
        parentProperty1: String,
        parentProperty2: String,
        child: ChildObjectSchema
      });

      const Parent = db.model('Parent', ParentObjectSchema);

      const p = new Parent({
        parentProperty1: 'abc',
        parentProperty2: '123',
        child: {
          childProperty1: 'a',
          childProperty2: 'b',
          childProperty3: 'c'
        }
      });
      p.save(function(error) {
        assert.ifError(error);
        Parent.findById(p._id, function(error, p) {
          assert.ifError(error);
          p.parentProperty1 = 'foo';
          p.parentProperty2 = 'bar';
          p.child.childProperty1 = 'ping';
          p.child.childProperty2 = 'pong';
          p.child.childProperty3 = 'weee';
          p.save(function(error) {
            assert.ifError(error);
            Parent.findById(p._id, function(error, p) {
              assert.ifError(error);
              assert.equal(p.child.childProperty1, 'ping');
              assert.equal(p.child.childProperty2, 'pong');
              assert.equal(p.child.childProperty3, 'weee');
              done();
            });
          });
        });
      });
    });

    it('doesnt try to cast populated embedded docs (gh-6390)', function() {
      const otherSchema = new Schema({
        name: String
      });

      const subSchema = new Schema({
        my: String,
        other: {
          type: Schema.Types.ObjectId,
          refPath: 'sub.my'
        }
      });

      const schema = new Schema({
        name: String,
        sub: subSchema
      });

      const Other = db.model('Test1', otherSchema);
      const Test = db.model('Test', schema);

      const other = new Other({ name: 'Nicole' });

      const test = new Test({
        name: 'abc',
        sub: {
          my: 'Test1',
          other: other._id
        }
      });
      return co(function* () {
        yield other.save();
        yield test.save();
        const doc = yield Test.findOne({}).populate('sub.other');
        assert.strictEqual('Nicole', doc.sub.other.name);
      });
    });
  });

  describe('clobbered Array.prototype', function() {
    beforeEach(() => db.deleteModel(/.*/));

    afterEach(function() {
      delete Array.prototype.remove;
    });

    it('handles clobbered Array.prototype.remove (gh-6431)', function() {
      Object.defineProperty(Array.prototype, 'remove', {
        value: 42,
        configurable: true,
        writable: false
      });

      const schema = new Schema({ arr: [{ name: String }] });
      const MyModel = db.model('Test', schema);

      const doc = new MyModel();
      assert.deepEqual(doc.toObject().arr, []);
    });

    it('calls array validators again after save (gh-6818)', function() {
      const schema = new Schema({
        roles: {
          type: [{
            name: String,
            folders: {
              type: [{ folderId: String }],
              validate: v => assert.ok(v.length === new Set(v.map(el => el.folderId)).size, 'Duplicate')
            }
          }]
        }
      });
      const Model = db.model('Test', schema);

      return co(function*() {
        yield Model.create({
          roles: [
            { name: 'admin' },
            { name: 'mod', folders: [{ folderId: 'foo' }] }
          ]
        });

        const doc = yield Model.findOne();

        doc.roles[1].folders.push({ folderId: 'bar' });

        yield doc.save();

        doc.roles[1].folders[1].folderId = 'foo';
        let threw = false;
        try {
          yield doc.save();
        } catch (error) {
          threw = true;
          assert.equal(error.errors['roles.1.folders'].reason.message, 'Duplicate');
        }
        assert.ok(threw);
      });
    });

    it('set single nested to num throws ObjectExpectedError (gh-6710) (gh-6753)', function() {
      const schema = new Schema({
        nested: new Schema({
          num: Number
        })
      });

      const Test = db.model('Test', schema);

      const doc = new Test({ nested: { num: 123 } });
      doc.nested = 123;

      return doc.validate().
        then(() => { throw new Error('Should have errored'); }).
        catch(err => {
          assert.ok(err.message.indexOf('Cast to Embedded') !== -1, err.message);
          assert.equal(err.errors['nested'].reason.name, 'ObjectExpectedError');

          const doc = new Test({ nested: { num: 123 } });
          doc.nested = [];
          return doc.validate();
        }).
        then(() => { throw new Error('Should have errored'); }).
        catch(err => {
          assert.ok(err.message.indexOf('Cast to Embedded') !== -1, err.message);
          assert.equal(err.errors['nested'].reason.name, 'ObjectExpectedError');
        });
    });

    it('set array to false throws ObjectExpectedError (gh-7242)', function() {
      const Child = new mongoose.Schema({});
      const Parent = new mongoose.Schema({
        children: [Child]
      });
      const ParentModel = db.model('Parent', Parent);
      const doc = new ParentModel({ children: false });

      return doc.save().then(
        () => assert.ok(false),
        err => {
          assert.ok(err.errors['children']);
          assert.equal(err.errors['children'].name, 'ObjectParameterError');
        }
      );
    });
  });

  it('does not save duplicate items after two saves (gh-6900)', function() {
    const M = db.model('Test', { items: [{ name: String }] });
    const doc = new M();
    doc.items.push({ name: '1' });

    return co(function*() {
      yield doc.save();
      doc.items.push({ name: '2' });
      yield doc.save();

      const found = yield M.findById(doc.id);
      assert.equal(found.items.length, 2);
    });
  });

  it('validateSync() on embedded doc (gh-6931)', function() {
    const innerSchema = new mongoose.Schema({
      innerField: {
        type: mongoose.Schema.Types.ObjectId,
        required: true
      }
    });

    const schema = new mongoose.Schema({
      field: {
        type: mongoose.Schema.Types.ObjectId,
        required: true
      },
      inner: [innerSchema]
    });

    const Model = db.model('Test', schema);

    return co(function*() {
      const doc2 = new Model();
      doc2.field = new mongoose.Types.ObjectId();
      doc2.inner.push({
        innerField: new mongoose.Types.ObjectId()
      });
      doc2.inner[0].innerField = '';

      let err = doc2.inner[0].validateSync();
      assert.ok(err);
      assert.ok(err.errors['innerField']);

      err = yield doc2.inner[0].validate().then(() => assert.ok(false), err => err);
      assert.ok(err);
      assert.ok(err.errors['innerField']);
    });
  });

  it('retains user-defined key order with nested docs (gh-6944)', function() {
    const schema = new Schema({
      _id: String,
      foo: String,
      bar: {
        a: String
      }
    });

    const Model = db.model('Test', schema);

    const doc = new Model({ _id: 'test', foo: 'hello', bar: { a: 'world' } });

    // Same order as in the initial set above
    assert.deepEqual(Object.keys(doc._doc), ['_id', 'foo', 'bar']);

    return Promise.resolve();
  });

  it('does not mark modified if setting nested subdoc to same value (gh-7048)', function() {
    const BarSchema = new Schema({ bar: String }, { _id: false });
    const FooNestedSchema = new Schema({ foo: BarSchema });

    const Model = db.model('Test', FooNestedSchema);

    return co(function*() {
      const doc = yield Model.create({ foo: { bar: 'test' } });
      doc.set({ foo: { bar: 'test' } });

      assert.deepEqual(doc.modifiedPaths(), []);

      doc.set('foo.bar', 'test');

      assert.deepEqual(doc.modifiedPaths(), []);
    });
  });

  it('allow saving validation error in db (gh-7127)', function() {
    return co(function*() {
      const schema = new Schema({
        error: mongoose.Schema.Types.Mixed,
        name: { type: String, required: true }
      });
      const Model = db.model('Test', schema);

      const doc = new Model();

      const error = yield doc.validate().catch(error => error);

      doc.name = 'foo';
      doc.error = error;

      yield doc.save();

      const fromDb = yield Model.findOne();
      assert.ok(fromDb.error.errors.name);
    });
  });

  it('handles mixed arrays with all syntaxes (gh-7109)', function() {
    const schema = new Schema({
      arr1: [Schema.Types.Mixed],
      arr2: [{}],
      arr3: [Object]
    });

    const Test = db.model('Test', schema);

    const test = new Test({
      arr1: ['test1', { two: 'three' }, [4, 'five', 6]],
      arr2: ['test2', { three: 'four' }, [5, 'six', 7]],
      arr3: ['test3', { four: 'five' }, [6, 'seven', 8]]
    });

    assert.ok(test.validateSync() == null, test.validateSync());

    return Promise.resolve();
  });

  it('supports validator.isUUID as a custom validator (gh-7145)', function() {
    const schema = new Schema({
      name: {
        type: String,
        validate: [validator.isUUID, 'invalid name']
      }
    });

    const Test = db.model('Test', schema);

    const doc = new Test({ name: 'not-a-uuid' });
    const error = doc.validateSync();
    assert.ok(error instanceof Error);
    assert.ok(/invalid name/.test(error.message));

    return co(function*() {
      const error = yield doc.validate().then(() => null, err => err);

      assert.ok(error instanceof Error);
      assert.ok(/invalid name/.test(error.message));
    });
  });

  it('propsParameter option (gh-7145)', function() {
    const schema = new Schema({
      name: {
        type: String,
        validate: {
          validator: (v, props) => props.validator != null,
          propsParameter: true
        }
      }
    });

    const Test = db.model('Test', schema);

    const doc = new Test({ name: 'foo' });
    const error = doc.validateSync();
    assert.ok(error == null, error);

    return co(function*() {
      const error = yield doc.validate().then(() => null, err => err);

      assert.ok(error == null, error);
    });
  });

  it('surfaces errors in subdoc pre validate (gh-7187)', function() {
    const InnerSchema = new Schema({ name: String });

    InnerSchema.pre('validate', function() {
      throw new Error('Oops!');
    });

    const TestSchema = new Schema({ subdocs: [InnerSchema] });

    const Test = db.model('Test', TestSchema);

    return Test.create({ subdocs: [{ name: 'foo' }] }).then(
      () => { throw new Error('Fail'); },
      err => { assert.ok(err.message.indexOf('Oops!') !== -1, err.message); }
    );
  });

  it('runs setter only once when doing .set() underneath single nested (gh-7196)', function() {
    let called = [];
    const InnerSchema = new Schema({
      name: String,
      withSetter: {
        type: String,
        set: function(v) {
          called.push(this);
          return v;
        }
      }
    });

    const TestSchema = new Schema({ nested: InnerSchema });

    const Model = db.model('Test', TestSchema);

    const doc = new Model({ nested: { name: 'foo' } });

    // Make sure setter only gets called once
    called = [];
    doc.set('nested.withSetter', 'bar');

    assert.equal(called.length, 1);
    assert.equal(called[0].name, 'foo');

    return Promise.resolve();
  });

  it('should enable key with dot(.) on mixed types with checkKeys (gh-7144)', function() {
    const s = new Schema({ raw: { type: Schema.Types.Mixed } });
    const M = db.model('Test', s);

    const raw = { 'foo.bar': 'baz' };

    return co(function*() {
      let doc = yield M.create([{ raw: raw }], { checkKeys: false }).
        then(res => res[0]);
      assert.deepEqual(doc.raw, raw);

      doc = yield M.findOneAndUpdate({}, { raw: { 'a.b': 2 } }, { new: true });
      assert.deepEqual(doc.raw, { 'a.b': 2 });
    });
  });

  it('doesnt mark array as modified on init if embedded schema has default (gh-7227)', function() {
    const subSchema = new mongoose.Schema({
      users: {
        type: [{ name: { type: String } }],
        // This test ensures the whole array won't be modified on init because
        // of this default
        default: [{ name: 'test' }]
      }
    });

    const schema = new mongoose.Schema({
      sub: [subSchema]
    });
    const Model = db.model('Test', schema);

    return co(function*() {
      let doc = new Model({ name: 'test', sub: [{}] });
      yield doc.save();

      assert.ok(!doc.isModified());

      doc = yield Model.findOne();
      assert.ok(!doc.isModified());
    });
  });

  it('casts defaults for doc arrays (gh-7337)', function() {
    const accountSchema = new mongoose.Schema({
      roles: {
        type: [{
          otherProperties: {
            example: Boolean
          },
          name: String
        }],
        default: function() {
          return [
            { otherProperties: { example: true }, name: 'First' },
            { otherProperties: { example: false }, name: 'Second' }
          ];
        }
      }
    });

    const Account = db.model('Test', accountSchema);

    return co(function*() {
      yield Account.create({});

      const doc = yield Account.findOne();

      assert.ok(doc.roles[0]._id);
      assert.ok(doc.roles[1]._id);
    });
  });

  it('updateOne() hooks (gh-7133) (gh-7423)', function() {
    const schema = new mongoose.Schema({ name: String });

    let queryCount = 0;
    let docCount = 0;
    let docPostCount = 0;

    let docRegexCount = 0;
    let docPostRegexCount = 0;

    schema.pre('updateOne', () => ++queryCount);
    schema.pre('updateOne', { document: true, query: false }, () => ++docCount);
    schema.post('updateOne', { document: true, query: false }, () => ++docPostCount);

    schema.pre(/^updateOne$/, { document: true, query: false }, () => ++docRegexCount);
    schema.post(/^updateOne$/, { document: true, query: false }, () => ++docPostRegexCount);

    let removeCount1 = 0;
    let removeCount2 = 0;
    schema.pre('remove', () => ++removeCount1);
    schema.pre('remove', { document: true, query: false }, () => ++removeCount2);

    const Model = db.model('Test', schema);

    return co(function*() {
      const doc = new Model({ name: 'test' });
      yield doc.save();

      assert.equal(queryCount, 0);
      assert.equal(docCount, 0);
      assert.equal(docPostCount, 0);
      assert.equal(docRegexCount, 0);
      assert.equal(docPostRegexCount, 0);

      yield doc.updateOne({ name: 'test2' });

      assert.equal(queryCount, 1);
      assert.equal(docCount, 1);
      assert.equal(docPostCount, 1);
      assert.equal(docRegexCount, 1);
      assert.equal(docPostRegexCount, 1);

      assert.equal(removeCount1, 0);
      assert.equal(removeCount2, 0);

      yield doc.remove();

      assert.equal(removeCount1, 1);
      assert.equal(removeCount2, 1);
    });
  });

  it('doesnt mark single nested doc date as modified if setting with string (gh-7264)', function() {
    const subSchema = new mongoose.Schema({
      date2: Date
    });

    const schema = new mongoose.Schema({
      date1: Date,
      sub: subSchema
    });

    const Model = db.model('Test', schema);

    return co(function*() {
      const date = '2018-11-22T09:00:00.000Z';

      const doc = yield Model.create({
        date1: date,
        sub: { date2: date }
      });

      assert.deepEqual(doc.modifiedPaths(), []);

      doc.set('date1', date);
      doc.set('sub.date2', date);

      assert.deepEqual(doc.modifiedPaths(), []);
    });
  });

  it('handles null `fields` param to constructor (gh-7271)', function() {
    const ActivityBareSchema = new Schema({
      _id: {
        type: Schema.Types.ObjectId,
        ref: 'Activity'
      },
      name: String
    });

    const EventSchema = new Schema({
      activity: ActivityBareSchema,
      name: String
    });

    const data = {
      name: 'Test',
      activity: {
        _id: '5bf606f6471b6056b3f2bfc9',
        name: 'Activity name'
      }
    };

    const Event = db.model('Test', EventSchema);
    const event = new Event(data, null);

    assert.equal(event.activity.name, 'Activity name');

    return event.validate();
  });

  it('flattenMaps option for toObject() (gh-7274)', function() {
    let schema = new Schema({
      test: {
        type: Map,
        of: String,
        default: new Map()
      }
    }, { versionKey: false });

    let Test = db.model('Test', schema);

    let mapTest = new Test({});
    mapTest.test.set('key1', 'value1');
    assert.equal(mapTest.toObject({ flattenMaps: true }).test.key1, 'value1');

    schema = new Schema({
      test: {
        type: Map,
        of: String,
        default: new Map()
      }
    }, { versionKey: false });
    schema.set('toObject', { flattenMaps: true });

    db.deleteModel('Test');
    Test = db.model('Test', schema);

    mapTest = new Test({});
    mapTest.test.set('key1', 'value1');
    assert.equal(mapTest.toObject({}).test.key1, 'value1');

    return Promise.resolve();
  });

  it('`collection` property with strict: false (gh-7276)', function() {
    const schema = new Schema({}, { strict: false, versionKey: false });
    const Model = db.model('Test', schema);

    return co(function*() {
      let doc = new Model({ test: 'foo', collection: 'bar' });

      yield doc.save();

      assert.equal(doc.collection, 'bar');

      doc = yield Model.findOne();
      assert.equal(doc.toObject().collection, 'bar');
    });
  });

  it('should validateSync() all elements in doc array (gh-6746)', function() {
    const Model = db.model('Test', new Schema({
      colors: [{
        name: { type: String, required: true },
        hex: { type: String, required: true }
      }]
    }));

    const model = new Model({
      colors: [
        { name: 'steelblue' },
        { hex: '#4682B4' }
      ]
    });

    const errors = model.validateSync().errors;
    const keys = Object.keys(errors).sort();
    assert.deepEqual(keys, ['colors.0.hex', 'colors.1.name']);
  });

  it('handles fake constructor (gh-7290)', function() {
    const TestSchema = new Schema({ test: String });

    const TestModel = db.model('Test', TestSchema);

    const badQuery = {
      test: {
        length: 1e10,
        constructor: {
          name: 'Array'
        }
      }
    };

    return co(function*() {
      let err = yield TestModel.findOne(badQuery).then(() => null, e => e);
      assert.equal(err.name, 'CastError', err.stack);

      err = yield TestModel.updateOne(badQuery, { name: 'foo' }).
        then(() => null, err => err);
      assert.equal(err.name, 'CastError', err.stack);

      err = yield TestModel.updateOne({}, badQuery).then(() => null, e => e);
      assert.equal(err.name, 'CastError', err.stack);

      err = yield TestModel.deleteOne(badQuery).then(() => null, e => e);
      assert.equal(err.name, 'CastError', err.stack);
    });
  });

  it('handles fake __proto__ (gh-7290)', function() {
    const TestSchema = new Schema({ test: String, name: String });

    const TestModel = db.model('Test', TestSchema);

    const badQuery = JSON.parse('{"test":{"length":1000000000,"__proto__":[]}}');

    return co(function*() {
      let err = yield TestModel.findOne(badQuery).then(() => null, e => e);
      assert.equal(err.name, 'CastError', err.stack);

      err = yield TestModel.updateOne(badQuery, { name: 'foo' }).
        then(() => null, err => err);
      assert.equal(err.name, 'CastError', err.stack);

      err = yield TestModel.updateOne({}, badQuery).then(() => null, e => e);
      assert.equal(err.name, 'CastError', err.stack);

      err = yield TestModel.deleteOne(badQuery).then(() => null, e => e);
      assert.equal(err.name, 'CastError', err.stack);
    });
  });

  it('cast error with string path set to array in db (gh-7619)', function() {
    const TestSchema = new Schema({ name: String });

    const TestModel = db.model('Test', TestSchema);

    return co(function*() {
      yield TestModel.findOne();

      yield TestModel.collection.insertOne({ name: ['foo', 'bar'] });

      const doc = yield TestModel.findOne();
      assert.ok(!doc.name);
      const err = doc.validateSync();
      assert.ok(err);
      assert.ok(err.errors['name']);
    });
  });

  it('doesnt crash if nested path with `get()` (gh-7316)', function() {
    const schema = new mongoose.Schema({ http: { get: Number } });
    const Model = db.model('Test', schema);

    return Model.create({ http: { get: 400 } }); // Should succeed
  });

  it('copies atomics from existing document array when setting doc array (gh-7472)', function() {
    const Dog = db.model('Test', new mongoose.Schema({
      name: String,
      toys: [{
        name: String
      }]
    }));

    return co(function*() {
      const dog = new Dog({ name: 'Dash' });

      dog.toys.push({ name: '1' });
      dog.toys.push({ name: '2' });
      dog.toys.push({ name: '3' });

      yield dog.save();

      for (const toy of ['4', '5', '6']) {
        dog.toys = dog.toys || [];
        dog.toys.push({ name: toy, count: 1 });
      }

      yield dog.save();

      const fromDb = yield Dog.findOne();
      assert.deepEqual(fromDb.toys.map(t => t.name), ['1', '2', '3', '4', '5', '6']);
    });
  });

  it('doesnt fail with custom update function (gh-7342)', function() {
    const catalogSchema = new mongoose.Schema({
      name: String,
      sub: new Schema({ name: String })
    }, { runSettersOnQuery: true });

    catalogSchema.methods.update = function(data) {
      for (const key in data) {
        this[key] = data[key];
      }
      return this.save();
    };

    const Catalog = db.model('Test', catalogSchema);

    return co(function*() {
      let doc = yield Catalog.create({ name: 'test', sub: { name: 'foo' } });
      doc = yield doc.update({ name: 'test2' });
      assert.equal(doc.name, 'test2');
    });
  });

  it('setters that modify `this` should work on single nested when overwriting (gh-7585)', function() {
    const NameSchema = new Schema({
      full: {
        type: String,
        set: function(v) {
          this.first = 'foo';
          this.last = 'bar';
          return v + ' baz';
        }
      },
      first: String,
      last: String
    }, { _id: false });

    const User = db.model('User', new Schema({
      name: {
        type: NameSchema,
        default: {}
      }
    }));

    const s = new User();
    s.name = { full: 'test' };
    assert.equal(s.name.first, 'foo');
    assert.equal(s.name.last, 'bar');
    assert.equal(s.name.full, 'test baz');

    return Promise.resolve();
  });

  it('handles setting embedded doc to Object.assign() from another doc (gh-7645)', function() {
    const profileSchema = new Schema({ name: String, email: String });
    const companyUserSchema = new Schema({
      profile: {
        type: profileSchema,
        default: {}
      }
    });

    const CompanyUser = db.model('User', companyUserSchema);

    const cu = new CompanyUser({ profile: { name: 'foo', email: 'bar' } });
    cu.profile = Object.assign({}, cu.profile);

    assert.equal(cu.profile.name, 'foo');
    assert.equal(cu.profile.email, 'bar');
    assert.doesNotThrow(function() {
      cu.toObject();
    });
  });

  it('setting single nested subdoc with custom date types and getters/setters (gh-7601)', function() {
    const moment = require('moment');

    const schema = new Schema({
      start: { type: Date, get: get, set: set, required: true },
      end: { type: Date, get: get, set: set, required: true }
    }, { toObject: { getters: true } });
    function get(v) {
      return moment(v);
    }
    function set(v) {
      return v.toDate();
    }
    const parentSchema = new Schema({
      nested: schema
    });
    const Model = db.model('Parent', parentSchema);

    return co(function*() {
      const doc = yield Model.create({
        nested: { start: moment('2019-01-01'), end: moment('2019-01-02') }
      });

      doc.nested = { start: moment('2019-03-01'), end: moment('2019-04-01') };
      yield doc.save();

      const _doc = yield Model.collection.findOne();
      assert.ok(_doc.nested.start instanceof Date);
      assert.ok(_doc.nested.end instanceof Date);
    });
  });

  it('get() and set() underneath alias (gh-7592)', function() {
    const photoSchema = new Schema({
      foo: String
    });

    const pageSchema = new Schema({
      p: { type: [photoSchema], alias: 'photos' }
    });
    const Page = db.model('Test', pageSchema);

    return co(function*() {
      const doc = yield Page.create({ p: [{ foo: 'test' }] });

      assert.equal(doc.p[0].foo, 'test');
      assert.equal(doc.get('photos.0.foo'), 'test');

      doc.set('photos.0.foo', 'bar');
      assert.equal(doc.p[0].foo, 'bar');
      assert.equal(doc.get('photos.0.foo'), 'bar');
    });
  });

  it('get() with getters: false (gh-7233)', function() {
    const testSchema = new Schema({
      foo: { type: String, get: v => v.toLowerCase() }
    });
    const Test = db.model('Test', testSchema);

    const doc = new Test({ foo: 'Bar' });
    assert.equal(doc.foo, 'bar');
    assert.equal(doc._doc.foo, 'Bar');

    assert.equal(doc.get('foo'), 'bar');
    assert.equal(doc.get('foo', null, { getters: false }), 'Bar');

    return Promise.resolve();
  });

  it('overwriting single nested (gh-7660)', function() {
    const childSchema = new mongoose.Schema({
      foo: String,
      bar: Number
    }, { _id: false, id: false });

    const parentSchema = new mongoose.Schema({
      child: childSchema
    });
    const Test = db.model('Test', parentSchema);

    const test = new Test({
      child: {
        foo: 'test',
        bar: 42
      }
    });

    test.set({
      child: {
        foo: 'modified',
        bar: 43
      }
    });

    assert.deepEqual(test.toObject().child, {
      foo: 'modified',
      bar: 43
    });

    return Promise.resolve();
  });

  it('setting path to non-POJO object (gh-7639)', function() {
    class Nested {
      constructor(prop) {
        this.prop = prop;
      }
    }

    const schema = new Schema({ nested: { prop: String } });
    const Model = db.model('Test', schema);

    const doc = new Model({ nested: { prop: '1' } });

    doc.set('nested', new Nested('2'));
    assert.equal(doc.nested.prop, '2');

    doc.set({ nested: new Nested('3') });
    assert.equal(doc.nested.prop, '3');
  });

  it('supports setting date properties with strict: false (gh-7907)', function() {
    const schema = Schema({}, { strict: false });
    const SettingsModel = db.model('Test', schema);

    const date = new Date();
    const obj = new SettingsModel({
      timestamp: date,
      subDoc: {
        timestamp: date
      }
    });

    assert.strictEqual(obj.timestamp, date);
    assert.strictEqual(obj.subDoc.timestamp, date);
  });

  it('handles .set() on doc array within embedded discriminator (gh-7656)', function() {
    const pageElementSchema = new Schema({
      type: { type: String, required: true }
    }, { discriminatorKey: 'type' });

    const textElementSchema = new Schema({
      body: { type: String }
    });

    const blockElementSchema = new Schema({
      elements: [pageElementSchema]
    });

    blockElementSchema.path('elements').discriminator('block', blockElementSchema);
    blockElementSchema.path('elements').discriminator('text', textElementSchema);

    const pageSchema = new Schema({ elements: [pageElementSchema] });

    pageSchema.path('elements').discriminator('block', blockElementSchema);
    pageSchema.path('elements').discriminator('text', textElementSchema);

    const Page = db.model('Test', pageSchema);
    const page = new Page({
      elements: [
        { type: 'text', body: 'Page Title' },
        { type: 'block', elements: [{ type: 'text', body: 'Page Content' }] }
      ]
    });

    page.set('elements.0.body', 'Page Heading');
    assert.equal(page.elements[0].body, 'Page Heading');
    assert.equal(page.get('elements.0.body'), 'Page Heading');

    page.set('elements.1.elements.0.body', 'Page Body');
    assert.equal(page.elements[1].elements[0].body, 'Page Body');
    assert.equal(page.get('elements.1.elements.0.body'), 'Page Body');

    page.elements[1].elements[0].body = 'Page Body';
    assert.equal(page.elements[1].elements[0].body, 'Page Body');
    assert.equal(page.get('elements.1.elements.0.body'), 'Page Body');
  });

  it('$isEmpty() (gh-5369)', function() {
    const schema = new Schema({
      nested: { foo: String },
      subdoc: new Schema({ bar: String }, { _id: false }),
      docArr: [new Schema({ baz: String }, { _id: false })],
      mixed: {}
    });

    const Model = db.model('Test', schema);
    const doc = new Model({ subdoc: {}, docArr: [{}] });

    assert.ok(doc.nested.$isEmpty());
    assert.ok(doc.subdoc.$isEmpty());
    assert.ok(doc.docArr[0].$isEmpty());
    assert.ok(doc.$isEmpty('nested'));
    assert.ok(doc.$isEmpty('subdoc'));
    assert.ok(doc.$isEmpty('docArr.0'));
    assert.ok(doc.$isEmpty('mixed'));

    doc.nested.foo = 'test';
    assert.ok(!doc.nested.$isEmpty());
    assert.ok(doc.subdoc.$isEmpty());
    assert.ok(doc.docArr[0].$isEmpty());
    assert.ok(!doc.$isEmpty('nested'));
    assert.ok(doc.$isEmpty('subdoc'));
    assert.ok(doc.$isEmpty('docArr.0'));
    assert.ok(doc.$isEmpty('mixed'));

    doc.subdoc.bar = 'test';
    assert.ok(!doc.nested.$isEmpty());
    assert.ok(!doc.subdoc.$isEmpty());
    assert.ok(doc.docArr[0].$isEmpty());
    assert.ok(!doc.$isEmpty('nested'));
    assert.ok(!doc.$isEmpty('subdoc'));
    assert.ok(doc.$isEmpty('docArr.0'));
    assert.ok(doc.$isEmpty('mixed'));

    doc.docArr[0].baz = 'test';
    assert.ok(!doc.nested.$isEmpty());
    assert.ok(!doc.subdoc.$isEmpty());
    assert.ok(!doc.docArr[0].$isEmpty());
    assert.ok(!doc.$isEmpty('nested'));
    assert.ok(!doc.$isEmpty('subdoc'));
    assert.ok(!doc.$isEmpty('docArr.0'));
    assert.ok(doc.$isEmpty('mixed'));

    doc.mixed = {};
    assert.ok(doc.$isEmpty('mixed'));

    doc.mixed.test = 1;
    assert.ok(!doc.$isEmpty('mixed'));

    return Promise.resolve();
  });

  it('push() onto discriminator doc array (gh-7704)', function() {
    const opts = {
      minimize: false, // So empty objects are returned
      strict: true,
      typeKey: '$type', // So that we can use fields named `type`
      discriminatorKey: 'type'
    };

    const IssueSchema = new mongoose.Schema({
      _id: String,
      text: String,
      type: String
    }, opts);

    const IssueModel = db.model('Test', IssueSchema);

    const SubIssueSchema = new mongoose.Schema({
      checklist: [{
        completed: { $type: Boolean, default: false }
      }]
    }, opts);
    IssueModel.discriminator('gh7704_sub', SubIssueSchema);

    const doc = new IssueModel({ _id: 'foo', text: 'text', type: 'gh7704_sub' });
    doc.checklist.push({ completed: true });

    assert.ifError(doc.validateSync());

    return Promise.resolve();
  });

  it('doesnt call getter when saving (gh-7719)', function() {
    let called = 0;
    const kittySchema = new mongoose.Schema({
      name: {
        type: String,
        get: function(v) {
          ++called;
          return v;
        }
      }
    });
    const Kitten = db.model('Test', kittySchema);

    const k = new Kitten({ name: 'Mr Sprinkles' });
    return k.save().then(() => assert.equal(called, 0));
  });

  it('skips malformed validators property (gh-7720)', function() {
    const NewSchema = new Schema({
      object: {
        type: 'string',
        validators: ['string'] // This caused the issue
      }
    });

    const TestModel = db.model('Test', NewSchema);
    const instance = new TestModel();
    instance.object = 'value';

    assert.ifError(instance.validateSync());

    return instance.validate();
  });

  it('nested set on subdocs works (gh-7748)', function() {
    const geojsonSchema = new Schema({
      type: { type: String, default: 'Feature' },
      geometry: {
        type: {
          type: String,
          required: true
        },
        coordinates: { type: [] }
      },
      properties: { type: Object }
    });

    const userSchema = new Schema({
      position: geojsonSchema
    });

    const User = db.model('User', userSchema);

    return co(function*() {
      const position = {
        geometry: {
          type: 'Point',
          coordinates: [1.11111, 2.22222]
        },
        properties: {
          a: 'b'
        }
      };

      const newUser = new User({
        position: position
      });
      yield newUser.save();

      const editUser = yield User.findById(newUser._id);
      editUser.position = position;

      yield editUser.validate();
      yield editUser.save();

      const fromDb = yield User.findById(newUser._id);
      assert.equal(fromDb.position.properties.a, 'b');
      assert.equal(fromDb.position.geometry.coordinates[0], 1.11111);
    });
  });

  it('does not convert array to object with strict: false (gh-7733)', function() {
    const ProductSchema = new mongoose.Schema({}, { strict: false });
    const Product = db.model('Test', ProductSchema);

    return co(function*() {
      yield Product.create({ arr: [{ test: 1 }, { test: 2 }] });

      const doc = yield Product.collection.findOne();
      assert.ok(Array.isArray(doc.arr));
      assert.deepEqual(doc.arr, [{ test: 1 }, { test: 2 }]);
    });
  });

  it('does not crash with array property named "undefined" (gh-7756)', function() {
    const schema = new Schema({ undefined: [String] });
    const Model = db.model('Test', schema);

    return co(function*() {
      const doc = yield Model.create({ undefined: ['foo'] });

      doc['undefined'].push('bar');
      yield doc.save();

      const _doc = yield Model.collection.findOne();
      assert.equal(_doc['undefined'][0], 'foo');
    });
  });

  it('fires pre save hooks on nested child schemas (gh-7792)', function() {
    const childSchema1 = new mongoose.Schema({ name: String });
    let called1 = 0;
    childSchema1.pre('save', function() {
      ++called1;
    });

    const childSchema2 = new mongoose.Schema({ name: String });
    let called2 = 0;
    childSchema2.pre('save', function() {
      ++called2;
    });

    const parentSchema = new mongoose.Schema({
      nested: {
        child: childSchema1,
        arr: [childSchema2]
      }
    });

    const Parent = db.model('Parent', parentSchema);

    const obj = { nested: { child: { name: 'foo' }, arr: [{ name: 'bar' }] } };
    return Parent.create(obj).then(() => {
      assert.equal(called1, 1);
      assert.equal(called2, 1);
    });
  });

  it('takes message from async custom validator promise rejection (gh-4913)', function() {
    const schema = new Schema({
      name: {
        type: String,
        validate: function() {
          return co(function*() {
            yield cb => setImmediate(cb);
            throw new Error('Oops!');
          });
        }
      }
    });
    const Model = db.model('Test', schema);

    return Model.create({ name: 'foo' }).then(() => assert.ok(false), err => {
      assert.equal(err.errors['name'].message, 'Oops!');
      assert.ok(err.message.indexOf('Oops!') !== -1, err.message);
    });
  });

  it('handles nested properties named `schema` (gh-7831)', function() {
    const schema = new mongoose.Schema({ nested: { schema: String } });
    const Model = db.model('Test', schema);

    return co(function*() {
      yield Model.collection.insertOne({ nested: { schema: 'test' } });

      const doc = yield Model.findOne();
      assert.strictEqual(doc.nested.schema, 'test');
    });
  });

  describe('overwrite() (gh-7830)', function() {
    let Model;

    beforeEach(function() {
      const schema = new Schema({
        _id: Number,
        name: String,
        nested: {
          prop: String
        },
        arr: [Number],
        immutable: {
          type: String,
          immutable: true
        }
      });
      Model = db.model('Test', schema);
    });

    it('works', function() {
      return co(function*() {
        const doc = yield Model.create({
          _id: 1,
          name: 'test',
          nested: { prop: 'foo' },
          immutable: 'bar'
        });
        doc.overwrite({ name: 'test2' });

        assert.deepEqual(doc.toObject(), {
          _id: 1,
          __v: 0,
          name: 'test2',
          immutable: 'bar'
        });
      });
    });

    it('skips version key', function() {
      return co(function*() {
        yield Model.collection.insertOne({
          _id: 2,
          __v: 5,
          name: 'test',
          nested: { prop: 'foo' },
          immutable: 'bar'
        });
        const doc = yield Model.findOne({ _id: 2 });
        doc.overwrite({ _id: 2, name: 'test2' });

        assert.deepEqual(doc.toObject(), {
          _id: 2,
          __v: 5,
          name: 'test2',
          immutable: 'bar'
        });
      });
    });

    it('skips discriminator key', function() {
      return co(function*() {
        const D = Model.discriminator('D', Schema({ other: String }));
        yield Model.collection.insertOne({
          _id: 2,
          __v: 5,
          __t: 'D',
          name: 'test',
          nested: { prop: 'foo' },
          immutable: 'bar',
          other: 'baz'
        });
        const doc = yield D.findOne({ _id: 2 });
        doc.overwrite({ _id: 2, name: 'test2' });

        assert.deepEqual(doc.toObject(), {
          _id: 2,
          __v: 5,
          __t: 'D',
          name: 'test2',
          immutable: 'bar'
        });
        return doc.validate();
      });
    });

    it('overwrites maps (gh-9549)', function() {
      const schema = new Schema({
        name: String,
        myMap: { type: Map, of: String }
      });
      db.deleteModel(/Test/);
      const Test = db.model('Test', schema);

      let doc = new Test({ name: 'test', myMap: { a: 1, b: 2 } });

      return co(function*() {
        yield doc.save();

        doc = yield Test.findById(doc);
        doc.overwrite({ name: 'test2', myMap: { b: 2, c: 3 } });
        yield doc.save();

        doc = yield Test.findById(doc);
        assert.deepEqual(Array.from(doc.toObject().myMap.values()), [2, 3]);
      });
    });
  });

  it('copies virtuals from array subdocs when casting array of docs with same schema (gh-7898)', function() {
    const ChildSchema = new Schema({ name: String },
      { _id: false, id: false });

    ChildSchema.virtual('foo').
      set(function(foo) { this.__foo = foo; }).
      get(function() { return this.__foo || 0; });

    const ParentSchema = new Schema({
      name: String,
      children: [ChildSchema]
    }, { _id: false, id: false });

    const WrapperSchema = new Schema({
      name: String,
      parents: [ParentSchema]
    }, { _id: false, id: false });

    const Parent = db.model('Parent', ParentSchema);
    const Wrapper = db.model('Test', WrapperSchema);

    const data = { name: 'P1', children: [{ name: 'C1' }, { name: 'C2' }] };
    const parent = new Parent(data);
    parent.children[0].foo = 123;

    const wrapper = new Wrapper({ name: 'test', parents: [parent] });
    assert.equal(wrapper.parents[0].children[0].foo, 123);
  });

  describe('immutable properties (gh-7671)', function() {
    let Model;

    beforeEach(function() {
      const schema = new Schema({
        createdAt: {
          type: Date,
          immutable: true,
          default: new Date('6/1/2019')
        },
        name: String
      });
      Model = db.model('Test', schema);
    });

    it('SchemaType#immutable()', function() {
      const schema = new Schema({
        createdAt: {
          type: Date,
          default: new Date('6/1/2019')
        },
        name: String
      });

      assert.ok(!schema.path('createdAt').$immutable);

      schema.path('createdAt').immutable(true);
      assert.ok(schema.path('createdAt').$immutable);
      assert.equal(schema.path('createdAt').setters.length, 1);

      schema.path('createdAt').immutable(false);
      assert.ok(!schema.path('createdAt').$immutable);
      assert.equal(schema.path('createdAt').setters.length, 0);
    });

    it('with save()', function() {
      let doc = new Model({ name: 'Foo' });
      return co(function*() {
        assert.equal(doc.createdAt.toLocaleDateString('en-us'), '6/1/2019');
        yield doc.save();

        doc = yield Model.findOne({ createdAt: new Date('6/1/2019') });
        doc.createdAt = new Date('6/1/2017');
        assert.equal(doc.createdAt.toLocaleDateString('en-us'), '6/1/2019');

        doc.set({ createdAt: new Date('6/1/2021') });
        assert.equal(doc.createdAt.toLocaleDateString('en-us'), '6/1/2019');

        yield doc.save();

        doc = yield Model.findOne({ createdAt: new Date('6/1/2019') });
        assert.ok(doc);
      });
    });

    it('with update', function() {
      let doc = new Model({ name: 'Foo' });
      return co(function*() {
        assert.equal(doc.createdAt.toLocaleDateString('en-us'), '6/1/2019');
        yield doc.save();

        const update = { createdAt: new Date('6/1/2020') };

        yield Model.updateOne({}, update);

        doc = yield Model.findOne();
        assert.equal(doc.createdAt.toLocaleDateString('en-us'), '6/1/2019');

        const err = yield Model.updateOne({}, update, { strict: 'throw' }).
          then(() => null, err => err);
        assert.equal(err.name, 'StrictModeError');
        assert.ok(err.message.indexOf('createdAt') !== -1, err.message);
      });
    });

    it('conditional immutable (gh-8001)', function() {
      const schema = new Schema({
        name: String,
        test: {
          type: String,
          immutable: doc => doc.name === 'foo'
        }
      });
      const Model = db.model('Test1', schema);

      return co(function*() {
        const doc1 = yield Model.create({ name: 'foo', test: 'before' });
        const doc2 = yield Model.create({ name: 'bar', test: 'before' });

        doc1.set({ test: 'after' });
        doc2.set({ test: 'after' });
        yield doc1.save();
        yield doc2.save();

        const fromDb1 = yield Model.collection.findOne({ name: 'foo' });
        const fromDb2 = yield Model.collection.findOne({ name: 'bar' });
        assert.equal(fromDb1.test, 'before');
        assert.equal(fromDb2.test, 'after');
      });
    });

    it('immutable with strict mode (gh-8149)', function() {
      return co(function*() {
        const schema = new mongoose.Schema({
          name: String,
          yearOfBirth: { type: Number, immutable: true }
        }, { strict: 'throw' });
        const Person = db.model('Person', schema);
        const joe = yield Person.create({ name: 'Joe', yearOfBirth: 2001 });

        joe.set({ yearOfBirth: 2002 });
        const err = yield joe.save().then(() => null, err => err);
        assert.ok(err);
        assert.equal(err.errors['yearOfBirth'].name, 'StrictModeError');
      });
    });
  });

  it('consistent post order traversal for array subdocs (gh-7929)', function() {
    const Grandchild = Schema({ value: Number });
    const Child = Schema({ children: [Grandchild] });
    const Parent = Schema({ children: [Child] });

    const calls = [];
    Grandchild.pre('save', () => calls.push(1));
    Child.pre('save', () => calls.push(2));
    Parent.pre('save', () => calls.push(3));

    const Model = db.model('Parent', Parent);

    return Model.create({ children: [{ children: [{ value: 3 }] }] }).then(() => {
      assert.deepEqual(calls, [1, 2, 3]);
    });
  });

  it('respects projection for getters (gh-7940)', function() {
    const schema = new Schema({
      foo: String,
      bar: {
        type: String,
        get: () => {
          return 'getter value';
        }
      }
    }, { toObject: { getters: true } });

    const Model = db.model('Test', schema);

    return co(function*() {
      yield Model.create({ foo: 'test', bar: 'baz' });

      const doc = yield Model.findOne({ foo: 'test' }, 'foo');

      assert.ok(!doc.toObject().bar);
    });
  });

  it('loads doc with a `once` property successfully (gh-7958)', function() {
    const eventSchema = Schema({ once: { prop: String } });
    const Event = db.model('Test', eventSchema);

    return co(function*() {
      yield Event.create({ once: { prop: 'test' } });

      const doc = yield Event.findOne();
      assert.equal(doc.once.prop, 'test');
    });
  });

  it('caster that converts to Number class works (gh-8150)', function() {
    return co(function*() {
      const mySchema = new Schema({
        id: {
          type: Number,
          set: value => new Number(value.valueOf())
        }
      });

      const MyModel = db.model('Test', mySchema);

      yield MyModel.create({ id: 12345 });

      const doc = yield MyModel.findOne({ id: 12345 });
      assert.ok(doc);
    });
  });

  it('handles objectids and decimals with strict: false (gh-7973)', function() {
    const testSchema = Schema({}, { strict: false });
    const Test = db.model('Test', testSchema);

    let doc = new Test({
      testId: new mongoose.Types.ObjectId(),
      testDecimal: new mongoose.Types.Decimal128('1.23')
    });

    assert.ok(doc.testId instanceof mongoose.Types.ObjectId);
    assert.ok(doc.testDecimal instanceof mongoose.Types.Decimal128);

    return co(function*() {
      yield doc.save();

      doc = yield Test.collection.findOne();
      assert.ok(doc.testId instanceof mongoose.Types.ObjectId);
      assert.ok(doc.testDecimal instanceof mongoose.Types.Decimal128);
    });
  });

  it('allows enum on array of array of strings (gh-7926)', function() {
    const schema = new Schema({
      test: {
        type: [[String]],
        enum: ['bar']
      }
    });

    const Model = db.model('Test', schema);

    return Model.create({ test: [['foo']] }).then(() => assert.ok(false), err => {
      assert.ok(err);
      assert.ok(err.errors['test.0.0']);
      assert.ok(err.errors['test.0.0'].message.indexOf('foo') !== -1,
        err.errors['test.0.0'].message);
    });
  });

  it('allows saving an unchanged document if required populated path is null (gh-8018)', function() {
    const schema = Schema({ test: String });
    const schema2 = Schema({
      keyToPopulate: {
        type: mongoose.Schema.Types.ObjectId,
        ref: 'Child',
        required: true
      }
    });

    const Child = db.model('Child', schema);
    const Parent = db.model('Parent', schema2);

    return co(function*() {
      const child = yield Child.create({ test: 'test' });
      yield Parent.create({ keyToPopulate: child._id });

      yield child.deleteOne();

      const doc = yield Parent.findOne().populate('keyToPopulate');

      // Should not throw
      yield doc.save();
    });
  });

  it('only calls validator once on mixed validator (gh-8067)', function() {
    let called = 0;
    function validator() {
      ++called;
      return true;
    }

    const itemArray = new Schema({
      timer: {
        time: {
          type: {},
          validate: {
            validator: validator
          }
        }
      }
    });

    const schema = new Schema({
      items: [itemArray]
    });
    const Model = db.model('Test', schema);

    const obj = new Model({
      items: [
        { timer: { time: { type: { hours: 24, allowed: true } } } }
      ]
    });

    obj.validateSync();
    assert.equal(called, 1);
  });

  it('only calls validator once on nested mixed validator (gh-8117)', function() {
    const called = [];
    const Model = db.model('Test', Schema({
      name: { type: String },
      level1: {
        level2: {
          type: Object,
          validate: {
            validator: v => {
              called.push(v);
              return true;
            }
          }
        }
      }
    }));

    const doc = new Model({ name: 'bob' });
    doc.level1 = { level2: { a: 'one', b: 'two', c: 'three' } };
    return doc.validate().then(() => {
      assert.equal(called.length, 1);
      assert.deepEqual(called[0], { a: 'one', b: 'two', c: 'three' });
    });
  });

  it('handles populate() with custom type that does not cast to doc (gh-8062)', function() {
    class Gh8062 extends mongoose.SchemaType {
      cast(val) {
        if (typeof val === 'string') {
          return val;
        }
        throw new Error('Failed!');
      }
    }

    mongoose.Schema.Types.Gh8062 = Gh8062;

    const schema = new Schema({ arr: [{ type: Gh8062, ref: 'Child' }] });
    const Model = db.model('Test', schema);
    const Child = db.model('Child', Schema({ _id: Gh8062 }));

    return co(function*() {
      yield Child.create({ _id: 'test' });
      yield Model.create({ arr: ['test'] });

      const doc = yield Model.findOne().populate('arr');
      assert.ok(doc.populated('arr'));
      assert.equal(doc.arr[0]._id, 'test');
      assert.ok(doc.arr[0].$__ != null);
    });
  });

  it('can inspect() on a document array (gh-8037)', function() {
    const subdocSchema = mongoose.Schema({ a: String });
    const schema = mongoose.Schema({ subdocs: { type: [subdocSchema] } });
    const Model = db.model('Test', schema);
    const data = { _id: new mongoose.Types.ObjectId(), subdocs: [{ a: 'a' }] };
    const doc = new Model();
    doc.init(data);
    require('util').inspect(doc.subdocs);
  });

  it('set() merge option with single nested (gh-8201)', function() {
    const AddressSchema = Schema({
      street: { type: String, required: true },
      city: { type: String, required: true }
    });
    const PersonSchema = Schema({
      name: { type: String, required: true },
      address: { type: AddressSchema, required: true }
    });
    const Person = db.model('Person', PersonSchema);

    return co(function*() {
      yield Person.create({
        name: 'John Smith',
        address: {
          street: 'Real Street',
          city: 'Somewhere'
        }
      });

      const person = yield Person.findOne();
      const obj = {
        name: 'John Smythe',
        address: { street: 'Fake Street' }
      };
      person.set(obj, undefined, { merge: true });

      assert.equal(person.address.city, 'Somewhere');
      yield person.save();
    });
  });

  it('setting single nested subdoc with timestamps (gh-8251)', function() {
    const ActivitySchema = Schema({ description: String }, { timestamps: true });
    const RequestSchema = Schema({ activity: ActivitySchema });
    const Request = db.model('Test', RequestSchema);

    return co(function*() {
      const doc = yield Request.create({
        activity: { description: 'before' }
      });
      doc.activity.set({ description: 'after' });
      yield doc.save();

      const fromDb = yield Request.findOne().lean();
      assert.equal(fromDb.activity.description, 'after');
    });
  });

  it('passing an object with toBSON() into `save()` (gh-8299)', function() {
    const ActivitySchema = Schema({ description: String });
    const RequestSchema = Schema({ activity: ActivitySchema });
    const Request = db.model('Test', RequestSchema);

    return co(function*() {
      const doc = yield Request.create({
        activity: { description: 'before' }
      });
      doc.activity.set({ description: 'after' });
      yield doc.save();

      const fromDb = yield Request.findOne().lean();
      assert.equal(fromDb.activity.description, 'after');
    });
  });

  it('handles getter setting virtual on manually populated doc when calling toJSON (gh-8295)', function() {
    const childSchema = Schema({}, { toJSON: { getters: true } });
    childSchema.virtual('field').
      get(function() { return this._field; }).
      set(function(v) { return this._field = v; });
    const Child = db.model('Child', childSchema);

    const parentSchema = Schema({
      child: { type: mongoose.ObjectId, ref: 'Child', get: get }
    }, { toJSON: { getters: true } });
    const Parent = db.model('Parent', parentSchema);

    function get(child) {
      child.field = true;
      return child;
    }

    let p = new Parent({ child: new Child({}) });
    assert.strictEqual(p.toJSON().child.field, true);

    p = new Parent({ child: new Child({}) });
    assert.strictEqual(p.child.toJSON().field, true);
  });

  it('enum validator for number (gh-8139)', function() {
    const schema = Schema({
      num: {
        type: Number,
        enum: [1, 2, 3]
      }
    });
    const Model = db.model('Test', schema);

    let doc = new Model({});
    let err = doc.validateSync();
    assert.ifError(err);

    doc = new Model({ num: 4 });
    err = doc.validateSync();
    assert.ok(err);
    assert.equal(err.errors['num'].name, 'ValidatorError');

    doc = new Model({ num: 2 });
    err = doc.validateSync();
    assert.ifError(err);
  });

  it('support `pathsToValidate()` option for `validate()` (gh-7587)', function() {
    const schema = Schema({
      name: {
        type: String,
        required: true
      },
      age: {
        type: Number,
        required: true
      },
      rank: String
    });
    const Model = db.model('Test', schema);

    return co(function*() {
      const doc = new Model({});

      let err = yield doc.validate(['name', 'rank']).catch(err => err);
      assert.deepEqual(Object.keys(err.errors), ['name']);

      err = yield doc.validate(['age', 'rank']).catch(err => err);
      assert.deepEqual(Object.keys(err.errors), ['age']);
    });
  });

  it('array push with $position (gh-4322)', function() {
    const schema = Schema({
      nums: [Number]
    });
    const Model = db.model('Test', schema);

    return co(function*() {
      const doc = yield Model.create({ nums: [3, 4] });

      doc.nums.push({
        $each: [1, 2],
        $position: 0
      });
      assert.deepEqual(doc.toObject().nums, [1, 2, 3, 4]);

      yield doc.save();

      const fromDb = yield Model.findOne({ _id: doc._id });
      assert.deepEqual(fromDb.toObject().nums, [1, 2, 3, 4]);

      doc.nums.push({
        $each: [0],
        $position: 0
      });
      assert.throws(() => {
        doc.nums.push({ $each: [5] });
      }, /Cannot call.*multiple times/);
      assert.throws(() => {
        doc.nums.push(5);
      }, /Cannot call.*multiple times/);
    });
  });

  it('setting a path to a single nested document should update the single nested doc parent (gh-8400)', function() {
    const schema = Schema({
      name: String,
      subdoc: new Schema({
        name: String
      })
    });
    const Model = db.model('Test', schema);

    const doc1 = new Model({ name: 'doc1', subdoc: { name: 'subdoc1' } });
    const doc2 = new Model({ name: 'doc2', subdoc: { name: 'subdoc2' } });

    doc1.subdoc = doc2.subdoc;
    assert.equal(doc1.subdoc.name, 'subdoc2');
    assert.equal(doc2.subdoc.name, 'subdoc2');
    assert.strictEqual(doc1.subdoc.ownerDocument(), doc1);
    assert.strictEqual(doc2.subdoc.ownerDocument(), doc2);
  });

  it('setting an array to an array with some populated documents depopulates the whole array (gh-8443)', function() {
    const A = db.model('Test1', Schema({
      name: String,
      rel: [{ type: mongoose.ObjectId, ref: 'Test' }]
    }));

    const B = db.model('Test', Schema({ name: String }));

    return co(function*() {
      const b = yield B.create({ name: 'testb' });
      yield A.create({ name: 'testa', rel: [b._id] });

      const a = yield A.findOne().populate('rel');

      const b2 = yield B.create({ name: 'testb2' });
      a.rel = [a.rel[0], b2._id];
      yield a.save();

      assert.ok(!a.populated('rel'));
      assert.ok(a.rel[0] instanceof mongoose.Types.ObjectId);
      assert.ok(a.rel[1] instanceof mongoose.Types.ObjectId);
    });
  });

  it('handles errors with name set to "ValidationError" (gh-8466)', () => {
    const childSchema = Schema({ name: String });

    childSchema.pre('validate', function() {
      if (this.name === 'Invalid') {
        const error = new Error('invalid name');
        error.name = 'ValidationError';
        throw error;
      }
    });

    const fatherSchema = Schema({ children: [childSchema] });
    const Father = db.model('Test', fatherSchema);

    const doc = new Father({
      children: [{ name: 'Valid' }, { name: 'Invalid' }]
    });

    return doc.validate().then(() => assert.ok(false), err => {
      assert.ok(err);
      assert.ok(err.errors['children']);
      assert.equal(err.errors['children'].message, 'invalid name');
    });
  });

  it('throws an error if running validate() multiple times in parallel (gh-8468)', () => {
    const Model = db.model('Test', Schema({ name: String }));

    const doc = new Model({ name: 'test' });

    doc.validate();

    return doc.save().then(() => assert.ok(false), err => {
      assert.equal(err.name, 'ParallelValidateError');
    });
  });

  it('avoids parallel validate error when validating nested path with double nested subdocs (gh-8486)', function() {
    const testSchema = new Schema({
      foo: {
        bar: Schema({
          baz: Schema({
            num: Number
          })
        })
      }
    });
    const Test = db.model('Test', testSchema);

    return co(function*() {
      const doc = yield Test.create({});

      doc.foo = {
        bar: {
          baz: {
            num: 1
          }
        }
      };

      // Should not throw
      yield doc.save();

      const raw = yield Test.collection.findOne();
      assert.equal(raw.foo.bar.baz.num, 1);
    });
  });

  it('supports function for date min/max validator error (gh-8512)', function() {
    const schema = Schema({
      startDate: {
        type: Date,
        required: true,
        min: [new Date('2020-01-01'), () => 'test']
      }
    });

    db.deleteModel(/Test/);
    const Model = db.model('Test', schema);
    const doc = new Model({ startDate: new Date('2019-06-01') });

    const err = doc.validateSync();
    assert.ok(err.errors['startDate']);
    assert.equal(err.errors['startDate'].message, 'test');
  });

  it('sets parent and ownerDocument correctly with document array default (gh-8509)', function() {
    const locationSchema = Schema({
      name: String,
      city: String
    });
    const owners = [];

    // Middleware to set a default location name derived from the parent organization doc
    locationSchema.pre('validate', function(next) {
      const owner = this.ownerDocument();
      owners.push(owner);
      if (this.isNew && !this.get('name') && owner.get('name')) {
        this.set('name', `${owner.get('name')} Office`);
      }
      next();
    });

    const organizationSchema = Schema({
      name: String,
      // Having a default doc this way causes issues
      locations: { type: [locationSchema], default: [{}] }
    });
    const Organization = db.model('Test', organizationSchema);

    return co(function*() {
      const org = new Organization();
      org.set('name', 'MongoDB');

      yield org.save();

      assert.equal(owners.length, 1);
      assert.ok(owners[0] === org);

      assert.equal(org.locations[0].name, 'MongoDB Office');
    });
  });

  it('doesnt add `null` if property is undefined with minimize false (gh-8504)', function() {
    const minimize = false;
    const schema = Schema({
      num: Number,
      beta: { type: String }
    },
    {
      toObject: { virtuals: true, minimize: minimize },
      toJSON: { virtuals: true, minimize: minimize }
    }
    );
    const Test = db.model('Test', schema);

    const dummy1 = new Test({ num: 1, beta: null });
    const dummy2 = new Test({ num: 2, beta: void 0 });

    return co(function*() {
      yield dummy1.save();
      yield dummy2.save();

      const res = yield Test.find().lean().sort({ num: 1 });

      assert.strictEqual(res[0].beta, null);
      assert.ok(!res[1].hasOwnProperty('beta'));
    });
  });

  it('creates document array defaults in forward order, not reverse (gh-8514)', function() {
    let num = 0;
    const schema = Schema({
      arr: [{ val: { type: Number, default: () => ++num } }]
    });
    const Model = db.model('Test', schema);

    const doc = new Model({ arr: [{}, {}, {}] });
    assert.deepEqual(doc.toObject().arr.map(v => v.val), [1, 2, 3]);
  });

  it('can call subdocument validate multiple times in parallel (gh-8539)', function() {
    const schema = Schema({
      arr: [{ val: String }],
      single: Schema({ val: String })
    });
    const Model = db.model('Test', schema);

    return co(function*() {
      const doc = new Model({ arr: [{ val: 'test' }], single: { val: 'test' } });

      yield [doc.arr[0].validate(), doc.arr[0].validate()];
      yield [doc.single.validate(), doc.single.validate()];
    });
  });

  it('sets `Document#op` when calling `validate()` (gh-8439)', function() {
    const schema = Schema({ name: String });
    const ops = [];
    schema.pre('validate', function() {
      ops.push(this.$op);
    });
    schema.post('validate', function() {
      ops.push(this.$op);
    });

    const Model = db.model('Test', schema);
    const doc = new Model({ name: 'test' });

    const promise = doc.validate();
    assert.equal(doc.$op, 'validate');

    return promise.then(() => assert.deepEqual(ops, ['validate', 'validate']));
  });

  it('schema-level transform (gh-8403)', function() {
    const schema = Schema({
      myDate: {
        type: Date,
        transform: v => v.getFullYear()
      },
      dates: [{
        type: Date,
        transform: v => v.getFullYear()
      }],
      arr: [{
        myDate: {
          type: Date,
          transform: v => v.getFullYear()
        }
      }]
    });
    const Model = db.model('Test', schema);

    const doc = new Model({
      myDate: new Date('2015/06/01'),
      dates: [new Date('2016/06/01')],
      arr: [{ myDate: new Date('2017/06/01') }]
    });
    assert.equal(doc.toObject({ transform: true }).myDate, '2015');
    assert.equal(doc.toObject({ transform: true }).dates[0], '2016');
    assert.equal(doc.toObject({ transform: true }).arr[0].myDate, '2017');
  });

  it('transforms nested paths (gh-9543)', function() {
    const schema = Schema({
      nested: {
        date: {
          type: Date,
          transform: v => v.getFullYear()
        }
      }
    });
    const Model = db.model('Test', schema);

    const doc = new Model({
      nested: {
        date: new Date('2020-06-01')
      }
    });
    assert.equal(doc.toObject({ transform: true }).nested.date, '2020');
  });

  it('handles setting numeric paths with single nested subdocs (gh-8583)', function() {
    const placedItemSchema = Schema({ image: String }, { _id: false });

    const subdocumentSchema = Schema({
      placedItems: {
        1: placedItemSchema,
        first: placedItemSchema
      }
    });
    const Model = db.model('Test', subdocumentSchema);

    return co(function*() {
      const doc = yield Model.create({
        placedItems: { 1: { image: 'original' }, first: { image: 'original' } }
      });

      doc.set({
        'placedItems.1.image': 'updated',
        'placedItems.first.image': 'updated'
      });

      yield doc.save();

      assert.equal(doc.placedItems['1'].image, 'updated');

      const fromDb = yield Model.findById(doc);
      assert.equal(fromDb.placedItems['1'].image, 'updated');
    });
  });

  it('setting nested array path to non-nested array wraps values top-down (gh-8544)', function() {
    const positionSchema = mongoose.Schema({
      coordinates: {
        type: [[Number]],
        required: true
      },
      lines: {
        type: [[[Number]]],
        required: true
      }
    });

    const Position = db.model('Test', positionSchema);
    const position = new Position();

    position.coordinates = [1, 2];
    position.lines = [3, 4];

    const obj = position.toObject();
    assert.deepEqual(obj.coordinates, [[1, 2]]);
    assert.deepEqual(obj.lines, [[[3, 4]]]);
  });

  it('doesnt wrap empty nested array with insufficient depth', function() {
    const weekSchema = mongoose.Schema({
      days: {
        type: [[[Number]]],
        required: true
      }
    });

    const Week = db.model('Test', weekSchema);
    const emptyWeek = new Week();

    emptyWeek.days = [[], [], [], [], [], [], []];
    const obj = emptyWeek.toObject();
    assert.deepEqual(obj.days, [[], [], [], [], [], [], []]);
  });

  it('doesnt wipe out nested keys when setting nested key to empty object with minimize (gh-8565)', function() {
    const opts = { autoIndex: false, autoCreate: false };
    const schema1 = Schema({ plaid: { nestedKey: String } }, opts);
    const schema2 = Schema({ plaid: { nestedKey: String } }, opts);
    const schema3 = Schema({ plaid: { nestedKey: String } }, opts);

    const Test1 = db.model('Test1', schema1);
    const Test2 = db.model('Test2', schema2);
    const Test3 = db.model('Test3', schema3);

    const doc1 = new Test1({});
    assert.deepEqual(doc1.toObject({ minimize: false }).plaid, {});

    const doc2 = new Test2({ plaid: doc1.plaid });
    assert.deepEqual(doc2.toObject({ minimize: false }).plaid, {});

    const doc3 = new Test3({});
    doc3.set({ plaid: doc2.plaid });
    assert.deepEqual(doc3.toObject({ minimize: false }).plaid, {});
  });

  it('allows calling `validate()` in post validate hook without causing parallel validation error (gh-8597)', function() {
    const EmployeeSchema = Schema({
      name: String,
      employeeNumber: {
        type: String,
        validate: v => v.length > 5
      }
    });
    let called = 0;

    EmployeeSchema.post('validate', function() {
      ++called;
      if (!this.employeeNumber && !this._employeeNumberRetrieved) {
        this.employeeNumber = '123456';
        this._employeeNumberRetrieved = true;
        return this.validate();
      }
    });

    const Employee = db.model('Test', EmployeeSchema);

    return co(function*() {
      const e = yield Employee.create({ name: 'foo' });
      assert.equal(e.employeeNumber, '123456');
      assert.ok(e._employeeNumberRetrieved);
      assert.equal(called, 2);
    });
  });

  it('sets defaults when setting single nested subdoc (gh-8603)', function() {
    const nestedSchema = Schema({
      name: String,
      status: { type: String, default: 'Pending' }
    });

    const Test = db.model('Test', {
      nested: nestedSchema
    });

    return co(function*() {
      let doc = yield Test.create({ nested: { name: 'foo' } });
      assert.equal(doc.nested.status, 'Pending');

      doc = yield Test.findById(doc);
      assert.equal(doc.nested.status, 'Pending');

      Object.assign(doc, { nested: { name: 'bar' } });
      assert.equal(doc.nested.status, 'Pending');
      yield doc.save();

      doc = yield Test.findById(doc);
      assert.equal(doc.nested.status, 'Pending');
    });
  });

  it('handles validating single nested paths when specified in `pathsToValidate` (gh-8626)', function() {
    const nestedSchema = Schema({
      name: { type: String, validate: v => v.length > 2 },
      age: { type: Number, validate: v => v < 200 }
    });
    const schema = Schema({ nested: nestedSchema });

    mongoose.deleteModel(/Test/);
    const Model = mongoose.model('Test', schema);

    const doc = new Model({ nested: { name: 'a', age: 9001 } });
    return doc.validate(['nested.name']).then(() => assert.ok(false), err => {
      assert.ok(err.errors['nested.name']);
      assert.ok(!err.errors['nested.age']);
    });
  });

  it('copies immutable fields when constructing new doc from old doc (gh-8642)', function() {
    const schema = Schema({ name: { type: String, immutable: true } });
    const Model = db.model('Test', schema);

    const doc = new Model({ name: 'test' });
    doc.isNew = false;

    const newDoc = new Model(doc);
    assert.equal(newDoc.name, 'test');
  });

  it('can save nested array after setting (gh-8689)', function() {
    const schema = new mongoose.Schema({
      name: String,
      array: [[{
        label: String,
        value: String
      }]]
    });
    const MyModel = db.model('Test', schema);

    return co(function*() {
      const doc = yield MyModel.create({ name: 'foo' });

      doc.set({
        'array.0': [{
          label: 'hello',
          value: 'world'
        }]
      });
      yield doc.save();

      const updatedDoc = yield MyModel.findOne({ _id: doc._id });
      assert.equal(updatedDoc.array[0][0].label, 'hello');
      assert.equal(updatedDoc.array[0][0].value, 'world');
    });
  });

  it('handles validator errors on subdoc paths (gh-5226)', function() {
    const schema = Schema({
      child: {
        type: Schema({ name: String }),
        validate: () => false
      },
      children: {
        type: [{ name: String }],
        validate: () => false
      }
    });
    const Model = db.model('Test', schema);

    const doc = new Model({ child: {}, children: [] });
    return doc.validate().then(() => assert.ok(false), err => {
      assert.ok(err);
      assert.ok(err.errors);
      assert.ok(err.errors.child);
      assert.ok(err.errors.children);
    });
  });

  it('reports array cast error with index (gh-8888)', function() {
    const schema = Schema({ test: [Number] },
      { autoIndex: false, autoCreate: false });
    const Test = db.model('test', schema);

    const t = new Test({ test: [1, 'world'] });
    const err = t.validateSync();
    assert.ok(err);
    assert.ok(err.errors);
    assert.ok(err.errors['test.1']);
  });

  it('sets defaults if setting nested path to empty object with minimize false (gh-8829)', function() {
    const cartSchema = Schema({
      _id: 'String',
      item: {
        name: { type: 'String', default: 'Default Name' }
      }
    },
    { minimize: false });
    const Test = db.model('Test', cartSchema);

    const doc = new Test({ _id: 'foobar', item: {} });

    return doc.save().
      then(() => Test.collection.findOne()).
      then(doc => assert.equal(doc.item.name, 'Default Name'));
  });

  it('clears cast errors when setting an array subpath (gh-9080)', function() {
    const userSchema = new Schema({ tags: [Schema.ObjectId] });
    const User = db.model('User', userSchema);

    const user = new User({ tags: ['hey'] });
    user.tags = [];

    const err = user.validateSync();
    assert.ifError(err);
  });

  it('saves successfully if you splice() a sliced array (gh-9011)', function() {
    const childSchema = Schema({ values: [Number] });
    const parentSchema = Schema({ children: [childSchema] });

    const Parent = db.model('Parent', parentSchema);

    return co(function*() {
      yield Parent.create({
        children: [
          { values: [1, 2, 3] },
          { values: [4, 5, 6] }
        ]
      });

      const parent = yield Parent.findOne();
      const copy = parent.children[0].values.slice();
      copy.splice(1);

      yield parent.save();
      const _parent = yield Parent.findOne();
      assert.deepEqual(_parent.toObject().children[0].values, [1, 2, 3]);
    });
  });

  it('handles modifying a subpath of a nested array of documents (gh-8926)', function() {
    const bookSchema = new Schema({ title: String });
    const aisleSchema = new Schema({
      shelves: [[bookSchema]]
    });
    const librarySchema = new Schema({ aisles: [aisleSchema] });

    const Library = db.model('Test', librarySchema);

    return co(function*() {
      yield Library.create({
        aisles: [{ shelves: [[{ title: 'Clean Code' }]] }]
      });

      const library = yield Library.findOne();
      library.aisles[0].shelves[0][0].title = 'Refactoring';
      yield library.save();

      const foundLibrary = yield Library.findOne().lean();
      assert.equal(foundLibrary.aisles[0].shelves[0][0].title, 'Refactoring');
    });
  });

  it('Document#save accepts `timestamps` option (gh-8947) for update', function() {
    return co(function*() {
      // Arrange
      const userSchema = new Schema({ name: String }, { timestamps: true });
      const User = db.model('User', userSchema);

      const createdUser = yield User.create({ name: 'Hafez' });

      const user = yield User.findOne({ _id: createdUser._id });

      // Act
      user.name = 'John';
      yield user.save({ timestamps: false });

      // Assert
      assert.deepEqual(createdUser.updatedAt, user.updatedAt);
    });
  });

  it('Document#save accepts `timestamps` option (gh-8947) on inserting a new document', function() {
    return co(function*() {
      // Arrange
      const userSchema = new Schema({ name: String }, { timestamps: true });
      const User = db.model('User', userSchema);

      const user = new User({ name: 'Hafez' });

      // Act
      yield user.save({ timestamps: false });

      // Assert
      assert.ok(!user.createdAt);
      assert.ok(!user.updatedAt);
    });
  });

  it('Sets default when passing undefined as value for a key in a nested subdoc (gh-9039)', function() {
    const Test = db.model('Test', {
      nested: {
        prop: {
          type: String,
          default: 'some default value'
        }
      }
    });

    return co(function*() {
      const doc = yield Test.create({ nested: { prop: undefined } });
      assert.equal(doc.nested.prop, 'some default value');
    });
  });

  it('allows accessing $locals when initializing (gh-9098)', function() {
    const personSchema = new mongoose.Schema({
      name: {
        first: String,
        last: String
      }
    });

    personSchema.virtual('fullName').
      get(function() { return this.$locals.fullName; }).
      set(function(newFullName) { this.$locals.fullName = newFullName; });

    const Person = db.model('Person', personSchema);

    const axl = new Person({ fullName: 'Axl Rose' });
    assert.equal(axl.fullName, 'Axl Rose');
  });

  describe('Document#getChanges(...) (gh-9096)', function() {
    it('returns an empty object when there are no changes', function() {
      return co(function*() {
        const User = db.model('User', { name: String, age: Number, country: String });
        const user = yield User.create({ name: 'Hafez', age: 25, country: 'Egypt' });

        const changes = user.getChanges();
        assert.deepEqual(changes, {});
      });
    });

    it('returns only the changed paths', function() {
      return co(function*() {
        const User = db.model('User', { name: String, age: Number, country: String });
        const user = yield User.create({ name: 'Hafez', age: 25, country: 'Egypt' });

        user.country = undefined;
        user.age = 26;

        const changes = user.getChanges();
        assert.deepEqual(changes, { $set: { age: 26 }, $unset: { country: 1 } });
      });
    });
  });

  it('supports skipping defaults on a document (gh-8271)', function() {
    const testSchema = new mongoose.Schema({
      testTopLevel: { type: String, default: 'foo' },
      testNested: {
        prop: { type: String, default: 'bar' }
      },
      testArray: [{ prop: { type: String, default: 'baz' } }],
      testSingleNested: new Schema({
        prop: { type: String, default: 'qux' }
      })
    });
    const Test = db.model('Test', testSchema);

    const doc = new Test({ testArray: [{}], testSingleNested: {} }, null,
      { defaults: false });
    assert.ok(!doc.testTopLevel);
    assert.ok(!doc.testNested.prop);
    assert.ok(!doc.testArray[0].prop);
    assert.ok(!doc.testSingleNested.prop);
  });

  it('throws an error when `transform` returns a promise (gh-9163)', function() {
    const userSchema = new Schema({
      name: {
        type: String,
        transform: function() {
          return new Promise(() => {});
        }
      }
    });

    const User = db.model('User', userSchema);

    const user = new User({ name: 'Hafez' });
    assert.throws(function() {
      user.toJSON();
    }, /must be synchronous/);

    assert.throws(function() {
      user.toObject();
    }, /must be synchronous/);
  });

  it('uses strict equality when checking mixed paths for modifications (gh-9165)', function() {
    const schema = Schema({ obj: {} });
    const Model = db.model('gh9165', schema);

    return Model.create({ obj: { key: '2' } }).
      then(doc => {
        doc.obj = { key: 2 };
        assert.ok(doc.modifiedPaths().indexOf('obj') !== -1);
        return doc.save();
      }).
      then(doc => Model.findById(doc)).
      then(doc => assert.strictEqual(doc.obj.key, 2));
  });

  it('supports `useProjection` option for `toObject()` (gh-9118)', function() {
    const authorSchema = new mongoose.Schema({
      name: String,
      hiddenField: { type: String, select: false }
    });

    const Author = db.model('Author', authorSchema);

    const example = new Author({ name: 'John', hiddenField: 'A secret' });
    assert.strictEqual(example.toJSON({ useProjection: true }).hiddenField, void 0);
  });

  it('clears out priorDoc after overwriting single nested subdoc (gh-9208)', function() {
    const TestModel = db.model('Test', Schema({
      nested: Schema({
        myBool: Boolean,
        myString: String
      })
    }));

    return co(function*() {
      const test = new TestModel();

      test.nested = { myBool: true };
      yield test.save();

      test.nested = { myString: 'asdf' };
      yield test.save();

      test.nested.myBool = true;
      yield test.save();

      const doc = yield TestModel.findById(test);
      assert.strictEqual(doc.nested.myBool, true);
    });
  });

  it('handles immutable properties underneath single nested subdocs when overwriting (gh-9281)', function() {
    const SubSchema = Schema({
      nestedProp: {
        type: String,
        immutable: true
      }
    }, { strict: 'throw' });

    const TestSchema = Schema({ object: SubSchema }, { strict: 'throw' });
    const Test = db.model('Test', TestSchema);

    return co(function*() {
      yield Test.create({ object: { nestedProp: 'A' } });
      const doc = yield Test.findOne();

      doc.object = {};
      const err = yield doc.save().then(() => null, err => err);

      assert.ok(err);
      assert.ok(err.errors['object']);
      assert.ok(err.message.includes('Path `nestedProp` is immutable'), err.message);

      // Setting to the same value as the previous doc is ok.
      doc.object = { nestedProp: 'A' };
      yield doc.save();
    });
  });

  it('allows removing boolean key by setting it to `undefined` (gh-9275)', function() {
    const Test = db.model('Test', Schema({ a: Boolean }));

    return co(function*() {
      const doc = yield Test.create({ a: true });
      doc.a = undefined;
      yield doc.save();

      const fromDb = yield Test.findOne().lean();
      assert.ok(!('a' in fromDb));
    });
  });

  it('keeps manually populated paths when setting a nested path to itself (gh-9293)', function() {
    const StepSchema = Schema({
      ride: { type: ObjectId, ref: 'Ride' },
      status: Number
    });

    const RideSchema = Schema({
      status: Number,
      steps: {
        taxi: [{ type: ObjectId, ref: 'Step' }],
        rent: [{ type: ObjectId, ref: 'Step' }],
        vehicle: [{ type: ObjectId, ref: 'Step' }]
      }
    });

    const Step = db.model('Step', StepSchema);
    const Ride = db.model('Ride', RideSchema);

    return co(function*() {
      let ride = yield Ride.create({ status: 0 });
      const steps = yield Step.create([
        { ride: ride, status: 0 },
        { ride: ride, status: 1 },
        { ride: ride, status: 2 }
      ]);

      ride.steps = { taxi: [steps[0]], rent: [steps[1]], vehicle: [steps[2]] };
      yield ride.save();

      ride = yield Ride.findOne({}).populate('steps.taxi steps.vehicle steps.rent');

      assert.equal(ride.steps.taxi[0].status, 0);
      assert.equal(ride.steps.rent[0].status, 1);
      assert.equal(ride.steps.vehicle[0].status, 2);

      ride.steps = ride.steps;
      assert.equal(ride.steps.taxi[0].status, 0);
      assert.equal(ride.steps.rent[0].status, 1);
      assert.equal(ride.steps.vehicle[0].status, 2);
    });
  });

  it('doesnt wipe out nested paths when setting a nested path to itself (gh-9313)', function() {
    const schema = new Schema({
      nested: {
        prop1: { type: Number, default: 50 },
        prop2: {
          type: String,
          enum: ['val1', 'val2'],
          default: 'val1',
          required: true
        },
        prop3: {
          prop4: { type: Number, default: 0 }
        }
      }
    });

    const Model = db.model('Test', schema);

    return co(function*() {
      let doc = yield Model.create({});

      doc = yield Model.findById(doc);

      doc.nested = doc.nested;

      assert.equal(doc.nested.prop2, 'val1');
      yield doc.save();

      const fromDb = yield Model.collection.findOne({ _id: doc._id });
      assert.equal(fromDb.nested.prop2, 'val1');
    });
  });

  it('allows saving after setting document array to itself (gh-9266)', function() {
    const Model = db.model('Test', Schema({ keys: [{ _id: false, name: String }] }));

    return co(function*() {
      const document = new Model({});

      document.keys[0] = { name: 'test' };
      document.keys = document.keys;

      yield document.save();

      const fromDb = yield Model.findOne();
      assert.deepEqual(fromDb.toObject().keys, [{ name: 'test' }]);
    });
  });

  it('allows accessing document values from function default on array (gh-9351) (gh-6155)', function() {
    const schema = Schema({
      publisher: String,
      authors: {
        type: [String],
        default: function() {
          return [this.publisher];
        }
      }
    });
    const Test = db.model('Test', schema);

    const doc = new Test({ publisher: 'Mastering JS' });
    assert.deepEqual(doc.toObject().authors, ['Mastering JS']);
  });

  it('handles pulling array subdocs when _id is an alias (gh-9319)', function() {
    const childSchema = Schema({
      field: {
        type: String,
        alias: '_id'
      }
    }, { _id: false });

    const parentSchema = Schema({ children: [childSchema] });
    const Parent = db.model('Parent', parentSchema);

    return co(function*() {
      yield Parent.create({ children: [{ field: '1' }] });
      const p = yield Parent.findOne();

      p.children.pull('1');
      yield p.save();

      assert.equal(p.children.length, 0);

      const fromDb = yield Parent.findOne();
      assert.equal(fromDb.children.length, 0);
    });
  });

  it('allows setting nested path to instance of model (gh-9392)', function() {
    const def = { test: String };
    const Child = db.model('Child', def);

    const Parent = db.model('Parent', { nested: def });

    const c = new Child({ test: 'new' });

    const p = new Parent({ nested: { test: 'old' } });
    p.nested = c;

    assert.equal(p.nested.test, 'new');
  });

  it('unmarks modified if setting a value to the same value as it was previously (gh-9396)', function() {
    const schema = new Schema({
      bar: String
    });

    const Test = db.model('Test', schema);

    return co(function*() {
      const foo = new Test({ bar: 'bar' });
      yield foo.save();
      assert.ok(!foo.isModified('bar'));

      foo.bar = 'baz';
      assert.ok(foo.isModified('bar'));

      foo.bar = 'bar';
      assert.ok(!foo.isModified('bar'));
    });
  });

  it('unmarks modified if setting a value to the same subdoc as it was previously (gh-9396)', function() {
    const schema = new Schema({
      nested: { bar: String },
      subdoc: new Schema({ bar: String }, { _id: false })
    });
    const Test = db.model('Test', schema);

    return co(function*() {
      const foo = new Test({ nested: { bar: 'bar' }, subdoc: { bar: 'bar' } });
      yield foo.save();
      assert.ok(!foo.isModified('nested'));
      assert.ok(!foo.isModified('subdoc'));

      foo.nested = { bar: 'baz' };
      foo.subdoc = { bar: 'baz' };
      assert.ok(foo.isModified('nested'));
      assert.ok(foo.isModified('subdoc'));

      foo.nested = { bar: 'bar' };
      foo.subdoc = { bar: 'bar' };
      assert.ok(!foo.isModified('nested'));
      assert.ok(!foo.isModified('subdoc'));
      assert.ok(!foo.isModified('subdoc.bar'));

      foo.nested = { bar: 'baz' };
      foo.subdoc = { bar: 'baz' };
      assert.ok(foo.isModified('nested'));
      assert.ok(foo.isModified('subdoc'));
      yield foo.save();

      foo.nested = { bar: 'bar' };
      foo.subdoc = { bar: 'bar' };
      assert.ok(foo.isModified('nested'));
      assert.ok(foo.isModified('subdoc'));
      assert.ok(foo.isModified('subdoc.bar'));
    });
  });

  it('marks path as errored if default function throws (gh-9408)', function() {
    const jobSchema = new Schema({
      deliveryAt: Date,
      subJob: [{
        deliveryAt: Date,
        shippingAt: {
          type: Date,
          default: () => { throw new Error('Oops!'); }
        },
        prop: { type: String, default: 'default' }
      }]
    });

    const Job = db.model('Test', jobSchema);

    const doc = new Job({ subJob: [{ deliveryAt: new Date() }] });
    assert.equal(doc.subJob[0].prop, 'default');
  });

  it('passes subdoc with initial values set to default function when init-ing (gh-9408)', function() {
    const jobSchema = new Schema({
      deliveryAt: Date,
      subJob: [{
        deliveryAt: Date,
        shippingAt: {
          type: Date,
          default: function() {
            return this.deliveryAt;
          }
        }
      }]
    });

    const Job = db.model('Test', jobSchema);

    const date = new Date();
    const doc = new Job({ subJob: [{ deliveryAt: date }] });

    assert.equal(doc.subJob[0].shippingAt.valueOf(), date.valueOf());
  });

  it('passes document as an argument for `required` function in schema definition (gh-9433)', function() {
    let docFromValidation;

    const userSchema = new Schema({
      name: {
        type: String,
        required: (doc) => {
          docFromValidation = doc;
          return doc.age > 18;
        }
      },
      age: Number
    });

    const User = db.model('User', userSchema);
    const user = new User({ age: 26 });
    const err = user.validateSync();
    assert.ok(err);

    assert.ok(docFromValidation === user);
  });

  it('works with path named isSelected (gh-9438)', function() {
    const categorySchema = new Schema({
      name: String,
      categoryUrl: { type: String, required: true }, // Makes test fail
      isSelected: Boolean
    });

    const siteSchema = new Schema({ categoryUrls: [categorySchema] });

    const Test = db.model('Test', siteSchema);
    const test = new Test({
      categoryUrls: [
        { name: 'A', categoryUrl: 'B', isSelected: false, isModified: false }
      ]
    });
    const err = test.validateSync();
    assert.ifError(err);
  });

  it('init tracks cast error reason (gh-9448)', function() {
    const Test = db.model('Test', Schema({
      num: Number
    }));

    const doc = new Test();
    doc.init({ num: 'not a number' });

    const err = doc.validateSync();
    assert.ok(err.errors['num'].reason);
  });

  it('correctly handles setting nested path underneath single nested subdocs (gh-9459)', function() {
    const preferencesSchema = mongoose.Schema({
      notifications: {
        email: Boolean,
        push: Boolean
      },
      keepSession: Boolean
    }, { _id: false });

    const User = db.model('User', Schema({
      email: String,
      username: String,
      preferences: preferencesSchema
    }));

    const userFixture = {
      email: 'foo@bar.com',
      username: 'foobars',
      preferences: {
        keepSession: true,
        notifications: {
          email: false,
          push: false
        }
      }
    };

    let userWithEmailNotifications = Object.assign({}, userFixture, {
      'preferences.notifications': { email: true }
    });
    let testUser = new User(userWithEmailNotifications);

    assert.deepEqual(testUser.toObject().preferences.notifications, { email: true });

    userWithEmailNotifications = Object.assign({}, userFixture, {
      'preferences.notifications.email': true
    });
    testUser = new User(userWithEmailNotifications);

    assert.deepEqual(testUser.toObject().preferences.notifications, { email: true, push: false });
  });

  it('$isValid() with space-delimited and array syntax (gh-9474)', function() {
    const Test = db.model('Test', Schema({
      name: String,
      email: String,
      age: Number,
      answer: Number
    }));

    const doc = new Test({ name: 'test', email: 'test@gmail.com', age: 'bad', answer: 'bad' });

    assert.ok(doc.$isValid('name'));
    assert.ok(doc.$isValid('email'));
    assert.ok(!doc.$isValid('age'));
    assert.ok(!doc.$isValid('answer'));

    assert.ok(doc.$isValid('name email'));
    assert.ok(doc.$isValid('name age'));
    assert.ok(!doc.$isValid('age answer'));

    assert.ok(doc.$isValid(['name', 'email']));
    assert.ok(doc.$isValid(['name', 'age']));
    assert.ok(!doc.$isValid(['age', 'answer']));
  });

  it('avoids overwriting array subdocument when setting dotted path that is not selected (gh-9427)', function() {
    const Test = db.model('Test', Schema({
      arr: [{ _id: false, val: Number }],
      name: String,
      age: Number
    }));

    return co(function*() {
      let doc = yield Test.create({
        name: 'Test',
        arr: [{ val: 1 }, { val: 2 }],
        age: 30
      });

      doc = yield Test.findById(doc._id).select('name');
      doc.set('arr.0.val', 2);
      yield doc.save();

      const fromDb = yield Test.findById(doc._id);
      assert.deepEqual(fromDb.toObject().arr, [{ val: 2 }, { val: 2 }]);
    });
  });

  it('ignore getters when diffing objects for change tracking (gh-9501)', function() {
    const schema = new Schema({
      title: {
        type: String,
        required: true
      },
      price: {
        type: Number,
        min: 0
      },
      taxPercent: {
        type: Number,
        required: function() {
          return this.price != null;
        },
        min: 0,
        max: 100,
        get: value => value || 10
      }
    });

    const Test = db.model('Test', schema);

    return co(function*() {
      const doc = yield Test.create({
        title: 'original'
      });

      doc.set({
        title: 'updated',
        price: 10,
        taxPercent: 10
      });

      assert.ok(doc.modifiedPaths().indexOf('taxPercent') !== -1);

      yield doc.save();

      const fromDb = yield Test.findById(doc).lean();
      assert.equal(fromDb.taxPercent, 10);
    });
  });

  it('allows defining middleware for all document hooks using regexp (gh-9190)', function() {
    const schema = Schema({ name: String });

    let called = 0;
    schema.pre(/.*/, { document: true, query: false }, function() {
      ++called;
    });
    const Model = db.model('Test', schema);

    return co(function*() {
      yield Model.find();
      assert.equal(called, 0);

      yield Model.findOne();
      assert.equal(called, 0);

      yield Model.countDocuments();
      assert.equal(called, 0);

      const docs = yield Model.create([{ name: 'test' }], { validateBeforeSave: false });
      assert.equal(called, 1);

      yield docs[0].validate();
      assert.equal(called, 2);

      yield docs[0].updateOne({ name: 'test2' });
      assert.equal(called, 3);

      yield Model.aggregate([{ $match: { name: 'test' } }]);
      assert.equal(called, 3);
    });
  });

  it('correctly handles setting nested props to other nested props (gh-9519)', function() {
    const schemaA = Schema({
      propX: {
        nested1: { prop: Number },
        nested2: { prop: Number },
        nested3: { prop: Number }
      },
      propY: {
        nested1: { prop: Number },
        nested2: { prop: Number },
        nested3: { prop: Number }
      }
    });

    const schemaB = Schema({ prop: { prop: Number } });

    const ModelA = db.model('Test1', schemaA);
    const ModelB = db.model('Test2', schemaB);

    return co(function*() {
      const saved = yield ModelA.create({
        propX: {
          nested1: { prop: 1 },
          nested2: { prop: 1 },
          nested3: { prop: 1 }
        },
        propY: {
          nested1: { prop: 2 },
          nested2: { prop: 2 },
          nested3: { prop: 2 }
        }
      });

      const objA = yield ModelA.findById(saved._id);
      const objB = new ModelB();

      objB.prop = objA.propX.nested1;

      assert.strictEqual(objB.prop.prop, 1);
    });
  });

  it('sets fields after an undefined field (gh-9585)', function() {
    const personSchema = new Schema({
      items: { type: Array },
      email: { type: String }
    });

    const Person = db.model('Person', personSchema);


    const person = new Person({ items: undefined, email: 'test@gmail.com' });
    assert.equal(person.email, 'test@gmail.com');
  });

  it('passes document to `default` functions (gh-9633)', function() {
    let documentFromDefault;
    const userSchema = new Schema({
      name: { type: String },
      age: {
        type: Number,
        default: function(doc) {
          documentFromDefault = doc;
        }
      }

    });

    const User = db.model('User', userSchema);

    const user = new User({ name: 'Hafez' });

    assert.ok(documentFromDefault === user);
    assert.equal(documentFromDefault.name, 'Hafez');
  });

  it('handles pre hook throwing a sync error (gh-9659)', function() {
    const TestSchema = new Schema({ name: String });

    TestSchema.pre('save', function() {
      throw new Error('test err');
    });
    const TestModel = db.model('Test', TestSchema);

    return co(function*() {
      const testObject = new TestModel({ name: 't' });

      const err = yield testObject.save().then(() => null, err => err);
      assert.ok(err);
      assert.equal(err.message, 'test err');
    });
  });

  it('returns undefined rather than entire object when calling `get()` with empty string (gh-9681)', function() {
    const TestSchema = new Schema({ name: String });
    const TestModel = db.model('Test', TestSchema);

    const testObject = new TestModel({ name: 't' });

    assert.strictEqual(testObject.get(''), void 0);
  });

  it('keeps atomics when assigning array to filtered array (gh-9651)', function() {
    const Model = db.model('Test', { arr: [{ abc: String }] });

    return co(function*() {
      const m1 = new Model({ arr: [{ abc: 'old' }] });
      yield m1.save();

      const m2 = yield Model.findOne({ _id: m1._id });

      m2.arr = [];
      m2.arr = m2.arr.filter(() => true);
      m2.arr.push({ abc: 'ghi' });
      yield m2.save();

      const fromDb = yield Model.findById(m1._id);
      assert.equal(fromDb.arr.length, 1);
      assert.equal(fromDb.arr[0].abc, 'ghi');
    });
  });

<<<<<<< HEAD
  it('does not pass doc to ObjectId or Date.now (gh-9633) (gh-9636)', function() {
    const userSchema = new Schema({
      parentId: { type: Schema.ObjectId, ref: 'User', default: () => new mongoose.Types.ObjectId() },
      createdAt: { type: Date, default: Date.now }
    });

    const User = db.model('User', userSchema);

    const user = new User();

    assert.ok(user.parentId instanceof mongoose.Types.ObjectId);
    assert.ok(user.createdAt instanceof Date);
=======
  it('supports getting a list of populated docs (gh-9702)', function() {
    const Child = db.model('Child', Schema({ name: String }));
    const Parent = db.model('Parent', {
      children: [{ type: ObjectId, ref: 'Child' }],
      child: { type: ObjectId, ref: 'Child' }
    });

    return co(function*() {
      const c = yield Child.create({ name: 'test' });
      yield Parent.create({
        children: [c._id],
        child: c._id
      });

      const p = yield Parent.findOne().populate('children child');

      p.children; // [{ _id: '...', name: 'test' }]

      assert.equal(p.$getPopulatedDocs().length, 2);
      assert.equal(p.$getPopulatedDocs()[0], p.children[0]);
      assert.equal(p.$getPopulatedDocs()[0].name, 'test');
      assert.equal(p.$getPopulatedDocs()[1], p.child);
      assert.equal(p.$getPopulatedDocs()[1].name, 'test');
    });
  });

  it('with virtual populate (gh-10148)', function() {
    const childSchema = Schema({ name: String, parentId: 'ObjectId' });
    childSchema.virtual('parent', {
      ref: 'Parent',
      localField: 'parentId',
      foreignField: '_id',
      justOne: true
    });
    const Child = db.model('Child', childSchema);

    const Parent = db.model('Parent', Schema({ name: String }));

    return co(function*() {
      const p = yield Parent.create({ name: 'Anakin' });
      yield Child.create({ name: 'Luke', parentId: p._id });

      const res = yield Child.findOne().populate('parent');
      assert.equal(res.parent.name, 'Anakin');
      const docs = res.$getPopulatedDocs();
      assert.equal(docs.length, 1);
      assert.equal(docs[0].name, 'Anakin');
    });
>>>>>>> 7b514436
  });

  it('handles paths named `db` (gh-9798)', function() {
    const schema = new Schema({
      db: String
    });
    const Test = db.model('Test', schema);

    return co(function*() {
      const doc = yield Test.create({ db: 'foo' });
      doc.db = 'bar';
      yield doc.save();
      yield doc.deleteOne();

      const _doc = yield Test.findOne({ db: 'bar' });
      assert.ok(!_doc);
    });
  });

  it('handles paths named `schema` gh-8798', function() {
    const schema = new Schema({
      schema: String,
      name: String
    });
    const Test = db.model('Test', schema);

    return co(function*() {
      const doc = yield Test.create({ schema: 'test', name: 'test' });
      yield doc.save();
      assert.ok(doc);
      assert.equal(doc.schema, 'test');
      assert.equal(doc.name, 'test');

      const fromDb = yield Test.findById(doc);
      assert.equal(fromDb.schema, 'test');
      assert.equal(fromDb.name, 'test');

      doc.schema = 'test2';
      yield doc.save();

      yield fromDb.remove();
      doc.name = 'test3';
      const err = yield doc.save().then(() => null, err => err);
      assert.ok(err);
      assert.equal(err.name, 'DocumentNotFoundError');
    });
  });

  it('handles nested paths named `schema` gh-8798', function() {
    const schema = new Schema({
      nested: {
        schema: String
      },
      name: String
    });
    const Test = db.model('Test', schema);

    return co(function*() {
      const doc = yield Test.create({ nested: { schema: 'test' }, name: 'test' });
      yield doc.save();
      assert.ok(doc);
      assert.equal(doc.nested.schema, 'test');
      assert.equal(doc.name, 'test');

      const fromDb = yield Test.findById(doc);
      assert.equal(fromDb.nested.schema, 'test');
      assert.equal(fromDb.name, 'test');

      doc.nested.schema = 'test2';
      yield doc.save();
    });
  });

  it('object setters will be applied for each object in array after populate (gh-9838)', function() {
    const updatedElID = '123456789012345678901234';

    const ElementSchema = new Schema({
      name: 'string',
      nested: [{ type: Schema.Types.ObjectId, ref: 'Nested' }]
    });

    const NestedSchema = new Schema({});

    const Element = db.model('Test', ElementSchema);
    const NestedElement = db.model('Nested', NestedSchema);

    return co(function*() {
      const nes = new NestedElement({});
      yield nes.save();
      const ele = new Element({ nested: [nes.id], name: 'test' });
      yield ele.save();

      const ss = yield Element.findById(ele._id).populate({ path: 'nested', model: NestedElement });
      ss.nested = [updatedElID];
      yield ss.save();

      assert.ok(typeof ss.nested[0] !== 'string');
      assert.equal(ss.nested[0].toHexString(), updatedElID);
    });
  });
  it('gh9884', function() {
    return co(function*() {

      const obi = new Schema({
        eType: {
          type: String,
          required: true,
          uppercase: true
        },
        eOrigin: {
          type: String,
          required: true
        },
        eIds: [
          {
            type: String
          }
        ]
      }, { _id: false });

      const schema = new Schema({
        name: String,
        description: String,
        isSelected: {
          type: Boolean,
          default: false
        },
        wan: {
          type: [obi],
          default: undefined,
          required: true
        }
      });

      const newDoc = {
        name: 'name',
        description: 'new desc',
        isSelected: true,
        wan: [
          {
            eType: 'X',
            eOrigin: 'Y',
            eIds: ['Y', 'Z']
          }
        ]
      };

      const Model = db.model('Test', schema);
      yield Model.create(newDoc);
      const doc = yield Model.findOne();
      assert.ok(doc);
    });
  });

  it('Makes sure pre remove hook is executed gh-9885', function() {
    const SubSchema = new Schema({
      myValue: {
        type: String
      }
    }, {});
    let count = 0;
    SubSchema.pre('remove', function(next) {
      count++;
      next();
    });
    const thisSchema = new Schema({
      foo: {
        type: String,
        required: true
      },
      mySubdoc: {
        type: [SubSchema],
        required: true
      }
    }, { minimize: false, collection: 'test' });

    const Model = db.model('TestModel', thisSchema);

    return co(function*() {
      yield Model.deleteMany({}); // remove all existing documents
      const newModel = {
        foo: 'bar',
        mySubdoc: [{ myValue: 'some value' }]
      };
      const document = yield Model.create(newModel);
      document.mySubdoc[0].remove();
      yield document.save().catch((error) => {
        console.error(error);
      });
      assert.equal(count, 1);
    });
  });

  it('gh9880', function(done) {
    const testSchema = new Schema({
      prop: String,
      nestedProp: {
        prop: String
      }
    });
    const Test = db.model('Test', testSchema);

    new Test({
      prop: 'Test',
      nestedProp: null
    }).save((err, doc) => {
      doc.id;
      doc.nestedProp;

      // let's clone this document:
      new Test({
        prop: 'Test 2',
        nestedProp: doc.nestedProp
      });

      Test.updateOne({
        _id: doc._id
      }, {
        nestedProp: null
      }, (err) => {
        assert.ifError(err);
        Test.findOne({
          _id: doc._id
        }, (err, updatedDoc) => {
          assert.ifError(err);
          new Test({
            prop: 'Test 3',
            nestedProp: updatedDoc.nestedProp
          });
          done();
        });
      });
    });
  });

  it('handles directly setting embedded document array element with projection (gh-9909)', function() {
    const schema = Schema({
      elements: [{
        text: String,
        subelements: [{
          text: String
        }]
      }]
    });

    const Test = db.model('Test', schema);

    return co(function*() {
      let doc = yield Test.create({ elements: [{ text: 'hello' }] });
      doc = yield Test.findById(doc).select('elements');

      doc.elements[0].subelements[0] = { text: 'my text' };
      yield doc.save();

      const fromDb = yield Test.findById(doc).lean();
      assert.equal(fromDb.elements.length, 1);
      assert.equal(fromDb.elements[0].subelements.length, 1);
      assert.equal(fromDb.elements[0].subelements[0].text, 'my text');
    });
  });

  it('toObject() uses child schema `flattenMaps` option by default (gh-9995)', function() {
    const MapSchema = new Schema({
      value: { type: Number }
    }, { _id: false });

    const ChildSchema = new Schema({
      map: { type: Map, of: MapSchema }
    });
    ChildSchema.set('toObject', { flattenMaps: true });

    const ParentSchema = new Schema({
      child: { type: Schema.ObjectId, ref: 'Child' }
    });

    const ChildModel = db.model('Child', ChildSchema);
    const ParentModel = db.model('Parent', ParentSchema);

    return co(function*() {
      const childDocument = new ChildModel({
        map: { first: { value: 1 }, second: { value: 2 } }
      });
      yield childDocument.save();

      const parentDocument = new ParentModel({ child: childDocument });
      yield parentDocument.save();

      const resultDocument = yield ParentModel.findOne().populate('child').exec();

      let resultObject = resultDocument.toObject();
      assert.ok(resultObject.child.map);
      assert.ok(!(resultObject.child.map instanceof Map));

      resultObject = resultDocument.toObject({ flattenMaps: false });
      assert.ok(resultObject.child.map instanceof Map);
    });
  });

  it('does not double validate paths under mixed objects (gh-10141)', function() {
    let validatorCallCount = 0;
    const Test = db.model('Test', Schema({
      name: String,
      object: {
        type: Object,
        validate: () => {
          validatorCallCount++;
          return true;
        }
      }
    }));

    return co(function*() {
      const doc = yield Test.create({ name: 'test', object: { answer: 42 } });

      validatorCallCount = 0;
      doc.set('object.question', 'secret');
      doc.set('object.answer', 0);
      yield doc.validate();
      assert.equal(validatorCallCount, 0);
    });
  });

  it('clears child document modified when setting map path underneath single nested (gh-10295)', function() {
    const SecondMapSchema = new mongoose.Schema({
      data: { type: Map, of: Number, default: {}, _id: false }
    });

    const FirstMapSchema = new mongoose.Schema({
      data: { type: Map, of: SecondMapSchema, default: {}, _id: false }
    });

    const NestedSchema = new mongoose.Schema({
      data: { type: Map, of: SecondMapSchema, default: {}, _id: false }
    });

    const TestSchema = new mongoose.Schema({
      _id: Number,
      firstMap: { type: Map, of: FirstMapSchema, default: {}, _id: false },
      nested: { type: NestedSchema, default: {}, _id: false }
    });

    const Test = db.model('Test', TestSchema);

    return co(function*() {
      const doc = yield Test.create({ _id: Date.now() });

      doc.nested.data.set('second', {});
      assert.ok(doc.modifiedPaths().indexOf('nested.data.second') !== -1, doc.modifiedPaths());
      yield doc.save();

      doc.nested.data.get('second').data.set('final', 3);
      assert.ok(doc.modifiedPaths().indexOf('nested.data.second.data.final') !== -1, doc.modifiedPaths());
      yield doc.save();

      const fromDb = yield Test.findById(doc).lean();
      assert.equal(fromDb.nested.data.second.data.final, 3);
    });
  });

  it('avoids infinite recursion when setting single nested subdoc to array (gh-10351)', function() {
    const userInfoSchema = new mongoose.Schema({ _id: String }, { _id: false });
    const observerSchema = new mongoose.Schema({ user: {} }, { _id: false });

    const entrySchema = new mongoose.Schema({
      creator: userInfoSchema,
      observers: [observerSchema]
    });

    entrySchema.pre('save', function(next) {
      this.observers = [{ user: this.creator }];

      next();
    });

    const Test = db.model('Test', entrySchema);

    return co(function*() {
      const entry = new Test({
        creator: { _id: 'u1' }
      });

      yield entry.save();

      const fromDb = yield Test.findById(entry);
      assert.equal(fromDb.observers.length, 1);
    });
  });
});<|MERGE_RESOLUTION|>--- conflicted
+++ resolved
@@ -9900,7 +9900,6 @@
     });
   });
 
-<<<<<<< HEAD
   it('does not pass doc to ObjectId or Date.now (gh-9633) (gh-9636)', function() {
     const userSchema = new Schema({
       parentId: { type: Schema.ObjectId, ref: 'User', default: () => new mongoose.Types.ObjectId() },
@@ -9913,7 +9912,8 @@
 
     assert.ok(user.parentId instanceof mongoose.Types.ObjectId);
     assert.ok(user.createdAt instanceof Date);
-=======
+  });
+
   it('supports getting a list of populated docs (gh-9702)', function() {
     const Child = db.model('Child', Schema({ name: String }));
     const Parent = db.model('Parent', {
@@ -9962,7 +9962,6 @@
       assert.equal(docs.length, 1);
       assert.equal(docs[0].name, 'Anakin');
     });
->>>>>>> 7b514436
   });
 
   it('handles paths named `db` (gh-9798)', function() {
