'use strict';

/**
 * Module dependencies.
 */

const start = require('./common');

const Document = require('../lib/document');
const EventEmitter = require('events').EventEmitter;
const ArraySubdocument = require('../lib/types/ArraySubdocument');
const Query = require('../lib/query');
const assert = require('assert');
const co = require('co');
const idGetter = require('../lib/plugins/idGetter');
const util = require('./util');
const utils = require('../lib/utils');
const validator = require('validator');
const Buffer = require('safe-buffer').Buffer;

const mongoose = start.mongoose;
const Schema = mongoose.Schema;
const ObjectId = Schema.ObjectId;
const DocumentObjectId = mongoose.Types.ObjectId;
const SchemaType = mongoose.SchemaType;
const ValidatorError = SchemaType.ValidatorError;
const ValidationError = mongoose.Document.ValidationError;
const MongooseError = mongoose.Error;
const DocumentNotFoundError = mongoose.Error.DocumentNotFoundError;

/**
 * Test Document constructor.
 */

function TestDocument() {
  Document.apply(this, arguments);
}

/**
 * Inherits from Document.
 */

TestDocument.prototype.__proto__ = Document.prototype;

for (const i in EventEmitter.prototype) {
  TestDocument[i] = EventEmitter.prototype[i];
}

/**
 * Set a dummy schema to simulate compilation.
 */

const em = new Schema({ title: String, body: String });
em.virtual('works').get(function() {
  return 'em virtual works';
});
const schema = new Schema({
  test: String,
  oids: [ObjectId],
  numbers: [Number],
  nested: {
    age: Number,
    cool: ObjectId,
    deep: { x: String },
    path: String,
    setr: String
  },
  nested2: {
    nested: String,
    yup: {
      nested: Boolean,
      yup: String,
      age: Number
    }
  },
  em: [em],
  date: Date
});

TestDocument.prototype.$__setSchema(idGetter(schema));

schema.virtual('nested.agePlus2').get(function() {
  return this.nested.age + 2;
});
schema.virtual('nested.setAge').set(function(v) {
  this.nested.age = v;
});
schema.path('nested.path').get(function(v) {
  return (this.nested.age || '') + (v ? v : '');
});
schema.path('nested.setr').set(function(v) {
  return v + ' setter';
});

let dateSetterCalled = false;
schema.path('date').set(function(v) {
  // should not have been cast to a Date yet
  if (v !== undefined) {
    assert.equal(typeof v, 'string');
  }
  dateSetterCalled = true;
  return v;
});

/**
 * Method subject to hooks. Simply fires the callback once the hooks are
 * executed.
 */

TestDocument.prototype.hooksTest = function(fn) {
  fn(null, arguments);
};

const childSchema = new Schema({ counter: Number });

const parentSchema = new Schema({
  name: String,
  children: [childSchema]
});

/**
 * Test.
 */

describe('document', function() {
  let db;

  before(function() {
    db = start();
  });

  after(function(done) {
    db.close(done);
  });

  beforeEach(() => db.deleteModel(/.*/));
  afterEach(() => util.clearTestData(db));
  afterEach(() => util.stopRemainingOps(db));

  describe('constructor', function() {
    it('supports passing in schema directly (gh-8237)', function() {
      const myUserDoc = new Document({}, { name: String });
      assert.ok(!myUserDoc.name);
      myUserDoc.name = 123;
      assert.strictEqual(myUserDoc.name, '123');

      assert.ifError(myUserDoc.validateSync());
    });
  });

  describe('delete', function() {
    it('deletes the document', function() {
      const schema = new Schema({ x: String });
      const Test = db.model('Test', schema);
      return co(function* () {
        const test = new Test({ x: 'test' });
        const doc = yield test.save();
        yield doc.delete();
        const found = yield Test.findOne({ _id: doc._id });
        assert.strictEqual(found, null);
      });
    });
  });

  describe('updateOne', function() {
    let Test;

    before(function() {
      const schema = new Schema({ x: String, y: String });
      db.deleteModel(/^Test$/);
      Test = db.model('Test', schema);
    });

    it('updates the document', function() {
      return co(function* () {
        const test = new Test({ x: 'test' });
        const doc = yield test.save();
        yield doc.updateOne({ y: 'test' });
        const found = yield Test.findOne({ _id: doc._id });
        assert.strictEqual(found.y, 'test');
      });
    });

    it('returns a query', function() {
      const doc = new Test({ x: 'test' });
      assert.ok(doc.updateOne() instanceof Test.Query);
    });

    it('middleware (gh-8262)', function() {
      const schema = new Schema({ x: String, y: String });
      const docs = [];
      schema.post('updateOne', { document: true, query: false }, function(doc, next) {
        docs.push(doc);
        next();
      });
      const Model = db.model('Test', schema);

      return co(function*() {
        const doc = yield Model.create({ x: 2, y: 4 });

        yield doc.updateOne({ x: 4 });
        assert.equal(docs.length, 1);
        assert.equal(docs[0], doc);
      });
    });
  });

  describe('replaceOne', function() {
    it('replaces the document', function() {
      const schema = new Schema({ x: String });
      const Test = db.model('Test', schema);
      return co(function* () {
        const test = new Test({ x: 'test' });
        const doc = yield test.save();
        yield doc.replaceOne({ x: 'updated' });
        const found = yield Test.findOne({ _id: doc._id });
        assert.strictEqual(found.x, 'updated');
      });
    });
  });

  describe('shortcut getters', function() {
    it('return undefined for properties with a null/undefined parent object (gh-1326)', function() {
      const doc = new TestDocument;
      doc.init({ nested: null });
      assert.strictEqual(undefined, doc.nested.age);
    });

    it('work', function() {
      const doc = new TestDocument();
      doc.init({
        test: 'test',
        oids: [],
        nested: {
          age: 5,
          cool: DocumentObjectId.createFromHexString('4c6c2d6240ced95d0e00003c'),
          path: 'my path'
        }
      });

      assert.equal(doc.test, 'test');
      assert.ok(doc.oids instanceof Array);
      assert.equal(doc.nested.age, 5);
      assert.equal(String(doc.nested.cool), '4c6c2d6240ced95d0e00003c');
      assert.equal(doc.nested.agePlus2, 7);
      assert.equal(doc.nested.path, '5my path');
      doc.nested.setAge = 10;
      assert.equal(doc.nested.age, 10);
      doc.nested.setr = 'set it';
      assert.equal(doc.$__getValue('nested.setr'), 'set it setter');

      const doc2 = new TestDocument();
      doc2.init({
        test: 'toop',
        oids: [],
        nested: {
          age: 2,
          cool: DocumentObjectId.createFromHexString('4cf70857337498f95900001c'),
          deep: { x: 'yay' }
        }
      });

      assert.equal(doc2.test, 'toop');
      assert.ok(doc2.oids instanceof Array);
      assert.equal(doc2.nested.age, 2);

      // GH-366
      assert.equal(doc2.nested.bonk, undefined);
      assert.equal(doc2.nested.nested, undefined);
      assert.equal(doc2.nested.test, undefined);
      assert.equal(doc2.nested.age.test, undefined);
      assert.equal(doc2.nested.age.nested, undefined);
      assert.equal(doc2.oids.nested, undefined);
      assert.equal(doc2.nested.deep.x, 'yay');
      assert.equal(doc2.nested.deep.nested, undefined);
      assert.equal(doc2.nested.deep.cool, undefined);
      assert.equal(doc2.nested2.yup.nested, undefined);
      assert.equal(doc2.nested2.yup.nested2, undefined);
      assert.equal(doc2.nested2.yup.yup, undefined);
      assert.equal(doc2.nested2.yup.age, undefined);
      assert.equal(typeof doc2.nested2.yup, 'object');

      doc2.nested2.yup = {
        age: 150,
        yup: 'Yesiree',
        nested: true
      };

      assert.equal(doc2.nested2.nested, undefined);
      assert.equal(doc2.nested2.yup.nested, true);
      assert.equal(doc2.nested2.yup.yup, 'Yesiree');
      assert.equal(doc2.nested2.yup.age, 150);
      doc2.nested2.nested = 'y';
      assert.equal(doc2.nested2.nested, 'y');
      assert.equal(doc2.nested2.yup.nested, true);
      assert.equal(doc2.nested2.yup.yup, 'Yesiree');
      assert.equal(doc2.nested2.yup.age, 150);

      assert.equal(String(doc2.nested.cool), '4cf70857337498f95900001c');

      assert.ok(doc.oids !== doc2.oids);
    });
  });

  it('test shortcut setters', function() {
    const doc = new TestDocument();

    doc.init({
      test: 'Test',
      nested: {
        age: 5
      }
    });

    assert.equal(doc.isModified('test'), false);
    doc.test = 'Woot';
    assert.equal(doc.test, 'Woot');
    assert.equal(doc.isModified('test'), true);

    assert.equal(doc.isModified('nested.age'), false);
    doc.nested.age = 2;
    assert.equal(doc.nested.age, 2);
    assert.ok(doc.isModified('nested.age'));

    doc.nested = { path: 'overwrite the entire nested object' };
    assert.equal(doc.nested.age, undefined);
    assert.equal(Object.keys(doc._doc.nested).length, 1);
    assert.equal(doc.nested.path, 'overwrite the entire nested object');
    assert.ok(doc.isModified('nested'));
  });

  it('test accessor of id', function() {
    const doc = new TestDocument();
    assert.ok(doc._id instanceof DocumentObjectId);
  });

  it('test shortcut of id hexString', function() {
    const doc = new TestDocument();
    assert.equal(typeof doc.id, 'string');
  });

  it('toObject options', function() {
    const doc = new TestDocument();

    doc.init({
      test: 'test',
      oids: [],
      em: [{ title: 'asdf' }],
      nested: {
        age: 5,
        cool: DocumentObjectId.createFromHexString('4c6c2d6240ced95d0e00003c'),
        path: 'my path'
      },
      nested2: {},
      date: new Date
    });

    let clone = doc.toObject({ getters: true, virtuals: false });

    assert.equal(clone.test, 'test');
    assert.ok(clone.oids instanceof Array);
    assert.equal(clone.nested.age, 5);
    assert.equal(clone.nested.cool.toString(), '4c6c2d6240ced95d0e00003c');
    assert.equal(clone.nested.path, '5my path');
    assert.equal(clone.nested.agePlus2, undefined);
    assert.equal(clone.em[0].works, undefined);
    assert.ok(clone.date instanceof Date);

    clone = doc.toObject({ virtuals: true });

    assert.equal(clone.test, 'test');
    assert.ok(clone.oids instanceof Array);
    assert.equal(clone.nested.age, 5);
    assert.equal(clone.nested.cool.toString(), '4c6c2d6240ced95d0e00003c');
    assert.equal(clone.nested.path, 'my path');
    assert.equal(clone.nested.agePlus2, 7);
    assert.equal(clone.em[0].works, 'em virtual works');

    clone = doc.toObject({ getters: true });

    assert.equal(clone.test, 'test');
    assert.ok(clone.oids instanceof Array);
    assert.equal(clone.nested.age, 5);
    assert.equal(clone.nested.cool.toString(), '4c6c2d6240ced95d0e00003c');
    assert.equal(clone.nested.path, '5my path');
    assert.equal(clone.nested.agePlus2, 7);
    assert.equal(clone.em[0].works, 'em virtual works');

    // test toObject options
    doc.schema.options.toObject = { virtuals: true };
    clone = doc.toObject({ transform: false, virtuals: true });
    assert.equal(clone.test, 'test');
    assert.ok(clone.oids instanceof Array);
    assert.equal(clone.nested.age, 5);
    assert.equal(clone.nested.cool.toString(), '4c6c2d6240ced95d0e00003c');

    assert.equal(clone.nested.path, 'my path');
    assert.equal(clone.nested.agePlus2, 7);
    assert.equal(clone.em[0].title, 'asdf');
    delete doc.schema.options.toObject;

    // minimize
    clone = doc.toObject({ minimize: true });
    assert.equal(clone.nested2, undefined);
    clone = doc.toObject({ minimize: true, getters: true });
    assert.equal(clone.nested2, undefined);
    clone = doc.toObject({ minimize: false });
    assert.equal(clone.nested2.constructor.name, 'Object');
    assert.equal(Object.keys(clone.nested2).length, 1);
    clone = doc.toObject('2');
    assert.equal(clone.nested2, undefined);

    doc.schema.options.toObject = { minimize: false };
    clone = doc.toObject({ transform: false, minimize: false });
    assert.equal(clone.nested2.constructor.name, 'Object');
    assert.equal(Object.keys(clone.nested2).length, 1);
    delete doc.schema.options.toObject;

    doc.schema.options.minimize = false;
    clone = doc.toObject();
    assert.equal(clone.nested2.constructor.name, 'Object');
    assert.equal(Object.keys(clone.nested2).length, 1);
    doc.schema.options.minimize = true;
    clone = doc.toObject();
    assert.equal(clone.nested2, undefined);

    // transform
    doc.schema.options.toObject = {};
    doc.schema.options.toObject.transform = function xform(doc, ret) {
      // ignore embedded docs
      if (typeof doc.ownerDocument === 'function') {
        return;
      }

      delete ret.em;
      delete ret.numbers;
      delete ret.oids;
      ret._id = ret._id.toString();
    };

    clone = doc.toObject();
    assert.equal(doc.id, clone._id);
    assert.ok(undefined === clone.em);
    assert.ok(undefined === clone.numbers);
    assert.ok(undefined === clone.oids);
    assert.equal(clone.test, 'test');
    assert.equal(clone.nested.age, 5);

    // transform with return value
    const out = { myid: doc._id.toString() };
    doc.schema.options.toObject.transform = function(doc, ret) {
      // ignore embedded docs
      if (typeof doc.ownerDocument === 'function') {
        return;
      }

      return { myid: ret._id.toString() };
    };

    clone = doc.toObject();
    assert.deepEqual(out, clone);

    // ignored transform with inline options
    clone = doc.toObject({ x: 1, transform: false });
    assert.ok(!('myid' in clone));
    assert.equal(clone.test, 'test');
    assert.ok(clone.oids instanceof Array);
    assert.equal(clone.nested.age, 5);
    assert.equal(clone.nested.cool.toString(), '4c6c2d6240ced95d0e00003c');
    assert.equal(clone.nested.path, 'my path');
    assert.equal(clone.em[0].constructor.name, 'Object');

    // applied transform when inline transform is true
    clone = doc.toObject({ x: 1 });
    assert.deepEqual(out, clone);

    // transform passed inline
    function xform(self, doc, opts) {
      opts.fields.split(' ').forEach(function(field) {
        delete doc[field];
      });
    }

    clone = doc.toObject({
      transform: xform,
      fields: '_id em numbers oids nested'
    });
    assert.equal(doc.test, 'test');
    assert.ok(undefined === clone.em);
    assert.ok(undefined === clone.numbers);
    assert.ok(undefined === clone.oids);
    assert.ok(undefined === clone._id);
    assert.ok(undefined === clone.nested);

    // all done
    delete doc.schema.options.toObject;
  });

  it('toObject transform', function(done) {
    const schema = new Schema({
      name: String,
      places: [{ type: ObjectId, ref: 'Place' }]
    });

    const schemaPlaces = new Schema({
      identity: String
    });

    schemaPlaces.set('toObject', {
      transform: function(doc, ret) {
        assert.equal(doc.constructor.modelName, 'Place');
        return ret;
      }
    });

    const Test = db.model('Test', schema);
    const Places = db.model('Place', schemaPlaces);

    Places.create({ identity: 'a' }, { identity: 'b' }, { identity: 'c' }, function(err, a, b, c) {
      Test.create({ name: 'chetverikov', places: [a, b, c] }, function(err) {
        assert.ifError(err);
        Test.findOne({}).populate('places').exec(function(err, docs) {
          assert.ifError(err);

          docs.toObject({ transform: true });

          done();
        });
      });
    });
  });

  it('disabling aliases in toObject options (gh-7548)', function() {
    const schema = new mongoose.Schema({
      name: {
        type: String,
        alias: 'nameAlias'
      },
      age: Number
    });
    schema.virtual('answer').get(() => 42);

    const Model = db.model('Person', schema);

    const doc = new Model({ name: 'Jean-Luc Picard', age: 59 });

    let obj = doc.toObject({ virtuals: true });
    assert.equal(obj.nameAlias, 'Jean-Luc Picard');
    assert.equal(obj.answer, 42);

    obj = doc.toObject({ virtuals: true, aliases: false });
    assert.ok(!obj.nameAlias);
    assert.equal(obj.answer, 42);
  });

  it('can save multiple times with changes to complex subdocuments (gh-8531)', () => {
    const clipSchema = Schema({
      height: Number,
      rows: Number,
      width: Number
    }, { _id: false, id: false });
    const questionSchema = Schema({
      type: String,
      age: Number,
      clip: {
        type: clipSchema
      }
    }, { _id: false, id: false });
    const keySchema = Schema({ ql: [questionSchema] }, { _id: false, id: false });
    const Model = db.model('Test', Schema({
      name: String,
      keys: [keySchema]
    }));
    const doc = new Model({
      name: 'test',
      keys: [
        { ql: [
          { type: 'mc', clip: { width: 1 } },
          { type: 'mc', clip: { height: 1, rows: 1 } },
          { type: 'mc', clip: { height: 2, rows: 1 } },
          { type: 'mc', clip: { height: 3, rows: 1 } }
        ] }
      ]
    });
    return doc.save().then(() => {
      // The following was failing before fixing gh-8531 because
      // the validation was called for the "clip" document twice in the
      // same stack, causing a "can't validate() the same doc multiple times in
      // parallel" warning
      doc.keys[0].ql[0].clip = { width: 4.3, rows: 3 };
      doc.keys[0].ql[0].age = 42;

      return doc.save();
    }); // passes
  });

  it('saves even if `_id` is null (gh-6406)', function() {
    const schema = new Schema({ _id: Number, val: String });
    const Model = db.model('Test', schema);

    return co(function*() {
      yield Model.updateOne({ _id: null }, { val: 'test' }, { upsert: true });

      let doc = yield Model.findOne();

      doc.val = 'test2';

      // Should not throw
      yield doc.save();

      doc = yield Model.findOne();
      assert.strictEqual(doc._id, null);
      assert.equal(doc.val, 'test2');
    });
  });

  it('allows you to skip validation on save (gh-2981)', function() {
    const schema = new Schema({ name: { type: String, required: true } });
    const MyModel = db.model('Test', schema);

    const doc = new MyModel();
    return doc.save({ validateBeforeSave: false });
  });

  it('doesnt use custom toObject options on save', function(done) {
    const schema = new Schema({
      name: String,
      iWillNotBeDelete: Boolean,
      nested: {
        iWillNotBeDeleteToo: Boolean
      }
    });

    schema.set('toObject', {
      transform: function(doc, ret) {
        delete ret.iWillNotBeDelete;
        delete ret.nested.iWillNotBeDeleteToo;

        return ret;
      }
    });
    const Test = db.model('Test', schema);

    Test.create({ name: 'chetverikov', iWillNotBeDelete: true, 'nested.iWillNotBeDeleteToo': true }, function(err) {
      assert.ifError(err);
      Test.findOne({}, function(err, doc) {
        assert.ifError(err);

        assert.equal(doc._doc.iWillNotBeDelete, true);
        assert.equal(doc._doc.nested.iWillNotBeDeleteToo, true);

        done();
      });
    });
  });

  describe('toObject', function() {
    it('does not apply toObject functions of subdocuments to root document', function(done) {
      const subdocSchema = new Schema({
        test: String,
        wow: String
      });

      subdocSchema.options.toObject = {};
      subdocSchema.options.toObject.transform = function(doc, ret) {
        delete ret.wow;
      };

      const docSchema = new Schema({
        foo: String,
        wow: Boolean,
        sub: [subdocSchema]
      });

      const Doc = db.model('Test', docSchema);

      Doc.create({
        foo: 'someString',
        wow: true,
        sub: [{
          test: 'someOtherString',
          wow: 'thisIsAString'
        }]
      }, function(err, doc) {
        const obj = doc.toObject({
          transform: function(doc, ret) {
            ret.phew = 'new';
          }
        });

        assert.equal(obj.phew, 'new');
        assert.ok(!doc.sub.wow);

        done();
      });
    });

    it('handles child schema transforms', function() {
      const userSchema = new Schema({
        name: String,
        email: String
      });
      const topicSchema = new Schema({
        title: String,
        email: String,
        followers: [userSchema]
      });

      userSchema.options.toObject = {
        transform: function(doc, ret) {
          delete ret.email;
        }
      };

      topicSchema.options.toObject = {
        transform: function(doc, ret) {
          ret.title = ret.title.toLowerCase();
        }
      };

      const Topic = db.model('Test', topicSchema);

      const topic = new Topic({
        title: 'Favorite Foods',
        email: 'a@b.co',
        followers: [{ name: 'Val', email: 'val@test.co' }]
      });

      const output = topic.toObject({ transform: true });
      assert.equal(output.title, 'favorite foods');
      assert.equal(output.email, 'a@b.co');
      assert.equal(output.followers[0].name, 'Val');
      assert.equal(output.followers[0].email, undefined);
    });

    it('doesnt clobber child schema options when called with no params (gh-2035)', function(done) {
      const userSchema = new Schema({
        firstName: String,
        lastName: String,
        password: String
      });

      userSchema.virtual('fullName').get(function() {
        return this.firstName + ' ' + this.lastName;
      });

      userSchema.set('toObject', { virtuals: false });

      const postSchema = new Schema({
        owner: { type: Schema.Types.ObjectId, ref: 'User' },
        content: String
      });

      postSchema.virtual('capContent').get(function() {
        return this.content.toUpperCase();
      });

      postSchema.set('toObject', { virtuals: true });
      const User = db.model('User', userSchema);
      const Post = db.model('BlogPost', postSchema);

      const user = new User({ firstName: 'Joe', lastName: 'Smith', password: 'password' });

      user.save(function(err, savedUser) {
        assert.ifError(err);
        const post = new Post({ owner: savedUser._id, content: 'lorem ipsum' });
        post.save(function(err, savedPost) {
          assert.ifError(err);
          Post.findById(savedPost._id).populate('owner').exec(function(err, newPost) {
            assert.ifError(err);
            const obj = newPost.toObject();
            assert.equal(obj.owner.fullName, undefined);
            done();
          });
        });
      });
    });

    it('respects child schemas minimize (gh-9405)', function() {
      const postSchema = new Schema({
        owner: { type: Schema.Types.ObjectId, ref: 'User' },
        props: { type: Object, default: {} }
      });
      const userSchema = new Schema({
        firstName: String,
        props: { type: Object, default: {} }
      }, { minimize: false });

      const User = db.model('User', userSchema);
      const Post = db.model('BlogPost', postSchema);

      const user = new User({ firstName: 'test' });
      const post = new Post({ owner: user });

      let obj = post.toObject();
      assert.strictEqual(obj.props, void 0);
      assert.deepEqual(obj.owner.props, {});

      obj = post.toObject({ minimize: false });
      assert.deepEqual(obj.props, {});
      assert.deepEqual(obj.owner.props, {});

      obj = post.toObject({ minimize: true });
      assert.strictEqual(obj.props, void 0);
      assert.strictEqual(obj.owner.props, void 0);
    });
  });

  describe('toJSON', function() {
    it('toJSON options', function() {
      const doc = new TestDocument();

      doc.init({
        test: 'test',
        oids: [],
        em: [{ title: 'asdf' }],
        nested: {
          age: 5,
          cool: DocumentObjectId.createFromHexString('4c6c2d6240ced95d0e00003c'),
          path: 'my path'
        },
        nested2: {}
      });

      // override to check if toJSON gets fired
      const path = TestDocument.prototype.schema.path('em');
      path.casterConstructor.prototype.toJSON = function() {
        return {};
      };

      doc.schema.options.toJSON = { virtuals: true };
      let clone = doc.toJSON();
      assert.equal(clone.test, 'test');
      assert.ok(clone.oids instanceof Array);
      assert.equal(clone.nested.age, 5);
      assert.equal(clone.nested.cool.toString(), '4c6c2d6240ced95d0e00003c');
      assert.equal(clone.nested.path, 'my path');
      assert.equal(clone.nested.agePlus2, 7);
      assert.equal(clone.em[0].constructor.name, 'Object');
      assert.equal(Object.keys(clone.em[0]).length, 0);
      delete doc.schema.options.toJSON;
      delete path.casterConstructor.prototype.toJSON;

      doc.schema.options.toJSON = { minimize: false };
      clone = doc.toJSON();
      assert.equal(clone.nested2.constructor.name, 'Object');
      assert.equal(Object.keys(clone.nested2).length, 1);
      clone = doc.toJSON('8');
      assert.equal(clone.nested2.constructor.name, 'Object');
      assert.equal(Object.keys(clone.nested2).length, 1);

      // gh-852
      const arr = [doc];
      let err = false;
      let str;
      try {
        str = JSON.stringify(arr);
      } catch (_) {
        err = true;
      }
      assert.equal(err, false);
      assert.ok(/nested2/.test(str));
      assert.equal(clone.nested2.constructor.name, 'Object');
      assert.equal(Object.keys(clone.nested2).length, 1);

      // transform
      doc.schema.options.toJSON = {};
      doc.schema.options.toJSON.transform = function xform(doc, ret) {
        // ignore embedded docs
        if (typeof doc.ownerDocument === 'function') {
          return;
        }

        delete ret.em;
        delete ret.numbers;
        delete ret.oids;
        ret._id = ret._id.toString();
      };

      clone = doc.toJSON();
      assert.equal(clone._id, doc.id);
      assert.ok(undefined === clone.em);
      assert.ok(undefined === clone.numbers);
      assert.ok(undefined === clone.oids);
      assert.equal(clone.test, 'test');
      assert.equal(clone.nested.age, 5);

      // transform with return value
      const out = { myid: doc._id.toString() };
      doc.schema.options.toJSON.transform = function(doc, ret) {
        // ignore embedded docs
        if (typeof doc.ownerDocument === 'function') {
          return;
        }

        return { myid: ret._id.toString() };
      };

      clone = doc.toJSON();
      assert.deepEqual(out, clone);

      // ignored transform with inline options
      clone = doc.toJSON({ x: 1, transform: false });
      assert.ok(!('myid' in clone));
      assert.equal(clone.test, 'test');
      assert.ok(clone.oids instanceof Array);
      assert.equal(clone.nested.age, 5);
      assert.equal(clone.nested.cool.toString(), '4c6c2d6240ced95d0e00003c');
      assert.equal(clone.nested.path, 'my path');
      assert.equal(clone.em[0].constructor.name, 'Object');

      // applied transform when inline transform is true
      clone = doc.toJSON({ x: 1 });
      assert.deepEqual(out, clone);

      // transform passed inline
      function xform(self, doc, opts) {
        opts.fields.split(' ').forEach(function(field) {
          delete doc[field];
        });
      }

      clone = doc.toJSON({
        transform: xform,
        fields: '_id em numbers oids nested'
      });
      assert.equal(doc.test, 'test');
      assert.ok(undefined === clone.em);
      assert.ok(undefined === clone.numbers);
      assert.ok(undefined === clone.oids);
      assert.ok(undefined === clone._id);
      assert.ok(undefined === clone.nested);

      // all done
      delete doc.schema.options.toJSON;
    });

    it('jsonifying an object', function() {
      const doc = new TestDocument({ test: 'woot' });
      const oidString = doc._id.toString();
      // convert to json string
      const json = JSON.stringify(doc);
      // parse again
      const obj = JSON.parse(json);

      assert.equal(obj.test, 'woot');
      assert.equal(obj._id, oidString);
    });

    it('jsonifying an object\'s populated items works (gh-1376)', function(done) {
      const userSchema = new Schema({ name: String });
      // includes virtual path when 'toJSON'
      userSchema.set('toJSON', { getters: true });
      userSchema.virtual('hello').get(function() {
        return 'Hello, ' + this.name;
      });
      const User = db.model('User', userSchema);

      const groupSchema = new Schema({
        name: String,
        _users: [{ type: Schema.ObjectId, ref: 'User' }]
      });

      const Group = db.model('Group', groupSchema);

      User.create({ name: 'Alice' }, { name: 'Bob' }, function(err, alice, bob) {
        assert.ifError(err);

        Group.create({ name: 'mongoose', _users: [alice, bob] }, function(err, group) {
          Group.findById(group).populate('_users').exec(function(err, group) {
            assert.ifError(err);
            assert.ok(group.toJSON()._users[0].hello);
            done();
          });
        });
      });
    });
  });

  describe('inspect', function() {
    it('inspect inherits schema options (gh-4001)', function(done) {
      const opts = {
        toObject: { virtuals: true },
        toJSON: { virtuals: true }
      };
      const taskSchema = mongoose.Schema({
        name: {
          type: String,
          required: true
        }
      }, opts);

      taskSchema.virtual('title').
        get(function() {
          return this.name;
        }).
        set(function(title) {
          this.name = title;
        });

      const Task = db.model('Test', taskSchema);

      const doc = { name: 'task1', title: 'task999' };
      Task.collection.insertOne(doc, function(error) {
        assert.ifError(error);
        Task.findById(doc._id, function(error, doc) {
          assert.ifError(error);
          assert.equal(doc.inspect().title, 'task1');
          done();
        });
      });
    });

    it('does not apply transform to populated docs (gh-4213)', function(done) {
      const UserSchema = new Schema({
        name: String
      });

      const PostSchema = new Schema({
        title: String,
        postedBy: {
          type: mongoose.Schema.Types.ObjectId,
          ref: 'User'
        }
      }, {
        toObject: {
          transform: function(doc, ret) {
            delete ret._id;
          }
        },
        toJSON: {
          transform: function(doc, ret) {
            delete ret._id;
          }
        }
      });

      const User = db.model('User', UserSchema);
      const Post = db.model('BlogPost', PostSchema);

      const val = new User({ name: 'Val' });
      const post = new Post({ title: 'Test', postedBy: val._id });

      Post.create(post, function(error) {
        assert.ifError(error);
        User.create(val, function(error) {
          assert.ifError(error);
          Post.find({}).
            populate('postedBy').
            exec(function(error, posts) {
              assert.ifError(error);
              assert.equal(posts.length, 1);
              assert.ok(posts[0].postedBy._id);
              done();
            });
        });
      });
    });

    it('populate on nested path (gh-5703)', function() {
      const toySchema = new mongoose.Schema({ color: String });
      const Toy = db.model('Cat', toySchema);

      const childSchema = new mongoose.Schema({
        name: String,
        values: {
          toy: { type: mongoose.Schema.Types.ObjectId, ref: 'Cat' }
        }
      });
      const Child = db.model('Child', childSchema);

      return Toy.create({ color: 'brown' }).
        then(function(toy) {
          return Child.create({ values: { toy: toy._id } });
        }).
        then(function(child) {
          return Child.findById(child._id);
        }).
        then(function(child) {
          return child.values.populate('toy').then(function() {
            return child;
          });
        }).
        then(function(child) {
          assert.equal(child.values.toy.color, 'brown');
        });
    });
  });

  describe.skip('#update', function() {
    it('returns a Query', function() {
      const mg = new mongoose.Mongoose;
      const M = mg.model('Test', { s: String });
      const doc = new M;
      assert.ok(doc.update() instanceof Query);
    });
    it('calling update on document should relay to its model (gh-794)', function(done) {
      const Docs = new Schema({ text: String });
      const docs = db.model('Test', Docs);
      const d = new docs({ text: 'A doc' });
      let called = false;
      d.save(function() {
        const oldUpdate = docs.update;
        docs.update = function(query, operation) {
          assert.equal(Object.keys(query).length, 1);
          assert.equal(d._id, query._id);
          assert.equal(Object.keys(operation).length, 1);
          assert.equal(Object.keys(operation.$set).length, 1);
          assert.equal(operation.$set.text, 'A changed doc');
          called = true;
          docs.update = oldUpdate;
          oldUpdate.apply(docs, arguments);
        };
        d.update({ $set: { text: 'A changed doc' } }, function(err) {
          assert.ifError(err);
          assert.equal(called, true);
          done();
        });
      });
    });
  });

  it('toObject should not set undefined values to null', function() {
    const doc = new TestDocument();
    const obj = doc.toObject();

    delete obj._id;
    assert.deepEqual(obj, { numbers: [], oids: [], em: [] });
  });

  describe('Errors', function() {
    it('MongooseErrors should be instances of Error (gh-209)', function() {
      const MongooseError = require('../lib/error');
      const err = new MongooseError('Some message');
      assert.ok(err instanceof Error);
    });
    it('ValidationErrors should be instances of Error', function() {
      const ValidationError = Document.ValidationError;
      const err = new ValidationError(new TestDocument);
      assert.ok(err instanceof Error);
    });
  });

  it('methods on embedded docs should work', function() {
    const ESchema = new Schema({ name: String });

    ESchema.methods.test = function() {
      return this.name + ' butter';
    };
    ESchema.statics.ten = function() {
      return 10;
    };

    const E = db.model('Test', ESchema);
    const PSchema = new Schema({ embed: [ESchema] });
    const P = db.model('Test2', PSchema);

    let p = new P({ embed: [{ name: 'peanut' }] });
    assert.equal(typeof p.embed[0].test, 'function');
    assert.equal(typeof E.ten, 'function');
    assert.equal(p.embed[0].test(), 'peanut butter');
    assert.equal(E.ten(), 10);

    // test push casting
    p = new P;
    p.embed.push({ name: 'apple' });
    assert.equal(typeof p.embed[0].test, 'function');
    assert.equal(typeof E.ten, 'function');
    assert.equal(p.embed[0].test(), 'apple butter');
  });

  it('setting a positional path does not cast value to array', function() {
    const doc = new TestDocument;
    doc.init({ numbers: [1, 3] });
    assert.equal(doc.numbers[0], 1);
    assert.equal(doc.numbers[1], 3);
    doc.set('numbers.1', 2);
    assert.equal(doc.numbers[0], 1);
    assert.equal(doc.numbers[1], 2);
  });

  it('no maxListeners warning should occur', function() {
    let traced = false;
    const trace = console.trace;

    console.trace = function() {
      traced = true;
      console.trace = trace;
    };

    const schema = new Schema({
      title: String,
      embed1: [new Schema({ name: String })],
      embed2: [new Schema({ name: String })],
      embed3: [new Schema({ name: String })],
      embed4: [new Schema({ name: String })],
      embed5: [new Schema({ name: String })],
      embed6: [new Schema({ name: String })],
      embed7: [new Schema({ name: String })],
      embed8: [new Schema({ name: String })],
      embed9: [new Schema({ name: String })],
      embed10: [new Schema({ name: String })],
      embed11: [new Schema({ name: String })]
    });

    const S = db.model('Test', schema);

    new S({ title: 'test' });
    assert.equal(traced, false);
  });

  it('unselected required fields should pass validation', function(done) {
    const Tschema = new Schema({
      name: String,
      req: { type: String, required: true }
    });
    const T = db.model('Test', Tschema);

    const t = new T({ name: 'teeee', req: 'i am required' });
    t.save(function(err) {
      assert.ifError(err);
      T.findById(t).select('name').exec(function(err, t) {
        assert.ifError(err);
        assert.equal(t.req, void 0);
        t.name = 'wooo';
        t.save(function(err) {
          assert.ifError(err);

          T.findById(t).select('name').exec(function(err, t) {
            assert.ifError(err);
            t.req = undefined;
            t.save(function(err) {
              err = String(err);
              const invalid = /Path `req` is required./.test(err);
              assert.ok(invalid);
              t.req = 'it works again';
              t.save(function(err) {
                assert.ifError(err);

                T.findById(t).select('_id').exec(function(err, t) {
                  assert.ifError(err);
                  t.save(function(err) {
                    assert.ifError(err);
                    done();
                  });
                });
              });
            });
          });
        });
      });
    });
  });

  describe('#validate', function() {
    it('works (gh-891)', function(done) {
      let schema = null;
      let called = false;

      const validate = [function() {
        called = true;
        return true;
      }, 'BAM'];

      schema = new Schema({
        prop: { type: String, required: true, validate: validate },
        nick: { type: String, required: true }
      });

      const M = db.model('Test', schema);
      const m = new M({ prop: 'gh891', nick: 'validation test' });
      m.save(function(err) {
        assert.ifError(err);
        assert.equal(called, true);
        called = false;
        M.findById(m, 'nick', function(err, m) {
          assert.equal(called, false);
          assert.ifError(err);
          m.nick = 'gh-891';
          m.save(function(err) {
            assert.equal(called, false);
            assert.ifError(err);
            done();
          });
        });
      });
    });

    it('can return a promise', function(done) {
      let schema = null;

      const validate = [function() {
        return true;
      }, 'BAM'];

      schema = new Schema({
        prop: { type: String, required: true, validate: validate },
        nick: { type: String, required: true }
      });

      const M = db.model('Test', schema);
      const m = new M({ prop: 'gh891', nick: 'validation test' });
      const mBad = new M({ prop: 'other' });

      const promise = m.validate();
      promise.then(function() {
        const promise2 = mBad.validate();
        promise2.catch(function(err) {
          assert.ok(!!err);
          clearTimeout(timeout);
          done();
        });
      });

      const timeout = setTimeout(function() {
        db.close();
        throw new Error('Promise not fulfilled!');
      }, 500);
    });

    it('doesnt have stale cast errors (gh-2766)', function(done) {
      const testSchema = new Schema({ name: String });
      const M = db.model('Test', testSchema);

      const m = new M({ _id: 'this is not a valid _id' });
      assert.ok(!m.$isValid('_id'));
      assert.ok(m.validateSync().errors['_id'].name, 'CastError');

      m._id = '000000000000000000000001';
      assert.ok(m.$isValid('_id'));
      assert.ifError(m.validateSync());
      m.validate(function(error) {
        assert.ifError(error);
        done();
      });
    });

    it('cast errors persist across validate() calls (gh-2766)', function(done) {
      const db = start();
      const testSchema = new Schema({ name: String });
      const M = db.model('Test', testSchema);

      const m = new M({ _id: 'this is not a valid _id' });
      assert.ok(!m.$isValid('_id'));
      m.validate(function(error) {
        assert.ok(error);
        assert.equal(error.errors['_id'].name, 'CastError');
        m.validate(function(error) {
          assert.ok(error);
          assert.equal(error.errors['_id'].name, 'CastError');

          const err1 = m.validateSync();
          const err2 = m.validateSync();
          assert.equal(err1.errors['_id'].name, 'CastError');
          assert.equal(err2.errors['_id'].name, 'CastError');
          db.close(done);
        });
      });
    });

    it('returns a promise when there are no validators', function(done) {
      let schema = null;

      schema = new Schema({ _id: String });

      const M = db.model('Test', schema);
      const m = new M();

      const promise = m.validate();
      promise.then(function() {
        clearTimeout(timeout);
        done();
      });

      const timeout = setTimeout(function() {
        db.close();
        throw new Error('Promise not fulfilled!');
      }, 500);
    });

    describe('works on arrays', function() {
      it('with required', function(done) {
        const schema = new Schema({
          name: String,
          arr: { type: [], required: true }
        });
        const M = db.model('Test', schema);
        const m = new M({ name: 'gh1109-1', arr: null });
        m.save(function(err) {
          assert.ok(/Path `arr` is required/.test(err));
          m.arr = null;
          m.save(function(err) {
            assert.ok(/Path `arr` is required/.test(err));
            m.arr = [];
            m.arr.push('works');
            m.save(function(err) {
              assert.ifError(err);
              done();
            });
          });
        });
      });

      it('with custom validator', function(done) {
        let called = false;

        function validator(val) {
          called = true;
          return val && val.length > 1;
        }

        const validate = [validator, 'BAM'];

        const schema = new Schema({
          arr: { type: [], validate: validate }
        });

        const M = db.model('Test', schema);
        const m = new M({ name: 'gh1109-2', arr: [1] });
        assert.equal(called, false);
        m.save(function(err) {
          assert.equal(String(err), 'ValidationError: arr: BAM');
          assert.equal(called, true);
          m.arr.push(2);
          called = false;
          m.save(function(err) {
            assert.equal(called, true);
            assert.ifError(err);
            done();
          });
        });
      });

      it('with both required + custom validator', function(done) {
        function validator(val) {
          return val && val.length > 1;
        }

        const validate = [validator, 'BAM'];

        const schema = new Schema({
          arr: { type: [], required: true, validate: validate }
        });

        const M = db.model('Test', schema);
        const m = new M({ name: 'gh1109-3', arr: null });
        m.save(function(err) {
          assert.equal(err.errors.arr.message, 'Path `arr` is required.');
          m.arr = [{ nice: true }];
          m.save(function(err) {
            assert.equal(String(err), 'ValidationError: arr: BAM');
            m.arr.push(95);
            m.save(function(err) {
              assert.ifError(err);
              done();
            });
          });
        });
      });
    });

    it('validator should run only once gh-1743', function(done) {
      let count = 0;

      const Control = new Schema({
        test: {
          type: String,
          validate: function(value, done) {
            count++;
            return done(true);
          }
        }
      });
      const PostSchema = new Schema({
        controls: [Control]
      });

      const Post = db.model('BlogPost', PostSchema);

      const post = new Post({
        controls: [{
          test: 'xx'
        }]
      });

      post.save(function() {
        assert.equal(count, 1);
        done();
      });
    });

    it('validator should run only once per sub-doc gh-1743', function(done) {
      this.timeout(process.env.TRAVIS ? 8000 : 4500);

      let count = 0;
      const db = start();

      const Control = new Schema({
        test: {
          type: String,
          validate: function(value, done) {
            count++;
            return done(true);
          }
        }
      });
      const PostSchema = new Schema({
        controls: [Control]
      });

      const Post = db.model('BlogPost', PostSchema);

      const post = new Post({
        controls: [{
          test: 'xx'
        }, {
          test: 'yy'
        }]
      });

      post.save(function() {
        assert.equal(count, post.controls.length);
        db.close(done);
      });
    });


    it('validator should run in parallel', function(done) {
      let count = 0;
      let startTime, endTime;

      const SchemaWithValidator = new Schema({
        preference: {
          type: String,
          required: true,
          validate: {
            validator: function validator(value, done) {
              count++;
              if (count === 1) startTime = Date.now();
              else if (count === 4) endTime = Date.now();
              setTimeout(done.bind(null, true), 150);
            },
            isAsync: true
          }
        }
      });

      const MWSV = db.model('Test', new Schema({ subs: [SchemaWithValidator] }));
      const m = new MWSV({
        subs: [{
          preference: 'xx'
        }, {
          preference: 'yy'
        }, {
          preference: '1'
        }, {
          preference: '2'
        }]
      });

      m.save(function(err) {
        assert.ifError(err);
        assert.equal(count, 4);
        assert(endTime - startTime < 150 * 4); // serial >= 150 * 4, parallel < 150 * 4
        done();
      });
    });
  });

  it('#invalidate', function(done) {
    let InvalidateSchema = null;
    let Post = null;
    let post = null;

    InvalidateSchema = new Schema({ prop: { type: String } },
      { strict: false });

    Post = db.model('Test', InvalidateSchema);
    post = new Post();
    post.set({ baz: 'val' });
    const _err = post.invalidate('baz', 'validation failed for path {PATH}',
      'val', 'custom error');
    assert.ok(_err instanceof ValidationError);

    post.save(function(err) {
      assert.ok(err instanceof MongooseError);
      assert.ok(err instanceof ValidationError);
      assert.ok(err.errors.baz instanceof ValidatorError);
      assert.equal(err.errors.baz.message, 'validation failed for path baz');
      assert.equal(err.errors.baz.path, 'baz');
      assert.equal(err.errors.baz.value, 'val');
      assert.equal(err.errors.baz.kind, 'custom error');

      post.save(function(err) {
        assert.strictEqual(err, null);
        done();
      });
    });
  });

  describe('#equals', function() {
    describe('should work', function() {
      let S;
      let N;
      let O;
      let B;
      let M;

      before(function() {
        db.deleteModel(/^Test/);
        S = db.model('Test', new Schema({ _id: String }));
        N = db.model('Test2', new Schema({ _id: Number }));
        O = db.model('Test3', new Schema({ _id: Schema.ObjectId }));
        B = db.model('Test4', new Schema({ _id: Buffer }));
        M = db.model('Test5', new Schema({ name: String }, { _id: false }));
      });

      it('with string _ids', function() {
        const s1 = new S({ _id: 'one' });
        const s2 = new S({ _id: 'one' });
        assert.ok(s1.equals(s2));
      });
      it('with number _ids', function() {
        const n1 = new N({ _id: 0 });
        const n2 = new N({ _id: 0 });
        assert.ok(n1.equals(n2));
      });
      it('with ObjectId _ids', function() {
        let id = new mongoose.Types.ObjectId;
        let o1 = new O({ _id: id });
        let o2 = new O({ _id: id });
        assert.ok(o1.equals(o2));

        id = String(new mongoose.Types.ObjectId);
        o1 = new O({ _id: id });
        o2 = new O({ _id: id });
        assert.ok(o1.equals(o2));
      });
      it('with Buffer _ids', function() {
        const n1 = new B({ _id: 0 });
        const n2 = new B({ _id: 0 });
        assert.ok(n1.equals(n2));
      });
      it('with _id disabled (gh-1687)', function() {
        const m1 = new M;
        const m2 = new M;
        assert.doesNotThrow(function() {
          m1.equals(m2);
        });
      });
    });
  });

  describe('setter', function() {
    describe('order', function() {
      it('is applied correctly', function() {
        const date = 'Thu Aug 16 2012 09:45:59 GMT-0700';
        const d = new TestDocument();
        dateSetterCalled = false;
        d.date = date;
        assert.ok(dateSetterCalled);
        dateSetterCalled = false;
        assert.ok(d._doc.date instanceof Date);
        assert.ok(d.date instanceof Date);
        assert.equal(+d.date, +new Date(date));
      });
    });

    it('works with undefined (gh-1892)', function(done) {
      const d = new TestDocument();
      d.nested.setr = undefined;
      assert.equal(d.nested.setr, 'undefined setter');
      dateSetterCalled = false;
      d.date = undefined;
      d.validate(function(err) {
        assert.ifError(err);
        assert.ok(dateSetterCalled);
        done();
      });
    });

    it('passes priorVal (gh-8629)', function() {
      const names = [];
      const profiles = [];
      const Model = db.model('Test', Schema({
        name: {
          type: String,
          set: (v, priorVal) => {
            names.push(priorVal);
            return v;
          }
        },
        profile: {
          type: Schema({ age: Number }, { _id: false }),
          set: (v, priorVal) => {
            profiles.push(priorVal == null ? priorVal : priorVal.toObject());
            return v;
          }
        }
      }));
      const doc = new Model({ name: 'test', profile: { age: 29 } });
      assert.deepEqual(names, [null]);
      assert.deepEqual(profiles, [null]);

      doc.name = 'test2';
      doc.profile = { age: 30 };
      assert.deepEqual(names, [null, 'test']);
      assert.deepEqual(profiles, [null, { age: 29 }]);
    });

    describe('on nested paths', function() {
      describe('using set(path, object)', function() {
        it('overwrites the entire object', function() {
          let doc = new TestDocument();

          doc.init({
            test: 'Test',
            nested: {
              age: 5
            }
          });

          doc.set('nested', { path: 'overwrite the entire nested object' });
          assert.equal(doc.nested.age, undefined);
          assert.equal(Object.keys(doc._doc.nested).length, 1);
          assert.equal(doc.nested.path, 'overwrite the entire nested object');
          assert.ok(doc.isModified('nested'));

          // vs merging using doc.set(object)
          doc.set({ test: 'Test', nested: { age: 4 } });
          assert.equal(doc.nested.path, '4overwrite the entire nested object');
          assert.equal(doc.nested.age, 4);
          assert.equal(Object.keys(doc._doc.nested).length, 2);
          assert.ok(doc.isModified('nested'));

          doc = new TestDocument();
          doc.init({
            test: 'Test',
            nested: {
              age: 5
            }
          });

          // vs merging using doc.set(path, object, {merge: true})
          doc.set('nested', { path: 'did not overwrite the nested object' }, {
            merge: true
          });
          assert.equal(doc.nested.path, '5did not overwrite the nested object');
          assert.equal(doc.nested.age, 5);
          assert.equal(Object.keys(doc._doc.nested).length, 3);
          assert.ok(doc.isModified('nested'));

          doc = new TestDocument();
          doc.init({
            test: 'Test',
            nested: {
              age: 5
            }
          });

          doc.set({ test: 'Test', nested: { age: 5 } });
          assert.ok(!doc.isModified());
          assert.ok(!doc.isModified('test'));
          assert.ok(!doc.isModified('nested'));
          assert.ok(!doc.isModified('nested.age'));

          doc.nested = { path: 'overwrite the entire nested object', age: 5 };
          assert.equal(doc.nested.age, 5);
          assert.equal(Object.keys(doc._doc.nested).length, 2);
          assert.equal(doc.nested.path, '5overwrite the entire nested object');
          assert.ok(doc.isModified('nested'));

          doc.nested.deep = { x: 'Hank and Marie' };
          assert.equal(Object.keys(doc._doc.nested).length, 3);
          assert.equal(doc.nested.path, '5overwrite the entire nested object');
          assert.ok(doc.isModified('nested'));
          assert.equal(doc.nested.deep.x, 'Hank and Marie');

          doc = new TestDocument();
          doc.init({
            test: 'Test',
            nested: {
              age: 5
            }
          });

          doc.set('nested.deep', { x: 'Hank and Marie' });
          assert.equal(Object.keys(doc._doc.nested).length, 2);
          assert.equal(Object.keys(doc._doc.nested.deep).length, 1);
          assert.ok(doc.isModified('nested'));
          assert.ok(!doc.isModified('nested.path'));
          assert.ok(!doc.isModified('nested.age'));
          assert.ok(doc.isModified('nested.deep'));
          assert.equal(doc.nested.deep.x, 'Hank and Marie');
        });

        it('allows positional syntax on mixed nested paths (gh-6738)', function() {
          const schema = new Schema({ nested: {} });
          const M = db.model('Test', schema);
          const doc = new M({
            'nested.x': 'foo',
            'nested.y': 42,
            'nested.a.b.c': { d: { e: { f: 'g' } } }
          });
          assert.strictEqual(doc.nested.x, 'foo');
          assert.strictEqual(doc.nested.y, 42);
          assert.strictEqual(doc.nested.a.b.c.d.e.f, 'g');
        });

        it('gh-1954', function() {
          const schema = new Schema({
            schedule: [new Schema({ open: Number, close: Number })]
          });

          const M = db.model('BlogPost', schema);

          const doc = new M({
            schedule: [{
              open: 1000,
              close: 1900
            }]
          });

          assert.ok(doc.schedule[0] instanceof ArraySubdocument);
          doc.set('schedule.0.open', 1100);
          assert.ok(doc.schedule);
          assert.ok(doc.schedule.isMongooseDocumentArray);
          assert.ok(doc.schedule[0] instanceof ArraySubdocument);
          assert.equal(doc.schedule[0].open, 1100);
          assert.equal(doc.schedule[0].close, 1900);
        });
      });

      describe('when overwriting with a document instance', function() {
        it('does not cause StackOverflows (gh-1234)', function() {
          const doc = new TestDocument({ nested: { age: 35 } });
          doc.nested = doc.nested;
          assert.doesNotThrow(function() {
            doc.nested.age;
          });
        });
      });
    });
  });

  describe('virtual', function() {
    describe('setter', function() {
      let val;
      let M;

      beforeEach(function() {
        const schema = new mongoose.Schema({ v: Number });
        schema.virtual('thang').set(function(v) {
          val = v;
        });

        db.deleteModel(/Test/);
        M = db.model('Test', schema);
      });

      it('works with objects', function() {
        new M({ thang: {} });
        assert.deepEqual({}, val);
      });
      it('works with arrays', function() {
        new M({ thang: [] });
        assert.deepEqual([], val);
      });
      it('works with numbers', function() {
        new M({ thang: 4 });
        assert.deepEqual(4, val);
      });
      it('works with strings', function() {
        new M({ thang: '3' });
        assert.deepEqual('3', val);
      });
    });

    it('passes doc as third param for arrow functions (gh-4143)', function() {
      const schema = new mongoose.Schema({
        name: {
          first: String,
          last: String
        }
      });
      schema.virtual('fullname').
        get((v, virtual, doc) => `${doc.name.first} ${doc.name.last}`).
        set((v, virtual, doc) => {
          const parts = v.split(' ');
          doc.name.first = parts.slice(0, parts.length - 1).join(' ');
          doc.name.last = parts[parts.length - 1];
        });
      const Model = db.model('Person', schema);

      const doc = new Model({ name: { first: 'Jean-Luc', last: 'Picard' } });
      assert.equal(doc.fullname, 'Jean-Luc Picard');

      doc.fullname = 'Will Riker';
      assert.equal(doc.name.first, 'Will');
      assert.equal(doc.name.last, 'Riker');
    });
  });

  describe('gh-2082', function() {
    it('works', function(done) {
      const Parent = db.model('Test', parentSchema);

      const parent = new Parent({ name: 'Hello' });
      parent.save(function(err, parent) {
        assert.ifError(err);
        parent.children.push({ counter: 0 });
        parent.save(function(err, parent) {
          assert.ifError(err);
          parent.children[0].counter += 1;
          parent.save(function(err, parent) {
            assert.ifError(err);
            parent.children[0].counter += 1;
            parent.save(function(err) {
              assert.ifError(err);
              Parent.findOne({}, function(error, parent) {
                assert.ifError(error);
                assert.equal(parent.children[0].counter, 2);
                done();
              });
            });
          });
        });
      });
    });
  });

  describe('gh-1933', function() {
    it('works', function(done) {
      const M = db.model('Test', new Schema({ id: String, field: Number }));

      M.create({}, function(error) {
        assert.ifError(error);
        M.findOne({}, function(error, doc) {
          assert.ifError(error);
          doc.__v = 123;
          doc.field = 5; // .push({ _id: '123', type: '456' });
          doc.save(function(error) {
            assert.ifError(error);
            done();
          });
        });
      });
    });
  });

  describe('gh-1638', function() {
    it('works', function(done) {
      const ItemChildSchema = new mongoose.Schema({
        name: { type: String, required: true, default: 'hello' }
      });

      const ItemParentSchema = new mongoose.Schema({
        children: [ItemChildSchema]
      });

      const ItemParent = db.model('Parent', ItemParentSchema);
      const ItemChild = db.model('Child', ItemChildSchema);

      const c1 = new ItemChild({ name: 'first child' });
      const c2 = new ItemChild({ name: 'second child' });

      const p = new ItemParent({
        children: [c1, c2]
      });

      p.save(function(error) {
        assert.ifError(error);

        c2.name = 'updated 2';
        p.children = [c2];
        p.save(function(error, doc) {
          assert.ifError(error);
          assert.equal(doc.children.length, 1);
          done();
        });
      });
    });
  });

  describe('gh-2434', function() {
    it('will save the new value', function(done) {
      const ItemSchema = new mongoose.Schema({
        st: Number,
        s: []
      });

      const Item = db.model('Test', ItemSchema);

      const item = new Item({ st: 1 });

      item.save(function(error) {
        assert.ifError(error);
        item.st = 3;
        item.s = [];
        item.save(function(error) {
          assert.ifError(error);
          // item.st is 3 but may not be saved to DB
          Item.findById(item._id, function(error, doc) {
            assert.ifError(error);
            assert.equal(doc.st, 3);
            done();
          });
        });
      });
    });
  });

  describe('gh-8371', function() {
    beforeEach(() => co(function*() {
      const Person = db.model('Person', Schema({ name: String }));

      yield Person.deleteMany({});

      db.deleteModel('Person');
    }));

    it('setting isNew to true makes save tries to insert a new document (gh-8371)', function() {
      return co(function*() {
        const personSchema = new Schema({ name: String });
        const Person = db.model('Person', personSchema);

        const createdPerson = yield Person.create({ name: 'Hafez' });
        const removedPerson = yield Person.findOneAndRemove({ _id: createdPerson._id });

        removedPerson.isNew = true;

        yield removedPerson.save();

        const foundPerson = yield Person.findOne({ _id: removedPerson._id });
        assert.ok(foundPerson);
      });
    });

    it('setting isNew to true throws an error when a document already exists (gh-8371)', function() {
      return co(function*() {
        const personSchema = new Schema({ name: String });
        const Person = db.model('Person', personSchema);

        const createdPerson = yield Person.create({ name: 'Hafez' });

        createdPerson.isNew = true;

        let threw = false;
        try {
          yield createdPerson.save();
        }
        catch (err) {
          threw = true;
          assert.equal(err.code, 11000);
        }

        assert.equal(threw, true);
      });
    });

    it('saving a document with no changes, throws an error when document is not found', function() {
      return co(function*() {
        const personSchema = new Schema({ name: String });
        const Person = db.model('Person', personSchema);

        const person = yield Person.create({ name: 'Hafez' });

        yield Person.deleteOne({ _id: person._id });

        let threw = false;
        try {
          yield person.save();
        }
        catch (err) {
          assert.equal(err instanceof DocumentNotFoundError, true);
          assert.equal(err.message, `No document found for query "{ _id: ${person._id} }" on model "Person"`);
          threw = true;
        }

        assert.equal(threw, true);
      });
    });

    it('saving a document with changes, throws an error when document is not found', function() {
      return co(function*() {
        const personSchema = new Schema({ name: String });
        const Person = db.model('Person', personSchema);

        const person = yield Person.create({ name: 'Hafez' });

        yield Person.deleteOne({ _id: person._id });

        person.name = 'Different Name';

        let threw = false;
        try {
          yield person.save();
        }
        catch (err) {
          assert.equal(err instanceof DocumentNotFoundError, true);
          assert.equal(err.message, `No document found for query "{ _id: ${person._id} }" on model "Person"`);
          threw = true;
        }

        assert.equal(threw, true);
      });
    });

    it('passes save custom options to Model.exists(...) when no changes are present (gh-8739)', function() {
      const personSchema = new Schema({ name: String });

      let optionInMiddleware;

      personSchema.pre('findOne', function(next) {
        optionInMiddleware = this.getOptions().customOption;

        return next();
      });

      const Person = db.model('Person', personSchema);
      return co(function*() {
        const person = yield Person.create({ name: 'Hafez' });
        yield person.save({ customOption: 'test' });

        assert.equal(optionInMiddleware, 'test');
      });
    });
  });

  it('properly calls queue functions (gh-2856)', function() {
    const personSchema = new mongoose.Schema({
      name: String
    });

    let calledName;
    personSchema.methods.fn = function() {
      calledName = this.name;
    };
    personSchema.queue('fn');

    const Person = db.model('Person', personSchema);
    new Person({ name: 'Val' });
    assert.equal(calledName, 'Val');
  });

  describe('bug fixes', function() {
    it('applies toJSON transform correctly for populated docs (gh-2910) (gh-2990)', function(done) {
      const parentSchema = mongoose.Schema({
        c: { type: mongoose.Schema.Types.ObjectId, ref: 'Child' }
      });

      let called = [];
      parentSchema.options.toJSON = {
        transform: function(doc, ret) {
          called.push(ret);
          return ret;
        }
      };

      const childSchema = mongoose.Schema({
        name: String
      });

      let childCalled = [];
      childSchema.options.toJSON = {
        transform: function(doc, ret) {
          childCalled.push(ret);
          return ret;
        }
      };

      const Child = db.model('Child', childSchema);
      const Parent = db.model('Parent', parentSchema);

      Child.create({ name: 'test' }, function(error, c) {
        Parent.create({ c: c._id }, function(error, p) {
          Parent.findOne({ _id: p._id }).populate('c').exec(function(error, p) {
            let doc = p.toJSON();
            assert.equal(called.length, 1);
            assert.equal(called[0]._id.toString(), p._id.toString());
            assert.equal(doc._id.toString(), p._id.toString());
            assert.equal(childCalled.length, 1);
            assert.equal(childCalled[0]._id.toString(), c._id.toString());

            called = [];
            childCalled = [];

            // JSON.stringify() passes field name, so make sure we don't treat
            // that as a param to toJSON (gh-2990)
            doc = JSON.parse(JSON.stringify({ parent: p })).parent;
            assert.equal(called.length, 1);
            assert.equal(called[0]._id.toString(), p._id.toString());
            assert.equal(doc._id.toString(), p._id.toString());
            assert.equal(childCalled.length, 1);
            assert.equal(childCalled[0]._id.toString(), c._id.toString());

            done();
          });
        });
      });
    });

    it('single nested schema transform with save() (gh-5807)', function() {
      const embeddedSchema = new Schema({
        test: String
      });

      let called = false;
      embeddedSchema.options.toObject = {
        transform: function(doc, ret) {
          called = true;
          delete ret.test;
          return ret;
        }
      };
      const topLevelSchema = new Schema({
        embedded: embeddedSchema
      });
      const MyModel = db.model('Test', topLevelSchema);

      return MyModel.create({}).
        then(function(doc) {
          doc.embedded = { test: '123' };
          return doc.save();
        }).
        then(function(doc) {
          return MyModel.findById(doc._id);
        }).
        then(function(doc) {
          assert.equal(doc.embedded.test, '123');
          assert.ok(!called);
        });
    });

    it('setters firing with objects on real paths (gh-2943)', function() {
      const M = db.model('Test', {
        myStr: {
          type: String, set: function(v) {
            return v.value;
          }
        },
        otherStr: String
      });

      const t = new M({ myStr: { value: 'test' } });
      assert.equal(t.myStr, 'test');

      new M({ otherStr: { value: 'test' } });
      assert.ok(!t.otherStr);
    });

    describe('gh-2782', function() {
      it('should set data from a sub doc', function() {
        const schema1 = new mongoose.Schema({
          data: {
            email: String
          }
        });
        const schema2 = new mongoose.Schema({
          email: String
        });
        const Model1 = db.model('Test', schema1);
        const Model2 = db.model('Test1', schema2);

        const doc1 = new Model1({ 'data.email': 'some@example.com' });
        assert.equal(doc1.data.email, 'some@example.com');
        const doc2 = new Model2();
        doc2.set(doc1.data);
        assert.equal(doc2.email, 'some@example.com');
      });
    });

    it('set data from subdoc keys (gh-3346)', function() {
      const schema1 = new mongoose.Schema({
        data: {
          email: String
        }
      });
      const Model1 = db.model('Test', schema1);

      const doc1 = new Model1({ 'data.email': 'some@example.com' });
      assert.equal(doc1.data.email, 'some@example.com');
      const doc2 = new Model1({ data: doc1.data });
      assert.equal(doc2.data.email, 'some@example.com');
    });

    it('doesnt attempt to cast generic objects as strings (gh-3030)', function(done) {
      const M = db.model('Test', {
        myStr: {
          type: String
        }
      });

      const t = new M({ myStr: { thisIs: 'anObject' } });
      assert.ok(!t.myStr);
      t.validate(function(error) {
        assert.ok(error);
        done();
      });
    });

    it('single embedded schemas 1 (gh-2689)', function(done) {
      const userSchema = new mongoose.Schema({
        name: String,
        email: String
      }, { _id: false, id: false });

      let userHookCount = 0;
      userSchema.pre('save', function(next) {
        ++userHookCount;
        next();
      });

      const eventSchema = new mongoose.Schema({
        user: userSchema,
        name: String
      });

      let eventHookCount = 0;
      eventSchema.pre('save', function(next) {
        ++eventHookCount;
        next();
      });

      const Event = db.model('Event', eventSchema);

      const e = new Event({ name: 'test', user: { name: 123, email: 'val' } });
      e.save(function(error) {
        assert.ifError(error);
        assert.strictEqual(e.user.name, '123');
        assert.equal(eventHookCount, 1);
        assert.equal(userHookCount, 1);

        Event.findOne({ user: { name: '123', email: 'val' } }, function(err, doc) {
          assert.ifError(err);
          assert.ok(doc);

          Event.findOne({ user: { $in: [{ name: '123', email: 'val' }] } }, function(err, doc) {
            assert.ifError(err);
            assert.ok(doc);
            done();
          });
        });
      });
    });

    it('single embedded schemas with validation (gh-2689)', function() {
      const userSchema = new mongoose.Schema({
        name: String,
        email: { type: String, required: true, match: /.+@.+/ }
      }, { _id: false, id: false });

      const eventSchema = new mongoose.Schema({
        user: userSchema,
        name: String
      });

      const Event = db.model('Event', eventSchema);

      const e = new Event({ name: 'test', user: {} });
      let error = e.validateSync();
      assert.ok(error);
      assert.ok(error.errors['user.email']);
      assert.equal(error.errors['user.email'].kind, 'required');

      e.user.email = 'val';
      error = e.validateSync();

      assert.ok(error);
      assert.ok(error.errors['user.email']);
      assert.equal(error.errors['user.email'].kind, 'regexp');
    });

    it('single embedded parent() (gh-5134)', function() {
      const userSchema = new mongoose.Schema({
        name: String,
        email: { type: String, required: true, match: /.+@.+/ }
      }, { _id: false, id: false });

      const eventSchema = new mongoose.Schema({
        user: userSchema,
        name: String
      });

      const Event = db.model('Event', eventSchema);

      const e = new Event({ name: 'test', user: {} });
      assert.strictEqual(e.user.parent(), e.user.ownerDocument());
    });

    it('single embedded schemas with markmodified (gh-2689)', function(done) {
      const userSchema = new mongoose.Schema({
        name: String,
        email: { type: String, required: true, match: /.+@.+/ }
      }, { _id: false, id: false });

      const eventSchema = new mongoose.Schema({
        user: userSchema,
        name: String
      });

      const Event = db.model('Event', eventSchema);

      const e = new Event({ name: 'test', user: { email: 'a@b' } });
      e.save(function(error, doc) {
        assert.ifError(error);
        assert.ok(doc);
        assert.ok(!doc.isModified('user'));
        assert.ok(!doc.isModified('user.email'));
        assert.ok(!doc.isModified('user.name'));
        doc.user.name = 'Val';
        assert.ok(doc.isModified('user'));
        assert.ok(!doc.isModified('user.email'));
        assert.ok(doc.isModified('user.name'));

        const delta = doc.$__delta()[1];
        assert.deepEqual(delta, {
          $set: { 'user.name': 'Val' }
        });

        doc.save(function(error) {
          assert.ifError(error);
          Event.findOne({ _id: doc._id }, function(error, doc) {
            assert.ifError(error);
            assert.deepEqual(doc.user.toObject(), { email: 'a@b', name: 'Val' });
            done();
          });
        });
      });
    });

    it('single embedded schemas + update validators (gh-2689)', function(done) {
      const userSchema = new mongoose.Schema({
        name: { type: String, default: 'Val' },
        email: { type: String, required: true, match: /.+@.+/ }
      }, { _id: false, id: false });

      const eventSchema = new mongoose.Schema({
        user: userSchema,
        name: String
      });

      const Event = db.model('Event', eventSchema);

      const badUpdate = { $set: { 'user.email': 'a' } };
      const options = { runValidators: true };
      Event.updateOne({}, badUpdate, options, function(error) {
        assert.ok(error);
        assert.equal(error.errors['user.email'].kind, 'regexp');

        const nestedUpdate = { name: 'test', user: {} };
        const options = { upsert: true };
        Event.updateOne({}, nestedUpdate, options, function(error) {
          assert.ifError(error);
          Event.findOne({ name: 'test' }, function(error, ev) {
            assert.ifError(error);
            assert.equal(ev.user.name, 'Val');
            done();
          });
        });
      });
    });

    it('single embedded schema update validators ignore _id (gh-6269)', function() {
      return co(function*() {
        const subDocSchema = new mongoose.Schema({ name: String });

        const schema = new mongoose.Schema({
          subDoc: subDocSchema,
          test: String
        });

        const Model = db.model('Test', schema);

        const fakeDoc = new Model({});
        yield Model.create({});

        const res = yield Model.findOneAndUpdate({ _id: fakeDoc._id }, {
          test: 'test'
        }, { upsert: true, new: true });

        assert.equal(res.test, 'test');
        assert.ok(!res.subDoc);
      });
    });
  });

  describe('error processing (gh-2284)', function() {
    it('save errors', function(done) {
      const schema = new Schema({
        name: { type: String, required: true }
      });

      schema.post('save', function(error, doc, next) {
        assert.ok(doc instanceof Model);
        next(new Error('Catch all'));
      });

      schema.post('save', function(error, doc, next) {
        assert.ok(doc instanceof Model);
        next(new Error('Catch all #2'));
      });

      const Model = db.model('Test', schema);

      Model.create({}, function(error) {
        assert.ok(error);
        assert.equal(error.message, 'Catch all #2');
        done();
      });
    });

    it('validate errors (gh-4885)', function(done) {
      const testSchema = new Schema({ title: { type: String, required: true } });

      let called = 0;
      testSchema.post('validate', function(error, doc, next) {
        ++called;
        next(error);
      });

      const Test = db.model('Test', testSchema);

      Test.create({}, function(error) {
        assert.ok(error);
        assert.equal(called, 1);
        done();
      });
    });

    it('does not filter validation on unmodified paths when validateModifiedOnly not set (gh-7421)', function(done) {
      const testSchema = new Schema({ title: { type: String, required: true }, other: String });

      const Test = db.model('Test', testSchema);

      Test.create([{}], { validateBeforeSave: false }, function(createError, docs) {
        assert.equal(createError, null);
        const doc = docs[0];
        doc.other = 'something';
        assert.ok(doc.validateSync().errors);
        doc.save(function(error) {
          assert.ok(error.errors);
          done();
        });
      });
    });

    it('filters out validation on unmodified paths when validateModifiedOnly set (gh-7421)', function(done) {
      const testSchema = new Schema({ title: { type: String, required: true }, other: String });

      const Test = db.model('Test', testSchema);

      Test.create([{}], { validateBeforeSave: false }, function(createError, docs) {
        assert.equal(createError, null);
        const doc = docs[0];
        doc.other = 'something';
        assert.equal(doc.validateSync(undefined, { validateModifiedOnly: true }), null);
        doc.save({ validateModifiedOnly: true }, function(error) {
          assert.equal(error, null);
          done();
        });
      });
    });

    it('does not filter validation on modified paths when validateModifiedOnly set (gh-7421)', function(done) {
      const testSchema = new Schema({ title: { type: String, required: true }, other: String });

      const Test = db.model('Test', testSchema);

      Test.create([{ title: 'title' }], { validateBeforeSave: false }, function(createError, docs) {
        assert.equal(createError, null);
        const doc = docs[0];
        doc.title = '';
        assert.ok(doc.validateSync(undefined, { validateModifiedOnly: true }).errors);
        doc.save({ validateModifiedOnly: true }, function(error) {
          assert.ok(error.errors);
          done();
        });
      });
    });

    it('validateModifiedOnly with pre existing validation error (gh-8091)', function() {
      const schema = mongoose.Schema({
        title: String,
        coverId: Number
      }, { validateModifiedOnly: true });

      const Model = db.model('Test', schema);

      return co(function*() {
        yield Model.collection.insertOne({ title: 'foo', coverId: parseFloat('not a number') });

        const doc = yield Model.findOne();
        doc.title = 'bar';
        // Should not throw
        yield doc.save();
      });
    });

    it('handles non-errors', function(done) {
      const schema = new Schema({
        name: { type: String, required: true }
      });

      schema.post('save', function(error, doc, next) {
        next(new Error('Catch all'));
      });

      schema.post('save', function(error, doc, next) {
        next(new Error('Catch all #2'));
      });

      const Model = db.model('Test', schema);

      Model.create({ name: 'test' }, function(error) {
        assert.ifError(error);
        done();
      });
    });
  });

  describe('bug fixes', function() {
    beforeEach(() => db.deleteModel(/.*/));

    it('single embedded schemas with populate (gh-3501)', function(done) {
      const PopulateMeSchema = new Schema({});

      const Child = db.model('Child', PopulateMeSchema);

      const SingleNestedSchema = new Schema({
        populateMeArray: [{
          type: Schema.Types.ObjectId,
          ref: 'Child'
        }]
      });

      const parentSchema = new Schema({
        singleNested: SingleNestedSchema
      });

      const P = db.model('Parent', parentSchema);

      Child.create([{}, {}], function(error, docs) {
        assert.ifError(error);
        const obj = {
          singleNested: { populateMeArray: [docs[0]._id, docs[1]._id] }
        };
        P.create(obj, function(error, doc) {
          assert.ifError(error);
          P.
            findById(doc._id).
            populate('singleNested.populateMeArray').
            exec(function(error, doc) {
              assert.ok(doc.singleNested.populateMeArray[0]._id);
              done();
            });
        });
      });
    });

    it('single embedded schemas with methods (gh-3534)', function() {
      const personSchema = new Schema({ name: String });
      personSchema.methods.firstName = function() {
        return this.name.substr(0, this.name.indexOf(' '));
      };

      const bandSchema = new Schema({ leadSinger: personSchema });
      const Band = db.model('Band', bandSchema);

      const gnr = new Band({ leadSinger: { name: 'Axl Rose' } });
      assert.equal(gnr.leadSinger.firstName(), 'Axl');
    });

    it('single embedded schemas with models (gh-3535)', function(done) {
      const personSchema = new Schema({ name: String });
      const Person = db.model('Person', personSchema);

      const bandSchema = new Schema({ leadSinger: personSchema });
      const Band = db.model('Band', bandSchema);

      const axl = new Person({ name: 'Axl Rose' });
      const gnr = new Band({ leadSinger: axl });

      gnr.save(function(error) {
        assert.ifError(error);
        assert.equal(gnr.leadSinger.name, 'Axl Rose');
        done();
      });
    });

    it('single embedded schemas with indexes (gh-3594)', function() {
      const personSchema = new Schema({ name: { type: String, unique: true } });

      const bandSchema = new Schema({ leadSinger: personSchema });

      assert.equal(bandSchema.indexes().length, 1);
      const index = bandSchema.indexes()[0];
      assert.deepEqual(index[0], { 'leadSinger.name': 1 });
      assert.ok(index[1].unique);
    });

    it('removing single embedded docs (gh-3596)', function(done) {
      const personSchema = new Schema({ name: String });

      const bandSchema = new Schema({ guitarist: personSchema, name: String });
      const Band = db.model('Band', bandSchema);

      const gnr = new Band({
        name: 'Guns N\' Roses',
        guitarist: { name: 'Slash' }
      });
      gnr.save(function(error, gnr) {
        assert.ifError(error);
        gnr.guitarist = undefined;
        gnr.save(function(error, gnr) {
          assert.ifError(error);
          assert.ok(!gnr.guitarist);
          done();
        });
      });
    });

    it('setting single embedded docs (gh-3601)', function(done) {
      const personSchema = new Schema({ name: String });

      const bandSchema = new Schema({ guitarist: personSchema, name: String });
      const Band = db.model('Band', bandSchema);

      const gnr = new Band({
        name: 'Guns N\' Roses',
        guitarist: { name: 'Slash' }
      });
      const velvetRevolver = new Band({
        name: 'Velvet Revolver'
      });
      velvetRevolver.guitarist = gnr.guitarist;
      velvetRevolver.save(function(error) {
        assert.ifError(error);
        assert.equal(velvetRevolver.guitarist.name, 'Slash');
        done();
      });
    });

    it('single embedded docs init obeys strict mode (gh-3642)', function(done) {
      const personSchema = new Schema({ name: String });

      const bandSchema = new Schema({ guitarist: personSchema, name: String });
      const Band = db.model('Band', bandSchema);

      const velvetRevolver = new Band({
        name: 'Velvet Revolver',
        guitarist: { name: 'Slash', realName: 'Saul Hudson' }
      });

      velvetRevolver.save(function(error) {
        assert.ifError(error);
        const query = { name: 'Velvet Revolver' };
        Band.collection.findOne(query, function(error, band) {
          assert.ifError(error);
          assert.ok(!band.guitarist.realName);
          done();
        });
      });
    });

    it('single embedded docs post hooks (gh-3679)', function(done) {
      const postHookCalls = [];
      const personSchema = new Schema({ name: String });
      personSchema.post('save', function() {
        postHookCalls.push(this);
      });

      const bandSchema = new Schema({ guitarist: personSchema, name: String });
      const Band = db.model('Band', bandSchema);
      const obj = { name: 'Guns N\' Roses', guitarist: { name: 'Slash' } };

      Band.create(obj, function(error) {
        assert.ifError(error);
        setTimeout(function() {
          assert.equal(postHookCalls.length, 1);
          assert.equal(postHookCalls[0].name, 'Slash');
          done();
        });
      });
    });

    it('single embedded docs .set() (gh-3686)', function(done) {
      const personSchema = new Schema({ name: String, realName: String });

      const bandSchema = new Schema({
        guitarist: personSchema,
        name: String
      });
      const Band = db.model('Band', bandSchema);
      const obj = {
        name: 'Guns N\' Roses',
        guitarist: { name: 'Slash', realName: 'Saul Hudson' }
      };

      Band.create(obj, function(error, gnr) {
        gnr.set('guitarist.name', 'Buckethead');
        gnr.save(function(error) {
          assert.ifError(error);
          assert.equal(gnr.guitarist.name, 'Buckethead');
          assert.equal(gnr.guitarist.realName, 'Saul Hudson');
          done();
        });
      });
    });

    it('single embedded docs with arrays pre hooks (gh-3680)', function(done) {
      const childSchema = new Schema({ count: Number });

      let preCalls = 0;
      childSchema.pre('save', function(next) {
        ++preCalls;
        next();
      });

      const SingleNestedSchema = new Schema({
        children: [childSchema]
      });

      const ParentSchema = new Schema({
        singleNested: SingleNestedSchema
      });

      const Parent = db.model('Parent', ParentSchema);
      const obj = { singleNested: { children: [{ count: 0 }] } };
      Parent.create(obj, function(error) {
        assert.ifError(error);
        assert.equal(preCalls, 1);
        done();
      });
    });

    it('nested single embedded doc validation (gh-3702)', function(done) {
      const childChildSchema = new Schema({ count: { type: Number, min: 1 } });
      const childSchema = new Schema({ child: childChildSchema });
      const parentSchema = new Schema({ child: childSchema });

      const Parent = db.model('Parent', parentSchema);
      const obj = { child: { child: { count: 0 } } };
      Parent.create(obj, function(error) {
        assert.ok(error);
        assert.ok(/ValidationError/.test(error.toString()));
        done();
      });
    });

    it('handles virtuals with dots correctly (gh-3618)', function() {
      const testSchema = new Schema({ nested: { type: Object, default: {} } });
      testSchema.virtual('nested.test').get(function() {
        return true;
      });

      const Test = db.model('Test', testSchema);

      const test = new Test();

      let doc = test.toObject({ getters: true, virtuals: true });
      delete doc._id;
      delete doc.id;
      assert.deepEqual(doc, { nested: { test: true } });

      doc = test.toObject({ getters: false, virtuals: true });
      delete doc._id;
      delete doc.id;
      assert.deepEqual(doc, { nested: { test: true } });
    });

    it('handles pushing with numeric keys (gh-3623)', function(done) {
      const schema = new Schema({
        array: [{
          1: {
            date: Date
          },
          2: {
            date: Date
          },
          3: {
            date: Date
          }
        }]
      });

      const MyModel = db.model('Test', schema);

      const doc = { array: [{ 2: {} }] };
      MyModel.collection.insertOne(doc, function(error) {
        assert.ifError(error);

        MyModel.findOne({ _id: doc._id }, function(error, doc) {
          assert.ifError(error);
          doc.array.push({ 2: {} });
          doc.save(function(error) {
            assert.ifError(error);
            done();
          });
        });
      });
    });

    it('execPopulate (gh-3753)', function(done) {
      const childSchema = new Schema({
        name: String
      });

      const parentSchema = new Schema({
        name: String,
        children: [{ type: ObjectId, ref: 'Child' }]
      });

      const Child = db.model('Child', childSchema);
      const Parent = db.model('Parent', parentSchema);

      Child.create({ name: 'Luke Skywalker' }, function(error, child) {
        assert.ifError(error);
        const doc = { name: 'Darth Vader', children: [child._id] };
        Parent.create(doc, function(error, doc) {
          Parent.findOne({ _id: doc._id }, function(error, doc) {
            assert.ifError(error);
            assert.ok(doc);
            doc.populate('children').then(function(doc) {
              assert.equal(doc.children.length, 1);
              assert.equal(doc.children[0].name, 'Luke Skywalker');
              done();
            });
          });
        });
      });
    });

    it('handles 0 for numeric subdoc ids (gh-3776)', function(done) {
      const personSchema = new Schema({
        _id: Number,
        name: String,
        age: Number,
        friends: [{ type: Number, ref: 'Person' }]
      });

      const Person = db.model('Person', personSchema);

      const people = [
        { _id: 0, name: 'Alice' },
        { _id: 1, name: 'Bob' }
      ];

      Person.create(people, function(error, people) {
        assert.ifError(error);
        const alice = people[0];
        alice.friends.push(people[1]);
        alice.save(function(error) {
          assert.ifError(error);
          done();
        });
      });
    });

    it('handles conflicting names (gh-3867)', function() {
      const testSchema = new Schema({
        name: {
          type: String,
          required: true
        },
        things: [{
          name: {
            type: String,
            required: true
          }
        }]
      });

      const M = db.model('Test', testSchema);

      const doc = M({
        things: [{}]
      });

      const fields = Object.keys(doc.validateSync().errors).sort();
      assert.deepEqual(fields, ['name', 'things.0.name']);
    });

    it('populate with lean (gh-3873)', function(done) {
      const companySchema = new mongoose.Schema({
        name: String,
        description: String,
        userCnt: { type: Number, default: 0, select: false }
      });

      const userSchema = new mongoose.Schema({
        name: String,
        company: { type: mongoose.Schema.Types.ObjectId, ref: 'Company' }
      });

      const Company = db.model('Company', companySchema);
      const User = db.model('User', userSchema);

      const company = new Company({ name: 'IniTech', userCnt: 1 });
      const user = new User({ name: 'Peter', company: company._id });

      company.save(function(error) {
        assert.ifError(error);
        user.save(function(error) {
          assert.ifError(error);
          next();
        });
      });

      function next() {
        const pop = { path: 'company', select: 'name', options: { lean: true } };
        User.find({}).populate(pop).exec(function(error, docs) {
          assert.ifError(error);
          assert.equal(docs.length, 1);
          assert.strictEqual(docs[0].company.userCnt, undefined);
          done();
        });
      }
    });

    it('init single nested subdoc with select (gh-3880)', function(done) {
      const childSchema = new mongoose.Schema({
        name: { type: String },
        friends: [{ type: String }]
      });

      const parentSchema = new mongoose.Schema({
        name: { type: String },
        child: childSchema
      });

      const Parent = db.model('Parent', parentSchema);
      const p = new Parent({
        name: 'Mufasa',
        child: {
          name: 'Simba',
          friends: ['Pumbaa', 'Timon', 'Nala']
        }
      });

      p.save(function(error) {
        assert.ifError(error);
        const fields = 'name child.name';
        Parent.findById(p._id).select(fields).exec(function(error, doc) {
          assert.ifError(error);
          assert.strictEqual(doc.child.friends, void 0);
          done();
        });
      });
    });

    it('single nested subdoc isModified() (gh-3910)', function(done) {
      let called = 0;

      const ChildSchema = new Schema({
        name: String
      });

      ChildSchema.pre('save', function(next) {
        assert.ok(this.isModified('name'));
        ++called;
        next();
      });

      const ParentSchema = new Schema({
        name: String,
        child: ChildSchema
      });

      const Parent = db.model('Parent', ParentSchema);

      const p = new Parent({
        name: 'Darth Vader',
        child: {
          name: 'Luke Skywalker'
        }
      });

      p.save(function(error) {
        assert.ifError(error);
        assert.strictEqual(called, 1);
        done();
      });
    });

    it('pre and post as schema keys (gh-3902)', function(done) {
      const schema = new mongoose.Schema({
        pre: String,
        post: String
      }, { versionKey: false });
      const MyModel = db.model('Test', schema);

      MyModel.create({ pre: 'test', post: 'test' }, function(error, doc) {
        assert.ifError(error);
        assert.deepEqual(utils.omit(doc.toObject(), '_id'),
          { pre: 'test', post: 'test' });
        done();
      });
    });

    it('manual population and isNew (gh-3982)', function(done) {
      const NestedModelSchema = new mongoose.Schema({
        field: String
      });

      const NestedModel = db.model('Test', NestedModelSchema);

      const ModelSchema = new mongoose.Schema({
        field: String,
        array: [{
          type: mongoose.Schema.ObjectId,
          ref: 'Test',
          required: true
        }]
      });

      const Model = db.model('Test1', ModelSchema);

      const nestedModel = new NestedModel({
        field: 'nestedModel'
      });

      nestedModel.save(function(error, nestedModel) {
        assert.ifError(error);
        Model.create({ array: [nestedModel._id] }, function(error, doc) {
          assert.ifError(error);
          Model.findById(doc._id).populate('array').exec(function(error, doc) {
            assert.ifError(error);
            doc.array.push(nestedModel);
            assert.strictEqual(doc.isNew, false);
            assert.strictEqual(doc.array[0].isNew, false);
            assert.strictEqual(doc.array[1].isNew, false);
            assert.strictEqual(nestedModel.isNew, false);
            done();
          });
        });
      });
    });

    it('manual population with refPath (gh-7070)', function() {
      const ChildModelSchema = new mongoose.Schema({
        name: String
      });

      const ChildModel = db.model('Child', ChildModelSchema);

      const ParentModelSchema = new mongoose.Schema({
        model: String,
        childId: { type: mongoose.ObjectId, refPath: 'model' },
        otherId: mongoose.ObjectId
      });

      const ParentModel = db.model('Parent', ParentModelSchema);

      return co(function*() {
        const child = yield ChildModel.create({ name: 'test' });

        let parent = yield ParentModel.create({
          model: 'Child',
          childId: child._id
        });

        parent = yield ParentModel.findOne();

        parent.childId = child;
        parent.otherId = child;

        assert.equal(parent.childId.name, 'test');
        assert.ok(parent.otherId instanceof mongoose.Types.ObjectId);
      });
    });

    it('doesnt skipId for single nested subdocs (gh-4008)', function(done) {
      const childSchema = new Schema({
        name: String
      });

      const parentSchema = new Schema({
        child: childSchema
      });

      const Parent = db.model('Parent', parentSchema);

      Parent.create({ child: { name: 'My child' } }, function(error, doc) {
        assert.ifError(error);
        Parent.collection.findOne({ _id: doc._id }, function(error, doc) {
          assert.ifError(error);
          assert.ok(doc.child._id);
          done();
        });
      });
    });

    it('single embedded docs with $near (gh-4014)', function(done) {
      const schema = new mongoose.Schema({
        placeName: String
      });

      const geoSchema = new mongoose.Schema({
        type: {
          type: String,
          enum: 'Point',
          default: 'Point'
        },
        coordinates: {
          type: [Number],
          default: [0, 0]
        }
      });

      schema.add({ geo: geoSchema });
      schema.index({ geo: '2dsphere' });

      const MyModel = db.model('Test', schema);

      MyModel.on('index', function(err) {
        assert.ifError(err);

        MyModel.
          where('geo').near({ center: [50, 50], spherical: true }).
          exec(function(err) {
            assert.ifError(err);
            done();
          });
      });
    });

    it('skip validation if required returns false (gh-4094)', function() {
      const schema = new Schema({
        div: {
          type: Number,
          required: function() { return false; },
          validate: function(v) { return !!v; }
        }
      });
      const Model = db.model('Test', schema);
      const m = new Model();
      assert.ifError(m.validateSync());
    });

    it('ability to overwrite array default (gh-4109)', function(done) {
      const schema = new Schema({
        names: {
          type: [String],
          default: void 0
        }
      });

      const Model = db.model('Test', schema);
      const m = new Model();
      assert.ok(!m.names);
      m.save(function(error, m) {
        assert.ifError(error);
        Model.collection.findOne({ _id: m._id }, function(error, doc) {
          assert.ifError(error);
          assert.ok(!('names' in doc));
          done();
        });
      });
    });

    it('validation works when setting array index (gh-3816)', function(done) {
      const mySchema = new mongoose.Schema({
        items: [
          { month: Number, date: Date }
        ]
      });

      const Test = db.model('test', mySchema);

      const a = [
        { month: 0, date: new Date() },
        { month: 1, date: new Date() }
      ];
      Test.create({ items: a }, function(error, doc) {
        assert.ifError(error);
        Test.findById(doc._id).exec(function(error, doc) {
          assert.ifError(error);
          assert.ok(doc);
          doc.items[0] = {
            month: 5,
            date: new Date()
          };
          doc.markModified('items');
          doc.save(function(error) {
            assert.ifError(error);
            done();
          });
        });
      });
    });

    it('validateSync works when setting array index nested (gh-5389)', function(done) {
      const childSchema = new mongoose.Schema({
        _id: false,
        name: String,
        age: Number
      });

      const schema = new mongoose.Schema({
        name: String,
        children: [childSchema]
      });

      const Model = db.model('Test', schema);

      Model.
        create({
          name: 'test',
          children: [
            { name: 'test-child', age: 24 }
          ]
        }).
        then(function(doc) {
          return Model.findById(doc._id);
        }).
        then(function(doc) {
          doc.children[0] = { name: 'updated-child', age: 53 };
          const errors = doc.validateSync();
          assert.ok(!errors);
          done();
        }).
        catch(done);
    });

    it('single embedded with defaults have $parent (gh-4115)', function() {
      const ChildSchema = new Schema({
        name: {
          type: String,
          default: 'child'
        }
      });

      const ParentSchema = new Schema({
        child: {
          type: ChildSchema,
          default: {}
        }
      });

      const Parent = db.model('Parent', ParentSchema);

      const p = new Parent();
      assert.equal(p.child.$parent, p);
    });

    it('removing parent doc calls remove hooks on subdocs (gh-2348) (gh-4566)', function(done) {
      const ChildSchema = new Schema({
        name: String
      });

      const called = {};
      ChildSchema.pre('remove', function(next) {
        called[this.name] = true;
        next();
      });

      const ParentSchema = new Schema({
        children: [ChildSchema],
        child: ChildSchema
      });

      const Parent = db.model('Parent', ParentSchema);

      const doc = {
        children: [{ name: 'Jacen' }, { name: 'Jaina' }],
        child: { name: 'Anakin' }
      };
      Parent.create(doc, function(error, doc) {
        assert.ifError(error);
        doc.remove(function(error, doc) {
          assert.ifError(error);
          assert.deepEqual(called, {
            Jacen: true,
            Jaina: true,
            Anakin: true
          });
          const arr = doc.children.toObject().map(function(v) { return v.name; });
          assert.deepEqual(arr, ['Jacen', 'Jaina']);
          assert.equal(doc.child.name, 'Anakin');
          done();
        });
      });
    });

    it('strings of length 12 are valid oids (gh-3365)', function(done) {
      const schema = new Schema({ myId: mongoose.Schema.Types.ObjectId });
      const M = db.model('Test', schema);
      const doc = new M({ myId: 'blablablabla' });
      doc.validate(function(error) {
        assert.ifError(error);
        done();
      });
    });

    it('set() empty obj unmodifies subpaths (gh-4182)', function(done) {
      const omeletteSchema = new Schema({
        topping: {
          meat: {
            type: String,
            enum: ['bacon', 'sausage']
          },
          cheese: Boolean
        }
      });
      const Omelette = db.model('Test', omeletteSchema);
      const doc = new Omelette({
        topping: {
          meat: 'bacon',
          cheese: true
        }
      });
      doc.topping = {};
      doc.save(function(error) {
        assert.ifError(error);
        assert.strictEqual(doc.topping.meat, void 0);
        done();
      });
    });

    it('emits cb errors on model for save (gh-3499)', function(done) {
      const testSchema = new Schema({ name: String });

      const Test = db.model('Test', testSchema);

      Test.on('error', function(error) {
        assert.equal(error.message, 'fail!');
        done();
      });

      new Test({}).save(function() {
        throw new Error('fail!');
      });
    });

    it('emits cb errors on model for save with hooks (gh-3499)', function(done) {
      const testSchema = new Schema({ name: String });

      testSchema.pre('save', function(next) {
        next();
      });

      testSchema.post('save', function(doc, next) {
        next();
      });

      const Test = db.model('Test', testSchema);

      Test.on('error', function(error) {
        assert.equal(error.message, 'fail!');
        done();
      });

      new Test({}).save(function() {
        throw new Error('fail!');
      });
    });

    it('emits cb errors on model for find() (gh-3499)', function(done) {
      const testSchema = new Schema({ name: String });

      const Test = db.model('Test', testSchema);

      Test.on('error', function(error) {
        assert.equal(error.message, 'fail!');
        done();
      });

      Test.find({}, function() {
        throw new Error('fail!');
      });
    });

    it('emits cb errors on model for find() + hooks (gh-3499)', function(done) {
      const testSchema = new Schema({ name: String });

      testSchema.post('find', function(results, next) {
        assert.equal(results.length, 0);
        next();
      });

      const Test = db.model('Test', testSchema);

      Test.on('error', function(error) {
        assert.equal(error.message, 'fail!');
        done();
      });

      Test.find({}, function() {
        throw new Error('fail!');
      });
    });

    it('clears subpaths when removing single nested (gh-4216)', function(done) {
      const RecurrenceSchema = new Schema({
        frequency: Number,
        interval: {
          type: String,
          enum: ['days', 'weeks', 'months', 'years']
        }
      }, { _id: false });

      const EventSchema = new Schema({
        name: {
          type: String,
          trim: true
        },
        recurrence: RecurrenceSchema
      });

      const Event = db.model('Test', EventSchema);
      const ev = new Event({
        name: 'test',
        recurrence: { frequency: 2, interval: 'days' }
      });
      ev.recurrence = null;
      ev.save(function(error) {
        assert.ifError(error);
        done();
      });
    });

    it('using validator.isEmail as a validator (gh-4064) (gh-4084)', function(done) {
      const schema = new Schema({
        email: { type: String, validate: validator.isEmail }
      });

      const MyModel = db.model('Test', schema);

      MyModel.create({ email: 'invalid' }, function(error) {
        assert.ok(error);
        assert.ok(error.errors['email']);
        done();
      });
    });

    it('setting path to empty object works (gh-4218)', function() {
      const schema = new Schema({
        object: {
          nested: {
            field1: { type: Number, default: 1 }
          }
        }
      });

      const MyModel = db.model('Test', schema);

      return co(function*() {
        let doc = yield MyModel.create({});
        doc.object.nested = {};
        yield doc.save();
        doc = yield MyModel.collection.findOne({ _id: doc._id });
        assert.deepEqual(doc.object.nested, {});
      });
    });

    it('setting path to object with strict and no paths in the schema (gh-6436) (gh-4218)', function() {
      const schema = new Schema({
        object: {
          nested: {
            field1: { type: Number, default: 1 }
          }
        }
      });

      const MyModel = db.model('Test', schema);

      return co(function*() {
        let doc = yield MyModel.create({});
        doc.object.nested = { field2: 'foo' }; // `field2` not in the schema
        yield doc.save();
        doc = yield MyModel.collection.findOne({ _id: doc._id });
        assert.deepEqual(doc.object.nested, {});
      });
    });

    it('minimize + empty object (gh-4337)', function() {
      const SomeModelSchema = new mongoose.Schema({}, {
        minimize: false
      });

      const SomeModel = db.model('Test', SomeModelSchema);

      assert.doesNotThrow(function() {
        new SomeModel({});
      });
    });

    it('directModifiedPaths() (gh-7373)', function() {
      const schema = new Schema({ foo: String, nested: { bar: String } });
      const Model = db.model('Test', schema);

      return co(function*() {
        yield Model.create({ foo: 'original', nested: { bar: 'original' } });

        const doc = yield Model.findOne();
        doc.nested.bar = 'modified';

        assert.deepEqual(doc.directModifiedPaths(), ['nested.bar']);
        assert.deepEqual(doc.modifiedPaths().sort(), ['nested', 'nested.bar']);
      });
    });

    describe('modifiedPaths', function() {
      it('doesnt markModified child paths if parent is modified (gh-4224)', function(done) {
        const childSchema = new Schema({
          name: String
        });
        const parentSchema = new Schema({
          child: childSchema
        });

        const Parent = db.model('Test', parentSchema);
        Parent.create({ child: { name: 'Jacen' } }, function(error, doc) {
          assert.ifError(error);
          doc.child = { name: 'Jaina' };
          doc.child.name = 'Anakin';
          assert.deepEqual(doc.modifiedPaths(), ['child']);
          assert.ok(doc.isModified('child.name'));
          done();
        });
      });

      it('includeChildren option (gh-6134)', function() {
        const personSchema = new mongoose.Schema({
          name: { type: String },
          colors: {
            primary: {
              type: String,
              default: 'white',
              enum: ['blue', 'green', 'red', 'purple', 'yellow']
            }
          }
        });

        const Person = db.model('Person', personSchema);

        const luke = new Person({
          name: 'Luke',
          colors: {
            primary: 'blue'
          }
        });
        assert.deepEqual(luke.modifiedPaths(), ['name', 'colors', 'colors.primary']);

        const obiwan = new Person({ name: 'Obi-Wan' });
        obiwan.colors.primary = 'blue';
        assert.deepEqual(obiwan.modifiedPaths(), ['name', 'colors', 'colors.primary']);

        const anakin = new Person({ name: 'Anakin' });
        anakin.colors = { primary: 'blue' };
        assert.deepEqual(anakin.modifiedPaths({ includeChildren: true }), ['name', 'colors', 'colors.primary']);
      });

      it('includeChildren option with arrays (gh-5904)', function() {
        const teamSchema = new mongoose.Schema({
          name: String,
          colors: {
            primary: {
              type: String,
              enum: ['blue', 'green', 'red', 'purple', 'yellow', 'white', 'black']
            }
          },
          members: [{
            name: String
          }]
        });

        const Team = db.model('Team', teamSchema);

        const jedis = new Team({
          name: 'Jedis',
          colors: {
            primary: 'blue'
          },
          members: [{ name: 'luke' }]
        });

        const paths = jedis.modifiedPaths({ includeChildren: true });
        assert.deepEqual(paths, [
          'name',
          'colors',
          'colors.primary',
          'members',
          'members.0',
          'members.0.name'
        ]);
      });

      it('1 level down nested paths get marked modified on initial set (gh-7313) (gh-6944)', function() {
        const testSchema = new Schema({
          name: {
            first: String,
            last: String
          },
          relatives: {
            aunt: {
              name: String
            },
            uncle: {
              name: String
            }
          }
        });
        const M = db.model('Test', testSchema);

        const doc = new M({
          name: { first: 'A', last: 'B' },
          relatives: {
            aunt: { name: 'foo' },
            uncle: { name: 'bar' }
          }
        });

        assert.ok(doc.modifiedPaths().indexOf('name.first') !== -1);
        assert.ok(doc.modifiedPaths().indexOf('name.last') !== -1);
        assert.ok(doc.modifiedPaths().indexOf('relatives.aunt') !== -1);
        assert.ok(doc.modifiedPaths().indexOf('relatives.uncle') !== -1);

        return Promise.resolve();
      });
    });

    it('single nested isNew (gh-4369)', function(done) {
      const childSchema = new Schema({
        name: String
      });
      const parentSchema = new Schema({
        child: childSchema
      });

      const Parent = db.model('Test', parentSchema);
      let remaining = 2;

      const doc = new Parent({ child: { name: 'Jacen' } });
      doc.child.on('isNew', function(val) {
        assert.ok(!val);
        assert.ok(!doc.child.isNew);
        --remaining || done();
      });

      doc.save(function(error, doc) {
        assert.ifError(error);
        assert.ok(!doc.child.isNew);
        --remaining || done();
      });
    });

    it('deep default array values (gh-4540)', function() {
      const schema = new Schema({
        arr: [{
          test: {
            type: Array,
            default: ['test']
          }
        }]
      });
      assert.doesNotThrow(function() {
        db.model('Test', schema);
      });
    });

    it('default values with subdoc array (gh-4390)', function(done) {
      const childSchema = new Schema({
        name: String
      });
      const parentSchema = new Schema({
        child: [childSchema]
      });

      parentSchema.path('child').default([{ name: 'test' }]);

      const Parent = db.model('Parent', parentSchema);

      Parent.create({}, function(error, doc) {
        assert.ifError(error);
        const arr = doc.toObject().child.map(function(doc) {
          assert.ok(doc._id);
          delete doc._id;
          return doc;
        });
        assert.deepEqual(arr, [{ name: 'test' }]);
        done();
      });
    });

    it('handles invalid dates (gh-4404)', function(done) {
      const testSchema = new Schema({
        date: Date
      });

      const Test = db.model('Test', testSchema);

      Test.create({ date: new Date('invalid date') }, function(error) {
        assert.ok(error);
        assert.equal(error.errors['date'].name, 'CastError');
        done();
      });
    });

    it('setting array subpath (gh-4472)', function() {
      const ChildSchema = new mongoose.Schema({
        name: String,
        age: Number
      }, { _id: false });

      const ParentSchema = new mongoose.Schema({
        data: {
          children: [ChildSchema]
        }
      });

      const Parent = db.model('Parent', ParentSchema);

      const p = new Parent();
      p.set('data.children.0', {
        name: 'Bob',
        age: 900
      });

      assert.deepEqual(p.toObject().data.children, [{ name: 'Bob', age: 900 }]);
    });

    it('ignore paths (gh-4480)', function() {
      const TestSchema = new Schema({
        name: { type: String, required: true }
      });

      const Test = db.model('Parent', TestSchema);

      return co(function*() {
        yield Test.create({ name: 'val' });

        let doc = yield Test.findOne();

        doc.name = null;
        doc.$ignore('name');

        yield doc.save();

        doc = yield Test.findById(doc._id);

        assert.equal(doc.name, 'val');
      });
    });

    it('ignore subdocs paths (gh-4480) (gh-6152)', function() {
      const childSchema = new Schema({
        name: { type: String, required: true }
      });
      const testSchema = new Schema({
        child: childSchema,
        children: [childSchema]
      });

      const Test = db.model('Test', testSchema);

      return co(function*() {
        yield Test.create({
          child: { name: 'testSingle' },
          children: [{ name: 'testArr' }]
        });

        let doc = yield Test.findOne();
        doc.child.name = null;
        doc.child.$ignore('name');

        yield doc.save();

        doc = yield Test.findById(doc._id);

        assert.equal(doc.child.name, 'testSingle');

        doc.children[0].name = null;
        doc.children[0].$ignore('name');

        yield doc.save();

        doc = yield Test.findById(doc._id);

        assert.equal(doc.children[0].name, 'testArr');
      });
    });

    it('composite _ids (gh-4542)', function(done) {
      const schema = new Schema({
        _id: {
          key1: String,
          key2: String
        },
        content: String
      });

      const Model = db.model('Test', schema);

      const object = new Model();
      object._id = { key1: 'foo', key2: 'bar' };
      object.save().
        then(function(obj) {
          obj.content = 'Hello';
          return obj.save();
        }).
        then(function(obj) {
          return Model.findOne({ _id: obj._id });
        }).
        then(function(obj) {
          assert.equal(obj.content, 'Hello');
          done();
        }).
        catch(done);
    });

    it('validateSync with undefined and conditional required (gh-4607)', function() {
      const schema = new mongoose.Schema({
        type: mongoose.SchemaTypes.Number,
        conditional: {
          type: mongoose.SchemaTypes.String,
          required: function() {
            return this.type === 1;
          },
          maxlength: 128
        }
      });

      const Model = db.model('Test', schema);

      assert.doesNotThrow(function() {
        new Model({
          type: 2,
          conditional: void 0
        }).validateSync();
      });
    });

    it('conditional required on single nested (gh-4663)', function() {
      const childSchema = new Schema({
        name: String
      });
      const schema = new Schema({
        child: {
          type: childSchema,
          required: function() {
            assert.equal(this.child.name, 'test');
          }
        }
      });

      const M = db.model('Test', schema);

      const err = new M({ child: { name: 'test' } }).validateSync();
      assert.ifError(err);
    });

    it('setting full path under single nested schema works (gh-4578) (gh-4528)', function(done) {
      const ChildSchema = new mongoose.Schema({
        age: Number
      });

      const ParentSchema = new mongoose.Schema({
        age: Number,
        family: {
          child: ChildSchema
        }
      });

      const M = db.model('Test', ParentSchema);

      M.create({ age: 45 }, function(error, doc) {
        assert.ifError(error);
        assert.ok(!doc.family.child);
        doc.set('family.child.age', 15);
        assert.ok(doc.family.child.schema);
        assert.ok(doc.isModified('family.child'));
        assert.ok(doc.isModified('family.child.age'));
        assert.equal(doc.family.child.toObject().age, 15);
        done();
      });
    });

    it('setting a nested path retains nested modified paths (gh-5206)', function(done) {
      const testSchema = new mongoose.Schema({
        name: String,
        surnames: {
          docarray: [{ name: String }]
        }
      });

      const Cat = db.model('Cat', testSchema);

      const kitty = new Cat({
        name: 'Test',
        surnames: {
          docarray: [{ name: 'test1' }, { name: 'test2' }]
        }
      });

      kitty.save(function(error) {
        assert.ifError(error);

        kitty.surnames = {
          docarray: [{ name: 'test1' }, { name: 'test2' }, { name: 'test3' }]
        };

        assert.deepEqual(kitty.modifiedPaths(),
          ['surnames', 'surnames.docarray']);
        done();
      });
    });

    it('toObject() does not depopulate top level (gh-3057)', function() {
      const Cat = db.model('Cat', { name: String });
      const Human = db.model('Person', {
        name: String,
        petCat: { type: mongoose.Schema.Types.ObjectId, ref: 'Cat' }
      });

      const kitty = new Cat({ name: 'Zildjian' });
      const person = new Human({ name: 'Val', petCat: kitty });

      assert.equal(kitty.toObject({ depopulate: true }).name, 'Zildjian');
      assert.ok(!person.toObject({ depopulate: true }).petCat.name);
    });

    it('toObject() respects schema-level depopulate (gh-6313)', function() {
      const personSchema = Schema({
        name: String,
        car: {
          type: Schema.Types.ObjectId,
          ref: 'Car'
        }
      });

      personSchema.set('toObject', {
        depopulate: true
      });

      const carSchema = Schema({
        name: String
      });

      const Car = db.model('Car', carSchema);
      const Person = db.model('Person', personSchema);

      const car = new Car({
        name: 'Ford'
      });

      const person = new Person({
        name: 'John',
        car: car
      });

      assert.equal(person.toObject().car.toHexString(), car._id.toHexString());
    });

    it('single nested doc conditional required (gh-4654)', function(done) {
      const ProfileSchema = new Schema({
        firstName: String,
        lastName: String
      });

      function validator() {
        assert.equal(this.email, 'test');
        return true;
      }

      const UserSchema = new Schema({
        email: String,
        profile: {
          type: ProfileSchema,
          required: [validator, 'profile required']
        }
      });

      const User = db.model('User', UserSchema);
      User.create({ email: 'test' }, function(error) {
        assert.equal(error.errors['profile'].message, 'profile required');
        done();
      });
    });

    it('handles setting single nested schema to equal value (gh-4676)', function(done) {
      const companySchema = new mongoose.Schema({
        _id: false,
        name: String,
        description: String
      });

      const userSchema = new mongoose.Schema({
        name: String,
        company: companySchema
      });

      const User = db.model('User', userSchema);

      const user = new User({ company: { name: 'Test' } });
      user.save(function(error) {
        assert.ifError(error);
        user.company.description = 'test';
        assert.ok(user.isModified('company'));
        user.company = user.company;
        assert.ok(user.isModified('company'));
        done();
      });
    });

    it('handles setting single nested doc to null after setting (gh-4766)', function(done) {
      const EntitySchema = new Schema({
        company: {
          type: String,
          required: true
        },
        name: {
          type: String,
          required: false
        },
        email: {
          type: String,
          required: false
        }
      }, { _id: false, id: false });

      const ShipmentSchema = new Schema({
        entity: {
          shipper: {
            type: EntitySchema,
            required: false
          },
          manufacturer: {
            type: EntitySchema,
            required: false
          }
        }
      });

      const Shipment = db.model('Test', ShipmentSchema);
      const doc = new Shipment({
        entity: {
          shipper: null,
          manufacturer: {
            company: 'test',
            name: 'test',
            email: 'test@email'
          }
        }
      });

      doc.save().
        then(function() { return Shipment.findById(doc._id); }).
        then(function(shipment) {
          shipment.entity = shipment.entity;
          shipment.entity.manufacturer = null;
          return shipment.save();
        }).
        then(function() {
          done();
        }).
        catch(done);
    });

    it('buffers with subtypes as ids (gh-4506)', function(done) {
      const uuid = require('uuid');

      const UserSchema = new mongoose.Schema({
        _id: {
          type: Buffer,
          default: function() {
            return mongoose.Types.Buffer(uuid.parse(uuid.v4())).toObject(4);
          },
          required: true
        },
        email: {
          type: String,
          lowercase: true,
          required: true
        },
        name: String
      });

      const User = db.model('User', UserSchema);

      const user = new User({
        email: 'me@email.com',
        name: 'My name'
      });

      user.save().
        then(function() {
          return User.findOne({ email: 'me@email.com' });
        }).
        then(function(user) {
          user.name = 'other';
          return user.save();
        }).
        then(function() {
          return User.findOne({ email: 'me@email.com' });
        }).
        then(function(doc) {
          assert.equal(doc.name, 'other');
          done();
        }).
        catch(done);
    });

    it('embedded docs dont mark parent as invalid (gh-4681)', function(done) {
      const NestedSchema = new mongoose.Schema({
        nestedName: { type: String, required: true },
        createdAt: { type: Date, required: true }
      });
      const RootSchema = new mongoose.Schema({
        rootName: String,
        nested: { type: [NestedSchema] }
      });

      const Root = db.model('Test', RootSchema);
      const root = new Root({ rootName: 'root', nested: [{ }] });
      root.save(function(error) {
        assert.ok(error);
        assert.deepEqual(Object.keys(error.errors).sort(),
          ['nested.0.createdAt', 'nested.0.nestedName']);
        done();
      });
    });

    it('should depopulate the shard key when saving (gh-4658)', function(done) {
      const ChildSchema = new mongoose.Schema({
        name: String
      });

      const ChildModel = db.model('Child', ChildSchema);

      const ParentSchema = new mongoose.Schema({
        name: String,
        child: { type: Schema.Types.ObjectId, ref: 'Child' }
      }, { shardKey: { child: 1, _id: 1 } });

      const ParentModel = db.model('Parent', ParentSchema);

      ChildModel.create({ name: 'Luke' }).
        then(function(child) {
          const p = new ParentModel({ name: 'Vader' });
          p.child = child;
          return p.save();
        }).
        then(function(p) {
          p.name = 'Anakin';
          return p.save();
        }).
        then(function(p) {
          return ParentModel.findById(p);
        }).
        then(function(doc) {
          assert.equal(doc.name, 'Anakin');
          done();
        }).
        catch(done);
    });

    it('handles setting virtual subpaths (gh-4716)', function() {
      const childSchema = new Schema({
        name: { type: String, default: 'John' },
        favorites: {
          color: {
            type: String,
            default: 'Blue'
          }
        }
      });

      const parentSchema = new Schema({
        name: { type: String },
        children: {
          type: [childSchema],
          default: [{}]
        }
      });

      parentSchema.virtual('favorites').set(function(v) {
        return this.children[0].set('favorites', v);
      }).get(function() {
        return this.children[0].get('favorites');
      });

      const Parent = db.model('Parent', parentSchema);
      const p = new Parent({ name: 'Anakin' });
      p.set('children.0.name', 'Leah');
      p.set('favorites.color', 'Red');
      assert.equal(p.children[0].favorites.color, 'Red');
    });

    it('handles selected nested elements with defaults (gh-4739)', function(done) {
      const userSchema = new Schema({
        preferences: {
          sleep: { type: Boolean, default: false },
          test: { type: Boolean, default: true }
        },
        name: String
      });

      const User = db.model('User', userSchema);

      const user = { name: 'test' };
      User.collection.insertOne(user, function(error) {
        assert.ifError(error);
        User.findById(user, { 'preferences.sleep': 1, name: 1 }, function(error, user) {
          assert.ifError(error);
          assert.strictEqual(user.preferences.sleep, false);
          assert.ok(!user.preferences.test);
          done();
        });
      });
    });

    it('handles mark valid in subdocs correctly (gh-4778)', function() {
      const SubSchema = new mongoose.Schema({
        field: {
          nestedField: {
            type: mongoose.Schema.ObjectId,
            required: false
          }
        }
      }, { _id: false, id: false });

      const Model2Schema = new mongoose.Schema({
        sub: {
          type: SubSchema,
          required: false
        }
      });
      const Model2 = db.model('Test', Model2Schema);

      const doc = new Model2({
        sub: {}
      });

      doc.sub.field.nestedField = { };
      doc.sub.field.nestedField = '574b69d0d9daf106aaa62974';
      assert.ok(!doc.validateSync());
    });

    it('timestamps set to false works (gh-7074)', function() {
      const schema = new Schema({ name: String }, { timestamps: false });
      const Test = db.model('Test', schema);
      return co(function*() {
        const doc = yield Test.create({ name: 'test' });
        assert.strictEqual(doc.updatedAt, undefined);
        assert.strictEqual(doc.createdAt, undefined);
      });
    });

    it('timestamps with nested paths (gh-5051)', function(done) {
      const schema = new Schema({ props: {} }, {
        timestamps: {
          createdAt: 'props.createdAt',
          updatedAt: 'props.updatedAt'
        }
      });

      const M = db.model('Test', schema);
      const now = Date.now();
      M.create({}, function(error, doc) {
        assert.ok(doc.props.createdAt);
        assert.ok(doc.props.createdAt instanceof Date);
        assert.ok(doc.props.createdAt.valueOf() >= now);
        assert.ok(doc.props.updatedAt);
        assert.ok(doc.props.updatedAt instanceof Date);
        assert.ok(doc.props.updatedAt.valueOf() >= now);
        done();
      });
    });

    it('Declaring defaults in your schema with timestamps defined (gh-6024)', function() {
      const schemaDefinition = {
        name: String,
        misc: {
          hometown: String,
          isAlive: { type: Boolean, default: true }
        }
      };

      const schemaWithTimestamps = new Schema(schemaDefinition, { timestamps: { createdAt: 'misc.createdAt' } });
      const PersonWithTimestamps = db.model('Person', schemaWithTimestamps);
      const dude = new PersonWithTimestamps({ name: 'Keanu', misc: { hometown: 'Beirut' } });
      assert.equal(dude.misc.isAlive, true);
    });

    it('supports $where in pre save hook (gh-4004)', function(done) {
      const Promise = global.Promise;

      const schema = new Schema({
        name: String
      }, { timestamps: true, versionKey: null });

      schema.pre('save', function(next) {
        this.$where = { updatedAt: this.updatedAt };
        next();
      });

      schema.post('save', function(error, res, next) {
        assert.ok(error instanceof MongooseError.DocumentNotFoundError);
        assert.ok(error.message.indexOf('Test') !== -1, error.message);

        error = new Error('Somebody else updated the document!');
        next(error);
      });

      const MyModel = db.model('Test', schema);

      MyModel.create({ name: 'test' }).
        then(function() {
          return Promise.all([
            MyModel.findOne(),
            MyModel.findOne()
          ]);
        }).
        then(function(docs) {
          docs[0].name = 'test2';
          return Promise.all([
            docs[0].save(),
            Promise.resolve(docs[1])
          ]);
        }).
        then(function(docs) {
          docs[1].name = 'test3';
          return docs[1].save();
        }).
        then(function() {
          done(new Error('Should not get here'));
        }).
        catch(function(error) {
          assert.equal(error.message, 'Somebody else updated the document!');
          done();
        });
    });

    it('toObject() with buffer and minimize (gh-4800)', function(done) {
      const TestSchema = new mongoose.Schema({ buf: Buffer }, {
        toObject: {
          virtuals: true,
          getters: true
        }
      });

      const Test = db.model('Test', TestSchema);

      Test.create({ buf: Buffer.from('abcd') }).
        then(function(doc) {
          return Test.findById(doc._id);
        }).
        then(function(doc) {
          assert.doesNotThrow(function() {
            require('util').inspect(doc);
          });
          done();
        }).
        catch(done);
    });

    it('buffer subtype prop (gh-5530)', function() {
      const TestSchema = new mongoose.Schema({
        uuid: {
          type: Buffer,
          subtype: 4
        }
      });

      const Test = db.model('Test', TestSchema);

      const doc = new Test({ uuid: 'test1' });
      assert.equal(doc.uuid._subtype, 4);
    });

    it('runs validate hooks on single nested subdocs if not directly modified (gh-3884)', function(done) {
      const childSchema = new Schema({
        name: { type: String },
        friends: [{ type: String }]
      });
      let count = 0;

      childSchema.pre('validate', function(next) {
        ++count;
        next();
      });

      const parentSchema = new Schema({
        name: { type: String },
        child: childSchema
      });

      const Parent = db.model('Parent', parentSchema);

      const p = new Parent({
        name: 'Mufasa',
        child: {
          name: 'Simba',
          friends: ['Pumbaa', 'Timon', 'Nala']
        }
      });

      p.save().
        then(function(p) {
          assert.equal(count, 1);
          p.child.friends.push('Rafiki');
          return p.save();
        }).
        then(function() {
          assert.equal(count, 2);
          done();
        }).
        catch(done);
    });

    it('runs validate hooks on arrays subdocs if not directly modified (gh-5861)', function(done) {
      const childSchema = new Schema({
        name: { type: String },
        friends: [{ type: String }]
      });
      let count = 0;

      childSchema.pre('validate', function(next) {
        ++count;
        next();
      });

      const parentSchema = new Schema({
        name: { type: String },
        children: [childSchema]
      });

      const Parent = db.model('Parent', parentSchema);

      const p = new Parent({
        name: 'Mufasa',
        children: [{
          name: 'Simba',
          friends: ['Pumbaa', 'Timon', 'Nala']
        }]
      });

      p.save().
        then(function(p) {
          assert.equal(count, 1);
          p.children[0].friends.push('Rafiki');
          return p.save();
        }).
        then(function() {
          assert.equal(count, 2);
          done();
        }).
        catch(done);
    });

    it('does not run schema type validator on single nested if not direct modified (gh-5885)', function() {
      let childValidateCalls = 0;
      const childSchema = new Schema({
        name: String,
        otherProp: {
          type: String,
          validate: () => {
            ++childValidateCalls;
            return true;
          }
        }
      });

      let validateCalls = 0;
      const parentSchema = new Schema({
        child: {
          type: childSchema,
          validate: () => {
            ++validateCalls;
            return true;
          }
        }
      });

      return co(function*() {
        const Parent = db.model('Parent', parentSchema);

        const doc = yield Parent.create({
          child: {
            name: 'test',
            otherProp: 'test'
          }
        });

        assert.equal(childValidateCalls, 1);
        assert.equal(validateCalls, 1);
        childValidateCalls = 0;
        validateCalls = 0;

        doc.set('child.name', 'test2');
        yield doc.validate();

        assert.equal(childValidateCalls, 0);
        assert.equal(validateCalls, 0);
      });
    });

    it('runs schema type validator on single nested if parent has default (gh-7493)', function() {
      const childSchema = new Schema({
        test: String
      });
      const parentSchema = new Schema({
        child: {
          type: childSchema,
          default: {},
          validate: () => false
        }
      });
      const Parent = db.model('Test', parentSchema);

      const parentDoc = new Parent({});

      parentDoc.child.test = 'foo';

      const err = parentDoc.validateSync();
      assert.ok(err);
      assert.ok(err.errors['child']);
      return Promise.resolve();
    });

    it('does not overwrite when setting nested (gh-4793)', function() {
      const grandchildSchema = new mongoose.Schema();
      grandchildSchema.method({
        foo: function() { return 'bar'; }
      });
      const Grandchild = db.model('Test', grandchildSchema);

      const childSchema = new mongoose.Schema({
        grandchild: grandchildSchema
      });
      const Child = db.model('Child', childSchema);

      const parentSchema = new mongoose.Schema({
        children: [childSchema]
      });
      const Parent = db.model('Parent', parentSchema);

      const grandchild = new Grandchild();
      const child = new Child({ grandchild: grandchild });

      assert.equal(child.grandchild.foo(), 'bar');

      const p = new Parent({ children: [child] });

      assert.equal(child.grandchild.foo(), 'bar');
      assert.equal(p.children[0].grandchild.foo(), 'bar');
    });

    it('hooks/middleware for custom methods (gh-6385) (gh-7456)', function() {
      const mySchema = new Schema({
        name: String
      });

      mySchema.methods.foo = function(cb) {
        return cb(null, this.name);
      };
      mySchema.methods.bar = function() {
        return this.name;
      };
      mySchema.methods.baz = function(arg) {
        return Promise.resolve(arg);
      };

      let preFoo = 0;
      let postFoo = 0;
      mySchema.pre('foo', function() {
        ++preFoo;
      });
      mySchema.post('foo', function() {
        ++postFoo;
      });

      let preBaz = 0;
      let postBaz = 0;
      mySchema.pre('baz', function() {
        ++preBaz;
      });
      mySchema.post('baz', function() {
        ++postBaz;
      });

      const MyModel = db.model('Test', mySchema);

      return co(function*() {
        const doc = new MyModel({ name: 'test' });

        assert.equal(doc.bar(), 'test');

        assert.equal(preFoo, 0);
        assert.equal(postFoo, 0);

        assert.equal(yield cb => doc.foo(cb), 'test');
        assert.equal(preFoo, 1);
        assert.equal(postFoo, 1);

        assert.equal(preBaz, 0);
        assert.equal(postBaz, 0);

        assert.equal(yield doc.baz('foobar'), 'foobar');
        assert.equal(preBaz, 1);
        assert.equal(preBaz, 1);
      });
    });

    it('custom methods with promises (gh-6385)', function() {
      const mySchema = new Schema({
        name: String
      });

      mySchema.methods.foo = function() {
        return Promise.resolve(this.name + ' foo');
      };
      mySchema.methods.bar = function() {
        return this.name + ' bar';
      };

      let preFoo = 0;
      let preBar = 0;
      mySchema.pre('foo', function() {
        ++preFoo;
      });
      mySchema.pre('bar', function() {
        ++preBar;
      });

      const MyModel = db.model('Test', mySchema);

      return co(function*() {
        const doc = new MyModel({ name: 'test' });

        assert.equal(preFoo, 0);
        assert.equal(preBar, 0);

        let foo = doc.foo();
        let bar = doc.bar();
        assert.ok(foo instanceof Promise);
        assert.ok(bar instanceof Promise);

        foo = yield foo;
        bar = yield bar;

        assert.equal(preFoo, 1);
        assert.equal(preBar, 1);
        assert.equal(foo, 'test foo');
        assert.equal(bar, 'test bar');
      });
    });

    it('toString() as custom method (gh-6538)', function() {
      const commentSchema = new Schema({ title: String });
      commentSchema.methods.toString = function() {
        return `${this.constructor.modelName}(${this.title})`;
      };
      const Comment = db.model('Comment', commentSchema);
      const c = new Comment({ title: 'test' });
      assert.strictEqual('Comment(test)', `${c}`);
    });

    it('setting to discriminator (gh-4935)', function() {
      const Buyer = db.model('Test1', new Schema({
        name: String,
        vehicle: { type: Schema.Types.ObjectId, ref: 'Test' }
      }));
      const Vehicle = db.model('Test', new Schema({ name: String }));
      const Car = Vehicle.discriminator('gh4935_1', new Schema({
        model: String
      }));

      const eleanor = new Car({ name: 'Eleanor', model: 'Shelby Mustang GT' });
      const nick = new Buyer({ name: 'Nicolas', vehicle: eleanor });

      assert.ok(!!nick.vehicle);
      assert.ok(nick.vehicle === eleanor);
      assert.ok(nick.vehicle instanceof Car);
      assert.equal(nick.vehicle.name, 'Eleanor');
    });

    it('handles errors in sync validators (gh-2185)', function(done) {
      const schema = new Schema({
        name: {
          type: String,
          validate: function() {
            throw new Error('woops!');
          }
        }
      });

      const M = db.model('Test', schema);

      const error = (new M({ name: 'test' })).validateSync();
      assert.ok(error);
      assert.equal(error.errors['name'].reason.message, 'woops!');

      new M({ name: 'test' }).validate(function(error) {
        assert.ok(error);
        assert.equal(error.errors['name'].reason.message, 'woops!');
        done();
      });
    });

    it('allows hook as a schema key (gh-5047)', function(done) {
      const schema = new mongoose.Schema({
        name: String,
        hook: { type: String }
      });

      const Model = db.model('Test', schema);

      Model.create({ hook: 'test ' }, function(error) {
        assert.ifError(error);
        done();
      });
    });

    it('save errors with callback and promise work (gh-5216)', function(done) {
      const schema = new mongoose.Schema({});

      const Model = db.model('Test', schema);

      const _id = new mongoose.Types.ObjectId();
      const doc1 = new Model({ _id: _id });
      const doc2 = new Model({ _id: _id });

      let remaining = 2;
      Model.on('error', function(error) {
        assert.ok(error);
        --remaining || done();
      });

      doc1.save().
        then(function() { return doc2.save(); }).
        catch(function(error) {
          assert.ok(error);
          --remaining || done();
        });
    });

    it('post hooks on child subdocs run after save (gh-5085)', function(done) {
      const ChildModelSchema = new mongoose.Schema({
        text: {
          type: String
        }
      });
      ChildModelSchema.post('save', function(doc) {
        doc.text = 'bar';
      });
      const ParentModelSchema = new mongoose.Schema({
        children: [ChildModelSchema]
      });

      const Model = db.model('Parent', ParentModelSchema);

      Model.create({ children: [{ text: 'test' }] }, function(error) {
        assert.ifError(error);
        Model.findOne({}, function(error, doc) {
          assert.ifError(error);
          assert.equal(doc.children.length, 1);
          assert.equal(doc.children[0].text, 'test');
          done();
        });
      });
    });

    it('post hooks on array child subdocs run after save (gh-5085) (gh-6926)', function() {
      const subSchema = new Schema({
        val: String
      });

      subSchema.post('save', function() {
        return Promise.reject(new Error('Oops'));
      });

      const schema = new Schema({
        sub: subSchema
      });

      const Test = db.model('Test', schema);

      const test = new Test({ sub: { val: 'test' } });

      return test.save().
        then(() => assert.ok(false), err => assert.equal(err.message, 'Oops')).
        then(() => Test.findOne()).
        then(doc => assert.equal(doc.sub.val, 'test'));
    });

    it('nested docs toObject() clones (gh-5008)', function() {
      const schema = new mongoose.Schema({
        sub: {
          height: Number
        }
      });

      const Model = db.model('Test', schema);

      const doc = new Model({
        sub: {
          height: 3
        }
      });

      assert.equal(doc.sub.height, 3);

      const leanDoc = doc.sub.toObject();
      assert.equal(leanDoc.height, 3);

      doc.sub.height = 55;
      assert.equal(doc.sub.height, 55);
      assert.equal(leanDoc.height, 3);
    });

    it('toObject() with null (gh-5143)', function() {
      const schema = new mongoose.Schema({
        customer: {
          name: { type: String, required: false }
        }
      });

      const Model = db.model('Test', schema);

      const model = new Model();
      model.customer = null;
      assert.strictEqual(model.toObject().customer, null);
      assert.strictEqual(model.toObject({ getters: true }).customer, null);
    });

    it('handles array subdocs with single nested subdoc default (gh-5162)', function() {
      const RatingsItemSchema = new mongoose.Schema({
        value: Number
      }, { versionKey: false, _id: false });

      const RatingsSchema = new mongoose.Schema({
        ratings: {
          type: RatingsItemSchema,
          default: { id: 1, value: 0 }
        },
        _id: false
      });

      const RestaurantSchema = new mongoose.Schema({
        menu: {
          type: [RatingsSchema]
        }
      });

      const Restaurant = db.model('Test', RestaurantSchema);

      // Should not throw
      const r = new Restaurant();
      assert.deepEqual(r.toObject().menu, []);
    });

    it('iterating through nested doc keys (gh-5078)', function() {
      const schema = new Schema({
        nested: {
          test1: String,
          test2: String
        }
      });

      schema.virtual('tests').get(function() {
        return Object.keys(this.nested).map(key => this.nested[key]);
      });

      const M = db.model('Test', schema);

      const doc = new M({ nested: { test1: 'a', test2: 'b' } });

      assert.deepEqual(doc.toObject({ virtuals: true }).tests, ['a', 'b']);

      assert.doesNotThrow(function() {
        require('util').inspect(doc);
      });
      JSON.stringify(doc);
    });

    it('deeply nested virtual paths (gh-5250)', function() {
      const TestSchema = new Schema({});
      TestSchema.
        virtual('a.b.c').
        get(function() {
          return this.v;
        }).
        set(function(value) {
          this.v = value;
        });

      const TestModel = db.model('Test', TestSchema);
      const t = new TestModel({ 'a.b.c': 5 });
      assert.equal(t.a.b.c, 5);
    });

    it('nested virtual when populating with parent projected out (gh-7491)', function() {
      const childSchema = Schema({
        _id: Number,
        nested: { childPath: String },
        otherPath: String
      }, { toObject: { virtuals: true } });

      childSchema.virtual('nested.childVirtual').get(() => true);

      const parentSchema = Schema({
        child: { type: Number, ref: 'Child' }
      }, { toObject: { virtuals: true } });

      parentSchema.virtual('_nested').get(function() {
        return this.child.nested;
      });

      const Child = db.model('Child', childSchema);
      const Parent = db.model('Parent', parentSchema);

      return co(function*() {
        yield Child.create({
          _id: 1,
          nested: { childPath: 'foo' },
          otherPath: 'bar'
        });
        yield Parent.create({ child: 1 });

        const doc = yield Parent.findOne().populate('child', 'otherPath').
          then(doc => doc.toObject());

        assert.ok(!doc.child.nested.childPath);
      });
    });

    it('JSON.stringify nested errors (gh-5208)', function(done) {
      const AdditionalContactSchema = new Schema({
        contactName: {
          type: String,
          required: true
        },
        contactValue: {
          type: String,
          required: true
        }
      });

      const ContactSchema = new Schema({
        name: {
          type: String,
          required: true
        },
        email: {
          type: String,
          required: true
        },
        additionalContacts: [AdditionalContactSchema]
      });

      const EmergencyContactSchema = new Schema({
        contactName: {
          type: String,
          required: true
        },
        contact: ContactSchema
      });

      const EmergencyContact = db.model('Test', EmergencyContactSchema);

      const contact = new EmergencyContact({
        contactName: 'Electrical Service',
        contact: {
          name: 'John Smith',
          email: 'john@gmail.com',
          additionalContacts: [
            {
              contactName: 'skype'
              // Forgotten value
            }
          ]
        }
      });
      contact.validate(function(error) {
        assert.ok(error);
        assert.ok(error.errors['contact.additionalContacts.0.contactValue']);

        // This `JSON.stringify()` should not throw
        assert.ok(JSON.stringify(error).indexOf('contactValue') !== -1);
        done();
      });
    });

    it('handles errors in subdoc pre validate (gh-5215)', function(done) {
      const childSchema = new mongoose.Schema({});

      childSchema.pre('validate', function(next) {
        next(new Error('child pre validate'));
      });

      const parentSchema = new mongoose.Schema({
        child: childSchema
      });

      const Parent = db.model('Parent', parentSchema);

      Parent.create({ child: {} }, function(error) {
        assert.ok(error);
        assert.ok(error.errors['child']);
        assert.equal(error.errors['child'].message, 'child pre validate');
        done();
      });
    });

    it('custom error types (gh-4009)', function(done) {
      const CustomError = function() {};

      const testSchema = new mongoose.Schema({
        num: {
          type: Number,
          required: {
            ErrorConstructor: CustomError
          },
          min: 5
        }
      });

      const Test = db.model('Test', testSchema);

      Test.create({}, function(error) {
        assert.ok(error);
        assert.ok(error.errors['num']);
        assert.ok(error.errors['num'] instanceof CustomError);
        Test.create({ num: 1 }, function(error) {
          assert.ok(error);
          assert.ok(error.errors['num']);
          assert.ok(error.errors['num'].constructor.name, 'ValidatorError');
          assert.ok(!(error.errors['num'] instanceof CustomError));
          done();
        });
      });
    });

    it('saving a doc with nested string array (gh-5282)', function(done) {
      const testSchema = new mongoose.Schema({
        strs: [[String]]
      });

      const Test = db.model('Test', testSchema);

      const t = new Test({
        strs: [['a', 'b']]
      });

      t.save(function(error, t) {
        assert.ifError(error);
        assert.deepEqual(t.toObject().strs, [['a', 'b']]);
        done();
      });
    });

    it('push() onto a nested doc array (gh-6398)', function() {
      const schema = new mongoose.Schema({
        name: String,
        array: [[{ key: String, value: Number }]]
      });

      const Model = db.model('Test', schema);

      return co(function*() {
        yield Model.create({
          name: 'small',
          array: [[{ key: 'answer', value: 42 }]]
        });

        let doc = yield Model.findOne();

        assert.ok(doc);
        doc.array[0].push({ key: 'lucky', value: 7 });

        yield doc.save();

        doc = yield Model.findOne();
        assert.equal(doc.array.length, 1);
        assert.equal(doc.array[0].length, 2);
        assert.equal(doc.array[0][1].key, 'lucky');
      });
    });

    it('push() onto a triple nested doc array (gh-6602) (gh-6398)', function() {
      const schema = new mongoose.Schema({
        array: [[[{ key: String, value: Number }]]]
      });

      const Model = db.model('Test', schema);

      return co(function*() {
        yield Model.create({
          array: [[[{ key: 'answer', value: 42 }]]]
        });

        let doc = yield Model.findOne();

        assert.ok(doc);
        doc.array[0][0].push({ key: 'lucky', value: 7 });

        yield doc.save();

        doc = yield Model.findOne();
        assert.equal(doc.array.length, 1);
        assert.equal(doc.array[0].length, 1);
        assert.equal(doc.array[0][0].length, 2);
        assert.equal(doc.array[0][0][1].key, 'lucky');
      });
    });

    it('null _id (gh-5236)', function(done) {
      const childSchema = new mongoose.Schema({});

      const M = db.model('Test', childSchema);

      const m = new M({ _id: null });
      m.save(function(error, doc) {
        assert.equal(doc._id, null);
        done();
      });
    });

    it('setting populated path with typeKey (gh-5313)', function() {
      const personSchema = Schema({
        name: { $type: String },
        favorite: { $type: Schema.Types.ObjectId, ref: 'Book' },
        books: [{ $type: Schema.Types.ObjectId, ref: 'Book' }]
      }, { typeKey: '$type' });

      const bookSchema = Schema({
        title: String
      });

      const Book = db.model('Book', bookSchema);
      const Person = db.model('Person', personSchema);

      const book1 = new Book({ title: 'The Jungle Book' });
      const book2 = new Book({ title: '1984' });

      const person = new Person({
        name: 'Bob',
        favorite: book1,
        books: [book1, book2]
      });

      assert.equal(person.books[0].title, 'The Jungle Book');
      assert.equal(person.books[1].title, '1984');
    });

    it('save twice with write concern (gh-5294)', function(done) {
      const schema = new mongoose.Schema({
        name: String
      }, {
        safe: {
          w: 'majority',
          wtimeout: 1e4
        }
      });

      const M = db.model('Test', schema);

      M.create({ name: 'Test' }, function(error, doc) {
        assert.ifError(error);
        doc.name = 'test2';
        doc.save(function(error) {
          assert.ifError(error);
          done();
        });
      });
    });

    it('undefined field with conditional required (gh-5296)', function(done) {
      const schema = Schema({
        name: {
          type: String,
          maxlength: 63,
          required: function() {
            return false;
          }
        }
      });

      const Model = db.model('Test', schema);

      Model.create({ name: undefined }, function(error) {
        assert.ifError(error);
        done();
      });
    });

    it('dotted virtuals in toObject (gh-5473)', function() {
      const schema = new mongoose.Schema({}, {
        toObject: { virtuals: true },
        toJSON: { virtuals: true }
      });
      schema.virtual('test.a').get(function() {
        return 1;
      });
      schema.virtual('test.b').get(function() {
        return 2;
      });

      const Model = db.model('Test', schema);

      const m = new Model({});
      assert.deepEqual(m.toJSON().test, {
        a: 1,
        b: 2
      });
      assert.deepEqual(m.toObject().test, {
        a: 1,
        b: 2
      });
      assert.equal(m.toObject({ virtuals: false }).test, void 0);
    });

    it('dotted virtuals in toObject (gh-5506)', function(done) {
      const childSchema = new Schema({
        name: String,
        _id: false
      });
      const parentSchema = new Schema({
        child: {
          type: childSchema,
          default: {}
        }
      });

      const Parent = db.model('Parent', parentSchema);

      const p = new Parent({ child: { name: 'myName' } });

      p.save().
        then(function() {
          return Parent.findOne();
        }).
        then(function(doc) {
          doc.child = {};
          return doc.save();
        }).
        then(function() {
          return Parent.findOne();
        }).
        then(function(doc) {
          assert.deepEqual(doc.toObject().child, {});
          done();
        }).
        catch(done);
    });

    it('parent props not in child (gh-5470)', function() {
      const employeeSchema = new mongoose.Schema({
        name: {
          first: String,
          last: String
        },
        department: String
      });
      const Employee = db.model('Test', employeeSchema);

      const employee = new Employee({
        name: {
          first: 'Ron',
          last: 'Swanson'
        },
        department: 'Parks and Recreation'
      });
      const ownPropertyNames = Object.getOwnPropertyNames(employee.name);

      assert.ok(ownPropertyNames.indexOf('department') === -1, ownPropertyNames.join(','));
      assert.ok(ownPropertyNames.indexOf('first') !== -1, ownPropertyNames.join(','));
      assert.ok(ownPropertyNames.indexOf('last') !== -1, ownPropertyNames.join(','));
    });

    it('modifying array with existing ids (gh-5523)', function(done) {
      const friendSchema = new mongoose.Schema(
        {
          _id: String,
          name: String,
          age: Number,
          dob: Date
        },
        { _id: false });

      const socialSchema = new mongoose.Schema(
        {
          friends: [friendSchema]
        },
        { _id: false });

      const userSchema = new mongoose.Schema({
        social: {
          type: socialSchema,
          required: true
        }
      });

      const User = db.model('User', userSchema);

      const user = new User({
        social: {
          friends: [
            { _id: 'val', age: 28 }
          ]
        }
      });

      user.social.friends = [{ _id: 'val', name: 'Val' }];

      assert.deepEqual(user.toObject().social.friends[0], {
        _id: 'val',
        name: 'Val'
      });

      user.save(function(error) {
        assert.ifError(error);
        User.findOne({ _id: user._id }, function(error, doc) {
          assert.ifError(error);
          assert.deepEqual(doc.toObject().social.friends[0], {
            _id: 'val',
            name: 'Val'
          });
          done();
        });
      });
    });

    it('consistent setter context for single nested (gh-5363)', function(done) {
      const contentSchema = new Schema({
        blocks: [{ type: String }],
        previous: [{ type: String }]
      });

      // Subdocument setter
      const oldVals = [];
      contentSchema.path('blocks').set(function(newVal, oldVal) {
        if (!this.ownerDocument().isNew && oldVal != null) {
          oldVals.push(oldVal.toObject());
          this.set('previous', [].concat(oldVal.toObject()));
        }

        return newVal;
      });

      const noteSchema = new Schema({
        title: { type: String, required: true },
        body: contentSchema
      });

      const Note = db.model('Test', noteSchema);

      const note = new Note({
        title: 'Lorem Ipsum Dolor',
        body: {
          summary: 'Summary Test',
          blocks: ['html']
        }
      });

      note.save().
        then(function(note) {
          assert.equal(oldVals.length, 0);
          note.set('body', {
            blocks: ['gallery', 'html']
          });
          return note.save();
        }).
        then(function() {
          assert.equal(oldVals.length, 1);
          assert.deepEqual(oldVals[0], ['html']);
          assert.deepEqual(note.body.previous, ['html']);
          done();
        }).
        catch(done);
    });

    it('deeply nested subdocs and markModified (gh-5406)', function(done) {
      const nestedValueSchema = new mongoose.Schema({
        _id: false,
        value: Number
      });
      const nestedPropertySchema = new mongoose.Schema({
        _id: false,
        active: Boolean,
        nestedValue: nestedValueSchema
      });
      const nestedSchema = new mongoose.Schema({
        _id: false,
        nestedProperty: nestedPropertySchema,
        nestedTwoProperty: nestedPropertySchema
      });
      const optionsSchema = new mongoose.Schema({
        _id: false,
        nestedField: nestedSchema
      });
      const TestSchema = new mongoose.Schema({
        fieldOne: String,
        options: optionsSchema
      });

      const Test = db.model('Test', TestSchema);

      const doc = new Test({
        fieldOne: 'Test One',
        options: {
          nestedField: {
            nestedProperty: {
              active: true,
              nestedValue: {
                value: 42
              }
            }
          }
        }
      });

      doc.
        save().
        then(function(doc) {
          doc.options.nestedField.nestedTwoProperty = {
            active: true,
            nestedValue: {
              value: 1337
            }
          };

          assert.ok(doc.isModified('options'));

          return doc.save();
        }).
        then(function(doc) {
          return Test.findById(doc._id);
        }).
        then(function(doc) {
          assert.equal(doc.options.nestedField.nestedTwoProperty.nestedValue.value,
            1337);
          done();
        }).
        catch(done);
    });

    it('single nested subdoc post remove hooks (gh-5388)', function(done) {
      const contentSchema = new Schema({
        blocks: [{ type: String }],
        summary: { type: String }
      });

      let called = 0;

      contentSchema.post('remove', function() {
        ++called;
      });

      const noteSchema = new Schema({
        body: { type: contentSchema }
      });

      const Note = db.model('Test', noteSchema);

      const note = new Note({
        title: 'Lorem Ipsum Dolor',
        body: {
          summary: 'Summary Test',
          blocks: ['html']
        }
      });

      note.save(function(error) {
        assert.ifError(error);
        note.remove(function(error) {
          assert.ifError(error);
          setTimeout(function() {
            assert.equal(called, 1);
            done();
          }, 50);
        });
      });
    });

    it('push populated doc onto empty array triggers manual population (gh-5504)', function() {
      const ReferringSchema = new Schema({
        reference: [{
          type: Schema.Types.ObjectId,
          ref: 'Test'
        }]
      });

      const Referrer = db.model('Test', ReferringSchema);

      const referenceA = new Referrer();
      const referenceB = new Referrer();

      const referrerA = new Referrer({ reference: [referenceA] });
      const referrerB = new Referrer();
      const referrerC = new Referrer();
      const referrerD = new Referrer();
      const referrerE = new Referrer();

      referrerA.reference.push(referenceB);
      assert.ok(referrerA.reference[0] instanceof Referrer);
      assert.ok(referrerA.reference[1] instanceof Referrer);

      referrerB.reference.push(referenceB);
      assert.ok(referrerB.reference[0] instanceof Referrer);

      referrerC.reference.unshift(referenceB);
      assert.ok(referrerC.reference[0] instanceof Referrer);

      referrerD.reference.splice(0, 0, referenceB);
      assert.ok(referrerD.reference[0] instanceof Referrer);

      referrerE.reference.addToSet(referenceB);
      assert.ok(referrerE.reference[0] instanceof Referrer);
    });

    it('single nested conditional required scope (gh-5569)', function(done) {
      const scopes = [];

      const ThingSchema = new mongoose.Schema({
        undefinedDisallowed: {
          type: String,
          required: function() {
            scopes.push(this);
            return this.undefinedDisallowed === undefined;
          },
          default: null
        }
      });

      const SuperDocumentSchema = new mongoose.Schema({
        thing: {
          type: ThingSchema,
          default: function() { return {}; }
        }
      });

      const SuperDocument = db.model('Test', SuperDocumentSchema);

      let doc = new SuperDocument();
      doc.thing.undefinedDisallowed = null;

      doc.save(function(error) {
        assert.ifError(error);
        doc = new SuperDocument();
        doc.thing.undefinedDisallowed = undefined;
        doc.save(function(error) {
          assert.ok(error);
          assert.ok(error.errors['thing.undefinedDisallowed']);
          done();
        });
      });
    });

    it('single nested setters only get called once (gh-5601)', function() {
      const vals = [];
      const ChildSchema = new mongoose.Schema({
        number: {
          type: String,
          set: function(v) {
            vals.push(v);
            return v;
          }
        },
        _id: false
      });
      ChildSchema.set('toObject', { getters: true, minimize: false });

      const ParentSchema = new mongoose.Schema({
        child: {
          type: ChildSchema,
          default: {}
        }
      });

      const Parent = db.model('Parent', ParentSchema);
      const p = new Parent();
      p.child = { number: '555.555.0123' };
      assert.equal(vals.length, 1);
      assert.equal(vals[0], '555.555.0123');
    });

    it('single getters only get called once (gh-7442)', function() {
      let called = 0;

      const childSchema = new Schema({
        value: {
          type: String,
          get: function(v) {
            ++called;
            return v;
          }
        }
      });

      const schema = new Schema({
        name: childSchema
      });
      const Model = db.model('Test', schema);

      const doc = new Model({ 'name.value': 'test' });

      called = 0;

      doc.toObject({ getters: true });
      assert.equal(called, 1);

      doc.toObject({ getters: false });
      assert.equal(called, 1);

      return Promise.resolve();
    });

    it('setting doc array to array of top-level docs works (gh-5632)', function(done) {
      const MainSchema = new Schema({
        name: { type: String },
        children: [{
          name: { type: String }
        }]
      });
      const RelatedSchema = new Schema({ name: { type: String } });
      const Model = db.model('Test', MainSchema);
      const RelatedModel = db.model('Test1', RelatedSchema);

      RelatedModel.create({ name: 'test' }, function(error, doc) {
        assert.ifError(error);
        Model.create({ name: 'test1', children: [doc] }, function(error, m) {
          assert.ifError(error);
          m.children = [doc];
          m.save(function(error) {
            assert.ifError(error);
            assert.equal(m.children.length, 1);
            assert.equal(m.children[0].name, 'test');
            done();
          });
        });
      });
    });

    it('Using set as a schema path (gh-1939)', function(done) {
      const testSchema = new Schema({ set: String });

      const Test = db.model('Test', testSchema);

      const t = new Test({ set: 'test 1' });
      assert.equal(t.set, 'test 1');
      t.save(function(error) {
        assert.ifError(error);
        t.set = 'test 2';
        t.save(function(error) {
          assert.ifError(error);
          assert.equal(t.set, 'test 2');
          done();
        });
      });
    });

    it('handles array defaults correctly (gh-5780)', function() {
      const testSchema = new Schema({
        nestedArr: {
          type: [[Number]],
          default: [[0, 1]]
        }
      });

      const Test = db.model('Test', testSchema);

      const t = new Test({});
      assert.deepEqual(t.toObject().nestedArr, [[0, 1]]);

      t.nestedArr.push([1, 2]);
      const t2 = new Test({});
      assert.deepEqual(t2.toObject().nestedArr, [[0, 1]]);
    });

    it('sets path to the empty string on save after query (gh-6477)', function() {
      const schema = new Schema({
        name: String,
        s: {
          type: String,
          default: ''
        }
      });

      const Test = db.model('Test', schema);

      const test = new Test;
      assert.strictEqual(test.s, '');

      return co(function* () {
        // use native driver directly to insert an empty doc
        yield Test.collection.insertOne({});

        // udate the doc with the expectation that default booleans will be saved.
        const found = yield Test.findOne({});
        found.name = 'Max';
        yield found.save();

        // use native driver directly to check doc for saved string
        const final = yield Test.collection.findOne({});
        assert.strictEqual(final.name, 'Max');
        assert.strictEqual(final.s, '');
      });
    });

    it('sets path to the default boolean on save after query (gh-6477)', function() {
      const schema = new Schema({
        name: String,
        f: {
          type: Boolean,
          default: false
        },
        t: {
          type: Boolean,
          default: true
        }
      });

      const Test = db.model('Test', schema);

      return co(function* () {
        // use native driver directly to kill the fields
        yield Test.collection.insertOne({});

        // udate the doc with the expectation that default booleans will be saved.
        const found = yield Test.findOne({});
        found.name = 'Britney';
        yield found.save();

        // use native driver directly to check doc for saved string
        const final = yield Test.collection.findOne({});
        assert.strictEqual(final.name, 'Britney');
        assert.strictEqual(final.t, true);
        assert.strictEqual(final.f, false);
      });
    });

    it('virtuals with no getters return undefined (gh-6223)', function() {
      const personSchema = new mongoose.Schema({
        name: { type: String },
        children: [{
          name: { type: String }
        }]
      }, {
        toObject: { getters: true, virtuals: true },
        toJSON: { getters: true, virtuals: true },
        id: false
      });

      personSchema.virtual('favoriteChild').set(function(v) {
        return this.set('children.0', v);
      });

      personSchema.virtual('heir').get(function() {
        return this.get('children.0');
      });

      const Person = db.model('Person', personSchema);

      const person = new Person({
        name: 'Anakin'
      });

      assert.strictEqual(person.favoriteChild, void 0);
      assert.ok(!('favoriteChild' in person.toJSON()));
      assert.ok(!('favoriteChild' in person.toObject()));
    });

    it('add default getter/setter (gh-6262)', function() {
      const testSchema = new mongoose.Schema({});

      testSchema.virtual('totalValue');

      const Test = db.model('Test', testSchema);

      assert.equal(Test.schema.virtuals.totalValue.getters.length, 1);
      assert.equal(Test.schema.virtuals.totalValue.setters.length, 1);

      const doc = new Test();
      doc.totalValue = 5;
      assert.equal(doc.totalValue, 5);
    });

    it('nested virtuals + nested toJSON (gh-6294)', function() {
      const schema = mongoose.Schema({
        nested: {
          prop: String
        }
      }, { _id: false, id: false });

      schema.virtual('nested.virtual').get(() => 'test 2');

      schema.set('toJSON', {
        virtuals: true
      });

      const MyModel = db.model('Test', schema);

      const doc = new MyModel({ nested: { prop: 'test 1' } });

      assert.deepEqual(doc.toJSON(), {
        nested: { prop: 'test 1', virtual: 'test 2' }
      });
      assert.deepEqual(doc.nested.toJSON(), {
        prop: 'test 1', virtual: 'test 2'
      });
    });

    it('Disallows writing to __proto__ and other special properties', function() {
      const schema = new mongoose.Schema({
        name: String
      }, { strict: false });

      const Model = db.model('Test', schema);
      const doc = new Model({ '__proto__.x': 'foo' });

      assert.strictEqual(Model.x, void 0);
      doc.set('__proto__.y', 'bar');

      assert.strictEqual(Model.y, void 0);

      doc.set('constructor.prototype.z', 'baz');

      assert.strictEqual(Model.z, void 0);
    });

    it('save() depopulates pushed arrays (gh-6048)', function() {
      const blogPostSchema = new Schema({
        comments: [{
          type: mongoose.Schema.Types.ObjectId,
          ref: 'Comment'
        }]
      });

      const BlogPost = db.model('BlogPost', blogPostSchema);

      const commentSchema = new Schema({
        text: String
      });

      const Comment = db.model('Comment', commentSchema);

      return co(function*() {
        let blogPost = yield BlogPost.create({});
        const comment = yield Comment.create({ text: 'Hello' });

        blogPost = yield BlogPost.findById(blogPost);
        blogPost.comments.push(comment);
        yield blogPost.save();

        const savedBlogPost = yield BlogPost.collection.
          findOne({ _id: blogPost._id });
        assert.equal(savedBlogPost.comments.length, 1);
        assert.equal(savedBlogPost.comments[0].constructor.name, 'ObjectID');
        assert.equal(savedBlogPost.comments[0].toString(),
          blogPost.comments[0]._id.toString());
      });
    });

    it('Handles setting populated path set via `Document#populate()` (gh-7302)', function() {
      const authorSchema = new Schema({ name: String });
      const bookSchema = new Schema({
        author: { type: mongoose.Schema.Types.ObjectId, ref: 'Author' }
      });

      const Author = db.model('Author', authorSchema);
      const Book = db.model('Book', bookSchema);

      return Author.create({ name: 'Victor Hugo' }).
        then(function(author) { return Book.create({ author: author._id }); }).
        then(function() { return Book.findOne(); }).
        then(function(doc) { return doc.populate('author'); }).
        then(function(doc) {
          doc.author = {};
          assert.ok(!doc.author.name);
          assert.ifError(doc.validateSync());
        });
    });

    it('Single nested subdocs using discriminator can be modified (gh-5693)', function(done) {
      const eventSchema = new Schema({ message: String }, {
        discriminatorKey: 'kind',
        _id: false
      });

      const trackSchema = new Schema({ event: eventSchema });

      trackSchema.path('event').discriminator('Clicked', new Schema({
        element: String
      }, { _id: false }));

      trackSchema.path('event').discriminator('Purchased', new Schema({
        product: String
      }, { _id: false }));

      const MyModel = db.model('Test', trackSchema);

      const doc = new MyModel({
        event: {
          message: 'Test',
          kind: 'Clicked',
          element: 'Amazon Link'
        }
      });

      doc.save(function(error) {
        assert.ifError(error);
        assert.equal(doc.event.message, 'Test');
        assert.equal(doc.event.kind, 'Clicked');
        assert.equal(doc.event.element, 'Amazon Link');

        doc.set('event', {
          kind: 'Purchased',
          product: 'Professional AngularJS'
        });

        doc.save(function(error) {
          assert.ifError(error);
          assert.equal(doc.event.kind, 'Purchased');
          assert.equal(doc.event.product, 'Professional AngularJS');
          assert.ok(!doc.event.element);
          assert.ok(!doc.event.message);
          done();
        });
      });
    });

    it('required function only gets called once (gh-6801)', function() {
      let reqCount = 0;
      const childSchema = new Schema({
        name: {
          type: String,
          required: function() {
            reqCount++;
            return true;
          }
        }
      });
      const Child = db.model('Child', childSchema);

      const parentSchema = new Schema({
        name: String,
        child: childSchema
      });
      const Parent = db.model('Parent', parentSchema);

      const child = new Child(/* name is required */);
      const parent = new Parent({ child: child });

      return parent.validate().then(
        () => assert.ok(false),
        error => {
          assert.equal(reqCount, 1);
          assert.ok(error.errors['child.name']);
        }
      );
    });

    it('required function called again after save() (gh-6892)', function() {
      const schema = new mongoose.Schema({
        field: {
          type: String,
          default: null,
          required: function() { return this && this.field === undefined; }
        }
      });
      const Model = db.model('Test', schema);

      return co(function*() {
        yield Model.create({});
        const doc1 = yield Model.findOne({}).select({ _id: 1 });
        yield doc1.save();

        // Should not throw
        yield Model.create({});
      });
    });

    it('doc array: set then remove (gh-3511)', function(done) {
      const ItemChildSchema = new mongoose.Schema({
        name: {
          type: String,
          required: true
        }
      });

      const ItemParentSchema = new mongoose.Schema({
        children: [ItemChildSchema]
      });

      const ItemParent = db.model('Parent', ItemParentSchema);

      const p = new ItemParent({
        children: [{ name: 'test1' }, { name: 'test2' }]
      });

      p.save(function(error) {
        assert.ifError(error);
        ItemParent.findById(p._id, function(error, doc) {
          assert.ifError(error);
          assert.ok(doc);
          assert.equal(doc.children.length, 2);

          doc.children[1].name = 'test3';
          doc.children.remove(doc.children[0]);

          doc.save(function(error) {
            assert.ifError(error);
            ItemParent.findById(doc._id, function(error, doc) {
              assert.ifError(error);
              assert.equal(doc.children.length, 1);
              assert.equal(doc.children[0].name, 'test3');
              done();
            });
          });
        });
      });
    });

    it('doc array: modify then sort (gh-7556)', function() {
      const assetSchema = new Schema({
        name: { type: String, required: true },
        namePlural: { type: String, required: true }
      });
      assetSchema.pre('validate', function() {
        if (this.isNew) {
          this.namePlural = this.name + 's';
        }
      });
      const personSchema = new Schema({
        name: String,
        assets: [assetSchema]
      });

      const Person = db.model('Person', personSchema);

      return co(function*() {
        yield Person.create({
          name: 'test',
          assets: [{ name: 'Cash', namePlural: 'Cash' }]
        });
        const p = yield Person.findOne();

        p.assets.push({ name: 'Home' });
        p.assets.id(p.assets[0].id).set('name', 'Cash');
        p.assets.id(p.assets[0].id).set('namePlural', 'Cash');

        p.assets.sort((doc1, doc2) => doc1.name > doc2.name ? -1 : 1);

        yield p.save();
      });
    });

    it('modifying unselected nested object (gh-5800)', function() {
      const MainSchema = new mongoose.Schema({
        a: {
          b: { type: String, default: 'some default' },
          c: { type: Number, default: 0 },
          d: { type: String }
        },
        e: { type: String }
      });

      MainSchema.pre('save', function(next) {
        if (this.isModified()) {
          this.set('a.c', 100, Number);
        }
        next();
      });

      const Main = db.model('Test', MainSchema);

      const doc = { a: { b: 'not the default', d: 'some value' }, e: 'e' };
      return Main.create(doc).
        then(function(doc) {
          assert.equal(doc.a.b, 'not the default');
          assert.equal(doc.a.d, 'some value');
          return Main.findOne().select('e');
        }).
        then(function(doc) {
          doc.e = 'e modified';
          return doc.save();
        }).
        then(function() {
          return Main.findOne();
        }).
        then(function(doc) {
          assert.equal(doc.a.b, 'not the default');
          assert.equal(doc.a.d, 'some value');
        });
    });

    it('set() underneath embedded discriminator (gh-6482)', function() {
      const mediaSchema = new Schema({ file: String },
        { discriminatorKey: 'kind', _id: false });

      const photoSchema = new Schema({ position: String });
      const pageSchema = new Schema({ media: mediaSchema });

      pageSchema.path('media').discriminator('photo', photoSchema);

      const Page = db.model('Test', pageSchema);

      return co(function*() {
        let doc = yield Page.create({
          media: { kind: 'photo', file: 'cover.jpg', position: 'left' }
        });

        // Using positional args syntax
        doc.set('media.position', 'right');
        assert.equal(doc.media.position, 'right');

        yield doc.save();

        doc = yield Page.findById(doc._id);
        assert.equal(doc.media.position, 'right');

        // Using object syntax
        doc.set({ 'media.position': 'left' });
        assert.equal(doc.media.position, 'left');

        yield doc.save();

        doc = yield Page.findById(doc._id);
        assert.equal(doc.media.position, 'left');
      });
    });

    it('set() underneath array embedded discriminator (gh-6526)', function() {
      const mediaSchema = new Schema({ file: String },
        { discriminatorKey: 'kind', _id: false });

      const photoSchema = new Schema({ position: String });
      const pageSchema = new Schema({ media: [mediaSchema] });

      pageSchema.path('media').discriminator('photo', photoSchema);

      const Page = db.model('Test', pageSchema);

      return co(function*() {
        let doc = yield Page.create({
          media: [{ kind: 'photo', file: 'cover.jpg', position: 'left' }]
        });

        // Using positional args syntax
        doc.set('media.0.position', 'right');
        assert.equal(doc.media[0].position, 'right');

        yield doc.save();

        doc = yield Page.findById(doc._id);
        assert.equal(doc.media[0].position, 'right');
      });
    });

    it('consistent context for nested docs (gh-5347)', function(done) {
      const contexts = [];
      const childSchema = new mongoose.Schema({
        phoneNumber: {
          type: String,
          required: function() {
            contexts.push(this);
            return this.notifications.isEnabled;
          }
        },
        notifications: {
          isEnabled: { type: Boolean, required: true }
        }
      });

      const parentSchema = new mongoose.Schema({
        name: String,
        children: [childSchema]
      });

      const Parent = db.model('Parent', parentSchema);

      Parent.create({
        name: 'test',
        children: [
          {
            phoneNumber: '123',
            notifications: {
              isEnabled: true
            }
          }
        ]
      }, function(error, doc) {
        assert.ifError(error);
        const child = doc.children.id(doc.children[0]._id);
        child.phoneNumber = '345';
        assert.equal(contexts.length, 1);
        doc.save(function(error) {
          assert.ifError(error);
          assert.equal(contexts.length, 2);
          assert.ok(contexts[0].toObject().notifications.isEnabled);
          assert.ok(contexts[1].toObject().notifications.isEnabled);
          done();
        });
      });
    });

    it('accessing arrays in setters on initial document creation (gh-6155)', function() {
      const artistSchema = new mongoose.Schema({
        name: {
          type: String,
          set: function(v) {
            const splitStrings = v.split(' ');
            for (const keyword of splitStrings) {
              this.keywords.push(keyword);
            }
            return v;
          }
        },
        keywords: [String]
      });

      const Artist = db.model('Test', artistSchema);

      const artist = new Artist({ name: 'Motley Crue' });
      assert.deepEqual(artist.toObject().keywords, ['Motley', 'Crue']);
    });

    it('handles 2nd level nested field with null child (gh-6187)', function() {
      const NestedSchema = new Schema({
        parent: new Schema({
          name: String,
          child: {
            name: String
          }
        }, { strict: false })
      });
      const NestedModel = db.model('Test', NestedSchema);
      const n = new NestedModel({
        parent: {
          name: 'foo',
          child: null // does not fail if undefined
        }
      });

      assert.equal(n.parent.name, 'foo');
    });

    it('does not call default function on init if value set (gh-6410)', function() {
      let called = 0;

      function generateRandomID() {
        called++;
        return called;
      }

      const TestDefaultsWithFunction = db.model('Test', new Schema({
        randomID: { type: Number, default: generateRandomID }
      }));

      const post = new TestDefaultsWithFunction;
      assert.equal(post.get('randomID'), 1);
      assert.equal(called, 1);

      return co(function*() {
        yield post.save();

        yield TestDefaultsWithFunction.findById(post._id);

        assert.equal(called, 1);
      });
    });

    describe('convertToFalse and convertToTrue (gh-6758)', function() {
      let convertToFalse = null;
      let convertToTrue = null;

      beforeEach(function() {
        convertToFalse = new Set(mongoose.Schema.Types.Boolean.convertToFalse);
        convertToTrue = new Set(mongoose.Schema.Types.Boolean.convertToTrue);
      });

      afterEach(function() {
        mongoose.Schema.Types.Boolean.convertToFalse = convertToFalse;
        mongoose.Schema.Types.Boolean.convertToTrue = convertToTrue;
      });

      it('lets you add custom strings that get converted to true/false', function() {
        const TestSchema = new Schema({ b: Boolean });
        const Test = db.model('Test', TestSchema);

        mongoose.Schema.Types.Boolean.convertToTrue.add('aye');
        mongoose.Schema.Types.Boolean.convertToFalse.add('nay');

        const doc1 = new Test({ b: 'aye' });
        const doc2 = new Test({ b: 'nay' });

        assert.strictEqual(doc1.b, true);
        assert.strictEqual(doc2.b, false);

        return doc1.save().
          then(() => Test.findOne({ b: { $exists: 'aye' } })).
          then(doc => assert.ok(doc)).
          then(() => {
            mongoose.Schema.Types.Boolean.convertToTrue.delete('aye');
            mongoose.Schema.Types.Boolean.convertToFalse.delete('nay');
          });
      });

      it('allows adding `null` to list of values that convert to false (gh-9223)', function() {
        const TestSchema = new Schema({ b: Boolean });
        const Test = db.model('Test', TestSchema);

        mongoose.Schema.Types.Boolean.convertToFalse.add(null);

        const doc1 = new Test({ b: null });
        const doc2 = new Test();
        doc2.init({ b: null });

        assert.strictEqual(doc1.b, false);
        assert.strictEqual(doc2.b, false);
      });
    });

    it('doesnt double-call getters when using get() (gh-6779)', function() {
      const schema = new Schema({
        nested: {
          arr: [{ key: String }]
        }
      });

      schema.path('nested.arr.0.key').get(v => {
        return 'foobar' + v;
      });

      const M = db.model('Test', schema);
      const test = new M();

      test.nested.arr.push({ key: 'value' });
      test.nested.arr.push({ key: 'value2' });

      assert.equal(test.get('nested.arr.0.key'), 'foobarvalue');
      assert.equal(test.get('nested.arr.1.key'), 'foobarvalue2');

      return Promise.resolve();
    });

    it('returns doubly nested field in inline sub schema when using get() (gh-6925)', function() {
      const child = new Schema({
        nested: {
          key: String
        }
      });
      const parent = new Schema({
        child: child
      });

      const M = db.model('Test', parent);
      const test = new M({
        child: {
          nested: {
            key: 'foobarvalue'
          }
        }
      });

      assert.equal(test.get('child.nested.key'), 'foobarvalue');

      return Promise.resolve();
    });

    it('defaults should see correct isNew (gh-3793)', function() {
      let isNew = [];
      const TestSchema = new mongoose.Schema({
        test: {
          type: Date,
          default: function() {
            isNew.push(this.isNew);
            if (this.isNew) {
              return Date.now();
            }
            return void 0;
          }
        }
      });

      const TestModel = db.model('Test', TestSchema);

      return co(function*() {
        yield Promise.resolve(db);

        yield TestModel.collection.insertOne({});

        let doc = yield TestModel.findOne({});
        assert.strictEqual(doc.test, void 0);
        assert.deepEqual(isNew, [false]);

        isNew = [];

        doc = yield TestModel.create({});
        assert.ok(doc.test instanceof Date);
        assert.deepEqual(isNew, [true]);
      });
    });

    it('modify multiple subdoc paths (gh-4405)', function(done) {
      const ChildObjectSchema = new Schema({
        childProperty1: String,
        childProperty2: String,
        childProperty3: String
      });

      const ParentObjectSchema = new Schema({
        parentProperty1: String,
        parentProperty2: String,
        child: ChildObjectSchema
      });

      const Parent = db.model('Parent', ParentObjectSchema);

      const p = new Parent({
        parentProperty1: 'abc',
        parentProperty2: '123',
        child: {
          childProperty1: 'a',
          childProperty2: 'b',
          childProperty3: 'c'
        }
      });
      p.save(function(error) {
        assert.ifError(error);
        Parent.findById(p._id, function(error, p) {
          assert.ifError(error);
          p.parentProperty1 = 'foo';
          p.parentProperty2 = 'bar';
          p.child.childProperty1 = 'ping';
          p.child.childProperty2 = 'pong';
          p.child.childProperty3 = 'weee';
          p.save(function(error) {
            assert.ifError(error);
            Parent.findById(p._id, function(error, p) {
              assert.ifError(error);
              assert.equal(p.child.childProperty1, 'ping');
              assert.equal(p.child.childProperty2, 'pong');
              assert.equal(p.child.childProperty3, 'weee');
              done();
            });
          });
        });
      });
    });

    it('doesnt try to cast populated embedded docs (gh-6390)', function() {
      const otherSchema = new Schema({
        name: String
      });

      const subSchema = new Schema({
        my: String,
        other: {
          type: Schema.Types.ObjectId,
          refPath: 'sub.my'
        }
      });

      const schema = new Schema({
        name: String,
        sub: subSchema
      });

      const Other = db.model('Test1', otherSchema);
      const Test = db.model('Test', schema);

      const other = new Other({ name: 'Nicole' });

      const test = new Test({
        name: 'abc',
        sub: {
          my: 'Test1',
          other: other._id
        }
      });
      return co(function* () {
        yield other.save();
        yield test.save();
        const doc = yield Test.findOne({}).populate('sub.other');
        assert.strictEqual('Nicole', doc.sub.other.name);
      });
    });
  });

  describe('clobbered Array.prototype', function() {
    beforeEach(() => db.deleteModel(/.*/));

    afterEach(function() {
      delete Array.prototype.remove;
    });

    it('handles clobbered Array.prototype.remove (gh-6431)', function() {
      Object.defineProperty(Array.prototype, 'remove', {
        value: 42,
        configurable: true,
        writable: false
      });

      const schema = new Schema({ arr: [{ name: String }] });
      const MyModel = db.model('Test', schema);

      const doc = new MyModel();
      assert.deepEqual(doc.toObject().arr, []);
    });

    it('calls array validators again after save (gh-6818)', function() {
      const schema = new Schema({
        roles: {
          type: [{
            name: String,
            folders: {
              type: [{ folderId: String }],
              validate: v => assert.ok(v.length === new Set(v.map(el => el.folderId)).size, 'Duplicate')
            }
          }]
        }
      });
      const Model = db.model('Test', schema);

      return co(function*() {
        yield Model.create({
          roles: [
            { name: 'admin' },
            { name: 'mod', folders: [{ folderId: 'foo' }] }
          ]
        });

        const doc = yield Model.findOne();

        doc.roles[1].folders.push({ folderId: 'bar' });

        yield doc.save();

        doc.roles[1].folders[1].folderId = 'foo';
        let threw = false;
        try {
          yield doc.save();
        } catch (error) {
          threw = true;
          assert.equal(error.errors['roles.1.folders'].reason.message, 'Duplicate');
        }
        assert.ok(threw);
      });
    });

    it('set single nested to num throws ObjectExpectedError (gh-6710) (gh-6753)', function() {
      const schema = new Schema({
        nested: new Schema({
          num: Number
        })
      });

      const Test = db.model('Test', schema);

      const doc = new Test({ nested: { num: 123 } });
      doc.nested = 123;

      return doc.validate().
        then(() => { throw new Error('Should have errored'); }).
        catch(err => {
          assert.ok(err.message.indexOf('Cast to Embedded') !== -1, err.message);
          assert.equal(err.errors['nested'].reason.name, 'ObjectExpectedError');

          const doc = new Test({ nested: { num: 123 } });
          doc.nested = [];
          return doc.validate();
        }).
        then(() => { throw new Error('Should have errored'); }).
        catch(err => {
          assert.ok(err.message.indexOf('Cast to Embedded') !== -1, err.message);
          assert.equal(err.errors['nested'].reason.name, 'ObjectExpectedError');
        });
    });

    it('set array to false throws ObjectExpectedError (gh-7242)', function() {
      const Child = new mongoose.Schema({});
      const Parent = new mongoose.Schema({
        children: [Child]
      });
      const ParentModel = db.model('Parent', Parent);
      const doc = new ParentModel({ children: false });

      return doc.save().then(
        () => assert.ok(false),
        err => {
          assert.ok(err.errors['children']);
          assert.equal(err.errors['children'].name, 'ObjectParameterError');
        }
      );
    });
  });

  it('does not save duplicate items after two saves (gh-6900)', function() {
    const M = db.model('Test', { items: [{ name: String }] });
    const doc = new M();
    doc.items.push({ name: '1' });

    return co(function*() {
      yield doc.save();
      doc.items.push({ name: '2' });
      yield doc.save();

      const found = yield M.findById(doc.id);
      assert.equal(found.items.length, 2);
    });
  });

  it('validateSync() on embedded doc (gh-6931)', function() {
    const innerSchema = new mongoose.Schema({
      innerField: {
        type: mongoose.Schema.Types.ObjectId,
        required: true
      }
    });

    const schema = new mongoose.Schema({
      field: {
        type: mongoose.Schema.Types.ObjectId,
        required: true
      },
      inner: [innerSchema]
    });

    const Model = db.model('Test', schema);

    return co(function*() {
      const doc2 = new Model();
      doc2.field = mongoose.Types.ObjectId();
      doc2.inner.push({
        innerField: mongoose.Types.ObjectId()
      });
      doc2.inner[0].innerField = '';

      let err = doc2.inner[0].validateSync();
      assert.ok(err);
      assert.ok(err.errors['innerField']);

      err = yield doc2.inner[0].validate().then(() => assert.ok(false), err => err);
      assert.ok(err);
      assert.ok(err.errors['innerField']);
    });
  });

  it('retains user-defined key order with nested docs (gh-6944)', function() {
    const schema = new Schema({
      _id: String,
      foo: String,
      bar: {
        a: String
      }
    });

    const Model = db.model('Test', schema);

    const doc = new Model({ _id: 'test', foo: 'hello', bar: { a: 'world' } });

    // Same order as in the initial set above
    assert.deepEqual(Object.keys(doc._doc), ['_id', 'foo', 'bar']);

    return Promise.resolve();
  });

  it('does not mark modified if setting nested subdoc to same value (gh-7048)', function() {
    const BarSchema = new Schema({ bar: String }, { _id: false });
    const FooNestedSchema = new Schema({ foo: BarSchema });

    const Model = db.model('Test', FooNestedSchema);

    return co(function*() {
      const doc = yield Model.create({ foo: { bar: 'test' } });
      doc.set({ foo: { bar: 'test' } });

      assert.deepEqual(doc.modifiedPaths(), []);

      doc.set('foo.bar', 'test');

      assert.deepEqual(doc.modifiedPaths(), []);
    });
  });

  it('allow saving validation error in db (gh-7127)', function() {
    return co(function*() {
      const schema = new Schema({
        error: mongoose.Schema.Types.Mixed,
        name: { type: String, required: true }
      });
      const Model = db.model('Test', schema);

      const doc = new Model();

      const error = yield doc.validate().catch(error => error);

      doc.name = 'foo';
      doc.error = error;

      yield doc.save();

      const fromDb = yield Model.findOne();
      assert.ok(fromDb.error.errors.name);
    });
  });

  it('handles mixed arrays with all syntaxes (gh-7109)', function() {
    const schema = new Schema({
      arr1: [Schema.Types.Mixed],
      arr2: [{}],
      arr3: [Object]
    });

    const Test = db.model('Test', schema);

    const test = new Test({
      arr1: ['test1', { two: 'three' }, [4, 'five', 6]],
      arr2: ['test2', { three: 'four' }, [5, 'six', 7]],
      arr3: ['test3', { four: 'five' }, [6, 'seven', 8]]
    });

    assert.ok(test.validateSync() == null, test.validateSync());

    return Promise.resolve();
  });

  it('supports validator.isUUID as a custom validator (gh-7145)', function() {
    const schema = new Schema({
      name: {
        type: String,
        validate: [validator.isUUID, 'invalid name']
      }
    });

    const Test = db.model('Test', schema);

    const doc = new Test({ name: 'not-a-uuid' });
    const error = doc.validateSync();
    assert.ok(error instanceof Error);
    assert.ok(/invalid name/.test(error.message));

    return co(function*() {
      const error = yield doc.validate().then(() => null, err => err);

      assert.ok(error instanceof Error);
      assert.ok(/invalid name/.test(error.message));
    });
  });

  it('propsParameter option (gh-7145)', function() {
    const schema = new Schema({
      name: {
        type: String,
        validate: {
          validator: (v, props) => props.validator != null,
          propsParameter: true
        }
      }
    });

    const Test = db.model('Test', schema);

    const doc = new Test({ name: 'foo' });
    const error = doc.validateSync();
    assert.ok(error == null, error);

    return co(function*() {
      const error = yield doc.validate().then(() => null, err => err);

      assert.ok(error == null, error);
    });
  });

  it('surfaces errors in subdoc pre validate (gh-7187)', function() {
    const InnerSchema = new Schema({ name: String });

    InnerSchema.pre('validate', function() {
      throw new Error('Oops!');
    });

    const TestSchema = new Schema({ subdocs: [InnerSchema] });

    const Test = db.model('Test', TestSchema);

    return Test.create({ subdocs: [{ name: 'foo' }] }).then(
      () => { throw new Error('Fail'); },
      err => { assert.ok(err.message.indexOf('Oops!') !== -1, err.message); }
    );
  });

  it('runs setter only once when doing .set() underneath single nested (gh-7196)', function() {
    let called = [];
    const InnerSchema = new Schema({
      name: String,
      withSetter: {
        type: String,
        set: function(v) {
          called.push(this);
          return v;
        }
      }
    });

    const TestSchema = new Schema({ nested: InnerSchema });

    const Model = db.model('Test', TestSchema);

    const doc = new Model({ nested: { name: 'foo' } });

    // Make sure setter only gets called once
    called = [];
    doc.set('nested.withSetter', 'bar');

    assert.equal(called.length, 1);
    assert.equal(called[0].name, 'foo');

    return Promise.resolve();
  });

  it('should enable key with dot(.) on mixed types with checkKeys (gh-7144)', function() {
    const s = new Schema({ raw: { type: Schema.Types.Mixed } });
    const M = db.model('Test', s);

    const raw = { 'foo.bar': 'baz' };

    return co(function*() {
      let doc = yield M.create([{ raw: raw }], { checkKeys: false }).
        then(res => res[0]);
      assert.deepEqual(doc.raw, raw);

      doc = yield M.findOneAndUpdate({}, { raw: { 'a.b': 2 } }, { new: true });
      assert.deepEqual(doc.raw, { 'a.b': 2 });
    });
  });

  it('doesnt mark array as modified on init if embedded schema has default (gh-7227)', function() {
    const subSchema = new mongoose.Schema({
      users: {
        type: [{ name: { type: String } }],
        // This test ensures the whole array won't be modified on init because
        // of this default
        default: [{ name: 'test' }]
      }
    });

    const schema = new mongoose.Schema({
      sub: [subSchema]
    });
    const Model = db.model('Test', schema);

    return co(function*() {
      let doc = new Model({ name: 'test', sub: [{}] });
      yield doc.save();

      assert.ok(!doc.isModified());

      doc = yield Model.findOne();
      assert.ok(!doc.isModified());
    });
  });

  it('casts defaults for doc arrays (gh-7337)', function() {
    const accountSchema = new mongoose.Schema({
      roles: {
        type: [{
          otherProperties: {
            example: Boolean
          },
          name: String
        }],
        default: function() {
          return [
            { otherProperties: { example: true }, name: 'First' },
            { otherProperties: { example: false }, name: 'Second' }
          ];
        }
      }
    });

    const Account = db.model('Test', accountSchema);

    return co(function*() {
      yield Account.create({});

      const doc = yield Account.findOne();

      assert.ok(doc.roles[0]._id);
      assert.ok(doc.roles[1]._id);
    });
  });

  it('updateOne() hooks (gh-7133) (gh-7423)', function() {
    const schema = new mongoose.Schema({ name: String });

    let queryCount = 0;
    let docCount = 0;
    let docPostCount = 0;

    let docRegexCount = 0;
    let docPostRegexCount = 0;

    schema.pre('updateOne', () => ++queryCount);
    schema.pre('updateOne', { document: true, query: false }, () => ++docCount);
    schema.post('updateOne', { document: true, query: false }, () => ++docPostCount);

    schema.pre(/^updateOne$/, { document: true, query: false }, () => ++docRegexCount);
    schema.post(/^updateOne$/, { document: true, query: false }, () => ++docPostRegexCount);

    let removeCount1 = 0;
    let removeCount2 = 0;
    schema.pre('remove', () => ++removeCount1);
    schema.pre('remove', { document: true, query: false }, () => ++removeCount2);

    const Model = db.model('Test', schema);

    return co(function*() {
      const doc = new Model({ name: 'test' });
      yield doc.save();

      assert.equal(queryCount, 0);
      assert.equal(docCount, 0);
      assert.equal(docPostCount, 0);
      assert.equal(docRegexCount, 0);
      assert.equal(docPostRegexCount, 0);

      yield doc.updateOne({ name: 'test2' });

      assert.equal(queryCount, 1);
      assert.equal(docCount, 1);
      assert.equal(docPostCount, 1);
      assert.equal(docRegexCount, 1);
      assert.equal(docPostRegexCount, 1);

      assert.equal(removeCount1, 0);
      assert.equal(removeCount2, 0);

      yield doc.remove();

      assert.equal(removeCount1, 1);
      assert.equal(removeCount2, 1);
    });
  });

  it('doesnt mark single nested doc date as modified if setting with string (gh-7264)', function() {
    const subSchema = new mongoose.Schema({
      date2: Date
    });

    const schema = new mongoose.Schema({
      date1: Date,
      sub: subSchema
    });

    const Model = db.model('Test', schema);

    return co(function*() {
      const date = '2018-11-22T09:00:00.000Z';

      const doc = yield Model.create({
        date1: date,
        sub: { date2: date }
      });

      assert.deepEqual(doc.modifiedPaths(), []);

      doc.set('date1', date);
      doc.set('sub.date2', date);

      assert.deepEqual(doc.modifiedPaths(), []);
    });
  });

  it('handles null `fields` param to constructor (gh-7271)', function() {
    const ActivityBareSchema = new Schema({
      _id: {
        type: Schema.Types.ObjectId,
        ref: 'Activity'
      },
      name: String
    });

    const EventSchema = new Schema({
      activity: ActivityBareSchema,
      name: String
    });

    const data = {
      name: 'Test',
      activity: {
        _id: '5bf606f6471b6056b3f2bfc9',
        name: 'Activity name'
      }
    };

    const Event = db.model('Test', EventSchema);
    const event = new Event(data, null);

    assert.equal(event.activity.name, 'Activity name');

    return event.validate();
  });

  it('flattenMaps option for toObject() (gh-7274)', function() {
    let schema = new Schema({
      test: {
        type: Map,
        of: String,
        default: new Map()
      }
    }, { versionKey: false });

    let Test = db.model('Test', schema);

    let mapTest = new Test({});
    mapTest.test.set('key1', 'value1');
    assert.equal(mapTest.toObject({ flattenMaps: true }).test.key1, 'value1');

    schema = new Schema({
      test: {
        type: Map,
        of: String,
        default: new Map()
      }
    }, { versionKey: false });
    schema.set('toObject', { flattenMaps: true });

    db.deleteModel('Test');
    Test = db.model('Test', schema);

    mapTest = new Test({});
    mapTest.test.set('key1', 'value1');
    assert.equal(mapTest.toObject({}).test.key1, 'value1');

    return Promise.resolve();
  });

  it('`collection` property with strict: false (gh-7276)', function() {
    const schema = new Schema({}, { strict: false, versionKey: false });
    const Model = db.model('Test', schema);

    return co(function*() {
      let doc = new Model({ test: 'foo', collection: 'bar' });

      yield doc.save();

      assert.equal(doc.collection, 'bar');

      doc = yield Model.findOne();
      assert.equal(doc.toObject().collection, 'bar');
    });
  });

  it('should validateSync() all elements in doc array (gh-6746)', function() {
    const Model = db.model('Test', new Schema({
      colors: [{
        name: { type: String, required: true },
        hex: { type: String, required: true }
      }]
    }));

    const model = new Model({
      colors: [
        { name: 'steelblue' },
        { hex: '#4682B4' }
      ]
    });

    const errors = model.validateSync().errors;
    const keys = Object.keys(errors).sort();
    assert.deepEqual(keys, ['colors.0.hex', 'colors.1.name']);
  });

  it('handles fake constructor (gh-7290)', function() {
    const TestSchema = new Schema({ test: String });

    const TestModel = db.model('Test', TestSchema);

    const badQuery = {
      test: {
        length: 1e10,
        constructor: {
          name: 'Array'
        }
      }
    };

    return co(function*() {
      let err = yield TestModel.findOne(badQuery).then(() => null, e => e);
      assert.equal(err.name, 'CastError', err.stack);

      err = yield TestModel.updateOne(badQuery, { name: 'foo' }).
        then(() => null, err => err);
      assert.equal(err.name, 'CastError', err.stack);

      err = yield TestModel.updateOne({}, badQuery).then(() => null, e => e);
      assert.equal(err.name, 'CastError', err.stack);

      err = yield TestModel.deleteOne(badQuery).then(() => null, e => e);
      assert.equal(err.name, 'CastError', err.stack);
    });
  });

  it('handles fake __proto__ (gh-7290)', function() {
    const TestSchema = new Schema({ test: String, name: String });

    const TestModel = db.model('Test', TestSchema);

    const badQuery = JSON.parse('{"test":{"length":1000000000,"__proto__":[]}}');

    return co(function*() {
      let err = yield TestModel.findOne(badQuery).then(() => null, e => e);
      assert.equal(err.name, 'CastError', err.stack);

      err = yield TestModel.updateOne(badQuery, { name: 'foo' }).
        then(() => null, err => err);
      assert.equal(err.name, 'CastError', err.stack);

      err = yield TestModel.updateOne({}, badQuery).then(() => null, e => e);
      assert.equal(err.name, 'CastError', err.stack);

      err = yield TestModel.deleteOne(badQuery).then(() => null, e => e);
      assert.equal(err.name, 'CastError', err.stack);
    });
  });

  it('cast error with string path set to array in db (gh-7619)', function() {
    const TestSchema = new Schema({ name: String });

    const TestModel = db.model('Test', TestSchema);

    return co(function*() {
      yield TestModel.findOne();

      yield TestModel.collection.insertOne({ name: ['foo', 'bar'] });

      const doc = yield TestModel.findOne();
      assert.ok(!doc.name);
      const err = doc.validateSync();
      assert.ok(err);
      assert.ok(err.errors['name']);
    });
  });

  it('doesnt crash if nested path with `get()` (gh-7316)', function() {
    const schema = new mongoose.Schema({ http: { get: Number } });
    const Model = db.model('Test', schema);

    return Model.create({ http: { get: 400 } }); // Should succeed
  });

  it('copies atomics from existing document array when setting doc array (gh-7472)', function() {
    const Dog = db.model('Test', new mongoose.Schema({
      name: String,
      toys: [{
        name: String
      }]
    }));

    return co(function*() {
      const dog = new Dog({ name: 'Dash' });

      dog.toys.push({ name: '1' });
      dog.toys.push({ name: '2' });
      dog.toys.push({ name: '3' });

      yield dog.save();

      for (const toy of ['4', '5', '6']) {
        dog.toys = dog.toys || [];
        dog.toys.push({ name: toy, count: 1 });
      }

      yield dog.save();

      const fromDb = yield Dog.findOne();
      assert.deepEqual(fromDb.toys.map(t => t.name), ['1', '2', '3', '4', '5', '6']);
    });
  });

  it('doesnt fail with custom update function (gh-7342)', function() {
    const catalogSchema = new mongoose.Schema({
      name: String,
      sub: new Schema({ name: String })
    }, { runSettersOnQuery: true });

    catalogSchema.methods.update = function(data) {
      for (const key in data) {
        this[key] = data[key];
      }
      return this.save();
    };

    const Catalog = db.model('Test', catalogSchema);

    return co(function*() {
      let doc = yield Catalog.create({ name: 'test', sub: { name: 'foo' } });
      doc = yield doc.update({ name: 'test2' });
      assert.equal(doc.name, 'test2');
    });
  });

  it('setters that modify `this` should work on single nested when overwriting (gh-7585)', function() {
    const NameSchema = new Schema({
      full: {
        type: String,
        set: function(v) {
          this.first = 'foo';
          this.last = 'bar';
          return v + ' baz';
        }
      },
      first: String,
      last: String
    }, { _id: false });

    const User = db.model('User', new Schema({
      name: {
        type: NameSchema,
        default: {}
      }
    }));

    const s = new User();
    s.name = { full: 'test' };
    assert.equal(s.name.first, 'foo');
    assert.equal(s.name.last, 'bar');
    assert.equal(s.name.full, 'test baz');

    return Promise.resolve();
  });

  it('handles setting embedded doc to Object.assign() from another doc (gh-7645)', function() {
    const profileSchema = new Schema({ name: String, email: String });
    const companyUserSchema = new Schema({
      profile: {
        type: profileSchema,
        default: {}
      }
    });

    const CompanyUser = db.model('User', companyUserSchema);

    const cu = new CompanyUser({ profile: { name: 'foo', email: 'bar' } });
    cu.profile = Object.assign({}, cu.profile);

    assert.equal(cu.profile.name, 'foo');
    assert.equal(cu.profile.email, 'bar');
    assert.doesNotThrow(function() {
      cu.toObject();
    });
  });

  it('setting single nested subdoc with custom date types and getters/setters (gh-7601)', function() {
    const moment = require('moment');

    const schema = new Schema({
      start: { type: Date, get: get, set: set, required: true },
      end: { type: Date, get: get, set: set, required: true }
    }, { toObject: { getters: true } });
    function get(v) {
      return moment(v);
    }
    function set(v) {
      return v.toDate();
    }
    const parentSchema = new Schema({
      nested: schema
    });
    const Model = db.model('Parent', parentSchema);

    return co(function*() {
      const doc = yield Model.create({
        nested: { start: moment('2019-01-01'), end: moment('2019-01-02') }
      });

      doc.nested = { start: moment('2019-03-01'), end: moment('2019-04-01') };
      yield doc.save();

      const _doc = yield Model.collection.findOne();
      assert.ok(_doc.nested.start instanceof Date);
      assert.ok(_doc.nested.end instanceof Date);
    });
  });

  it('get() and set() underneath alias (gh-7592)', function() {
    const photoSchema = new Schema({
      foo: String
    });

    const pageSchema = new Schema({
      p: { type: [photoSchema], alias: 'photos' }
    });
    const Page = db.model('Test', pageSchema);

    return co(function*() {
      const doc = yield Page.create({ p: [{ foo: 'test' }] });

      assert.equal(doc.p[0].foo, 'test');
      assert.equal(doc.get('photos.0.foo'), 'test');

      doc.set('photos.0.foo', 'bar');
      assert.equal(doc.p[0].foo, 'bar');
      assert.equal(doc.get('photos.0.foo'), 'bar');
    });
  });

  it('get() with getters: false (gh-7233)', function() {
    const testSchema = new Schema({
      foo: { type: String, get: v => v.toLowerCase() }
    });
    const Test = db.model('Test', testSchema);

    const doc = new Test({ foo: 'Bar' });
    assert.equal(doc.foo, 'bar');
    assert.equal(doc._doc.foo, 'Bar');

    assert.equal(doc.get('foo'), 'bar');
    assert.equal(doc.get('foo', null, { getters: false }), 'Bar');

    return Promise.resolve();
  });

  it('overwriting single nested (gh-7660)', function() {
    const childSchema = new mongoose.Schema({
      foo: String,
      bar: Number
    }, { _id: false, id: false });

    const parentSchema = new mongoose.Schema({
      child: childSchema
    });
    const Test = db.model('Test', parentSchema);

    const test = new Test({
      child: {
        foo: 'test',
        bar: 42
      }
    });

    test.set({
      child: {
        foo: 'modified',
        bar: 43
      }
    });

    assert.deepEqual(test.toObject().child, {
      foo: 'modified',
      bar: 43
    });

    return Promise.resolve();
  });

  it('setting path to non-POJO object (gh-7639)', function() {
    class Nested {
      constructor(prop) {
        this.prop = prop;
      }
    }

    const schema = new Schema({ nested: { prop: String } });
    const Model = db.model('Test', schema);

    const doc = new Model({ nested: { prop: '1' } });

    doc.set('nested', new Nested('2'));
    assert.equal(doc.nested.prop, '2');

    doc.set({ nested: new Nested('3') });
    assert.equal(doc.nested.prop, '3');
  });

  it('supports setting date properties with strict: false (gh-7907)', function() {
    const schema = Schema({}, { strict: false });
    const SettingsModel = db.model('Test', schema);

    const date = new Date();
    const obj = new SettingsModel({
      timestamp: date,
      subDoc: {
        timestamp: date
      }
    });

    assert.strictEqual(obj.timestamp, date);
    assert.strictEqual(obj.subDoc.timestamp, date);
  });

  it('handles .set() on doc array within embedded discriminator (gh-7656)', function() {
    const pageElementSchema = new Schema({
      type: { type: String, required: true }
    }, { discriminatorKey: 'type' });

    const textElementSchema = new Schema({
      body: { type: String }
    });

    const blockElementSchema = new Schema({
      elements: [pageElementSchema]
    });

    blockElementSchema.path('elements').discriminator('block', blockElementSchema);
    blockElementSchema.path('elements').discriminator('text', textElementSchema);

    const pageSchema = new Schema({ elements: [pageElementSchema] });

    pageSchema.path('elements').discriminator('block', blockElementSchema);
    pageSchema.path('elements').discriminator('text', textElementSchema);

    const Page = db.model('Test', pageSchema);
    const page = new Page({
      elements: [
        { type: 'text', body: 'Page Title' },
        { type: 'block', elements: [{ type: 'text', body: 'Page Content' }] }
      ]
    });

    page.set('elements.0.body', 'Page Heading');
    assert.equal(page.elements[0].body, 'Page Heading');
    assert.equal(page.get('elements.0.body'), 'Page Heading');

    page.set('elements.1.elements.0.body', 'Page Body');
    assert.equal(page.elements[1].elements[0].body, 'Page Body');
    assert.equal(page.get('elements.1.elements.0.body'), 'Page Body');

    page.elements[1].elements[0].body = 'Page Body';
    assert.equal(page.elements[1].elements[0].body, 'Page Body');
    assert.equal(page.get('elements.1.elements.0.body'), 'Page Body');
  });

  it('$isEmpty() (gh-5369)', function() {
    const schema = new Schema({
      nested: { foo: String },
      subdoc: new Schema({ bar: String }, { _id: false }),
      docArr: [new Schema({ baz: String }, { _id: false })],
      mixed: {}
    });

    const Model = db.model('Test', schema);
    const doc = new Model({ subdoc: {}, docArr: [{}] });

    assert.ok(doc.nested.$isEmpty());
    assert.ok(doc.subdoc.$isEmpty());
    assert.ok(doc.docArr[0].$isEmpty());
    assert.ok(doc.$isEmpty('nested'));
    assert.ok(doc.$isEmpty('subdoc'));
    assert.ok(doc.$isEmpty('docArr.0'));
    assert.ok(doc.$isEmpty('mixed'));

    doc.nested.foo = 'test';
    assert.ok(!doc.nested.$isEmpty());
    assert.ok(doc.subdoc.$isEmpty());
    assert.ok(doc.docArr[0].$isEmpty());
    assert.ok(!doc.$isEmpty('nested'));
    assert.ok(doc.$isEmpty('subdoc'));
    assert.ok(doc.$isEmpty('docArr.0'));
    assert.ok(doc.$isEmpty('mixed'));

    doc.subdoc.bar = 'test';
    assert.ok(!doc.nested.$isEmpty());
    assert.ok(!doc.subdoc.$isEmpty());
    assert.ok(doc.docArr[0].$isEmpty());
    assert.ok(!doc.$isEmpty('nested'));
    assert.ok(!doc.$isEmpty('subdoc'));
    assert.ok(doc.$isEmpty('docArr.0'));
    assert.ok(doc.$isEmpty('mixed'));

    doc.docArr[0].baz = 'test';
    assert.ok(!doc.nested.$isEmpty());
    assert.ok(!doc.subdoc.$isEmpty());
    assert.ok(!doc.docArr[0].$isEmpty());
    assert.ok(!doc.$isEmpty('nested'));
    assert.ok(!doc.$isEmpty('subdoc'));
    assert.ok(!doc.$isEmpty('docArr.0'));
    assert.ok(doc.$isEmpty('mixed'));

    doc.mixed = {};
    assert.ok(doc.$isEmpty('mixed'));

    doc.mixed.test = 1;
    assert.ok(!doc.$isEmpty('mixed'));

    return Promise.resolve();
  });

  it('push() onto discriminator doc array (gh-7704)', function() {
    const opts = {
      minimize: false, // So empty objects are returned
      strict: true,
      typeKey: '$type', // So that we can use fields named `type`
      discriminatorKey: 'type'
    };

    const IssueSchema = new mongoose.Schema({
      _id: String,
      text: String,
      type: String
    }, opts);

    const IssueModel = db.model('Test', IssueSchema);

    const SubIssueSchema = new mongoose.Schema({
      checklist: [{
        completed: { $type: Boolean, default: false }
      }]
    }, opts);
    IssueModel.discriminator('gh7704_sub', SubIssueSchema);

    const doc = new IssueModel({ _id: 'foo', text: 'text', type: 'gh7704_sub' });
    doc.checklist.push({ completed: true });

    assert.ifError(doc.validateSync());

    return Promise.resolve();
  });

  it('doesnt call getter when saving (gh-7719)', function() {
    let called = 0;
    const kittySchema = new mongoose.Schema({
      name: {
        type: String,
        get: function(v) {
          ++called;
          return v;
        }
      }
    });
    const Kitten = db.model('Test', kittySchema);

    const k = new Kitten({ name: 'Mr Sprinkles' });
    return k.save().then(() => assert.equal(called, 0));
  });

  it('skips malformed validators property (gh-7720)', function() {
    const NewSchema = new Schema({
      object: {
        type: 'string',
        validators: ['string'] // This caused the issue
      }
    });

    const TestModel = db.model('Test', NewSchema);
    const instance = new TestModel();
    instance.object = 'value';

    assert.ifError(instance.validateSync());

    return instance.validate();
  });

  it('nested set on subdocs works (gh-7748)', function() {
    const geojsonSchema = new Schema({
      type: { type: String, default: 'Feature' },
      geometry: {
        type: {
          type: String,
          required: true
        },
        coordinates: { type: [] }
      },
      properties: { type: Object }
    });

    const userSchema = new Schema({
      position: geojsonSchema
    });

    const User = db.model('User', userSchema);

    return co(function*() {
      const position = {
        geometry: {
          type: 'Point',
          coordinates: [1.11111, 2.22222]
        },
        properties: {
          a: 'b'
        }
      };

      const newUser = new User({
        position: position
      });
      yield newUser.save();

      const editUser = yield User.findById(newUser._id);
      editUser.position = position;

      yield editUser.validate();
      yield editUser.save();

      const fromDb = yield User.findById(newUser._id);
      assert.equal(fromDb.position.properties.a, 'b');
      assert.equal(fromDb.position.geometry.coordinates[0], 1.11111);
    });
  });

  it('does not convert array to object with strict: false (gh-7733)', function() {
    const ProductSchema = new mongoose.Schema({}, { strict: false });
    const Product = db.model('Test', ProductSchema);

    return co(function*() {
      yield Product.create({ arr: [{ test: 1 }, { test: 2 }] });

      const doc = yield Product.collection.findOne();
      assert.ok(Array.isArray(doc.arr));
      assert.deepEqual(doc.arr, [{ test: 1 }, { test: 2 }]);
    });
  });

  it('does not crash with array property named "undefined" (gh-7756)', function() {
    const schema = new Schema({ undefined: [String] });
    const Model = db.model('Test', schema);

    return co(function*() {
      const doc = yield Model.create({ undefined: ['foo'] });

      doc['undefined'].push('bar');
      yield doc.save();

      const _doc = yield Model.collection.findOne();
      assert.equal(_doc['undefined'][0], 'foo');
    });
  });

  it('fires pre save hooks on nested child schemas (gh-7792)', function() {
    const childSchema1 = new mongoose.Schema({ name: String });
    let called1 = 0;
    childSchema1.pre('save', function() {
      ++called1;
    });

    const childSchema2 = new mongoose.Schema({ name: String });
    let called2 = 0;
    childSchema2.pre('save', function() {
      ++called2;
    });

    const parentSchema = new mongoose.Schema({
      nested: {
        child: childSchema1,
        arr: [childSchema2]
      }
    });

    const Parent = db.model('Parent', parentSchema);

    const obj = { nested: { child: { name: 'foo' }, arr: [{ name: 'bar' }] } };
    return Parent.create(obj).then(() => {
      assert.equal(called1, 1);
      assert.equal(called2, 1);
    });
  });

  it('takes message from async custom validator promise rejection (gh-4913)', function() {
    const schema = new Schema({
      name: {
        type: String,
        validate: function() {
          return co(function*() {
            yield cb => setImmediate(cb);
            throw new Error('Oops!');
          });
        }
      }
    });
    const Model = db.model('Test', schema);

    return Model.create({ name: 'foo' }).then(() => assert.ok(false), err => {
      assert.equal(err.errors['name'].message, 'Oops!');
      assert.ok(err.message.indexOf('Oops!') !== -1, err.message);
    });
  });

  it('handles nested properties named `schema` (gh-7831)', function() {
    const schema = new mongoose.Schema({ nested: { schema: String } });
    const Model = db.model('Test', schema);

    return co(function*() {
      yield Model.collection.insertOne({ nested: { schema: 'test' } });

      const doc = yield Model.findOne();
      assert.strictEqual(doc.nested.schema, 'test');
    });
  });

  describe('overwrite() (gh-7830)', function() {
    let Model;

    beforeEach(function() {
      const schema = new Schema({
        _id: Number,
        name: String,
        nested: {
          prop: String
        },
        arr: [Number],
        immutable: {
          type: String,
          immutable: true
        }
      });
      Model = db.model('Test', schema);
    });

    it('works', function() {
      return co(function*() {
        const doc = yield Model.create({
          _id: 1,
          name: 'test',
          nested: { prop: 'foo' },
          immutable: 'bar'
        });
        doc.overwrite({ name: 'test2' });

        assert.deepEqual(doc.toObject(), {
          _id: 1,
          __v: 0,
          name: 'test2',
          immutable: 'bar'
        });
      });
    });

    it('skips version key', function() {
      return co(function*() {
        yield Model.collection.insertOne({
          _id: 2,
          __v: 5,
          name: 'test',
          nested: { prop: 'foo' },
          immutable: 'bar'
        });
        const doc = yield Model.findOne({ _id: 2 });
        doc.overwrite({ _id: 2, name: 'test2' });

        assert.deepEqual(doc.toObject(), {
          _id: 2,
          __v: 5,
          name: 'test2',
          immutable: 'bar'
        });
      });
    });

    it('skips discriminator key', function() {
      return co(function*() {
        const D = Model.discriminator('D', Schema({ other: String }));
        yield Model.collection.insertOne({
          _id: 2,
          __v: 5,
          __t: 'D',
          name: 'test',
          nested: { prop: 'foo' },
          immutable: 'bar',
          other: 'baz'
        });
        const doc = yield D.findOne({ _id: 2 });
        doc.overwrite({ _id: 2, name: 'test2' });

        assert.deepEqual(doc.toObject(), {
          _id: 2,
          __v: 5,
          __t: 'D',
          name: 'test2',
          immutable: 'bar'
        });
        return doc.validate();
      });
    });

    it('overwrites maps (gh-9549)', function() {
      const schema = new Schema({
        name: String,
        myMap: { type: Map, of: String }
      });
      db.deleteModel(/Test/);
      const Test = db.model('Test', schema);

      let doc = new Test({ name: 'test', myMap: { a: 1, b: 2 } });

      return co(function*() {
        yield doc.save();

        doc = yield Test.findById(doc);
        doc.overwrite({ name: 'test2', myMap: { b: 2, c: 3 } });
        yield doc.save();

        doc = yield Test.findById(doc);
        assert.deepEqual(Array.from(doc.toObject().myMap.values()), [2, 3]);
      });
    });
  });

  it('copies virtuals from array subdocs when casting array of docs with same schema (gh-7898)', function() {
    const ChildSchema = new Schema({ name: String },
      { _id: false, id: false });

    ChildSchema.virtual('foo').
      set(function(foo) { this.__foo = foo; }).
      get(function() { return this.__foo || 0; });

    const ParentSchema = new Schema({
      name: String,
      children: [ChildSchema]
    }, { _id: false, id: false });

    const WrapperSchema = new Schema({
      name: String,
      parents: [ParentSchema]
    }, { _id: false, id: false });

    const Parent = db.model('Parent', ParentSchema);
    const Wrapper = db.model('Test', WrapperSchema);

    const data = { name: 'P1', children: [{ name: 'C1' }, { name: 'C2' }] };
    const parent = new Parent(data);
    parent.children[0].foo = 123;

    const wrapper = new Wrapper({ name: 'test', parents: [parent] });
    assert.equal(wrapper.parents[0].children[0].foo, 123);
  });

  describe('immutable properties (gh-7671)', function() {
    let Model;

    beforeEach(function() {
      const schema = new Schema({
        createdAt: {
          type: Date,
          immutable: true,
          default: new Date('6/1/2019')
        },
        name: String
      });
      Model = db.model('Test', schema);
    });

    it('SchemaType#immutable()', function() {
      const schema = new Schema({
        createdAt: {
          type: Date,
          default: new Date('6/1/2019')
        },
        name: String
      });

      assert.ok(!schema.path('createdAt').$immutable);

      schema.path('createdAt').immutable(true);
      assert.ok(schema.path('createdAt').$immutable);
      assert.equal(schema.path('createdAt').setters.length, 1);

      schema.path('createdAt').immutable(false);
      assert.ok(!schema.path('createdAt').$immutable);
      assert.equal(schema.path('createdAt').setters.length, 0);
    });

    it('with save()', function() {
      let doc = new Model({ name: 'Foo' });
      return co(function*() {
        assert.equal(doc.createdAt.toLocaleDateString('en-us'), '6/1/2019');
        yield doc.save();

        doc = yield Model.findOne({ createdAt: new Date('6/1/2019') });
        doc.createdAt = new Date('6/1/2017');
        assert.equal(doc.createdAt.toLocaleDateString('en-us'), '6/1/2019');

        doc.set({ createdAt: new Date('6/1/2021') });
        assert.equal(doc.createdAt.toLocaleDateString('en-us'), '6/1/2019');

        yield doc.save();

        doc = yield Model.findOne({ createdAt: new Date('6/1/2019') });
        assert.ok(doc);
      });
    });

    it('with update', function() {
      let doc = new Model({ name: 'Foo' });
      return co(function*() {
        assert.equal(doc.createdAt.toLocaleDateString('en-us'), '6/1/2019');
        yield doc.save();

        const update = { createdAt: new Date('6/1/2020') };

        yield Model.updateOne({}, update);

        doc = yield Model.findOne();
        assert.equal(doc.createdAt.toLocaleDateString('en-us'), '6/1/2019');

        const err = yield Model.updateOne({}, update, { strict: 'throw' }).
          then(() => null, err => err);
        assert.equal(err.name, 'StrictModeError');
        assert.ok(err.message.indexOf('createdAt') !== -1, err.message);
      });
    });

    it('conditional immutable (gh-8001)', function() {
      const schema = new Schema({
        name: String,
        test: {
          type: String,
          immutable: doc => doc.name === 'foo'
        }
      });
      const Model = db.model('Test1', schema);

      return co(function*() {
        const doc1 = yield Model.create({ name: 'foo', test: 'before' });
        const doc2 = yield Model.create({ name: 'bar', test: 'before' });

        doc1.set({ test: 'after' });
        doc2.set({ test: 'after' });
        yield doc1.save();
        yield doc2.save();

        const fromDb1 = yield Model.collection.findOne({ name: 'foo' });
        const fromDb2 = yield Model.collection.findOne({ name: 'bar' });
        assert.equal(fromDb1.test, 'before');
        assert.equal(fromDb2.test, 'after');
      });
    });

    it('immutable with strict mode (gh-8149)', function() {
      return co(function*() {
        const schema = new mongoose.Schema({
          name: String,
          yearOfBirth: { type: Number, immutable: true }
        }, { strict: 'throw' });
        const Person = db.model('Person', schema);
        const joe = yield Person.create({ name: 'Joe', yearOfBirth: 2001 });

        joe.set({ yearOfBirth: 2002 });
        const err = yield joe.save().then(() => null, err => err);
        assert.ok(err);
        assert.equal(err.errors['yearOfBirth'].name, 'StrictModeError');
      });
    });
  });

  it('consistent post order traversal for array subdocs (gh-7929)', function() {
    const Grandchild = Schema({ value: Number });
    const Child = Schema({ children: [Grandchild] });
    const Parent = Schema({ children: [Child] });

    const calls = [];
    Grandchild.pre('save', () => calls.push(1));
    Child.pre('save', () => calls.push(2));
    Parent.pre('save', () => calls.push(3));

    const Model = db.model('Parent', Parent);

    return Model.create({ children: [{ children: [{ value: 3 }] }] }).then(() => {
      assert.deepEqual(calls, [1, 2, 3]);
    });
  });

  it('respects projection for getters (gh-7940)', function() {
    const schema = new Schema({
      foo: String,
      bar: {
        type: String,
        get: () => {
          return 'getter value';
        }
      }
    }, { toObject: { getters: true } });

    const Model = db.model('Test', schema);

    return co(function*() {
      yield Model.create({ foo: 'test', bar: 'baz' });

      const doc = yield Model.findOne({ foo: 'test' }, 'foo');

      assert.ok(!doc.toObject().bar);
    });
  });

  it('loads doc with a `once` property successfully (gh-7958)', function() {
    const eventSchema = Schema({ once: { prop: String } });
    const Event = db.model('Test', eventSchema);

    return co(function*() {
      yield Event.create({ once: { prop: 'test' } });

      const doc = yield Event.findOne();
      assert.equal(doc.once.prop, 'test');
    });
  });

  it('caster that converts to Number class works (gh-8150)', function() {
    return co(function*() {
      const mySchema = new Schema({
        id: {
          type: Number,
          set: value => new Number(value.valueOf())
        }
      });

      const MyModel = db.model('Test', mySchema);

      yield MyModel.create({ id: 12345 });

      const doc = yield MyModel.findOne({ id: 12345 });
      assert.ok(doc);
    });
  });

  it('handles objectids and decimals with strict: false (gh-7973)', function() {
    const testSchema = Schema({}, { strict: false });
    const Test = db.model('Test', testSchema);

    let doc = new Test({
      testId: new mongoose.Types.ObjectId(),
      testDecimal: new mongoose.Types.Decimal128('1.23')
    });

    assert.ok(doc.testId instanceof mongoose.Types.ObjectId);
    assert.ok(doc.testDecimal instanceof mongoose.Types.Decimal128);

    return co(function*() {
      yield doc.save();

      doc = yield Test.collection.findOne();
      assert.ok(doc.testId instanceof mongoose.Types.ObjectId);
      assert.ok(doc.testDecimal instanceof mongoose.Types.Decimal128);
    });
  });

  it('allows enum on array of array of strings (gh-7926)', function() {
    const schema = new Schema({
      test: {
        type: [[String]],
        enum: ['bar']
      }
    });

    const Model = db.model('Test', schema);

    return Model.create({ test: [['foo']] }).then(() => assert.ok(false), err => {
      assert.ok(err);
      assert.ok(err.errors['test.0.0']);
      assert.ok(err.errors['test.0.0'].message.indexOf('foo') !== -1,
        err.errors['test.0.0'].message);
    });
  });

  it('allows saving an unchanged document if required populated path is null (gh-8018)', function() {
    const schema = Schema({ test: String });
    const schema2 = Schema({
      keyToPopulate: {
        type: mongoose.Schema.Types.ObjectId,
        ref: 'Child',
        required: true
      }
    });

    const Child = db.model('Child', schema);
    const Parent = db.model('Parent', schema2);

    return co(function*() {
      const child = yield Child.create({ test: 'test' });
      yield Parent.create({ keyToPopulate: child._id });

      yield child.deleteOne();

      const doc = yield Parent.findOne().populate('keyToPopulate');

      // Should not throw
      yield doc.save();
    });
  });

  it('only calls validator once on mixed validator (gh-8067)', function() {
    let called = 0;
    function validator() {
      ++called;
      return true;
    }

    const itemArray = new Schema({
      timer: {
        time: {
          type: {},
          validate: {
            validator: validator
          }
        }
      }
    });

    const schema = new Schema({
      items: [itemArray]
    });
    const Model = db.model('Test', schema);

    const obj = new Model({
      items: [
        { timer: { time: { type: { hours: 24, allowed: true } } } }
      ]
    });

    obj.validateSync();
    assert.equal(called, 1);
  });

  it('only calls validator once on nested mixed validator (gh-8117)', function() {
    const called = [];
    const Model = db.model('Test', Schema({
      name: { type: String },
      level1: {
        level2: {
          type: Object,
          validate: {
            validator: v => {
              called.push(v);
              return true;
            }
          }
        }
      }
    }));

    const doc = new Model({ name: 'bob' });
    doc.level1 = { level2: { a: 'one', b: 'two', c: 'three' } };
    return doc.validate().then(() => {
      assert.equal(called.length, 1);
      assert.deepEqual(called[0], { a: 'one', b: 'two', c: 'three' });
    });
  });

  it('handles populate() with custom type that does not cast to doc (gh-8062)', function() {
    class Gh8062 extends mongoose.SchemaType {
      cast(val) {
        if (typeof val === 'string') {
          return val;
        }
        throw new Error('Failed!');
      }
    }

    mongoose.Schema.Types.Gh8062 = Gh8062;

    const schema = new Schema({ arr: [{ type: Gh8062, ref: 'Child' }] });
    const Model = db.model('Test', schema);
    const Child = db.model('Child', Schema({ _id: Gh8062 }));

    return co(function*() {
      yield Child.create({ _id: 'test' });
      yield Model.create({ arr: ['test'] });

      const doc = yield Model.findOne().populate('arr');
      assert.ok(doc.populated('arr'));
      assert.equal(doc.arr[0]._id, 'test');
      assert.ok(doc.arr[0].$__ != null);
    });
  });

  it('can inspect() on a document array (gh-8037)', function() {
    const subdocSchema = mongoose.Schema({ a: String });
    const schema = mongoose.Schema({ subdocs: { type: [subdocSchema] } });
    const Model = db.model('Test', schema);
    const data = { _id: new mongoose.Types.ObjectId(), subdocs: [{ a: 'a' }] };
    const doc = new Model();
    doc.init(data);
    require('util').inspect(doc.subdocs);
  });

  it('set() merge option with single nested (gh-8201)', function() {
    const AddressSchema = Schema({
      street: { type: String, required: true },
      city: { type: String, required: true }
    });
    const PersonSchema = Schema({
      name: { type: String, required: true },
      address: { type: AddressSchema, required: true }
    });
    const Person = db.model('Person', PersonSchema);

    return co(function*() {
      yield Person.create({
        name: 'John Smith',
        address: {
          street: 'Real Street',
          city: 'Somewhere'
        }
      });

      const person = yield Person.findOne();
      const obj = {
        name: 'John Smythe',
        address: { street: 'Fake Street' }
      };
      person.set(obj, undefined, { merge: true });

      assert.equal(person.address.city, 'Somewhere');
      yield person.save();
    });
  });

  it('setting single nested subdoc with timestamps (gh-8251)', function() {
    const ActivitySchema = Schema({ description: String }, { timestamps: true });
    const RequestSchema = Schema({ activity: ActivitySchema });
    const Request = db.model('Test', RequestSchema);

    return co(function*() {
      const doc = yield Request.create({
        activity: { description: 'before' }
      });
      doc.activity.set({ description: 'after' });
      yield doc.save();

      const fromDb = yield Request.findOne().lean();
      assert.equal(fromDb.activity.description, 'after');
    });
  });

  it('passing an object with toBSON() into `save()` (gh-8299)', function() {
    const ActivitySchema = Schema({ description: String });
    const RequestSchema = Schema({ activity: ActivitySchema });
    const Request = db.model('Test', RequestSchema);

    return co(function*() {
      const doc = yield Request.create({
        activity: { description: 'before' }
      });
      doc.activity.set({ description: 'after' });
      yield doc.save();

      const fromDb = yield Request.findOne().lean();
      assert.equal(fromDb.activity.description, 'after');
    });
  });

  it('handles getter setting virtual on manually populated doc when calling toJSON (gh-8295)', function() {
    const childSchema = Schema({}, { toJSON: { getters: true } });
    childSchema.virtual('field').
      get(function() { return this._field; }).
      set(function(v) { return this._field = v; });
    const Child = db.model('Child', childSchema);

    const parentSchema = Schema({
      child: { type: mongoose.ObjectId, ref: 'Child', get: get }
    }, { toJSON: { getters: true } });
    const Parent = db.model('Parent', parentSchema);

    function get(child) {
      child.field = true;
      return child;
    }

    let p = new Parent({ child: new Child({}) });
    assert.strictEqual(p.toJSON().child.field, true);

    p = new Parent({ child: new Child({}) });
    assert.strictEqual(p.child.toJSON().field, true);
  });

  it('enum validator for number (gh-8139)', function() {
    const schema = Schema({
      num: {
        type: Number,
        enum: [1, 2, 3]
      }
    });
    const Model = db.model('Test', schema);

    let doc = new Model({});
    let err = doc.validateSync();
    assert.ifError(err);

    doc = new Model({ num: 4 });
    err = doc.validateSync();
    assert.ok(err);
    assert.equal(err.errors['num'].name, 'ValidatorError');

    doc = new Model({ num: 2 });
    err = doc.validateSync();
    assert.ifError(err);
  });

  it('support `pathsToValidate()` option for `validate()` (gh-7587)', function() {
    const schema = Schema({
      name: {
        type: String,
        required: true
      },
      age: {
        type: Number,
        required: true
      },
      rank: String
    });
    const Model = db.model('Test', schema);

    return co(function*() {
      const doc = new Model({});

      let err = yield doc.validate(['name', 'rank']).catch(err => err);
      assert.deepEqual(Object.keys(err.errors), ['name']);

      err = yield doc.validate(['age', 'rank']).catch(err => err);
      assert.deepEqual(Object.keys(err.errors), ['age']);
    });
  });

  it('array push with $position (gh-4322)', function() {
    const schema = Schema({
      nums: [Number]
    });
    const Model = db.model('Test', schema);

    return co(function*() {
      const doc = yield Model.create({ nums: [3, 4] });

      doc.nums.push({
        $each: [1, 2],
        $position: 0
      });
      assert.deepEqual(doc.toObject().nums, [1, 2, 3, 4]);

      yield doc.save();

      const fromDb = yield Model.findOne({ _id: doc._id });
      assert.deepEqual(fromDb.toObject().nums, [1, 2, 3, 4]);

      doc.nums.push({
        $each: [0],
        $position: 0
      });
      assert.throws(() => {
        doc.nums.push({ $each: [5] });
      }, /Cannot call.*multiple times/);
      assert.throws(() => {
        doc.nums.push(5);
      }, /Cannot call.*multiple times/);
    });
  });

  it('setting a path to a single nested document should update the single nested doc parent (gh-8400)', function() {
    const schema = Schema({
      name: String,
      subdoc: new Schema({
        name: String
      })
    });
    const Model = db.model('Test', schema);

    const doc1 = new Model({ name: 'doc1', subdoc: { name: 'subdoc1' } });
    const doc2 = new Model({ name: 'doc2', subdoc: { name: 'subdoc2' } });

    doc1.subdoc = doc2.subdoc;
    assert.equal(doc1.subdoc.name, 'subdoc2');
    assert.equal(doc2.subdoc.name, 'subdoc2');
    assert.strictEqual(doc1.subdoc.ownerDocument(), doc1);
    assert.strictEqual(doc2.subdoc.ownerDocument(), doc2);
  });

  it('setting an array to an array with some populated documents depopulates the whole array (gh-8443)', function() {
    const A = db.model('Test1', Schema({
      name: String,
      rel: [{ type: mongoose.ObjectId, ref: 'Test' }]
    }));

    const B = db.model('Test', Schema({ name: String }));

    return co(function*() {
      const b = yield B.create({ name: 'testb' });
      yield A.create({ name: 'testa', rel: [b._id] });

      const a = yield A.findOne().populate('rel');

      const b2 = yield B.create({ name: 'testb2' });
      a.rel = [a.rel[0], b2._id];
      yield a.save();

      assert.ok(!a.populated('rel'));
      assert.ok(a.rel[0] instanceof mongoose.Types.ObjectId);
      assert.ok(a.rel[1] instanceof mongoose.Types.ObjectId);
    });
  });

  it('handles errors with name set to "ValidationError" (gh-8466)', () => {
    const childSchema = Schema({ name: String });

    childSchema.pre('validate', function() {
      if (this.name === 'Invalid') {
        const error = new Error('invalid name');
        error.name = 'ValidationError';
        throw error;
      }
    });

    const fatherSchema = Schema({ children: [childSchema] });
    const Father = db.model('Test', fatherSchema);

    const doc = new Father({
      children: [{ name: 'Valid' }, { name: 'Invalid' }]
    });

    return doc.validate().then(() => assert.ok(false), err => {
      assert.ok(err);
      assert.ok(err.errors['children']);
      assert.equal(err.errors['children'].message, 'invalid name');
    });
  });

  it('throws an error if running validate() multiple times in parallel (gh-8468)', () => {
    const Model = db.model('Test', Schema({ name: String }));

    const doc = new Model({ name: 'test' });

    doc.validate();

    return doc.save().then(() => assert.ok(false), err => {
      assert.equal(err.name, 'ParallelValidateError');
    });
  });

  it('avoids parallel validate error when validating nested path with double nested subdocs (gh-8486)', function() {
    const testSchema = new Schema({
      foo: {
        bar: Schema({
          baz: Schema({
            num: Number
          })
        })
      }
    });
    const Test = db.model('Test', testSchema);

    return co(function*() {
      const doc = yield Test.create({});

      doc.foo = {
        bar: {
          baz: {
            num: 1
          }
        }
      };

      // Should not throw
      yield doc.save();

      const raw = yield Test.collection.findOne();
      assert.equal(raw.foo.bar.baz.num, 1);
    });
  });

  it('supports function for date min/max validator error (gh-8512)', function() {
    const schema = Schema({
      startDate: {
        type: Date,
        required: true,
        min: [new Date('2020-01-01'), () => 'test']
      }
    });

    db.deleteModel(/Test/);
    const Model = db.model('Test', schema);
    const doc = new Model({ startDate: new Date('2019-06-01') });

    const err = doc.validateSync();
    assert.ok(err.errors['startDate']);
    assert.equal(err.errors['startDate'].message, 'test');
  });

  it('sets parent and ownerDocument correctly with document array default (gh-8509)', function() {
    const locationSchema = Schema({
      name: String,
      city: String
    });
    const owners = [];

    // Middleware to set a default location name derived from the parent organization doc
    locationSchema.pre('validate', function(next) {
      const owner = this.ownerDocument();
      owners.push(owner);
      if (this.isNew && !this.get('name') && owner.get('name')) {
        this.set('name', `${owner.get('name')} Office`);
      }
      next();
    });

    const organizationSchema = Schema({
      name: String,
      // Having a default doc this way causes issues
      locations: { type: [locationSchema], default: [{}] }
    });
    const Organization = db.model('Test', organizationSchema);

    return co(function*() {
      const org = new Organization();
      org.set('name', 'MongoDB');

      yield org.save();

      assert.equal(owners.length, 1);
      assert.ok(owners[0] === org);

      assert.equal(org.locations[0].name, 'MongoDB Office');
    });
  });

  it('doesnt add `null` if property is undefined with minimize false (gh-8504)', function() {
    const minimize = false;
    const schema = Schema({
      num: Number,
      beta: { type: String }
    },
    {
      toObject: { virtuals: true, minimize: minimize },
      toJSON: { virtuals: true, minimize: minimize }
    }
    );
    const Test = db.model('Test', schema);

    const dummy1 = new Test({ num: 1, beta: null });
    const dummy2 = new Test({ num: 2, beta: void 0 });

    return co(function*() {
      yield dummy1.save();
      yield dummy2.save();

      const res = yield Test.find().lean().sort({ num: 1 });

      assert.strictEqual(res[0].beta, null);
      assert.ok(!res[1].hasOwnProperty('beta'));
    });
  });

  it('creates document array defaults in forward order, not reverse (gh-8514)', function() {
    let num = 0;
    const schema = Schema({
      arr: [{ val: { type: Number, default: () => ++num } }]
    });
    const Model = db.model('Test', schema);

    const doc = new Model({ arr: [{}, {}, {}] });
    assert.deepEqual(doc.toObject().arr.map(v => v.val), [1, 2, 3]);
  });

  it('can call subdocument validate multiple times in parallel (gh-8539)', function() {
    const schema = Schema({
      arr: [{ val: String }],
      single: Schema({ val: String })
    });
    const Model = db.model('Test', schema);

    return co(function*() {
      const doc = new Model({ arr: [{ val: 'test' }], single: { val: 'test' } });

      yield [doc.arr[0].validate(), doc.arr[0].validate()];
      yield [doc.single.validate(), doc.single.validate()];
    });
  });

  it('sets `Document#op` when calling `validate()` (gh-8439)', function() {
    const schema = Schema({ name: String });
    const ops = [];
    schema.pre('validate', function() {
      ops.push(this.$op);
    });
    schema.post('validate', function() {
      ops.push(this.$op);
    });

    const Model = db.model('Test', schema);
    const doc = new Model({ name: 'test' });

    const promise = doc.validate();
    assert.equal(doc.$op, 'validate');

    return promise.then(() => assert.deepEqual(ops, ['validate', 'validate']));
  });

  it('schema-level transform (gh-8403)', function() {
    const schema = Schema({
      myDate: {
        type: Date,
        transform: v => v.getFullYear()
      },
      dates: [{
        type: Date,
        transform: v => v.getFullYear()
      }],
      arr: [{
        myDate: {
          type: Date,
          transform: v => v.getFullYear()
        }
      }]
    });
    const Model = db.model('Test', schema);

    const doc = new Model({
      myDate: new Date('2015/06/01'),
      dates: [new Date('2016/06/01')],
      arr: [{ myDate: new Date('2017/06/01') }]
    });
    assert.equal(doc.toObject({ transform: true }).myDate, '2015');
    assert.equal(doc.toObject({ transform: true }).dates[0], '2016');
    assert.equal(doc.toObject({ transform: true }).arr[0].myDate, '2017');
  });

  it('transforms nested paths (gh-9543)', function() {
    const schema = Schema({
      nested: {
        date: {
          type: Date,
          transform: v => v.getFullYear()
        }
      }
    });
    const Model = db.model('Test', schema);

    const doc = new Model({
      nested: {
        date: new Date('2020-06-01')
      }
    });
    assert.equal(doc.toObject({ transform: true }).nested.date, '2020');
  });

  it('handles setting numeric paths with single nested subdocs (gh-8583)', function() {
    const placedItemSchema = Schema({ image: String }, { _id: false });

    const subdocumentSchema = Schema({
      placedItems: {
        1: placedItemSchema,
        first: placedItemSchema
      }
    });
    const Model = db.model('Test', subdocumentSchema);

    return co(function*() {
      const doc = yield Model.create({
        placedItems: { 1: { image: 'original' }, first: { image: 'original' } }
      });

      doc.set({
        'placedItems.1.image': 'updated',
        'placedItems.first.image': 'updated'
      });

      yield doc.save();

      assert.equal(doc.placedItems['1'].image, 'updated');

      const fromDb = yield Model.findById(doc);
      assert.equal(fromDb.placedItems['1'].image, 'updated');
    });
  });

  it('setting nested array path to non-nested array wraps values top-down (gh-8544)', function() {
    const positionSchema = mongoose.Schema({
      coordinates: {
        type: [[Number]],
        required: true
      },
      lines: {
        type: [[[Number]]],
        required: true
      }
    });

    const Position = db.model('Test', positionSchema);
    const position = new Position();

    position.coordinates = [1, 2];
    position.lines = [3, 4];

    const obj = position.toObject();
    assert.deepEqual(obj.coordinates, [[1, 2]]);
    assert.deepEqual(obj.lines, [[[3, 4]]]);
  });

  it('doesnt wrap empty nested array with insufficient depth', function() {
    const weekSchema = mongoose.Schema({
      days: {
        type: [[[Number]]],
        required: true
      }
    });

    const Week = db.model('Test', weekSchema);
    const emptyWeek = new Week();

    emptyWeek.days = [[], [], [], [], [], [], []];
    const obj = emptyWeek.toObject();
    assert.deepEqual(obj.days, [[], [], [], [], [], [], []]);
  });

  it('doesnt wipe out nested keys when setting nested key to empty object with minimize (gh-8565)', function() {
    const opts = { autoIndex: false, autoCreate: false };
    const schema1 = Schema({ plaid: { nestedKey: String } }, opts);
    const schema2 = Schema({ plaid: { nestedKey: String } }, opts);
    const schema3 = Schema({ plaid: { nestedKey: String } }, opts);

    const Test1 = db.model('Test1', schema1);
    const Test2 = db.model('Test2', schema2);
    const Test3 = db.model('Test3', schema3);

    const doc1 = new Test1({});
    assert.deepEqual(doc1.toObject({ minimize: false }).plaid, {});

    const doc2 = new Test2({ plaid: doc1.plaid });
    assert.deepEqual(doc2.toObject({ minimize: false }).plaid, {});

    const doc3 = new Test3({});
    doc3.set({ plaid: doc2.plaid });
    assert.deepEqual(doc3.toObject({ minimize: false }).plaid, {});
  });

  it('allows calling `validate()` in post validate hook without causing parallel validation error (gh-8597)', function() {
    const EmployeeSchema = Schema({
      name: String,
      employeeNumber: {
        type: String,
        validate: v => v.length > 5
      }
    });
    let called = 0;

    EmployeeSchema.post('validate', function() {
      ++called;
      if (!this.employeeNumber && !this._employeeNumberRetrieved) {
        this.employeeNumber = '123456';
        this._employeeNumberRetrieved = true;
        return this.validate();
      }
    });

    const Employee = db.model('Test', EmployeeSchema);

    return co(function*() {
      const e = yield Employee.create({ name: 'foo' });
      assert.equal(e.employeeNumber, '123456');
      assert.ok(e._employeeNumberRetrieved);
      assert.equal(called, 2);
    });
  });

  it('sets defaults when setting single nested subdoc (gh-8603)', function() {
    const nestedSchema = Schema({
      name: String,
      status: { type: String, default: 'Pending' }
    });

    const Test = db.model('Test', {
      nested: nestedSchema
    });

    return co(function*() {
      let doc = yield Test.create({ nested: { name: 'foo' } });
      assert.equal(doc.nested.status, 'Pending');

      doc = yield Test.findById(doc);
      assert.equal(doc.nested.status, 'Pending');

      Object.assign(doc, { nested: { name: 'bar' } });
      assert.equal(doc.nested.status, 'Pending');
      yield doc.save();

      doc = yield Test.findById(doc);
      assert.equal(doc.nested.status, 'Pending');
    });
  });

  it('handles validating single nested paths when specified in `pathsToValidate` (gh-8626)', function() {
    const nestedSchema = Schema({
      name: { type: String, validate: v => v.length > 2 },
      age: { type: Number, validate: v => v < 200 }
    });
    const schema = Schema({ nested: nestedSchema });

    mongoose.deleteModel(/Test/);
    const Model = mongoose.model('Test', schema);

    const doc = new Model({ nested: { name: 'a', age: 9001 } });
    return doc.validate(['nested.name']).then(() => assert.ok(false), err => {
      assert.ok(err.errors['nested.name']);
      assert.ok(!err.errors['nested.age']);
    });
  });

  it('copies immutable fields when constructing new doc from old doc (gh-8642)', function() {
    const schema = Schema({ name: { type: String, immutable: true } });
    const Model = db.model('Test', schema);

    const doc = new Model({ name: 'test' });
    doc.isNew = false;

    const newDoc = new Model(doc);
    assert.equal(newDoc.name, 'test');
  });

  it('can save nested array after setting (gh-8689)', function() {
    const schema = new mongoose.Schema({
      name: String,
      array: [[{
        label: String,
        value: String
      }]]
    });
    const MyModel = db.model('Test', schema);

    return co(function*() {
      const doc = yield MyModel.create({ name: 'foo' });

      doc.set({
        'array.0': [{
          label: 'hello',
          value: 'world'
        }]
      });
      yield doc.save();

      const updatedDoc = yield MyModel.findOne({ _id: doc._id });
      assert.equal(updatedDoc.array[0][0].label, 'hello');
      assert.equal(updatedDoc.array[0][0].value, 'world');
    });
  });

  it('handles validator errors on subdoc paths (gh-5226)', function() {
    const schema = Schema({
      child: {
        type: Schema({ name: String }),
        validate: () => false
      },
      children: {
        type: [{ name: String }],
        validate: () => false
      }
    });
    const Model = db.model('Test', schema);

    const doc = new Model({ child: {}, children: [] });
    return doc.validate().then(() => assert.ok(false), err => {
      assert.ok(err);
      assert.ok(err.errors);
      assert.ok(err.errors.child);
      assert.ok(err.errors.children);
    });
  });

  it('reports array cast error with index (gh-8888)', function() {
    const schema = Schema({ test: [Number] },
      { autoIndex: false, autoCreate: false });
    const Test = db.model('test', schema);

    const t = new Test({ test: [1, 'world'] });
    const err = t.validateSync();
    assert.ok(err);
    assert.ok(err.errors);
    assert.ok(err.errors['test.1']);
  });

  it('sets defaults if setting nested path to empty object with minimize false (gh-8829)', function() {
    const cartSchema = Schema({
      _id: 'String',
      item: {
        name: { type: 'String', default: 'Default Name' }
      }
    },
    { minimize: false });
    const Test = db.model('Test', cartSchema);

    const doc = new Test({ _id: 'foobar', item: {} });

    return doc.save().
      then(() => Test.collection.findOne()).
      then(doc => assert.equal(doc.item.name, 'Default Name'));
  });

  it('clears cast errors when setting an array subpath (gh-9080)', function() {
    const userSchema = new Schema({ tags: [Schema.ObjectId] });
    const User = db.model('User', userSchema);

    const user = new User({ tags: ['hey'] });
    user.tags = [];

    const err = user.validateSync();
    assert.ifError(err);
  });

  it('saves successfully if you splice() a sliced array (gh-9011)', function() {
    const childSchema = Schema({ values: [Number] });
    const parentSchema = Schema({ children: [childSchema] });

    const Parent = db.model('Parent', parentSchema);

    return co(function*() {
      yield Parent.create({
        children: [
          { values: [1, 2, 3] },
          { values: [4, 5, 6] }
        ]
      });

      const parent = yield Parent.findOne();
      const copy = parent.children[0].values.slice();
      copy.splice(1);

      yield parent.save();
      const _parent = yield Parent.findOne();
      assert.deepEqual(_parent.toObject().children[0].values, [1, 2, 3]);
    });
  });

  it('handles modifying a subpath of a nested array of documents (gh-8926)', function() {
    const bookSchema = new Schema({ title: String });
    const aisleSchema = new Schema({
      shelves: [[bookSchema]]
    });
    const librarySchema = new Schema({ aisles: [aisleSchema] });

    const Library = db.model('Test', librarySchema);

    return co(function*() {
      yield Library.create({
        aisles: [{ shelves: [[{ title: 'Clean Code' }]] }]
      });

      const library = yield Library.findOne();
      library.aisles[0].shelves[0][0].title = 'Refactoring';
      yield library.save();

      const foundLibrary = yield Library.findOne().lean();
      assert.equal(foundLibrary.aisles[0].shelves[0][0].title, 'Refactoring');
    });
  });

  it('Document#save accepts `timestamps` option (gh-8947) for update', function() {
    return co(function*() {
      // Arrange
      const userSchema = new Schema({ name: String }, { timestamps: true });
      const User = db.model('User', userSchema);

      const createdUser = yield User.create({ name: 'Hafez' });

      const user = yield User.findOne({ _id: createdUser._id });

      // Act
      user.name = 'John';
      yield user.save({ timestamps: false });

      // Assert
      assert.deepEqual(createdUser.updatedAt, user.updatedAt);
    });
  });

  it('Document#save accepts `timestamps` option (gh-8947) on inserting a new document', function() {
    return co(function*() {
      // Arrange
      const userSchema = new Schema({ name: String }, { timestamps: true });
      const User = db.model('User', userSchema);

      const user = new User({ name: 'Hafez' });

      // Act
      yield user.save({ timestamps: false });

      // Assert
      assert.ok(!user.createdAt);
      assert.ok(!user.updatedAt);
    });
  });

  it('Sets default when passing undefined as value for a key in a nested subdoc (gh-9039)', function() {
    const Test = db.model('Test', {
      nested: {
        prop: {
          type: String,
          default: 'some default value'
        }
      }
    });

    return co(function*() {
      const doc = yield Test.create({ nested: { prop: undefined } });
      assert.equal(doc.nested.prop, 'some default value');
    });
  });

  it('allows accessing $locals when initializing (gh-9098)', function() {
    const personSchema = new mongoose.Schema({
      name: {
        first: String,
        last: String
      }
    });

    personSchema.virtual('fullName').
      get(function() { return this.$locals.fullName; }).
      set(function(newFullName) { this.$locals.fullName = newFullName; });

    const Person = db.model('Person', personSchema);

    const axl = new Person({ fullName: 'Axl Rose' });
    assert.equal(axl.fullName, 'Axl Rose');
  });

  describe('Document#getChanges(...) (gh-9096)', function() {
    it('returns an empty object when there are no changes', function() {
      return co(function*() {
        const User = db.model('User', { name: String, age: Number, country: String });
        const user = yield User.create({ name: 'Hafez', age: 25, country: 'Egypt' });

        const changes = user.getChanges();
        assert.deepEqual(changes, {});
      });
    });

    it('returns only the changed paths', function() {
      return co(function*() {
        const User = db.model('User', { name: String, age: Number, country: String });
        const user = yield User.create({ name: 'Hafez', age: 25, country: 'Egypt' });

        user.country = undefined;
        user.age = 26;

        const changes = user.getChanges();
        assert.deepEqual(changes, { $set: { age: 26 }, $unset: { country: 1 } });
      });
    });
  });

  it('supports skipping defaults on a document (gh-8271)', function() {
    const testSchema = new mongoose.Schema({
      testTopLevel: { type: String, default: 'foo' },
      testNested: {
        prop: { type: String, default: 'bar' }
      },
      testArray: [{ prop: { type: String, default: 'baz' } }],
      testSingleNested: new Schema({
        prop: { type: String, default: 'qux' }
      })
    });
    const Test = db.model('Test', testSchema);

    const doc = new Test({ testArray: [{}], testSingleNested: {} }, null,
      { defaults: false });
    assert.ok(!doc.testTopLevel);
    assert.ok(!doc.testNested.prop);
    assert.ok(!doc.testArray[0].prop);
    assert.ok(!doc.testSingleNested.prop);
  });

  it('throws an error when `transform` returns a promise (gh-9163)', function() {
    const userSchema = new Schema({
      name: {
        type: String,
        transform: function() {
          return new Promise(() => {});
        }
      }
    });

    const User = db.model('User', userSchema);

    const user = new User({ name: 'Hafez' });
    assert.throws(function() {
      user.toJSON();
    }, /must be synchronous/);

    assert.throws(function() {
      user.toObject();
    }, /must be synchronous/);
  });

  it('uses strict equality when checking mixed paths for modifications (gh-9165)', function() {
    const schema = Schema({ obj: {} });
    const Model = db.model('gh9165', schema);

    return Model.create({ obj: { key: '2' } }).
      then(doc => {
        doc.obj = { key: 2 };
        assert.ok(doc.modifiedPaths().indexOf('obj') !== -1);
        return doc.save();
      }).
      then(doc => Model.findById(doc)).
      then(doc => assert.strictEqual(doc.obj.key, 2));
  });

  it('supports `useProjection` option for `toObject()` (gh-9118)', function() {
    const authorSchema = new mongoose.Schema({
      name: String,
      hiddenField: { type: String, select: false }
    });

    const Author = db.model('Author', authorSchema);

    const example = new Author({ name: 'John', hiddenField: 'A secret' });
    assert.strictEqual(example.toJSON({ useProjection: true }).hiddenField, void 0);
  });

  it('clears out priorDoc after overwriting single nested subdoc (gh-9208)', function() {
    const TestModel = db.model('Test', Schema({
      nested: Schema({
        myBool: Boolean,
        myString: String
      })
    }));

    return co(function*() {
      const test = new TestModel();

      test.nested = { myBool: true };
      yield test.save();

      test.nested = { myString: 'asdf' };
      yield test.save();

      test.nested.myBool = true;
      yield test.save();

      const doc = yield TestModel.findById(test);
      assert.strictEqual(doc.nested.myBool, true);
    });
  });

  it('handles immutable properties underneath single nested subdocs when overwriting (gh-9281)', function() {
    const SubSchema = Schema({
      nestedProp: {
        type: String,
        immutable: true
      }
    }, { strict: 'throw' });

    const TestSchema = Schema({ object: SubSchema }, { strict: 'throw' });
    const Test = db.model('Test', TestSchema);

    return co(function*() {
      yield Test.create({ object: { nestedProp: 'A' } });
      const doc = yield Test.findOne();

      doc.object = {};
      const err = yield doc.save().then(() => null, err => err);

      assert.ok(err);
      assert.ok(err.errors['object']);
      assert.ok(err.message.includes('Path `nestedProp` is immutable'), err.message);

      // Setting to the same value as the previous doc is ok.
      doc.object = { nestedProp: 'A' };
      yield doc.save();
    });
  });

  it('allows removing boolean key by setting it to `undefined` (gh-9275)', function() {
    const Test = db.model('Test', Schema({ a: Boolean }));

    return co(function*() {
      const doc = yield Test.create({ a: true });
      doc.a = undefined;
      yield doc.save();

      const fromDb = yield Test.findOne().lean();
      assert.ok(!('a' in fromDb));
    });
  });

  it('keeps manually populated paths when setting a nested path to itself (gh-9293)', function() {
    const StepSchema = Schema({
      ride: { type: ObjectId, ref: 'Ride' },
      status: Number
    });

    const RideSchema = Schema({
      status: Number,
      steps: {
        taxi: [{ type: ObjectId, ref: 'Step' }],
        rent: [{ type: ObjectId, ref: 'Step' }],
        vehicle: [{ type: ObjectId, ref: 'Step' }]
      }
    });

    const Step = db.model('Step', StepSchema);
    const Ride = db.model('Ride', RideSchema);

    return co(function*() {
      let ride = yield Ride.create({ status: 0 });
      const steps = yield Step.create([
        { ride: ride, status: 0 },
        { ride: ride, status: 1 },
        { ride: ride, status: 2 }
      ]);

      ride.steps = { taxi: [steps[0]], rent: [steps[1]], vehicle: [steps[2]] };
      yield ride.save();

      ride = yield Ride.findOne({}).populate('steps.taxi steps.vehicle steps.rent');

      assert.equal(ride.steps.taxi[0].status, 0);
      assert.equal(ride.steps.rent[0].status, 1);
      assert.equal(ride.steps.vehicle[0].status, 2);

      ride.steps = ride.steps;
      assert.equal(ride.steps.taxi[0].status, 0);
      assert.equal(ride.steps.rent[0].status, 1);
      assert.equal(ride.steps.vehicle[0].status, 2);
    });
  });

  it('doesnt wipe out nested paths when setting a nested path to itself (gh-9313)', function() {
    const schema = new Schema({
      nested: {
        prop1: { type: Number, default: 50 },
        prop2: {
          type: String,
          enum: ['val1', 'val2'],
          default: 'val1',
          required: true
        },
        prop3: {
          prop4: { type: Number, default: 0 }
        }
      }
    });

    const Model = db.model('Test', schema);

    return co(function*() {
      let doc = yield Model.create({});

      doc = yield Model.findById(doc);

      doc.nested = doc.nested;

      assert.equal(doc.nested.prop2, 'val1');
      yield doc.save();

      const fromDb = yield Model.collection.findOne({ _id: doc._id });
      assert.equal(fromDb.nested.prop2, 'val1');
    });
  });

  it('allows saving after setting document array to itself (gh-9266)', function() {
    const Model = db.model('Test', Schema({ keys: [{ _id: false, name: String }] }));

    return co(function*() {
      const document = new Model({});

      document.keys[0] = { name: 'test' };
      document.keys = document.keys;

      yield document.save();

      const fromDb = yield Model.findOne();
      assert.deepEqual(fromDb.toObject().keys, [{ name: 'test' }]);
    });
  });

  it('allows accessing document values from function default on array (gh-9351) (gh-6155)', function() {
    const schema = Schema({
      publisher: String,
      authors: {
        type: [String],
        default: function() {
          return [this.publisher];
        }
      }
    });
    const Test = db.model('Test', schema);

    const doc = new Test({ publisher: 'Mastering JS' });
    assert.deepEqual(doc.toObject().authors, ['Mastering JS']);
  });

  it('handles pulling array subdocs when _id is an alias (gh-9319)', function() {
    const childSchema = Schema({
      field: {
        type: String,
        alias: '_id'
      }
    }, { _id: false });

    const parentSchema = Schema({ children: [childSchema] });
    const Parent = db.model('Parent', parentSchema);

    return co(function*() {
      yield Parent.create({ children: [{ field: '1' }] });
      const p = yield Parent.findOne();

      p.children.pull('1');
      yield p.save();

      assert.equal(p.children.length, 0);

      const fromDb = yield Parent.findOne();
      assert.equal(fromDb.children.length, 0);
    });
  });

  it('allows setting nested path to instance of model (gh-9392)', function() {
    const def = { test: String };
    const Child = db.model('Child', def);

    const Parent = db.model('Parent', { nested: def });

    const c = new Child({ test: 'new' });

    const p = new Parent({ nested: { test: 'old' } });
    p.nested = c;

    assert.equal(p.nested.test, 'new');
  });

  it('unmarks modified if setting a value to the same value as it was previously (gh-9396)', function() {
    const schema = new Schema({
      bar: String
    });

    const Test = db.model('Test', schema);

    return co(function*() {
      const foo = new Test({ bar: 'bar' });
      yield foo.save();
      assert.ok(!foo.isModified('bar'));

      foo.bar = 'baz';
      assert.ok(foo.isModified('bar'));

      foo.bar = 'bar';
      assert.ok(!foo.isModified('bar'));
    });
  });

  it('unmarks modified if setting a value to the same subdoc as it was previously (gh-9396)', function() {
    const schema = new Schema({
      nested: { bar: String },
      subdoc: new Schema({ bar: String }, { _id: false })
    });
    const Test = db.model('Test', schema);

    return co(function*() {
      const foo = new Test({ nested: { bar: 'bar' }, subdoc: { bar: 'bar' } });
      yield foo.save();
      assert.ok(!foo.isModified('nested'));
      assert.ok(!foo.isModified('subdoc'));

      foo.nested = { bar: 'baz' };
      foo.subdoc = { bar: 'baz' };
      assert.ok(foo.isModified('nested'));
      assert.ok(foo.isModified('subdoc'));

      foo.nested = { bar: 'bar' };
      foo.subdoc = { bar: 'bar' };
      assert.ok(!foo.isModified('nested'));
      assert.ok(!foo.isModified('subdoc'));
      assert.ok(!foo.isModified('subdoc.bar'));

      foo.nested = { bar: 'baz' };
      foo.subdoc = { bar: 'baz' };
      assert.ok(foo.isModified('nested'));
      assert.ok(foo.isModified('subdoc'));
      yield foo.save();

      foo.nested = { bar: 'bar' };
      foo.subdoc = { bar: 'bar' };
      assert.ok(foo.isModified('nested'));
      assert.ok(foo.isModified('subdoc'));
      assert.ok(foo.isModified('subdoc.bar'));
    });
  });

  it('marks path as errored if default function throws (gh-9408)', function() {
    const jobSchema = new Schema({
      deliveryAt: Date,
      subJob: [{
        deliveryAt: Date,
        shippingAt: {
          type: Date,
          default: () => { throw new Error('Oops!'); }
        },
        prop: { type: String, default: 'default' }
      }]
    });

    const Job = db.model('Test', jobSchema);

    const doc = new Job({ subJob: [{ deliveryAt: new Date() }] });
    assert.equal(doc.subJob[0].prop, 'default');
  });

  it('passes subdoc with initial values set to default function when init-ing (gh-9408)', function() {
    const jobSchema = new Schema({
      deliveryAt: Date,
      subJob: [{
        deliveryAt: Date,
        shippingAt: {
          type: Date,
          default: function() {
            return this.deliveryAt;
          }
        }
      }]
    });

    const Job = db.model('Test', jobSchema);

    const date = new Date();
    const doc = new Job({ subJob: [{ deliveryAt: date }] });

    assert.equal(doc.subJob[0].shippingAt.valueOf(), date.valueOf());
  });

  it('passes document as an argument for `required` function in schema definition (gh-9433)', function() {
    let docFromValidation;

    const userSchema = new Schema({
      name: {
        type: String,
        required: (doc) => {
          docFromValidation = doc;
          return doc.age > 18;
        }
      },
      age: Number
    });

    const User = db.model('User', userSchema);
    const user = new User({ age: 26 });
    const err = user.validateSync();
    assert.ok(err);

    assert.ok(docFromValidation === user);
  });

  it('works with path named isSelected (gh-9438)', function() {
    const categorySchema = new Schema({
      name: String,
      categoryUrl: { type: String, required: true }, // Makes test fail
      isSelected: Boolean
    });

    const siteSchema = new Schema({ categoryUrls: [categorySchema] });

    const Test = db.model('Test', siteSchema);
    const test = new Test({
      categoryUrls: [
        { name: 'A', categoryUrl: 'B', isSelected: false, isModified: false }
      ]
    });
    const err = test.validateSync();
    assert.ifError(err);
  });

  it('init tracks cast error reason (gh-9448)', function() {
    const Test = db.model('Test', Schema({
      num: Number
    }));

    const doc = new Test();
    doc.init({ num: 'not a number' });

    const err = doc.validateSync();
    assert.ok(err.errors['num'].reason);
  });

  it('correctly handles setting nested path underneath single nested subdocs (gh-9459)', function() {
    const preferencesSchema = mongoose.Schema({
      notifications: {
        email: Boolean,
        push: Boolean
      },
      keepSession: Boolean
    }, { _id: false });

    const User = db.model('User', Schema({
      email: String,
      username: String,
      preferences: preferencesSchema
    }));

    const userFixture = {
      email: 'foo@bar.com',
      username: 'foobars',
      preferences: {
        keepSession: true,
        notifications: {
          email: false,
          push: false
        }
      }
    };

    let userWithEmailNotifications = Object.assign({}, userFixture, {
      'preferences.notifications': { email: true }
    });
    let testUser = new User(userWithEmailNotifications);

    assert.deepEqual(testUser.toObject().preferences.notifications, { email: true });

    userWithEmailNotifications = Object.assign({}, userFixture, {
      'preferences.notifications.email': true
    });
    testUser = new User(userWithEmailNotifications);

    assert.deepEqual(testUser.toObject().preferences.notifications, { email: true, push: false });
  });

  it('$isValid() with space-delimited and array syntax (gh-9474)', function() {
    const Test = db.model('Test', Schema({
      name: String,
      email: String,
      age: Number,
      answer: Number
    }));

    const doc = new Test({ name: 'test', email: 'test@gmail.com', age: 'bad', answer: 'bad' });

    assert.ok(doc.$isValid('name'));
    assert.ok(doc.$isValid('email'));
    assert.ok(!doc.$isValid('age'));
    assert.ok(!doc.$isValid('answer'));

    assert.ok(doc.$isValid('name email'));
    assert.ok(doc.$isValid('name age'));
    assert.ok(!doc.$isValid('age answer'));

    assert.ok(doc.$isValid(['name', 'email']));
    assert.ok(doc.$isValid(['name', 'age']));
    assert.ok(!doc.$isValid(['age', 'answer']));
  });

  it('avoids overwriting array subdocument when setting dotted path that is not selected (gh-9427)', function() {
    const Test = db.model('Test', Schema({
      arr: [{ _id: false, val: Number }],
      name: String,
      age: Number
    }));

    return co(function*() {
      let doc = yield Test.create({
        name: 'Test',
        arr: [{ val: 1 }, { val: 2 }],
        age: 30
      });

      doc = yield Test.findById(doc._id).select('name');
      doc.set('arr.0.val', 2);
      yield doc.save();

      const fromDb = yield Test.findById(doc._id);
      assert.deepEqual(fromDb.toObject().arr, [{ val: 2 }, { val: 2 }]);
    });
  });

  it('ignore getters when diffing objects for change tracking (gh-9501)', function() {
    const schema = new Schema({
      title: {
        type: String,
        required: true
      },
      price: {
        type: Number,
        min: 0
      },
      taxPercent: {
        type: Number,
        required: function() {
          return this.price != null;
        },
        min: 0,
        max: 100,
        get: value => value || 10
      }
    });

    const Test = db.model('Test', schema);

    return co(function*() {
      const doc = yield Test.create({
        title: 'original'
      });

      doc.set({
        title: 'updated',
        price: 10,
        taxPercent: 10
      });

      assert.ok(doc.modifiedPaths().indexOf('taxPercent') !== -1);

      yield doc.save();

      const fromDb = yield Test.findById(doc).lean();
      assert.equal(fromDb.taxPercent, 10);
    });
  });

  it('allows defining middleware for all document hooks using regexp (gh-9190)', function() {
    const schema = Schema({ name: String });

    let called = 0;
    schema.pre(/.*/, { document: true, query: false }, function() {
      ++called;
    });
    const Model = db.model('Test', schema);

    return co(function*() {
      yield Model.find();
      assert.equal(called, 0);

      yield Model.findOne();
      assert.equal(called, 0);

      yield Model.countDocuments();
      assert.equal(called, 0);

      const docs = yield Model.create([{ name: 'test' }], { validateBeforeSave: false });
      assert.equal(called, 1);

      yield docs[0].validate();
      assert.equal(called, 2);

      yield docs[0].updateOne({ name: 'test2' });
      assert.equal(called, 3);

      yield Model.aggregate([{ $match: { name: 'test' } }]);
      assert.equal(called, 3);
    });
  });

  it('correctly handles setting nested props to other nested props (gh-9519)', function() {
    const schemaA = Schema({
      propX: {
        nested1: { prop: Number },
        nested2: { prop: Number },
        nested3: { prop: Number }
      },
      propY: {
        nested1: { prop: Number },
        nested2: { prop: Number },
        nested3: { prop: Number }
      }
    });

    const schemaB = Schema({ prop: { prop: Number } });

    const ModelA = db.model('Test1', schemaA);
    const ModelB = db.model('Test2', schemaB);

    return co(function*() {
      const saved = yield ModelA.create({
        propX: {
          nested1: { prop: 1 },
          nested2: { prop: 1 },
          nested3: { prop: 1 }
        },
        propY: {
          nested1: { prop: 2 },
          nested2: { prop: 2 },
          nested3: { prop: 2 }
        }
      });

      const objA = yield ModelA.findById(saved._id);
      const objB = new ModelB();

      objB.prop = objA.propX.nested1;

      assert.strictEqual(objB.prop.prop, 1);
    });
  });

  it('sets fields after an undefined field (gh-9585)', function() {
    const personSchema = new Schema({
      items: { type: Array },
      email: { type: String }
    });

    const Person = db.model('Person', personSchema);


    const person = new Person({ items: undefined, email: 'test@gmail.com' });
    assert.equal(person.email, 'test@gmail.com');
  });

  it('passes document to `default` functions (gh-9633)', function() {
    let documentFromDefault;
    const userSchema = new Schema({
      name: { type: String },
      age: {
        type: Number,
        default: function(doc) {
          documentFromDefault = doc;
        }
      }

    });

    const User = db.model('User', userSchema);

    const user = new User({ name: 'Hafez' });

    assert.ok(documentFromDefault === user);
    assert.equal(documentFromDefault.name, 'Hafez');
  });

  it('handles pre hook throwing a sync error (gh-9659)', function() {
    const TestSchema = new Schema({ name: String });

    TestSchema.pre('save', function() {
      throw new Error('test err');
    });
    const TestModel = db.model('Test', TestSchema);

    return co(function*() {
      const testObject = new TestModel({ name: 't' });

      const err = yield testObject.save().then(() => null, err => err);
      assert.ok(err);
      assert.equal(err.message, 'test err');
    });
  });

  it('returns undefined rather than entire object when calling `get()` with empty string (gh-9681)', function() {
    const TestSchema = new Schema({ name: String });
    const TestModel = db.model('Test', TestSchema);

    const testObject = new TestModel({ name: 't' });

    assert.strictEqual(testObject.get(''), void 0);
  });

  it('keeps atomics when assigning array to filtered array (gh-9651)', function() {
    const Model = db.model('Test', { arr: [{ abc: String }] });

    return co(function*() {
      const m1 = new Model({ arr: [{ abc: 'old' }] });
      yield m1.save();

      const m2 = yield Model.findOne({ _id: m1._id });

      m2.arr = [];
      m2.arr = m2.arr.filter(() => true);
      m2.arr.push({ abc: 'ghi' });
      yield m2.save();

      const fromDb = yield Model.findById(m1._id);
      assert.equal(fromDb.arr.length, 1);
      assert.equal(fromDb.arr[0].abc, 'ghi');
    });
  });

<<<<<<< HEAD
  it('does not pass doc to ObjectId or Date.now (gh-9633) (gh-9636)', function() {
    const userSchema = new Schema({
      parentId: { type: Schema.ObjectId, ref: 'User', default: mongoose.Types.ObjectId },
      createdAt: { type: Date, default: Date.now }
    });

    const User = db.model('User', userSchema);

    const user = new User();

    assert.ok(user.parentId instanceof mongoose.Types.ObjectId);
    assert.ok(user.createdAt instanceof Date);
=======
  it('handles paths named `db` (gh-9798)', function() {
    const schema = new Schema({
      db: String
    });
    const Test = db.model('Test', schema);

    return co(function*() {
      const doc = yield Test.create({ db: 'foo' });
      doc.db = 'bar';
      yield doc.save();
      yield doc.deleteOne();

      const _doc = yield Test.findOne({ db: 'bar' });
      assert.ok(!_doc);
    });
>>>>>>> c44d521e
  });
});<|MERGE_RESOLUTION|>--- conflicted
+++ resolved
@@ -9847,7 +9847,6 @@
     });
   });
 
-<<<<<<< HEAD
   it('does not pass doc to ObjectId or Date.now (gh-9633) (gh-9636)', function() {
     const userSchema = new Schema({
       parentId: { type: Schema.ObjectId, ref: 'User', default: mongoose.Types.ObjectId },
@@ -9860,7 +9859,8 @@
 
     assert.ok(user.parentId instanceof mongoose.Types.ObjectId);
     assert.ok(user.createdAt instanceof Date);
-=======
+  });
+
   it('handles paths named `db` (gh-9798)', function() {
     const schema = new Schema({
       db: String
@@ -9876,6 +9876,5 @@
       const _doc = yield Test.findOne({ db: 'bar' });
       assert.ok(!_doc);
     });
->>>>>>> c44d521e
   });
 });