'use strict';

/**
 * Module dependencies.
 */

const start = require('./common');

const Document = require('../lib/document');
const EventEmitter = require('events').EventEmitter;
const ArraySubdocument = require('../lib/types/ArraySubdocument');
const Query = require('../lib/query');
const assert = require('assert');
const idGetter = require('../lib/helpers/schema/idGetter');
const util = require('./util');
const utils = require('../lib/utils');
const validator = require('validator');

const mongoose = start.mongoose;
const Schema = mongoose.Schema;
const ObjectId = Schema.ObjectId;
const DocumentObjectId = mongoose.Types.ObjectId;
const SchemaType = mongoose.SchemaType;
const ValidatorError = SchemaType.ValidatorError;
const ValidationError = mongoose.Document.ValidationError;
const VersionError = mongoose.Error.VersionError;
const MongooseError = mongoose.Error;
const DocumentNotFoundError = mongoose.Error.DocumentNotFoundError;

/**
 * Test Document constructor.
 */

function TestDocument() {
  Document.apply(this, arguments);
}

/**
 * Inherits from Document.
 */

TestDocument.prototype.__proto__ = Document.prototype;

for (const i in EventEmitter.prototype) {
  TestDocument[i] = EventEmitter.prototype[i];
}

/**
 * Set a dummy schema to simulate compilation.
 */

const em = new Schema({ title: String, body: String });
em.virtual('works').get(function() {
  return 'em virtual works';
});
const schema = new Schema({
  test: String,
  oids: [ObjectId],
  numbers: [Number],
  nested: {
    age: Number,
    cool: ObjectId,
    deep: { x: String },
    path: String,
    setr: String
  },
  nested2: {
    nested: String,
    yup: {
      nested: Boolean,
      yup: String,
      age: Number
    }
  },
  em: [em],
  date: Date
});

TestDocument.prototype.$__setSchema(idGetter(schema));

schema.virtual('nested.agePlus2').get(function() {
  return this.nested.age + 2;
});
schema.virtual('nested.setAge').set(function(v) {
  this.nested.age = v;
});
schema.path('nested.path').get(function(v) {
  return (this.nested.age || '') + (v ? v : '');
});
schema.path('nested.setr').set(function(v) {
  return v + ' setter';
});

let dateSetterCalled = false;
schema.path('date').set(function(v) {
  // should not have been cast to a Date yet
  if (v !== undefined) {
    assert.equal(typeof v, 'string');
  }
  dateSetterCalled = true;
  return v;
});

/**
 * Method subject to hooks. Simply fires the callback once the hooks are
 * executed.
 */

TestDocument.prototype.hooksTest = function(fn) {
  fn(null, arguments);
};

const childSchema = new Schema({ counter: Number });

const parentSchema = new Schema({
  name: String,
  children: [childSchema]
});

/**
 * Test.
 */

describe('document', function() {
  let db;

  before(function() {
    db = start();
  });

  after(async function() {
    await db.close();
  });

  beforeEach(() => db.deleteModel(/.*/));
  afterEach(() => util.clearTestData(db));
  afterEach(() => util.stopRemainingOps(db));

  describe('constructor', function() {
    it('supports passing in schema directly (gh-8237)', function() {
      const myUserDoc = new Document({}, { name: String });
      assert.ok(!myUserDoc.name);
      myUserDoc.name = 123;
      assert.strictEqual(myUserDoc.name, '123');

      assert.ifError(myUserDoc.validateSync());
    });
  });

  describe('delete', function() {
    it('deletes the document', async function() {
      const schema = new Schema({ x: String });
      const Test = db.model('Test', schema);

      const test = new Test({ x: 'test' });
      const doc = await test.save();
      await doc.delete();
      const found = await Test.findOne({ _id: doc._id });
      assert.strictEqual(found, null);

    });
  });

  describe('updateOne', function() {
    let Test;

    before(function() {
      const schema = new Schema({ x: String, y: String });
      db.deleteModel(/^Test$/);
      Test = db.model('Test', schema);
    });

    it('updates the document', async function() {
      const test = new Test({ x: 'test' });
      const doc = await test.save();
      await doc.updateOne({ y: 'test' });
      const found = await Test.findOne({ _id: doc._id });
      assert.strictEqual(found.y, 'test');
    });

    it('returns a query', function() {
      const doc = new Test({ x: 'test' });
      assert.ok(doc.updateOne() instanceof Test.Query);
    });

    it('middleware (gh-8262)', async function() {
      const schema = new Schema({ x: String, y: String });
      const docs = [];
      schema.post('updateOne', { document: true, query: false }, function(doc, next) {
        docs.push(doc);
        next();
      });
      const Model = db.model('Test', schema);


      const doc = await Model.create({ x: 2, y: 4 });

      await doc.updateOne({ x: 4 });
      assert.equal(docs.length, 1);
      assert.equal(docs[0], doc);
    });
  });

  describe('replaceOne', function() {
    it('replaces the document', async function() {
      const schema = new Schema({ x: String });
      const Test = db.model('Test', schema);

      const test = new Test({ x: 'test' });
      const doc = await test.save();
      await doc.replaceOne({ x: 'updated' });
      const found = await Test.findOne({ _id: doc._id });
      assert.strictEqual(found.x, 'updated');

    });
  });

  describe('shortcut getters', function() {
    it('return undefined for properties with a null/undefined parent object (gh-1326)', function() {
      const doc = new TestDocument;
      doc.init({ nested: null });
      assert.strictEqual(undefined, doc.nested.age);
    });

    it('work', function() {
      const doc = new TestDocument();
      doc.init({
        test: 'test',
        oids: [],
        nested: {
          age: 5,
          cool: DocumentObjectId.createFromHexString('4c6c2d6240ced95d0e00003c'),
          path: 'my path'
        }
      });

      assert.equal(doc.test, 'test');
      assert.ok(doc.oids instanceof Array);
      assert.equal(doc.nested.age, 5);
      assert.equal(String(doc.nested.cool), '4c6c2d6240ced95d0e00003c');
      assert.equal(doc.nested.agePlus2, 7);
      assert.equal(doc.nested.path, '5my path');
      doc.nested.setAge = 10;
      assert.equal(doc.nested.age, 10);
      doc.nested.setr = 'set it';
      assert.equal(doc.$__getValue('nested.setr'), 'set it setter');

      const doc2 = new TestDocument();
      doc2.init({
        test: 'toop',
        oids: [],
        nested: {
          age: 2,
          cool: DocumentObjectId.createFromHexString('4cf70857337498f95900001c'),
          deep: { x: 'yay' }
        }
      });

      assert.equal(doc2.test, 'toop');
      assert.ok(doc2.oids instanceof Array);
      assert.equal(doc2.nested.age, 2);

      // GH-366
      assert.equal(doc2.nested.bonk, undefined);
      assert.equal(doc2.nested.nested, undefined);
      assert.equal(doc2.nested.test, undefined);
      assert.equal(doc2.nested.age.test, undefined);
      assert.equal(doc2.nested.age.nested, undefined);
      assert.equal(doc2.oids.nested, undefined);
      assert.equal(doc2.nested.deep.x, 'yay');
      assert.equal(doc2.nested.deep.nested, undefined);
      assert.equal(doc2.nested.deep.cool, undefined);
      assert.equal(doc2.nested2.yup.nested, undefined);
      assert.equal(doc2.nested2.yup.nested2, undefined);
      assert.equal(doc2.nested2.yup.yup, undefined);
      assert.equal(doc2.nested2.yup.age, undefined);
      assert.equal(typeof doc2.nested2.yup, 'object');

      doc2.nested2.yup = {
        age: 150,
        yup: 'Yesiree',
        nested: true
      };

      assert.equal(doc2.nested2.nested, undefined);
      assert.equal(doc2.nested2.yup.nested, true);
      assert.equal(doc2.nested2.yup.yup, 'Yesiree');
      assert.equal(doc2.nested2.yup.age, 150);
      doc2.nested2.nested = 'y';
      assert.equal(doc2.nested2.nested, 'y');
      assert.equal(doc2.nested2.yup.nested, true);
      assert.equal(doc2.nested2.yup.yup, 'Yesiree');
      assert.equal(doc2.nested2.yup.age, 150);

      assert.equal(String(doc2.nested.cool), '4cf70857337498f95900001c');

      assert.ok(doc.oids !== doc2.oids);
    });
  });

  it('test shortcut setters', function() {
    const doc = new TestDocument();

    doc.init({
      test: 'Test',
      nested: {
        age: 5
      }
    });

    assert.equal(doc.isModified('test'), false);
    doc.test = 'Woot';
    assert.equal(doc.test, 'Woot');
    assert.equal(doc.isModified('test'), true);

    assert.equal(doc.isModified('nested.age'), false);
    doc.nested.age = 2;
    assert.equal(doc.nested.age, 2);
    assert.ok(doc.isModified('nested.age'));

    doc.nested = { path: 'overwrite the entire nested object' };
    assert.equal(doc.nested.age, undefined);
    assert.equal(Object.keys(doc._doc.nested).length, 1);
    assert.equal(doc.nested.path, 'overwrite the entire nested object');
    assert.ok(doc.isModified('nested'));
  });

  it('test accessor of id', function() {
    const doc = new TestDocument();
    assert.ok(doc._id instanceof DocumentObjectId);
  });

  it('test shortcut of id hexString', function() {
    const doc = new TestDocument();
    assert.equal(typeof doc.id, 'string');
  });

  it('toObject options', function() {
    const doc = new TestDocument();

    doc.init({
      test: 'test',
      oids: [],
      em: [{ title: 'asdf' }],
      nested: {
        age: 5,
        cool: DocumentObjectId.createFromHexString('4c6c2d6240ced95d0e00003c'),
        path: 'my path'
      },
      nested2: {},
      date: new Date
    });

    let clone = doc.toObject({ getters: true, virtuals: false });

    assert.equal(clone.test, 'test');
    assert.ok(clone.oids instanceof Array);
    assert.equal(clone.nested.age, 5);
    assert.equal(clone.nested.cool.toString(), '4c6c2d6240ced95d0e00003c');
    assert.equal(clone.nested.path, '5my path');
    assert.equal(clone.nested.agePlus2, undefined);
    assert.equal(clone.em[0].works, undefined);
    assert.ok(clone.date instanceof Date);

    clone = doc.toObject({ virtuals: true });

    assert.equal(clone.test, 'test');
    assert.ok(clone.oids instanceof Array);
    assert.equal(clone.nested.age, 5);
    assert.equal(clone.nested.cool.toString(), '4c6c2d6240ced95d0e00003c');
    assert.equal(clone.nested.path, 'my path');
    assert.equal(clone.nested.agePlus2, 7);
    assert.equal(clone.em[0].works, 'em virtual works');

    clone = doc.toObject({ getters: true });

    assert.equal(clone.test, 'test');
    assert.ok(clone.oids instanceof Array);
    assert.equal(clone.nested.age, 5);
    assert.equal(clone.nested.cool.toString(), '4c6c2d6240ced95d0e00003c');
    assert.equal(clone.nested.path, '5my path');
    assert.equal(clone.nested.agePlus2, 7);
    assert.equal(clone.em[0].works, 'em virtual works');

    // test toObject options
    doc.schema.options.toObject = { virtuals: true };
    clone = doc.toObject({ transform: false, virtuals: true });
    assert.equal(clone.test, 'test');
    assert.ok(clone.oids instanceof Array);
    assert.equal(clone.nested.age, 5);
    assert.equal(clone.nested.cool.toString(), '4c6c2d6240ced95d0e00003c');

    assert.equal(clone.nested.path, 'my path');
    assert.equal(clone.nested.agePlus2, 7);
    assert.equal(clone.em[0].title, 'asdf');
    delete doc.schema.options.toObject;

    // minimize
    clone = doc.toObject({ minimize: true });
    assert.equal(clone.nested2, undefined);
    clone = doc.toObject({ minimize: true, getters: true });
    assert.equal(clone.nested2, undefined);
    clone = doc.toObject({ minimize: false });
    assert.equal(clone.nested2.constructor.name, 'Object');
    assert.equal(Object.keys(clone.nested2).length, 1);
    clone = doc.toObject('2');
    assert.equal(clone.nested2, undefined);

    doc.schema.options.toObject = { minimize: false };
    clone = doc.toObject({ transform: false, minimize: false });
    assert.equal(clone.nested2.constructor.name, 'Object');
    assert.equal(Object.keys(clone.nested2).length, 1);
    delete doc.schema.options.toObject;

    doc.schema.options.minimize = false;
    clone = doc.toObject();
    assert.equal(clone.nested2.constructor.name, 'Object');
    assert.equal(Object.keys(clone.nested2).length, 1);
    doc.schema.options.minimize = true;
    clone = doc.toObject();
    assert.equal(clone.nested2, undefined);

    // transform
    doc.schema.options.toObject = {};
    doc.schema.options.toObject.transform = function xform(doc, ret) {
      // ignore embedded docs
      if (typeof doc.ownerDocument === 'function') {
        return;
      }

      delete ret.em;
      delete ret.numbers;
      delete ret.oids;
      ret._id = ret._id.toString();
    };

    clone = doc.toObject();
    assert.equal(doc.id, clone._id);
    assert.ok(undefined === clone.em);
    assert.ok(undefined === clone.numbers);
    assert.ok(undefined === clone.oids);
    assert.equal(clone.test, 'test');
    assert.equal(clone.nested.age, 5);

    // transform with return value
    const out = { myid: doc._id.toString() };
    doc.schema.options.toObject.transform = function(doc, ret) {
      // ignore embedded docs
      if (typeof doc.ownerDocument === 'function') {
        return;
      }

      return { myid: ret._id.toString() };
    };

    clone = doc.toObject();
    assert.deepEqual(out, clone);

    // ignored transform with inline options
    clone = doc.toObject({ x: 1, transform: false });
    assert.ok(!('myid' in clone));
    assert.equal(clone.test, 'test');
    assert.ok(clone.oids instanceof Array);
    assert.equal(clone.nested.age, 5);
    assert.equal(clone.nested.cool.toString(), '4c6c2d6240ced95d0e00003c');
    assert.equal(clone.nested.path, 'my path');
    assert.equal(clone.em[0].constructor.name, 'Object');

    // applied transform when inline transform is true
    clone = doc.toObject({ x: 1 });
    assert.deepEqual(out, clone);

    // transform passed inline
    function xform(self, doc, opts) {
      opts.fields.split(' ').forEach(function(field) {
        delete doc[field];
      });
    }

    clone = doc.toObject({
      transform: xform,
      fields: '_id em numbers oids nested'
    });
    assert.equal(doc.test, 'test');
    assert.ok(undefined === clone.em);
    assert.ok(undefined === clone.numbers);
    assert.ok(undefined === clone.oids);
    assert.ok(undefined === clone._id);
    assert.ok(undefined === clone.nested);

    // all done
    delete doc.schema.options.toObject;
  });

  it('toObject transform', async function() {
    const schema = new Schema({
      name: String,
      places: [{ type: ObjectId, ref: 'Place' }]
    });

    const schemaPlaces = new Schema({
      identity: String
    });

    schemaPlaces.set('toObject', {
      transform: function(doc, ret) {
        assert.equal(doc.constructor.modelName, 'Place');
        return ret;
      }
    });

    const Test = db.model('Test', schema);
    const Places = db.model('Place', schemaPlaces);

    const [a, b, c] = await Places.create({ identity: 'a' }, { identity: 'b' }, { identity: 'c' });

    await Test.create({ name: 'chetverikov', places: [a, b, c] });

    const docs = await Test.findOne({}).populate('places').exec();

    docs.toObject({ transform: true });
  });

  it('disabling aliases in toObject options (gh-7548)', function() {
    const schema = new mongoose.Schema({
      name: {
        type: String,
        alias: 'nameAlias'
      },
      age: Number
    });
    schema.virtual('answer').get(() => 42);

    const Model = db.model('Person', schema);

    const doc = new Model({ name: 'Jean-Luc Picard', age: 59 });

    let obj = doc.toObject({ virtuals: true });
    assert.equal(obj.nameAlias, 'Jean-Luc Picard');
    assert.equal(obj.answer, 42);

    obj = doc.toObject({ virtuals: true, aliases: false });
    assert.ok(!obj.nameAlias);
    assert.equal(obj.answer, 42);
  });

  it('can save multiple times with changes to complex subdocuments (gh-8531)', () => {
    const clipSchema = Schema({
      height: Number,
      rows: Number,
      width: Number
    }, { _id: false, id: false });
    const questionSchema = Schema({
      type: String,
      age: Number,
      clip: {
        type: clipSchema
      }
    }, { _id: false, id: false });
    const keySchema = Schema({ ql: [questionSchema] }, { _id: false, id: false });
    const Model = db.model('Test', Schema({
      name: String,
      keys: [keySchema]
    }));
    const doc = new Model({
      name: 'test',
      keys: [
        { ql: [
          { type: 'mc', clip: { width: 1 } },
          { type: 'mc', clip: { height: 1, rows: 1 } },
          { type: 'mc', clip: { height: 2, rows: 1 } },
          { type: 'mc', clip: { height: 3, rows: 1 } }
        ] }
      ]
    });
    return doc.save().then(() => {
      // The following was failing before fixing gh-8531 because
      // the validation was called for the "clip" document twice in the
      // same stack, causing a "can't validate() the same doc multiple times in
      // parallel" warning
      doc.keys[0].ql[0].clip = { width: 4.3, rows: 3 };
      doc.keys[0].ql[0].age = 42;

      return doc.save();
    }); // passes
  });

  it('saves even if `_id` is null (gh-6406)', async function() {
    const schema = new Schema({ _id: Number, val: String });
    const Model = db.model('Test', schema);


    await Model.updateOne({ _id: null }, { val: 'test' }, { upsert: true });

    let doc = await Model.findOne();

    doc.val = 'test2';

    // Should not throw
    await doc.save();

    doc = await Model.findOne();
    assert.strictEqual(doc._id, null);
    assert.equal(doc.val, 'test2');
  });

  it('allows you to skip validation on save (gh-2981)', function() {
    const schema = new Schema({ name: { type: String, required: true } });
    const MyModel = db.model('Test', schema);

    const doc = new MyModel();
    return doc.save({ validateBeforeSave: false });
  });

  it('doesnt use custom toObject options on save', async function() {
    const schema = new Schema({
      name: String,
      iWillNotBeDelete: Boolean,
      nested: {
        iWillNotBeDeleteToo: Boolean
      }
    });

    schema.set('toObject', {
      transform: function(doc, ret) {
        delete ret.iWillNotBeDelete;
        delete ret.nested.iWillNotBeDeleteToo;

        return ret;
      }
    });
    const Test = db.model('Test', schema);

    await Test.create({ name: 'chetverikov', iWillNotBeDelete: true, 'nested.iWillNotBeDeleteToo': true });

    const doc = await Test.findOne({});


    assert.equal(doc._doc.iWillNotBeDelete, true);
    assert.equal(doc._doc.nested.iWillNotBeDeleteToo, true);
  });

  describe('toObject', function() {
    it('does not apply toObject functions of subdocuments to root document', async function() {
      const subdocSchema = new Schema({
        test: String,
        wow: String
      });

      subdocSchema.options.toObject = {};
      subdocSchema.options.toObject.transform = function(doc, ret) {
        delete ret.wow;
      };

      const docSchema = new Schema({
        foo: String,
        wow: Boolean,
        sub: [subdocSchema]
      });

      const Doc = db.model('Test', docSchema);

      const doc = await Doc.create({
        foo: 'someString',
        wow: true,
        sub: [{
          test: 'someOtherString',
          wow: 'thisIsAString'
        }]
      });

      const obj = doc.toObject({
        transform: function(doc, ret) {
          ret.phew = 'new';
        }
      });

      assert.equal(obj.phew, 'new');
      assert.ok(!doc.sub.wow);
    });

    it('handles child schema transforms', function() {
      const userSchema = new Schema({
        name: String,
        email: String
      });
      const topicSchema = new Schema({
        title: String,
        email: String,
        followers: [userSchema]
      });

      userSchema.options.toObject = {
        transform: function(doc, ret) {
          delete ret.email;
        }
      };

      topicSchema.options.toObject = {
        transform: function(doc, ret) {
          ret.title = ret.title.toLowerCase();
        }
      };

      const Topic = db.model('Test', topicSchema);

      const topic = new Topic({
        title: 'Favorite Foods',
        email: 'a@b.co',
        followers: [{ name: 'Val', email: 'val@test.co' }]
      });

      const output = topic.toObject({ transform: true });
      assert.equal(output.title, 'favorite foods');
      assert.equal(output.email, 'a@b.co');
      assert.equal(output.followers[0].name, 'Val');
      assert.equal(output.followers[0].email, undefined);
    });

    it('doesnt clobber child schema options when called with no params (gh-2035)', async function() {
      const userSchema = new Schema({
        firstName: String,
        lastName: String,
        password: String
      });

      userSchema.virtual('fullName').get(function() {
        return this.firstName + ' ' + this.lastName;
      });

      userSchema.set('toObject', { virtuals: false });

      const postSchema = new Schema({
        owner: { type: Schema.Types.ObjectId, ref: 'User' },
        content: String
      });

      postSchema.virtual('capContent').get(function() {
        return this.content.toUpperCase();
      });

      postSchema.set('toObject', { virtuals: true });
      const User = db.model('User', userSchema);
      const Post = db.model('BlogPost', postSchema);

      const user = new User({ firstName: 'Joe', lastName: 'Smith', password: 'password' });

      const savedUser = await user.save();

      const post = await Post.create({ owner: savedUser._id, content: 'lorem ipsum' });

      const newPost = await Post.findById(post._id).populate('owner').exec();

      const obj = newPost.toObject();
      assert.equal(obj.owner.fullName, undefined);
    });

    it('respects child schemas minimize (gh-9405)', function() {
      const postSchema = new Schema({
        owner: { type: Schema.Types.ObjectId, ref: 'User' },
        props: { type: Object, default: {} }
      });
      const userSchema = new Schema({
        firstName: String,
        props: { type: Object, default: {} }
      }, { minimize: false });

      const User = db.model('User', userSchema);
      const Post = db.model('BlogPost', postSchema);

      const user = new User({ firstName: 'test' });
      const post = new Post({ owner: user });

      let obj = post.toObject();
      assert.strictEqual(obj.props, void 0);
      assert.deepEqual(obj.owner.props, {});

      obj = post.toObject({ minimize: false });
      assert.deepEqual(obj.props, {});
      assert.deepEqual(obj.owner.props, {});

      obj = post.toObject({ minimize: true });
      assert.strictEqual(obj.props, void 0);
      assert.strictEqual(obj.owner.props, void 0);
    });
  });

  describe('toJSON', function() {
    it('toJSON options', function() {
      const doc = new TestDocument();

      doc.init({
        test: 'test',
        oids: [],
        em: [{ title: 'asdf' }],
        nested: {
          age: 5,
          cool: DocumentObjectId.createFromHexString('4c6c2d6240ced95d0e00003c'),
          path: 'my path'
        },
        nested2: {}
      });

      // override to check if toJSON gets fired
      const path = TestDocument.prototype.schema.path('em');
      path.casterConstructor.prototype.toJSON = function() {
        return {};
      };

      doc.schema.options.toJSON = { virtuals: true };
      let clone = doc.toJSON();
      assert.equal(clone.test, 'test');
      assert.ok(clone.oids instanceof Array);
      assert.equal(clone.nested.age, 5);
      assert.equal(clone.nested.cool.toString(), '4c6c2d6240ced95d0e00003c');
      assert.equal(clone.nested.path, 'my path');
      assert.equal(clone.nested.agePlus2, 7);
      assert.equal(clone.em[0].constructor.name, 'Object');
      assert.equal(Object.keys(clone.em[0]).length, 0);
      delete doc.schema.options.toJSON;
      delete path.casterConstructor.prototype.toJSON;

      doc.schema.options.toJSON = { minimize: false };
      clone = doc.toJSON();
      assert.equal(clone.nested2.constructor.name, 'Object');
      assert.equal(Object.keys(clone.nested2).length, 1);
      clone = doc.toJSON('8');
      assert.equal(clone.nested2.constructor.name, 'Object');
      assert.equal(Object.keys(clone.nested2).length, 1);

      // gh-852
      const arr = [doc];
      let err = false;
      let str;
      try {
        str = JSON.stringify(arr);
      } catch (_) {
        err = true;
      }
      assert.equal(err, false);
      assert.ok(/nested2/.test(str));
      assert.equal(clone.nested2.constructor.name, 'Object');
      assert.equal(Object.keys(clone.nested2).length, 1);

      // transform
      doc.schema.options.toJSON = {};
      doc.schema.options.toJSON.transform = function xform(doc, ret) {
        // ignore embedded docs
        if (typeof doc.ownerDocument === 'function') {
          return;
        }

        delete ret.em;
        delete ret.numbers;
        delete ret.oids;
        ret._id = ret._id.toString();
      };

      clone = doc.toJSON();
      assert.equal(clone._id, doc.id);
      assert.ok(undefined === clone.em);
      assert.ok(undefined === clone.numbers);
      assert.ok(undefined === clone.oids);
      assert.equal(clone.test, 'test');
      assert.equal(clone.nested.age, 5);

      // transform with return value
      const out = { myid: doc._id.toString() };
      doc.schema.options.toJSON.transform = function(doc, ret) {
        // ignore embedded docs
        if (typeof doc.ownerDocument === 'function') {
          return;
        }

        return { myid: ret._id.toString() };
      };

      clone = doc.toJSON();
      assert.deepEqual(out, clone);

      // ignored transform with inline options
      clone = doc.toJSON({ x: 1, transform: false });
      assert.ok(!('myid' in clone));
      assert.equal(clone.test, 'test');
      assert.ok(clone.oids instanceof Array);
      assert.equal(clone.nested.age, 5);
      assert.equal(clone.nested.cool.toString(), '4c6c2d6240ced95d0e00003c');
      assert.equal(clone.nested.path, 'my path');
      assert.equal(clone.em[0].constructor.name, 'Object');

      // applied transform when inline transform is true
      clone = doc.toJSON({ x: 1 });
      assert.deepEqual(out, clone);

      // transform passed inline
      function xform(self, doc, opts) {
        opts.fields.split(' ').forEach(function(field) {
          delete doc[field];
        });
      }

      clone = doc.toJSON({
        transform: xform,
        fields: '_id em numbers oids nested'
      });
      assert.equal(doc.test, 'test');
      assert.ok(undefined === clone.em);
      assert.ok(undefined === clone.numbers);
      assert.ok(undefined === clone.oids);
      assert.ok(undefined === clone._id);
      assert.ok(undefined === clone.nested);

      // all done
      delete doc.schema.options.toJSON;
    });

    it('jsonifying an object', function() {
      const doc = new TestDocument({ test: 'woot' });
      const oidString = doc._id.toString();
      // convert to json string
      const json = JSON.stringify(doc);
      // parse again
      const obj = JSON.parse(json);

      assert.equal(obj.test, 'woot');
      assert.equal(obj._id, oidString);
    });

    it('jsonifying an object\'s populated items works (gh-1376)', async function() {
      const userSchema = new Schema({ name: String });
      // includes virtual path when 'toJSON'
      userSchema.set('toJSON', { getters: true });
      userSchema.virtual('hello').get(function() {
        return 'Hello, ' + this.name;
      });
      const User = db.model('User', userSchema);

      const groupSchema = new Schema({
        name: String,
        _users: [{ type: Schema.ObjectId, ref: 'User' }]
      });

      const Group = db.model('Group', groupSchema);

      const [alice, bob] = await User.create({ name: 'Alice' }, { name: 'Bob' });


      const group = await Group.create({ name: 'mongoose', _users: [alice, bob] });
      const foundGroup = await Group.findById(group).populate('_users').exec();

      assert.ok(foundGroup.toJSON()._users[0].hello);
    });
  });

  describe('inspect', function() {
    it('inspect inherits schema options (gh-4001)', async function() {
      const opts = {
        toObject: { virtuals: true },
        toJSON: { virtuals: true }
      };
      const taskSchema = mongoose.Schema({
        name: {
          type: String,
          required: true
        }
      }, opts);

      taskSchema.virtual('title').
        get(function() {
          return this.name;
        }).
        set(function(title) {
          this.name = title;
        });

      const Task = db.model('Test', taskSchema);

      const doc = { name: 'task1', title: 'task999' };
      await Task.collection.insertOne(doc);

      const foundDoc = await Task.findById(doc._id);

      assert.equal(foundDoc.inspect().title, 'task1');
    });

    it('does not apply transform to populated docs (gh-4213)', async function() {
      const UserSchema = new Schema({
        name: String
      });

      const PostSchema = new Schema({
        title: String,
        postedBy: {
          type: mongoose.Schema.Types.ObjectId,
          ref: 'User'
        }
      },
      {
        toObject: {
          transform: function(doc, ret) {
            delete ret._id;
          }
        },
        toJSON: {
          transform: function(doc, ret) {
            delete ret._id;
          }
        }
      });

      const User = db.model('User', UserSchema);
      const Post = db.model('BlogPost', PostSchema);

      const val = new User({ name: 'Val' });
      const post = new Post({ title: 'Test', postedBy: val._id });

      await Post.create(post);

      await User.create(val);

      const posts = await Post.find({}).
        populate('postedBy').
        exec();

      assert.equal(posts.length, 1);
      assert.ok(posts[0].postedBy._id);
    });

    it('populate on nested path (gh-5703)', function() {
      const toySchema = new mongoose.Schema({ color: String });
      const Toy = db.model('Cat', toySchema);

      const childSchema = new mongoose.Schema({
        name: String,
        values: {
          toy: { type: mongoose.Schema.Types.ObjectId, ref: 'Cat' }
        }
      });
      const Child = db.model('Child', childSchema);

      return Toy.create({ color: 'brown' }).
        then(function(toy) {
          return Child.create({ values: { toy: toy._id } });
        }).
        then(function(child) {
          return Child.findById(child._id);
        }).
        then(function(child) {
          return child.values.populate('toy').then(function() {
            return child;
          });
        }).
        then(function(child) {
          assert.equal(child.values.toy.color, 'brown');
        });
    });
  });

  describe.skip('#update', function() {
    it('returns a Query', function() {
      const mg = new mongoose.Mongoose;
      const M = mg.model('Test', { s: String });
      const doc = new M;
      assert.ok(doc.update() instanceof Query);
    });
    it('calling update on document should relay to its model (gh-794)', async function() {
      const Docs = new Schema({ text: String });
      const docs = db.model('Test', Docs);
      const d = new docs({ text: 'A doc' });
      let called = false;
      await d.save();

      const oldUpdate = docs.update;
      docs.update = function(query, operation) {
        assert.equal(Object.keys(query).length, 1);
        assert.equal(d._id, query._id);
        assert.equal(Object.keys(operation).length, 1);
        assert.equal(Object.keys(operation.$set).length, 1);
        assert.equal(operation.$set.text, 'A changed doc');
        called = true;
        docs.update = oldUpdate;
        oldUpdate.apply(docs, arguments);
      };

      await d.update({ $set: { text: 'A changed doc' } });

      assert.equal(called, true);
    });
  });

  it('toObject should not set undefined values to null', function() {
    const doc = new TestDocument();
    const obj = doc.toObject();

    delete obj._id;
    assert.deepEqual(obj, { numbers: [], oids: [], em: [] });
  });

  describe('Errors', function() {
    it('MongooseErrors should be instances of Error (gh-209)', function() {
      const MongooseError = require('../lib/error');
      const err = new MongooseError('Some message');
      assert.ok(err instanceof Error);
    });
    it('ValidationErrors should be instances of Error', function() {
      const ValidationError = Document.ValidationError;
      const err = new ValidationError(new TestDocument);
      assert.ok(err instanceof Error);
    });
  });

  it('methods on embedded docs should work', function() {
    const ESchema = new Schema({ name: String });

    ESchema.methods.test = function() {
      return this.name + ' butter';
    };
    ESchema.statics.ten = function() {
      return 10;
    };

    const E = db.model('Test', ESchema);
    const PSchema = new Schema({ embed: [ESchema] });
    const P = db.model('Test2', PSchema);

    let p = new P({ embed: [{ name: 'peanut' }] });
    assert.equal(typeof p.embed[0].test, 'function');
    assert.equal(typeof E.ten, 'function');
    assert.equal(p.embed[0].test(), 'peanut butter');
    assert.equal(E.ten(), 10);

    // test push casting
    p = new P;
    p.embed.push({ name: 'apple' });
    assert.equal(typeof p.embed[0].test, 'function');
    assert.equal(typeof E.ten, 'function');
    assert.equal(p.embed[0].test(), 'apple butter');
  });

  it('setting a positional path does not cast value to array', function() {
    const doc = new TestDocument;
    doc.init({ numbers: [1, 3] });
    assert.equal(doc.numbers[0], 1);
    assert.equal(doc.numbers[1], 3);
    doc.set('numbers.1', 2);
    assert.equal(doc.numbers[0], 1);
    assert.equal(doc.numbers[1], 2);
  });

  it('no maxListeners warning should occur', function() {
    let traced = false;
    const trace = console.trace;

    console.trace = function() {
      traced = true;
      console.trace = trace;
    };

    const schema = new Schema({
      title: String,
      embed1: [new Schema({ name: String })],
      embed2: [new Schema({ name: String })],
      embed3: [new Schema({ name: String })],
      embed4: [new Schema({ name: String })],
      embed5: [new Schema({ name: String })],
      embed6: [new Schema({ name: String })],
      embed7: [new Schema({ name: String })],
      embed8: [new Schema({ name: String })],
      embed9: [new Schema({ name: String })],
      embed10: [new Schema({ name: String })],
      embed11: [new Schema({ name: String })]
    });

    const S = db.model('Test', schema);

    new S({ title: 'test' });
    assert.equal(traced, false);
  });

  it('unselected required fields should pass validation', async function() {
    const userSchema = new Schema({
      name: String,
      req: { type: String, required: true }
    });
    const User = db.model('Test', userSchema);

    const user = await User.create({ name: 'teeee', req: 'i am required' });

    const user1 = await User.findById(user).select('name').exec();
    assert.equal(user1.req, void 0);

    user1.name = 'wooo';
    await user1.save();
    const user2 = await User.findById(user1).select('name').exec();

    user2.req = undefined;
    let err = await user2.save().then(() => null, err => err);
    err = String(err);

    const invalid = /Path `req` is required./.test(err);
    assert.ok(invalid);

    user2.req = 'it works again';
    await user2.save();

    const user3 = await User.findById(user2).select('_id').exec();
    await user3.save();
  });

  describe('#validate', function() {
    it('works (gh-891)', async function() {
      let schema = null;
      let called = false;

      const validate = [function() {
        called = true;
        return true;
      }, 'BAM'];

      schema = new Schema({
        prop: { type: String, required: true, validate: validate },
        nick: { type: String, required: true }
      });

      const M = db.model('Test', schema);
      const m = new M({ prop: 'gh891', nick: 'validation test' });
      await m.save();

      assert.equal(called, true);
      called = false;

      const m2 = await M.findById(m, 'nick');
      assert.equal(called, false);

      m2.nick = 'gh-891';
      await m2.save();

      assert.equal(called, false);
    });

    it('can return a promise', async function() {
      let schema = null;

      const validate = [function() {
        return true;
      }, 'BAM'];

      schema = new Schema({
        prop: { type: String, required: true, validate: validate },
        nick: { type: String, required: true }
      });

      const M = db.model('Test', schema);
      const m = new M({ prop: 'gh891', nick: 'validation test' });
      const mBad = new M({ prop: 'other' });

      await m.validate().then(res => res);

      const err = await mBad.validate().then(() => null, err => err);
      assert.ok(err);
    });

    it('doesnt have stale cast errors (gh-2766)', async function() {
      const testSchema = new Schema({ name: String });
      const M = db.model('Test', testSchema);

      const m = new M({ _id: 'this is not a valid _id' });
      assert.ok(!m.$isValid('_id'));
      assert.ok(m.validateSync().errors['_id'].name, 'CastError');

      m._id = '000000000000000000000001';
      assert.ok(m.$isValid('_id'));
      assert.ifError(m.validateSync());
      await m.validate();
    });

    it('cast errors persist across validate() calls (gh-2766)', async function() {
      const db = start();
      const testSchema = new Schema({ name: String });
      const M = db.model('Test', testSchema);

      const m = new M({ _id: 'this is not a valid _id' });
      assert.ok(!m.$isValid('_id'));
      const error = await m.validate().then(() => null, err => err);

      assert.ok(error);
      assert.equal(error.errors['_id'].name, 'CastError');
      const error2 = await m.validate().then(() => null, err => err);

      assert.ok(error2);
      assert.equal(error2.errors['_id'].name, 'CastError');

      const err1 = m.validateSync();
      const err2 = m.validateSync();
      assert.equal(err1.errors['_id'].name, 'CastError');
      assert.equal(err2.errors['_id'].name, 'CastError');
      await db.close();
    });

    it('returns a promise when there are no validators', function(done) {
      let schema = null;

      schema = new Schema({ _id: String });

      const M = db.model('Test', schema);
      const m = new M();

      const promise = m.validate();
      promise.then(function() {
        clearTimeout(timeout);
        done();
      });

      const timeout = setTimeout(function() {
        db.close();
        throw new Error('Promise not fulfilled!');
      }, 500);
    });

    describe('works on arrays', function() {
      it('with required', function(done) {
        const schema = new Schema({
          name: String,
          arr: { type: [], required: true }
        });
        const M = db.model('Test', schema);
        const m = new M({ name: 'gh1109-1', arr: null });
        m.save(function(err) {
          assert.ok(/Path `arr` is required/.test(err));
          m.arr = null;
          m.save(function(err) {
            assert.ok(/Path `arr` is required/.test(err));
            m.arr = [];
            m.arr.push('works');
            m.save(function(err) {
              assert.ifError(err);
              done();
            });
          });
        });
      });

      it('with custom validator', function(done) {
        let called = false;

        function validator(val) {
          called = true;
          return val && val.length > 1;
        }

        const validate = [validator, 'BAM'];

        const schema = new Schema({
          arr: { type: [], validate: validate }
        });

        const M = db.model('Test', schema);
        const m = new M({ name: 'gh1109-2', arr: [1] });
        assert.equal(called, false);
        m.save(function(err) {
          assert.equal(String(err), 'ValidationError: arr: BAM');
          assert.equal(called, true);
          m.arr.push(2);
          called = false;
          m.save(function(err) {
            assert.equal(called, true);
            assert.ifError(err);
            done();
          });
        });
      });

      it('with both required + custom validator', function(done) {
        function validator(val) {
          return val && val.length > 1;
        }

        const validate = [validator, 'BAM'];

        const schema = new Schema({
          arr: { type: [], required: true, validate: validate }
        });

        const M = db.model('Test', schema);
        const m = new M({ name: 'gh1109-3', arr: null });
        m.save(function(err) {
          assert.equal(err.errors.arr.message, 'Path `arr` is required.');
          m.arr = [{ nice: true }];
          m.save(function(err) {
            assert.equal(String(err), 'ValidationError: arr: BAM');
            m.arr.push(95);
            m.save(function(err) {
              assert.ifError(err);
              done();
            });
          });
        });
      });
    });

    it('validator should run only once gh-1743', function(done) {
      let count = 0;

      const Control = new Schema({
        test: {
          type: String,
          validate: function(value, done) {
            count++;
            return done(true);
          }
        }
      });
      const PostSchema = new Schema({
        controls: [Control]
      });

      const Post = db.model('BlogPost', PostSchema);

      const post = new Post({
        controls: [{
          test: 'xx'
        }]
      });

      post.save(function() {
        assert.equal(count, 1);
        done();
      });
    });

    it('validator should run only once per sub-doc gh-1743', async function() {
      this.timeout(process.env.TRAVIS ? 8000 : 4500);

      let count = 0;
      const db = start();

      const Control = new Schema({
        test: {
          type: String,
          validate: function() {
            count++;
          }
        }
      });
      const PostSchema = new Schema({
        controls: [Control]
      });

      const Post = db.model('BlogPost', PostSchema);

      const post = new Post({
        controls: [
          { test: 'xx' },
          { test: 'yy' }
        ]
      });

      await post.save();

      assert.equal(count, post.controls.length);
      await db.close();
    });
  });

  it('#invalidate', function(done) {
    let InvalidateSchema = null;
    let Post = null;
    let post = null;

    InvalidateSchema = new Schema({ prop: { type: String } },
      { strict: false });

    Post = db.model('Test', InvalidateSchema);
    post = new Post();
    post.set({ baz: 'val' });
    const _err = post.invalidate('baz', 'validation failed for path {PATH}',
      'val', 'custom error');
    assert.ok(_err instanceof ValidationError);

    post.save(function(err) {
      assert.ok(err instanceof MongooseError);
      assert.ok(err instanceof ValidationError);
      assert.ok(err.errors.baz instanceof ValidatorError);
      assert.equal(err.errors.baz.message, 'validation failed for path baz');
      assert.equal(err.errors.baz.path, 'baz');
      assert.equal(err.errors.baz.value, 'val');
      assert.equal(err.errors.baz.kind, 'custom error');

      post.save(function(err) {
        assert.strictEqual(err, null);
        done();
      });
    });
  });

  describe('#equals', function() {
    describe('should work', function() {
      let S;
      let N;
      let O;
      let B;
      let M;

      before(function() {
        db.deleteModel(/^Test/);
        S = db.model('Test', new Schema({ _id: String }));
        N = db.model('Test2', new Schema({ _id: Number }));
        O = db.model('Test3', new Schema({ _id: Schema.ObjectId }));
        B = db.model('Test4', new Schema({ _id: Buffer }));
        M = db.model('Test5', new Schema({ name: String }, { _id: false }));
      });

      it('with string _ids', function() {
        const s1 = new S({ _id: 'one' });
        const s2 = new S({ _id: 'one' });
        assert.ok(s1.equals(s2));
      });
      it('with number _ids', function() {
        const n1 = new N({ _id: 0 });
        const n2 = new N({ _id: 0 });
        assert.ok(n1.equals(n2));
      });
      it('with ObjectId _ids', function() {
        let id = new mongoose.Types.ObjectId;
        let o1 = new O({ _id: id });
        let o2 = new O({ _id: id });
        assert.ok(o1.equals(o2));

        id = String(new mongoose.Types.ObjectId);
        o1 = new O({ _id: id });
        o2 = new O({ _id: id });
        assert.ok(o1.equals(o2));
      });
      it('with Buffer _ids', function() {
        const n1 = new B({ _id: 0 });
        const n2 = new B({ _id: 0 });
        assert.ok(n1.equals(n2));
      });
      it('with _id disabled (gh-1687)', function() {
        const m1 = new M;
        const m2 = new M;
        assert.doesNotThrow(function() {
          m1.equals(m2);
        });
      });
    });
  });

  describe('setter', function() {
    describe('order', function() {
      it('is applied correctly', function() {
        const date = 'Thu Aug 16 2012 09:45:59 GMT-0700';
        const d = new TestDocument();
        dateSetterCalled = false;
        d.date = date;
        assert.ok(dateSetterCalled);
        dateSetterCalled = false;
        assert.ok(d._doc.date instanceof Date);
        assert.ok(d.date instanceof Date);
        assert.equal(+d.date, +new Date(date));
      });
    });

    it('works with undefined (gh-1892)', function(done) {
      const d = new TestDocument();
      d.nested.setr = undefined;
      assert.equal(d.nested.setr, 'undefined setter');
      dateSetterCalled = false;
      d.date = undefined;
      d.validate(function(err) {
        assert.ifError(err);
        assert.ok(dateSetterCalled);
        done();
      });
    });

    it('passes priorVal (gh-8629)', function() {
      const names = [];
      const profiles = [];
      const Model = db.model('Test', Schema({
        name: {
          type: String,
          set: (v, priorVal) => {
            names.push(priorVal);
            return v;
          }
        },
        profile: {
          type: Schema({ age: Number }, { _id: false }),
          set: (v, priorVal) => {
            profiles.push(priorVal == null ? priorVal : priorVal.toObject());
            return v;
          }
        }
      }));
      const doc = new Model({ name: 'test', profile: { age: 29 } });
      assert.deepEqual(names, [null]);
      assert.deepEqual(profiles, [null]);

      doc.name = 'test2';
      doc.profile = { age: 30 };
      assert.deepEqual(names, [null, 'test']);
      assert.deepEqual(profiles, [null, { age: 29 }]);
    });

    describe('on nested paths', function() {
      describe('using set(path, object)', function() {
        it('overwrites the entire object', function() {
          const doc = new TestDocument();

          doc.init({
            test: 'Test',
            nested: {
              age: 5
            }
          });

          doc.set('nested', { path: 'overwrite the entire nested object' });
          assert.equal(doc.nested.age, undefined);
          assert.equal(Object.keys(doc._doc.nested).length, 1);
          assert.equal(doc.nested.path, 'overwrite the entire nested object');
          assert.ok(doc.isModified('nested'));
        });

        it('allows positional syntax on mixed nested paths (gh-6738)', function() {
          const schema = new Schema({ nested: {} });
          const M = db.model('Test', schema);
          const doc = new M({
            'nested.x': 'foo',
            'nested.y': 42,
            'nested.a.b.c': { d: { e: { f: 'g' } } }
          });
          assert.strictEqual(doc.nested.x, 'foo');
          assert.strictEqual(doc.nested.y, 42);
          assert.strictEqual(doc.nested.a.b.c.d.e.f, 'g');
        });

        it('gh-1954', function() {
          const schema = new Schema({
            schedule: [new Schema({ open: Number, close: Number })]
          });

          const M = db.model('BlogPost', schema);

          const doc = new M({
            schedule: [{
              open: 1000,
              close: 1900
            }]
          });

          assert.ok(doc.schedule[0] instanceof ArraySubdocument);
          doc.set('schedule.0.open', 1100);
          assert.ok(doc.schedule);
          assert.ok(doc.schedule.isMongooseDocumentArray);
          assert.ok(doc.schedule[0] instanceof ArraySubdocument);
          assert.equal(doc.schedule[0].open, 1100);
          assert.equal(doc.schedule[0].close, 1900);
        });
      });

      describe('when overwriting with a document instance', function() {
        it('does not cause StackOverflows (gh-1234)', function() {
          const doc = new TestDocument({ nested: { age: 35 } });
          doc.nested = doc.nested;
          assert.doesNotThrow(function() {
            doc.nested.age;
          });
        });
      });
    });
  });

  describe('virtual', function() {
    describe('setter', function() {
      let val;
      let M;

      beforeEach(function() {
        const schema = new mongoose.Schema({ v: Number });
        schema.virtual('thang').set(function(v) {
          val = v;
        });

        db.deleteModel(/Test/);
        M = db.model('Test', schema);
      });

      it('works with objects', function() {
        new M({ thang: {} });
        assert.deepEqual({}, val);
      });
      it('works with arrays', function() {
        new M({ thang: [] });
        assert.deepEqual([], val);
      });
      it('works with numbers', function() {
        new M({ thang: 4 });
        assert.deepEqual(4, val);
      });
      it('works with strings', function() {
        new M({ thang: '3' });
        assert.deepEqual('3', val);
      });
    });

    it('passes doc as third param for arrow functions (gh-4143)', function() {
      const schema = new mongoose.Schema({
        name: {
          first: String,
          last: String
        }
      });
      schema.virtual('fullname').
        get((v, virtual, doc) => `${doc.name.first} ${doc.name.last}`).
        set((v, virtual, doc) => {
          const parts = v.split(' ');
          doc.name.first = parts.slice(0, parts.length - 1).join(' ');
          doc.name.last = parts[parts.length - 1];
        });
      const Model = db.model('Person', schema);

      const doc = new Model({ name: { first: 'Jean-Luc', last: 'Picard' } });
      assert.equal(doc.fullname, 'Jean-Luc Picard');

      doc.fullname = 'Will Riker';
      assert.equal(doc.name.first, 'Will');
      assert.equal(doc.name.last, 'Riker');
    });
  });

  describe('gh-2082', function() {
    it('works', async function() {
      const Parent = db.model('Test', parentSchema);

      const parent = new Parent({ name: 'Hello' });
      await parent.save();

      parent.children.push({ counter: 0 });
      await parent.save();

      parent.children[0].counter += 1;
      await parent.save();

      parent.children[0].counter += 1;
      await parent.save();

      await Parent.findOne({});

      assert.equal(parent.children[0].counter, 2);
    });
  });

  describe('gh-1933', function() {
    it('works', async function() {
      const M = db.model('Test', new Schema({ id: String, field: Number }));

      const doc = await M.create({});

      doc.__v = 123;
      doc.field = 5;

      // Does not throw
      await doc.save();
    });
  });

  describe('gh-1638', function() {
    it('works', async function() {
      const ItemChildSchema = new mongoose.Schema({
        name: { type: String, required: true, default: 'hello' }
      });

      const ItemParentSchema = new mongoose.Schema({
        children: [ItemChildSchema]
      });

      const ItemParent = db.model('Parent', ItemParentSchema);
      const ItemChild = db.model('Child', ItemChildSchema);

      const c1 = new ItemChild({ name: 'first child' });
      const c2 = new ItemChild({ name: 'second child' });

      const p = new ItemParent({
        children: [c1, c2]
      });

      await p.save();

      c2.name = 'updated 2';
      p.children = [c2];
      await p.save();

      assert.equal(p.children.length, 1);
    });
  });

  describe('gh-2434', function() {
    it('will save the new value', async function() {
      const ItemSchema = new mongoose.Schema({
        st: Number,
        s: []
      });

      const Item = db.model('Test', ItemSchema);

      const item = new Item({ st: 1 });

      await item.save();

      item.st = 3;
      item.s = [];
      await item.save();

      // item.st is 3 but may not be saved to DB
      const doc = await Item.findById(item._id);
      assert.equal(doc.st, 3);
    });
  });

  describe('gh-8371', function() {
    beforeEach(async() => {
      const Person = db.model('Person', Schema({ name: String }));

      await Person.deleteMany({});

      db.deleteModel('Person');
    });

    it('setting isNew to true makes save tries to insert a new document (gh-8371)', async function() {
      const personSchema = new Schema({ name: String });
      const Person = db.model('Person', personSchema);

      const createdPerson = await Person.create({ name: 'Hafez' });
      const removedPerson = await Person.findOneAndRemove({ _id: createdPerson._id });

      removedPerson.isNew = true;

      await removedPerson.save();

      const foundPerson = await Person.findOne({ _id: removedPerson._id });
      assert.ok(foundPerson);
    });

    it('setting isNew to true throws an error when a document already exists (gh-8371)', async function() {

      const personSchema = new Schema({ name: String });
      const Person = db.model('Person', personSchema);

      const createdPerson = await Person.create({ name: 'Hafez' });

      createdPerson.isNew = true;

      let threw = false;
      try {
        await createdPerson.save();
      }
      catch (err) {
        threw = true;
        assert.equal(err.code, 11000);
      }

      assert.equal(threw, true);
    });

    it('saving a document with no changes, throws an error when document is not found', async function() {
      const personSchema = new Schema({ name: String });
      const Person = db.model('Person', personSchema);

      const person = await Person.create({ name: 'Hafez' });

      await Person.deleteOne({ _id: person._id });

      const err = await person.save().then(() => null, err => err);
      assert.equal(err instanceof DocumentNotFoundError, true);
      assert.equal(err.message, `No document found for query "{ _id: new ObjectId("${person._id}") }" on model "Person"`);
    });

    it('saving a document when version bump required, throws a VersionError when document is not found (gh-10974)', async function() {
      const personSchema = new Schema({ tags: [String] });
      const Person = db.model('Person', personSchema);

      const person = await Person.create({ tags: ['tag1', 'tag2'] });

      await Person.deleteOne({ _id: person._id });

      person.tags.splice(0, 1);

      const err = await person.save().then(() => null, err => err);
      assert.ok(err instanceof VersionError);
      assert.equal(err.message, `No matching document found for id "${person._id}" version 0 modifiedPaths "tags"`);
    });

    it('saving a document with changes, throws an error when document is not found', async function() {

      const personSchema = new Schema({ name: String });
      const Person = db.model('Person', personSchema);

      const person = await Person.create({ name: 'Hafez' });

      await Person.deleteOne({ _id: person._id });

      person.name = 'Different Name';

      let threw = false;
      try {
        await person.save();
      }
      catch (err) {
        assert.equal(err instanceof DocumentNotFoundError, true);
        assert.equal(err.message, `No document found for query "{ _id: new ObjectId("${person._id}") }" on model "Person"`);
        threw = true;
      }

      assert.equal(threw, true);
    });

    it('passes save custom options to Model.exists(...) when no changes are present (gh-8739)', async function() {
      const personSchema = new Schema({ name: String });

      let optionInMiddleware;

      personSchema.pre('findOne', function(next) {
        optionInMiddleware = this.getOptions().customOption;

        return next();
      });

      const Person = db.model('Person', personSchema);

      const person = await Person.create({ name: 'Hafez' });
      await person.save({ customOption: 'test' });

      assert.equal(optionInMiddleware, 'test');
    });
  });

  it('properly calls queue functions (gh-2856)', function() {
    const personSchema = new mongoose.Schema({
      name: String
    });

    let calledName;
    personSchema.methods.fn = function() {
      calledName = this.name;
    };
    personSchema.queue('fn');

    const Person = db.model('Person', personSchema);
    new Person({ name: 'Val' });
    assert.equal(calledName, 'Val');
  });

  describe('bug fixes', function() {
    it('applies toJSON transform correctly for populated docs (gh-2910) (gh-2990)', async function() {
      const parentSchema = mongoose.Schema({
        c: { type: mongoose.Schema.Types.ObjectId, ref: 'Child' }
      });

      let called = [];
      parentSchema.options.toJSON = {
        transform: function(doc, ret) {
          called.push(ret);
          return ret;
        }
      };

      const childSchema = mongoose.Schema({
        name: String
      });

      let childCalled = [];
      childSchema.options.toJSON = {
        transform: function(doc, ret) {
          childCalled.push(ret);
          return ret;
        }
      };

      const Child = db.model('Child', childSchema);
      const Parent = db.model('Parent', parentSchema);

      const c = await Child.create({ name: 'test' });

      const createdParent = await Parent.create({ c: c._id });

      const p = await Parent.findOne({ _id: createdParent._id }).populate('c').exec();

      let doc = p.toJSON();
      assert.equal(called.length, 1);
      assert.equal(called[0]._id.toString(), p._id.toString());
      assert.equal(doc._id.toString(), p._id.toString());
      assert.equal(childCalled.length, 1);
      assert.equal(childCalled[0]._id.toString(), c._id.toString());

      called = [];
      childCalled = [];

      // JSON.stringify() passes field name, so make sure we don't treat
      // that as a param to toJSON (gh-2990)
      doc = JSON.parse(JSON.stringify({ parent: p })).parent;
      assert.equal(called.length, 1);
      assert.equal(called[0]._id.toString(), p._id.toString());
      assert.equal(doc._id.toString(), p._id.toString());
      assert.equal(childCalled.length, 1);
      assert.equal(childCalled[0]._id.toString(), c._id.toString());
    });

    it('single nested schema transform with save() (gh-5807)', function() {
      const embeddedSchema = new Schema({
        test: String
      });

      let called = false;
      embeddedSchema.options.toObject = {
        transform: function(doc, ret) {
          called = true;
          delete ret.test;
          return ret;
        }
      };
      const topLevelSchema = new Schema({
        embedded: embeddedSchema
      });
      const MyModel = db.model('Test', topLevelSchema);

      return MyModel.create({}).
        then(function(doc) {
          doc.embedded = { test: '123' };
          return doc.save();
        }).
        then(function(doc) {
          return MyModel.findById(doc._id);
        }).
        then(function(doc) {
          assert.equal(doc.embedded.test, '123');
          assert.ok(!called);
        });
    });

    it('setters firing with objects on real paths (gh-2943)', function() {
      const M = db.model('Test', {
        myStr: {
          type: String, set: function(v) {
            return v.value;
          }
        },
        otherStr: String
      });

      const t = new M({ myStr: { value: 'test' } });
      assert.equal(t.myStr, 'test');

      new M({ otherStr: { value: 'test' } });
      assert.ok(!t.otherStr);
    });

    describe('gh-2782', function() {
      it('should set data from a sub doc', function() {
        const schema1 = new mongoose.Schema({
          data: {
            email: String
          }
        });
        const schema2 = new mongoose.Schema({
          email: String
        });
        const Model1 = db.model('Test', schema1);
        const Model2 = db.model('Test1', schema2);

        const doc1 = new Model1({ 'data.email': 'some@example.com' });
        assert.equal(doc1.data.email, 'some@example.com');
        const doc2 = new Model2();
        doc2.set(doc1.data);
        assert.equal(doc2.email, 'some@example.com');
      });
    });

    it('set data from subdoc keys (gh-3346)', function() {
      const schema1 = new mongoose.Schema({
        data: {
          email: String
        }
      });
      const Model1 = db.model('Test', schema1);

      const doc1 = new Model1({ 'data.email': 'some@example.com' });
      assert.equal(doc1.data.email, 'some@example.com');
      const doc2 = new Model1({ data: doc1.data });
      assert.equal(doc2.data.email, 'some@example.com');
    });

    it('doesnt attempt to cast generic objects as strings (gh-3030)', function(done) {
      const M = db.model('Test', {
        myStr: {
          type: String
        }
      });

      const t = new M({ myStr: { thisIs: 'anObject' } });
      assert.ok(!t.myStr);
      t.validate(function(error) {
        assert.ok(error);
        done();
      });
    });

    it('single embedded schemas 1 (gh-2689)', function(done) {
      const userSchema = new mongoose.Schema({
        name: String,
        email: String
      }, { _id: false, id: false });

      let userHookCount = 0;
      userSchema.pre('save', function(next) {
        ++userHookCount;
        next();
      });

      const eventSchema = new mongoose.Schema({
        user: userSchema,
        name: String
      });

      let eventHookCount = 0;
      eventSchema.pre('save', function(next) {
        ++eventHookCount;
        next();
      });

      const Event = db.model('Event', eventSchema);

      const e = new Event({ name: 'test', user: { name: 123, email: 'val' } });
      e.save(function(error) {
        assert.ifError(error);
        assert.strictEqual(e.user.name, '123');
        assert.equal(eventHookCount, 1);
        assert.equal(userHookCount, 1);

        Event.findOne({ user: { name: '123', email: 'val' } }, function(err, doc) {
          assert.ifError(err);
          assert.ok(doc);

          Event.findOne({ user: { $in: [{ name: '123', email: 'val' }] } }, function(err, doc) {
            assert.ifError(err);
            assert.ok(doc);
            done();
          });
        });
      });
    });

    it('single embedded schemas with validation (gh-2689)', function() {
      const userSchema = new mongoose.Schema({
        name: String,
        email: { type: String, required: true, match: /.+@.+/ }
      }, { _id: false, id: false });

      const eventSchema = new mongoose.Schema({
        user: userSchema,
        name: String
      });

      const Event = db.model('Event', eventSchema);

      const e = new Event({ name: 'test', user: {} });
      let error = e.validateSync();
      assert.ok(error);
      assert.ok(error.errors['user.email']);
      assert.equal(error.errors['user.email'].kind, 'required');

      e.user.email = 'val';
      error = e.validateSync();

      assert.ok(error);
      assert.ok(error.errors['user.email']);
      assert.equal(error.errors['user.email'].kind, 'regexp');
    });

    it('single embedded parent() (gh-5134)', function() {
      const userSchema = new mongoose.Schema({
        name: String,
        email: { type: String, required: true, match: /.+@.+/ }
      }, { _id: false, id: false });

      const eventSchema = new mongoose.Schema({
        user: userSchema,
        name: String
      });

      const Event = db.model('Event', eventSchema);

      const e = new Event({ name: 'test', user: {} });
      assert.strictEqual(e.user.parent(), e.user.ownerDocument());
    });

    it('single embedded schemas with markmodified (gh-2689)', async function() {
      const userSchema = new mongoose.Schema({
        name: String,
        email: { type: String, required: true, match: /.+@.+/ }
      }, { _id: false, id: false });

      const eventSchema = new mongoose.Schema({
        user: userSchema,
        name: String
      });

      const Event = db.model('Event', eventSchema);

      const e = new Event({ name: 'test', user: { email: 'a@b' } });
      const doc = await e.save();

      assert.ok(doc);
      assert.ok(!doc.isModified('user'));
      assert.ok(!doc.isModified('user.email'));
      assert.ok(!doc.isModified('user.name'));
      doc.user.name = 'Val';
      assert.ok(doc.isModified('user'));
      assert.ok(!doc.isModified('user.email'));
      assert.ok(doc.isModified('user.name'));

      const delta = doc.$__delta()[1];
      assert.deepEqual(delta, {
        $set: { 'user.name': 'Val' }
      });

      await doc.save();

      const event = await Event.findOne({ _id: doc._id });

      assert.deepEqual(event.user.toObject(), { email: 'a@b', name: 'Val' });
    });

    it('single embedded schemas + update validators (gh-2689)', async function() {
      const userSchema = new mongoose.Schema({
        name: { type: String, default: 'Val' },
        email: { type: String, required: true, match: /.+@.+/ }
      }, { _id: false, id: false });

      const eventSchema = new mongoose.Schema({
        user: userSchema,
        name: String
      });

      const Event = db.model('Event', eventSchema);

      const badUpdate = { $set: { 'user.email': 'a' } };
      const options = { runValidators: true };

      const error = await Event.updateOne({}, badUpdate, options).then(() => null, err => err);

      assert.ok(error);
      assert.equal(error.errors['user.email'].kind, 'regexp');

      const nestedUpdate = { name: 'test', user: {} };

      // Does not throw
      await Event.updateOne({}, nestedUpdate, { upsert: true });

      const ev = await Event.findOne({ name: 'test' });

      assert.equal(ev.user.name, 'Val');
    });

    it('single embedded schema update validators ignore _id (gh-6269)', async function() {

      const subDocSchema = new mongoose.Schema({ name: String });

      const schema = new mongoose.Schema({
        subDoc: subDocSchema,
        test: String
      });

      const Model = db.model('Test', schema);

      const fakeDoc = new Model({});
      await Model.create({});

      const res = await Model.findOneAndUpdate(
        { _id: fakeDoc._id },
        { test: 'test' },
        { upsert: true, new: true }
      );

      assert.equal(res.test, 'test');
      assert.ok(!res.subDoc);
    });
  });

  describe('error processing (gh-2284)', async function() {
    it('save errors', async function() {
      const schema = new Schema({
        name: { type: String, required: true }
      });

      schema.post('save', function(error, doc, next) {
        assert.ok(doc instanceof Model);
        next(new Error('Catch all'));
      });

      schema.post('save', function(error, doc, next) {
        assert.ok(doc instanceof Model);
        next(new Error('Catch all #2'));
      });

      const Model = db.model('Test', schema);

      const error = await Model.create({}).then(() => null, err => err);

      assert.ok(error);
      assert.equal(error.message, 'Catch all #2');
    });

    it('validate errors (gh-4885)', async function() {
      const testSchema = new Schema({ title: { type: String, required: true } });

      let called = 0;
      testSchema.post('validate', function(error, doc, next) {
        ++called;
        next(error);
      });

      const Test = db.model('Test', testSchema);

      const error = await Test.create({}).then(() => null, err => err);

      assert.ok(error);
      assert.equal(called, 1);
    });

    it('does not filter validation on unmodified paths when validateModifiedOnly not set (gh-7421)', async function() {
      const testSchema = new Schema({ title: { type: String, required: true }, other: String });

      const Test = db.model('Test', testSchema);

      const docs = await Test.create([{}], { validateBeforeSave: false });

      const doc = docs[0];
      doc.other = 'something';
      assert.ok(doc.validateSync().errors);
      const error = await doc.save().then(() => null, err => err);
      assert.ok(error.errors);
    });

    it('filters out validation on unmodified paths when validateModifiedOnly set (gh-7421) (gh-9963)', async function() {
      const testSchema = new Schema({
        title: { type: String, required: true },
        other: String,
        subdocs: [{ name: { type: String, required: true } }]
      });

      const Test = db.model('Test', testSchema);

      const docs = await Test.create(
        [{ subdocs: [{ name: null }, { name: 'test' }] }],
        { validateBeforeSave: false }
      );

      const doc = docs[0];
      doc.other = 'something';
      doc.subdocs[1].name = 'test2';
      assert.equal(doc.validateSync({ validateModifiedOnly: true }), null);
      assert.equal(doc.validateSync('other'), null);
      assert.ok(doc.validateSync('other title').errors['title']);

      // Does not throw
      await doc.save({ validateModifiedOnly: true });
    });

    it('does not filter validation on modified paths when validateModifiedOnly set (gh-7421)', async function() {
      const testSchema = new Schema({ title: { type: String, required: true }, other: String });

      const Test = db.model('Test', testSchema);

      const docs = await Test.create([{ title: 'title' }], { validateBeforeSave: false });

      const doc = docs[0];
      doc.title = '';
      assert.ok(doc.validateSync({ validateModifiedOnly: true }).errors);
      const error = await doc.save({ validateModifiedOnly: true }).then(() => null, err => err);

      assert.ok(error.errors);
    });

    it('validateModifiedOnly with pre existing validation error (gh-8091)', async function() {
      const schema = mongoose.Schema({
        title: String,
        coverId: Number
      }, { validateModifiedOnly: true });

      const Model = db.model('Test', schema);


      await Model.collection.insertOne({ title: 'foo', coverId: parseFloat('not a number') });

      const doc = await Model.findOne();
      doc.title = 'bar';
      // Should not throw
      await doc.save();
    });

    it('handles non-errors', async function() {
      const schema = new Schema({
        name: { type: String, required: true }
      });

      schema.post('save', function(error, doc, next) {
        next(new Error('Catch all'));
      });

      schema.post('save', function(error, doc, next) {
        next(new Error('Catch all #2'));
      });

      const Model = db.model('Test', schema);

      // Does not throw
      await Model.create({ name: 'test' });
    });
  });

  describe('bug fixes', function() {
    beforeEach(() => db.deleteModel(/.*/));

    it('single embedded schemas with populate (gh-3501)', async function() {
      const PopulateMeSchema = new Schema({});

      const Child = db.model('Child', PopulateMeSchema);

      const SingleNestedSchema = new Schema({
        populateMeArray: [{
          type: Schema.Types.ObjectId,
          ref: 'Child'
        }]
      });

      const parentSchema = new Schema({
        singleNested: SingleNestedSchema
      });

      const P = db.model('Parent', parentSchema);

      const docs = await Child.create([{}, {}]);

      const obj = {
        singleNested: { populateMeArray: [docs[0]._id, docs[1]._id] }
      };
      const doc = await P.create(obj);

      const foundDoc = await P.
        findById(doc._id).
        populate('singleNested.populateMeArray').
        exec();

      assert.ok(foundDoc.singleNested.populateMeArray[0]._id);
    });

    it('single embedded schemas with methods (gh-3534)', function() {
      const personSchema = new Schema({ name: String });
      personSchema.methods.firstName = function() {
        return this.name.substr(0, this.name.indexOf(' '));
      };

      const bandSchema = new Schema({ leadSinger: personSchema });
      const Band = db.model('Band', bandSchema);

      const gnr = new Band({ leadSinger: { name: 'Axl Rose' } });
      assert.equal(gnr.leadSinger.firstName(), 'Axl');
    });

    it('single embedded schemas with models (gh-3535)', function(done) {
      const personSchema = new Schema({ name: String });
      const Person = db.model('Person', personSchema);

      const bandSchema = new Schema({ leadSinger: personSchema });
      const Band = db.model('Band', bandSchema);

      const axl = new Person({ name: 'Axl Rose' });
      const gnr = new Band({ leadSinger: axl });

      gnr.save(function(error) {
        assert.ifError(error);
        assert.equal(gnr.leadSinger.name, 'Axl Rose');
        done();
      });
    });

    it('single embedded schemas with indexes (gh-3594)', function() {
      const personSchema = new Schema({ name: { type: String, unique: true } });

      const bandSchema = new Schema({ leadSinger: personSchema });

      assert.equal(bandSchema.indexes().length, 1);
      const index = bandSchema.indexes()[0];
      assert.deepEqual(index[0], { 'leadSinger.name': 1 });
      assert.ok(index[1].unique);
    });

    it('removing single embedded docs (gh-3596)', async function() {
      const personSchema = new Schema({ name: String });

      const bandSchema = new Schema({ guitarist: personSchema, name: String });
      const Band = db.model('Band', bandSchema);

      const gnr = new Band({
        name: 'Guns N\' Roses',
        guitarist: { name: 'Slash' }
      });

      await gnr.save();

      gnr.guitarist = undefined;
      await gnr.save();

      assert.ok(!gnr.guitarist);
    });

    it('setting single embedded docs (gh-3601)', async function() {
      const personSchema = new Schema({ name: String });

      const bandSchema = new Schema({ guitarist: personSchema, name: String });
      const Band = db.model('Band', bandSchema);

      const gnr = new Band({
        name: 'Guns N\' Roses',
        guitarist: { name: 'Slash' }
      });
      const velvetRevolver = new Band({
        name: 'Velvet Revolver'
      });
      velvetRevolver.guitarist = gnr.guitarist;
      await velvetRevolver.save();

      assert.equal(velvetRevolver.guitarist.name, 'Slash');
    });

    it('single embedded docs init obeys strict mode (gh-3642)', async function() {
      const personSchema = new Schema({ name: String });

      const bandSchema = new Schema({ guitarist: personSchema, name: String });
      const Band = db.model('Band', bandSchema);

      const velvetRevolver = new Band({
        name: 'Velvet Revolver',
        guitarist: { name: 'Slash', realName: 'Saul Hudson' }
      });

      await velvetRevolver.save();

      const query = { name: 'Velvet Revolver' };
      const band = await Band.collection.findOne(query);

      assert.ok(!band.guitarist.realName);
    });

    it('single embedded docs post hooks (gh-3679)', async function() {
      const postHookCalls = [];
      const personSchema = new Schema({ name: String });
      personSchema.post('save', function() {
        postHookCalls.push(this);
      });

      const bandSchema = new Schema({ guitarist: personSchema, name: String });
      const Band = db.model('Band', bandSchema);
      const obj = { name: 'Guns N\' Roses', guitarist: { name: 'Slash' } };

      await Band.create(obj);
      await new Promise((resolve) => {
        setTimeout(function() {
          assert.equal(postHookCalls.length, 1);
          assert.equal(postHookCalls[0].name, 'Slash');
          resolve();
        });
      });

    });

    it('single embedded docs .set() (gh-3686)', async function() {
      const personSchema = new Schema({ name: String, realName: String });

      const bandSchema = new Schema({
        guitarist: personSchema,
        name: String
      });
      const Band = db.model('Band', bandSchema);
      const obj = {
        name: 'Guns N\' Roses',
        guitarist: { name: 'Slash', realName: 'Saul Hudson' }
      };

      const gnr = await Band.create(obj);

      gnr.set('guitarist.name', 'Buckethead');
      await gnr.save();

      assert.equal(gnr.guitarist.name, 'Buckethead');
      assert.equal(gnr.guitarist.realName, 'Saul Hudson');
    });

    it('single embedded docs with arrays pre hooks (gh-3680)', async function() {
      const childSchema = new Schema({ count: Number });

      let preCalls = 0;
      childSchema.pre('save', function(next) {
        ++preCalls;
        next();
      });

      const SingleNestedSchema = new Schema({
        children: [childSchema]
      });

      const ParentSchema = new Schema({
        singleNested: SingleNestedSchema
      });

      const Parent = db.model('Parent', ParentSchema);
      const obj = { singleNested: { children: [{ count: 0 }] } };
      await Parent.create(obj);

      assert.equal(preCalls, 1);
    });

    it('nested single embedded doc validation (gh-3702)', function(done) {
      const childChildSchema = new Schema({ count: { type: Number, min: 1 } });
      const childSchema = new Schema({ child: childChildSchema });
      const parentSchema = new Schema({ child: childSchema });

      const Parent = db.model('Parent', parentSchema);
      const obj = { child: { child: { count: 0 } } };
      Parent.create(obj, function(error) {
        assert.ok(error);
        assert.ok(/ValidationError/.test(error.toString()));
        done();
      });
    });

    it('handles virtuals with dots correctly (gh-3618)', function() {
      const testSchema = new Schema({ nested: { type: Object, default: {} } });
      testSchema.virtual('nested.test').get(function() {
        return true;
      });

      const Test = db.model('Test', testSchema);

      const test = new Test();

      let doc = test.toObject({ getters: true, virtuals: true });
      delete doc._id;
      delete doc.id;
      assert.deepEqual(doc, { nested: { test: true } });

      doc = test.toObject({ getters: false, virtuals: true });
      delete doc._id;
      delete doc.id;
      assert.deepEqual(doc, { nested: { test: true } });
    });

    it('handles pushing with numeric keys (gh-3623)', async function() {
      const schema = new Schema({
        array: [{
          1: {
            date: Date
          },
          2: {
            date: Date
          },
          3: {
            date: Date
          }
        }]
      });

      const MyModel = db.model('Test', schema);

      const doc = { array: [{ 2: {} }] };
      await MyModel.collection.insertOne(doc);

      const foundDoc = await MyModel.findOne({ _id: doc._id });

      foundDoc.array.push({ 2: {} });
      await foundDoc.save();
    });

    it('handles 0 for numeric subdoc ids (gh-3776)', async function() {
      const personSchema = new Schema({
        _id: Number,
        name: String,
        age: Number,
        friends: [{ type: Number, ref: 'Person' }]
      });

      const Person = db.model('Person', personSchema);


      const people = await Person.create([
        { _id: 0, name: 'Alice' },
        { _id: 1, name: 'Bob' }
      ]);

      const alice = people[0];
      alice.friends.push(people[1]);

      // Should not throw
      await alice.save();
    });

    it('handles conflicting names (gh-3867)', function() {
      const testSchema = new Schema({
        name: {
          type: String,
          required: true
        },
        things: [{
          name: {
            type: String,
            required: true
          }
        }]
      });

      const M = db.model('Test', testSchema);

      const doc = M({
        things: [{}]
      });

      const fields = Object.keys(doc.validateSync().errors).sort();
      assert.deepEqual(fields, ['name', 'things.0.name']);
    });

    it('populate with lean (gh-3873)', async function() {
      const companySchema = new mongoose.Schema({
        name: String,
        description: String,
        userCnt: { type: Number, default: 0, select: false }
      });

      const userSchema = new mongoose.Schema({
        name: String,
        company: { type: mongoose.Schema.Types.ObjectId, ref: 'Company' }
      });

      const Company = db.model('Company', companySchema);
      const User = db.model('User', userSchema);

      const company = new Company({ name: 'IniTech', userCnt: 1 });
      const user = new User({ name: 'Peter', company: company._id });

      await company.save();

      await user.save();

      const pop = { path: 'company', select: 'name', options: { lean: true } };
      const docs = await User.find({}).populate(pop).exec();

      assert.equal(docs.length, 1);
      assert.strictEqual(docs[0].company.userCnt, undefined);
    });

    it('init single nested subdoc with select (gh-3880)', async function() {
      const childSchema = new mongoose.Schema({
        name: { type: String },
        friends: [{ type: String }]
      });

      const parentSchema = new mongoose.Schema({
        name: { type: String },
        child: childSchema
      });

      const Parent = db.model('Parent', parentSchema);
      const p = new Parent({
        name: 'Mufasa',
        child: {
          name: 'Simba',
          friends: ['Pumbaa', 'Timon', 'Nala']
        }
      });

      await p.save();

      const fields = 'name child.name';
      const doc = await Parent.findById(p._id).select(fields).exec();

      assert.strictEqual(doc.child.friends, void 0);
    });

    it('single nested subdoc isModified() (gh-3910)', async function() {
      let called = 0;

      const ChildSchema = new Schema({
        name: String
      });

      ChildSchema.pre('save', function(next) {
        assert.ok(this.isModified('name'));
        ++called;
        next();
      });

      const ParentSchema = new Schema({
        name: String,
        child: ChildSchema
      });

      const Parent = db.model('Parent', ParentSchema);

      const p = new Parent({
        name: 'Darth Vader',
        child: {
          name: 'Luke Skywalker'
        }
      });

      await p.save();

      assert.strictEqual(called, 1);
    });

    it('pre and post as schema keys (gh-3902)', async function() {
      const schema = new mongoose.Schema({
        pre: String,
        post: String
      }, { versionKey: false });

      const MyModel = db.model('Test', schema);

      const doc = await MyModel.create({ pre: 'test', post: 'test' });

      assert.deepEqual(
        utils.omit(doc.toObject(), '_id'),
        { pre: 'test', post: 'test' }
      );
    });

    it('manual population and isNew (gh-3982)', async function() {
      const NestedModelSchema = new mongoose.Schema({
        field: String
      });

      const NestedModel = db.model('Test', NestedModelSchema);

      const ModelSchema = new mongoose.Schema({
        field: String,
        array: [{
          type: mongoose.Schema.ObjectId,
          ref: 'Test',
          required: true
        }]
      });

      const Model = db.model('Test1', ModelSchema);

      const nestedModel = new NestedModel({
        field: 'nestedModel'
      });

      await nestedModel.save();

      const doc = await Model.create({ array: [nestedModel._id] });

      const foundDoc = await Model.findById(doc._id).populate('array').exec();

      foundDoc.array.push(nestedModel);
      assert.strictEqual(foundDoc.isNew, false);
      assert.strictEqual(foundDoc.array[0].isNew, false);
      assert.strictEqual(foundDoc.array[1].isNew, false);
      assert.strictEqual(nestedModel.isNew, false);
    });

    it('manual population with refPath (gh-7070)', async function() {
      const ChildModelSchema = new mongoose.Schema({
        name: String
      });

      const ChildModel = db.model('Child', ChildModelSchema);

      const ParentModelSchema = new mongoose.Schema({
        model: String,
        childId: { type: mongoose.ObjectId, refPath: 'model' },
        otherId: mongoose.ObjectId
      });

      const ParentModel = db.model('Parent', ParentModelSchema);


      const child = await ChildModel.create({ name: 'test' });

      let parent = await ParentModel.create({
        model: 'Child',
        childId: child._id
      });

      parent = await ParentModel.findOne();

      parent.childId = child;
      parent.otherId = child;

      assert.equal(parent.childId.name, 'test');
      assert.ok(parent.otherId instanceof mongoose.Types.ObjectId);
    });

    it('doesnt skipId for single nested subdocs (gh-4008)', async function() {
      const childSchema = new Schema({
        name: String
      });

      const parentSchema = new Schema({
        child: childSchema
      });

      const Parent = db.model('Parent', parentSchema);

      const doc = await Parent.create({ child: { name: 'My child' } });

      const foundDoc = await Parent.collection.findOne({ _id: doc._id });
      assert.ok(foundDoc.child._id);
    });

    it('single embedded docs with $near (gh-4014)', async function() {
      const schema = new mongoose.Schema({
        placeName: String
      });

      const geoSchema = new mongoose.Schema({
        type: {
          type: String,
          enum: 'Point',
          default: 'Point'
        },
        coordinates: {
          type: [Number],
          default: [0, 0]
        }
      });

      schema.add({ geo: geoSchema });
      schema.index({ geo: '2dsphere' });

      const MyModel = db.model('Test', schema);
      await MyModel.init();

      await MyModel.
        where('geo').near({ center: [50, 50], spherical: true }).
        exec();
    });

    it('skip validation if required returns false (gh-4094)', function() {
      const schema = new Schema({
        div: {
          type: Number,
          required: function() { return false; },
          validate: function(v) { return !!v; }
        }
      });
      const Model = db.model('Test', schema);
      const m = new Model();
      assert.ifError(m.validateSync());
    });

    it('ability to overwrite array default (gh-4109)', async function() {
      const schema = new Schema({
        names: {
          type: [String],
          default: void 0
        }
      });

      const Model = db.model('Test', schema);
      const m = new Model();
      assert.ok(!m.names);
      await m.save();

      const doc = await Model.collection.findOne({ _id: m._id });

      assert.ok(!('names' in doc));
    });

    it('validation works when setting array index (gh-3816)', async function() {
      const mySchema = new mongoose.Schema({
        items: [
          { month: Number, date: Date }
        ]
      });

      const Test = db.model('test', mySchema);

      const a = [
        { month: 0, date: new Date() },
        { month: 1, date: new Date() }
      ];
      const doc = await Test.create({ items: a });

      const foundDoc = await Test.findById(doc._id).exec();

      assert.ok(foundDoc);
      foundDoc.items[0] = {
        month: 5,
        date: new Date()
      };
      foundDoc.markModified('items');

      // Should not throw
      await foundDoc.save();
    });

    it('validateSync works when setting array index nested (gh-5389)', async function() {
      const childSchema = new mongoose.Schema({
        _id: false,
        name: String,
        age: Number
      });

      const schema = new mongoose.Schema({
        name: String,
        children: [childSchema]
      });

      const Model = db.model('Test', schema);

      const doc = await Model.create({
        name: 'test',
        children: [
          { name: 'test-child', age: 24 }
        ]
      });

      const foundDoc = await Model.findById(doc._id);

      foundDoc.children[0] = { name: 'updated-child', age: 53 };
      const errors = foundDoc.validateSync();
      assert.ok(!errors);
    });

    it('single embedded with defaults have $parent (gh-4115)', function() {
      const ChildSchema = new Schema({
        name: {
          type: String,
          default: 'child'
        }
      });

      const ParentSchema = new Schema({
        child: {
          type: ChildSchema,
          default: {}
        }
      });

      const Parent = db.model('Parent', ParentSchema);

      const p = new Parent();
      assert.equal(p.child.$parent(), p);
    });

    it('removing parent doc calls remove hooks on subdocs (gh-2348) (gh-4566)', async function() {
      const ChildSchema = new Schema({
        name: String
      });

      const called = {};
      ChildSchema.pre('remove', function(next) {
        called[this.name] = true;
        next();
      });

      const ParentSchema = new Schema({
        children: [ChildSchema],
        child: ChildSchema
      });

      const Parent = db.model('Parent', ParentSchema);

      const doc = await Parent.create({
        children: [{ name: 'Jacen' }, { name: 'Jaina' }],
        child: { name: 'Anakin' }
      });

      await doc.remove();

      assert.deepEqual(called, {
        Jacen: true,
        Jaina: true,
        Anakin: true
      });

      const arr = doc.children.toObject().map(function(v) { return v.name; });
      assert.deepEqual(arr, ['Jacen', 'Jaina']);
      assert.equal(doc.child.name, 'Anakin');
    });

    it('strings of length 12 are valid oids (gh-3365)', async function() {
      const schema = new Schema({ myId: mongoose.Schema.Types.ObjectId });
      const M = db.model('Test', schema);
      const doc = new M({ myId: 'blablablabla' });
      await doc.validate();
    });

    it('set() empty obj unmodifies subpaths (gh-4182)', async function() {
      const omeletteSchema = new Schema({
        topping: {
          meat: {
            type: String,
            enum: ['bacon', 'sausage']
          },
          cheese: Boolean
        }
      });
      const Omelette = db.model('Test', omeletteSchema);
      const doc = new Omelette({
        topping: {
          meat: 'bacon',
          cheese: true
        }
      });
      doc.topping = {};
      await doc.save();
      assert.strictEqual(doc.topping.meat, void 0);
    });

    it('emits cb errors on model for save (gh-3499)', function(done) {
      const testSchema = new Schema({ name: String });

      const Test = db.model('Test', testSchema);
      Test.on('error', function(error) {
        assert.equal(error.message, 'fail!');
        done();
      });

      new Test({}).save(function() {
        throw new Error('fail!');
      });
    });

    it('emits cb errors on model for save with hooks (gh-3499)', function(done) {
      const testSchema = new Schema({ name: String });

      testSchema.pre('save', function(next) {
        next();
      });

      testSchema.post('save', function(doc, next) {
        next();
      });

      const Test = db.model('Test', testSchema);

      Test.on('error', function(error) {
        assert.equal(error.message, 'fail!');
        done();
      });

      new Test({}).save(function() {
        throw new Error('fail!');
      });
    });

    it('emits cb errors on model for find() (gh-3499)', function(done) {
      const testSchema = new Schema({ name: String });

      const Test = db.model('Test', testSchema);

      Test.on('error', function(error) {
        assert.equal(error.message, 'fail!');
        done();
      });

      Test.find({}, function() {
        throw new Error('fail!');
      });
    });

    it('emits cb errors on model for find() + hooks (gh-3499)', function(done) {
      const testSchema = new Schema({ name: String });

      testSchema.post('find', function(results, next) {
        assert.equal(results.length, 0);
        next();
      });

      const Test = db.model('Test', testSchema);

      Test.on('error', function(error) {
        assert.equal(error.message, 'fail!');
        done();
      });

      Test.find({}, function() {
        throw new Error('fail!');
      });
    });

    it('clears subpaths when removing single nested (gh-4216)', function(done) {
      const RecurrenceSchema = new Schema({
        frequency: Number,
        interval: {
          type: String,
          enum: ['days', 'weeks', 'months', 'years']
        }
      }, { _id: false });

      const EventSchema = new Schema({
        name: {
          type: String,
          trim: true
        },
        recurrence: RecurrenceSchema
      });

      const Event = db.model('Test', EventSchema);
      const ev = new Event({
        name: 'test',
        recurrence: { frequency: 2, interval: 'days' }
      });
      ev.recurrence = null;
      ev.save(function(error) {
        assert.ifError(error);
        done();
      });
    });

    it('using validator.isEmail as a validator (gh-4064) (gh-4084)', function(done) {
      const schema = new Schema({
        email: { type: String, validate: validator.isEmail }
      });

      const MyModel = db.model('Test', schema);

      MyModel.create({ email: 'invalid' }, function(error) {
        assert.ok(error);
        assert.ok(error.errors['email']);
        done();
      });
    });

    it('setting path to empty object works (gh-4218)', async function() {
      const schema = new Schema({
        object: {
          nested: {
            field1: { type: Number, default: 1 }
          }
        }
      });

      const MyModel = db.model('Test', schema);


      let doc = await MyModel.create({});
      doc.object.nested = {};
      await doc.save();
      doc = await MyModel.collection.findOne({ _id: doc._id });
      assert.deepEqual(doc.object.nested, {});
    });

    it('setting path to object with strict and no paths in the schema (gh-6436) (gh-4218)', async function() {
      const schema = new Schema({
        object: {
          nested: {
            field1: { type: Number, default: 1 }
          }
        }
      });

      const MyModel = db.model('Test', schema);


      let doc = await MyModel.create({});
      doc.object.nested = { field2: 'foo' }; // `field2` not in the schema
      await doc.save();
      doc = await MyModel.collection.findOne({ _id: doc._id });
      assert.deepEqual(doc.object.nested, {});
    });

    it('minimize + empty object (gh-4337)', function() {
      const SomeModelSchema = new mongoose.Schema(
        {},
        { minimize: false }
      );

      const SomeModel = db.model('Test', SomeModelSchema);

      assert.doesNotThrow(function() {
        new SomeModel({});
      });
    });

    it('directModifiedPaths() (gh-7373)', async function() {
      const schema = new Schema({ foo: String, nested: { bar: String } });
      const Model = db.model('Test', schema);


      await Model.create({ foo: 'original', nested: { bar: 'original' } });

      const doc = await Model.findOne();
      doc.nested.bar = 'modified';

      assert.deepEqual(doc.directModifiedPaths(), ['nested.bar']);
      assert.deepEqual(doc.modifiedPaths().sort(), ['nested', 'nested.bar']);
    });

    describe('modifiedPaths', function() {
      it('doesnt markModified child paths if parent is modified (gh-4224)', async function() {
        const childSchema = new Schema({
          name: String
        });
        const parentSchema = new Schema({
          child: childSchema
        });

        const Parent = db.model('Test', parentSchema);
        const doc = await Parent.create({ child: { name: 'Jacen' } });

        doc.child = { name: 'Jaina' };
        doc.child.name = 'Anakin';
        assert.deepEqual(doc.modifiedPaths(), ['child']);
        assert.ok(doc.isModified('child.name'));
      });

      it('includeChildren option (gh-6134)', function() {
        const personSchema = new mongoose.Schema({
          name: { type: String },
          colors: {
            primary: {
              type: String,
              default: 'white',
              enum: ['blue', 'green', 'red', 'purple', 'yellow']
            }
          }
        });

        const Person = db.model('Person', personSchema);

        const luke = new Person({
          name: 'Luke',
          colors: {
            primary: 'blue'
          }
        });
        assert.deepEqual(luke.modifiedPaths(), ['name', 'colors']);

        const obiwan = new Person({ name: 'Obi-Wan' });
        obiwan.colors.primary = 'blue';
        assert.deepEqual(obiwan.modifiedPaths(), ['name', 'colors', 'colors.primary']);

        const anakin = new Person({ name: 'Anakin' });
        anakin.colors = { primary: 'blue' };
        assert.deepEqual(anakin.modifiedPaths({ includeChildren: true }), ['name', 'colors', 'colors.primary']);
      });

      it('includeChildren option with arrays (gh-5904)', function() {
        const teamSchema = new mongoose.Schema({
          name: String,
          colors: {
            primary: {
              type: String,
              enum: ['blue', 'green', 'red', 'purple', 'yellow', 'white', 'black']
            }
          },
          members: [{
            name: String
          }]
        });

        const Team = db.model('Team', teamSchema);

        const jedis = new Team({
          name: 'Jedis',
          colors: {
            primary: 'blue'
          },
          members: [{ name: 'luke' }]
        });

        const paths = jedis.modifiedPaths({ includeChildren: true });
        assert.deepEqual(paths, [
          'name',
          'colors',
          'colors.primary',
          'members',
          'members.0',
          'members.0.name'
        ]);
      });

      it('1 level down nested paths get marked modified on initial set (gh-7313) (gh-6944)', function() {
        const testSchema = new Schema({
          name: {
            first: String,
            last: String
          },
          relatives: {
            aunt: {
              name: String
            },
            uncle: {
              name: String
            }
          }
        });
        const M = db.model('Test', testSchema);

        const doc = new M({
          name: { first: 'A', last: 'B' },
          relatives: {
            aunt: { name: 'foo' },
            uncle: { name: 'bar' }
          }
        });

        assert.ok(doc.modifiedPaths().indexOf('name') !== -1);
        assert.ok(doc.modifiedPaths().indexOf('relatives') !== -1);
        assert.ok(doc.modifiedPaths({ includeChildren: true }).indexOf('name.first') !== -1);
        assert.ok(doc.modifiedPaths({ includeChildren: true }).indexOf('name.last') !== -1);
        assert.ok(doc.modifiedPaths({ includeChildren: true }).indexOf('relatives.aunt') !== -1);
        assert.ok(doc.modifiedPaths({ includeChildren: true }).indexOf('relatives.uncle') !== -1);

        return Promise.resolve();
      });
    });

    it('single nested isNew (gh-4369)', function(done) {
      const childSchema = new Schema({
        name: String
      });
      const parentSchema = new Schema({
        child: childSchema
      });

      const Parent = db.model('Test', parentSchema);
      let remaining = 2;

      const doc = new Parent({ child: { name: 'Jacen' } });
      doc.child.on('isNew', function(val) {
        assert.ok(!val);
        assert.ok(!doc.child.isNew);
        --remaining || done();
      });

      doc.save(function(error, doc) {
        assert.ifError(error);
        assert.ok(!doc.child.isNew);
        --remaining || done();
      });
    });

    it('deep default array values (gh-4540)', function() {
      const schema = new Schema({
        arr: [{
          test: {
            type: Array,
            default: ['test']
          }
        }]
      });
      assert.doesNotThrow(function() {
        db.model('Test', schema);
      });
    });

    it('default values with subdoc array (gh-4390)', function(done) {
      const childSchema = new Schema({
        name: String
      });
      const parentSchema = new Schema({
        child: [childSchema]
      });

      parentSchema.path('child').default([{ name: 'test' }]);

      const Parent = db.model('Parent', parentSchema);

      Parent.create({}, function(error, doc) {
        assert.ifError(error);
        const arr = doc.toObject().child.map(function(doc) {
          assert.ok(doc._id);
          delete doc._id;
          return doc;
        });
        assert.deepEqual(arr, [{ name: 'test' }]);
        done();
      });
    });

    it('handles invalid dates (gh-4404)', function(done) {
      const testSchema = new Schema({
        date: Date
      });

      const Test = db.model('Test', testSchema);

      Test.create({ date: new Date('invalid date') }, function(error) {
        assert.ok(error);
        assert.equal(error.errors['date'].name, 'CastError');
        done();
      });
    });

    it('setting array subpath (gh-4472)', function() {
      const ChildSchema = new mongoose.Schema({
        name: String,
        age: Number
      }, { _id: false });

      const ParentSchema = new mongoose.Schema({
        data: {
          children: [ChildSchema]
        }
      });

      const Parent = db.model('Parent', ParentSchema);

      const p = new Parent();
      p.set('data.children.0', {
        name: 'Bob',
        age: 900
      });

      assert.deepEqual(p.toObject().data.children, [{ name: 'Bob', age: 900 }]);
    });

    it('ignore paths (gh-4480)', async function() {
      const TestSchema = new Schema({
        name: { type: String, required: true }
      });

      const Test = db.model('Parent', TestSchema);


      await Test.create({ name: 'val' });

      let doc = await Test.findOne();

      doc.name = null;
      doc.$ignore('name');

      await doc.save();

      doc = await Test.findById(doc._id);

      assert.equal(doc.name, 'val');
    });

    it('ignore subdocs paths (gh-4480) (gh-6152)', async function() {
      const childSchema = new Schema({
        name: { type: String, required: true }
      });
      const testSchema = new Schema({
        child: childSchema,
        children: [childSchema]
      });

      const Test = db.model('Test', testSchema);


      await Test.create({
        child: { name: 'testSingle' },
        children: [{ name: 'testArr' }]
      });

      let doc = await Test.findOne();
      doc.child.name = null;
      doc.child.$ignore('name');

      await doc.save();

      doc = await Test.findById(doc._id);

      assert.equal(doc.child.name, 'testSingle');

      doc.children[0].name = null;
      doc.children[0].$ignore('name');

      await doc.save();

      doc = await Test.findById(doc._id);

      assert.equal(doc.children[0].name, 'testArr');
    });

    it('composite _ids (gh-4542)', function(done) {
      const schema = new Schema({
        _id: {
          key1: String,
          key2: String
        },
        content: String
      });

      const Model = db.model('Test', schema);

      const object = new Model();
      object._id = { key1: 'foo', key2: 'bar' };
      object.save().
        then(function(obj) {
          obj.content = 'Hello';
          return obj.save();
        }).
        then(function(obj) {
          return Model.findOne({ _id: obj._id });
        }).
        then(function(obj) {
          assert.equal(obj.content, 'Hello');
          done();
        }).
        catch(done);
    });

    it('validateSync with undefined and conditional required (gh-4607)', function() {
      const schema = new mongoose.Schema({
        type: mongoose.SchemaTypes.Number,
        conditional: {
          type: mongoose.SchemaTypes.String,
          required: function() {
            return this.type === 1;
          },
          maxlength: 128
        }
      });

      const Model = db.model('Test', schema);

      assert.doesNotThrow(function() {
        new Model({
          type: 2,
          conditional: void 0
        }).validateSync();
      });
    });

    it('conditional required on single nested (gh-4663)', function() {
      const childSchema = new Schema({
        name: String
      });
      const schema = new Schema({
        child: {
          type: childSchema,
          required: function() {
            assert.equal(this.child.name, 'test');
          }
        }
      });

      const M = db.model('Test', schema);

      const err = new M({ child: { name: 'test' } }).validateSync();
      assert.ifError(err);
    });

    it('setting full path under single nested schema works (gh-4578) (gh-4528)', function(done) {
      const ChildSchema = new mongoose.Schema({
        age: Number
      });

      const ParentSchema = new mongoose.Schema({
        age: Number,
        family: {
          child: ChildSchema
        }
      });

      const M = db.model('Test', ParentSchema);

      M.create({ age: 45 }, function(error, doc) {
        assert.ifError(error);
        assert.ok(!doc.family.child);
        doc.set('family.child.age', 15);
        assert.ok(doc.family.child.schema);
        assert.ok(doc.isModified('family.child'));
        assert.ok(doc.isModified('family.child.age'));
        assert.equal(doc.family.child.toObject().age, 15);
        done();
      });
    });

    it('setting a nested path retains nested modified paths (gh-5206)', async function() {
      const testSchema = new mongoose.Schema({
        name: String,
        surnames: {
          docarray: [{ name: String }]
        }
      });

      const Cat = db.model('Cat', testSchema);

      const kitty = new Cat({
        name: 'Test',
        surnames: {
          docarray: [{ name: 'test1' }, { name: 'test2' }]
        }
      });

      await kitty.save();

      kitty.surnames = {
        docarray: [{ name: 'test1' }, { name: 'test2' }, { name: 'test3' }]
      };

      assert.deepEqual(
        kitty.modifiedPaths(),
        ['surnames', 'surnames.docarray']
      );
    });

    it('toObject() does not depopulate top level (gh-3057)', function() {
      const Cat = db.model('Cat', { name: String });
      const Human = db.model('Person', {
        name: String,
        petCat: { type: mongoose.Schema.Types.ObjectId, ref: 'Cat' }
      });

      const kitty = new Cat({ name: 'Zildjian' });
      const person = new Human({ name: 'Val', petCat: kitty });

      assert.equal(kitty.toObject({ depopulate: true }).name, 'Zildjian');
      assert.ok(!person.toObject({ depopulate: true }).petCat.name);
    });

    it('toObject() respects schema-level depopulate (gh-6313)', function() {
      const personSchema = Schema({
        name: String,
        car: {
          type: Schema.Types.ObjectId,
          ref: 'Car'
        }
      });

      personSchema.set('toObject', {
        depopulate: true
      });

      const carSchema = Schema({
        name: String
      });

      const Car = db.model('Car', carSchema);
      const Person = db.model('Person', personSchema);

      const car = new Car({
        name: 'Ford'
      });

      const person = new Person({
        name: 'John',
        car: car
      });

      assert.equal(person.toObject().car.toHexString(), car._id.toHexString());
    });

    it('single nested doc conditional required (gh-4654)', function(done) {
      const ProfileSchema = new Schema({
        firstName: String,
        lastName: String
      });

      function validator() {
        assert.equal(this.email, 'test');
        return true;
      }

      const UserSchema = new Schema({
        email: String,
        profile: {
          type: ProfileSchema,
          required: [validator, 'profile required']
        }
      });

      const User = db.model('User', UserSchema);
      User.create({ email: 'test' }, function(error) {
        assert.equal(error.errors['profile'].message, 'profile required');
        done();
      });
    });

    it('handles setting single nested schema to equal value (gh-4676)', function(done) {
      const companySchema = new mongoose.Schema({
        _id: false,
        name: String,
        description: String
      });

      const userSchema = new mongoose.Schema({
        name: String,
        company: companySchema
      });

      const User = db.model('User', userSchema);

      const user = new User({ company: { name: 'Test' } });
      user.save(function(error) {
        assert.ifError(error);
        user.company.description = 'test';
        assert.ok(user.isModified('company'));
        user.company = user.company;
        assert.ok(user.isModified('company'));
        done();
      });
    });

    it('handles setting single nested doc to null after setting (gh-4766)', function(done) {
      const EntitySchema = new Schema({
        company: {
          type: String,
          required: true
        },
        name: {
          type: String,
          required: false
        },
        email: {
          type: String,
          required: false
        }
      }, { _id: false, id: false });

      const ShipmentSchema = new Schema({
        entity: {
          shipper: {
            type: EntitySchema,
            required: false
          },
          manufacturer: {
            type: EntitySchema,
            required: false
          }
        }
      });

      const Shipment = db.model('Test', ShipmentSchema);
      const doc = new Shipment({
        entity: {
          shipper: null,
          manufacturer: {
            company: 'test',
            name: 'test',
            email: 'test@email'
          }
        }
      });

      doc.save().
        then(function() { return Shipment.findById(doc._id); }).
        then(function(shipment) {
          shipment.entity = shipment.entity;
          shipment.entity.manufacturer = null;
          return shipment.save();
        }).
        then(function() {
          done();
        }).
        catch(done);
    });

    it('buffers with subtypes as ids (gh-4506)', function(done) {
      const uuid = require('uuid');

      const UserSchema = new mongoose.Schema({
        _id: {
          type: Buffer,
          default: function() {
            return mongoose.Types.Buffer(uuid.parse(uuid.v4())).toObject(4);
          },
          required: true
        },
        email: {
          type: String,
          lowercase: true,
          required: true
        },
        name: String
      });

      const User = db.model('User', UserSchema);

      const user = new User({
        email: 'me@email.com',
        name: 'My name'
      });

      user.save().
        then(function() {
          return User.findOne({ email: 'me@email.com' });
        }).
        then(function(user) {
          user.name = 'other';
          return user.save();
        }).
        then(function() {
          return User.findOne({ email: 'me@email.com' });
        }).
        then(function(doc) {
          assert.equal(doc.name, 'other');
          done();
        }).
        catch(done);
    });

    it('embedded docs dont mark parent as invalid (gh-4681)', function(done) {
      const NestedSchema = new mongoose.Schema({
        nestedName: { type: String, required: true },
        createdAt: { type: Date, required: true }
      });
      const RootSchema = new mongoose.Schema({
        rootName: String,
        nested: { type: [NestedSchema] }
      });

      const Root = db.model('Test', RootSchema);
      const root = new Root({ rootName: 'root', nested: [{ }] });
      root.save(function(error) {
        assert.ok(error);
        assert.deepEqual(Object.keys(error.errors).sort(),
          ['nested.0.createdAt', 'nested.0.nestedName']);
        done();
      });
    });

    it('should depopulate the shard key when saving (gh-4658)', function(done) {
      const ChildSchema = new mongoose.Schema({
        name: String
      });

      const ChildModel = db.model('Child', ChildSchema);

      const ParentSchema = new mongoose.Schema({
        name: String,
        child: { type: Schema.Types.ObjectId, ref: 'Child' }
      }, { shardKey: { child: 1, _id: 1 } });

      const ParentModel = db.model('Parent', ParentSchema);

      ChildModel.create({ name: 'Luke' }).
        then(function(child) {
          const p = new ParentModel({ name: 'Vader' });
          p.child = child;
          return p.save();
        }).
        then(function(p) {
          p.name = 'Anakin';
          return p.save();
        }).
        then(function(p) {
          return ParentModel.findById(p);
        }).
        then(function(doc) {
          assert.equal(doc.name, 'Anakin');
          done();
        }).
        catch(done);
    });

    it('handles setting virtual subpaths (gh-4716)', function() {
      const childSchema = new Schema({
        name: { type: String, default: 'John' },
        favorites: {
          color: {
            type: String,
            default: 'Blue'
          }
        }
      });

      const parentSchema = new Schema({
        name: { type: String },
        children: {
          type: [childSchema],
          default: [{}]
        }
      });

      parentSchema.virtual('favorites').set(function(v) {
        return this.children[0].set('favorites', v);
      }).get(function() {
        return this.children[0].get('favorites');
      });

      const Parent = db.model('Parent', parentSchema);
      const p = new Parent({ name: 'Anakin' });
      p.set('children.0.name', 'Leah');
      p.set('favorites.color', 'Red');
      assert.equal(p.children[0].favorites.color, 'Red');
    });

    it('handles selected nested elements with defaults (gh-4739)', function(done) {
      const userSchema = new Schema({
        preferences: {
          sleep: { type: Boolean, default: false },
          test: { type: Boolean, default: true }
        },
        name: String
      });

      const User = db.model('User', userSchema);

      const user = { name: 'test' };
      User.collection.insertOne(user, function(error) {
        assert.ifError(error);
        User.findById(user, { 'preferences.sleep': 1, name: 1 }, function(error, user) {
          assert.ifError(error);
          assert.strictEqual(user.preferences.sleep, false);
          assert.ok(!user.preferences.test);
          done();
        });
      });
    });

    it('handles mark valid in subdocs correctly (gh-4778)', function() {
      const SubSchema = new mongoose.Schema({
        field: {
          nestedField: {
            type: mongoose.Schema.ObjectId,
            required: false
          }
        }
      }, { _id: false, id: false });

      const Model2Schema = new mongoose.Schema({
        sub: {
          type: SubSchema,
          required: false
        }
      });
      const Model2 = db.model('Test', Model2Schema);

      const doc = new Model2({
        sub: {}
      });

      doc.sub.field.nestedField = { };
      doc.sub.field.nestedField = '574b69d0d9daf106aaa62974';
      assert.ok(!doc.validateSync());
    });

    it('timestamps set to false works (gh-7074)', async function() {
      const schema = new Schema({ name: String }, { timestamps: false });
      const Test = db.model('Test', schema);

      const doc = await Test.create({ name: 'test' });
      assert.strictEqual(doc.updatedAt, undefined);
      assert.strictEqual(doc.createdAt, undefined);
    });

    it('timestamps with nested paths (gh-5051)', function(done) {
      const schema = new Schema({ props: {} }, {
        timestamps: {
          createdAt: 'props.createdAt',
          updatedAt: 'props.updatedAt'
        }
      });

      const M = db.model('Test', schema);
      const now = Date.now();
      M.create({}, function(error, doc) {
        assert.ok(doc.props.createdAt);
        assert.ok(doc.props.createdAt instanceof Date);
        assert.ok(doc.props.createdAt.valueOf() >= now);
        assert.ok(doc.props.updatedAt);
        assert.ok(doc.props.updatedAt instanceof Date);
        assert.ok(doc.props.updatedAt.valueOf() >= now);
        done();
      });
    });

    it('Declaring defaults in your schema with timestamps defined (gh-6024)', function() {
      const schemaDefinition = {
        name: String,
        misc: {
          hometown: String,
          isAlive: { type: Boolean, default: true }
        }
      };

      const schemaWithTimestamps = new Schema(schemaDefinition, { timestamps: { createdAt: 'misc.createdAt' } });
      const PersonWithTimestamps = db.model('Person', schemaWithTimestamps);
      const dude = new PersonWithTimestamps({ name: 'Keanu', misc: { hometown: 'Beirut' } });
      assert.equal(dude.misc.isAlive, true);
    });

    it('supports $where in pre save hook (gh-4004)', function(done) {
      const Promise = global.Promise;

      const schema = new Schema({
        name: String
      }, { timestamps: true, versionKey: null });

      schema.pre('save', function(next) {
        this.$where = { updatedAt: this.updatedAt };
        next();
      });

      schema.post('save', function(error, res, next) {
        assert.ok(error instanceof MongooseError.DocumentNotFoundError);
        assert.ok(error.message.indexOf('Test') !== -1, error.message);

        error = new Error('Somebody else updated the document!');
        next(error);
      });

      const MyModel = db.model('Test', schema);

      MyModel.create({ name: 'test' }).
        then(function() {
          return Promise.all([
            MyModel.findOne(),
            MyModel.findOne()
          ]);
        }).
        then(function(docs) {
          docs[0].name = 'test2';
          return Promise.all([
            docs[0].save(),
            Promise.resolve(docs[1])
          ]);
        }).
        then(function(docs) {
          docs[1].name = 'test3';
          return docs[1].save();
        }).
        then(function() {
          done(new Error('Should not get here'));
        }).
        catch(function(error) {
          assert.equal(error.message, 'Somebody else updated the document!');
          done();
        });
    });

    it('toObject() with buffer and minimize (gh-4800)', function(done) {
      const TestSchema = new mongoose.Schema({ buf: Buffer }, {
        toObject: {
          virtuals: true,
          getters: true
        }
      });

      const Test = db.model('Test', TestSchema);

      Test.create({ buf: Buffer.from('abcd') }).
        then(function(doc) {
          return Test.findById(doc._id);
        }).
        then(function(doc) {
          assert.doesNotThrow(function() {
            require('util').inspect(doc);
          });
          done();
        }).
        catch(done);
    });

    it('buffer subtype prop (gh-5530)', function() {
      const TestSchema = new mongoose.Schema({
        uuid: {
          type: Buffer,
          subtype: 4
        }
      });

      const Test = db.model('Test', TestSchema);

      const doc = new Test({ uuid: 'test1' });
      assert.equal(doc.uuid._subtype, 4);
    });

    it('runs validate hooks on single nested subdocs if not directly modified (gh-3884)', function(done) {
      const childSchema = new Schema({
        name: { type: String },
        friends: [{ type: String }]
      });
      let count = 0;

      childSchema.pre('validate', function(next) {
        ++count;
        next();
      });

      const parentSchema = new Schema({
        name: { type: String },
        child: childSchema
      });

      const Parent = db.model('Parent', parentSchema);

      const p = new Parent({
        name: 'Mufasa',
        child: {
          name: 'Simba',
          friends: ['Pumbaa', 'Timon', 'Nala']
        }
      });

      p.save().
        then(function(p) {
          assert.equal(count, 1);
          p.child.friends.push('Rafiki');
          return p.save();
        }).
        then(function() {
          assert.equal(count, 2);
          done();
        }).
        catch(done);
    });

    it('runs validate hooks on arrays subdocs if not directly modified (gh-5861)', function(done) {
      const childSchema = new Schema({
        name: { type: String },
        friends: [{ type: String }]
      });
      let count = 0;

      childSchema.pre('validate', function(next) {
        ++count;
        next();
      });

      const parentSchema = new Schema({
        name: { type: String },
        children: [childSchema]
      });

      const Parent = db.model('Parent', parentSchema);

      const p = new Parent({
        name: 'Mufasa',
        children: [{
          name: 'Simba',
          friends: ['Pumbaa', 'Timon', 'Nala']
        }]
      });

      p.save().
        then(function(p) {
          assert.equal(count, 1);
          p.children[0].friends.push('Rafiki');
          return p.save();
        }).
        then(function() {
          assert.equal(count, 2);
          done();
        }).
        catch(done);
    });

    it('does not run schema type validator on single nested if not direct modified (gh-5885)', async function() {
      let childValidateCalls = 0;
      const childSchema = new Schema({
        name: String,
        otherProp: {
          type: String,
          validate: () => {
            ++childValidateCalls;
            return true;
          }
        }
      });

      let validateCalls = 0;
      const parentSchema = new Schema({
        child: {
          type: childSchema,
          validate: () => {
            ++validateCalls;
            return true;
          }
        }
      });


      const Parent = db.model('Parent', parentSchema);

      const doc = await Parent.create({
        child: {
          name: 'test',
          otherProp: 'test'
        }
      });

      assert.equal(childValidateCalls, 1);
      assert.equal(validateCalls, 1);
      childValidateCalls = 0;
      validateCalls = 0;

      doc.set('child.name', 'test2');
      await doc.validate();

      assert.equal(childValidateCalls, 0);
      assert.equal(validateCalls, 0);
    });

    it('runs schema type validator on single nested if parent has default (gh-7493)', function() {
      const childSchema = new Schema({
        test: String
      });
      const parentSchema = new Schema({
        child: {
          type: childSchema,
          default: {},
          validate: () => false
        }
      });
      const Parent = db.model('Test', parentSchema);

      const parentDoc = new Parent({});

      parentDoc.child.test = 'foo';

      const err = parentDoc.validateSync();
      assert.ok(err);
      assert.ok(err.errors['child']);
      return Promise.resolve();
    });

    it('does not overwrite when setting nested (gh-4793)', function() {
      const grandchildSchema = new mongoose.Schema();
      grandchildSchema.method({
        foo: function() { return 'bar'; }
      });
      const Grandchild = db.model('Test', grandchildSchema);

      const childSchema = new mongoose.Schema({
        grandchild: grandchildSchema
      });
      const Child = db.model('Child', childSchema);

      const parentSchema = new mongoose.Schema({
        children: [childSchema]
      });
      const Parent = db.model('Parent', parentSchema);

      const grandchild = new Grandchild();
      const child = new Child({ grandchild: grandchild });

      assert.equal(child.grandchild.foo(), 'bar');

      const p = new Parent({ children: [child] });

      assert.equal(child.grandchild.foo(), 'bar');
      assert.equal(p.children[0].grandchild.foo(), 'bar');
    });

    it('hooks/middleware for custom methods (gh-6385) (gh-7456)', async function() {
      const mySchema = new Schema({
        name: String
      });

      mySchema.methods.foo = function(cb) {
        return cb(null, this.name);
      };
      mySchema.methods.bar = function() {
        return this.name;
      };
      mySchema.methods.baz = function(arg) {
        return Promise.resolve(arg);
      };

      let preFoo = 0;
      let postFoo = 0;
      mySchema.pre('foo', function() {
        ++preFoo;
      });
      mySchema.post('foo', function() {
        ++postFoo;
      });

      let preBaz = 0;
      let postBaz = 0;
      mySchema.pre('baz', function() {
        ++preBaz;
      });
      mySchema.post('baz', function() {
        ++postBaz;
      });

      const MyModel = db.model('Test', mySchema);


      const doc = new MyModel({ name: 'test' });

      assert.equal(doc.bar(), 'test');

      assert.equal(preFoo, 0);
      assert.equal(postFoo, 0);

      const fooResult = await doc.foo();
      assert.equal(fooResult, 'test');
      assert.equal(preFoo, 1);
      assert.equal(postFoo, 1);

      assert.equal(preBaz, 0);
      assert.equal(postBaz, 0);

      assert.equal(await doc.baz('foobar'), 'foobar');
      assert.equal(preBaz, 1);
      assert.equal(preBaz, 1);
    });

    it('custom methods with promises (gh-6385)', async function() {
      const mySchema = new Schema({
        name: String
      });

      mySchema.methods.foo = function() {
        return Promise.resolve(this.name + ' foo');
      };
      mySchema.methods.bar = function() {
        return this.name + ' bar';
      };

      let preFoo = 0;
      let preBar = 0;
      mySchema.pre('foo', function() {
        ++preFoo;
      });
      mySchema.pre('bar', function() {
        ++preBar;
      });

      const MyModel = db.model('Test', mySchema);


      const doc = new MyModel({ name: 'test' });

      assert.equal(preFoo, 0);
      assert.equal(preBar, 0);

      let foo = doc.foo();
      let bar = doc.bar();
      assert.ok(foo instanceof Promise);
      assert.ok(bar instanceof Promise);

      foo = await foo;
      bar = await bar;

      assert.equal(preFoo, 1);
      assert.equal(preBar, 1);
      assert.equal(foo, 'test foo');
      assert.equal(bar, 'test bar');
    });

    it('toString() as custom method (gh-6538)', function() {
      const commentSchema = new Schema({ title: String });
      commentSchema.methods.toString = function() {
        return `${this.constructor.modelName}(${this.title})`;
      };
      const Comment = db.model('Comment', commentSchema);
      const c = new Comment({ title: 'test' });
      assert.strictEqual('Comment(test)', `${c}`);
    });

    it('setting to discriminator (gh-4935)', function() {
      const Buyer = db.model('Test1', new Schema({
        name: String,
        vehicle: { type: Schema.Types.ObjectId, ref: 'Test' }
      }));
      const Vehicle = db.model('Test', new Schema({ name: String }));
      const Car = Vehicle.discriminator('gh4935_1', new Schema({
        model: String
      }));

      const eleanor = new Car({ name: 'Eleanor', model: 'Shelby Mustang GT' });
      const nick = new Buyer({ name: 'Nicolas', vehicle: eleanor });

      assert.ok(!!nick.vehicle);
      assert.ok(nick.vehicle === eleanor);
      assert.ok(nick.vehicle instanceof Car);
      assert.equal(nick.vehicle.name, 'Eleanor');
    });

    it('handles errors in sync validators (gh-2185)', function(done) {
      const schema = new Schema({
        name: {
          type: String,
          validate: function() {
            throw new Error('woops!');
          }
        }
      });

      const M = db.model('Test', schema);

      const error = (new M({ name: 'test' })).validateSync();
      assert.ok(error);
      assert.equal(error.errors['name'].reason.message, 'woops!');

      new M({ name: 'test' }).validate(function(error) {
        assert.ok(error);
        assert.equal(error.errors['name'].reason.message, 'woops!');
        done();
      });
    });

    it('allows hook as a schema key (gh-5047)', function(done) {
      const schema = new mongoose.Schema({
        name: String,
        hook: { type: String }
      });

      const Model = db.model('Test', schema);

      Model.create({ hook: 'test ' }, function(error) {
        assert.ifError(error);
        done();
      });
    });

    it('save errors with callback and promise work (gh-5216)', function(done) {
      const schema = new mongoose.Schema({});

      const Model = db.model('Test', schema);

      const _id = new mongoose.Types.ObjectId();
      const doc1 = new Model({ _id: _id });
      const doc2 = new Model({ _id: _id });

      let remaining = 2;
      Model.on('error', function(error) {
        assert.ok(error);
        --remaining || done();
      });

      doc1.save().
        then(function() { return doc2.save(); }).
        catch(function(error) {
          assert.ok(error);
          --remaining || done();
        });
    });

    it('post hooks on child subdocs run after save (gh-5085)', function(done) {
      const ChildModelSchema = new mongoose.Schema({
        text: {
          type: String
        }
      });
      ChildModelSchema.post('save', function(doc) {
        doc.text = 'bar';
      });
      const ParentModelSchema = new mongoose.Schema({
        children: [ChildModelSchema]
      });

      const Model = db.model('Parent', ParentModelSchema);

      Model.create({ children: [{ text: 'test' }] }, function(error) {
        assert.ifError(error);
        Model.findOne({}, function(error, doc) {
          assert.ifError(error);
          assert.equal(doc.children.length, 1);
          assert.equal(doc.children[0].text, 'test');
          done();
        });
      });
    });

    it('post hooks on array child subdocs run after save (gh-5085) (gh-6926)', function() {
      const subSchema = new Schema({
        val: String
      });

      subSchema.post('save', function() {
        return Promise.reject(new Error('Oops'));
      });

      const schema = new Schema({
        sub: subSchema
      });

      const Test = db.model('Test', schema);

      const test = new Test({ sub: { val: 'test' } });

      return test.save().
        then(() => assert.ok(false), err => assert.equal(err.message, 'Oops')).
        then(() => Test.findOne()).
        then(doc => assert.equal(doc.sub.val, 'test'));
    });

    it('nested docs toObject() clones (gh-5008)', function() {
      const schema = new mongoose.Schema({
        sub: {
          height: Number
        }
      });

      const Model = db.model('Test', schema);

      const doc = new Model({
        sub: {
          height: 3
        }
      });

      assert.equal(doc.sub.height, 3);

      const leanDoc = doc.sub.toObject();
      assert.equal(leanDoc.height, 3);

      doc.sub.height = 55;
      assert.equal(doc.sub.height, 55);
      assert.equal(leanDoc.height, 3);
    });

    it('toObject() with null (gh-5143)', function() {
      const schema = new mongoose.Schema({
        customer: {
          name: { type: String, required: false }
        }
      });

      const Model = db.model('Test', schema);

      const model = new Model();
      model.customer = null;
      assert.strictEqual(model.toObject().customer, null);
      assert.strictEqual(model.toObject({ getters: true }).customer, null);
    });

    it('handles array subdocs with single nested subdoc default (gh-5162)', function() {
      const RatingsItemSchema = new mongoose.Schema({
        value: Number
      }, { versionKey: false, _id: false });

      const RatingsSchema = new mongoose.Schema({
        ratings: {
          type: RatingsItemSchema,
          default: { id: 1, value: 0 }
        },
        _id: false
      });

      const RestaurantSchema = new mongoose.Schema({
        menu: {
          type: [RatingsSchema]
        }
      });

      const Restaurant = db.model('Test', RestaurantSchema);

      // Should not throw
      const r = new Restaurant();
      assert.deepEqual(r.toObject().menu, []);
    });

    it('iterating through nested doc keys (gh-5078)', function() {
      const schema = new Schema({
        nested: {
          test1: String,
          test2: String
        }
      });

      schema.virtual('tests').get(function() {
        return Object.values(this.nested);
      });

      const M = db.model('Test', schema);

      const doc = new M({ nested: { test1: 'a', test2: 'b' } });

      assert.deepEqual(doc.toObject({ virtuals: true }).tests, ['a', 'b']);

      assert.doesNotThrow(function() {
        require('util').inspect(doc);
      });
      JSON.stringify(doc);
    });

    it('deeply nested virtual paths (gh-5250)', function() {
      const TestSchema = new Schema({});
      TestSchema.
        virtual('a.b.c').
        get(function() {
          return this.v;
        }).
        set(function(value) {
          this.v = value;
        });

      const TestModel = db.model('Test', TestSchema);
      const t = new TestModel({ 'a.b.c': 5 });
      assert.equal(t.a.b.c, 5);
    });

    it('nested virtual when populating with parent projected out (gh-7491)', async function() {
      const childSchema = Schema({
        _id: Number,
        nested: { childPath: String },
        otherPath: String
      }, { toObject: { virtuals: true } });

      childSchema.virtual('nested.childVirtual').get(() => true);

      const parentSchema = Schema({
        child: { type: Number, ref: 'Child' }
      }, { toObject: { virtuals: true } });

      parentSchema.virtual('_nested').get(function() {
        return this.child.nested;
      });

      const Child = db.model('Child', childSchema);
      const Parent = db.model('Parent', parentSchema);


      await Child.create({
        _id: 1,
        nested: { childPath: 'foo' },
        otherPath: 'bar'
      });
      await Parent.create({ child: 1 });

      const doc = await Parent.findOne().populate('child', 'otherPath').
        then(doc => doc.toObject());

      assert.ok(!doc.child.nested.childPath);
    });

    it('JSON.stringify nested errors (gh-5208)', function(done) {
      const AdditionalContactSchema = new Schema({
        contactName: {
          type: String,
          required: true
        },
        contactValue: {
          type: String,
          required: true
        }
      });

      const ContactSchema = new Schema({
        name: {
          type: String,
          required: true
        },
        email: {
          type: String,
          required: true
        },
        additionalContacts: [AdditionalContactSchema]
      });

      const EmergencyContactSchema = new Schema({
        contactName: {
          type: String,
          required: true
        },
        contact: ContactSchema
      });

      const EmergencyContact = db.model('Test', EmergencyContactSchema);

      const contact = new EmergencyContact({
        contactName: 'Electrical Service',
        contact: {
          name: 'John Smith',
          email: 'john@gmail.com',
          additionalContacts: [
            {
              contactName: 'skype'
              // Forgotten value
            }
          ]
        }
      });
      contact.validate(function(error) {
        assert.ok(error);
        assert.ok(error.errors['contact.additionalContacts.0.contactValue']);

        // This `JSON.stringify()` should not throw
        assert.ok(JSON.stringify(error).indexOf('contactValue') !== -1);
        done();
      });
    });

    it('handles errors in subdoc pre validate (gh-5215)', function(done) {
      const childSchema = new mongoose.Schema({});

      childSchema.pre('validate', function(next) {
        next(new Error('child pre validate'));
      });

      const parentSchema = new mongoose.Schema({
        child: childSchema
      });

      const Parent = db.model('Parent', parentSchema);

      Parent.create({ child: {} }, function(error) {
        assert.ok(error);
        assert.ok(error.errors['child']);
        assert.equal(error.errors['child'].message, 'child pre validate');
        done();
      });
    });

    it('custom error types (gh-4009)', function(done) {
      const CustomError = function() {};

      const testSchema = new mongoose.Schema({
        num: {
          type: Number,
          required: {
            ErrorConstructor: CustomError
          },
          min: 5
        }
      });

      const Test = db.model('Test', testSchema);

      Test.create({}, function(error) {
        assert.ok(error);
        assert.ok(error.errors['num']);
        assert.ok(error.errors['num'] instanceof CustomError);
        Test.create({ num: 1 }, function(error) {
          assert.ok(error);
          assert.ok(error.errors['num']);
          assert.ok(error.errors['num'].constructor.name, 'ValidatorError');
          assert.ok(!(error.errors['num'] instanceof CustomError));
          done();
        });
      });
    });

    it('saving a doc with nested string array (gh-5282)', function(done) {
      const testSchema = new mongoose.Schema({
        strs: [[String]]
      });

      const Test = db.model('Test', testSchema);

      const t = new Test({
        strs: [['a', 'b']]
      });

      t.save(function(error, t) {
        assert.ifError(error);
        assert.deepEqual(t.toObject().strs, [['a', 'b']]);
        done();
      });
    });

    it('push() onto a nested doc array (gh-6398)', async function() {
      const schema = new mongoose.Schema({
        name: String,
        array: [[{ key: String, value: Number }]]
      });

      const Model = db.model('Test', schema);


      await Model.create({
        name: 'small',
        array: [[{ key: 'answer', value: 42 }]]
      });

      let doc = await Model.findOne();

      assert.ok(doc);
      doc.array[0].push({ key: 'lucky', value: 7 });

      await doc.save();

      doc = await Model.findOne();
      assert.equal(doc.array.length, 1);
      assert.equal(doc.array[0].length, 2);
      assert.equal(doc.array[0][1].key, 'lucky');
    });

    it('push() onto a triple nested doc array (gh-6602) (gh-6398)', async function() {
      const schema = new mongoose.Schema({
        array: [[[{ key: String, value: Number }]]]
      });

      const Model = db.model('Test', schema);


      await Model.create({
        array: [[[{ key: 'answer', value: 42 }]]]
      });

      let doc = await Model.findOne();

      assert.ok(doc);
      doc.array[0][0].push({ key: 'lucky', value: 7 });

      await doc.save();

      doc = await Model.findOne();
      assert.equal(doc.array.length, 1);
      assert.equal(doc.array[0].length, 1);
      assert.equal(doc.array[0][0].length, 2);
      assert.equal(doc.array[0][0][1].key, 'lucky');
    });

    it('null _id (gh-5236)', function(done) {
      const childSchema = new mongoose.Schema({});

      const M = db.model('Test', childSchema);

      const m = new M({ _id: null });
      m.save(function(error, doc) {
        assert.equal(doc._id, null);
        done();
      });
    });

    it('setting populated path with typeKey (gh-5313)', function() {
      const personSchema = Schema({
        name: { $type: String },
        favorite: { $type: Schema.Types.ObjectId, ref: 'Book' },
        books: [{ $type: Schema.Types.ObjectId, ref: 'Book' }]
      }, { typeKey: '$type' });

      const bookSchema = Schema({
        title: String
      });

      const Book = db.model('Book', bookSchema);
      const Person = db.model('Person', personSchema);

      const book1 = new Book({ title: 'The Jungle Book' });
      const book2 = new Book({ title: '1984' });

      const person = new Person({
        name: 'Bob',
        favorite: book1,
        books: [book1, book2]
      });

      assert.equal(person.books[0].title, 'The Jungle Book');
      assert.equal(person.books[1].title, '1984');
    });

    it('save twice with write concern (gh-5294)', function(done) {
      const schema = new mongoose.Schema({
        name: String
      }, {
        w: 'majority',
        wtimeout: 1e4
      });

      const M = db.model('Test', schema);

      M.create({ name: 'Test' }, function(error, doc) {
        assert.ifError(error);
        doc.name = 'test2';
        doc.save(function(error) {
          assert.ifError(error);
          done();
        });
      });
    });

    it('undefined field with conditional required (gh-5296)', function(done) {
      const schema = Schema({
        name: {
          type: String,
          maxlength: 63,
          required: function() {
            return false;
          }
        }
      });

      const Model = db.model('Test', schema);

      Model.create({ name: undefined }, function(error) {
        assert.ifError(error);
        done();
      });
    });

    it('dotted virtuals in toObject (gh-5473)', function() {
      const schema = new mongoose.Schema({}, {
        toObject: { virtuals: true },
        toJSON: { virtuals: true }
      });
      schema.virtual('test.a').get(function() {
        return 1;
      });
      schema.virtual('test.b').get(function() {
        return 2;
      });

      const Model = db.model('Test', schema);

      const m = new Model({});
      assert.deepEqual(m.toJSON().test, {
        a: 1,
        b: 2
      });
      assert.deepEqual(m.toObject().test, {
        a: 1,
        b: 2
      });
      assert.equal(m.toObject({ virtuals: false }).test, void 0);
    });

    it('dotted virtuals in toObject (gh-5506)', function(done) {
      const childSchema = new Schema({
        name: String,
        _id: false
      });
      const parentSchema = new Schema({
        child: {
          type: childSchema,
          default: {}
        }
      });

      const Parent = db.model('Parent', parentSchema);

      const p = new Parent({ child: { name: 'myName' } });

      p.save().
        then(function() {
          return Parent.findOne();
        }).
        then(function(doc) {
          doc.child = {};
          return doc.save();
        }).
        then(function() {
          return Parent.findOne();
        }).
        then(function(doc) {
          assert.deepEqual(doc.toObject().child, {});
          done();
        }).
        catch(done);
    });

    it('parent props not in child (gh-5470)', function() {
      const employeeSchema = new mongoose.Schema({
        name: {
          first: String,
          last: String
        },
        department: String
      });
      const Employee = db.model('Test', employeeSchema);

      const employee = new Employee({
        name: {
          first: 'Ron',
          last: 'Swanson'
        },
        department: 'Parks and Recreation'
      });
      const ownPropertyNames = Object.getOwnPropertyNames(employee.name);

      assert.ok(ownPropertyNames.indexOf('department') === -1, ownPropertyNames.join(','));
      assert.ok(ownPropertyNames.indexOf('first') !== -1, ownPropertyNames.join(','));
      assert.ok(ownPropertyNames.indexOf('last') !== -1, ownPropertyNames.join(','));
    });

    it('modifying array with existing ids (gh-5523)', function(done) {
      const friendSchema = new mongoose.Schema(
        {
          _id: String,
          name: String,
          age: Number,
          dob: Date
        },
        { _id: false });

      const socialSchema = new mongoose.Schema(
        {
          friends: [friendSchema]
        },
        { _id: false });

      const userSchema = new mongoose.Schema({
        social: {
          type: socialSchema,
          required: true
        }
      });

      const User = db.model('User', userSchema);

      const user = new User({
        social: {
          friends: [
            { _id: 'val', age: 28 }
          ]
        }
      });

      user.social.friends = [{ _id: 'val', name: 'Val' }];

      assert.deepEqual(user.toObject().social.friends[0], {
        _id: 'val',
        name: 'Val'
      });

      user.save(function(error) {
        assert.ifError(error);
        User.findOne({ _id: user._id }, function(error, doc) {
          assert.ifError(error);
          assert.deepEqual(doc.toObject().social.friends[0], {
            _id: 'val',
            name: 'Val'
          });
          done();
        });
      });
    });

    it('consistent setter context for single nested (gh-5363)', function(done) {
      const contentSchema = new Schema({
        blocks: [{ type: String }],
        previous: [{ type: String }]
      });

      // Subdocument setter
      const oldVals = [];
      contentSchema.path('blocks').set(function(newVal, oldVal) {
        if (!this.ownerDocument().isNew && oldVal != null) {
          oldVals.push(oldVal.toObject());
          this.set('previous', [].concat(oldVal.toObject()));
        }

        return newVal;
      });

      const noteSchema = new Schema({
        title: { type: String, required: true },
        body: contentSchema
      });

      const Note = db.model('Test', noteSchema);

      const note = new Note({
        title: 'Lorem Ipsum Dolor',
        body: {
          summary: 'Summary Test',
          blocks: ['html']
        }
      });

      note.save().
        then(function(note) {
          assert.equal(oldVals.length, 0);
          note.set('body', {
            blocks: ['gallery', 'html']
          });
          return note.save();
        }).
        then(function() {
          assert.equal(oldVals.length, 1);
          assert.deepEqual(oldVals[0], ['html']);
          assert.deepEqual(note.body.previous, ['html']);
          done();
        }).
        catch(done);
    });

    it('deeply nested subdocs and markModified (gh-5406)', function(done) {
      const nestedValueSchema = new mongoose.Schema({
        _id: false,
        value: Number
      });
      const nestedPropertySchema = new mongoose.Schema({
        _id: false,
        active: Boolean,
        nestedValue: nestedValueSchema
      });
      const nestedSchema = new mongoose.Schema({
        _id: false,
        nestedProperty: nestedPropertySchema,
        nestedTwoProperty: nestedPropertySchema
      });
      const optionsSchema = new mongoose.Schema({
        _id: false,
        nestedField: nestedSchema
      });
      const TestSchema = new mongoose.Schema({
        fieldOne: String,
        options: optionsSchema
      });

      const Test = db.model('Test', TestSchema);

      const doc = new Test({
        fieldOne: 'Test One',
        options: {
          nestedField: {
            nestedProperty: {
              active: true,
              nestedValue: {
                value: 42
              }
            }
          }
        }
      });

      doc.
        save().
        then(function(doc) {
          doc.options.nestedField.nestedTwoProperty = {
            active: true,
            nestedValue: {
              value: 1337
            }
          };

          assert.ok(doc.isModified('options'));

          return doc.save();
        }).
        then(function(doc) {
          return Test.findById(doc._id);
        }).
        then(function(doc) {
          assert.equal(doc.options.nestedField.nestedTwoProperty.nestedValue.value,
            1337);
          done();
        }).
        catch(done);
    });

    it('single nested subdoc post remove hooks (gh-5388)', function(done) {
      const contentSchema = new Schema({
        blocks: [{ type: String }],
        summary: { type: String }
      });

      let called = 0;

      contentSchema.post('remove', function() {
        ++called;
      });

      const noteSchema = new Schema({
        body: { type: contentSchema }
      });

      const Note = db.model('Test', noteSchema);

      const note = new Note({
        title: 'Lorem Ipsum Dolor',
        body: {
          summary: 'Summary Test',
          blocks: ['html']
        }
      });

      note.save(function(error) {
        assert.ifError(error);
        note.remove(function(error) {
          assert.ifError(error);
          setTimeout(function() {
            assert.equal(called, 1);
            done();
          }, 50);
        });
      });
    });

    it('push populated doc onto empty array triggers manual population (gh-5504)', function() {
      const ReferringSchema = new Schema({
        reference: [{
          type: Schema.Types.ObjectId,
          ref: 'Test'
        }]
      });

      const Referrer = db.model('Test', ReferringSchema);

      const referenceA = new Referrer();
      const referenceB = new Referrer();

      const referrerA = new Referrer({ reference: [referenceA] });
      const referrerB = new Referrer();
      const referrerC = new Referrer();
      const referrerD = new Referrer();
      const referrerE = new Referrer();

      referrerA.reference.push(referenceB);
      assert.ok(referrerA.reference[0] instanceof Referrer);
      assert.ok(referrerA.reference[1] instanceof Referrer);

      referrerB.reference.push(referenceB);
      assert.ok(referrerB.reference[0] instanceof Referrer);

      referrerC.reference.unshift(referenceB);
      assert.ok(referrerC.reference[0] instanceof Referrer);

      referrerD.reference.splice(0, 0, referenceB);
      assert.ok(referrerD.reference[0] instanceof Referrer);

      referrerE.reference.addToSet(referenceB);
      assert.ok(referrerE.reference[0] instanceof Referrer);
    });

    it('single nested conditional required scope (gh-5569)', function(done) {
      const scopes = [];

      const ThingSchema = new mongoose.Schema({
        undefinedDisallowed: {
          type: String,
          required: function() {
            scopes.push(this);
            return this.undefinedDisallowed === undefined;
          },
          default: null
        }
      });

      const SuperDocumentSchema = new mongoose.Schema({
        thing: {
          type: ThingSchema,
          default: function() { return {}; }
        }
      });

      const SuperDocument = db.model('Test', SuperDocumentSchema);

      let doc = new SuperDocument();
      doc.thing.undefinedDisallowed = null;

      doc.save(function(error) {
        assert.ifError(error);
        doc = new SuperDocument();
        doc.thing.undefinedDisallowed = undefined;
        doc.save(function(error) {
          assert.ok(error);
          assert.ok(error.errors['thing.undefinedDisallowed']);
          done();
        });
      });
    });

    it('single nested setters only get called once (gh-5601)', function() {
      const vals = [];
      const ChildSchema = new mongoose.Schema({
        number: {
          type: String,
          set: function(v) {
            vals.push(v);
            return v;
          }
        },
        _id: false
      });
      ChildSchema.set('toObject', { getters: true, minimize: false });

      const ParentSchema = new mongoose.Schema({
        child: {
          type: ChildSchema,
          default: {}
        }
      });

      const Parent = db.model('Parent', ParentSchema);
      const p = new Parent();
      p.child = { number: '555.555.0123' };
      assert.equal(vals.length, 1);
      assert.equal(vals[0], '555.555.0123');
    });

    it('single getters only get called once (gh-7442)', function() {
      let called = 0;

      const childSchema = new Schema({
        value: {
          type: String,
          get: function(v) {
            ++called;
            return v;
          }
        }
      });

      const schema = new Schema({
        name: childSchema
      });
      const Model = db.model('Test', schema);

      const doc = new Model({ 'name.value': 'test' });

      called = 0;

      doc.toObject({ getters: true });
      assert.equal(called, 1);

      doc.toObject({ getters: false });
      assert.equal(called, 1);

      return Promise.resolve();
    });

    it('setting doc array to array of top-level docs works (gh-5632)', function(done) {
      const MainSchema = new Schema({
        name: { type: String },
        children: [{
          name: { type: String }
        }]
      });
      const RelatedSchema = new Schema({ name: { type: String } });
      const Model = db.model('Test', MainSchema);
      const RelatedModel = db.model('Test1', RelatedSchema);

      RelatedModel.create({ name: 'test' }, function(error, doc) {
        assert.ifError(error);
        Model.create({ name: 'test1', children: [doc] }, function(error, m) {
          assert.ifError(error);
          m.children = [doc];
          m.save(function(error) {
            assert.ifError(error);
            assert.equal(m.children.length, 1);
            assert.equal(m.children[0].name, 'test');
            done();
          });
        });
      });
    });

    it('Using set as a schema path (gh-1939)', function(done) {
      const testSchema = new Schema({ set: String });

      const Test = db.model('Test', testSchema);

      const t = new Test({ set: 'test 1' });
      assert.equal(t.set, 'test 1');
      t.save(function(error) {
        assert.ifError(error);
        t.set = 'test 2';
        t.save(function(error) {
          assert.ifError(error);
          assert.equal(t.set, 'test 2');
          done();
        });
      });
    });

    it('handles array defaults correctly (gh-5780)', function() {
      const testSchema = new Schema({
        nestedArr: {
          type: [[Number]],
          default: [[0, 1]]
        }
      });

      const Test = db.model('Test', testSchema);

      const t = new Test({});
      assert.deepEqual(t.toObject().nestedArr, [[0, 1]]);

      t.nestedArr.push([1, 2]);
      const t2 = new Test({});
      assert.deepEqual(t2.toObject().nestedArr, [[0, 1]]);
    });

    it('sets path to the empty string on save after query (gh-6477)', async function() {
      const schema = new Schema({
        name: String,
        s: {
          type: String,
          default: ''
        }
      });

      const Test = db.model('Test', schema);

      const test = new Test;
      assert.strictEqual(test.s, '');

      // use native driver directly to insert an empty doc
      await Test.collection.insertOne({});

      // udate the doc with the expectation that default booleans will be saved.
      const found = await Test.findOne({});
      found.name = 'Max';
      await found.save();

      // use native driver directly to check doc for saved string
      const final = await Test.collection.findOne({});
      assert.strictEqual(final.name, 'Max');
      assert.strictEqual(final.s, '');
    });

    it('sets path to the default boolean on save after query (gh-6477)', async function() {
      const schema = new Schema({
        name: String,
        f: {
          type: Boolean,
          default: false
        },
        t: {
          type: Boolean,
          default: true
        }
      });

      const Test = db.model('Test', schema);

      // use native driver directly to kill the fields
      await Test.collection.insertOne({});

      // udate the doc with the expectation that default booleans will be saved.
      const found = await Test.findOne({});
      found.name = 'Britney';
      await found.save();

      // use native driver directly to check doc for saved string
      const final = await Test.collection.findOne({});
      assert.strictEqual(final.name, 'Britney');
      assert.strictEqual(final.t, true);
      assert.strictEqual(final.f, false);
    });

    it('virtuals with no getters return undefined (gh-6223)', function() {
      const personSchema = new mongoose.Schema({
        name: { type: String },
        children: [{
          name: { type: String }
        }]
      }, {
        toObject: { getters: true, virtuals: true },
        toJSON: { getters: true, virtuals: true },
        id: false
      });

      personSchema.virtual('favoriteChild').set(function(v) {
        return this.set('children.0', v);
      });

      personSchema.virtual('heir').get(function() {
        return this.get('children.0');
      });

      const Person = db.model('Person', personSchema);

      const person = new Person({
        name: 'Anakin'
      });

      assert.strictEqual(person.favoriteChild, void 0);
      assert.ok(!('favoriteChild' in person.toJSON()));
      assert.ok(!('favoriteChild' in person.toObject()));
    });

    it('add default getter/setter (gh-6262)', function() {
      const testSchema = new mongoose.Schema({});

      testSchema.virtual('totalValue');

      const Test = db.model('Test', testSchema);

      assert.equal(Test.schema.virtuals.totalValue.getters.length, 1);
      assert.equal(Test.schema.virtuals.totalValue.setters.length, 1);

      const doc = new Test();
      doc.totalValue = 5;
      assert.equal(doc.totalValue, 5);
    });

    it('calls array getters (gh-9889)', function() {
      let called = 0;
      const testSchema = new mongoose.Schema({
        arr: [{
          type: 'ObjectId',
          ref: 'Doesnt Matter',
          get: () => {
            ++called;
            return 42;
          }
        }]
      });

      const Test = db.model('Test', testSchema);

      const doc = new Test({ arr: [new mongoose.Types.ObjectId()] });
      assert.deepEqual(doc.toObject({ getters: true }).arr, [42]);
      assert.equal(called, 1);
    });

    it('doesnt call setters when init-ing an array (gh-9889)', async function() {
      let called = 0;
      const testSchema = new mongoose.Schema({
        arr: [{
          type: 'ObjectId',
          set: v => {
            ++called;
            return v;
          }
        }]
      });

      const Test = db.model('Test', testSchema);


      let doc = await Test.create({ arr: [new mongoose.Types.ObjectId()] });
      assert.equal(called, 1);

      called = 0;
      doc = await Test.findById(doc._id);
      assert.ok(doc);
      assert.equal(called, 0);
    });

    it('nested virtuals + nested toJSON (gh-6294)', function() {
      const schema = mongoose.Schema({
        nested: {
          prop: String
        }
      }, { _id: false, id: false });

      schema.virtual('nested.virtual').get(() => 'test 2');

      schema.set('toJSON', {
        virtuals: true
      });

      const MyModel = db.model('Test', schema);

      const doc = new MyModel({ nested: { prop: 'test 1' } });

      assert.deepEqual(doc.toJSON(), {
        nested: { prop: 'test 1', virtual: 'test 2' }
      });
      assert.deepEqual(doc.nested.toJSON(), {
        prop: 'test 1', virtual: 'test 2'
      });
    });

    it('Disallows writing to __proto__ and other special properties', function() {
      const schema = new mongoose.Schema({
        name: String
      }, { strict: false });

      const Model = db.model('Test', schema);
      const doc = new Model({ '__proto__.x': 'foo' });

      assert.strictEqual(Model.x, void 0);
      doc.set('__proto__.y', 'bar');

      assert.strictEqual(Model.y, void 0);

      doc.set('constructor.prototype.z', 'baz');

      assert.strictEqual(Model.z, void 0);
    });

    it('save() depopulates pushed arrays (gh-6048)', async function() {
      const blogPostSchema = new Schema({
        comments: [{
          type: mongoose.Schema.Types.ObjectId,
          ref: 'Comment'
        }]
      });

      const BlogPost = db.model('BlogPost', blogPostSchema);

      const commentSchema = new Schema({
        text: String
      });

      const Comment = db.model('Comment', commentSchema);


      let blogPost = await BlogPost.create({});
      const comment = await Comment.create({ text: 'Hello' });

      blogPost = await BlogPost.findById(blogPost);
      blogPost.comments.push(comment);
      await blogPost.save();

      const savedBlogPost = await BlogPost.collection.
        findOne({ _id: blogPost._id });
      assert.equal(savedBlogPost.comments.length, 1);
      assert.equal(savedBlogPost.comments[0].constructor.name, 'ObjectId');
      assert.equal(savedBlogPost.comments[0].toString(),
        blogPost.comments[0]._id.toString());
    });

    it('Handles setting populated path set via `Document#populate()` (gh-7302)', function() {
      const authorSchema = new Schema({ name: String });
      const bookSchema = new Schema({
        author: { type: mongoose.Schema.Types.ObjectId, ref: 'Author' }
      });

      const Author = db.model('Author', authorSchema);
      const Book = db.model('Book', bookSchema);

      return Author.create({ name: 'Victor Hugo' }).
        then(function(author) { return Book.create({ author: author._id }); }).
        then(function() { return Book.findOne(); }).
        then(function(doc) { return doc.populate('author'); }).
        then(function(doc) {
          doc.author = {};
          assert.ok(!doc.author.name);
          assert.ifError(doc.validateSync());
        });
    });

    it('Single nested subdocs using discriminator can be modified (gh-5693)', function(done) {
      const eventSchema = new Schema({ message: String }, {
        discriminatorKey: 'kind',
        _id: false
      });

      const trackSchema = new Schema({ event: eventSchema });

      trackSchema.path('event').discriminator('Clicked', new Schema({
        element: String
      }, { _id: false }));

      trackSchema.path('event').discriminator('Purchased', new Schema({
        product: String
      }, { _id: false }));

      const MyModel = db.model('Test', trackSchema);

      const doc = new MyModel({
        event: {
          message: 'Test',
          kind: 'Clicked',
          element: 'Amazon Link'
        }
      });

      doc.save(function(error) {
        assert.ifError(error);
        assert.equal(doc.event.message, 'Test');
        assert.equal(doc.event.kind, 'Clicked');
        assert.equal(doc.event.element, 'Amazon Link');

        doc.set('event', {
          kind: 'Purchased',
          product: 'Professional AngularJS'
        });

        doc.save(function(error) {
          assert.ifError(error);
          assert.equal(doc.event.kind, 'Purchased');
          assert.equal(doc.event.product, 'Professional AngularJS');
          assert.ok(!doc.event.element);
          assert.ok(!doc.event.message);
          done();
        });
      });
    });

    it('required function only gets called once (gh-6801)', function() {
      let reqCount = 0;
      const childSchema = new Schema({
        name: {
          type: String,
          required: function() {
            reqCount++;
            return true;
          }
        }
      });
      const Child = db.model('Child', childSchema);

      const parentSchema = new Schema({
        name: String,
        child: childSchema
      });
      const Parent = db.model('Parent', parentSchema);

      const child = new Child(/* name is required */);
      const parent = new Parent({ child: child });

      return parent.validate().then(
        () => assert.ok(false),
        error => {
          assert.equal(reqCount, 1);
          assert.ok(error.errors['child.name']);
        }
      );
    });

    it('required function called again after save() (gh-6892)', async function() {
      const schema = new mongoose.Schema({
        field: {
          type: String,
          default: null,
          required: function() { return this && this.field === undefined; }
        }
      });
      const Model = db.model('Test', schema);


      await Model.create({});
      const doc1 = await Model.findOne({}).select({ _id: 1 });
      await doc1.save();

      // Should not throw
      await Model.create({});
    });

    it('doc array: set then remove (gh-3511)', function(done) {
      const ItemChildSchema = new mongoose.Schema({
        name: {
          type: String,
          required: true
        }
      });

      const ItemParentSchema = new mongoose.Schema({
        children: [ItemChildSchema]
      });

      const ItemParent = db.model('Parent', ItemParentSchema);

      const p = new ItemParent({
        children: [{ name: 'test1' }, { name: 'test2' }]
      });

      p.save(function(error) {
        assert.ifError(error);
        ItemParent.findById(p._id, function(error, doc) {
          assert.ifError(error);
          assert.ok(doc);
          assert.equal(doc.children.length, 2);

          doc.children[1].name = 'test3';
          doc.children.remove(doc.children[0]);

          doc.save(function(error) {
            assert.ifError(error);
            ItemParent.findById(doc._id, function(error, doc) {
              assert.ifError(error);
              assert.equal(doc.children.length, 1);
              assert.equal(doc.children[0].name, 'test3');
              done();
            });
          });
        });
      });
    });

    it('doc array: modify then sort (gh-7556)', async function() {
      const assetSchema = new Schema({
        name: { type: String, required: true },
        namePlural: { type: String, required: true }
      });
      assetSchema.pre('validate', function() {
        if (this.isNew) {
          this.namePlural = this.name + 's';
        }
      });
      const personSchema = new Schema({
        name: String,
        assets: [assetSchema]
      });

      const Person = db.model('Person', personSchema);

      await Person.create({
        name: 'test',
        assets: [{ name: 'Cash', namePlural: 'Cash' }]
      });
      const p = await Person.findOne();

      p.assets.push({ name: 'Home' });
      p.assets.id(p.assets[0].id).set('name', 'Cash');
      p.assets.id(p.assets[0].id).set('namePlural', 'Cash');

      p.assets.sort((doc1, doc2) => doc1.name > doc2.name ? -1 : 1);

      await p.save();
    });

    it('modifying unselected nested object (gh-5800)', function() {
      const MainSchema = new mongoose.Schema({
        a: {
          b: { type: String, default: 'some default' },
          c: { type: Number, default: 0 },
          d: { type: String }
        },
        e: { type: String }
      });

      MainSchema.pre('save', function(next) {
        if (this.isModified()) {
          this.set('a.c', 100, Number);
        }
        next();
      });

      const Main = db.model('Test', MainSchema);

      const doc = { a: { b: 'not the default', d: 'some value' }, e: 'e' };
      return Main.create(doc).
        then(function(doc) {
          assert.equal(doc.a.b, 'not the default');
          assert.equal(doc.a.d, 'some value');
          return Main.findOne().select('e');
        }).
        then(function(doc) {
          doc.e = 'e modified';
          return doc.save();
        }).
        then(function() {
          return Main.findOne();
        }).
        then(function(doc) {
          assert.equal(doc.a.b, 'not the default');
          assert.equal(doc.a.d, 'some value');
        });
    });

    it('set() underneath embedded discriminator (gh-6482)', async function() {
      const mediaSchema = new Schema({ file: String },
        { discriminatorKey: 'kind', _id: false });

      const photoSchema = new Schema({ position: String });
      const pageSchema = new Schema({ media: mediaSchema });

      pageSchema.path('media').discriminator('photo', photoSchema);

      const Page = db.model('Test', pageSchema);


      let doc = await Page.create({
        media: { kind: 'photo', file: 'cover.jpg', position: 'left' }
      });

      // Using positional args syntax
      doc.set('media.position', 'right');
      assert.equal(doc.media.position, 'right');

      await doc.save();

      doc = await Page.findById(doc._id);
      assert.equal(doc.media.position, 'right');

      // Using object syntax
      doc.set({ 'media.position': 'left' });
      assert.equal(doc.media.position, 'left');

      await doc.save();

      doc = await Page.findById(doc._id);
      assert.equal(doc.media.position, 'left');
    });

    it('set() underneath array embedded discriminator (gh-6526)', async function() {
      const mediaSchema = new Schema({ file: String },
        { discriminatorKey: 'kind', _id: false });

      const photoSchema = new Schema({ position: String });
      const pageSchema = new Schema({ media: [mediaSchema] });

      pageSchema.path('media').discriminator('photo', photoSchema);

      const Page = db.model('Test', pageSchema);


      let doc = await Page.create({
        media: [{ kind: 'photo', file: 'cover.jpg', position: 'left' }]
      });

      // Using positional args syntax
      doc.set('media.0.position', 'right');
      assert.equal(doc.media[0].position, 'right');

      await doc.save();

      doc = await Page.findById(doc._id);
      assert.equal(doc.media[0].position, 'right');
    });

    it('consistent context for nested docs (gh-5347)', function(done) {
      const contexts = [];
      const childSchema = new mongoose.Schema({
        phoneNumber: {
          type: String,
          required: function() {
            contexts.push(this);
            return this.notifications.isEnabled;
          }
        },
        notifications: {
          isEnabled: { type: Boolean, required: true }
        }
      });

      const parentSchema = new mongoose.Schema({
        name: String,
        children: [childSchema]
      });

      const Parent = db.model('Parent', parentSchema);

      Parent.create({
        name: 'test',
        children: [
          {
            phoneNumber: '123',
            notifications: {
              isEnabled: true
            }
          }
        ]
      }, function(error, doc) {
        assert.ifError(error);
        const child = doc.children.id(doc.children[0]._id);
        child.phoneNumber = '345';
        assert.equal(contexts.length, 1);
        doc.save(function(error) {
          assert.ifError(error);
          assert.equal(contexts.length, 2);
          assert.ok(contexts[0].toObject().notifications.isEnabled);
          assert.ok(contexts[1].toObject().notifications.isEnabled);
          done();
        });
      });
    });

    it('accessing arrays in setters on initial document creation (gh-6155)', function() {
      const artistSchema = new mongoose.Schema({
        name: {
          type: String,
          set: function(v) {
            const splitStrings = v.split(' ');
            for (const keyword of splitStrings) {
              this.keywords.push(keyword);
            }
            return v;
          }
        },
        keywords: [String]
      });

      const Artist = db.model('Test', artistSchema);

      const artist = new Artist({ name: 'Motley Crue' });
      assert.deepEqual(artist.toObject().keywords, ['Motley', 'Crue']);
    });

    it('handles 2nd level nested field with null child (gh-6187)', function() {
      const NestedSchema = new Schema({
        parent: new Schema({
          name: String,
          child: {
            name: String
          }
        }, { strict: false })
      });
      const NestedModel = db.model('Test', NestedSchema);
      const n = new NestedModel({
        parent: {
          name: 'foo',
          child: null // does not fail if undefined
        }
      });

      assert.equal(n.parent.name, 'foo');
    });

    it('does not call default function on init if value set (gh-6410)', async function() {
      let called = 0;

      function generateRandomID() {
        called++;
        return called;
      }

      const TestDefaultsWithFunction = db.model('Test', new Schema({
        randomID: { type: Number, default: generateRandomID }
      }));

      const post = new TestDefaultsWithFunction;
      assert.equal(post.get('randomID'), 1);
      assert.equal(called, 1);


      await post.save();

      await TestDefaultsWithFunction.findById(post._id);

      assert.equal(called, 1);
    });

    describe('convertToFalse and convertToTrue (gh-6758)', function() {
      let convertToFalse = null;
      let convertToTrue = null;

      beforeEach(function() {
        convertToFalse = new Set(mongoose.Schema.Types.Boolean.convertToFalse);
        convertToTrue = new Set(mongoose.Schema.Types.Boolean.convertToTrue);
      });

      afterEach(function() {
        mongoose.Schema.Types.Boolean.convertToFalse = convertToFalse;
        mongoose.Schema.Types.Boolean.convertToTrue = convertToTrue;
      });

      it('lets you add custom strings that get converted to true/false', function() {
        const TestSchema = new Schema({ b: Boolean });
        const Test = db.model('Test', TestSchema);

        mongoose.Schema.Types.Boolean.convertToTrue.add('aye');
        mongoose.Schema.Types.Boolean.convertToFalse.add('nay');

        const doc1 = new Test({ b: 'aye' });
        const doc2 = new Test({ b: 'nay' });

        assert.strictEqual(doc1.b, true);
        assert.strictEqual(doc2.b, false);

        return doc1.save().
          then(() => Test.findOne({ b: { $exists: 'aye' } })).
          then(doc => assert.ok(doc)).
          then(() => {
            mongoose.Schema.Types.Boolean.convertToTrue.delete('aye');
            mongoose.Schema.Types.Boolean.convertToFalse.delete('nay');
          });
      });

      it('allows adding `null` to list of values that convert to false (gh-9223)', function() {
        const TestSchema = new Schema({ b: Boolean });
        const Test = db.model('Test', TestSchema);

        mongoose.Schema.Types.Boolean.convertToFalse.add(null);

        const doc1 = new Test({ b: null });
        const doc2 = new Test();
        doc2.init({ b: null });

        assert.strictEqual(doc1.b, false);
        assert.strictEqual(doc2.b, false);
      });
    });

    it('doesnt double-call getters when using get() (gh-6779)', function() {
      const schema = new Schema({
        nested: {
          arr: [{ key: String }]
        }
      });

      schema.path('nested.arr.0.key').get(v => {
        return 'foobar' + v;
      });

      const M = db.model('Test', schema);
      const test = new M();

      test.nested.arr.push({ key: 'value' });
      test.nested.arr.push({ key: 'value2' });

      assert.equal(test.get('nested.arr.0.key'), 'foobarvalue');
      assert.equal(test.get('nested.arr.1.key'), 'foobarvalue2');

      return Promise.resolve();
    });

    it('returns doubly nested field in inline sub schema when using get() (gh-6925)', function() {
      const child = new Schema({
        nested: {
          key: String
        }
      });
      const parent = new Schema({
        child: child
      });

      const M = db.model('Test', parent);
      const test = new M({
        child: {
          nested: {
            key: 'foobarvalue'
          }
        }
      });

      assert.equal(test.get('child.nested.key'), 'foobarvalue');

      return Promise.resolve();
    });

    it('defaults should see correct isNew (gh-3793)', async function() {
      let isNew = [];
      const TestSchema = new mongoose.Schema({
        test: {
          type: Date,
          default: function() {
            isNew.push(this.isNew);
            if (this.isNew) {
              return Date.now();
            }
            return void 0;
          }
        }
      });

      const TestModel = db.model('Test', TestSchema);


      await Promise.resolve(db);

      await TestModel.collection.insertOne({});

      let doc = await TestModel.findOne({});
      assert.strictEqual(doc.test, void 0);
      assert.deepEqual(isNew, [false]);

      isNew = [];

      doc = await TestModel.create({});
      assert.ok(doc.test instanceof Date);
      assert.deepEqual(isNew, [true]);
    });

    it('modify multiple subdoc paths (gh-4405)', function(done) {
      const ChildObjectSchema = new Schema({
        childProperty1: String,
        childProperty2: String,
        childProperty3: String
      });

      const ParentObjectSchema = new Schema({
        parentProperty1: String,
        parentProperty2: String,
        child: ChildObjectSchema
      });

      const Parent = db.model('Parent', ParentObjectSchema);

      const p = new Parent({
        parentProperty1: 'abc',
        parentProperty2: '123',
        child: {
          childProperty1: 'a',
          childProperty2: 'b',
          childProperty3: 'c'
        }
      });
      p.save(function(error) {
        assert.ifError(error);
        Parent.findById(p._id, function(error, p) {
          assert.ifError(error);
          p.parentProperty1 = 'foo';
          p.parentProperty2 = 'bar';
          p.child.childProperty1 = 'ping';
          p.child.childProperty2 = 'pong';
          p.child.childProperty3 = 'weee';
          p.save(function(error) {
            assert.ifError(error);
            Parent.findById(p._id, function(error, p) {
              assert.ifError(error);
              assert.equal(p.child.childProperty1, 'ping');
              assert.equal(p.child.childProperty2, 'pong');
              assert.equal(p.child.childProperty3, 'weee');
              done();
            });
          });
        });
      });
    });

    it('doesnt try to cast populated embedded docs (gh-6390)', async function() {
      const otherSchema = new Schema({
        name: String
      });

      const subSchema = new Schema({
        my: String,
        other: {
          type: Schema.Types.ObjectId,
          refPath: 'sub.my'
        }
      });

      const schema = new Schema({
        name: String,
        sub: subSchema
      });

      const Other = db.model('Test1', otherSchema);
      const Test = db.model('Test', schema);

      const other = new Other({ name: 'Nicole' });

      const test = new Test({
        name: 'abc',
        sub: {
          my: 'Test1',
          other: other._id
        }
      });

      await other.save();
      await test.save();
      const doc = await Test.findOne({}).populate('sub.other');
      assert.strictEqual('Nicole', doc.sub.other.name);

    });
  });

  describe('clobbered Array.prototype', function() {
    beforeEach(() => db.deleteModel(/.*/));

    afterEach(function() {
      delete Array.prototype.remove;
    });

    it('handles clobbered Array.prototype.remove (gh-6431)', function() {
      Object.defineProperty(Array.prototype, 'remove', {
        value: 42,
        configurable: true,
        writable: false
      });

      const schema = new Schema({ arr: [{ name: String }] });
      const MyModel = db.model('Test', schema);

      const doc = new MyModel();
      assert.deepEqual(doc.toObject().arr, []);
    });

    it('calls array validators again after save (gh-6818)', async function() {
      const schema = new Schema({
        roles: {
          type: [{
            name: String,
            folders: {
              type: [{ folderId: String }],
              validate: v => assert.ok(v.length === new Set(v.map(el => el.folderId)).size, 'Duplicate')
            }
          }]
        }
      });
      const Model = db.model('Test', schema);


      await Model.create({
        roles: [
          { name: 'admin' },
          { name: 'mod', folders: [{ folderId: 'foo' }] }
        ]
      });

      const doc = await Model.findOne();

      doc.roles[1].folders.push({ folderId: 'bar' });

      await doc.save();

      doc.roles[1].folders[1].folderId = 'foo';
      let threw = false;
      try {
        await doc.save();
      } catch (error) {
        threw = true;
        assert.equal(error.errors['roles.1.folders'].reason.message, 'Duplicate');
      }
      assert.ok(threw);
    });

    it('set single nested to num throws ObjectExpectedError (gh-6710) (gh-6753)', function() {
      const schema = new Schema({
        nested: new Schema({
          num: Number
        })
      });

      const Test = db.model('Test', schema);

      const doc = new Test({ nested: { num: 123 } });
      doc.nested = 123;

      return doc.validate().
        then(() => { throw new Error('Should have errored'); }).
        catch(err => {
          assert.ok(err.message.indexOf('Cast to Embedded') !== -1, err.message);
          assert.equal(err.errors['nested'].reason.name, 'ObjectExpectedError');

          const doc = new Test({ nested: { num: 123 } });
          doc.nested = [];
          return doc.validate();
        }).
        then(() => { throw new Error('Should have errored'); }).
        catch(err => {
          assert.ok(err.message.indexOf('Cast to Embedded') !== -1, err.message);
          assert.equal(err.errors['nested'].reason.name, 'ObjectExpectedError');
        });
    });

    it('set array to false throws ObjectExpectedError (gh-7242)', function() {
      const Child = new mongoose.Schema({});
      const Parent = new mongoose.Schema({
        children: [Child]
      });
      const ParentModel = db.model('Parent', Parent);
      const doc = new ParentModel({ children: false });

      return doc.save().then(
        () => assert.ok(false),
        err => {
          assert.ok(err.errors['children']);
          assert.equal(err.errors['children'].name, 'ObjectParameterError');
        }
      );
    });
  });

  it('does not save duplicate items after two saves (gh-6900)', async function() {
    const M = db.model('Test', { items: [{ name: String }] });
    const doc = new M();
    doc.items.push({ name: '1' });


    await doc.save();
    doc.items.push({ name: '2' });
    await doc.save();

    const found = await M.findById(doc.id);
    assert.equal(found.items.length, 2);
  });

  it('validateSync() on embedded doc (gh-6931)', async function() {
    const innerSchema = new mongoose.Schema({
      innerField: {
        type: mongoose.Schema.Types.ObjectId,
        required: true
      }
    });

    const schema = new mongoose.Schema({
      field: {
        type: mongoose.Schema.Types.ObjectId,
        required: true
      },
      inner: [innerSchema]
    });

    const Model = db.model('Test', schema);


    const doc2 = new Model();
    doc2.field = new mongoose.Types.ObjectId();
    doc2.inner.push({
      innerField: new mongoose.Types.ObjectId()
    });
    doc2.inner[0].innerField = '';

    let err = doc2.inner[0].validateSync();
    assert.ok(err);
    assert.ok(err.errors['innerField']);

    err = await doc2.inner[0].validate().then(() => assert.ok(false), err => err);
    assert.ok(err);
    assert.ok(err.errors['innerField']);
  });

  it('retains user-defined key order with nested docs (gh-6944)', function() {
    const schema = new Schema({
      _id: String,
      foo: String,
      bar: {
        a: String
      }
    });

    const Model = db.model('Test', schema);

    const doc = new Model({ _id: 'test', foo: 'hello', bar: { a: 'world' } });

    // Same order as in the initial set above
    assert.deepEqual(Object.keys(doc._doc), ['_id', 'foo', 'bar']);

    return Promise.resolve();
  });

  it('does not mark modified if setting nested subdoc to same value (gh-7048)', async function() {
    const BarSchema = new Schema({ bar: String }, { _id: false });
    const FooNestedSchema = new Schema({ foo: BarSchema });

    const Model = db.model('Test', FooNestedSchema);


    const doc = await Model.create({ foo: { bar: 'test' } });
    doc.set({ foo: { bar: 'test' } });

    assert.deepEqual(doc.modifiedPaths(), []);

    doc.set('foo.bar', 'test');

    assert.deepEqual(doc.modifiedPaths(), []);
  });

  it('allow saving validation error in db (gh-7127)', async function() {

    const schema = new Schema({
      error: mongoose.Schema.Types.Mixed,
      name: { type: String, required: true }
    });
    const Model = db.model('Test', schema);

    const doc = new Model();

    const error = await doc.validate().catch(error => error);

    doc.name = 'foo';
    doc.error = error;

    await doc.save();

    const fromDb = await Model.findOne();
    assert.ok(fromDb.error.errors.name);
  });

  it('handles mixed arrays with all syntaxes (gh-7109)', function() {
    const schema = new Schema({
      arr1: [Schema.Types.Mixed],
      arr2: [{}],
      arr3: [Object]
    });

    const Test = db.model('Test', schema);

    const test = new Test({
      arr1: ['test1', { two: 'three' }, [4, 'five', 6]],
      arr2: ['test2', { three: 'four' }, [5, 'six', 7]],
      arr3: ['test3', { four: 'five' }, [6, 'seven', 8]]
    });

    assert.ok(test.validateSync() == null, test.validateSync());

    return Promise.resolve();
  });

  it('supports validator.isUUID as a custom validator (gh-7145)', async function() {
    const schema = new Schema({
      name: {
        type: String,
        validate: [validator.isUUID, 'invalid name']
      }
    });

    const Test = db.model('Test', schema);

    const doc = new Test({ name: 'not-a-uuid' });
    const syncValidationError = doc.validateSync();
    assert.ok(syncValidationError instanceof Error);
    assert.ok(/invalid name/.test(syncValidationError.message));


    const asyncValidationError = await doc.validate().then(() => null, err => err);

    assert.ok(asyncValidationError instanceof Error);
    assert.ok(/invalid name/.test(asyncValidationError.message));
  });

  it('propsParameter option (gh-7145)', async function() {
    const schema = new Schema({
      name: {
        type: String,
        validate: {
          validator: (v, props) => props.validator != null,
          propsParameter: true
        }
      }
    });

    const Test = db.model('Test', schema);

    const doc = new Test({ name: 'foo' });
    const syncValidationError = doc.validateSync();
    assert.ok(syncValidationError == null, syncValidationError);


    const asyncValidationError = await doc.validate().then(() => null, err => err);

    assert.ok(asyncValidationError == null, asyncValidationError);
  });

  it('surfaces errors in subdoc pre validate (gh-7187)', function() {
    const InnerSchema = new Schema({ name: String });

    InnerSchema.pre('validate', function() {
      throw new Error('Oops!');
    });

    const TestSchema = new Schema({ subdocs: [InnerSchema] });

    const Test = db.model('Test', TestSchema);

    return Test.create({ subdocs: [{ name: 'foo' }] }).then(
      () => { throw new Error('Fail'); },
      err => { assert.ok(err.message.indexOf('Oops!') !== -1, err.message); }
    );
  });

  it('runs setter only once when doing .set() underneath single nested (gh-7196)', function() {
    let called = [];
    const InnerSchema = new Schema({
      name: String,
      withSetter: {
        type: String,
        set: function(v) {
          called.push(this);
          return v;
        }
      }
    });

    const TestSchema = new Schema({ nested: InnerSchema });

    const Model = db.model('Test', TestSchema);

    const doc = new Model({ nested: { name: 'foo' } });

    // Make sure setter only gets called once
    called = [];
    doc.set('nested.withSetter', 'bar');

    assert.equal(called.length, 1);
    assert.equal(called[0].name, 'foo');

    return Promise.resolve();
  });

  it('should enable key with dot(.) on mixed types with checkKeys (gh-7144)', async function() {
    const s = new Schema({ raw: { type: Schema.Types.Mixed } });
    const M = db.model('Test', s);

    const raw = { 'foo.bar': 'baz' };


    let doc = await M.create([{ raw: raw }], { checkKeys: false }).
      then(res => res[0]);
    assert.deepEqual(doc.raw, raw);

    doc = await M.findOneAndUpdate({}, { raw: { 'a.b': 2 } }, { new: true });
    assert.deepEqual(doc.raw, { 'a.b': 2 });
  });

  it('doesnt mark array as modified on init if embedded schema has default (gh-7227)', async function() {
    const subSchema = new mongoose.Schema({
      users: {
        type: [{ name: { type: String } }],
        // This test ensures the whole array won't be modified on init because
        // of this default
        default: [{ name: 'test' }]
      }
    });

    const schema = new mongoose.Schema({
      sub: [subSchema]
    });
    const Model = db.model('Test', schema);


    let doc = new Model({ name: 'test', sub: [{}] });
    await doc.save();

    assert.ok(!doc.isModified());

    doc = await Model.findOne();
    assert.ok(!doc.isModified());
  });

  it('casts defaults for doc arrays (gh-7337)', async function() {
    const accountSchema = new mongoose.Schema({
      roles: {
        type: [{
          otherProperties: {
            example: Boolean
          },
          name: String
        }],
        default: function() {
          return [
            { otherProperties: { example: true }, name: 'First' },
            { otherProperties: { example: false }, name: 'Second' }
          ];
        }
      }
    });

    const Account = db.model('Test', accountSchema);


    await Account.create({});

    const doc = await Account.findOne();

    assert.ok(doc.roles[0]._id);
    assert.ok(doc.roles[1]._id);
  });

  it('updateOne() hooks (gh-7133) (gh-7423)', async function() {
    const schema = new mongoose.Schema({ name: String });

    let queryCount = 0;
    let docCount = 0;
    let docPostCount = 0;

    let docRegexCount = 0;
    let docPostRegexCount = 0;

    schema.pre('updateOne', () => ++queryCount);
    schema.pre('updateOne', { document: true, query: false }, () => ++docCount);
    schema.post('updateOne', { document: true, query: false }, () => ++docPostCount);

    schema.pre(/^updateOne$/, { document: true, query: false }, () => ++docRegexCount);
    schema.post(/^updateOne$/, { document: true, query: false }, () => ++docPostRegexCount);

    let removeCount1 = 0;
    let removeCount2 = 0;
    schema.pre('remove', () => ++removeCount1);
    schema.pre('remove', { document: true, query: false }, () => ++removeCount2);

    const Model = db.model('Test', schema);


    const doc = new Model({ name: 'test' });
    await doc.save();

    assert.equal(queryCount, 0);
    assert.equal(docCount, 0);
    assert.equal(docPostCount, 0);
    assert.equal(docRegexCount, 0);
    assert.equal(docPostRegexCount, 0);

    await doc.updateOne({ name: 'test2' });

    assert.equal(queryCount, 1);
    assert.equal(docCount, 1);
    assert.equal(docPostCount, 1);
    assert.equal(docRegexCount, 1);
    assert.equal(docPostRegexCount, 1);

    assert.equal(removeCount1, 0);
    assert.equal(removeCount2, 0);

    await doc.remove();

    assert.equal(removeCount1, 1);
    assert.equal(removeCount2, 1);
  });

  it('doesnt mark single nested doc date as modified if setting with string (gh-7264)', async function() {
    const subSchema = new mongoose.Schema({
      date2: Date
    });

    const schema = new mongoose.Schema({
      date1: Date,
      sub: subSchema
    });

    const Model = db.model('Test', schema);


    const date = '2018-11-22T09:00:00.000Z';

    const doc = await Model.create({
      date1: date,
      sub: { date2: date }
    });

    assert.deepEqual(doc.modifiedPaths(), []);

    doc.set('date1', date);
    doc.set('sub.date2', date);

    assert.deepEqual(doc.modifiedPaths(), []);
  });

  it('handles null `fields` param to constructor (gh-7271)', function() {
    const ActivityBareSchema = new Schema({
      _id: {
        type: Schema.Types.ObjectId,
        ref: 'Activity'
      },
      name: String
    });

    const EventSchema = new Schema({
      activity: ActivityBareSchema,
      name: String
    });

    const data = {
      name: 'Test',
      activity: {
        _id: '5bf606f6471b6056b3f2bfc9',
        name: 'Activity name'
      }
    };

    const Event = db.model('Test', EventSchema);
    const event = new Event(data, null);

    assert.equal(event.activity.name, 'Activity name');

    return event.validate();
  });

  it('flattenMaps option for toObject() (gh-10872) (gh-7274) (gh-10486)', function() {
    const subSchema = new Schema({ name: String });

    let schema = new Schema({
      test: {
        type: Map,
        of: subSchema,
        default: new Map()
      }
    }, { versionKey: false });

    let Test = db.model('Test', schema);

    let mapTest = new Test({});
    mapTest.test.set('key1', { name: 'value1' });
    // getters: true for gh-10486
    assert.equal(mapTest.toObject({ getters: true, flattenMaps: true }).test.key1.name, 'value1');

    assert.equal(mapTest.toJSON({ getters: true, flattenMaps: true }).test.key1.name, 'value1');
    assert.equal(mapTest.toJSON({ getters: true, flattenMaps: false }).test.get('key1').name, 'value1');

    schema = new Schema({
      test: {
        type: Map,
        of: subSchema,
        default: new Map()
      }
    }, { versionKey: false });
    schema.set('toObject', { flattenMaps: true });

    db.deleteModel('Test');
    Test = db.model('Test', schema);

    mapTest = new Test({});
    mapTest.test.set('key1', { name: 'value1' });
    assert.equal(mapTest.toObject({}).test.key1.name, 'value1');
  });

  it('`collection` property with strict: false (gh-7276)', async function() {
    const schema = new Schema({}, { strict: false, versionKey: false });
    const Model = db.model('Test', schema);

    let doc = new Model({ test: 'foo', collection: 'bar' });

    await doc.save();

    assert.equal(doc.collection, 'bar');

    doc = await Model.findOne();
    assert.equal(doc.toObject().collection, 'bar');
  });

  it('should validateSync() all elements in doc array (gh-6746)', function() {
    const Model = db.model('Test', new Schema({
      colors: [{
        name: { type: String, required: true },
        hex: { type: String, required: true }
      }]
    }));

    const model = new Model({
      colors: [
        { name: 'steelblue' },
        { hex: '#4682B4' }
      ]
    });

    const errors = model.validateSync().errors;
    const keys = Object.keys(errors).sort();
    assert.deepEqual(keys, ['colors.0.hex', 'colors.1.name']);
  });

  it('handles fake constructor (gh-7290)', async function() {
    const TestSchema = new Schema({ test: String });

    const TestModel = db.model('Test', TestSchema);

    const badQuery = {
      test: {
        length: 1e10,
        constructor: {
          name: 'Array'
        }
      }
    };


    let err = await TestModel.findOne(badQuery).then(() => null, e => e);
    assert.equal(err.name, 'CastError', err.stack);

    err = await TestModel.updateOne(badQuery, { name: 'foo' }).
      then(() => null, err => err);
    assert.equal(err.name, 'CastError', err.stack);

    err = await TestModel.updateOne({}, badQuery).then(() => null, e => e);
    assert.equal(err.name, 'CastError', err.stack);

    err = await TestModel.deleteOne(badQuery).then(() => null, e => e);
    assert.equal(err.name, 'CastError', err.stack);
  });

  it('handles fake __proto__ (gh-7290)', async function() {
    const TestSchema = new Schema({ test: String, name: String });

    const TestModel = db.model('Test', TestSchema);

    const badQuery = JSON.parse('{"test":{"length":1000000000,"__proto__":[]}}');


    let err = await TestModel.findOne(badQuery).then(() => null, e => e);
    assert.equal(err.name, 'CastError', err.stack);

    err = await TestModel.updateOne(badQuery, { name: 'foo' }).
      then(() => null, err => err);
    assert.equal(err.name, 'CastError', err.stack);

    err = await TestModel.updateOne({}, badQuery).then(() => null, e => e);
    assert.equal(err.name, 'CastError', err.stack);

    err = await TestModel.deleteOne(badQuery).then(() => null, e => e);
    assert.equal(err.name, 'CastError', err.stack);
  });

  it('cast error with string path set to array in db (gh-7619)', async function() {
    const TestSchema = new Schema({ name: String });

    const TestModel = db.model('Test', TestSchema);


    await TestModel.findOne();

    await TestModel.collection.insertOne({ name: ['foo', 'bar'] });

    const doc = await TestModel.findOne();
    assert.ok(!doc.name);
    const err = doc.validateSync();
    assert.ok(err);
    assert.ok(err.errors['name']);
  });

  it('doesnt crash if nested path with `get()` (gh-7316)', function() {
    const schema = new mongoose.Schema({ http: { get: Number } });
    const Model = db.model('Test', schema);

    return Model.create({ http: { get: 400 } }); // Should succeed
  });

  it('copies atomics from existing document array when setting doc array (gh-7472)', async function() {
    const Dog = db.model('Test', new mongoose.Schema({
      name: String,
      toys: [{
        name: String
      }]
    }));


    const dog = new Dog({ name: 'Dash' });

    dog.toys.push({ name: '1' });
    dog.toys.push({ name: '2' });
    dog.toys.push({ name: '3' });

    await dog.save();

    for (const toy of ['4', '5', '6']) {
      dog.toys = dog.toys || [];
      dog.toys.push({ name: toy, count: 1 });
    }

    await dog.save();

    const fromDb = await Dog.findOne();
    assert.deepEqual(fromDb.toys.map(t => t.name), ['1', '2', '3', '4', '5', '6']);
  });

  it('doesnt fail with custom update function (gh-7342)', async function() {
    const catalogSchema = new mongoose.Schema({
      name: String,
      sub: new Schema({ name: String })
    }, { runSettersOnQuery: true });

    catalogSchema.methods.update = function(data) {
      for (const key in data) {
        this[key] = data[key];
      }
      return this.save();
    };

    const Catalog = db.model('Test', catalogSchema);


    let doc = await Catalog.create({ name: 'test', sub: { name: 'foo' } });
    doc = await doc.update({ name: 'test2' });
    assert.equal(doc.name, 'test2');
  });

  it('setters that modify `this` should work on single nested when overwriting (gh-7585)', function() {
    const NameSchema = new Schema({
      full: {
        type: String,
        set: function(v) {
          this.first = 'foo';
          this.last = 'bar';
          return v + ' baz';
        }
      },
      first: String,
      last: String
    }, { _id: false });

    const User = db.model('User', new Schema({
      name: {
        type: NameSchema,
        default: {}
      }
    }));

    const s = new User();
    s.name = { full: 'test' };
    assert.equal(s.name.first, 'foo');
    assert.equal(s.name.last, 'bar');
    assert.equal(s.name.full, 'test baz');

    return Promise.resolve();
  });

  it('handles setting embedded doc to Object.assign() from another doc (gh-7645)', function() {
    const profileSchema = new Schema({ name: String, email: String });
    const companyUserSchema = new Schema({
      profile: {
        type: profileSchema,
        default: {}
      }
    });

    const CompanyUser = db.model('User', companyUserSchema);

    const cu = new CompanyUser({ profile: { name: 'foo', email: 'bar' } });
    cu.profile = Object.assign({}, cu.profile);

    assert.equal(cu.profile.name, 'foo');
    assert.equal(cu.profile.email, 'bar');
    assert.doesNotThrow(function() {
      cu.toObject();
    });
  });

  it('setting single nested subdoc with custom date types and getters/setters (gh-7601)', async function() {
    const moment = require('moment');

    const schema = new Schema({
      start: { type: Date, get: get, set: set, required: true },
      end: { type: Date, get: get, set: set, required: true }
    }, { toObject: { getters: true } });
    function get(v) {
      return moment(v);
    }
    function set(v) {
      return v.toDate();
    }
    const parentSchema = new Schema({
      nested: schema
    });
    const Model = db.model('Parent', parentSchema);


    const doc = await Model.create({
      nested: { start: moment('2019-01-01'), end: moment('2019-01-02') }
    });

    doc.nested = { start: moment('2019-03-01'), end: moment('2019-04-01') };
    await doc.save();

    const _doc = await Model.collection.findOne();
    assert.ok(_doc.nested.start instanceof Date);
    assert.ok(_doc.nested.end instanceof Date);
  });

  it('get() and set() underneath alias (gh-7592)', async function() {
    const photoSchema = new Schema({
      foo: String
    });

    const pageSchema = new Schema({
      p: { type: [photoSchema], alias: 'photos' }
    });
    const Page = db.model('Test', pageSchema);


    const doc = await Page.create({ p: [{ foo: 'test' }] });

    assert.equal(doc.p[0].foo, 'test');
    assert.equal(doc.get('photos.0.foo'), 'test');

    doc.set('photos.0.foo', 'bar');
    assert.equal(doc.p[0].foo, 'bar');
    assert.equal(doc.get('photos.0.foo'), 'bar');
  });

  it('get() with getters: false (gh-7233)', function() {
    const testSchema = new Schema({
      foo: { type: String, get: v => v.toLowerCase() }
    });
    const Test = db.model('Test', testSchema);

    const doc = new Test({ foo: 'Bar' });
    assert.equal(doc.foo, 'bar');
    assert.equal(doc._doc.foo, 'Bar');

    assert.equal(doc.get('foo'), 'bar');
    assert.equal(doc.get('foo', null, { getters: false }), 'Bar');

    return Promise.resolve();
  });

  it('overwriting single nested (gh-7660)', function() {
    const childSchema = new mongoose.Schema({
      foo: String,
      bar: Number
    }, { _id: false, id: false });

    const parentSchema = new mongoose.Schema({
      child: childSchema
    });
    const Test = db.model('Test', parentSchema);

    const test = new Test({
      child: {
        foo: 'test',
        bar: 42
      }
    });

    test.set({
      child: {
        foo: 'modified',
        bar: 43
      }
    });

    assert.deepEqual(test.toObject().child, {
      foo: 'modified',
      bar: 43
    });

    return Promise.resolve();
  });

  it('setting path to non-POJO object (gh-7639)', function() {
    class Nested {
      constructor(prop) {
        this.prop = prop;
      }
    }

    const schema = new Schema({ nested: { prop: String } });
    const Model = db.model('Test', schema);

    const doc = new Model({ nested: { prop: '1' } });

    doc.set('nested', new Nested('2'));
    assert.equal(doc.nested.prop, '2');

    doc.set({ nested: new Nested('3') });
    assert.equal(doc.nested.prop, '3');
  });

  it('supports setting date properties with strict: false (gh-7907)', function() {
    const schema = Schema({}, { strict: false });
    const SettingsModel = db.model('Test', schema);

    const date = new Date();
    const obj = new SettingsModel({
      timestamp: date,
      subDoc: {
        timestamp: date
      }
    });

    assert.strictEqual(obj.timestamp, date);
    assert.strictEqual(obj.subDoc.timestamp, date);
  });

  it('handles .set() on doc array within embedded discriminator (gh-7656)', function() {
    const pageElementSchema = new Schema({
      type: { type: String, required: true }
    }, { discriminatorKey: 'type' });

    const textElementSchema = new Schema({
      body: { type: String }
    });

    const blockElementSchema = new Schema({
      elements: [pageElementSchema]
    });

    blockElementSchema.path('elements').discriminator('block', blockElementSchema);
    blockElementSchema.path('elements').discriminator('text', textElementSchema);

    const pageSchema = new Schema({ elements: [pageElementSchema] });

    pageSchema.path('elements').discriminator('block', blockElementSchema);
    pageSchema.path('elements').discriminator('text', textElementSchema);

    const Page = db.model('Test', pageSchema);
    const page = new Page({
      elements: [
        { type: 'text', body: 'Page Title' },
        { type: 'block', elements: [{ type: 'text', body: 'Page Content' }] }
      ]
    });

    page.set('elements.0.body', 'Page Heading');
    assert.equal(page.elements[0].body, 'Page Heading');
    assert.equal(page.get('elements.0.body'), 'Page Heading');

    page.set('elements.1.elements.0.body', 'Page Body');
    assert.equal(page.elements[1].elements[0].body, 'Page Body');
    assert.equal(page.get('elements.1.elements.0.body'), 'Page Body');

    page.elements[1].elements[0].body = 'Page Body';
    assert.equal(page.elements[1].elements[0].body, 'Page Body');
    assert.equal(page.get('elements.1.elements.0.body'), 'Page Body');
  });

  it('$isEmpty() (gh-5369)', function() {
    const schema = new Schema({
      nested: { foo: String },
      subdoc: new Schema({ bar: String }, { _id: false }),
      docArr: [new Schema({ baz: String }, { _id: false })],
      mixed: {}
    });

    const Model = db.model('Test', schema);
    const doc = new Model({ subdoc: {}, docArr: [{}] });

    assert.ok(doc.nested.$isEmpty());
    assert.ok(doc.subdoc.$isEmpty());
    assert.ok(doc.docArr[0].$isEmpty());
    assert.ok(doc.$isEmpty('nested'));
    assert.ok(doc.$isEmpty('subdoc'));
    assert.ok(doc.$isEmpty('docArr.0'));
    assert.ok(doc.$isEmpty('mixed'));

    doc.nested.foo = 'test';
    assert.ok(!doc.nested.$isEmpty());
    assert.ok(doc.subdoc.$isEmpty());
    assert.ok(doc.docArr[0].$isEmpty());
    assert.ok(!doc.$isEmpty('nested'));
    assert.ok(doc.$isEmpty('subdoc'));
    assert.ok(doc.$isEmpty('docArr.0'));
    assert.ok(doc.$isEmpty('mixed'));

    doc.subdoc.bar = 'test';
    assert.ok(!doc.nested.$isEmpty());
    assert.ok(!doc.subdoc.$isEmpty());
    assert.ok(doc.docArr[0].$isEmpty());
    assert.ok(!doc.$isEmpty('nested'));
    assert.ok(!doc.$isEmpty('subdoc'));
    assert.ok(doc.$isEmpty('docArr.0'));
    assert.ok(doc.$isEmpty('mixed'));

    doc.docArr[0].baz = 'test';
    assert.ok(!doc.nested.$isEmpty());
    assert.ok(!doc.subdoc.$isEmpty());
    assert.ok(!doc.docArr[0].$isEmpty());
    assert.ok(!doc.$isEmpty('nested'));
    assert.ok(!doc.$isEmpty('subdoc'));
    assert.ok(!doc.$isEmpty('docArr.0'));
    assert.ok(doc.$isEmpty('mixed'));

    doc.mixed = {};
    assert.ok(doc.$isEmpty('mixed'));

    doc.mixed.test = 1;
    assert.ok(!doc.$isEmpty('mixed'));

    return Promise.resolve();
  });

  it('push() onto discriminator doc array (gh-7704)', function() {
    const opts = {
      minimize: false, // So empty objects are returned
      strict: true,
      typeKey: '$type', // So that we can use fields named `type`
      discriminatorKey: 'type'
    };

    const IssueSchema = new mongoose.Schema({
      _id: String,
      text: String,
      type: String
    }, opts);

    const IssueModel = db.model('Test', IssueSchema);

    const SubIssueSchema = new mongoose.Schema({
      checklist: [{
        completed: { $type: Boolean, default: false }
      }]
    }, opts);
    IssueModel.discriminator('gh7704_sub', SubIssueSchema);

    const doc = new IssueModel({ _id: 'foo', text: 'text', type: 'gh7704_sub' });
    doc.checklist.push({ completed: true });

    assert.ifError(doc.validateSync());

    return Promise.resolve();
  });

  it('doesnt call getter when saving (gh-7719)', function() {
    let called = 0;
    const kittySchema = new mongoose.Schema({
      name: {
        type: String,
        get: function(v) {
          ++called;
          return v;
        }
      }
    });
    const Kitten = db.model('Test', kittySchema);

    const k = new Kitten({ name: 'Mr Sprinkles' });
    return k.save().then(() => assert.equal(called, 0));
  });

  it('skips malformed validators property (gh-7720)', function() {
    const NewSchema = new Schema({
      object: {
        type: 'string',
        validators: ['string'] // This caused the issue
      }
    });

    const TestModel = db.model('Test', NewSchema);
    const instance = new TestModel();
    instance.object = 'value';

    assert.ifError(instance.validateSync());

    return instance.validate();
  });

  it('nested set on subdocs works (gh-7748)', async function() {
    const geojsonSchema = new Schema({
      type: { type: String, default: 'Feature' },
      geometry: {
        type: {
          type: String,
          required: true
        },
        coordinates: { type: [] }
      },
      properties: { type: Object }
    });

    const userSchema = new Schema({
      position: geojsonSchema
    });

    const User = db.model('User', userSchema);


    const position = {
      geometry: {
        type: 'Point',
        coordinates: [1.11111, 2.22222]
      },
      properties: {
        a: 'b'
      }
    };

    const newUser = new User({
      position: position
    });

    await newUser.save();

    const editUser = await User.findById(newUser._id);
    editUser.position = position;

    await editUser.validate();
    await editUser.save();

    const fromDb = await User.findById(newUser._id);
    assert.equal(fromDb.position.properties.a, 'b');
    assert.equal(fromDb.position.geometry.coordinates[0], 1.11111);
  });

  it('does not convert array to object with strict: false (gh-7733)', async function() {
    const ProductSchema = new mongoose.Schema({}, { strict: false });
    const Product = db.model('Test', ProductSchema);


    await Product.create({ arr: [{ test: 1 }, { test: 2 }] });

    const doc = await Product.collection.findOne();
    assert.ok(Array.isArray(doc.arr));
    assert.deepEqual(doc.arr, [{ test: 1 }, { test: 2 }]);
  });

  it('does not crash with array property named "undefined" (gh-7756)', async function() {
    const schema = new Schema({ undefined: [String] });
    const Model = db.model('Test', schema);


    const doc = await Model.create({ undefined: ['foo'] });

    doc['undefined'].push('bar');
    await doc.save();

    const _doc = await Model.collection.findOne();
    assert.equal(_doc['undefined'][0], 'foo');
  });

  it('fires pre save hooks on nested child schemas (gh-7792)', function() {
    const childSchema1 = new mongoose.Schema({ name: String });
    let called1 = 0;
    childSchema1.pre('save', function() {
      ++called1;
    });

    const childSchema2 = new mongoose.Schema({ name: String });
    let called2 = 0;
    childSchema2.pre('save', function() {
      ++called2;
    });

    const parentSchema = new mongoose.Schema({
      nested: {
        child: childSchema1,
        arr: [childSchema2]
      }
    });

    const Parent = db.model('Parent', parentSchema);

    const obj = { nested: { child: { name: 'foo' }, arr: [{ name: 'bar' }] } };
    return Parent.create(obj).then(() => {
      assert.equal(called1, 1);
      assert.equal(called2, 1);
    });
  });

  it('takes message from async custom validator promise rejection (gh-4913)', function() {
    const schema = new Schema({
      name: {
        type: String,
        validate: async function() {
          await Promise.resolve((resolve) => setImmediate(resolve));
          throw new Error('Oops!');
        }
      }
    });
    const Model = db.model('Test', schema);

    return Model.create({ name: 'foo' }).then(() => assert.ok(false), err => {
      assert.equal(err.errors['name'].message, 'Oops!');
      assert.ok(err.message.indexOf('Oops!') !== -1, err.message);
    });
  });

  it('handles nested properties named `schema` (gh-7831)', async function() {
    const schema = new mongoose.Schema({ nested: { schema: String } });
    const Model = db.model('Test', schema);


    await Model.collection.insertOne({ nested: { schema: 'test' } });

    const doc = await Model.findOne();
    assert.strictEqual(doc.nested.schema, 'test');
  });

  describe('overwrite() (gh-7830)', function() {
    let Model;

    beforeEach(function() {
      const schema = new Schema({
        _id: Number,
        name: String,
        nested: {
          prop: String
        },
        arr: [Number],
        immutable: {
          type: String,
          immutable: true
        }
      });
      Model = db.model('Test', schema);
    });

    it('works', async function() {

      const doc = await Model.create({
        _id: 1,
        name: 'test',
        nested: { prop: 'foo' },
        immutable: 'bar'
      });
      doc.overwrite({ name: 'test2' });

      assert.deepEqual(doc.toObject(), {
        _id: 1,
        __v: 0,
        name: 'test2',
        immutable: 'bar'
      });
    });

    it('skips version key', async function() {

      await Model.collection.insertOne({
        _id: 2,
        __v: 5,
        name: 'test',
        nested: { prop: 'foo' },
        immutable: 'bar'
      });
      const doc = await Model.findOne({ _id: 2 });
      doc.overwrite({ _id: 2, name: 'test2' });

      assert.deepEqual(doc.toObject(), {
        _id: 2,
        __v: 5,
        name: 'test2',
        immutable: 'bar'
      });
    });

    it('skips discriminator key', async function() {

      const D = Model.discriminator('D', Schema({ other: String }));
      await Model.collection.insertOne({
        _id: 2,
        __v: 5,
        __t: 'D',
        name: 'test',
        nested: { prop: 'foo' },
        immutable: 'bar',
        other: 'baz'
      });
      const doc = await D.findOne({ _id: 2 });
      doc.overwrite({ _id: 2, name: 'test2' });

      assert.deepEqual(doc.toObject(), {
        _id: 2,
        __v: 5,
        __t: 'D',
        name: 'test2',
        immutable: 'bar'
      });
      return doc.validate();
    });

    it('overwrites maps (gh-9549)', async function() {
      const schema = new Schema({
        name: String,
        myMap: { type: Map, of: String }
      });
      db.deleteModel(/Test/);
      const Test = db.model('Test', schema);

      let doc = new Test({ name: 'test', myMap: { a: 1, b: 2 } });


      await doc.save();

      doc = await Test.findById(doc);
      doc.overwrite({ name: 'test2', myMap: { b: 2, c: 3 } });
      await doc.save();

      doc = await Test.findById(doc);
      assert.deepEqual(Array.from(doc.toObject().myMap.values()), [2, 3]);
    });
  });

  it('copies virtuals from array subdocs when casting array of docs with same schema (gh-7898)', function() {
    const ChildSchema = new Schema({ name: String },
      { _id: false, id: false });

    ChildSchema.virtual('foo').
      set(function(foo) { this.__foo = foo; }).
      get(function() { return this.__foo || 0; });

    const ParentSchema = new Schema({
      name: String,
      children: [ChildSchema]
    }, { _id: false, id: false });

    const WrapperSchema = new Schema({
      name: String,
      parents: [ParentSchema]
    }, { _id: false, id: false });

    const Parent = db.model('Parent', ParentSchema);
    const Wrapper = db.model('Test', WrapperSchema);

    const data = { name: 'P1', children: [{ name: 'C1' }, { name: 'C2' }] };
    const parent = new Parent(data);
    parent.children[0].foo = 123;

    const wrapper = new Wrapper({ name: 'test', parents: [parent] });
    assert.equal(wrapper.parents[0].children[0].foo, 123);
  });

  describe('immutable properties (gh-7671)', function() {
    let Model;

    beforeEach(function() {
      const schema = new Schema({
        createdAt: {
          type: Date,
          immutable: true,
          default: new Date('6/1/2019')
        },
        name: String
      });
      Model = db.model('Test', schema);
    });

    it('SchemaType#immutable()', function() {
      const schema = new Schema({
        createdAt: {
          type: Date,
          default: new Date('6/1/2019')
        },
        name: String
      });

      assert.ok(!schema.path('createdAt').$immutable);

      schema.path('createdAt').immutable(true);
      assert.ok(schema.path('createdAt').$immutable);
      assert.equal(schema.path('createdAt').setters.length, 1);

      schema.path('createdAt').immutable(false);
      assert.ok(!schema.path('createdAt').$immutable);
      assert.equal(schema.path('createdAt').setters.length, 0);
    });

    it('with save()', async function() {
      let doc = new Model({ name: 'Foo' });

      assert.equal(doc.createdAt.toLocaleDateString('en-us'), '6/1/2019');
      await doc.save();

      doc = await Model.findOne({ createdAt: new Date('6/1/2019') });
      doc.createdAt = new Date('6/1/2017');
      assert.equal(doc.createdAt.toLocaleDateString('en-us'), '6/1/2019');

      doc.set({ createdAt: new Date('6/1/2021') });
      assert.equal(doc.createdAt.toLocaleDateString('en-us'), '6/1/2019');

      await doc.save();

      doc = await Model.findOne({ createdAt: new Date('6/1/2019') });
      assert.ok(doc);
    });

    it('with update', async function() {
      let doc = new Model({ name: 'Foo' });

      assert.equal(doc.createdAt.toLocaleDateString('en-us'), '6/1/2019');
      await doc.save();

      const update = { createdAt: new Date('6/1/2020') };

      await Model.updateOne({}, update);

      doc = await Model.findOne();
      assert.equal(doc.createdAt.toLocaleDateString('en-us'), '6/1/2019');

      const err = await Model.updateOne({}, update, { strict: 'throw' }).
        then(() => null, err => err);
      assert.equal(err.name, 'StrictModeError');
      assert.ok(err.message.indexOf('createdAt') !== -1, err.message);
    });

    it('conditional immutable (gh-8001)', async function() {
      const schema = new Schema({
        name: String,
        test: {
          type: String,
          immutable: doc => doc.name === 'foo'
        }
      });
      const Model = db.model('Test1', schema);


      const doc1 = await Model.create({ name: 'foo', test: 'before' });
      const doc2 = await Model.create({ name: 'bar', test: 'before' });

      doc1.set({ test: 'after' });
      doc2.set({ test: 'after' });
      await doc1.save();
      await doc2.save();

      const fromDb1 = await Model.collection.findOne({ name: 'foo' });
      const fromDb2 = await Model.collection.findOne({ name: 'bar' });
      assert.equal(fromDb1.test, 'before');
      assert.equal(fromDb2.test, 'after');
    });

    it('immutable with strict mode (gh-8149)', async function() {

      const schema = new mongoose.Schema({
        name: String,
        yearOfBirth: { type: Number, immutable: true }
      }, { strict: 'throw' });
      const Person = db.model('Person', schema);
      const joe = await Person.create({ name: 'Joe', yearOfBirth: 2001 });

      joe.set({ yearOfBirth: 2002 });
      const err = await joe.save().then(() => null, err => err);
      assert.ok(err);
      assert.equal(err.errors['yearOfBirth'].name, 'StrictModeError');
    });
  });

  it('consistent post order traversal for array subdocs (gh-7929)', function() {
    const Grandchild = Schema({ value: Number });
    const Child = Schema({ children: [Grandchild] });
    const Parent = Schema({ children: [Child] });

    const calls = [];
    Grandchild.pre('save', () => calls.push(1));
    Child.pre('save', () => calls.push(2));
    Parent.pre('save', () => calls.push(3));

    const Model = db.model('Parent', Parent);

    return Model.create({ children: [{ children: [{ value: 3 }] }] }).then(() => {
      assert.deepEqual(calls, [1, 2, 3]);
    });
  });

  it('respects projection for getters (gh-7940)', async function() {
    const schema = new Schema({
      foo: String,
      bar: {
        type: String,
        get: () => {
          return 'getter value';
        }
      }
    }, { toObject: { getters: true } });

    const Model = db.model('Test', schema);


    await Model.create({ foo: 'test', bar: 'baz' });

    const doc = await Model.findOne({ foo: 'test' }, 'foo');

    assert.ok(!doc.toObject().bar);
  });

  it('loads doc with a `once` property successfully (gh-7958)', async function() {
    const eventSchema = Schema({ once: { prop: String } });
    const Event = db.model('Test', eventSchema);


    await Event.create({ once: { prop: 'test' } });

    const doc = await Event.findOne();
    assert.equal(doc.once.prop, 'test');
  });

  it('caster that converts to Number class works (gh-8150)', async function() {

    const mySchema = new Schema({
      id: {
        type: Number,
        set: value => new Number(value.valueOf())
      }
    });

    const MyModel = db.model('Test', mySchema);

    await MyModel.create({ id: 12345 });

    const doc = await MyModel.findOne({ id: 12345 });
    assert.ok(doc);
  });

  it('handles objectids and decimals with strict: false (gh-7973)', async function() {
    const testSchema = Schema({}, { strict: false });
    const Test = db.model('Test', testSchema);

    let doc = new Test({
      testId: new mongoose.Types.ObjectId(),
      testDecimal: new mongoose.Types.Decimal128('1.23')
    });

    assert.ok(doc.testId instanceof mongoose.Types.ObjectId);
    assert.ok(doc.testDecimal instanceof mongoose.Types.Decimal128);


    await doc.save();

    doc = await Test.collection.findOne();
    assert.ok(doc.testId instanceof mongoose.Types.ObjectId);
    assert.ok(doc.testDecimal instanceof mongoose.Types.Decimal128);
  });

  it('allows enum on array of array of strings (gh-7926)', function() {
    const schema = new Schema({
      test: {
        type: [[String]],
        enum: ['bar']
      }
    });

    const Model = db.model('Test', schema);

    return Model.create({ test: [['foo']] }).then(() => assert.ok(false), err => {
      assert.ok(err);
      assert.ok(err.errors['test.0.0']);
      assert.ok(err.errors['test.0.0'].message.indexOf('foo') !== -1,
        err.errors['test.0.0'].message);
    });
  });

  it('allows saving an unchanged document if required populated path is null (gh-8018)', async function() {
    const schema = Schema({ test: String });
    const schema2 = Schema({
      keyToPopulate: {
        type: mongoose.Schema.Types.ObjectId,
        ref: 'Child',
        required: true
      }
    });

    const Child = db.model('Child', schema);
    const Parent = db.model('Parent', schema2);


    const child = await Child.create({ test: 'test' });
    await Parent.create({ keyToPopulate: child._id });

    await child.deleteOne();

    const doc = await Parent.findOne().populate('keyToPopulate');

    // Should not throw
    await doc.save();
  });

  it('only calls validator once on mixed validator (gh-8067)', function() {
    let called = 0;
    function validator() {
      ++called;
      return true;
    }

    const itemArray = new Schema({
      timer: {
        time: {
          type: {},
          validate: {
            validator: validator
          }
        }
      }
    });

    const schema = new Schema({
      items: [itemArray]
    });
    const Model = db.model('Test', schema);

    const obj = new Model({
      items: [
        { timer: { time: { type: { hours: 24, allowed: true } } } }
      ]
    });

    obj.validateSync();
    assert.equal(called, 1);
  });

  it('only calls validator once on nested mixed validator (gh-8117)', function() {
    const called = [];
    const Model = db.model('Test', Schema({
      name: { type: String },
      level1: {
        level2: {
          type: Object,
          validate: {
            validator: v => {
              called.push(v);
              return true;
            }
          }
        }
      }
    }));

    const doc = new Model({ name: 'bob' });
    doc.level1 = { level2: { a: 'one', b: 'two', c: 'three' } };
    return doc.validate().then(() => {
      assert.equal(called.length, 1);
      assert.deepEqual(called[0], { a: 'one', b: 'two', c: 'three' });
    });
  });

  it('handles populate() with custom type that does not cast to doc (gh-8062)', async function() {
    class Gh8062 extends mongoose.SchemaType {
      cast(val) {
        if (typeof val === 'string') {
          return val;
        }
        throw new Error('Failed!');
      }
    }

    mongoose.Schema.Types.Gh8062 = Gh8062;

    const schema = new Schema({ arr: [{ type: Gh8062, ref: 'Child' }] });
    const Model = db.model('Test', schema);
    const Child = db.model('Child', Schema({ _id: Gh8062 }));


    await Child.create({ _id: 'test' });
    await Model.create({ arr: ['test'] });

    const doc = await Model.findOne().populate('arr');
    assert.ok(doc.populated('arr'));
    assert.equal(doc.arr[0]._id, 'test');
    assert.ok(doc.arr[0].$__ != null);
  });

  it('can inspect() on a document array (gh-8037)', function() {
    const subdocSchema = mongoose.Schema({ a: String });
    const schema = mongoose.Schema({ subdocs: { type: [subdocSchema] } });
    const Model = db.model('Test', schema);
    const data = { _id: new mongoose.Types.ObjectId(), subdocs: [{ a: 'a' }] };
    const doc = new Model();
    doc.init(data);
    require('util').inspect(doc.subdocs);
  });

  it('always passes unpopulated paths to validators (gh-8042)', async function() {
    const schema = Schema({ test: String });

    const calledWith = [];
    function validate(v) {
      calledWith.push(v);
      return true;
    }
    const schema2 = Schema({
      keyToPopulate: {
        type: mongoose.Schema.Types.ObjectId,
        ref: 'gh8018_child',
        required: true,
        validate: validate
      },
      array: [{
        type: mongoose.Schema.Types.ObjectId,
        ref: 'gh8018_child',
        required: true,
        validate: validate
      }],
      subdoc: Schema({
        keyToPopulate: {
          type: mongoose.Schema.Types.ObjectId,
          ref: 'gh8018_child',
          required: true,
          validate: validate
        }
      })
    });

    const Child = db.model('gh8018_child', schema);
    const Parent = db.model('gh8018_parent', schema2);


    const child = await Child.create({ test: 'test' });
    await Parent.create({ keyToPopulate: child, array: [child], subdoc: { keyToPopulate: child } });

    assert.equal(calledWith.length, 3);

    assert.ok(calledWith[0] instanceof mongoose.Types.ObjectId);
    assert.ok(calledWith[1] instanceof mongoose.Types.ObjectId);
    assert.ok(calledWith[2] instanceof mongoose.Types.ObjectId);

    await child.deleteOne();

    const doc = await Parent.findOne().populate(['keyToPopulate', 'array', 'subdoc']);
    assert.equal(doc.keyToPopulate, null);

    // Should not throw
    await doc.save();
  });

  it('set() merge option with single nested (gh-8201)', async function() {
    const AddressSchema = Schema({
      street: { type: String, required: true },
      city: { type: String, required: true }
    });
    const PersonSchema = Schema({
      name: { type: String, required: true },
      address: { type: AddressSchema, required: true }
    });
    const Person = db.model('Person', PersonSchema);


    await Person.create({
      name: 'John Smith',
      address: {
        street: 'Real Street',
        city: 'Somewhere'
      }
    });

    const person = await Person.findOne();
    const obj = {
      name: 'John Smythe',
      address: { street: 'Fake Street' }
    };
    person.set(obj, undefined, { merge: true });

    assert.equal(person.address.city, 'Somewhere');
    await person.save();
  });

  it('setting single nested subdoc with timestamps (gh-8251)', async function() {
    const ActivitySchema = Schema({ description: String }, { timestamps: true });
    const RequestSchema = Schema({ activity: ActivitySchema });
    const Request = db.model('Test', RequestSchema);


    const doc = await Request.create({
      activity: { description: 'before' }
    });
    doc.activity.set({ description: 'after' });
    await doc.save();

    const fromDb = await Request.findOne().lean();
    assert.equal(fromDb.activity.description, 'after');
  });

  it('passing an object with toBSON() into `save()` (gh-8299)', async function() {
    const ActivitySchema = Schema({ description: String });
    const RequestSchema = Schema({ activity: ActivitySchema });
    const Request = db.model('Test', RequestSchema);


    const doc = await Request.create({
      activity: { description: 'before' }
    });
    doc.activity.set({ description: 'after' });
    await doc.save();

    const fromDb = await Request.findOne().lean();
    assert.equal(fromDb.activity.description, 'after');
  });

  it('handles getter setting virtual on manually populated doc when calling toJSON (gh-8295)', function() {
    const childSchema = Schema({}, { toJSON: { getters: true } });
    childSchema.virtual('field').
      get(function() { return this._field; }).
      set(function(v) { return this._field = v; });
    const Child = db.model('Child', childSchema);

    const parentSchema = Schema({
      child: { type: mongoose.ObjectId, ref: 'Child', get: get }
    }, { toJSON: { getters: true } });
    const Parent = db.model('Parent', parentSchema);

    function get(child) {
      child.field = true;
      return child;
    }

    let p = new Parent({ child: new Child({}) });
    assert.strictEqual(p.toJSON().child.field, true);

    p = new Parent({ child: new Child({}) });
    assert.strictEqual(p.child.toJSON().field, true);
  });

  it('enum validator for number (gh-8139)', function() {
    const schema = Schema({
      num: {
        type: Number,
        enum: [1, 2, 3]
      }
    });
    const Model = db.model('Test', schema);

    let doc = new Model({});
    let err = doc.validateSync();
    assert.ifError(err);

    doc = new Model({ num: 4 });
    err = doc.validateSync();
    assert.ok(err);
    assert.equal(err.errors['num'].name, 'ValidatorError');

    doc = new Model({ num: 2 });
    err = doc.validateSync();
    assert.ifError(err);
  });

  it('enum object syntax for number (gh-10648) (gh-8139)', function() {
    const schema = Schema({
      num: {
        type: Number,
        enum: {
          values: [1, 2, 3],
          message: 'Invalid number'
        }
      }
    });
    const Model = db.model('Test', schema);

    let doc = new Model({});
    let err = doc.validateSync();
    assert.ifError(err);

    doc = new Model({ num: 4 });
    err = doc.validateSync();
    assert.ok(err);
    assert.equal(err.errors['num'].name, 'ValidatorError');
    assert.equal(err.errors['num'].message, 'Invalid number');

    doc = new Model({ num: 2 });
    err = doc.validateSync();
    assert.ifError(err);
  });

  it('support `pathsToValidate()` option for `validate()` (gh-7587)', async function() {
    const schema = Schema({
      name: {
        type: String,
        required: true
      },
      age: {
        type: Number,
        required: true
      },
      rank: String
    });
    const Model = db.model('Test', schema);


    const doc = new Model({});

    let err = await doc.validate(['name', 'rank']).catch(err => err);
    assert.deepEqual(Object.keys(err.errors), ['name']);

    err = await doc.validate(['age', 'rank']).catch(err => err);
    assert.deepEqual(Object.keys(err.errors), ['age']);
  });

  it('array push with $position (gh-4322)', async function() {
    const schema = Schema({
      nums: [Number]
    });
    const Model = db.model('Test', schema);


    const doc = await Model.create({ nums: [3, 4] });

    doc.nums.push({
      $each: [1, 2],
      $position: 0
    });
    assert.deepEqual(doc.toObject().nums, [1, 2, 3, 4]);

    await doc.save();

    const fromDb = await Model.findOne({ _id: doc._id });
    assert.deepEqual(fromDb.toObject().nums, [1, 2, 3, 4]);

    doc.nums.push({
      $each: [0],
      $position: 0
    });
    assert.throws(() => {
      doc.nums.push({ $each: [5] });
    }, /Cannot call.*multiple times/);
    assert.throws(() => {
      doc.nums.push(5);
    }, /Cannot call.*multiple times/);
  });

  it('setting a path to a single nested document should update the single nested doc parent (gh-8400)', function() {
    const schema = Schema({
      name: String,
      subdoc: new Schema({
        name: String
      })
    });
    const Model = db.model('Test', schema);

    const doc1 = new Model({ name: 'doc1', subdoc: { name: 'subdoc1' } });
    const doc2 = new Model({ name: 'doc2', subdoc: { name: 'subdoc2' } });

    doc1.subdoc = doc2.subdoc;
    assert.equal(doc1.subdoc.name, 'subdoc2');
    assert.equal(doc2.subdoc.name, 'subdoc2');
    assert.strictEqual(doc1.subdoc.ownerDocument(), doc1);
    assert.strictEqual(doc2.subdoc.ownerDocument(), doc2);
  });

  it('setting an array to an array with some populated documents depopulates the whole array (gh-8443)', async function() {
    const A = db.model('Test1', Schema({
      name: String,
      rel: [{ type: mongoose.ObjectId, ref: 'Test' }]
    }));

    const B = db.model('Test', Schema({ name: String }));


    const b = await B.create({ name: 'testb' });
    await A.create({ name: 'testa', rel: [b._id] });

    const a = await A.findOne().populate('rel');

    const b2 = await B.create({ name: 'testb2' });
    a.rel = [a.rel[0], b2._id];
    await a.save();

    assert.ok(!a.populated('rel'));
    assert.ok(a.rel[0] instanceof mongoose.Types.ObjectId);
    assert.ok(a.rel[1] instanceof mongoose.Types.ObjectId);
  });

  it('handles errors with name set to "ValidationError" (gh-8466)', () => {
    const childSchema = Schema({ name: String });

    childSchema.pre('validate', function() {
      if (this.name === 'Invalid') {
        const error = new Error('invalid name');
        error.name = 'ValidationError';
        throw error;
      }
    });

    const fatherSchema = Schema({ children: [childSchema] });
    const Father = db.model('Test', fatherSchema);

    const doc = new Father({
      children: [{ name: 'Valid' }, { name: 'Invalid' }]
    });

    return doc.validate().then(() => assert.ok(false), err => {
      assert.ok(err);
      assert.ok(err.errors['children']);
      assert.equal(err.errors['children'].message, 'invalid name');
    });
  });

  it('throws an error if running validate() multiple times in parallel (gh-8468)', () => {
    const Model = db.model('Test', Schema({ name: String }));

    const doc = new Model({ name: 'test' });

    doc.validate();

    return doc.save().then(() => assert.ok(false), err => {
      assert.equal(err.name, 'ParallelValidateError');
    });
  });

  it('avoids parallel validate error when validating nested path with double nested subdocs (gh-8486)', async function() {
    const testSchema = new Schema({
      foo: {
        bar: Schema({
          baz: Schema({
            num: Number
          })
        })
      }
    });
    const Test = db.model('Test', testSchema);


    const doc = await Test.create({});

    doc.foo = {
      bar: {
        baz: {
          num: 1
        }
      }
    };

    // Should not throw
    await doc.save();

    const raw = await Test.collection.findOne();
    assert.equal(raw.foo.bar.baz.num, 1);
  });

  it('supports function for date min/max validator error (gh-8512)', function() {
    const schema = Schema({
      startDate: {
        type: Date,
        required: true,
        min: [new Date('2020-01-01'), () => 'test']
      }
    });

    db.deleteModel(/Test/);
    const Model = db.model('Test', schema);
    const doc = new Model({ startDate: new Date('2019-06-01') });

    const err = doc.validateSync();
    assert.ok(err.errors['startDate']);
    assert.equal(err.errors['startDate'].message, 'test');
  });

  it('sets parent and ownerDocument correctly with document array default (gh-8509)', async function() {
    const locationSchema = Schema({
      name: String,
      city: String
    });
    const owners = [];

    // Middleware to set a default location name derived from the parent organization doc
    locationSchema.pre('validate', function(next) {
      const owner = this.ownerDocument();
      owners.push(owner);
      if (this.isNew && !this.get('name') && owner.get('name')) {
        this.set('name', `${owner.get('name')} Office`);
      }
      next();
    });

    const organizationSchema = Schema({
      name: String,
      // Having a default doc this way causes issues
      locations: { type: [locationSchema], default: [{}] }
    });
    const Organization = db.model('Test', organizationSchema);


    const org = new Organization();
    org.set('name', 'MongoDB');

    await org.save();

    assert.equal(owners.length, 1);
    assert.ok(owners[0] === org);

    assert.equal(org.locations[0].name, 'MongoDB Office');
  });

  it('doesnt add `null` if property is undefined with minimize false (gh-8504)', async function() {
    const minimize = false;
    const schema = Schema({
      num: Number,
      beta: { type: String }
    },
    {
      toObject: { virtuals: true, minimize: minimize },
      toJSON: { virtuals: true, minimize: minimize }
    }
    );
    const Test = db.model('Test', schema);

    const dummy1 = new Test({ num: 1, beta: null });
    const dummy2 = new Test({ num: 2, beta: void 0 });


    await dummy1.save();
    await dummy2.save();

    const res = await Test.find().lean().sort({ num: 1 });

    assert.strictEqual(res[0].beta, null);
    assert.ok(!res[1].hasOwnProperty('beta'));
  });

  it('creates document array defaults in forward order, not reverse (gh-8514)', function() {
    let num = 0;
    const schema = Schema({
      arr: [{ val: { type: Number, default: () => ++num } }]
    });
    const Model = db.model('Test', schema);

    const doc = new Model({ arr: [{}, {}, {}] });
    assert.deepEqual(doc.toObject().arr.map(v => v.val), [1, 2, 3]);
  });

  it('can call subdocument validate multiple times in parallel (gh-8539)', async function() {
    const schema = Schema({
      arr: [{ val: String }],
      single: Schema({ val: String })
    });
    const Model = db.model('Test', schema);


    const doc = new Model({ arr: [{ val: 'test' }], single: { val: 'test' } });

    await Promise.all([doc.arr[0].validate(), doc.arr[0].validate()]);
    await Promise.all([doc.single.validate(), doc.single.validate()]);
  });

  it('sets `Document#op` when calling `validate()` (gh-8439)', function() {
    const schema = Schema({ name: String });
    const ops = [];
    schema.pre('validate', function() {
      ops.push(this.$op);
    });
    schema.post('validate', function() {
      ops.push(this.$op);
    });

    const Model = db.model('Test', schema);
    const doc = new Model({ name: 'test' });

    const promise = doc.validate();
    assert.equal(doc.$op, 'validate');

    return promise.then(() => assert.deepEqual(ops, ['validate', 'validate']));
  });

  it('schema-level transform (gh-8403)', function() {
    const schema = Schema({
      myDate: {
        type: Date,
        transform: v => v.getFullYear()
      },
      dates: [{
        type: Date,
        transform: v => v.getFullYear()
      }],
      arr: [{
        myDate: {
          type: Date,
          transform: v => v.getFullYear()
        }
      }]
    });
    const Model = db.model('Test', schema);

    const doc = new Model({
      myDate: new Date('2015/06/01'),
      dates: [new Date('2016/06/01')],
      arr: [{ myDate: new Date('2017/06/01') }]
    });
    assert.equal(doc.toObject({ transform: true }).myDate, '2015');
    assert.equal(doc.toObject({ transform: true }).dates[0], '2016');
    assert.equal(doc.toObject({ transform: true }).arr[0].myDate, '2017');
  });

  it('transforms nested paths (gh-9543)', function() {
    const schema = Schema({
      nested: {
        date: {
          type: Date,
          transform: v => v.getFullYear()
        }
      }
    });
    const Model = db.model('Test', schema);

    const doc = new Model({
      nested: {
        date: new Date('2020-06-01')
      }
    });
    assert.equal(doc.toObject({ transform: true }).nested.date, '2020');
  });

  it('handles setting numeric paths with single nested subdocs (gh-8583)', async function() {
    const placedItemSchema = Schema({ image: String }, { _id: false });

    const subdocumentSchema = Schema({
      placedItems: {
        1: placedItemSchema,
        first: placedItemSchema
      }
    });
    const Model = db.model('Test', subdocumentSchema);


    const doc = await Model.create({
      placedItems: { 1: { image: 'original' }, first: { image: 'original' } }
    });

    doc.set({
      'placedItems.1.image': 'updated',
      'placedItems.first.image': 'updated'
    });

    await doc.save();

    assert.equal(doc.placedItems['1'].image, 'updated');

    const fromDb = await Model.findById(doc);
    assert.equal(fromDb.placedItems['1'].image, 'updated');
  });

  it('setting nested array path to non-nested array wraps values top-down (gh-8544)', function() {
    const positionSchema = mongoose.Schema({
      coordinates: {
        type: [[Number]],
        required: true
      },
      lines: {
        type: [[[Number]]],
        required: true
      }
    });

    const Position = db.model('Test', positionSchema);
    const position = new Position();

    position.coordinates = [1, 2];
    position.lines = [3, 4];

    const obj = position.toObject();
    assert.deepEqual(obj.coordinates, [[1, 2]]);
    assert.deepEqual(obj.lines, [[[3, 4]]]);
  });

  it('doesnt wrap empty nested array with insufficient depth', function() {
    const weekSchema = mongoose.Schema({
      days: {
        type: [[[Number]]],
        required: true
      }
    });

    const Week = db.model('Test', weekSchema);
    const emptyWeek = new Week();

    emptyWeek.days = [[], [], [], [], [], [], []];
    const obj = emptyWeek.toObject();
    assert.deepEqual(obj.days, [[], [], [], [], [], [], []]);
  });

  it('doesnt wipe out nested keys when setting nested key to empty object with minimize (gh-8565)', function() {
    const opts = { autoIndex: false, autoCreate: false };
    const schema1 = Schema({ plaid: { nestedKey: String } }, opts);
    const schema2 = Schema({ plaid: { nestedKey: String } }, opts);
    const schema3 = Schema({ plaid: { nestedKey: String } }, opts);

    const Test1 = db.model('Test1', schema1);
    const Test2 = db.model('Test2', schema2);
    const Test3 = db.model('Test3', schema3);

    const doc1 = new Test1({});
    assert.deepEqual(doc1.toObject({ minimize: false }).plaid, {});

    const doc2 = new Test2({ plaid: doc1.plaid });
    assert.deepEqual(doc2.toObject({ minimize: false }).plaid, {});

    const doc3 = new Test3({});
    doc3.set({ plaid: doc2.plaid });
    assert.deepEqual(doc3.toObject({ minimize: false }).plaid, {});
  });

  it('allows calling `validate()` in post validate hook without causing parallel validation error (gh-8597)', async function() {
    const EmployeeSchema = Schema({
      name: String,
      employeeNumber: {
        type: String,
        validate: v => v.length > 5
      }
    });
    let called = 0;

    EmployeeSchema.post('validate', function() {
      ++called;
      if (!this.employeeNumber && !this._employeeNumberRetrieved) {
        this.employeeNumber = '123456';
        this._employeeNumberRetrieved = true;
        return this.validate();
      }
    });

    const Employee = db.model('Test', EmployeeSchema);


    const e = await Employee.create({ name: 'foo' });
    assert.equal(e.employeeNumber, '123456');
    assert.ok(e._employeeNumberRetrieved);
    assert.equal(called, 2);
  });

  it('sets defaults when setting single nested subdoc (gh-8603)', async function() {
    const nestedSchema = Schema({
      name: String,
      status: { type: String, default: 'Pending' }
    });

    const Test = db.model('Test', {
      nested: nestedSchema
    });


    let doc = await Test.create({ nested: { name: 'foo' } });
    assert.equal(doc.nested.status, 'Pending');

    doc = await Test.findById(doc);
    assert.equal(doc.nested.status, 'Pending');

    Object.assign(doc, { nested: { name: 'bar' } });
    assert.equal(doc.nested.status, 'Pending');
    await doc.save();

    doc = await Test.findById(doc);
    assert.equal(doc.nested.status, 'Pending');
  });

  it('handles validating single nested paths when specified in `pathsToValidate` (gh-8626)', function() {
    const nestedSchema = Schema({
      name: { type: String, validate: v => v.length > 2 },
      age: { type: Number, validate: v => v < 200 }
    });
    const schema = Schema({ nested: nestedSchema });

    mongoose.deleteModel(/Test/);
    const Model = mongoose.model('Test', schema);

    const doc = new Model({ nested: { name: 'a', age: 9001 } });
    return doc.validate(['nested.name']).then(() => assert.ok(false), err => {
      assert.ok(err.errors['nested.name']);
      assert.ok(!err.errors['nested.age']);
    });
  });

  it('copies immutable fields when constructing new doc from old doc (gh-8642)', function() {
    const schema = Schema({ name: { type: String, immutable: true } });
    const Model = db.model('Test', schema);

    const doc = new Model({ name: 'test' });
    doc.isNew = false;

    const newDoc = new Model(doc);
    assert.equal(newDoc.name, 'test');
  });

  it('can save nested array after setting (gh-8689)', async function() {
    const schema = new mongoose.Schema({
      name: String,
      array: [[{
        label: String,
        value: String
      }]]
    });
    const MyModel = db.model('Test', schema);


    const doc = await MyModel.create({ name: 'foo' });

    doc.set({
      'array.0': [{
        label: 'hello',
        value: 'world'
      }]
    });
    await doc.save();

    const updatedDoc = await MyModel.findOne({ _id: doc._id });
    assert.equal(updatedDoc.array[0][0].label, 'hello');
    assert.equal(updatedDoc.array[0][0].value, 'world');
  });

  it('handles validator errors on subdoc paths (gh-5226)', function() {
    const schema = Schema({
      child: {
        type: Schema({ name: String }),
        validate: () => false
      },
      children: {
        type: [{ name: String }],
        validate: () => false
      }
    });
    const Model = db.model('Test', schema);

    const doc = new Model({ child: {}, children: [] });
    return doc.validate().then(() => assert.ok(false), err => {
      assert.ok(err);
      assert.ok(err.errors);
      assert.ok(err.errors.child);
      assert.ok(err.errors.children);
    });
  });

  it('reports array cast error with index (gh-8888)', function() {
    const schema = Schema({ test: [Number] },
      { autoIndex: false, autoCreate: false });
    const Test = db.model('test', schema);

    const t = new Test({ test: [1, 'world'] });
    const err = t.validateSync();
    assert.ok(err);
    assert.ok(err.errors);
    assert.ok(err.errors['test.1']);
  });

  it('sets defaults if setting nested path to empty object with minimize false (gh-8829)', function() {
    const cartSchema = Schema({
      _id: 'String',
      item: {
        name: { type: 'String', default: 'Default Name' }
      }
    },
    { minimize: false });
    const Test = db.model('Test', cartSchema);

    const doc = new Test({ _id: 'foobar', item: {} });

    return doc.save().
      then(() => Test.collection.findOne()).
      then(doc => assert.equal(doc.item.name, 'Default Name'));
  });

  it('clears cast errors when setting an array subpath (gh-9080)', function() {
    const userSchema = new Schema({ tags: [Schema.ObjectId] });
    const User = db.model('User', userSchema);

    const user = new User({ tags: ['hey'] });
    user.tags = [];

    const err = user.validateSync();
    assert.ifError(err);
  });

  it('saves successfully if you splice() a sliced array (gh-9011)', async function() {
    const childSchema = Schema({ values: [Number] });
    const parentSchema = Schema({ children: [childSchema] });

    const Parent = db.model('Parent', parentSchema);


    await Parent.create({
      children: [
        { values: [1, 2, 3] },
        { values: [4, 5, 6] }
      ]
    });

    const parent = await Parent.findOne();
    const copy = parent.children[0].values.slice();
    copy.splice(1);

    await parent.save();
    const _parent = await Parent.findOne();
    assert.deepEqual(_parent.toObject().children[0].values, [1, 2, 3]);
  });

  it('handles modifying a subpath of a nested array of documents (gh-8926)', async function() {
    const bookSchema = new Schema({ title: String });
    const aisleSchema = new Schema({
      shelves: [[bookSchema]]
    });
    const librarySchema = new Schema({ aisles: [aisleSchema] });

    const Library = db.model('Test', librarySchema);


    await Library.create({
      aisles: [{ shelves: [[{ title: 'Clean Code' }]] }]
    });

    const library = await Library.findOne();
    library.aisles[0].shelves[0][0].title = 'Refactoring';
    await library.save();

    const foundLibrary = await Library.findOne().lean();
    assert.equal(foundLibrary.aisles[0].shelves[0][0].title, 'Refactoring');
  });

  it('Document#save accepts `timestamps` option (gh-8947) for update', async function() {

    // Arrange
    const userSchema = new Schema({ name: String }, { timestamps: true });
    const User = db.model('User', userSchema);

    const createdUser = await User.create({ name: 'Hafez' });

    const user = await User.findOne({ _id: createdUser._id });

    // Act
    user.name = 'John';
    await user.save({ timestamps: false });

    // Assert
    assert.deepEqual(createdUser.updatedAt, user.updatedAt);
  });

  it('Document#save accepts `timestamps` option (gh-8947) on inserting a new document', async function() {

    // Arrange
    const userSchema = new Schema({ name: String }, { timestamps: true });
    const User = db.model('User', userSchema);

    const user = new User({ name: 'Hafez' });

    // Act
    await user.save({ timestamps: false });

    // Assert
    assert.ok(!user.createdAt);
    assert.ok(!user.updatedAt);
  });

  it('Sets default when passing undefined as value for a key in a nested subdoc (gh-9039)', async function() {
    const Test = db.model('Test', {
      nested: {
        prop: {
          type: String,
          default: 'some default value'
        }
      }
    });


    const doc = await Test.create({ nested: { prop: undefined } });
    assert.equal(doc.nested.prop, 'some default value');
  });

  it('allows accessing $locals when initializing (gh-9098)', function() {
    const personSchema = new mongoose.Schema({
      name: {
        first: String,
        last: String
      }
    });

    personSchema.virtual('fullName').
      get(function() { return this.$locals.fullName; }).
      set(function(newFullName) { this.$locals.fullName = newFullName; });

    const Person = db.model('Person', personSchema);

    const axl = new Person({ fullName: 'Axl Rose' });
    assert.equal(axl.fullName, 'Axl Rose');
  });

  describe('Document#getChanges(...) (gh-9096)', function() {
    it('returns an empty object when there are no changes', async function() {

      const User = db.model('User', { name: String, age: Number, country: String });
      const user = await User.create({ name: 'Hafez', age: 25, country: 'Egypt' });

      const changes = user.getChanges();
      assert.deepEqual(changes, {});
    });

    it('returns only the changed paths', async function() {

      const User = db.model('User', { name: String, age: Number, country: String });
      const user = await User.create({ name: 'Hafez', age: 25, country: 'Egypt' });

      user.country = undefined;
      user.age = 26;

      const changes = user.getChanges();
      assert.deepEqual(changes, { $set: { age: 26 }, $unset: { country: 1 } });
    });
  });

  it('supports skipping defaults on a document (gh-8271)', function() {
    const testSchema = new mongoose.Schema({
      testTopLevel: { type: String, default: 'foo' },
      testNested: {
        prop: { type: String, default: 'bar' }
      },
      testArray: [{ prop: { type: String, default: 'baz' } }],
      testSingleNested: new Schema({
        prop: { type: String, default: 'qux' }
      })
    });
    const Test = db.model('Test', testSchema);

    const doc = new Test({ testArray: [{}], testSingleNested: {} }, null,
      { defaults: false });
    assert.ok(!doc.testTopLevel);
    assert.ok(!doc.testNested.prop);
    assert.ok(!doc.testArray[0].prop);
    assert.ok(!doc.testSingleNested.prop);
  });

  it('throws an error when `transform` returns a promise (gh-9163)', function() {
    const userSchema = new Schema({
      name: {
        type: String,
        transform: function() {
          return new Promise(() => {});
        }
      }
    });

    const User = db.model('User', userSchema);

    const user = new User({ name: 'Hafez' });
    assert.throws(function() {
      user.toJSON();
    }, /must be synchronous/);

    assert.throws(function() {
      user.toObject();
    }, /must be synchronous/);
  });

  it('uses strict equality when checking mixed paths for modifications (gh-9165)', function() {
    const schema = Schema({ obj: {} });
    const Model = db.model('gh9165', schema);

    return Model.create({ obj: { key: '2' } }).
      then(doc => {
        doc.obj = { key: 2 };
        assert.ok(doc.modifiedPaths().indexOf('obj') !== -1);
        return doc.save();
      }).
      then(doc => Model.findById(doc)).
      then(doc => assert.strictEqual(doc.obj.key, 2));
  });

  it('supports `useProjection` option for `toObject()` (gh-9118)', function() {
    const authorSchema = new mongoose.Schema({
      name: String,
      hiddenField: { type: String, select: false }
    });

    const Author = db.model('Author', authorSchema);

    const example = new Author({ name: 'John', hiddenField: 'A secret' });
    assert.strictEqual(example.toJSON({ useProjection: true }).hiddenField, void 0);
  });

  it('clears out priorDoc after overwriting single nested subdoc (gh-9208)', async function() {
    const TestModel = db.model('Test', Schema({
      nested: Schema({
        myBool: Boolean,
        myString: String
      })
    }));


    const test = new TestModel();

    test.nested = { myBool: true };
    await test.save();

    test.nested = { myString: 'asdf' };
    await test.save();

    test.nested.myBool = true;
    await test.save();

    const doc = await TestModel.findById(test);
    assert.strictEqual(doc.nested.myBool, true);
  });

  it('handles immutable properties underneath single nested subdocs when overwriting (gh-9281)', async function() {
    const SubSchema = Schema({
      nestedProp: {
        type: String,
        immutable: true
      }
    }, { strict: 'throw' });

    const TestSchema = Schema({ object: SubSchema }, { strict: 'throw' });
    const Test = db.model('Test', TestSchema);


    await Test.create({ object: { nestedProp: 'A' } });
    const doc = await Test.findOne();

    doc.object = {};
    const err = await doc.save().then(() => null, err => err);

    assert.ok(err);
    assert.ok(err.errors['object']);
    assert.ok(err.message.includes('Path `nestedProp` is immutable'), err.message);

    // Setting to the same value as the previous doc is ok.
    doc.object = { nestedProp: 'A' };
    await doc.save();
  });

  it('allows removing boolean key by setting it to `undefined` (gh-9275)', async function() {
    const Test = db.model('Test', Schema({ a: Boolean }));


    const doc = await Test.create({ a: true });
    doc.a = undefined;
    await doc.save();

    const fromDb = await Test.findOne().lean();
    assert.ok(!('a' in fromDb));
  });

  it('keeps manually populated paths when setting a nested path to itself (gh-9293)', async function() {
    const StepSchema = Schema({
      ride: { type: ObjectId, ref: 'Ride' },
      status: Number
    });

    const RideSchema = Schema({
      status: Number,
      steps: {
        taxi: [{ type: ObjectId, ref: 'Step' }],
        rent: [{ type: ObjectId, ref: 'Step' }],
        vehicle: [{ type: ObjectId, ref: 'Step' }]
      }
    });

    const Step = db.model('Step', StepSchema);
    const Ride = db.model('Ride', RideSchema);


    let ride = await Ride.create({ status: 0 });
    const steps = await Step.create([
      { ride: ride, status: 0 },
      { ride: ride, status: 1 },
      { ride: ride, status: 2 }
    ]);

    ride.steps = { taxi: [steps[0]], rent: [steps[1]], vehicle: [steps[2]] };
    await ride.save();

    ride = await Ride.findOne({}).populate('steps.taxi steps.vehicle steps.rent');

    assert.equal(ride.steps.taxi[0].status, 0);
    assert.equal(ride.steps.rent[0].status, 1);
    assert.equal(ride.steps.vehicle[0].status, 2);

    ride.steps = ride.steps;
    assert.equal(ride.steps.taxi[0].status, 0);
    assert.equal(ride.steps.rent[0].status, 1);
    assert.equal(ride.steps.vehicle[0].status, 2);
  });

  it('doesnt wipe out nested paths when setting a nested path to itself (gh-9313)', async function() {
    const schema = new Schema({
      nested: {
        prop1: { type: Number, default: 50 },
        prop2: {
          type: String,
          enum: ['val1', 'val2'],
          default: 'val1',
          required: true
        },
        prop3: {
          prop4: { type: Number, default: 0 }
        }
      }
    });

    const Model = db.model('Test', schema);


    let doc = await Model.create({});

    doc = await Model.findById(doc);

    doc.nested = doc.nested;

    assert.equal(doc.nested.prop2, 'val1');
    await doc.save();

    const fromDb = await Model.collection.findOne({ _id: doc._id });
    assert.equal(fromDb.nested.prop2, 'val1');
  });

  it('allows saving after setting document array to itself (gh-9266)', async function() {
    const Model = db.model('Test', Schema({ keys: [{ _id: false, name: String }] }));


    const document = new Model({});

    document.keys[0] = { name: 'test' };
    document.keys = document.keys;

    await document.save();

    const fromDb = await Model.findOne();
    assert.deepEqual(fromDb.toObject().keys, [{ name: 'test' }]);
  });

  it('allows accessing document values from function default on array (gh-9351) (gh-6155)', function() {
    const schema = Schema({
      publisher: String,
      authors: {
        type: [String],
        default: function() {
          return [this.publisher];
        }
      }
    });
    const Test = db.model('Test', schema);

    const doc = new Test({ publisher: 'Mastering JS' });
    assert.deepEqual(doc.toObject().authors, ['Mastering JS']);
  });

  it('handles pulling array subdocs when _id is an alias (gh-9319)', async function() {
    const childSchema = Schema({
      field: {
        type: String,
        alias: '_id'
      }
    }, { _id: false });

    const parentSchema = Schema({ children: [childSchema] });
    const Parent = db.model('Parent', parentSchema);


    await Parent.create({ children: [{ field: '1' }] });
    const p = await Parent.findOne();

    p.children.pull('1');
    await p.save();

    assert.equal(p.children.length, 0);

    const fromDb = await Parent.findOne();
    assert.equal(fromDb.children.length, 0);
  });

  it('allows setting nested path to instance of model (gh-9392)', function() {
    const def = { test: String };
    const Child = db.model('Child', def);

    const Parent = db.model('Parent', { nested: def });

    const c = new Child({ test: 'new' });

    const p = new Parent({ nested: { test: 'old' } });
    p.nested = c;

    assert.equal(p.nested.test, 'new');
  });

  it('unmarks modified if setting a value to the same value as it was previously (gh-9396)', async function() {
    const schema = new Schema({
      bar: String
    });

    const Test = db.model('Test', schema);


    const foo = new Test({ bar: 'bar' });
    await foo.save();
    assert.ok(!foo.isModified('bar'));

    foo.bar = 'baz';
    assert.ok(foo.isModified('bar'));

    foo.bar = 'bar';
    assert.ok(!foo.isModified('bar'));
  });

  it('unmarks modified if setting a value to the same subdoc as it was previously (gh-9396)', async function() {
    const schema = new Schema({
      nested: { bar: String },
      subdoc: new Schema({ bar: String }, { _id: false })
    });
    const Test = db.model('Test', schema);


    const foo = new Test({ nested: { bar: 'bar' }, subdoc: { bar: 'bar' } });
    await foo.save();
    assert.ok(!foo.isModified('nested'));
    assert.ok(!foo.isModified('subdoc'));

    foo.nested = { bar: 'baz' };
    foo.subdoc = { bar: 'baz' };
    assert.ok(foo.isModified('nested'));
    assert.ok(foo.isModified('subdoc'));

    foo.nested = { bar: 'bar' };
    foo.subdoc = { bar: 'bar' };
    assert.ok(!foo.isModified('nested'));
    assert.ok(!foo.isModified('subdoc'));
    assert.ok(!foo.isModified('subdoc.bar'));

    foo.nested = { bar: 'baz' };
    foo.subdoc = { bar: 'baz' };
    assert.ok(foo.isModified('nested'));
    assert.ok(foo.isModified('subdoc'));
    await foo.save();

    foo.nested = { bar: 'bar' };
    foo.subdoc = { bar: 'bar' };
    assert.ok(foo.isModified('nested'));
    assert.ok(foo.isModified('subdoc'));
    assert.ok(foo.isModified('subdoc.bar'));
  });

  it('correctly tracks saved state for deeply nested objects (gh-10773) (gh-9396)', async function() {
    const PaymentSchema = Schema({ status: String }, { _id: false });
    const OrderSchema = new Schema({
      status: String,
      payments: {
        payout: PaymentSchema
      }
    });

    const Order = db.model('Order', OrderSchema);

    const order = new Order({
      status: 'unpaid',
      payments: {
        payout: {
          status: 'unpaid'
        }
      }
    });

    await order.save();

    const newPaymentsStatus = Object.assign({}, order.payments);

    newPaymentsStatus.payout.status = 'paid';

    order.payments = newPaymentsStatus;
    assert.ok(order.isModified('payments'));

    await order.save();

    const fromDb = await Order.findById(order._id).lean();
    assert.equal(fromDb.payments.payout.status, 'paid');
  });

  it('marks path as errored if default function throws (gh-9408)', function() {
    const jobSchema = new Schema({
      deliveryAt: Date,
      subJob: [{
        deliveryAt: Date,
        shippingAt: {
          type: Date,
          default: () => { throw new Error('Oops!'); }
        },
        prop: { type: String, default: 'default' }
      }]
    });

    const Job = db.model('Test', jobSchema);

    const doc = new Job({ subJob: [{ deliveryAt: new Date() }] });
    assert.equal(doc.subJob[0].prop, 'default');
  });

  it('passes subdoc with initial values set to default function when init-ing (gh-9408)', function() {
    const jobSchema = new Schema({
      deliveryAt: Date,
      subJob: [{
        deliveryAt: Date,
        shippingAt: {
          type: Date,
          default: function() {
            return this.deliveryAt;
          }
        }
      }]
    });

    const Job = db.model('Test', jobSchema);

    const date = new Date();
    const doc = new Job({ subJob: [{ deliveryAt: date }] });

    assert.equal(doc.subJob[0].shippingAt.valueOf(), date.valueOf());
  });

  it('passes document as an argument for `required` function in schema definition (gh-9433)', function() {
    let docFromValidation;

    const userSchema = new Schema({
      name: {
        type: String,
        required: (doc) => {
          docFromValidation = doc;
          return doc.age > 18;
        }
      },
      age: Number
    });

    const User = db.model('User', userSchema);
    const user = new User({ age: 26 });
    const err = user.validateSync();
    assert.ok(err);

    assert.ok(docFromValidation === user);
  });

  it('works with path named isSelected (gh-9438)', function() {
    const categorySchema = new Schema({
      name: String,
      categoryUrl: { type: String, required: true }, // Makes test fail
      isSelected: Boolean
    });

    const siteSchema = new Schema({ categoryUrls: [categorySchema] });

    const Test = db.model('Test', siteSchema);
    const test = new Test({
      categoryUrls: [
        { name: 'A', categoryUrl: 'B', isSelected: false, isModified: false }
      ]
    });
    const err = test.validateSync();
    assert.ifError(err);
  });

  it('init tracks cast error reason (gh-9448)', function() {
    const Test = db.model('Test', Schema({
      num: Number
    }));

    const doc = new Test();
    doc.init({ num: 'not a number' });

    const err = doc.validateSync();
    assert.ok(err.errors['num'].reason);
  });

  it('correctly handles setting nested path underneath single nested subdocs (gh-9459)', function() {
    const preferencesSchema = mongoose.Schema({
      notifications: {
        email: Boolean,
        push: Boolean
      },
      keepSession: Boolean
    }, { _id: false });

    const User = db.model('User', Schema({
      email: String,
      username: String,
      preferences: preferencesSchema
    }));

    const userFixture = {
      email: 'foo@bar.com',
      username: 'foobars',
      preferences: {
        keepSession: true,
        notifications: {
          email: false,
          push: false
        }
      }
    };

    let userWithEmailNotifications = Object.assign({}, userFixture, {
      'preferences.notifications': { email: true }
    });
    let testUser = new User(userWithEmailNotifications);

    assert.deepEqual(testUser.toObject().preferences.notifications, { email: true });

    userWithEmailNotifications = Object.assign({}, userFixture, {
      'preferences.notifications.email': true
    });
    testUser = new User(userWithEmailNotifications);

    assert.deepEqual(testUser.toObject().preferences.notifications, { email: true, push: false });
  });

  it('$isValid() with space-delimited and array syntax (gh-9474)', function() {
    const Test = db.model('Test', Schema({
      name: String,
      email: String,
      age: Number,
      answer: Number
    }));

    const doc = new Test({ name: 'test', email: 'test@gmail.com', age: 'bad', answer: 'bad' });

    assert.ok(doc.$isValid('name'));
    assert.ok(doc.$isValid('email'));
    assert.ok(!doc.$isValid('age'));
    assert.ok(!doc.$isValid('answer'));

    assert.ok(doc.$isValid('name email'));
    assert.ok(doc.$isValid('name age'));
    assert.ok(!doc.$isValid('age answer'));

    assert.ok(doc.$isValid(['name', 'email']));
    assert.ok(doc.$isValid(['name', 'age']));
    assert.ok(!doc.$isValid(['age', 'answer']));
  });

  it('avoids overwriting array subdocument when setting dotted path that is not selected (gh-9427)', async function() {
    const Test = db.model('Test', Schema({
      arr: [{ _id: false, val: Number }],
      name: String,
      age: Number
    }));


    let doc = await Test.create({
      name: 'Test',
      arr: [{ val: 1 }, { val: 2 }],
      age: 30
    });

    doc = await Test.findById(doc._id).select('name');
    doc.set('arr.0.val', 2);
    await doc.save();

    const fromDb = await Test.findById(doc._id);
    assert.deepEqual(fromDb.toObject().arr, [{ val: 2 }, { val: 2 }]);
  });

  it('ignore getters when diffing objects for change tracking (gh-9501)', async function() {
    const schema = new Schema({
      title: {
        type: String,
        required: true
      },
      price: {
        type: Number,
        min: 0
      },
      taxPercent: {
        type: Number,
        required: function() {
          return this.price != null;
        },
        min: 0,
        max: 100,
        get: value => value || 10
      }
    });

    const Test = db.model('Test', schema);


    const doc = await Test.create({
      title: 'original'
    });

    doc.set({
      title: 'updated',
      price: 10,
      taxPercent: 10
    });

    assert.ok(doc.modifiedPaths().indexOf('taxPercent') !== -1);

    await doc.save();

    const fromDb = await Test.findById(doc).lean();
    assert.equal(fromDb.taxPercent, 10);
  });

  it('allows defining middleware for all document hooks using regexp (gh-9190)', async function() {
    const schema = Schema({ name: String });

    let called = 0;
    schema.pre(/.*/, { document: true, query: false }, function() {
      ++called;
    });
    const Model = db.model('Test', schema);


    await Model.find();
    assert.equal(called, 0);

    await Model.findOne();
    assert.equal(called, 0);

    await Model.countDocuments();
    assert.equal(called, 0);

    const docs = await Model.create([{ name: 'test' }], { validateBeforeSave: false });
    assert.equal(called, 1);

    await docs[0].validate();
    assert.equal(called, 2);

    await docs[0].updateOne({ name: 'test2' });
    assert.equal(called, 3);

    await Model.aggregate([{ $match: { name: 'test' } }]);
    assert.equal(called, 3);
  });

  it('correctly handles setting nested props to other nested props (gh-9519)', async function() {
    const schemaA = Schema({
      propX: {
        nested1: { prop: Number },
        nested2: { prop: Number },
        nested3: { prop: Number }
      },
      propY: {
        nested1: { prop: Number },
        nested2: { prop: Number },
        nested3: { prop: Number }
      }
    });

    const schemaB = Schema({ prop: { prop: Number } });

    const ModelA = db.model('Test1', schemaA);
    const ModelB = db.model('Test2', schemaB);


    const saved = await ModelA.create({
      propX: {
        nested1: { prop: 1 },
        nested2: { prop: 1 },
        nested3: { prop: 1 }
      },
      propY: {
        nested1: { prop: 2 },
        nested2: { prop: 2 },
        nested3: { prop: 2 }
      }
    });

    const objA = await ModelA.findById(saved._id);
    const objB = new ModelB();

    objB.prop = objA.propX.nested1;

    assert.strictEqual(objB.prop.prop, 1);
  });

  it('sets fields after an undefined field (gh-9585)', function() {
    const personSchema = new Schema({
      items: { type: Array },
      email: { type: String }
    });

    const Person = db.model('Person', personSchema);


    const person = new Person({ items: undefined, email: 'test@gmail.com' });
    assert.equal(person.email, 'test@gmail.com');
  });

  it('passes document to `default` functions (gh-9633)', function() {
    let documentFromDefault;
    const userSchema = new Schema({
      name: { type: String },
      age: {
        type: Number,
        default: function(doc) {
          documentFromDefault = doc;
        }
      }

    });

    const User = db.model('User', userSchema);

    const user = new User({ name: 'Hafez' });

    assert.ok(documentFromDefault === user);
    assert.equal(documentFromDefault.name, 'Hafez');
  });

  it('handles pre hook throwing a sync error (gh-9659)', async function() {
    const TestSchema = new Schema({ name: String });

    TestSchema.pre('save', function() {
      throw new Error('test err');
    });
    const TestModel = db.model('Test', TestSchema);


    const testObject = new TestModel({ name: 't' });

    const err = await testObject.save().then(() => null, err => err);
    assert.ok(err);
    assert.equal(err.message, 'test err');
  });

  it('returns undefined rather than entire object when calling `get()` with empty string (gh-9681)', function() {
    const TestSchema = new Schema({ name: String });
    const TestModel = db.model('Test', TestSchema);

    const testObject = new TestModel({ name: 't' });

    assert.strictEqual(testObject.get(''), void 0);
  });

  it('keeps atomics when assigning array to filtered array (gh-9651)', async function() {
    const Model = db.model('Test', { arr: [{ abc: String }] });


    const m1 = new Model({ arr: [{ abc: 'old' }] });
    await m1.save();

    const m2 = await Model.findOne({ _id: m1._id });

    m2.arr = [];
    m2.arr = m2.arr.filter(() => true);
    m2.arr.push({ abc: 'ghi' });
    await m2.save();

    const fromDb = await Model.findById(m1._id);
    assert.equal(fromDb.arr.length, 1);
    assert.equal(fromDb.arr[0].abc, 'ghi');
  });

  it('does not pass doc to ObjectId or Date.now (gh-9633) (gh-9636)', function() {
    const userSchema = new Schema({
      parentId: { type: Schema.ObjectId, ref: 'User', default: () => new mongoose.Types.ObjectId() },
      createdAt: { type: Date, default: Date.now }
    });

    const User = db.model('User', userSchema);

    const user = new User();

    assert.ok(user.parentId instanceof mongoose.Types.ObjectId);
    assert.ok(user.createdAt instanceof Date);
  });

  it('supports getting a list of populated docs (gh-9702)', async function() {
    const Child = db.model('Child', Schema({ name: String }));
    const Parent = db.model('Parent', {
      children: [{ type: ObjectId, ref: 'Child' }],
      child: { type: ObjectId, ref: 'Child' }
    });


    const c = await Child.create({ name: 'test' });
    await Parent.create({
      children: [c._id],
      child: c._id
    });

    const p = await Parent.findOne();
    await p.populate('children');
    await p.populate('child');

    p.children; // [{ _id: '...', name: 'test' }]

    assert.equal(p.$getPopulatedDocs().length, 2);
    assert.equal(p.$getPopulatedDocs()[0], p.children[0]);
    assert.equal(p.$getPopulatedDocs()[0].name, 'test');
    assert.equal(p.$getPopulatedDocs()[1], p.child);
    assert.equal(p.$getPopulatedDocs()[1].name, 'test');
  });

  it('with virtual populate (gh-10148)', async function() {
    const childSchema = Schema({ name: String, parentId: 'ObjectId' });
    childSchema.virtual('parent', {
      ref: 'Parent',
      localField: 'parentId',
      foreignField: '_id',
      justOne: true
    });
    const Child = db.model('Child', childSchema);

    const Parent = db.model('Parent', Schema({ name: String }));


    const p = await Parent.create({ name: 'Anakin' });
    await Child.create({ name: 'Luke', parentId: p._id });

    const res = await Child.findOne().populate('parent');
    assert.equal(res.parent.name, 'Anakin');
    const docs = res.$getPopulatedDocs();
    assert.equal(docs.length, 1);
    assert.equal(docs[0].name, 'Anakin');
  });

  it('handles paths named `db` (gh-9798)', async function() {
    const schema = new Schema({
      db: String
    });
    const Test = db.model('Test', schema);


    const doc = await Test.create({ db: 'foo' });
    doc.db = 'bar';
    await doc.save();
    await doc.deleteOne();

    const _doc = await Test.findOne({ db: 'bar' });
    assert.ok(!_doc);
  });

  it('handles paths named `schema` gh-8798', async function() {
    const schema = new Schema({
      schema: String,
      name: String
    });
    const Test = db.model('Test', schema);


    const doc = await Test.create({ schema: 'test', name: 'test' });
    await doc.save();
    assert.ok(doc);
    assert.equal(doc.schema, 'test');
    assert.equal(doc.name, 'test');

    const fromDb = await Test.findById(doc);
    assert.equal(fromDb.schema, 'test');
    assert.equal(fromDb.name, 'test');

    doc.schema = 'test2';
    await doc.save();

    await fromDb.remove();
    doc.name = 'test3';
    const err = await doc.save().then(() => null, err => err);
    assert.ok(err);
    assert.equal(err.name, 'DocumentNotFoundError');
  });

  it('handles nested paths named `schema` gh-8798', async function() {
    const schema = new Schema({
      nested: {
        schema: String
      },
      name: String
    });
    const Test = db.model('Test', schema);


    const doc = await Test.create({ nested: { schema: 'test' }, name: 'test' });
    await doc.save();
    assert.ok(doc);
    assert.equal(doc.nested.schema, 'test');
    assert.equal(doc.name, 'test');

    const fromDb = await Test.findById(doc);
    assert.equal(fromDb.nested.schema, 'test');
    assert.equal(fromDb.name, 'test');

    doc.nested.schema = 'test2';
    await doc.save();
  });

  it('object setters will be applied for each object in array after populate (gh-9838)', async function() {
    const updatedElID = '123456789012345678901234';

    const ElementSchema = new Schema({
      name: 'string',
      nested: [{ type: Schema.Types.ObjectId, ref: 'Nested' }]
    });

    const NestedSchema = new Schema({});

    const Element = db.model('Test', ElementSchema);
    const NestedElement = db.model('Nested', NestedSchema);


    const nes = new NestedElement({});
    await nes.save();
    const ele = new Element({ nested: [nes.id], name: 'test' });
    await ele.save();

    const ss = await Element.findById(ele._id).populate({ path: 'nested', model: NestedElement });
    ss.nested = [updatedElID];
    await ss.save();

    assert.ok(typeof ss.nested[0] !== 'string');
    assert.equal(ss.nested[0].toHexString(), updatedElID);
  });
  it('gh9884', async function() {


    const obi = new Schema({
      eType: {
        type: String,
        required: true,
        uppercase: true
      },
      eOrigin: {
        type: String,
        required: true
      },
      eIds: [
        {
          type: String
        }
      ]
    }, { _id: false });

    const schema = new Schema({
      name: String,
      description: String,
      isSelected: {
        type: Boolean,
        default: false
      },
      wan: {
        type: [obi],
        default: undefined,
        required: true
      }
    });

    const newDoc = {
      name: 'name',
      description: 'new desc',
      isSelected: true,
      wan: [
        {
          eType: 'X',
          eOrigin: 'Y',
          eIds: ['Y', 'Z']
        }
      ]
    };

    const Model = db.model('Test', schema);
    await Model.create(newDoc);
    const doc = await Model.findOne();
    assert.ok(doc);
  });

  it('Makes sure pre remove hook is executed gh-9885', async function() {
    const SubSchema = new Schema({
      myValue: {
        type: String
      }
    }, {});
    let count = 0;
    SubSchema.pre('remove', function(next) {
      count++;
      next();
    });
    const thisSchema = new Schema({
      foo: {
        type: String,
        required: true
      },
      mySubdoc: {
        type: [SubSchema],
        required: true
      }
    }, { minimize: false, collection: 'test' });

    const Model = db.model('TestModel', thisSchema);


    await Model.deleteMany({}); // remove all existing documents
    const newModel = {
      foo: 'bar',
      mySubdoc: [{ myValue: 'some value' }]
    };
    const document = await Model.create(newModel);
    document.mySubdoc[0].remove();
    await document.save().catch((error) => {
      console.error(error);
    });
    assert.equal(count, 1);
  });

  it('gh9880', function(done) {
    const testSchema = new Schema({
      prop: String,
      nestedProp: {
        prop: String
      }
    });
    const Test = db.model('Test', testSchema);

    new Test({
      prop: 'Test',
      nestedProp: null
    }).save((err, doc) => {
      doc.id;
      doc.nestedProp;

      // let's clone this document:
      new Test({
        prop: 'Test 2',
        nestedProp: doc.nestedProp
      });

      Test.updateOne({
        _id: doc._id
      }, {
        nestedProp: null
      }, (err) => {
        assert.ifError(err);
        Test.findOne({
          _id: doc._id
        }, (err, updatedDoc) => {
          assert.ifError(err);
          new Test({
            prop: 'Test 3',
            nestedProp: updatedDoc.nestedProp
          });
          done();
        });
      });
    });
  });

  it('handles directly setting embedded document array element with projection (gh-9909)', async function() {
    const schema = Schema({
      elements: [{
        text: String,
        subelements: [{
          text: String
        }]
      }]
    });

    const Test = db.model('Test', schema);


    let doc = await Test.create({ elements: [{ text: 'hello' }] });
    doc = await Test.findById(doc).select('elements');

    doc.elements[0].subelements[0] = { text: 'my text' };
    await doc.save();

    const fromDb = await Test.findById(doc).lean();
    assert.equal(fromDb.elements.length, 1);
    assert.equal(fromDb.elements[0].subelements.length, 1);
    assert.equal(fromDb.elements[0].subelements[0].text, 'my text');
  });

  it('toObject() uses child schema `flattenMaps` option by default (gh-9995)', async function() {
    const MapSchema = new Schema({
      value: { type: Number }
    }, { _id: false });

    const ChildSchema = new Schema({
      map: { type: Map, of: MapSchema }
    });
    ChildSchema.set('toObject', { flattenMaps: true });

    const ParentSchema = new Schema({
      child: { type: Schema.ObjectId, ref: 'Child' }
    });

    const ChildModel = db.model('Child', ChildSchema);
    const ParentModel = db.model('Parent', ParentSchema);


    const childDocument = new ChildModel({
      map: { first: { value: 1 }, second: { value: 2 } }
    });
    await childDocument.save();

    const parentDocument = new ParentModel({ child: childDocument });
    await parentDocument.save();

    const resultDocument = await ParentModel.findOne().populate('child').exec();

    let resultObject = resultDocument.toObject();
    assert.ok(resultObject.child.map);
    assert.ok(!(resultObject.child.map instanceof Map));

    resultObject = resultDocument.toObject({ flattenMaps: false });
    assert.ok(resultObject.child.map instanceof Map);
  });

  it('does not double validate paths under mixed objects (gh-10141)', async function() {
    let validatorCallCount = 0;
    const Test = db.model('Test', Schema({
      name: String,
      object: {
        type: Object,
        validate: () => {
          validatorCallCount++;
          return true;
        }
      }
    }));


    const doc = await Test.create({ name: 'test', object: { answer: 42 } });

    validatorCallCount = 0;
    doc.set('object.question', 'secret');
    doc.set('object.answer', 0);
    await doc.validate();
    assert.equal(validatorCallCount, 0);
  });

  it('clears child document modified when setting map path underneath single nested (gh-10295)', async function() {
    const SecondMapSchema = new mongoose.Schema({
      data: { type: Map, of: Number, default: {}, _id: false }
    });

    const FirstMapSchema = new mongoose.Schema({
      data: { type: Map, of: SecondMapSchema, default: {}, _id: false }
    });

    const NestedSchema = new mongoose.Schema({
      data: { type: Map, of: SecondMapSchema, default: {}, _id: false }
    });

    const TestSchema = new mongoose.Schema({
      _id: Number,
      firstMap: { type: Map, of: FirstMapSchema, default: {}, _id: false },
      nested: { type: NestedSchema, default: {}, _id: false }
    });

    const Test = db.model('Test', TestSchema);


    const doc = await Test.create({ _id: Date.now() });

    doc.nested.data.set('second', {});
    assert.ok(doc.modifiedPaths().indexOf('nested.data.second') !== -1, doc.modifiedPaths());
    await doc.save();

    doc.nested.data.get('second').data.set('final', 3);
    assert.ok(doc.modifiedPaths().indexOf('nested.data.second.data.final') !== -1, doc.modifiedPaths());
    await doc.save();

    const fromDb = await Test.findById(doc).lean();
    assert.equal(fromDb.nested.data.second.data.final, 3);
  });

  it('avoids infinite recursion when setting single nested subdoc to array (gh-10351)', async function() {
    const userInfoSchema = new mongoose.Schema({ _id: String }, { _id: false });
    const observerSchema = new mongoose.Schema({ user: {} }, { _id: false });

    const entrySchema = new mongoose.Schema({
      creator: userInfoSchema,
      observers: [observerSchema]
    });

    entrySchema.pre('save', function(next) {
      this.observers = [{ user: this.creator }];

      next();
    });

    const Test = db.model('Test', entrySchema);


    const entry = new Test({
      creator: { _id: 'u1' }
    });

    await entry.save();

    const fromDb = await Test.findById(entry);
    assert.equal(fromDb.observers.length, 1);
  });

  describe('reserved keywords can be used optionally (gh-9010)', () => {
    describe('Document#validate(...)', () => {
      it('is available as `$validate`', async() => {
        const userSchema = new Schema({
          name: String
        });

        const User = db.model('User', userSchema);
        const user = new User({ name: 'Sam' });
        const err = await user.$validate();
        assert.ok(err == null);
        assert.equal(user.$validate, user.validate);
      });
      it('can be used as a property in documents', () => {
        const userSchema = new Schema({
          name: String,
          validate: Boolean
        });

        const User = db.model('User', userSchema);
        const user = new User({ name: 'Sam', validate: true });
        assert.equal(user.validate, true);
      });
    });
    describe('Document#save(...)', () => {
      it('is available as `$save`', async() => {
        const userSchema = new Schema({
          name: String
        });

        const User = db.model('User', userSchema);
        const user = new User({ name: 'Sam' });
        const userFromSave = await user.$save();
        assert.ok(userFromSave === user);
        assert.equal(user.$save, user.save);
      });
      it('can be used as a property in documents', () => {
        const userSchema = new Schema({
          name: String,
          save: Boolean
        });

        const User = db.model('User', userSchema);
        const user = new User({ name: 'Sam', save: true });
        assert.equal(user.save, true);
      });
    });
    describe('Document#isModified(...)', () => {
      it('is available as `$isModified`', async() => {
        const userSchema = new Schema({
          name: String
        });

        const User = db.model('User', userSchema);
        const user = new User({ name: 'Sam' });
        await user.save();

        assert.ok(user.$isModified() === false);

        user.name = 'John';
        assert.ok(user.$isModified() === true);
      });
      it('can be used as a property in documents', () => {
        const userSchema = new Schema({
          name: String,
          isModified: String
        });

        const User = db.model('User', userSchema);
        const user = new User({ name: 'Sam', isModified: 'nope' });
        assert.equal(user.isModified, 'nope');
      });
    });
    describe('Document#isNew', () => {
      it('is available as `$isNew`', async() => {
        const userSchema = new Schema({
          name: String
        });

        const User = db.model('User', userSchema);
        const user = new User({ name: 'Sam' });

        assert.ok(user.$isNew === true);
        await user.save();
        assert.ok(user.$isNew === false);
      });
      it('can be used as a property in documents', () => {
        const userSchema = new Schema({
          name: String,
          isNew: String
        });

        const User = db.model('User', userSchema);
        const user = new User({ name: 'Sam', isNew: 'yep' });
        assert.equal(user.isNew, 'yep');
      });
    });
    describe('Document#populated(...)', () => {
      it('is available as `$populated`', async() => {
        const userSchema = new Schema({ name: String });
        const User = db.model('User', userSchema);

        const postSchema = new Schema({
          title: String,
          userId: { type: Schema.ObjectId, ref: 'User' }
        });
        const Post = db.model('Post', postSchema);

        const user = await User.create({ name: 'Sam' });

        const postFromCreate = await Post.create({ title: 'I am a title', userId: user._id });

        const post = await Post.findOne({ _id: postFromCreate }).populate({ path: 'userId' });

        assert.ok(post.$populated('userId'));
        post.depopulate('userId');
        assert.ok(!post.$populated('userId'));
      });
      it('can be used as a property in documents', () => {
        const userSchema = new Schema({
          name: String,
          populated: String
        });

        const User = db.model('User', userSchema);
        const user = new User({ name: 'Sam', populated: 'yep' });
        assert.equal(user.populated, 'yep');
      });
    });
    describe('Document#toObject(...)', () => {
      it('is available as `$toObject`', async() => {
        const userSchema = new Schema({ name: String });
        const User = db.model('User', userSchema);

        const user = await User.create({ name: 'Sam' });

        assert.deepEqual(user.$toObject(), user.toObject());
      });
      it('can be used as a property in documents', () => {
        const userSchema = new Schema({
          name: String,
          toObject: String
        });

        const User = db.model('User', userSchema);
        const user = new User({ name: 'Sam', toObject: 'yep' });
        assert.equal(user.toObject, 'yep');
      });
    });
    describe('Document#init(...)', () => {
      it('is available as `$init`', async() => {
        const userSchema = new Schema({ name: String });
        const User = db.model('User', userSchema);

        const user = new User();
        const sam = new User({ name: 'Sam' });

        assert.equal(user.$init(sam).name, 'Sam');
      });
      it('can be used as a property in documents', () => {
        const userSchema = new Schema({
          name: String,
          init: Number
        });

        const User = db.model('User', userSchema);
        const user = new User({ name: 'Sam', init: 12 });
        assert.equal(user.init, 12);
      });
    });
    xdescribe('Document#collection', () => {
      it('is available as `$collection`', async() => {
        const userSchema = new Schema({ name: String });
        const User = db.model('User', userSchema);

        const user = await User.create({ name: 'Hafez' });
        const userFromCollection = await user.$collection.findOne({ _id: user._id });
        assert.ok(userFromCollection);
      });
      it('can be used as a property in documents', () => {
        const userSchema = new Schema({
          collection: Number
        });

        const User = db.model('User', userSchema);
        const user = new User({ collection: 12 });
        assert.equal(user.collection, 12);
        assert.ok(user.$collection !== user.collection);
        assert.ok(user.$collection);
      });
    });
    describe('Document#errors', () => {
      it('is available as `$errors`', async() => {
        const userSchema = new Schema({ name: { type: String, required: true } });
        const User = db.model('User', userSchema);

        const user = new User();
        user.validateSync();

        assert.ok(user.$errors.name.kind === 'required');
      });
      it('can be used as a property in documents', () => {
        const userSchema = new Schema({
          name: { type: String, required: true },
          errors: Number
        });

        const User = db.model('User', userSchema);
        const user = new User({ errors: 12 });
        user.validateSync();

        assert.equal(user.errors, 12);

        assert.ok(user.$errors.name.kind === 'required');
      });
    });
    describe('Document#removeListener', () => {
      it('is available as `$removeListener`', async() => {
        const userSchema = new Schema({ name: String });
        const User = db.model('User', userSchema);

        const user = new User({ name: 'Hafez' });

        assert.ok(user.$removeListener('save', () => {}));
        assert.ok(user.$removeListener === user.removeListener);
      });
      it('can be used as a property in documents', () => {
        const userSchema = new Schema({
          name: { type: String, required: true },
          removeListener: Number
        });

        const User = db.model('User', userSchema);
        const user = new User({ removeListener: 12 });

        assert.equal(user.removeListener, 12);
      });
    });
    describe('Document#listeners', () => {
      it('is available as `$listeners`', async() => {
        const userSchema = new Schema({ name: String });
        const User = db.model('User', userSchema);

        const user = new User({ name: 'Hafez' });

        assert.ok(user.$listeners === user.listeners);
      });
      it('can be used as a property in documents', () => {
        const userSchema = new Schema({
          name: { type: String, required: true },
          listeners: Number
        });

        const User = db.model('User', userSchema);
        const user = new User({ listeners: 12 });

        assert.equal(user.listeners, 12);
      });
    });
    describe('Document#on', () => {
      it('is available as `$on`', async() => {
        const userSchema = new Schema({ name: String });
        const User = db.model('User', userSchema);

        const user = new User({ name: 'Hafez' });

        assert.ok(user.$on === user.on);
      });
      it('can be used as a property in documents', () => {
        const userSchema = new Schema({
          name: { type: String, required: true },
          on: Number
        });

        const User = db.model('User', userSchema);
        const user = new User({ on: 12 });

        assert.equal(user.on, 12);
      });
    });
    describe('Document#emit', () => {
      it('is available as `$emit`', async() => {
        const userSchema = new Schema({ name: String });
        const User = db.model('User', userSchema);

        const user = new User({ name: 'Hafez' });

        assert.ok(user.$emit === user.emit);
      });
      it('can be used as a property in documents', () => {
        const userSchema = new Schema({
          name: { type: String, required: true },
          emit: Number
        });

        const User = db.model('User', userSchema);
        const user = new User({ emit: 12 });

        assert.equal(user.emit, 12);
      });
    });
    describe('Document#get', () => {
      it('is available as `$get`', async() => {
        const userSchema = new Schema({ name: String });
        const User = db.model('User', userSchema);

        const user = new User({ name: 'Hafez' });

        assert.ok(user.$get === user.get);
      });
      it('can be used as a property in documents', () => {
        const userSchema = new Schema({
          name: { type: String, required: true },
          get: Number
        });

        const User = db.model('User', userSchema);
        const user = new User({ get: 12 });

        assert.equal(user.get, 12);
      });
    });
    describe('Document#remove', () => {
      it('is available as `$remove`', async() => {
        const userSchema = new Schema({ name: String });
        const User = db.model('User', userSchema);

        const user = new User({ name: 'Hafez' });
        await user.save();
        await user.$remove();
        const userFromDB = await User.findOne({ _id: user._id });

        assert.ok(userFromDB == null);
      });
      it('can be used as a property in documents', async() => {
        const userSchema = new Schema({
          remove: Number
        });

        const User = db.model('User', userSchema);
        const user = new User({ remove: 12 });

        assert.equal(user.remove, 12);

        await user.save();
        await user.$remove();
        const userFromDB = await User.findOne({ _id: user._id });

        assert.ok(userFromDB == null);
      });
    });
  });

  describe('virtuals `pathsToSkip` (gh-10120)', () => {
    it('adds support for `pathsToSkip` for virtuals feat-10120', function() {
      const schema = new mongoose.Schema({
        name: String,
        age: Number,
        nested: {
          test: String
        }
      });
      schema.virtual('nameUpper').get(function() { return this.name.toUpperCase(); });
      schema.virtual('answer').get(() => 42);
      schema.virtual('nested.hello').get(() => 'world');

      const Model = db.model('Person', schema);
      const doc = new Model({ name: 'Jean-Luc Picard', age: 59, nested: { test: 'hello' } });
      let obj = doc.toObject({ virtuals: { pathsToSkip: ['answer'] } });
      assert.ok(obj.nameUpper);
      assert.equal(obj.answer, null);
      assert.equal(obj.nested.hello, 'world');
      obj = doc.toObject({ virtuals: { pathsToSkip: ['nested.hello'] } });
      assert.equal(obj.nameUpper, 'JEAN-LUC PICARD');
      assert.equal(obj.answer, 42);
      assert.equal(obj.nested.hello, null);
    });

    it('supports passing a list of virtuals to `toObject()` (gh-10120)', function() {
      const schema = new mongoose.Schema({
        name: String,
        age: Number,
        nested: {
          test: String
        }
      });
      schema.virtual('nameUpper').get(function() { return this.name.toUpperCase(); });
      schema.virtual('answer').get(() => 42);
      schema.virtual('nested.hello').get(() => 'world');

      const Model = db.model('Person', schema);

      const doc = new Model({ name: 'Jean-Luc Picard', age: 59, nested: { test: 'hello' } });

      let obj = doc.toObject({ virtuals: true });
      assert.equal(obj.nameUpper, 'JEAN-LUC PICARD');
      assert.equal(obj.answer, 42);
      assert.equal(obj.nested.hello, 'world');

      obj = doc.toObject({ virtuals: ['answer'] });
      assert.ok(!obj.nameUpper);
      assert.equal(obj.answer, 42);
      assert.equal(obj.nested.hello, null);

      obj = doc.toObject({ virtuals: ['nameUpper'] });
      assert.equal(obj.nameUpper, 'JEAN-LUC PICARD');
      assert.equal(obj.answer, null);
      assert.equal(obj.nested.hello, null);

      obj = doc.toObject({ virtuals: ['nested.hello'] });
      assert.equal(obj.nameUpper, null);
      assert.equal(obj.answer, null);
      assert.equal(obj.nested.hello, 'world');
    });
  });
  describe('validation `pathsToSkip` (gh-10230)', () => {
    it('support `pathsToSkip` option for `Document#validate()`', async function() {

      const User = getUserModel();
      const user = new User();

      const err1 = await user.validate({ pathsToSkip: ['age'] }).then(() => null, err => err);
      assert.deepEqual(Object.keys(err1.errors), ['name']);

      const err2 = await user.validate({ pathsToSkip: ['name'] }).then(() => null, err => err);
      assert.deepEqual(Object.keys(err2.errors), ['age']);
    });

    it('support `pathsToSkip` option for `Document#validate()`', async function() {

      const User = getUserModel();
      const user = new User();

      const err1 = await user.validate({ pathsToSkip: ['age'] }).then(() => null, err => err);
      assert.deepEqual(Object.keys(err1.errors), ['name']);

      const err2 = await user.validate({ pathsToSkip: ['name'] }).then(() => null, err => err);
      assert.deepEqual(Object.keys(err2.errors), ['age']);
    });

    it('support `pathsToSkip` option for `Document#validateSync()`', () => {
      const User = getUserModel();

      const user = new User();

      const err1 = user.validateSync({ pathsToSkip: ['age'] });
      assert.deepEqual(Object.keys(err1.errors), ['name']);

      const err2 = user.validateSync({ pathsToSkip: ['name'] });
      assert.deepEqual(Object.keys(err2.errors), ['age']);
    });

    // skip until gh-10367 is implemented
    xit('support `pathsToSkip` option for `Model.validate()`', async() => {

      const User = getUserModel();
      const err1 = await User.validate({}, { pathsToSkip: ['age'] });
      assert.deepEqual(Object.keys(err1.errors), ['name']);

      const err2 = await User.validate({}, { pathsToSkip: ['name'] });
      assert.deepEqual(Object.keys(err2.errors), ['age']);
    });

    it('`pathsToSkip` accepts space separated paths', async() => {
      const userSchema = Schema({
        name: { type: String, required: true },
        age: { type: Number, required: true },
        country: { type: String, required: true },
        rank: { type: String, required: true }
      });

      const User = db.model('User', userSchema);

      const user = new User({ name: 'Sam', age: 26 });

      const err1 = user.validateSync({ pathsToSkip: 'country rank' });
      assert.ok(err1 == null);

      const err2 = await user.validate({ pathsToSkip: 'country rank' }).then(() => null, err => err);
      assert.ok(err2 == null);
    });


    function getUserModel() {
      const userSchema = Schema({
        name: { type: String, required: true },
        age: { type: Number, required: true },
        rank: String
      });

      const User = db.model('User', userSchema);
      return User;
    }
  });

  it('skips recursive merging (gh-9121)', function() {
    // Subdocument
    const subdocumentSchema = new mongoose.Schema({
      child: new mongoose.Schema({ name: String, age: Number }, { _id: false })
    });
    const Subdoc = mongoose.model('Subdoc', subdocumentSchema);

    // Nested path
    const nestedSchema = new mongoose.Schema({
      child: { name: String, age: Number }
    });
    const Nested = mongoose.model('Nested', nestedSchema);

    const doc1 = new Subdoc({ child: { name: 'Luke', age: 19 } });
    doc1.set({ child: { age: 21 } });
    assert.deepEqual(doc1.toObject().child, { age: 21 });

    const doc2 = new Nested({ child: { name: 'Luke', age: 19 } });
    doc2.set({ child: { age: 21 } });
    assert.deepEqual(doc2.toObject().child, { age: 21 });
  });

  it('does not pull non-schema paths from parent documents into nested paths (gh-10449)', function() {
    const schema = new Schema({
      name: String,
      nested: {
        data: String
      }
    });
    const Test = db.model('Test', schema);

    const doc = new Test({});
    doc.otherProp = 'test';

    assert.ok(!doc.nested.otherProp);
  });

  it('sets properties in the order they are defined in the schema (gh-4665)', async function() {
    const schema = new Schema({
      test: String,
      internal: {
        status: String,
        createdAt: Date
      },
      profile: {
        name: {
          first: String,
          last: String
        }
      }
    });
    const Test = db.model('Test', schema);


    const doc = new Test({
      profile: { name: { last: 'Musashi', first: 'Miyamoto' } },
      internal: { createdAt: new Date('1603-06-01'), status: 'approved' },
      test: 'test'
    });

    assert.deepEqual(Object.keys(doc.toObject()), ['test', 'internal', 'profile', '_id']);
    assert.deepEqual(Object.keys(doc.toObject().profile.name), ['first', 'last']);
    assert.deepEqual(Object.keys(doc.toObject().internal), ['status', 'createdAt']);

    await doc.save();
    const res = await Test.findOne({ _id: doc._id, 'profile.name': { first: 'Miyamoto', last: 'Musashi' } });
    assert.ok(res);
  });

  it('depopulate all should depopulate nested array population (gh-10592)', async function() {
    const Person = db.model('Person', {
      name: String
    });

    const Band = db.model('Band', {
      name: String,
      members: [{ type: Schema.Types.ObjectId, ref: 'Person' }],
      lead: { type: Schema.Types.ObjectId, ref: 'Person' },
      embeddedMembers: [{
        active: Boolean,
        member: {
          type: Schema.Types.ObjectId, ref: 'Person'
        }
      }]
    });

    const people = [{ name: 'Axl Rose' }, { name: 'Slash' }];

    const docs = await Person.create(people);
    let band = {
      name: 'Guns N\' Roses',
      members: [docs[0]._id, docs[1]],
      lead: docs[0]._id,
      embeddedMembers: [{ active: true, member: docs[0]._id }, { active: false, member: docs[1]._id }]
    };

    band = await Band.create(band);
    await band.populate('members lead embeddedMembers.member');
    assert.ok(band.populated('members'));
    assert.ok(band.populated('lead'));
    assert.ok(band.populated('embeddedMembers.member'));
    assert.equal(band.members[0].name, 'Axl Rose');
    assert.equal(band.embeddedMembers[0].member.name, 'Axl Rose');
    band.depopulate();

    assert.ok(!band.populated('members'));
    assert.ok(!band.populated('lead'));
    assert.ok(!band.populated('embeddedMembers.member'));
    assert.ok(!band.embeddedMembers[0].member.name);
  });

  it('should allow dashes in the path name (gh-10677)', async function() {
    const schema = new mongoose.Schema({
      values: {
        type: Map,
        of: { entries: String },
        default: {}
      }
    });

    const Model = db.model('test', schema, 'test');

    const saved = new Model({});
    await saved.save();
    const document = await Model.findById({ _id: saved._id });
    document.values.set('abc', { entries: 'a' });
    document.values.set('abc-d', { entries: 'b' });
    await document.save();
  });

  it('inits non-schema values if strict is false (gh-10828)', function() {
    const FooSchema = new Schema({}, {
      id: false,
      _id: false,
      strict: false
    });
    const BarSchema = new Schema({
      name: String,
      foo: FooSchema
    });

    const Test = db.model('Test', BarSchema);

    const doc = new Test();
    doc.init({
      name: 'Test',
      foo: {
        something: 'A',
        other: 2
      }
    });

    assert.strictEqual(doc.foo.something, 'A');
    assert.strictEqual(doc.foo.other, 2);
  });

  it('avoids depopulating when setting array of subdocs from different doc (gh-10819)', function() {
    const Model1 = db.model('Test', Schema({ someField: String }));
    const Model2 = db.model('Test2', Schema({
      subDocuments: [{
        subDocument: {
          type: 'ObjectId',
          ref: 'Test'
        }
      }]
    }));

    const doc1 = new Model1({ someField: '111' });
    const doc2 = new Model2({
      subDocuments: {
        subDocument: doc1
      }
    });

    const doc3 = new Model2(doc2);
    assert.ok(doc3.populated('subDocuments.subDocument'));
    assert.equal(doc3.subDocuments[0].subDocument.someField, '111');

    const doc4 = new Model2();
    doc4.subDocuments = doc2.subDocuments;
    assert.ok(doc4.populated('subDocuments.subDocument'));
    assert.equal(doc4.subDocuments[0].subDocument.someField, '111');
  });

  it('allows validating doc again if pre validate errors out (gh-10830)', async function() {
    const BookSchema = Schema({
      name: String,
      price: Number,
      quantity: Number
    });

    BookSchema.pre('validate', disallownumflows);

    const Book = db.model('Test', BookSchema);

    function disallownumflows(next) {
      const self = this;
      if (self.isNew) return next();

      if (self.quantity === 27) {
        return next(new Error('Wrong Quantity'));
      }

      next();
    }

    const { _id } = await Book.create({ name: 'Hello', price: 50, quantity: 25 });

    const doc = await Book.findById(_id);

    doc.quantity = 27;
    const err = await doc.save().then(() => null, err => err);
    assert.ok(err);

    doc.quantity = 26;
    await doc.save();
  });
<<<<<<< HEAD
  it('ensures that doc.ownerDocument() and doc.parent() by default return this on the root document (gh-10884)', async function() {
    const userSchema = new mongoose.Schema({
      name: String,
      email: String
    });

    const Event = db.model('Rainbow', userSchema);

    const e = new Event({ name: 'test'});
    assert.strictEqual(e, e.parent());
    assert.strictEqual(e, e.ownerDocument());
=======

  it('catches errors in `required` functions (gh-10968)', async function() {
    const TestSchema = new Schema({
      url: {
        type: String,
        required: function() {
          throw new Error('oops!');
        }
      }
    });
    const Test = db.model('Test', TestSchema);

    const err = await Test.create({}).then(() => null, err => err);
    assert.ok(err);
    assert.equal(err.errors['url'].message, 'oops!');
>>>>>>> 499c8ee7
  });
});<|MERGE_RESOLUTION|>--- conflicted
+++ resolved
@@ -10760,7 +10760,7 @@
     doc.quantity = 26;
     await doc.save();
   });
-<<<<<<< HEAD
+
   it('ensures that doc.ownerDocument() and doc.parent() by default return this on the root document (gh-10884)', async function() {
     const userSchema = new mongoose.Schema({
       name: String,
@@ -10772,7 +10772,7 @@
     const e = new Event({ name: 'test'});
     assert.strictEqual(e, e.parent());
     assert.strictEqual(e, e.ownerDocument());
-=======
+  });
 
   it('catches errors in `required` functions (gh-10968)', async function() {
     const TestSchema = new Schema({
@@ -10788,6 +10788,5 @@
     const err = await Test.create({}).then(() => null, err => err);
     assert.ok(err);
     assert.equal(err.errors['url'].message, 'oops!');
->>>>>>> 499c8ee7
   });
 });