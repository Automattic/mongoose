--- conflicted
+++ resolved
@@ -11575,7 +11575,6 @@
     assert.ok(err.errors['testProp.testSubProp.nested.from']);
   });
 
-<<<<<<< HEAD
   describe('$inc (gh-11915)', function() {
     describe('top-level path', function() {
       let Test;
@@ -11770,7 +11769,8 @@
       assert.ok(err);
       assert.equal(err.errors['prop'].name, 'CastError');
     });
-=======
+  });
+
   it('supports virtuals named isValid (gh-12124) (gh-6262)', async function() {
     const Schema = new mongoose.Schema({
       test: String,
@@ -11797,7 +11797,6 @@
     doc.set({ data: { sub: 'sub' } });
     await doc.save();
     assert.equal(doc.data.sub, 'sub');
->>>>>>> 62f5c337
   });
 });
 
