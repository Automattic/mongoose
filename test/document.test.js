'use strict';

/**
 * Module dependencies.
 */

const start = require('./common');

const Document = require('../lib/document');
const EventEmitter = require('events').EventEmitter;
const ArraySubdocument = require('../lib/types/ArraySubdocument');
const Query = require('../lib/query');
const assert = require('assert');
const idGetter = require('../lib/helpers/schema/idGetter');
const util = require('./util');
const utils = require('../lib/utils');

const mongoose = start.mongoose;
const Schema = mongoose.Schema;
const ObjectId = Schema.ObjectId;
const DocumentObjectId = mongoose.Types.ObjectId;
const SchemaType = mongoose.SchemaType;
const ValidatorError = SchemaType.ValidatorError;
const ValidationError = mongoose.Document.ValidationError;
const VersionError = mongoose.Error.VersionError;
const MongooseError = mongoose.Error;
const DocumentNotFoundError = mongoose.Error.DocumentNotFoundError;

/**
 * Test Document constructor.
 */

function TestDocument() {
  Document.apply(this, arguments);
}

/**
 * Inherits from Document.
 */

Object.setPrototypeOf(TestDocument.prototype, Document.prototype);

for (const i in EventEmitter.prototype) {
  TestDocument[i] = EventEmitter.prototype[i];
}

/**
 * Set a dummy schema to simulate compilation.
 */

const em = new Schema({ title: String, body: String });
em.virtual('works').get(function() {
  return 'em virtual works';
});
const schema = new Schema({
  test: String,
  oids: [ObjectId],
  numbers: [Number],
  nested: {
    age: Number,
    cool: ObjectId,
    deep: { x: String },
    path: String,
    setr: String
  },
  nested2: {
    nested: String,
    yup: {
      nested: Boolean,
      yup: String,
      age: Number
    }
  },
  em: [em],
  date: Date
});

TestDocument.prototype.$__setSchema(idGetter(schema));

schema.virtual('nested.agePlus2').get(function() {
  return this.nested.age + 2;
});
schema.virtual('nested.setAge').set(function(v) {
  this.nested.age = v;
});
schema.path('nested.path').get(function(v) {
  return (this.nested.age || '') + (v ? v : '');
});
schema.path('nested.setr').set(function(v) {
  return v + ' setter';
});

let dateSetterCalled = false;
schema.path('date').set(function(v) {
  // should not have been cast to a Date yet
  if (v !== undefined) {
    assert.equal(typeof v, 'string');
  }
  dateSetterCalled = true;
  return v;
});

/**
 * Method subject to hooks. Simply fires the callback once the hooks are
 * executed.
 */

TestDocument.prototype.hooksTest = function(fn) {
  fn(null, arguments);
};

const childSchema = new Schema({ counter: Number });

const parentSchema = new Schema({
  name: String,
  children: [childSchema]
});

/**
 * Test.
 */

describe('document', function() {
  let db;

  before(function() {
    db = start();
  });

  after(async function() {
    await db.close();
  });

  beforeEach(() => db.deleteModel(/.*/));
  afterEach(() => util.clearTestData(db));
  afterEach(() => util.stopRemainingOps(db));

  describe('constructor', function() {
    it('supports passing in schema directly (gh-8237)', function() {
      const myUserDoc = new Document({}, { name: String });
      assert.ok(!myUserDoc.name);
      myUserDoc.name = 123;
      assert.strictEqual(myUserDoc.name, '123');

      assert.ifError(myUserDoc.validateSync());
    });
  });

  describe('deleteOne', function() {
    it('deletes the document', async function() {
      const schema = new Schema({ x: String });
      const Test = db.model('Test', schema);

      const test = new Test({ x: 'test' });
      const doc = await test.save();
      await doc.deleteOne();
      const found = await Test.findOne({ _id: doc._id });
      assert.strictEqual(found, null);

    });
  });

  describe('updateOne', function() {
    let Test;

    before(function() {
      const schema = new Schema({ x: String, y: String });
      db.deleteModel(/^Test$/);
      Test = db.model('Test', schema);
    });

    it('updates the document', async function() {
      const test = new Test({ x: 'test' });
      const doc = await test.save();
      await doc.updateOne({ y: 'test' });
      const found = await Test.findOne({ _id: doc._id });
      assert.strictEqual(found.y, 'test');
    });

    it('returns a query', function() {
      const doc = new Test({ x: 'test' });
      assert.ok(doc.updateOne() instanceof Test.Query);
    });

    it('middleware (gh-8262)', async function() {
      const schema = new Schema({ x: String, y: String });
      const docs = [];
      schema.post('updateOne', { document: true, query: false }, function(doc, next) {
        docs.push(doc);
        next();
      });
      const Model = db.model('Test', schema);


      const doc = await Model.create({ x: 2, y: 4 });

      await doc.updateOne({ x: 4 });
      assert.equal(docs.length, 1);
      assert.equal(docs[0], doc);
    });
  });

  describe('replaceOne', function() {
    it('replaces the document', async function() {
      const schema = new Schema({ x: String });
      const Test = db.model('Test', schema);

      const test = new Test({ x: 'test' });
      const doc = await test.save();
      await doc.replaceOne({ x: 'updated' });
      const found = await Test.findOne({ _id: doc._id });
      assert.strictEqual(found.x, 'updated');

    });
  });

  describe('shortcut getters', function() {
    it('return undefined for properties with a null/undefined parent object (gh-1326)', function() {
      const doc = new TestDocument();
      doc.init({ nested: null });
      assert.strictEqual(undefined, doc.nested.age);
    });

    it('work', function() {
      const doc = new TestDocument();
      doc.init({
        test: 'test',
        oids: [],
        nested: {
          age: 5,
          cool: DocumentObjectId.createFromHexString('4c6c2d6240ced95d0e00003c'),
          path: 'my path'
        }
      });

      assert.equal(doc.test, 'test');
      assert.ok(doc.oids instanceof Array);
      assert.equal(doc.nested.age, 5);
      assert.equal(String(doc.nested.cool), '4c6c2d6240ced95d0e00003c');
      assert.equal(doc.nested.agePlus2, 7);
      assert.equal(doc.nested.path, '5my path');
      doc.nested.setAge = 10;
      assert.equal(doc.nested.age, 10);
      doc.nested.setr = 'set it';
      assert.equal(doc.$__getValue('nested.setr'), 'set it setter');

      const doc2 = new TestDocument();
      doc2.init({
        test: 'toop',
        oids: [],
        nested: {
          age: 2,
          cool: DocumentObjectId.createFromHexString('4cf70857337498f95900001c'),
          deep: { x: 'yay' }
        }
      });

      assert.equal(doc2.test, 'toop');
      assert.ok(doc2.oids instanceof Array);
      assert.equal(doc2.nested.age, 2);

      // GH-366
      assert.equal(doc2.nested.bonk, undefined);
      assert.equal(doc2.nested.nested, undefined);
      assert.equal(doc2.nested.test, undefined);
      assert.equal(doc2.nested.age.test, undefined);
      assert.equal(doc2.nested.age.nested, undefined);
      assert.equal(doc2.oids.nested, undefined);
      assert.equal(doc2.nested.deep.x, 'yay');
      assert.equal(doc2.nested.deep.nested, undefined);
      assert.equal(doc2.nested.deep.cool, undefined);
      assert.equal(doc2.nested2.yup.nested, undefined);
      assert.equal(doc2.nested2.yup.nested2, undefined);
      assert.equal(doc2.nested2.yup.yup, undefined);
      assert.equal(doc2.nested2.yup.age, undefined);
      assert.equal(typeof doc2.nested2.yup, 'object');

      doc2.nested2.yup = {
        age: 150,
        yup: 'Yesiree',
        nested: true
      };

      assert.equal(doc2.nested2.nested, undefined);
      assert.equal(doc2.nested2.yup.nested, true);
      assert.equal(doc2.nested2.yup.yup, 'Yesiree');
      assert.equal(doc2.nested2.yup.age, 150);
      doc2.nested2.nested = 'y';
      assert.equal(doc2.nested2.nested, 'y');
      assert.equal(doc2.nested2.yup.nested, true);
      assert.equal(doc2.nested2.yup.yup, 'Yesiree');
      assert.equal(doc2.nested2.yup.age, 150);

      assert.equal(String(doc2.nested.cool), '4cf70857337498f95900001c');

      assert.ok(doc.oids !== doc2.oids);
    });
  });

  it('test shortcut setters', function() {
    const doc = new TestDocument();

    doc.init({
      test: 'Test',
      nested: {
        age: 5
      }
    });

    assert.equal(doc.isModified('test'), false);
    doc.test = 'Woot';
    assert.equal(doc.test, 'Woot');
    assert.equal(doc.isModified('test'), true);

    assert.equal(doc.isModified('nested.age'), false);
    doc.nested.age = 2;
    assert.equal(doc.nested.age, 2);
    assert.ok(doc.isModified('nested.age'));

    doc.nested = { path: 'overwrite the entire nested object' };
    assert.equal(doc.nested.age, undefined);
    assert.equal(Object.keys(doc._doc.nested).length, 1);
    assert.equal(doc.nested.path, 'overwrite the entire nested object');
    assert.ok(doc.isModified('nested'));
  });

  it('test accessor of id', function() {
    const doc = new TestDocument();
    assert.ok(doc._id instanceof DocumentObjectId);
  });

  it('test shortcut of id hexString', function() {
    const doc = new TestDocument();
    assert.equal(typeof doc.id, 'string');
  });

  it('toObject options', function() {
    const doc = new TestDocument();

    doc.init({
      test: 'test',
      oids: [],
      em: [{ title: 'asdf' }],
      nested: {
        age: 5,
        cool: DocumentObjectId.createFromHexString('4c6c2d6240ced95d0e00003c'),
        path: 'my path'
      },
      nested2: {},
      date: new Date()
    });

    let clone = doc.toObject({ getters: true, virtuals: false });

    assert.equal(clone.test, 'test');
    assert.ok(clone.oids instanceof Array);
    assert.equal(clone.nested.age, 5);
    assert.equal(clone.nested.cool.toString(), '4c6c2d6240ced95d0e00003c');
    assert.equal(clone.nested.path, '5my path');
    assert.equal(clone.nested.agePlus2, undefined);
    assert.equal(clone.em[0].works, undefined);
    assert.ok(clone.date instanceof Date);

    clone = doc.toObject({ virtuals: true });

    assert.equal(clone.test, 'test');
    assert.ok(clone.oids instanceof Array);
    assert.equal(clone.nested.age, 5);
    assert.equal(clone.nested.cool.toString(), '4c6c2d6240ced95d0e00003c');
    assert.equal(clone.nested.path, 'my path');
    assert.equal(clone.nested.agePlus2, 7);
    assert.equal(clone.em[0].works, 'em virtual works');

    clone = doc.toObject({ getters: true });

    assert.equal(clone.test, 'test');
    assert.ok(clone.oids instanceof Array);
    assert.equal(clone.nested.age, 5);
    assert.equal(clone.nested.cool.toString(), '4c6c2d6240ced95d0e00003c');
    assert.equal(clone.nested.path, '5my path');
    assert.equal(clone.nested.agePlus2, 7);
    assert.equal(clone.em[0].works, 'em virtual works');

    // test toObject options
    doc.schema.options.toObject = { virtuals: true };
    clone = doc.toObject({ transform: false, virtuals: true });
    assert.equal(clone.test, 'test');
    assert.ok(clone.oids instanceof Array);
    assert.equal(clone.nested.age, 5);
    assert.equal(clone.nested.cool.toString(), '4c6c2d6240ced95d0e00003c');

    assert.equal(clone.nested.path, 'my path');
    assert.equal(clone.nested.agePlus2, 7);
    assert.equal(clone.em[0].title, 'asdf');
    delete doc.schema.options.toObject;

    // minimize
    clone = doc.toObject({ minimize: true });
    assert.equal(clone.nested2, undefined);
    clone = doc.toObject({ minimize: true, getters: true });
    assert.equal(clone.nested2, undefined);
    clone = doc.toObject({ minimize: false });
    assert.equal(clone.nested2.constructor.name, 'Object');
    assert.equal(Object.keys(clone.nested2).length, 1);
    clone = doc.toObject('2');
    assert.equal(clone.nested2, undefined);

    doc.schema.options.toObject = { minimize: false };
    clone = doc.toObject({ transform: false, minimize: false });
    assert.equal(clone.nested2.constructor.name, 'Object');
    assert.equal(Object.keys(clone.nested2).length, 1);
    delete doc.schema.options.toObject;

    doc.schema.options.minimize = false;
    clone = doc.toObject();
    assert.equal(clone.nested2.constructor.name, 'Object');
    assert.equal(Object.keys(clone.nested2).length, 1);
    doc.schema.options.minimize = true;
    clone = doc.toObject();
    assert.equal(clone.nested2, undefined);

    // transform
    doc.schema.options.toObject = {};
    doc.schema.options.toObject.transform = function xform(doc, ret) {
      // ignore embedded docs
      if (doc.$isSubdocument) {
        return;
      }

      delete ret.em;
      delete ret.numbers;
      delete ret.oids;
      ret._id = ret._id.toString();
    };
    clone = doc.toObject();
    assert.equal(doc.id, clone._id);
    assert.ok(undefined === clone.em);
    assert.ok(undefined === clone.numbers);
    assert.ok(undefined === clone.oids);
    assert.equal(clone.test, 'test');
    assert.equal(clone.nested.age, 5);

    // transform with return value
    const out = { myid: doc._id.toString() };
    doc.schema.options.toObject.transform = function(doc, ret) {
      // ignore embedded docs
      if (doc.$isSubdocument) {
        return;
      }

      return { myid: ret._id.toString() };
    };

    clone = doc.toObject();
    assert.deepEqual(out, clone);

    // ignored transform with inline options
    clone = doc.toObject({ x: 1, transform: false });
    assert.ok(!('myid' in clone));
    assert.equal(clone.test, 'test');
    assert.ok(clone.oids instanceof Array);
    assert.equal(clone.nested.age, 5);
    assert.equal(clone.nested.cool.toString(), '4c6c2d6240ced95d0e00003c');
    assert.equal(clone.nested.path, 'my path');
    assert.equal(clone.em[0].constructor.name, 'Object');

    // applied transform when inline transform is true
    clone = doc.toObject({ x: 1 });
    assert.deepEqual(out, clone);

    // transform passed inline
    function xform(self, doc, opts) {
      opts.fields.split(' ').forEach(function(field) {
        delete doc[field];
      });
    }

    clone = doc.toObject({
      transform: xform,
      fields: '_id em numbers oids nested'
    });
    assert.equal(doc.test, 'test');
    assert.ok(undefined === clone.em);
    assert.ok(undefined === clone.numbers);
    assert.ok(undefined === clone.oids);
    assert.ok(undefined === clone._id);
    assert.ok(undefined === clone.nested);

    // all done
    delete doc.schema.options.toObject;
  });

  it('toObject transform', async function() {
    const schema = new Schema({
      name: String,
      places: [{ type: ObjectId, ref: 'Place' }]
    });

    const schemaPlaces = new Schema({
      identity: String
    });

    schemaPlaces.set('toObject', {
      transform: function(doc, ret) {
        assert.equal(doc.constructor.modelName, 'Place');
        return ret;
      }
    });

    const Test = db.model('Test', schema);
    const Places = db.model('Place', schemaPlaces);

    const [a, b, c] = await Places.create({ identity: 'a' }, { identity: 'b' }, { identity: 'c' });

    await Test.create({ name: 'chetverikov', places: [a, b, c] });

    const docs = await Test.findOne({}).populate('places').exec();

    docs.toObject({ transform: true });
  });

  it('disabling aliases in toObject options (gh-7548)', function() {
    const schema = new mongoose.Schema({
      name: {
        type: String,
        alias: 'nameAlias'
      },
      age: Number
    });
    schema.virtual('answer').get(() => 42);

    const Model = db.model('Person', schema);

    const doc = new Model({ name: 'Jean-Luc Picard', age: 59 });

    let obj = doc.toObject({ virtuals: true });
    assert.equal(obj.nameAlias, 'Jean-Luc Picard');
    assert.equal(obj.answer, 42);

    obj = doc.toObject({ virtuals: true, aliases: false });
    assert.ok(!obj.nameAlias);
    assert.equal(obj.answer, 42);
  });

  it('can save multiple times with changes to complex subdocuments (gh-8531)', () => {
    const clipSchema = Schema({
      height: Number,
      rows: Number,
      width: Number
    }, { _id: false, id: false });
    const questionSchema = Schema({
      type: String,
      age: Number,
      clip: {
        type: clipSchema
      }
    }, { _id: false, id: false });
    const keySchema = Schema({ ql: [questionSchema] }, { _id: false, id: false });
    const Model = db.model('Test', Schema({
      name: String,
      keys: [keySchema]
    }));
    const doc = new Model({
      name: 'test',
      keys: [
        { ql: [
          { type: 'mc', clip: { width: 1 } },
          { type: 'mc', clip: { height: 1, rows: 1 } },
          { type: 'mc', clip: { height: 2, rows: 1 } },
          { type: 'mc', clip: { height: 3, rows: 1 } }
        ] }
      ]
    });
    return doc.save().then(() => {
      // The following was failing before fixing gh-8531 because
      // the validation was called for the "clip" document twice in the
      // same stack, causing a "can't validate() the same doc multiple times in
      // parallel" warning
      doc.keys[0].ql[0].clip = { width: 4.3, rows: 3 };
      doc.keys[0].ql[0].age = 42;

      return doc.save();
    }); // passes
  });

  it('saves even if `_id` is null (gh-6406)', async function() {
    const schema = new Schema({ _id: Number, val: String });
    const Model = db.model('Test', schema);


    await Model.updateOne({ _id: null }, { val: 'test' }, { upsert: true });

    let doc = await Model.findOne();

    doc.val = 'test2';

    // Should not throw
    await doc.save();

    doc = await Model.findOne();
    assert.strictEqual(doc._id, null);
    assert.equal(doc.val, 'test2');
  });

  it('allows you to skip validation on save (gh-2981)', function() {
    const schema = new Schema({ name: { type: String, required: true } });
    const MyModel = db.model('Test', schema);

    const doc = new MyModel();
    return doc.save({ validateBeforeSave: false });
  });

  it('doesnt use custom toObject options on save', async function() {
    const schema = new Schema({
      name: String,
      iWillNotBeDelete: Boolean,
      nested: {
        iWillNotBeDeleteToo: Boolean
      }
    });

    schema.set('toObject', {
      transform: function(doc, ret) {
        delete ret.iWillNotBeDelete;
        delete ret.nested.iWillNotBeDeleteToo;

        return ret;
      }
    });
    const Test = db.model('Test', schema);

    await Test.create({ name: 'chetverikov', iWillNotBeDelete: true, 'nested.iWillNotBeDeleteToo': true });

    const doc = await Test.findOne({});


    assert.equal(doc._doc.iWillNotBeDelete, true);
    assert.equal(doc._doc.nested.iWillNotBeDeleteToo, true);
  });

  describe('toObject', function() {
    it('does not apply toObject functions of subdocuments to root document', async function() {
      const subdocSchema = new Schema({
        test: String,
        wow: String
      });

      subdocSchema.options.toObject = {};
      subdocSchema.options.toObject.transform = function(doc, ret) {
        delete ret.wow;
      };

      const docSchema = new Schema({
        foo: String,
        wow: Boolean,
        sub: [subdocSchema]
      });

      const Doc = db.model('Test', docSchema);

      const doc = await Doc.create({
        foo: 'someString',
        wow: true,
        sub: [{
          test: 'someOtherString',
          wow: 'thisIsAString'
        }]
      });

      const obj = doc.toObject({
        transform: function(doc, ret) {
          ret.phew = 'new';
        }
      });

      assert.equal(obj.phew, 'new');
      assert.ok(!doc.sub.wow);
    });

    it('handles child schema transforms', function() {
      const userSchema = new Schema({
        name: String,
        email: String
      });
      const topicSchema = new Schema({
        title: String,
        email: String,
        followers: [userSchema]
      });

      userSchema.options.toObject = {
        transform: function(doc, ret) {
          delete ret.email;
        }
      };

      topicSchema.options.toObject = {
        transform: function(doc, ret) {
          ret.title = ret.title.toLowerCase();
        }
      };

      const Topic = db.model('Test', topicSchema);

      const topic = new Topic({
        title: 'Favorite Foods',
        email: 'a@b.co',
        followers: [{ name: 'Val', email: 'val@test.co' }]
      });

      const output = topic.toObject({ transform: true });
      assert.equal(output.title, 'favorite foods');
      assert.equal(output.email, 'a@b.co');
      assert.equal(output.followers[0].name, 'Val');
      assert.equal(output.followers[0].email, undefined);
    });

    it('doesnt clobber child schema options when called with no params (gh-2035)', async function() {
      const userSchema = new Schema({
        firstName: String,
        lastName: String,
        password: String
      });

      userSchema.virtual('fullName').get(function() {
        return this.firstName + ' ' + this.lastName;
      });

      userSchema.set('toObject', { virtuals: false });

      const postSchema = new Schema({
        owner: { type: Schema.Types.ObjectId, ref: 'User' },
        content: String
      });

      postSchema.virtual('capContent').get(function() {
        return this.content.toUpperCase();
      });

      postSchema.set('toObject', { virtuals: true });
      const User = db.model('User', userSchema);
      const Post = db.model('BlogPost', postSchema);

      const user = new User({ firstName: 'Joe', lastName: 'Smith', password: 'password' });

      const savedUser = await user.save();

      const post = await Post.create({ owner: savedUser._id, content: 'lorem ipsum' });

      const newPost = await Post.findById(post._id).populate('owner').exec();

      const obj = newPost.toObject();
      assert.equal(obj.owner.fullName, undefined);
    });

    it('respects child schemas minimize (gh-9405)', function() {
      const postSchema = new Schema({
        owner: { type: Schema.Types.ObjectId, ref: 'User' },
        props: { type: Object, default: {} }
      });
      const userSchema = new Schema({
        firstName: String,
        props: { type: Object, default: {} }
      }, { minimize: false });

      const User = db.model('User', userSchema);
      const Post = db.model('BlogPost', postSchema);

      const user = new User({ firstName: 'test' });
      const post = new Post({ owner: user });

      let obj = post.toObject();
      assert.strictEqual(obj.props, void 0);
      assert.deepEqual(obj.owner.props, {});

      obj = post.toObject({ minimize: false });
      assert.deepEqual(obj.props, {});
      assert.deepEqual(obj.owner.props, {});

      obj = post.toObject({ minimize: true });
      assert.strictEqual(obj.props, void 0);
      assert.strictEqual(obj.owner.props, void 0);
    });

    it('minimizes single nested subdocs (gh-11247)', async function() {
      const nestedSchema = Schema({ bar: String }, { _id: false });
      const schema = Schema({ foo: nestedSchema });

      const MyModel = db.model('Test', schema);

      const myModel = await MyModel.create({ foo: {} });

      assert.strictEqual(myModel.toObject().foo, void 0);
    });

    it('should propogate toObject to implicitly created schemas (gh-13599) (gh-13325)', async function() {
      const transformCalls = [];
      const userSchema = Schema({
        firstName: String,
        company: {
          type: { companyId: { type: Schema.Types.ObjectId }, companyName: String }
        }
      }, {
        toObject: {
          virtuals: true,
          transform(doc, ret) {
            transformCalls.push(doc);
            return ret;
          }
        }
      });

      userSchema.virtual('company.details').get(() => 42);

      const User = db.model('User', userSchema);
      const user = new User({ firstName: 'test', company: { companyName: 'foo' } });
      const obj = user.toObject();
      assert.strictEqual(obj.company.details, 42);
      assert.equal(transformCalls.length, 1);
      assert.strictEqual(transformCalls[0], user);
    });
  });

  describe('toJSON', function() {
    it('toJSON options', function() {
      const doc = new TestDocument();

      doc.init({
        test: 'test',
        oids: [],
        em: [{ title: 'asdf' }],
        nested: {
          age: 5,
          cool: DocumentObjectId.createFromHexString('4c6c2d6240ced95d0e00003c'),
          path: 'my path'
        },
        nested2: {}
      });

      // override to check if toJSON gets fired
      const path = TestDocument.prototype.schema.path('em');
      path.casterConstructor.prototype.toJSON = function() {
        return {};
      };

      doc.schema.options.toJSON = { virtuals: true };
      let clone = doc.toJSON();
      assert.equal(clone.test, 'test');
      assert.ok(clone.oids instanceof Array);
      assert.equal(clone.nested.age, 5);
      assert.equal(clone.nested.cool.toString(), '4c6c2d6240ced95d0e00003c');
      assert.equal(clone.nested.path, 'my path');
      assert.equal(clone.nested.agePlus2, 7);
      assert.equal(clone.em[0].constructor.name, 'Object');
      assert.equal(Object.keys(clone.em[0]).length, 0);
      delete doc.schema.options.toJSON;
      delete path.casterConstructor.prototype.toJSON;

      doc.schema.options.toJSON = { minimize: false };
      clone = doc.toJSON();
      assert.equal(clone.nested2.constructor.name, 'Object');
      assert.equal(Object.keys(clone.nested2).length, 1);
      clone = doc.toJSON('8');
      assert.equal(clone.nested2.constructor.name, 'Object');
      assert.equal(Object.keys(clone.nested2).length, 1);

      // gh-852
      const arr = [doc];
      let err = false;
      let str;
      try {
        str = JSON.stringify(arr);
      } catch (_) {
        err = true;
      }
      assert.equal(err, false);
      assert.ok(/nested2/.test(str));
      assert.equal(clone.nested2.constructor.name, 'Object');
      assert.equal(Object.keys(clone.nested2).length, 1);

      // transform
      doc.schema.options.toJSON = {};
      doc.schema.options.toJSON.transform = function xform(doc, ret) {
        // ignore embedded docs
        if (doc.$isSubdocument) {
          return;
        }

        delete ret.em;
        delete ret.numbers;
        delete ret.oids;
        ret._id = ret._id.toString();
      };

      clone = doc.toJSON();
      assert.equal(clone._id, doc.id);
      assert.ok(undefined === clone.em);
      assert.ok(undefined === clone.numbers);
      assert.ok(undefined === clone.oids);
      assert.equal(clone.test, 'test');
      assert.equal(clone.nested.age, 5);

      // transform with return value
      const out = { myid: doc._id.toString() };
      doc.schema.options.toJSON.transform = function(doc, ret) {
        // ignore embedded docs
        if (doc.$isSubdocument) {
          return;
        }

        return { myid: ret._id.toString() };
      };

      clone = doc.toJSON();
      assert.deepEqual(out, clone);

      // ignored transform with inline options
      clone = doc.toJSON({ x: 1, transform: false });
      assert.ok(!('myid' in clone));
      assert.equal(clone.test, 'test');
      assert.ok(clone.oids instanceof Array);
      assert.equal(clone.nested.age, 5);
      assert.equal(clone.nested.cool.toString(), '4c6c2d6240ced95d0e00003c');
      assert.equal(clone.nested.path, 'my path');
      assert.equal(clone.em[0].constructor.name, 'Object');

      // applied transform when inline transform is true
      clone = doc.toJSON({ x: 1 });
      assert.deepEqual(out, clone);

      // transform passed inline
      function xform(self, doc, opts) {
        opts.fields.split(' ').forEach(function(field) {
          delete doc[field];
        });
      }

      clone = doc.toJSON({
        transform: xform,
        fields: '_id em numbers oids nested'
      });
      assert.equal(doc.test, 'test');
      assert.ok(undefined === clone.em);
      assert.ok(undefined === clone.numbers);
      assert.ok(undefined === clone.oids);
      assert.ok(undefined === clone._id);
      assert.ok(undefined === clone.nested);

      // all done
      delete doc.schema.options.toJSON;
    });

    it('jsonifying an object', function() {
      const doc = new TestDocument({ test: 'woot' });
      const oidString = doc._id.toString();
      // convert to json string
      const json = JSON.stringify(doc);
      // parse again
      const obj = JSON.parse(json);

      assert.equal(obj.test, 'woot');
      assert.equal(obj._id, oidString);
    });

    it('jsonifying an object\'s populated items works (gh-1376)', async function() {
      const userSchema = new Schema({ name: String });
      // includes virtual path when 'toJSON'
      userSchema.set('toJSON', { getters: true });
      userSchema.virtual('hello').get(function() {
        return 'Hello, ' + this.name;
      });
      const User = db.model('User', userSchema);

      const groupSchema = new Schema({
        name: String,
        _users: [{ type: Schema.ObjectId, ref: 'User' }]
      });

      const Group = db.model('Group', groupSchema);

      const [alice, bob] = await User.create({ name: 'Alice' }, { name: 'Bob' });


      const group = await Group.create({ name: 'mongoose', _users: [alice, bob] });
      const foundGroup = await Group.findById(group).populate('_users').exec();

      assert.ok(foundGroup.toJSON()._users[0].hello);
    });

    it('jsonifying with undefined path (gh-11922)', async function() {
      const userSchema = new Schema({
        name: String,
        friends: [{
          type: String,
          transform(friendName) {
            return `Hi, ${friendName}`;
          }
        }]
      });
      const User = db.model('User', userSchema);
      const alice = await User.create({ name: 'Alic', friends: ['Bob', 'Jack'] });
      const foundAlice = await User.findById(alice._id, { name: true });
      assert.equal(foundAlice.friends, undefined);
      const foundAlicJson = foundAlice.toJSON();
      assert.equal(foundAlicJson.friends, undefined);
      assert.equal(foundAlicJson.name, 'Alic');
    });
    it('should propogate toJSON to implicitly created schemas (gh-13599) (gh-13325)', async function() {
      const transformCalls = [];
      const userSchema = Schema({
        firstName: String,
        company: {
          type: { companyId: { type: Schema.Types.ObjectId }, companyName: String }
        }
      }, {
        id: false,
        toJSON: {
          virtuals: true,
          transform(doc, ret) {
            transformCalls.push(doc);
            return ret;
          }
        }
      });

      userSchema.virtual('company.details').get(() => 'foo');

      const User = db.model('User', userSchema);
      const doc = new User({
        firstName: 'test',
        company: { companyName: 'Acme Inc' }
      });
      const obj = doc.toJSON();
      assert.strictEqual(obj.company.details, 'foo');
      assert.equal(transformCalls.length, 1);
      assert.strictEqual(transformCalls[0], doc);
    });
  });

  describe('inspect', function() {
    it('inspect inherits schema options (gh-4001)', async function() {
      const opts = {
        toObject: { virtuals: true },
        toJSON: { virtuals: true }
      };
      const taskSchema = mongoose.Schema({
        name: {
          type: String,
          required: true
        }
      }, opts);

      taskSchema.virtual('title').
        get(function() {
          return this.name;
        }).
        set(function(title) {
          this.name = title;
        });

      const Task = db.model('Test', taskSchema);

      const doc = { name: 'task1', title: 'task999' };
      await Task.collection.insertOne(doc);

      const foundDoc = await Task.findById(doc._id);

      assert.equal(foundDoc.inspect().title, 'task1');
    });

    it('does not apply transform to populated docs (gh-4213)', async function() {
      const UserSchema = new Schema({
        name: String
      });

      const PostSchema = new Schema({
        title: String,
        postedBy: {
          type: mongoose.Schema.Types.ObjectId,
          ref: 'User'
        }
      },
      {
        toObject: {
          transform: function(doc, ret) {
            delete ret._id;
          }
        },
        toJSON: {
          transform: function(doc, ret) {
            delete ret._id;
          }
        }
      });

      const User = db.model('User', UserSchema);
      const Post = db.model('BlogPost', PostSchema);

      const val = new User({ name: 'Val' });
      const post = new Post({ title: 'Test', postedBy: val._id });

      await Post.create(post);

      await User.create(val);

      const posts = await Post.find({}).
        populate('postedBy').
        exec();

      assert.equal(posts.length, 1);
      assert.ok(posts[0].postedBy._id);
    });

    it('handles infinite recursion (gh-11756)', function() {
      const User = db.model('User', Schema({
        name: { type: String, required: true },
        posts: [{ type: mongoose.Types.ObjectId, ref: 'Post' }]
      }));

      const Post = db.model('Post', Schema({
        creator: { type: Schema.Types.ObjectId, ref: 'User' }
      }));

      const user = new User({ name: 'Test', posts: [] });
      const post = new Post({ creator: user });
      user.posts.push(post);

      const inspected = post.inspect();
      assert.ok(inspected);
      assert.equal(inspected.creator.posts[0].creator.name, 'Test');
    });

    it('populate on nested path (gh-5703)', function() {
      const toySchema = new mongoose.Schema({ color: String });
      const Toy = db.model('Cat', toySchema);

      const childSchema = new mongoose.Schema({
        name: String,
        values: {
          toy: { type: mongoose.Schema.Types.ObjectId, ref: 'Cat' }
        }
      });
      const Child = db.model('Child', childSchema);

      return Toy.create({ color: 'brown' }).
        then(function(toy) {
          return Child.create({ values: { toy: toy._id } });
        }).
        then(function(child) {
          return Child.findById(child._id);
        }).
        then(function(child) {
          return child.values.populate('toy').then(function() {
            return child;
          });
        }).
        then(function(child) {
          assert.equal(child.values.toy.color, 'brown');
        });
    });
  });

  describe.skip('#update', function() {
    it('returns a Query', function() {
      const mg = new mongoose.Mongoose();
      const M = mg.model('Test', { s: String });
      const doc = new M();
      assert.ok(doc.update() instanceof Query);
    });
    it('calling update on document should relay to its model (gh-794)', async function() {
      const Docs = new Schema({ text: String });
      const docs = db.model('Test', Docs);
      const d = new docs({ text: 'A doc' });
      let called = false;
      await d.save();

      const oldUpdate = docs.update;
      docs.update = function(query, operation) {
        assert.equal(Object.keys(query).length, 1);
        assert.equal(d._id, query._id);
        assert.equal(Object.keys(operation).length, 1);
        assert.equal(Object.keys(operation.$set).length, 1);
        assert.equal(operation.$set.text, 'A changed doc');
        called = true;
        docs.update = oldUpdate;
        oldUpdate.apply(docs, arguments);
      };

      await d.update({ $set: { text: 'A changed doc' } });

      assert.equal(called, true);
    });
  });

  it('toObject should not set undefined values to null', function() {
    const doc = new TestDocument();
    const obj = doc.toObject();

    delete obj._id;
    assert.deepEqual(obj, { numbers: [], oids: [], em: [] });
  });

  describe('Errors', function() {
    it('MongooseErrors should be instances of Error (gh-209)', function() {
      const MongooseError = require('../lib/error');
      const err = new MongooseError('Some message');
      assert.ok(err instanceof Error);
    });
    it('ValidationErrors should be instances of Error', function() {
      const ValidationError = Document.ValidationError;
      const err = new ValidationError(new TestDocument());
      assert.ok(err instanceof Error);
    });
  });

  it('methods on embedded docs should work', function() {
    const ESchema = new Schema({ name: String });

    ESchema.methods.test = function() {
      return this.name + ' butter';
    };
    ESchema.statics.ten = function() {
      return 10;
    };

    const E = db.model('Test', ESchema);
    const PSchema = new Schema({ embed: [ESchema] });
    const P = db.model('Test2', PSchema);

    let p = new P({ embed: [{ name: 'peanut' }] });
    assert.equal(typeof p.embed[0].test, 'function');
    assert.equal(typeof E.ten, 'function');
    assert.equal(p.embed[0].test(), 'peanut butter');
    assert.equal(E.ten(), 10);

    // test push casting
    p = new P();
    p.embed.push({ name: 'apple' });
    assert.equal(typeof p.embed[0].test, 'function');
    assert.equal(typeof E.ten, 'function');
    assert.equal(p.embed[0].test(), 'apple butter');
  });

  it('setting a positional path does not cast value to array', function() {
    const doc = new TestDocument();
    doc.init({ numbers: [1, 3] });
    assert.equal(doc.numbers[0], 1);
    assert.equal(doc.numbers[1], 3);
    doc.set('numbers.1', 2);
    assert.equal(doc.numbers[0], 1);
    assert.equal(doc.numbers[1], 2);
  });

  it('no maxListeners warning should occur', function() {
    let traced = false;
    const trace = console.trace;

    console.trace = function() {
      traced = true;
      console.trace = trace;
    };

    const schema = new Schema({
      title: String,
      embed1: [new Schema({ name: String })],
      embed2: [new Schema({ name: String })],
      embed3: [new Schema({ name: String })],
      embed4: [new Schema({ name: String })],
      embed5: [new Schema({ name: String })],
      embed6: [new Schema({ name: String })],
      embed7: [new Schema({ name: String })],
      embed8: [new Schema({ name: String })],
      embed9: [new Schema({ name: String })],
      embed10: [new Schema({ name: String })],
      embed11: [new Schema({ name: String })]
    });

    const S = db.model('Test', schema);

    new S({ title: 'test' });
    assert.equal(traced, false);
  });

  it('unselected required fields should pass validation', async function() {
    const userSchema = new Schema({
      name: String,
      req: { type: String, required: true }
    });
    const User = db.model('Test', userSchema);

    const user = await User.create({ name: 'teeee', req: 'i am required' });

    const user1 = await User.findById(user).select('name').exec();
    assert.equal(user1.req, void 0);

    user1.name = 'wooo';
    await user1.save();
    const user2 = await User.findById(user1).select('name').exec();

    user2.req = undefined;
    let err = await user2.save().then(() => null, err => err);
    err = String(err);

    const invalid = /Path `req` is required./.test(err);
    assert.ok(invalid);

    user2.req = 'it works again';
    await user2.save();

    const user3 = await User.findById(user2).select('_id').exec();
    await user3.save();
  });

  describe('#validate', function() {
    it('works (gh-891)', async function() {
      let schema = null;
      let called = false;

      const validate = [function() {
        called = true;
        return true;
      }, 'BAM'];

      schema = new Schema({
        prop: { type: String, required: true, validate: validate },
        nick: { type: String, required: true }
      });

      const M = db.model('Test', schema);
      const m = new M({ prop: 'gh891', nick: 'validation test' });
      await m.save();

      assert.equal(called, true);
      called = false;

      const m2 = await M.findById(m, 'nick');
      assert.equal(called, false);

      m2.nick = 'gh-891';
      await m2.save();

      assert.equal(called, false);
    });

    it('can return a promise', async function() {
      let schema = null;

      const validate = [function() {
        return true;
      }, 'BAM'];

      schema = new Schema({
        prop: { type: String, required: true, validate: validate },
        nick: { type: String, required: true }
      });

      const M = db.model('Test', schema);
      const m = new M({ prop: 'gh891', nick: 'validation test' });
      const mBad = new M({ prop: 'other' });

      await m.validate().then(res => res);

      const err = await mBad.validate().then(() => null, err => err);
      assert.ok(err);
    });

    it('doesnt have stale cast errors (gh-2766)', async function() {
      const testSchema = new Schema({ name: String });
      const M = db.model('Test', testSchema);

      const m = new M({ _id: 'this is not a valid _id' });
      assert.ok(!m.$isValid('_id'));
      assert.ok(m.validateSync().errors['_id'].name, 'CastError');

      m._id = '000000000000000000000001';
      assert.ok(m.$isValid('_id'));
      assert.ifError(m.validateSync());
      await m.validate();
    });

    it('cast errors persist across validate() calls (gh-2766)', async function() {
      const db = start();
      const testSchema = new Schema({ name: String });
      const M = db.model('Test', testSchema);

      const m = new M({ _id: 'this is not a valid _id' });
      assert.ok(!m.$isValid('_id'));
      const error = await m.validate().then(() => null, err => err);

      assert.ok(error);
      assert.equal(error.errors['_id'].name, 'CastError');
      const error2 = await m.validate().then(() => null, err => err);

      assert.ok(error2);
      assert.equal(error2.errors['_id'].name, 'CastError');

      const err1 = m.validateSync();
      const err2 = m.validateSync();
      assert.equal(err1.errors['_id'].name, 'CastError');
      assert.equal(err2.errors['_id'].name, 'CastError');
      await db.close();
    });

    it('returns a promise when there are no validators', function(done) {
      let schema = null;

      schema = new Schema({ _id: String });

      const M = db.model('Test', schema);
      const m = new M();

      const promise = m.validate();
      promise.then(function() {
        clearTimeout(timeout);
        done();
      });

      const timeout = setTimeout(function() {
        db.close();
        throw new Error('Promise not fulfilled!');
      }, 500);
    });

    describe('works on arrays', function() {
      it('with required', async function() {
        const schema = new Schema({
          name: String,
          arr: { type: [], required: true }
        });
        const M = db.model('Test', schema);
        const m = new M({ name: 'gh1109-1', arr: null });
        try {
          await m.save();

          assert.ok(false);
        } catch (error) {
          assert.ok(/Path `arr` is required/.test(error));
        }

        m.arr = null;
        try {
          await m.save();

          assert.ok(false);
        } catch (error) {
          assert.ok(/Path `arr` is required/.test(error));
        }

        m.arr = [];
        m.arr.push('works');
        await m.save();
      });

      it('with custom validator', async function() {
        let called = false;

        function validator(val) {
          called = true;
          return val && val.length > 1;
        }

        const validate = [validator, 'BAM'];

        const schema = new Schema({
          arr: { type: [], validate: validate }
        });

        const M = db.model('Test', schema);
        const m = new M({ name: 'gh1109-2', arr: [1] });
        assert.equal(called, false);
        try {
          await m.save();
          throw new Error('Should not have succeeded');
        } catch (err) {
          assert.equal(String(err), 'ValidationError: arr: BAM');
          assert.equal(called, true);
          m.arr.push(2);
          called = false;
          await m.save();
          assert.equal(called, true);
        }
      });

      it('with both required + custom validator', async function() {
        function validator(val) {
          return val && val.length > 1;
        }

        const validate = [validator, 'BAM'];

        const schema = new Schema({
          arr: { type: [], required: true, validate: validate }
        });

        const M = db.model('Test', schema);
        const m = new M({ name: 'gh1109-3', arr: null });
        try {
          await m.save();
          throw new Error('Should not get here');
        } catch (err) {
          assert.equal(err.errors.arr.message, 'Path `arr` is required.');
        }

        m.arr = [{ nice: true }];
        try {
          await m.save();
          throw new Error('Should not get here');
        } catch (err) {
          assert.equal(String(err), 'ValidationError: arr: BAM');
        }

        m.arr.push(95);
        await m.save();
      });
    });

    it('validator should run only once gh-1743', async function() {
      let count = 0;

      const Control = new Schema({
        test: {
          type: String,
          validate: function() {
            count++;
            return true;
          }
        }
      });
      const PostSchema = new Schema({
        controls: [Control]
      });

      const Post = db.model('BlogPost', PostSchema);

      const post = new Post({
        controls: [{
          test: 'xx'
        }]
      });

      await post.save();

      assert.equal(count, 1);
    });

    it('validator should run only once per sub-doc gh-1743', async function() {
      this.timeout(4500);

      let count = 0;
      const db = start();

      const Control = new Schema({
        test: {
          type: String,
          validate: function() {
            count++;
          }
        }
      });
      const PostSchema = new Schema({
        controls: [Control]
      });

      const Post = db.model('BlogPost', PostSchema);

      const post = new Post({
        controls: [
          { test: 'xx' },
          { test: 'yy' }
        ]
      });

      await post.save();

      assert.equal(count, post.controls.length);
      await db.close();
    });
  });

  it('#invalidate', async function() {
    let InvalidateSchema = null;
    let Post = null;
    let post = null;

    InvalidateSchema = new Schema({ prop: { type: String } },
      { strict: false });

    Post = db.model('Test', InvalidateSchema);
    post = new Post();
    post.set({ baz: 'val' });
    const _err = post.invalidate('baz', 'validation failed for path {PATH}',
      'val', 'custom error');
    assert.ok(_err instanceof ValidationError);

    try {
      await post.save();
      assert.ok(false);
    } catch (err) {
      assert.ok(err instanceof MongooseError);
      assert.ok(err instanceof ValidationError);
      assert.ok(err.errors.baz instanceof ValidatorError);
      assert.equal(err.errors.baz.message, 'validation failed for path baz');
      assert.equal(err.errors.baz.path, 'baz');
      assert.equal(err.errors.baz.value, 'val');
      assert.equal(err.errors.baz.kind, 'custom error');
    }

    await post.save();
  });

  describe('#equals', function() {
    describe('should work', function() {
      let S;
      let N;
      let O;
      let B;
      let M;

      before(function() {
        db.deleteModel(/^Test/);
        S = db.model('Test', new Schema({ _id: String }));
        N = db.model('Test2', new Schema({ _id: Number }));
        O = db.model('Test3', new Schema({ _id: Schema.ObjectId }));
        B = db.model('Test4', new Schema({ _id: Buffer }));
        M = db.model('Test5', new Schema({ name: String }, { _id: false }));
      });

      it('with string _ids', function() {
        const s1 = new S({ _id: 'one' });
        const s2 = new S({ _id: 'one' });
        assert.ok(s1.equals(s2));
      });
      it('with number _ids', function() {
        const n1 = new N({ _id: 0 });
        const n2 = new N({ _id: 0 });
        assert.ok(n1.equals(n2));
      });
      it('with ObjectId _ids', function() {
        let id = new mongoose.Types.ObjectId();
        let o1 = new O({ _id: id });
        let o2 = new O({ _id: id });
        assert.ok(o1.equals(o2));

        id = String(new mongoose.Types.ObjectId());
        o1 = new O({ _id: id });
        o2 = new O({ _id: id });
        assert.ok(o1.equals(o2));
      });
      it('with Buffer _ids', function() {
        const n1 = new B({ _id: 0 });
        const n2 = new B({ _id: 0 });
        assert.ok(n1.equals(n2));
      });
      it('with _id disabled (gh-1687)', function() {
        const m1 = new M();
        const m2 = new M();
        assert.doesNotThrow(function() {
          m1.equals(m2);
        });
      });
    });
  });

  describe('setter', function() {
    describe('order', function() {
      it('is applied correctly', function() {
        const date = 'Thu Aug 16 2012 09:45:59 GMT-0700';
        const d = new TestDocument();
        dateSetterCalled = false;
        d.date = date;
        assert.ok(dateSetterCalled);
        dateSetterCalled = false;
        assert.ok(d._doc.date instanceof Date);
        assert.ok(d.date instanceof Date);
        assert.equal(+d.date, +new Date(date));
      });
    });

    it('works with undefined (gh-1892)', async function() {
      const d = new TestDocument();
      d.nested.setr = undefined;
      assert.equal(d.nested.setr, 'undefined setter');
      dateSetterCalled = false;
      d.date = undefined;
      await d.validate();
      assert.ok(dateSetterCalled);
    });

    it('passes priorVal (gh-8629)', function() {
      const names = [];
      const profiles = [];
      const Model = db.model('Test', Schema({
        name: {
          type: String,
          set: (v, priorVal) => {
            names.push(priorVal);
            return v;
          }
        },
        profile: {
          type: Schema({ age: Number }, { _id: false }),
          set: (v, priorVal) => {
            profiles.push(priorVal == null ? priorVal : priorVal.toObject());
            return v;
          }
        }
      }));
      const doc = new Model({ name: 'test', profile: { age: 29 } });
      assert.deepEqual(names, [null]);
      assert.deepEqual(profiles, [null]);

      doc.name = 'test2';
      doc.profile = { age: 30 };
      assert.deepEqual(names, [null, 'test']);
      assert.deepEqual(profiles, [null, { age: 29 }]);
    });

    describe('on nested paths', function() {
      describe('using set(path, object)', function() {
        it('overwrites the entire object', function() {
          const doc = new TestDocument();

          doc.init({
            test: 'Test',
            nested: {
              age: 5
            }
          });

          doc.set('nested', { path: 'overwrite the entire nested object' });
          assert.equal(doc.nested.age, undefined);
          assert.equal(Object.keys(doc._doc.nested).length, 1);
          assert.equal(doc.nested.path, 'overwrite the entire nested object');
          assert.ok(doc.isModified('nested'));
        });

        it('allows positional syntax on mixed nested paths (gh-6738)', function() {
          const schema = new Schema({ nested: {} });
          const M = db.model('Test', schema);
          const doc = new M({
            'nested.x': 'foo',
            'nested.y': 42,
            'nested.a.b.c': { d: { e: { f: 'g' } } }
          });
          assert.strictEqual(doc.nested.x, 'foo');
          assert.strictEqual(doc.nested.y, 42);
          assert.strictEqual(doc.nested.a.b.c.d.e.f, 'g');
        });

        it('gh-1954', function() {
          const schema = new Schema({
            schedule: [new Schema({ open: Number, close: Number })]
          });

          const M = db.model('BlogPost', schema);

          const doc = new M({
            schedule: [{
              open: 1000,
              close: 1900
            }]
          });

          assert.ok(doc.schedule[0] instanceof ArraySubdocument);
          doc.set('schedule.0.open', 1100);
          assert.ok(doc.schedule);
          assert.ok(doc.schedule.isMongooseDocumentArray);
          assert.ok(doc.schedule[0] instanceof ArraySubdocument);
          assert.equal(doc.schedule[0].open, 1100);
          assert.equal(doc.schedule[0].close, 1900);
        });
      });

      describe('when overwriting with a document instance', function() {
        it('does not cause StackOverflows (gh-1234)', function() {
          const doc = new TestDocument({ nested: { age: 35 } });
          doc.nested = doc.nested;
          assert.doesNotThrow(function() {
            doc.nested.age;
          });
        });
      });
    });
  });

  describe('virtual', function() {
    describe('setter', function() {
      let val;
      let M;

      beforeEach(function() {
        const schema = new mongoose.Schema({ v: Number });
        schema.virtual('thang').set(function(v) {
          val = v;
        });

        db.deleteModel(/Test/);
        M = db.model('Test', schema);
      });

      it('works with objects', function() {
        new M({ thang: {} });
        assert.deepEqual({}, val);
      });
      it('works with arrays', function() {
        new M({ thang: [] });
        assert.deepEqual([], val);
      });
      it('works with numbers', function() {
        new M({ thang: 4 });
        assert.deepEqual(4, val);
      });
      it('works with strings', function() {
        new M({ thang: '3' });
        assert.deepEqual('3', val);
      });
    });

    it('passes doc as third param for arrow functions (gh-4143)', function() {
      const schema = new mongoose.Schema({
        name: {
          first: String,
          last: String
        }
      });
      schema.virtual('fullname').
        get((v, virtual, doc) => `${doc.name.first} ${doc.name.last}`).
        set((v, virtual, doc) => {
          const parts = v.split(' ');
          doc.name.last = parts[parts.length - 1];
          doc.name.first = parts.slice(0, parts.length - 1).join(' ');
        });
      const Model = db.model('Person', schema);

      const doc = new Model({ name: { first: 'Jean-Luc', last: 'Picard' } });
      assert.equal(doc.fullname, 'Jean-Luc Picard');

      doc.fullname = 'Will Riker';
      assert.equal(doc.name.first, 'Will');
      assert.equal(doc.name.last, 'Riker');
    });
  });

  describe('gh-2082', function() {
    it('works', async function() {
      const Parent = db.model('Test', parentSchema);

      const parent = new Parent({ name: 'Hello' });
      await parent.save();

      parent.children.push({ counter: 0 });
      await parent.save();

      parent.children[0].counter += 1;
      await parent.save();

      parent.children[0].counter += 1;
      await parent.save();

      await Parent.findOne({});

      assert.equal(parent.children[0].counter, 2);
    });
  });

  describe('gh-1933', function() {
    it('works', async function() {
      const M = db.model('Test', new Schema({ id: String, field: Number }));

      const doc = await M.create({});

      doc.__v = 123;
      doc.field = 5;

      // Does not throw
      await doc.save();
    });
  });

  describe('gh-1638', function() {
    it('works', async function() {
      const ItemChildSchema = new mongoose.Schema({
        name: { type: String, required: true, default: 'hello' }
      });

      const ItemParentSchema = new mongoose.Schema({
        children: [ItemChildSchema]
      });

      const ItemParent = db.model('Parent', ItemParentSchema);
      const ItemChild = db.model('Child', ItemChildSchema);

      const c1 = new ItemChild({ name: 'first child' });
      const c2 = new ItemChild({ name: 'second child' });

      const p = new ItemParent({
        children: [c1, c2]
      });

      await p.save();

      c2.name = 'updated 2';
      p.children = [c2];
      await p.save();

      assert.equal(p.children.length, 1);
    });
  });

  describe('gh-2434', function() {
    it('will save the new value', async function() {
      const ItemSchema = new mongoose.Schema({
        st: Number,
        s: []
      });

      const Item = db.model('Test', ItemSchema);

      const item = new Item({ st: 1 });

      await item.save();

      item.st = 3;
      item.s = [];
      await item.save();

      // item.st is 3 but may not be saved to DB
      const doc = await Item.findById(item._id);
      assert.equal(doc.st, 3);
    });
  });

  describe('gh-8371', function() {
    beforeEach(async() => {
      const Person = db.model('Person', Schema({ name: String }));

      await Person.deleteMany({});

      db.deleteModel('Person');
    });

    it('setting isNew to true makes save tries to insert a new document (gh-8371)', async function() {
      const personSchema = new Schema({ name: String });
      const Person = db.model('Person', personSchema);

      const createdPerson = await Person.create({ name: 'Hafez' });
      const removedPerson = await Person.findOneAndRemove({ _id: createdPerson._id });

      removedPerson.isNew = true;

      await removedPerson.save();

      const foundPerson = await Person.findOne({ _id: removedPerson._id });
      assert.ok(foundPerson);
    });

    it('setting isNew to true throws an error when a document already exists (gh-8371)', async function() {

      const personSchema = new Schema({ name: String });
      const Person = db.model('Person', personSchema);

      const createdPerson = await Person.create({ name: 'Hafez' });

      createdPerson.isNew = true;

      let threw = false;
      try {
        await createdPerson.save();
      } catch (err) {
        threw = true;
        assert.equal(err.code, 11000);
      }

      assert.equal(threw, true);
    });

    it('saving a document with no changes, throws an error when document is not found', async function() {
      const personSchema = new Schema({ name: String });
      const Person = db.model('Person', personSchema);

      const person = await Person.create({ name: 'Hafez' });

      await Person.deleteOne({ _id: person._id });

      const err = await person.save().then(() => null, err => err);
      assert.equal(err instanceof DocumentNotFoundError, true);
      assert.equal(err.message, `No document found for query "{ _id: new ObjectId("${person._id}") }" on model "Person"`);
    });

    it('saving a document when version bump required, throws a VersionError when document is not found (gh-10974)', async function() {
      const personSchema = new Schema({ tags: [String] });
      const Person = db.model('Person', personSchema);

      const person = await Person.create({ tags: ['tag1', 'tag2'] });

      await Person.deleteOne({ _id: person._id });

      person.tags.splice(0, 1);

      const err = await person.save().then(() => null, err => err);
      assert.ok(err instanceof VersionError);
      assert.equal(err.message, `No matching document found for id "${person._id}" version 0 modifiedPaths "tags"`);
    });

    it('saving a document with changes, throws an error when document is not found', async function() {

      const personSchema = new Schema({ name: String });
      const Person = db.model('Person', personSchema);

      const person = await Person.create({ name: 'Hafez' });

      await Person.deleteOne({ _id: person._id });

      person.name = 'Different Name';

      let threw = false;
      try {
        await person.save();
      }
      catch (err) {
        assert.equal(err instanceof DocumentNotFoundError, true);
        assert.equal(err.message, `No document found for query "{ _id: new ObjectId("${person._id}") }" on model "Person"`);
        threw = true;
      }

      assert.equal(threw, true);
    });
  });

  it('properly calls queue functions (gh-2856)', function() {
    const personSchema = new mongoose.Schema({
      name: String
    });

    let calledName;
    personSchema.methods.fn = function() {
      calledName = this.name;
    };
    personSchema.queue('fn');

    const Person = db.model('Person', personSchema);
    new Person({ name: 'Val' });
    assert.equal(calledName, 'Val');
  });

  describe('bug fixes', function() {
    it('applies toJSON transform correctly for populated docs (gh-2910) (gh-2990)', async function() {
      const parentSchema = mongoose.Schema({
        c: { type: mongoose.Schema.Types.ObjectId, ref: 'Child' }
      });

      let called = [];
      parentSchema.options.toJSON = {
        transform: function(doc, ret) {
          called.push(ret);
          return ret;
        }
      };

      const childSchema = mongoose.Schema({
        name: String
      });

      let childCalled = [];
      childSchema.options.toJSON = {
        transform: function(doc, ret) {
          childCalled.push(ret);
          return ret;
        }
      };

      const Child = db.model('Child', childSchema);
      const Parent = db.model('Parent', parentSchema);

      const c = await Child.create({ name: 'test' });

      const createdParent = await Parent.create({ c: c._id });

      const p = await Parent.findOne({ _id: createdParent._id }).populate('c').exec();

      let doc = p.toJSON();
      assert.equal(called.length, 1);
      assert.equal(called[0]._id.toString(), p._id.toString());
      assert.equal(doc._id.toString(), p._id.toString());
      assert.equal(childCalled.length, 1);
      assert.equal(childCalled[0]._id.toString(), c._id.toString());

      called = [];
      childCalled = [];

      // JSON.stringify() passes field name, so make sure we don't treat
      // that as a param to toJSON (gh-2990)
      doc = JSON.parse(JSON.stringify({ parent: p })).parent;
      assert.equal(called.length, 1);
      assert.equal(called[0]._id.toString(), p._id.toString());
      assert.equal(doc._id.toString(), p._id.toString());
      assert.equal(childCalled.length, 1);
      assert.equal(childCalled[0]._id.toString(), c._id.toString());
    });

    it('single nested schema transform with save() (gh-5807)', function() {
      const embeddedSchema = new Schema({
        test: String
      });

      let called = false;
      embeddedSchema.options.toObject = {
        transform: function(doc, ret) {
          called = true;
          delete ret.test;
          return ret;
        }
      };
      const topLevelSchema = new Schema({
        embedded: embeddedSchema
      });
      const MyModel = db.model('Test', topLevelSchema);

      return MyModel.create({}).
        then(function(doc) {
          doc.embedded = { test: '123' };
          return doc.save();
        }).
        then(function(doc) {
          return MyModel.findById(doc._id);
        }).
        then(function(doc) {
          assert.equal(doc.embedded.test, '123');
          assert.ok(!called);
        });
    });

    it('setters firing with objects on real paths (gh-2943)', function() {
      const M = db.model('Test', {
        myStr: {
          type: String, set: function(v) {
            return v.value;
          }
        },
        otherStr: String
      });

      const t = new M({ myStr: { value: 'test' } });
      assert.equal(t.myStr, 'test');

      new M({ otherStr: { value: 'test' } });
      assert.ok(!t.otherStr);
    });

    describe('gh-2782', function() {
      it('should set data from a sub doc', function() {
        const schema1 = new mongoose.Schema({
          data: {
            email: String
          }
        });
        const schema2 = new mongoose.Schema({
          email: String
        });
        const Model1 = db.model('Test', schema1);
        const Model2 = db.model('Test1', schema2);

        const doc1 = new Model1({ 'data.email': 'some@example.com' });
        assert.equal(doc1.data.email, 'some@example.com');
        const doc2 = new Model2();
        doc2.set(doc1.data);
        assert.equal(doc2.email, 'some@example.com');
      });
    });

    it('set data from subdoc keys (gh-3346)', function() {
      const schema1 = new mongoose.Schema({
        data: {
          email: String
        }
      });
      const Model1 = db.model('Test', schema1);

      const doc1 = new Model1({ 'data.email': 'some@example.com' });
      assert.equal(doc1.data.email, 'some@example.com');
      const doc2 = new Model1({ data: doc1.data });
      assert.equal(doc2.data.email, 'some@example.com');
    });

    it('doesnt attempt to cast generic objects as strings (gh-3030)', async function() {
      const M = db.model('Test', {
        myStr: {
          type: String
        }
      });

      const t = new M({ myStr: { thisIs: 'anObject' } });
      assert.ok(!t.myStr);
      await assert.rejects(t.validate());
    });

    it('single embedded schemas 1 (gh-2689)', async function() {
      const userSchema = new mongoose.Schema({
        name: String,
        email: String
      }, { _id: false, id: false });

      let userHookCount = 0;
      userSchema.pre('save', function(next) {
        ++userHookCount;
        next();
      });

      const eventSchema = new mongoose.Schema({
        user: userSchema,
        name: String
      });

      let eventHookCount = 0;
      eventSchema.pre('save', function(next) {
        ++eventHookCount;
        next();
      });

      const Event = db.model('Event', eventSchema);

      const e = new Event({ name: 'test', user: { name: 123, email: 'val' } });
      await e.save();
      assert.strictEqual(e.user.name, '123');
      assert.equal(eventHookCount, 1);
      assert.equal(userHookCount, 1);

      const doc = await Event.findOne({ user: { name: '123', email: 'val' } });
      assert.ok(doc);

      const doc2 = await Event.findOne({ user: { $in: [{ name: '123', email: 'val' }] } });
      assert.ok(doc2);
    });

    it('single embedded schemas with validation (gh-2689)', function() {
      const userSchema = new mongoose.Schema({
        name: String,
        email: { type: String, required: true, match: /.+@.+/ }
      }, { _id: false, id: false });

      const eventSchema = new mongoose.Schema({
        user: userSchema,
        name: String
      });

      const Event = db.model('Event', eventSchema);

      const e = new Event({ name: 'test', user: {} });
      let error = e.validateSync();
      assert.ok(error);
      assert.ok(error.errors['user.email']);
      assert.equal(error.errors['user.email'].kind, 'required');

      e.user.email = 'val';
      error = e.validateSync();

      assert.ok(error);
      assert.ok(error.errors['user.email']);
      assert.equal(error.errors['user.email'].kind, 'regexp');
    });

    it('single embedded parent() (gh-5134)', function() {
      const userSchema = new mongoose.Schema({
        name: String,
        email: { type: String, required: true, match: /.+@.+/ }
      }, { _id: false, id: false });

      const eventSchema = new mongoose.Schema({
        user: userSchema,
        name: String
      });

      const Event = db.model('Event', eventSchema);

      const e = new Event({ name: 'test', user: {} });
      assert.strictEqual(e.user.parent(), e.user.ownerDocument());
    });

    it('single embedded schemas with markmodified (gh-2689)', async function() {
      const userSchema = new mongoose.Schema({
        name: String,
        email: { type: String, required: true, match: /.+@.+/ }
      }, { _id: false, id: false });

      const eventSchema = new mongoose.Schema({
        user: userSchema,
        name: String
      });

      const Event = db.model('Event', eventSchema);

      const e = new Event({ name: 'test', user: { email: 'a@b' } });
      const doc = await e.save();

      assert.ok(doc);
      assert.ok(!doc.isModified('user'));
      assert.ok(!doc.isModified('user.email'));
      assert.ok(!doc.isModified('user.name'));
      doc.user.name = 'Val';
      assert.ok(doc.isModified('user'));
      assert.ok(!doc.isModified('user.email'));
      assert.ok(doc.isModified('user.name'));

      const delta = doc.$__delta()[1];
      assert.deepEqual(delta, {
        $set: { 'user.name': 'Val' }
      });

      await doc.save();

      const event = await Event.findOne({ _id: doc._id });

      assert.deepEqual(event.user.toObject(), { email: 'a@b', name: 'Val' });
    });

    it('single embedded schemas + update validators (gh-2689)', async function() {
      const userSchema = new mongoose.Schema({
        name: { type: String, default: 'Val' },
        email: { type: String, required: true, match: /.+@.+/ }
      }, { _id: false, id: false });

      const eventSchema = new mongoose.Schema({
        user: userSchema,
        name: String
      });

      const Event = db.model('Event', eventSchema);

      const badUpdate = { $set: { 'user.email': 'a' } };
      const options = { runValidators: true };

      const error = await Event.updateOne({}, badUpdate, options).then(() => null, err => err);

      assert.ok(error);
      assert.equal(error.errors['user.email'].kind, 'regexp');

      const nestedUpdate = { name: 'test', user: {} };

      // Does not throw
      await Event.updateOne({}, nestedUpdate, { upsert: true });

      const ev = await Event.findOne({ name: 'test' });

      assert.equal(ev.user.name, 'Val');
    });

    it('single embedded schema update validators ignore _id (gh-6269)', async function() {

      const subDocSchema = new mongoose.Schema({ name: String });

      const schema = new mongoose.Schema({
        subDoc: subDocSchema,
        test: String
      });

      const Model = db.model('Test', schema);

      const fakeDoc = new Model({});
      await Model.create({});

      const res = await Model.findOneAndUpdate(
        { _id: fakeDoc._id },
        { test: 'test' },
        { upsert: true, new: true }
      );

      assert.equal(res.test, 'test');
      assert.ok(!res.subDoc);
    });
  });

  describe('error processing (gh-2284)', async function() {
    it('save errors', async function() {
      const schema = new Schema({
        name: { type: String, required: true }
      });

      schema.post('save', function(error, doc, next) {
        assert.ok(doc instanceof Model);
        next(new Error('Catch all'));
      });

      schema.post('save', function(error, doc, next) {
        assert.ok(doc instanceof Model);
        next(new Error('Catch all #2'));
      });

      const Model = db.model('Test', schema);

      const error = await Model.create({}).then(() => null, err => err);

      assert.ok(error);
      assert.equal(error.message, 'Catch all #2');
    });

    it('validate errors (gh-4885)', async function() {
      const testSchema = new Schema({ title: { type: String, required: true } });

      let called = 0;
      testSchema.post('validate', function(error, doc, next) {
        ++called;
        next(error);
      });

      const Test = db.model('Test', testSchema);

      const error = await Test.create({}).then(() => null, err => err);

      assert.ok(error);
      assert.equal(called, 1);
    });

    it('does not filter validation on unmodified paths when validateModifiedOnly not set (gh-7421)', async function() {
      const testSchema = new Schema({ title: { type: String, required: true }, other: String });

      const Test = db.model('Test', testSchema);

      const docs = await Test.create([{}], { validateBeforeSave: false });

      const doc = docs[0];
      doc.other = 'something';
      assert.ok(doc.validateSync().errors);
      const error = await doc.save().then(() => null, err => err);
      assert.ok(error.errors);
    });

    it('filters out validation on unmodified paths when validateModifiedOnly set (gh-7421) (gh-9963)', async function() {
      const testSchema = new Schema({
        title: { type: String, required: true },
        other: String,
        subdocs: [{ name: { type: String, required: true } }]
      });

      const Test = db.model('Test', testSchema);

      const docs = await Test.create(
        [{ subdocs: [{ name: null }, { name: 'test' }] }],
        { validateBeforeSave: false }
      );

      const doc = docs[0];
      doc.other = 'something';
      doc.subdocs[1].name = 'test2';
      assert.equal(doc.validateSync({ validateModifiedOnly: true }), null);
      assert.equal(doc.validateSync('other'), null);
      assert.ok(doc.validateSync('other title').errors['title']);

      // Does not throw
      await doc.save({ validateModifiedOnly: true });
    });

    it('does not filter validation on modified paths when validateModifiedOnly set (gh-7421)', async function() {
      const testSchema = new Schema({ title: { type: String, required: true }, other: String });

      const Test = db.model('Test', testSchema);

      const docs = await Test.create([{ title: 'title' }], { validateBeforeSave: false });

      const doc = docs[0];
      doc.title = '';
      assert.ok(doc.validateSync({ validateModifiedOnly: true }).errors);
      const error = await doc.save({ validateModifiedOnly: true }).then(() => null, err => err);

      assert.ok(error.errors);
    });

    it('validateModifiedOnly with pre existing validation error (gh-8091)', async function() {
      const schema = mongoose.Schema({
        title: String,
        coverId: Number
      }, { validateModifiedOnly: true });

      const Model = db.model('Test', schema);


      await Model.collection.insertOne({ title: 'foo', coverId: parseFloat('not a number') });

      const doc = await Model.findOne();
      doc.title = 'bar';
      // Should not throw
      await doc.save();
    });

    it('should use schema-level validateModifiedOnly option if not in options', async function() {
      const testSchema = new Schema({ title: { type: String, required: true }, other: String }, { validateModifiedOnly: true });

      const Test = db.model('Test', testSchema);

      const docs = await Test.create([{ }], { validateBeforeSave: false });

      const doc = docs[0];
      doc.other = 'hello world';
      assert.equal(doc.validateSync(), undefined);
      const error = await doc.save().then(() => null, err => err);
      assert.equal(error, null);
    });

    it('handles non-errors', async function() {
      const schema = new Schema({
        name: { type: String, required: true }
      });

      schema.post('save', function(error, doc, next) {
        next(new Error('Catch all'));
      });

      schema.post('save', function(error, doc, next) {
        next(new Error('Catch all #2'));
      });

      const Model = db.model('Test', schema);

      // Does not throw
      await Model.create({ name: 'test' });
    });
  });

  describe('bug fixes', function() {
    beforeEach(() => db.deleteModel(/.*/));

    it('single embedded schemas with populate (gh-3501)', async function() {
      const PopulateMeSchema = new Schema({});

      const Child = db.model('Child', PopulateMeSchema);

      const SingleNestedSchema = new Schema({
        populateMeArray: [{
          type: Schema.Types.ObjectId,
          ref: 'Child'
        }]
      });

      const parentSchema = new Schema({
        singleNested: SingleNestedSchema
      });

      const P = db.model('Parent', parentSchema);

      const docs = await Child.create([{}, {}]);

      const obj = {
        singleNested: { populateMeArray: [docs[0]._id, docs[1]._id] }
      };
      const doc = await P.create(obj);

      const foundDoc = await P.
        findById(doc._id).
        populate('singleNested.populateMeArray').
        exec();

      assert.ok(foundDoc.singleNested.populateMeArray[0]._id);
    });

    it('single embedded schemas with methods (gh-3534)', function() {
      const personSchema = new Schema({ name: String });
      personSchema.methods.firstName = function() {
        return this.name.substring(0, this.name.indexOf(' '));
      };

      const bandSchema = new Schema({ leadSinger: personSchema });
      const Band = db.model('Band', bandSchema);

      const gnr = new Band({ leadSinger: { name: 'Axl Rose' } });
      assert.equal(gnr.leadSinger.firstName(), 'Axl');
    });

    it('single embedded schemas with models (gh-3535)', async function() {
      const personSchema = new Schema({ name: String });
      const Person = db.model('Person', personSchema);

      const bandSchema = new Schema({ leadSinger: personSchema });
      const Band = db.model('Band', bandSchema);

      const axl = new Person({ name: 'Axl Rose' });
      const gnr = new Band({ leadSinger: axl });

      await gnr.save();
      assert.equal(gnr.leadSinger.name, 'Axl Rose');
    });

    it('single embedded schemas with indexes (gh-3594)', function() {
      const personSchema = new Schema({ name: { type: String, unique: true } });

      const bandSchema = new Schema({ leadSinger: personSchema });

      assert.equal(bandSchema.indexes().length, 1);
      const index = bandSchema.indexes()[0];
      assert.deepEqual(index[0], { 'leadSinger.name': 1 });
      assert.ok(index[1].unique);
    });

    it('removing single embedded docs (gh-3596)', async function() {
      const personSchema = new Schema({ name: String });

      const bandSchema = new Schema({ guitarist: personSchema, name: String });
      const Band = db.model('Band', bandSchema);

      const gnr = new Band({
        name: 'Guns N\' Roses',
        guitarist: { name: 'Slash' }
      });

      await gnr.save();

      gnr.guitarist = undefined;
      await gnr.save();

      assert.ok(!gnr.guitarist);
    });

    it('setting single embedded docs (gh-3601)', async function() {
      const personSchema = new Schema({ name: String });

      const bandSchema = new Schema({ guitarist: personSchema, name: String });
      const Band = db.model('Band', bandSchema);

      const gnr = new Band({
        name: 'Guns N\' Roses',
        guitarist: { name: 'Slash' }
      });
      const velvetRevolver = new Band({
        name: 'Velvet Revolver'
      });
      velvetRevolver.guitarist = gnr.guitarist;
      await velvetRevolver.save();

      assert.equal(velvetRevolver.guitarist.name, 'Slash');
    });

    it('single embedded docs init obeys strict mode (gh-3642)', async function() {
      const personSchema = new Schema({ name: String });

      const bandSchema = new Schema({ guitarist: personSchema, name: String });
      const Band = db.model('Band', bandSchema);

      const velvetRevolver = new Band({
        name: 'Velvet Revolver',
        guitarist: { name: 'Slash', realName: 'Saul Hudson' }
      });

      await velvetRevolver.save();

      const query = { name: 'Velvet Revolver' };
      const band = await Band.collection.findOne(query);

      assert.ok(!band.guitarist.realName);
    });

    it('single embedded docs post hooks (gh-3679)', async function() {
      const postHookCalls = [];
      const personSchema = new Schema({ name: String });
      personSchema.post('save', function() {
        postHookCalls.push(this);
      });

      const bandSchema = new Schema({ guitarist: personSchema, name: String });
      const Band = db.model('Band', bandSchema);
      const obj = { name: 'Guns N\' Roses', guitarist: { name: 'Slash' } };

      await Band.create(obj);
      await new Promise((resolve) => {
        setTimeout(function() {
          assert.equal(postHookCalls.length, 1);
          assert.equal(postHookCalls[0].name, 'Slash');
          resolve();
        });
      });

    });

    it('single embedded docs .set() (gh-3686)', async function() {
      const personSchema = new Schema({ name: String, realName: String });

      const bandSchema = new Schema({
        guitarist: personSchema,
        name: String
      });
      const Band = db.model('Band', bandSchema);
      const obj = {
        name: 'Guns N\' Roses',
        guitarist: { name: 'Slash', realName: 'Saul Hudson' }
      };

      const gnr = await Band.create(obj);

      gnr.set('guitarist.name', 'Buckethead');
      await gnr.save();

      assert.equal(gnr.guitarist.name, 'Buckethead');
      assert.equal(gnr.guitarist.realName, 'Saul Hudson');
    });

    it('single embedded docs with arrays pre hooks (gh-3680)', async function() {
      const childSchema = new Schema({ count: Number });

      let preCalls = 0;
      childSchema.pre('save', function(next) {
        ++preCalls;
        next();
      });

      const SingleNestedSchema = new Schema({
        children: [childSchema]
      });

      const ParentSchema = new Schema({
        singleNested: SingleNestedSchema
      });

      const Parent = db.model('Parent', ParentSchema);
      const obj = { singleNested: { children: [{ count: 0 }] } };
      await Parent.create(obj);

      assert.equal(preCalls, 1);
    });

    it('nested single embedded doc validation (gh-3702)', async() => {
      const childChildSchema = new Schema({ count: { type: Number, min: 1 } });
      const childSchema = new Schema({ child: childChildSchema });
      const parentSchema = new Schema({ child: childSchema });

      const Parent = db.model('Parent', parentSchema);
      const obj = { child: { child: { count: 0 } } };

      try {
        await Parent.create(obj);

        assert.ok(false);
      } catch (error) {
        assert.ok(error);
        assert.ok(/ValidationError/.test(error.toString()));
      }
    });

    it('handles virtuals with dots correctly (gh-3618)', function() {
      const testSchema = new Schema({ nested: { type: Object, default: {} } });
      testSchema.virtual('nested.test').get(function() {
        return true;
      });

      const Test = db.model('Test', testSchema);

      const test = new Test();

      let doc = test.toObject({ getters: true, virtuals: true });
      delete doc._id;
      delete doc.id;
      assert.deepEqual(doc, { nested: { test: true } });

      doc = test.toObject({ getters: false, virtuals: true });
      delete doc._id;
      delete doc.id;
      assert.deepEqual(doc, { nested: { test: true } });
    });

    it('handles pushing with numeric keys (gh-3623)', async function() {
      const schema = new Schema({
        array: [{
          1: {
            date: Date
          },
          2: {
            date: Date
          },
          3: {
            date: Date
          }
        }]
      });

      const MyModel = db.model('Test', schema);

      const doc = { array: [{ 2: {} }] };
      await MyModel.collection.insertOne(doc);

      const foundDoc = await MyModel.findOne({ _id: doc._id });

      foundDoc.array.push({ 2: {} });
      await foundDoc.save();
    });

    it('handles 0 for numeric subdoc ids (gh-3776)', async function() {
      const personSchema = new Schema({
        _id: Number,
        name: String,
        age: Number,
        friends: [{ type: Number, ref: 'Person' }]
      });

      const Person = db.model('Person', personSchema);


      const people = await Person.create([
        { _id: 0, name: 'Alice' },
        { _id: 1, name: 'Bob' }
      ]);

      const alice = people[0];
      alice.friends.push(people[1]);

      // Should not throw
      await alice.save();
    });

    it('handles conflicting names (gh-3867)', function() {
      const testSchema = new Schema({
        name: {
          type: String,
          required: true
        },
        things: [{
          name: {
            type: String,
            required: true
          }
        }]
      });

      const M = db.model('Test', testSchema);

      const doc = M({
        things: [{}]
      });

      const fields = Object.keys(doc.validateSync().errors).sort();
      assert.deepEqual(fields, ['name', 'things.0.name']);
    });

    it('populate with lean (gh-3873)', async function() {
      const companySchema = new mongoose.Schema({
        name: String,
        description: String,
        userCnt: { type: Number, default: 0, select: false }
      });

      const userSchema = new mongoose.Schema({
        name: String,
        company: { type: mongoose.Schema.Types.ObjectId, ref: 'Company' }
      });

      const Company = db.model('Company', companySchema);
      const User = db.model('User', userSchema);

      const company = new Company({ name: 'IniTech', userCnt: 1 });
      const user = new User({ name: 'Peter', company: company._id });

      await company.save();

      await user.save();

      const pop = { path: 'company', select: 'name', options: { lean: true } };
      const docs = await User.find({}).populate(pop).exec();

      assert.equal(docs.length, 1);
      assert.strictEqual(docs[0].company.userCnt, undefined);
    });

    it('init single nested subdoc with select (gh-3880)', async function() {
      const childSchema = new mongoose.Schema({
        name: { type: String },
        friends: [{ type: String }]
      });

      const parentSchema = new mongoose.Schema({
        name: { type: String },
        child: childSchema
      });

      const Parent = db.model('Parent', parentSchema);
      const p = new Parent({
        name: 'Mufasa',
        child: {
          name: 'Simba',
          friends: ['Pumbaa', 'Timon', 'Nala']
        }
      });

      await p.save();

      const fields = 'name child.name';
      const doc = await Parent.findById(p._id).select(fields).exec();

      assert.strictEqual(doc.child.friends, void 0);
    });

    it('single nested subdoc isModified() (gh-3910)', async function() {
      let called = 0;

      const ChildSchema = new Schema({
        name: String
      });

      ChildSchema.pre('save', function(next) {
        assert.ok(this.isModified('name'));
        ++called;
        next();
      });

      const ParentSchema = new Schema({
        name: String,
        child: ChildSchema
      });

      const Parent = db.model('Parent', ParentSchema);

      const p = new Parent({
        name: 'Darth Vader',
        child: {
          name: 'Luke Skywalker'
        }
      });

      await p.save();

      assert.strictEqual(called, 1);
    });

    it('pre and post as schema keys (gh-3902)', async function() {
      const schema = new mongoose.Schema({
        pre: String,
        post: String
      }, { versionKey: false });

      const MyModel = db.model('Test', schema);

      const doc = await MyModel.create({ pre: 'test', post: 'test' });

      assert.deepEqual(
        utils.omit(doc.toObject(), '_id'),
        { pre: 'test', post: 'test' }
      );
    });

    it('manual population and isNew (gh-3982)', async function() {
      const NestedModelSchema = new mongoose.Schema({
        field: String
      });

      const NestedModel = db.model('Test', NestedModelSchema);

      const ModelSchema = new mongoose.Schema({
        field: String,
        array: [{
          type: mongoose.Schema.ObjectId,
          ref: 'Test',
          required: true
        }]
      });

      const Model = db.model('Test1', ModelSchema);

      const nestedModel = new NestedModel({
        field: 'nestedModel'
      });

      await nestedModel.save();

      const doc = await Model.create({ array: [nestedModel._id] });

      const foundDoc = await Model.findById(doc._id).populate('array').exec();

      foundDoc.array.push(nestedModel);
      assert.strictEqual(foundDoc.isNew, false);
      assert.strictEqual(foundDoc.array[0].isNew, false);
      assert.strictEqual(foundDoc.array[1].isNew, false);
      assert.strictEqual(nestedModel.isNew, false);
    });

    it('manual population with refPath (gh-7070)', async function() {
      const ChildModelSchema = new mongoose.Schema({
        name: String
      });

      const ChildModel = db.model('Child', ChildModelSchema);

      const ParentModelSchema = new mongoose.Schema({
        model: String,
        childId: { type: mongoose.ObjectId, refPath: 'model' },
        otherId: mongoose.ObjectId
      });

      const ParentModel = db.model('Parent', ParentModelSchema);


      const child = await ChildModel.create({ name: 'test' });

      let parent = await ParentModel.create({
        model: 'Child',
        childId: child._id
      });

      parent = await ParentModel.findOne();

      parent.childId = child;
      parent.otherId = child;

      assert.equal(parent.childId.name, 'test');
      assert.ok(parent.otherId instanceof mongoose.Types.ObjectId);
    });

    it('doesnt skipId for single nested subdocs (gh-4008)', async function() {
      const childSchema = new Schema({
        name: String
      });

      const parentSchema = new Schema({
        child: childSchema
      });

      const Parent = db.model('Parent', parentSchema);

      const doc = await Parent.create({ child: { name: 'My child' } });

      const foundDoc = await Parent.collection.findOne({ _id: doc._id });
      assert.ok(foundDoc.child._id);
    });

    it('single embedded docs with $near (gh-4014)', async function() {
      const schema = new mongoose.Schema({
        placeName: String
      });

      const geoSchema = new mongoose.Schema({
        type: {
          type: String,
          enum: 'Point',
          default: 'Point'
        },
        coordinates: {
          type: [Number],
          default: [0, 0]
        }
      });

      schema.add({ geo: geoSchema });
      schema.index({ geo: '2dsphere' });

      const MyModel = db.model('Test', schema);
      await MyModel.init();

      await MyModel.
        where('geo').near({ center: [50, 50], spherical: true }).
        exec();
    });

    it('skip validation if required returns false (gh-4094)', function() {
      const schema = new Schema({
        div: {
          type: Number,
          required: function() { return false; },
          validate: function(v) { return !!v; }
        }
      });
      const Model = db.model('Test', schema);
      const m = new Model();
      assert.ifError(m.validateSync());
    });

    it('ability to overwrite array default (gh-4109)', async function() {
      const schema = new Schema({
        names: {
          type: [String],
          default: void 0
        }
      });

      const Model = db.model('Test', schema);
      const m = new Model();
      assert.ok(!m.names);
      await m.save();

      const doc = await Model.collection.findOne({ _id: m._id });

      assert.ok(!('names' in doc));
    });

    it('validation works when setting array index (gh-3816)', async function() {
      const mySchema = new mongoose.Schema({
        items: [
          { month: Number, date: Date }
        ]
      });

      const Test = db.model('test', mySchema);

      const a = [
        { month: 0, date: new Date() },
        { month: 1, date: new Date() }
      ];
      const doc = await Test.create({ items: a });

      const foundDoc = await Test.findById(doc._id).exec();

      assert.ok(foundDoc);
      foundDoc.items[0] = {
        month: 5,
        date: new Date()
      };
      foundDoc.markModified('items');

      // Should not throw
      await foundDoc.save();
    });

    it('validateSync works when setting array index nested (gh-5389)', async function() {
      const childSchema = new mongoose.Schema({
        _id: false,
        name: String,
        age: Number
      });

      const schema = new mongoose.Schema({
        name: String,
        children: [childSchema]
      });

      const Model = db.model('Test', schema);

      const doc = await Model.create({
        name: 'test',
        children: [
          { name: 'test-child', age: 24 }
        ]
      });

      const foundDoc = await Model.findById(doc._id);

      foundDoc.children[0] = { name: 'updated-child', age: 53 };
      const errors = foundDoc.validateSync();
      assert.ok(!errors);
    });

    it('single embedded with defaults have $parent (gh-4115)', function() {
      const ChildSchema = new Schema({
        name: {
          type: String,
          default: 'child'
        }
      });

      const ParentSchema = new Schema({
        child: {
          type: ChildSchema,
          default: {}
        }
      });

      const Parent = db.model('Parent', ParentSchema);

      const p = new Parent();
      assert.equal(p.child.$parent(), p);
    });

    it('removing parent doc calls deleteOne hooks on subdocs (gh-2348) (gh-4566)', async function() {
      const ChildSchema = new Schema({
        name: String
      });

      const called = {};
      ChildSchema.pre('deleteOne', { document: true, query: false }, function(next) {
        called[this.name] = true;
        next();
      });

      const ParentSchema = new Schema({
        children: [ChildSchema],
        child: ChildSchema
      });

      const Parent = db.model('Parent', ParentSchema);

      const doc = await Parent.create({
        children: [{ name: 'Jacen' }, { name: 'Jaina' }],
        child: { name: 'Anakin' }
      });

      await doc.deleteOne();

      assert.deepEqual(called, {
        Jacen: true,
        Jaina: true,
        Anakin: true
      });

      const arr = doc.children.toObject().map(function(v) { return v.name; });
      assert.deepEqual(arr, ['Jacen', 'Jaina']);
      assert.equal(doc.child.name, 'Anakin');
    });

    it('strings of length 12 are valid oids (gh-3365)', async function() {
      const schema = new Schema({ myId: mongoose.Schema.Types.ObjectId });
      const M = db.model('Test', schema);
      const doc = new M({ myId: 'blablablabla' });
      await doc.validate();
    });

    it('set() empty obj unmodifies subpaths (gh-4182)', async function() {
      const omeletteSchema = new Schema({
        topping: {
          meat: {
            type: String,
            enum: ['bacon', 'sausage']
          },
          cheese: Boolean
        }
      });
      const Omelette = db.model('Test', omeletteSchema);
      const doc = new Omelette({
        topping: {
          meat: 'bacon',
          cheese: true
        }
      });
      doc.topping = {};
      await doc.save();
      assert.strictEqual(doc.topping.meat, void 0);
    });

    it('clears subpaths when removing single nested (gh-4216)', async function() {
      const RecurrenceSchema = new Schema({
        frequency: Number,
        interval: {
          type: String,
          enum: ['days', 'weeks', 'months', 'years']
        }
      }, { _id: false });

      const EventSchema = new Schema({
        name: {
          type: String,
          trim: true
        },
        recurrence: RecurrenceSchema
      });

      const Event = db.model('Test', EventSchema);
      const ev = new Event({
        name: 'test',
        recurrence: { frequency: 2, interval: 'days' }
      });
      ev.recurrence = null;
      await ev.save();
    });

    it('setting path to empty object works (gh-4218)', async function() {
      const schema = new Schema({
        object: {
          nested: {
            field1: { type: Number, default: 1 }
          }
        }
      });

      const MyModel = db.model('Test', schema);


      let doc = await MyModel.create({});
      doc.object.nested = {};
      await doc.save();
      doc = await MyModel.collection.findOne({ _id: doc._id });
      assert.deepEqual(doc.object.nested, {});
    });

    it('setting path to object with strict and no paths in the schema (gh-6436) (gh-4218)', async function() {
      const schema = new Schema({
        object: {
          nested: {
            field1: { type: Number, default: 1 }
          }
        }
      });

      const MyModel = db.model('Test', schema);


      let doc = await MyModel.create({});
      doc.object.nested = { field2: 'foo' }; // `field2` not in the schema
      await doc.save();
      doc = await MyModel.collection.findOne({ _id: doc._id });
      assert.deepEqual(doc.object.nested, {});
    });

    it('minimize + empty object (gh-4337)', function() {
      const SomeModelSchema = new mongoose.Schema(
        {},
        { minimize: false }
      );

      const SomeModel = db.model('Test', SomeModelSchema);

      assert.doesNotThrow(function() {
        new SomeModel({});
      });
    });

    it('directModifiedPaths() (gh-7373)', async function() {
      const schema = new Schema({ foo: String, nested: { bar: String } });
      const Model = db.model('Test', schema);


      await Model.create({ foo: 'original', nested: { bar: 'original' } });

      const doc = await Model.findOne();
      doc.nested.bar = 'modified';

      assert.deepEqual(doc.directModifiedPaths(), ['nested.bar']);
      assert.deepEqual(doc.modifiedPaths().sort(), ['nested', 'nested.bar']);
    });

    describe('modifiedPaths', function() {
      it('doesnt markModified child paths if parent is modified (gh-4224)', async function() {
        const childSchema = new Schema({
          name: String
        });
        const parentSchema = new Schema({
          child: childSchema
        });

        const Parent = db.model('Test', parentSchema);
        const doc = await Parent.create({ child: { name: 'Jacen' } });

        doc.child = { name: 'Jaina' };
        doc.child.name = 'Anakin';
        assert.deepEqual(doc.modifiedPaths(), ['child']);
        assert.ok(doc.isModified('child.name'));
      });

      it('includeChildren option (gh-6134)', function() {
        const personSchema = new mongoose.Schema({
          name: { type: String },
          colors: {
            primary: {
              type: String,
              default: 'white',
              enum: ['blue', 'green', 'red', 'purple', 'yellow']
            }
          }
        });

        const Person = db.model('Person', personSchema);

        const luke = new Person({
          name: 'Luke',
          colors: {
            primary: 'blue'
          }
        });
        assert.deepEqual(luke.modifiedPaths(), ['name', 'colors']);

        const obiwan = new Person({ name: 'Obi-Wan' });
        obiwan.colors.primary = 'blue';
        assert.deepEqual(obiwan.modifiedPaths(), ['name', 'colors', 'colors.primary']);

        const anakin = new Person({ name: 'Anakin' });
        anakin.colors = { primary: 'blue' };
        assert.deepEqual(anakin.modifiedPaths({ includeChildren: true }), ['name', 'colors', 'colors.primary']);
      });

      it('includeChildren option with arrays (gh-5904)', function() {
        const teamSchema = new mongoose.Schema({
          name: String,
          colors: {
            primary: {
              type: String,
              enum: ['blue', 'green', 'red', 'purple', 'yellow', 'white', 'black']
            }
          },
          members: [{
            name: String
          }]
        });

        const Team = db.model('Team', teamSchema);

        const jedis = new Team({
          name: 'Jedis',
          colors: {
            primary: 'blue'
          },
          members: [{ name: 'luke' }]
        });

        const paths = jedis.modifiedPaths({ includeChildren: true });
        assert.deepEqual(paths, [
          'name',
          'colors',
          'colors.primary',
          'members',
          'members.0',
          'members.0.name'
        ]);
      });

      it('1 level down nested paths get marked modified on initial set (gh-7313) (gh-6944)', function() {
        const testSchema = new Schema({
          name: {
            first: String,
            last: String
          },
          relatives: {
            aunt: {
              name: String
            },
            uncle: {
              name: String
            }
          }
        });
        const M = db.model('Test', testSchema);

        const doc = new M({
          name: { first: 'A', last: 'B' },
          relatives: {
            aunt: { name: 'foo' },
            uncle: { name: 'bar' }
          }
        });

        assert.ok(doc.modifiedPaths().indexOf('name') !== -1);
        assert.ok(doc.modifiedPaths().indexOf('relatives') !== -1);
        assert.ok(doc.modifiedPaths({ includeChildren: true }).indexOf('name.first') !== -1);
        assert.ok(doc.modifiedPaths({ includeChildren: true }).indexOf('name.last') !== -1);
        assert.ok(doc.modifiedPaths({ includeChildren: true }).indexOf('relatives.aunt') !== -1);
        assert.ok(doc.modifiedPaths({ includeChildren: true }).indexOf('relatives.uncle') !== -1);

        return Promise.resolve();
      });
    });

    it('single nested isNew (gh-4369)', async function() {
      const childSchema = new Schema({
        name: String
      });
      const parentSchema = new Schema({
        child: childSchema
      });

      const Parent = db.model('Test', parentSchema);
      let called = 0;

      const doc = new Parent({ child: { name: 'Jacen' } });
      doc.child.on('isNew', function(val) {
        assert.ok(!val);
        assert.ok(!doc.child.isNew);
        ++called;
      });

      const savedDoc = await doc.save();
      assert.ok(!savedDoc.child.isNew);
      assert.equal(called, 1);
    });

    it('deep default array values (gh-4540)', function() {
      const schema = new Schema({
        arr: [{
          test: {
            type: Array,
            default: ['test']
          }
        }]
      });
      assert.doesNotThrow(function() {
        db.model('Test', schema);
      });
    });

    it('default values with subdoc array (gh-4390)', async function() {
      const childSchema = new Schema({
        name: String
      });
      const parentSchema = new Schema({
        child: [childSchema]
      });

      parentSchema.path('child').default([{ name: 'test' }]);

      const Parent = db.model('Parent', parentSchema);

      const doc = await Parent.create({});
      const arr = doc.toObject().child.map(function(doc) {
        assert.ok(doc._id);
        delete doc._id;
        return doc;
      });
      assert.deepEqual(arr, [{ name: 'test' }]);
    });

    it('handles invalid dates (gh-4404)', async function() {
      const testSchema = new Schema({
        date: Date
      });

      const Test = db.model('Test', testSchema);

      try {
        await Test.create({ date: new Date('invalid date') });

        assert.ok(false);
      } catch (error) {
        assert.ok(error);
        assert.equal(error.errors['date'].name, 'CastError');
      }
    });

    it('setting array subpath (gh-4472)', function() {
      const ChildSchema = new mongoose.Schema({
        name: String,
        age: Number
      }, { _id: false });

      const ParentSchema = new mongoose.Schema({
        data: {
          children: [ChildSchema]
        }
      });

      const Parent = db.model('Parent', ParentSchema);

      const p = new Parent();
      p.set('data.children.0', {
        name: 'Bob',
        age: 900
      });

      assert.deepEqual(p.toObject().data.children, [{ name: 'Bob', age: 900 }]);
    });

    it('ignore paths (gh-4480)', async function() {
      const TestSchema = new Schema({
        name: { type: String, required: true }
      });

      const Test = db.model('Parent', TestSchema);


      await Test.create({ name: 'val' });

      let doc = await Test.findOne();

      doc.name = null;
      doc.$ignore('name');

      await doc.save();

      doc = await Test.findById(doc._id);

      assert.equal(doc.name, 'val');
    });

    it('ignore subdocs paths (gh-4480) (gh-6152)', async function() {
      const childSchema = new Schema({
        name: { type: String, required: true }
      });
      const testSchema = new Schema({
        child: childSchema,
        children: [childSchema]
      });

      const Test = db.model('Test', testSchema);


      await Test.create({
        child: { name: 'testSingle' },
        children: [{ name: 'testArr' }]
      });

      let doc = await Test.findOne();
      doc.child.name = null;
      doc.child.$ignore('name');

      await doc.save();

      doc = await Test.findById(doc._id);

      assert.equal(doc.child.name, 'testSingle');

      doc.children[0].name = null;
      doc.children[0].$ignore('name');

      await doc.save();

      doc = await Test.findById(doc._id);

      assert.equal(doc.children[0].name, 'testArr');
    });

    it('composite _ids (gh-4542)', function(done) {
      const schema = new Schema({
        _id: {
          key1: String,
          key2: String
        },
        content: String
      });

      const Model = db.model('Test', schema);

      const object = new Model();
      object._id = { key1: 'foo', key2: 'bar' };
      object.save().
        then(function(obj) {
          obj.content = 'Hello';
          return obj.save();
        }).
        then(function(obj) {
          return Model.findOne({ _id: obj._id });
        }).
        then(function(obj) {
          assert.equal(obj.content, 'Hello');
          done();
        }).
        catch(done);
    });

    it('validateSync with undefined and conditional required (gh-4607)', function() {
      const schema = new mongoose.Schema({
        type: mongoose.SchemaTypes.Number,
        conditional: {
          type: mongoose.SchemaTypes.String,
          required: function() {
            return this.type === 1;
          },
          maxlength: 128
        }
      });

      const Model = db.model('Test', schema);

      assert.doesNotThrow(function() {
        new Model({
          type: 2,
          conditional: void 0
        }).validateSync();
      });
    });

    it('conditional required on single nested (gh-4663)', function() {
      const childSchema = new Schema({
        name: String
      });
      const schema = new Schema({
        child: {
          type: childSchema,
          required: function() {
            assert.equal(this.child.name, 'test');
          }
        }
      });

      const M = db.model('Test', schema);

      const err = new M({ child: { name: 'test' } }).validateSync();
      assert.ifError(err);
    });

    it('setting full path under single nested schema works (gh-4578) (gh-4528)', async function() {
      const ChildSchema = new mongoose.Schema({
        age: Number
      });

      const ParentSchema = new mongoose.Schema({
        age: Number,
        family: {
          child: ChildSchema
        }
      });

      const M = db.model('Test', ParentSchema);

      const doc = await M.create({ age: 45 });
      assert.ok(!doc.family.child);
      doc.set('family.child.age', 15);
      assert.ok(doc.family.child.schema);
      assert.ok(doc.isModified('family.child'));
      assert.ok(doc.isModified('family.child.age'));
      assert.equal(doc.family.child.toObject().age, 15);
    });

    it('setting a nested path retains nested modified paths (gh-5206)', async function() {
      const testSchema = new mongoose.Schema({
        name: String,
        surnames: {
          docarray: [{ name: String }]
        }
      });

      const Cat = db.model('Cat', testSchema);

      const kitty = new Cat({
        name: 'Test',
        surnames: {
          docarray: [{ name: 'test1' }, { name: 'test2' }]
        }
      });

      await kitty.save();

      kitty.surnames = {
        docarray: [{ name: 'test1' }, { name: 'test2' }, { name: 'test3' }]
      };

      assert.deepEqual(
        kitty.modifiedPaths(),
        ['surnames', 'surnames.docarray']
      );
    });

    it('toObject() does not depopulate top level (gh-3057)', function() {
      const Cat = db.model('Cat', { name: String });
      const Human = db.model('Person', {
        name: String,
        petCat: { type: mongoose.Schema.Types.ObjectId, ref: 'Cat' }
      });

      const kitty = new Cat({ name: 'Zildjian' });
      const person = new Human({ name: 'Val', petCat: kitty });

      assert.equal(kitty.toObject({ depopulate: true }).name, 'Zildjian');
      assert.ok(!person.toObject({ depopulate: true }).petCat.name);
    });

    it('toObject() respects schema-level depopulate (gh-6313)', function() {
      const personSchema = Schema({
        name: String,
        car: {
          type: Schema.Types.ObjectId,
          ref: 'Car'
        }
      });

      personSchema.set('toObject', {
        depopulate: true
      });

      const carSchema = Schema({
        name: String
      });

      const Car = db.model('Car', carSchema);
      const Person = db.model('Person', personSchema);

      const car = new Car({
        name: 'Ford'
      });

      const person = new Person({
        name: 'John',
        car: car
      });

      assert.equal(person.toObject().car.toHexString(), car._id.toHexString());
    });

    it('single nested doc conditional required (gh-4654)', async function() {
      const ProfileSchema = new Schema({
        firstName: String,
        lastName: String
      });

      function validator() {
        assert.equal(this.email, 'test');
        return true;
      }

      const UserSchema = new Schema({
        email: String,
        profile: {
          type: ProfileSchema,
          required: [validator, 'profile required']
        }
      });

      const User = db.model('User', UserSchema);
      try {
        await User.create({ email: 'test' });

        assert.ok(false);
      } catch (error) {
        assert.equal(error.errors['profile'].message, 'profile required');
      }
    });

    it('handles setting single nested schema to equal value (gh-4676)', async function() {
      const companySchema = new mongoose.Schema({
        _id: false,
        name: String,
        description: String
      });

      const userSchema = new mongoose.Schema({
        name: String,
        company: companySchema
      });

      const User = db.model('User', userSchema);

      const user = new User({ company: { name: 'Test' } });
      await user.save();
      user.company.description = 'test';
      assert.ok(user.isModified('company'));
      user.company = user.company;
      assert.ok(user.isModified('company'));
    });

    it('handles setting single nested doc to null after setting (gh-4766)', function(done) {
      const EntitySchema = new Schema({
        company: {
          type: String,
          required: true
        },
        name: {
          type: String,
          required: false
        },
        email: {
          type: String,
          required: false
        }
      }, { _id: false, id: false });

      const ShipmentSchema = new Schema({
        entity: {
          shipper: {
            type: EntitySchema,
            required: false
          },
          manufacturer: {
            type: EntitySchema,
            required: false
          }
        }
      });

      const Shipment = db.model('Test', ShipmentSchema);
      const doc = new Shipment({
        entity: {
          shipper: null,
          manufacturer: {
            company: 'test',
            name: 'test',
            email: 'test@email'
          }
        }
      });

      doc.save().
        then(function() { return Shipment.findById(doc._id); }).
        then(function(shipment) {
          shipment.entity = shipment.entity;
          shipment.entity.manufacturer = null;
          return shipment.save();
        }).
        then(function() {
          done();
        }).
        catch(done);
    });

    it('buffers with subtypes as ids (gh-4506)', function(done) {
      const uuid = require('uuid');

      const UserSchema = new mongoose.Schema({
        _id: {
          type: Buffer,
          default: function() {
            return mongoose.Types.Buffer(uuid.parse(uuid.v4())).toObject(4);
          },
          required: true
        },
        email: {
          type: String,
          lowercase: true,
          required: true
        },
        name: String
      });

      const User = db.model('User', UserSchema);

      const user = new User({
        email: 'me@email.com',
        name: 'My name'
      });

      user.save().
        then(function() {
          return User.findOne({ email: 'me@email.com' });
        }).
        then(function(user) {
          user.name = 'other';
          return user.save();
        }).
        then(function() {
          return User.findOne({ email: 'me@email.com' });
        }).
        then(function(doc) {
          assert.equal(doc.name, 'other');
          done();
        }).
        catch(done);
    });

    it('embedded docs dont mark parent as invalid (gh-4681)', async() => {
      const NestedSchema = new mongoose.Schema({
        nestedName: { type: String, required: true },
        createdAt: { type: Date, required: true }
      });
      const RootSchema = new mongoose.Schema({
        rootName: String,
        nested: { type: [NestedSchema] }
      });

      const Root = db.model('Test', RootSchema);
      const root = new Root({ rootName: 'root', nested: [{ }] });
      try {
        await root.save();

        assert.ok(false);
      } catch (error) {
        assert.ok(error);
        assert.deepEqual(Object.keys(error.errors).sort(),
          ['nested.0.createdAt', 'nested.0.nestedName']);
      }
    });

    it('should depopulate the shard key when saving (gh-4658)', function(done) {
      const ChildSchema = new mongoose.Schema({
        name: String
      });

      const ChildModel = db.model('Child', ChildSchema);

      const ParentSchema = new mongoose.Schema({
        name: String,
        child: { type: Schema.Types.ObjectId, ref: 'Child' }
      }, { shardKey: { child: 1, _id: 1 } });

      const ParentModel = db.model('Parent', ParentSchema);

      ChildModel.create({ name: 'Luke' }).
        then(function(child) {
          const p = new ParentModel({ name: 'Vader' });
          p.child = child;
          return p.save();
        }).
        then(function(p) {
          p.name = 'Anakin';
          return p.save();
        }).
        then(function(p) {
          return ParentModel.findById(p);
        }).
        then(function(doc) {
          assert.equal(doc.name, 'Anakin');
          done();
        }).
        catch(done);
    });

    it('handles setting virtual subpaths (gh-4716)', function() {
      const childSchema = new Schema({
        name: { type: String, default: 'John' },
        favorites: {
          color: {
            type: String,
            default: 'Blue'
          }
        }
      });

      const parentSchema = new Schema({
        name: { type: String },
        children: {
          type: [childSchema],
          default: [{}]
        }
      });

      parentSchema.virtual('favorites').set(function(v) {
        return this.children[0].set('favorites', v);
      }).get(function() {
        return this.children[0].get('favorites');
      });

      const Parent = db.model('Parent', parentSchema);
      const p = new Parent({ name: 'Anakin' });
      p.set('children.0.name', 'Leah');
      p.set('favorites.color', 'Red');
      assert.equal(p.children[0].favorites.color, 'Red');
    });

    it('handles selected nested elements with defaults (gh-4739) (gh-11376)', async function() {
      const userSchema = new Schema({
        preferences: {
          sleep: { type: Boolean, default: false },
          test: { type: Boolean, default: true }
        },
        arr: [{ test: Number, test2: Number }],
        name: String
      });

      const User = db.model('User', userSchema);

      let user = { name: 'test' };
      await User.collection.insertOne(user);
      user = await User.findById(user, { 'preferences.sleep': 1, name: 1 });
      assert.strictEqual(user.preferences.sleep, false);
      assert.ok(!user.preferences.test);

      user = await User.findById(user, { 'arr.test': 1 });
      assert.strictEqual(user.name, undefined);
      assert.strictEqual(user.toObject().preferences, undefined);
      assert.deepEqual(user.toObject().arr, []);
    });

    it('handles mark valid in subdocs correctly (gh-4778)', function() {
      const SubSchema = new mongoose.Schema({
        field: {
          nestedField: {
            type: mongoose.Schema.ObjectId,
            required: false
          }
        }
      }, { _id: false, id: false });

      const Model2Schema = new mongoose.Schema({
        sub: {
          type: SubSchema,
          required: false
        }
      });
      const Model2 = db.model('Test', Model2Schema);

      const doc = new Model2({
        sub: {}
      });

      doc.sub.field.nestedField = { };
      doc.sub.field.nestedField = '574b69d0d9daf106aaa62974';
      assert.ok(!doc.validateSync());
    });

    it('timestamps set to false works (gh-7074)', async function() {
      const schema = new Schema({ name: String }, { timestamps: false });
      const Test = db.model('Test', schema);

      const doc = await Test.create({ name: 'test' });
      assert.strictEqual(doc.updatedAt, undefined);
      assert.strictEqual(doc.createdAt, undefined);
    });

    it('timestamps with nested paths (gh-5051)', async function() {
      const schema = new Schema({ props: {} }, {
        timestamps: {
          createdAt: 'props.createdAt',
          updatedAt: 'props.updatedAt'
        }
      });

      const M = db.model('Test', schema);
      const now = Date.now();
      const doc = await M.create({});
      assert.ok(doc.props.createdAt);
      assert.ok(doc.props.createdAt instanceof Date);
      assert.ok(doc.props.createdAt.valueOf() >= now);
      assert.ok(doc.props.updatedAt);
      assert.ok(doc.props.updatedAt instanceof Date);
      assert.ok(doc.props.updatedAt.valueOf() >= now);
    });

    it('Declaring defaults in your schema with timestamps defined (gh-6024)', function() {
      const schemaDefinition = {
        name: String,
        misc: {
          hometown: String,
          isAlive: { type: Boolean, default: true }
        }
      };

      const schemaWithTimestamps = new Schema(schemaDefinition, { timestamps: { createdAt: 'misc.createdAt' } });
      const PersonWithTimestamps = db.model('Person', schemaWithTimestamps);
      const dude = new PersonWithTimestamps({ name: 'Keanu', misc: { hometown: 'Beirut' } });
      assert.equal(dude.misc.isAlive, true);
    });

    it('supports $where in pre save hook (gh-4004)', function(done) {
      const schema = new Schema({
        name: String
      }, { timestamps: true, versionKey: null });

      schema.pre('save', function(next) {
        this.$where = { updatedAt: this.updatedAt };
        next();
      });

      schema.post('save', function(error, res, next) {
        assert.ok(error instanceof MongooseError.DocumentNotFoundError);
        assert.ok(error.message.indexOf('Test') !== -1, error.message);

        error = new Error('Somebody else updated the document!');
        next(error);
      });

      const MyModel = db.model('Test', schema);

      MyModel.create({ name: 'test' }).
        then(function() {
          return Promise.all([
            MyModel.findOne(),
            MyModel.findOne()
          ]);
        }).
        then(function(docs) {
          docs[0].name = 'test2';
          return Promise.all([
            docs[0].save(),
            Promise.resolve(docs[1])
          ]);
        }).
        then(function(docs) {
          docs[1].name = 'test3';
          return docs[1].save();
        }).
        then(function() {
          done(new Error('Should not get here'));
        }).
        catch(function(error) {
          assert.equal(error.message, 'Somebody else updated the document!');
          done();
        });
    });

    it('toObject() with buffer and minimize (gh-4800)', function(done) {
      const TestSchema = new mongoose.Schema({ buf: Buffer }, {
        toObject: {
          virtuals: true,
          getters: true
        }
      });

      const Test = db.model('Test', TestSchema);

      Test.create({ buf: Buffer.from('abcd') }).
        then(function(doc) {
          return Test.findById(doc._id);
        }).
        then(function(doc) {
          assert.doesNotThrow(function() {
            require('util').inspect(doc);
          });
          done();
        }).
        catch(done);
    });

    it('buffer subtype prop (gh-5530)', function() {
      const TestSchema = new mongoose.Schema({
        uuid: {
          type: Buffer,
          subtype: 4
        }
      });

      const Test = db.model('Test', TestSchema);

      const doc = new Test({ uuid: 'test1' });
      assert.equal(doc.uuid._subtype, 4);
    });

    it('runs validate hooks on single nested subdocs if not directly modified (gh-3884)', function(done) {
      const childSchema = new Schema({
        name: { type: String },
        friends: [{ type: String }]
      });
      let count = 0;

      childSchema.pre('validate', function(next) {
        ++count;
        next();
      });

      const parentSchema = new Schema({
        name: { type: String },
        child: childSchema
      });

      const Parent = db.model('Parent', parentSchema);

      const p = new Parent({
        name: 'Mufasa',
        child: {
          name: 'Simba',
          friends: ['Pumbaa', 'Timon', 'Nala']
        }
      });

      p.save().
        then(function(p) {
          assert.equal(count, 1);
          p.child.friends.push('Rafiki');
          return p.save();
        }).
        then(function() {
          assert.equal(count, 2);
          done();
        }).
        catch(done);
    });

    it('runs validate hooks on arrays subdocs if not directly modified (gh-5861)', function(done) {
      const childSchema = new Schema({
        name: { type: String },
        friends: [{ type: String }]
      });
      let count = 0;

      childSchema.pre('validate', function(next) {
        ++count;
        next();
      });

      const parentSchema = new Schema({
        name: { type: String },
        children: [childSchema]
      });

      const Parent = db.model('Parent', parentSchema);

      const p = new Parent({
        name: 'Mufasa',
        children: [{
          name: 'Simba',
          friends: ['Pumbaa', 'Timon', 'Nala']
        }]
      });

      p.save().
        then(function(p) {
          assert.equal(count, 1);
          p.children[0].friends.push('Rafiki');
          return p.save();
        }).
        then(function() {
          assert.equal(count, 2);
          done();
        }).
        catch(done);
    });

    it('does not run schema type validator on single nested if not direct modified (gh-5885)', async function() {
      let childValidateCalls = 0;
      const childSchema = new Schema({
        name: String,
        otherProp: {
          type: String,
          validate: () => {
            ++childValidateCalls;
            return true;
          }
        }
      });

      let validateCalls = 0;
      const parentSchema = new Schema({
        child: {
          type: childSchema,
          validate: () => {
            ++validateCalls;
            return true;
          }
        }
      });


      const Parent = db.model('Parent', parentSchema);

      const doc = await Parent.create({
        child: {
          name: 'test',
          otherProp: 'test'
        }
      });

      assert.equal(childValidateCalls, 1);
      assert.equal(validateCalls, 1);
      childValidateCalls = 0;
      validateCalls = 0;

      doc.set('child.name', 'test2');
      await doc.validate();

      assert.equal(childValidateCalls, 0);
      assert.equal(validateCalls, 0);
    });

    it('runs schema type validator on single nested if parent has default (gh-7493)', function() {
      const childSchema = new Schema({
        test: String
      });
      const parentSchema = new Schema({
        child: {
          type: childSchema,
          default: {},
          validate: () => false
        }
      });
      const Parent = db.model('Test', parentSchema);

      const parentDoc = new Parent({});

      parentDoc.child.test = 'foo';

      const err = parentDoc.validateSync();
      assert.ok(err);
      assert.ok(err.errors['child']);
      return Promise.resolve();
    });

    it('does not overwrite when setting nested (gh-4793)', function() {
      const grandchildSchema = new mongoose.Schema();
      grandchildSchema.method({
        foo: function() { return 'bar'; }
      });
      const Grandchild = db.model('Test', grandchildSchema);

      const childSchema = new mongoose.Schema({
        grandchild: grandchildSchema
      });
      const Child = db.model('Child', childSchema);

      const parentSchema = new mongoose.Schema({
        children: [childSchema]
      });
      const Parent = db.model('Parent', parentSchema);

      const grandchild = new Grandchild();
      const child = new Child({ grandchild: grandchild });

      assert.equal(child.grandchild.foo(), 'bar');

      const p = new Parent({ children: [child] });

      assert.equal(child.grandchild.foo(), 'bar');
      assert.equal(p.children[0].grandchild.foo(), 'bar');
    });

    it('hooks/middleware for custom methods (gh-6385) (gh-7456)', async function() {
      const mySchema = new Schema({
        name: String
      });

      mySchema.methods.foo = function(cb) {
        return cb(null, this.name);
      };
      mySchema.methods.bar = function() {
        return this.name;
      };
      mySchema.methods.baz = function(arg) {
        return Promise.resolve(arg);
      };

      let preFoo = 0;
      let postFoo = 0;
      mySchema.pre('foo', function() {
        ++preFoo;
      });
      mySchema.post('foo', function() {
        ++postFoo;
      });

      let preBaz = 0;
      let postBaz = 0;
      mySchema.pre('baz', function() {
        ++preBaz;
      });
      mySchema.post('baz', function() {
        ++postBaz;
      });

      const MyModel = db.model('Test', mySchema);


      const doc = new MyModel({ name: 'test' });

      assert.equal(doc.bar(), 'test');

      assert.equal(preFoo, 0);
      assert.equal(postFoo, 0);

      const fooResult = await doc.foo();
      assert.equal(fooResult, 'test');
      assert.equal(preFoo, 1);
      assert.equal(postFoo, 1);

      assert.equal(preBaz, 0);
      assert.equal(postBaz, 0);

      assert.equal(await doc.baz('foobar'), 'foobar');
      assert.equal(preBaz, 1);
      assert.equal(preBaz, 1);
    });

    it('custom methods with promises (gh-6385)', async function() {
      const mySchema = new Schema({
        name: String
      });

      mySchema.methods.foo = function() {
        return Promise.resolve(this.name + ' foo');
      };
      mySchema.methods.bar = function() {
        return this.name + ' bar';
      };

      let preFoo = 0;
      let preBar = 0;
      mySchema.pre('foo', function() {
        ++preFoo;
      });
      mySchema.pre('bar', function() {
        ++preBar;
      });

      const MyModel = db.model('Test', mySchema);


      const doc = new MyModel({ name: 'test' });

      assert.equal(preFoo, 0);
      assert.equal(preBar, 0);

      let foo = doc.foo();
      let bar = doc.bar();
      assert.ok(foo instanceof Promise);
      assert.ok(bar instanceof Promise);

      foo = await foo;
      bar = await bar;

      assert.equal(preFoo, 1);
      assert.equal(preBar, 1);
      assert.equal(foo, 'test foo');
      assert.equal(bar, 'test bar');
    });

    it('toString() as custom method (gh-6538)', function() {
      const commentSchema = new Schema({ title: String });
      commentSchema.methods.toString = function() {
        return `${this.constructor.modelName}(${this.title})`;
      };
      const Comment = db.model('Comment', commentSchema);
      const c = new Comment({ title: 'test' });
      assert.strictEqual('Comment(test)', `${c}`);
    });

    it('setting to discriminator (gh-4935)', function() {
      const Buyer = db.model('Test1', new Schema({
        name: String,
        vehicle: { type: Schema.Types.ObjectId, ref: 'Test' }
      }));
      const Vehicle = db.model('Test', new Schema({ name: String }));
      const Car = Vehicle.discriminator('gh4935_1', new Schema({
        model: String
      }));

      const eleanor = new Car({ name: 'Eleanor', model: 'Shelby Mustang GT' });
      const nick = new Buyer({ name: 'Nicolas', vehicle: eleanor });

      assert.ok(!!nick.vehicle);
      assert.ok(nick.vehicle === eleanor);
      assert.ok(nick.vehicle instanceof Car);
      assert.equal(nick.vehicle.name, 'Eleanor');
    });

    it('handles errors in sync validators (gh-2185)', async function() {
      const schema = new Schema({
        name: {
          type: String,
          validate: function() {
            throw new Error('woops!');
          }
        }
      });

      const M = db.model('Test', schema);

      const error = (new M({ name: 'test' })).validateSync();
      assert.ok(error);
      assert.equal(error.errors['name'].reason.message, 'woops!');

      try {
        await new M({ name: 'test' }).validate();
        assert.ok(false);
      } catch (error) {
        assert.ok(error);
        assert.equal(error.errors['name'].reason.message, 'woops!');
      }
    });

    it('allows hook as a schema key (gh-5047)', async function() {
      const schema = new mongoose.Schema({
        name: String,
        hook: { type: String }
      });

      const Model = db.model('Test', schema);

      await Model.create({ hook: 'test ' });
    });

    it('save errors with callback and promise work (gh-5216)', function(done) {
      const schema = new mongoose.Schema({});

      const Model = db.model('Test', schema);

      const _id = new mongoose.Types.ObjectId();
      const doc1 = new Model({ _id: _id });
      const doc2 = new Model({ _id: _id });

      let remaining = 2;
      Model.on('error', function(error) {
        assert.ok(error);
        --remaining || done();
      });

      doc1.save().
        then(function() { return doc2.save(); }).
        catch(function(error) {
          assert.ok(error);
          --remaining || done();
        });
    });

    it('post hooks on child subdocs run after save (gh-5085)', async function() {
      const ChildModelSchema = new mongoose.Schema({
        text: {
          type: String
        }
      });
      ChildModelSchema.post('save', function(doc) {
        doc.text = 'bar';
      });
      const ParentModelSchema = new mongoose.Schema({
        children: [ChildModelSchema]
      });

      const Model = db.model('Parent', ParentModelSchema);

      await Model.create({ children: [{ text: 'test' }] });
      const doc = await Model.findOne({});
      assert.equal(doc.children.length, 1);
      assert.equal(doc.children[0].text, 'test');
    });

    it('post hooks on array child subdocs run after save (gh-5085) (gh-6926)', function() {
      const subSchema = new Schema({
        val: String
      });

      subSchema.post('save', function() {
        return Promise.reject(new Error('Oops'));
      });

      const schema = new Schema({
        sub: subSchema
      });

      const Test = db.model('Test', schema);

      const test = new Test({ sub: { val: 'test' } });

      return test.save().
        then(() => assert.ok(false), err => assert.equal(err.message, 'Oops')).
        then(() => Test.findOne()).
        then(doc => assert.equal(doc.sub.val, 'test'));
    });

    it('nested docs toObject() clones (gh-5008)', function() {
      const schema = new mongoose.Schema({
        sub: {
          height: Number
        }
      });

      const Model = db.model('Test', schema);

      const doc = new Model({
        sub: {
          height: 3
        }
      });

      assert.equal(doc.sub.height, 3);

      const leanDoc = doc.sub.toObject();
      assert.equal(leanDoc.height, 3);

      doc.sub.height = 55;
      assert.equal(doc.sub.height, 55);
      assert.equal(leanDoc.height, 3);
    });

    it('toObject() with null (gh-5143)', function() {
      const schema = new mongoose.Schema({
        customer: {
          name: { type: String, required: false }
        }
      });

      const Model = db.model('Test', schema);

      const model = new Model();
      model.customer = null;
      assert.strictEqual(model.toObject().customer, null);
      assert.strictEqual(model.toObject({ getters: true }).customer, null);
    });

    it('handles array subdocs with single nested subdoc default (gh-5162)', function() {
      const RatingsItemSchema = new mongoose.Schema({
        value: Number
      }, { versionKey: false, _id: false });

      const RatingsSchema = new mongoose.Schema({
        ratings: {
          type: RatingsItemSchema,
          default: { id: 1, value: 0 }
        },
        _id: false
      });

      const RestaurantSchema = new mongoose.Schema({
        menu: {
          type: [RatingsSchema]
        }
      });

      const Restaurant = db.model('Test', RestaurantSchema);

      // Should not throw
      const r = new Restaurant();
      assert.deepEqual(r.toObject().menu, []);
    });

    it('iterating through nested doc keys (gh-5078)', function() {
      const schema = new Schema({
        nested: {
          test1: String,
          test2: String
        }
      });

      schema.virtual('tests').get(function() {
        return Object.values(this.nested);
      });

      const M = db.model('Test', schema);

      const doc = new M({ nested: { test1: 'a', test2: 'b' } });

      assert.deepEqual(doc.toObject({ virtuals: true }).tests, ['a', 'b']);

      assert.doesNotThrow(function() {
        require('util').inspect(doc);
      });
      JSON.stringify(doc);
    });

    it('deeply nested virtual paths (gh-5250)', function() {
      const TestSchema = new Schema({});
      TestSchema.
        virtual('a.b.c').
        get(function() {
          return this.v;
        }).
        set(function(value) {
          this.v = value;
        });

      const TestModel = db.model('Test', TestSchema);
      const t = new TestModel({ 'a.b.c': 5 });
      assert.equal(t.a.b.c, 5);
    });

    it('nested virtual when populating with parent projected out (gh-7491)', async function() {
      const childSchema = Schema({
        _id: Number,
        nested: { childPath: String },
        otherPath: String
      }, { toObject: { virtuals: true } });

      childSchema.virtual('nested.childVirtual').get(() => true);

      const parentSchema = Schema({
        child: { type: Number, ref: 'Child' }
      }, { toObject: { virtuals: true } });

      parentSchema.virtual('_nested').get(function() {
        return this.child.nested;
      });

      const Child = db.model('Child', childSchema);
      const Parent = db.model('Parent', parentSchema);


      await Child.create({
        _id: 1,
        nested: { childPath: 'foo' },
        otherPath: 'bar'
      });
      await Parent.create({ child: 1 });

      const doc = await Parent.findOne().populate('child', 'otherPath').
        then(doc => doc.toObject());

      assert.ok(!doc.child.nested.childPath);
    });

    it('JSON.stringify nested errors (gh-5208)', async function() {
      const AdditionalContactSchema = new Schema({
        contactName: {
          type: String,
          required: true
        },
        contactValue: {
          type: String,
          required: true
        }
      });

      const ContactSchema = new Schema({
        name: {
          type: String,
          required: true
        },
        email: {
          type: String,
          required: true
        },
        additionalContacts: [AdditionalContactSchema]
      });

      const EmergencyContactSchema = new Schema({
        contactName: {
          type: String,
          required: true
        },
        contact: ContactSchema
      });

      const EmergencyContact = db.model('Test', EmergencyContactSchema);

      const contact = new EmergencyContact({
        contactName: 'Electrical Service',
        contact: {
          name: 'John Smith',
          email: 'john@gmail.com',
          additionalContacts: [
            {
              contactName: 'skype'
              // Forgotten value
            }
          ]
        }
      });
      const error = await contact.validate().then(() => null, err => err);
      assert.ok(error.errors['contact.additionalContacts.0.contactValue']);

      // This `JSON.stringify()` should not throw
      assert.ok(JSON.stringify(error).indexOf('contactValue') !== -1);

    });

    it('handles errors in subdoc pre validate (gh-5215)', async function() {
      const childSchema = new mongoose.Schema({});

      childSchema.pre('validate', function(next) {
        next(new Error('child pre validate'));
      });

      const parentSchema = new mongoose.Schema({
        child: childSchema
      });

      const Parent = db.model('Parent', parentSchema);

      const error = await Parent.create({ child: {} }).catch(error => error);
      assert.ok(error);
      assert.ok(error.errors['child']);
      assert.equal(error.errors['child'].message, 'child pre validate');
    });

    it('custom error types (gh-4009)', async function() {
      const CustomError = function() {};

      const testSchema = new mongoose.Schema({
        num: {
          type: Number,
          required: {
            ErrorConstructor: CustomError
          },
          min: 5
        }
      });

      const Test = db.model('Test', testSchema);

      try {
        await Test.create({});
        assert.ok(false);
      } catch (error) {
        assert.ok(error);
        assert.ok(error.errors['num']);
        assert.ok(error.errors['num'] instanceof CustomError);
      }

      try {
        await Test.create({ num: 1 });
        assert.ok(false);
      } catch (error) {
        assert.ok(error);
        assert.ok(error.errors['num']);
        assert.ok(error.errors['num'].constructor.name, 'ValidatorError');
        assert.ok(!(error.errors['num'] instanceof CustomError));
      }
    });

    it('saving a doc with nested string array (gh-5282)', async function() {
      const testSchema = new mongoose.Schema({
        strs: [[String]]
      });

      const Test = db.model('Test', testSchema);

      const t = new Test({
        strs: [['a', 'b']]
      });

      await t.save();
      assert.deepEqual(t.toObject().strs, [['a', 'b']]);
    });

    it('push() onto a nested doc array (gh-6398)', async function() {
      const schema = new mongoose.Schema({
        name: String,
        array: [[{ key: String, value: Number }]]
      });

      const Model = db.model('Test', schema);


      await Model.create({
        name: 'small',
        array: [[{ key: 'answer', value: 42 }]]
      });

      let doc = await Model.findOne();

      assert.ok(doc);
      doc.array[0].push({ key: 'lucky', value: 7 });

      await doc.save();

      doc = await Model.findOne();
      assert.equal(doc.array.length, 1);
      assert.equal(doc.array[0].length, 2);
      assert.equal(doc.array[0][1].key, 'lucky');
    });

    it('push() onto a triple nested doc array (gh-6602) (gh-6398)', async function() {
      const schema = new mongoose.Schema({
        array: [[[{ key: String, value: Number }]]]
      });

      const Model = db.model('Test', schema);


      await Model.create({
        array: [[[{ key: 'answer', value: 42 }]]]
      });

      let doc = await Model.findOne();

      assert.ok(doc);
      doc.array[0][0].push({ key: 'lucky', value: 7 });

      await doc.save();

      doc = await Model.findOne();
      assert.equal(doc.array.length, 1);
      assert.equal(doc.array[0].length, 1);
      assert.equal(doc.array[0][0].length, 2);
      assert.equal(doc.array[0][0][1].key, 'lucky');
    });

    it('null _id (gh-5236)', async function() {
      const childSchema = new mongoose.Schema({});

      const M = db.model('Test', childSchema);

      const m = new M({ _id: null });
      const doc = await m.save();
      assert.equal(doc._id, null);
    });

    it('setting populated path with typeKey (gh-5313)', function() {
      const personSchema = Schema({
        name: { $type: String },
        favorite: { $type: Schema.Types.ObjectId, ref: 'Book' },
        books: [{ $type: Schema.Types.ObjectId, ref: 'Book' }]
      }, { typeKey: '$type' });

      const bookSchema = Schema({
        title: String
      });

      const Book = db.model('Book', bookSchema);
      const Person = db.model('Person', personSchema);

      const book1 = new Book({ title: 'The Jungle Book' });
      const book2 = new Book({ title: '1984' });

      const person = new Person({
        name: 'Bob',
        favorite: book1,
        books: [book1, book2]
      });

      assert.equal(person.books[0].title, 'The Jungle Book');
      assert.equal(person.books[1].title, '1984');
    });

    it('save twice with write concern (gh-5294)', async function() {
      const schema = new mongoose.Schema({
        name: String
      }, {
        w: 'majority',
        wtimeout: 1e4
      });

      const M = db.model('Test', schema);

      const doc = await M.create({ name: 'Test' });
      doc.name = 'test2';
      await doc.save();
    });

    it('undefined field with conditional required (gh-5296)', async function() {
      const schema = Schema({
        name: {
          type: String,
          maxlength: 63,
          required: function() {
            return false;
          }
        }
      });

      const Model = db.model('Test', schema);

      await Model.create({ name: undefined });
    });

    it('dotted virtuals in toObject (gh-5473)', function() {
      const schema = new mongoose.Schema({}, {
        toObject: { virtuals: true },
        toJSON: { virtuals: true }
      });
      schema.virtual('test.a').get(function() {
        return 1;
      });
      schema.virtual('test.b').get(function() {
        return 2;
      });

      const Model = db.model('Test', schema);

      const m = new Model({});
      assert.deepEqual(m.toJSON().test, {
        a: 1,
        b: 2
      });
      assert.deepEqual(m.toObject().test, {
        a: 1,
        b: 2
      });
      assert.equal(m.toObject({ virtuals: false }).test, void 0);
    });

    it('dotted virtuals in toObject (gh-5506)', function(done) {
      const childSchema = new Schema({
        name: String,
        _id: false
      });
      const parentSchema = new Schema({
        child: {
          type: childSchema,
          default: {}
        }
      });

      const Parent = db.model('Parent', parentSchema);

      const p = new Parent({ child: { name: 'myName' } });

      p.save().
        then(function() {
          return Parent.findOne();
        }).
        then(function(doc) {
          doc.child = {};
          return doc.save();
        }).
        then(function() {
          return Parent.findOne();
        }).
        then(function(doc) {
          assert.deepEqual(doc.toObject({ minimize: false }).child, {});
          done();
        }).
        catch(done);
    });

    it('parent props not in child (gh-5470)', function() {
      const employeeSchema = new mongoose.Schema({
        name: {
          first: String,
          last: String
        },
        department: String
      });
      const Employee = db.model('Test', employeeSchema);

      const employee = new Employee({
        name: {
          first: 'Ron',
          last: 'Swanson'
        },
        department: 'Parks and Recreation'
      });
      const ownPropertyNames = Object.getOwnPropertyNames(employee.name);

      assert.ok(ownPropertyNames.indexOf('department') === -1, ownPropertyNames.join(','));
      assert.ok(ownPropertyNames.indexOf('first') !== -1, ownPropertyNames.join(','));
      assert.ok(ownPropertyNames.indexOf('last') !== -1, ownPropertyNames.join(','));
    });

    it('modifying array with existing ids (gh-5523)', async function() {
      const friendSchema = new mongoose.Schema(
        {
          _id: String,
          name: String,
          age: Number,
          dob: Date
        },
        { _id: false });

      const socialSchema = new mongoose.Schema(
        {
          friends: [friendSchema]
        },
        { _id: false });

      const userSchema = new mongoose.Schema({
        social: {
          type: socialSchema,
          required: true
        }
      });

      const User = db.model('User', userSchema);

      const user = new User({
        social: {
          friends: [
            { _id: 'val', age: 28 }
          ]
        }
      });

      user.social.friends = [{ _id: 'val', name: 'Val' }];

      assert.deepEqual(user.toObject().social.friends[0], {
        _id: 'val',
        name: 'Val'
      });

      await user.save();

      const doc = await User.findOne({ _id: user._id });

      assert.deepEqual(doc.toObject().social.friends[0], {
        _id: 'val',
        name: 'Val'
      });
    });

    it('consistent setter context for single nested (gh-5363)', function(done) {
      const contentSchema = new Schema({
        blocks: [{ type: String }],
        previous: [{ type: String }]
      });

      // Subdocument setter
      const oldVals = [];
      contentSchema.path('blocks').set(function(newVal, oldVal) {
        if (!this.ownerDocument().isNew && oldVal != null) {
          oldVals.push(oldVal.toObject());
          this.set('previous', [].concat(oldVal.toObject()));
        }

        return newVal;
      });

      const noteSchema = new Schema({
        title: { type: String, required: true },
        body: contentSchema
      });

      const Note = db.model('Test', noteSchema);

      const note = new Note({
        title: 'Lorem Ipsum Dolor',
        body: {
          summary: 'Summary Test',
          blocks: ['html']
        }
      });

      note.save().
        then(function(note) {
          assert.equal(oldVals.length, 0);
          note.set('body', {
            blocks: ['gallery', 'html']
          });
          return note.save();
        }).
        then(function() {
          assert.equal(oldVals.length, 1);
          assert.deepEqual(oldVals[0], ['html']);
          assert.deepEqual(note.body.previous, ['html']);
          done();
        }).
        catch(done);
    });

    it('deeply nested subdocs and markModified (gh-5406)', function(done) {
      const nestedValueSchema = new mongoose.Schema({
        _id: false,
        value: Number
      });
      const nestedPropertySchema = new mongoose.Schema({
        _id: false,
        active: Boolean,
        nestedValue: nestedValueSchema
      });
      const nestedSchema = new mongoose.Schema({
        _id: false,
        nestedProperty: nestedPropertySchema,
        nestedTwoProperty: nestedPropertySchema
      });
      const optionsSchema = new mongoose.Schema({
        _id: false,
        nestedField: nestedSchema
      });
      const TestSchema = new mongoose.Schema({
        fieldOne: String,
        options: optionsSchema
      });

      const Test = db.model('Test', TestSchema);

      const doc = new Test({
        fieldOne: 'Test One',
        options: {
          nestedField: {
            nestedProperty: {
              active: true,
              nestedValue: {
                value: 42
              }
            }
          }
        }
      });

      doc.
        save().
        then(function(doc) {
          doc.options.nestedField.nestedTwoProperty = {
            active: true,
            nestedValue: {
              value: 1337
            }
          };

          assert.ok(doc.isModified('options'));

          return doc.save();
        }).
        then(function(doc) {
          return Test.findById(doc._id);
        }).
        then(function(doc) {
          assert.equal(doc.options.nestedField.nestedTwoProperty.nestedValue.value,
            1337);
          done();
        }).
        catch(done);
    });

    it('single nested subdoc post deleteOne hooks (gh-5388)', async function() {
      const contentSchema = new Schema({
        blocks: [{ type: String }],
        summary: { type: String }
      });

      let called = 0;

      contentSchema.post('deleteOne', { document: true, query: false }, function() {
        ++called;
      });

      const noteSchema = new Schema({
        body: { type: contentSchema }
      });

      const Note = db.model('Test', noteSchema);

      const note = new Note({
        title: 'Lorem Ipsum Dolor',
        body: {
          summary: 'Summary Test',
          blocks: ['html']
        }
      });

      await note.save();
      await note.deleteOne();
      assert.equal(called, 1);
    });

    it('push populated doc onto empty array triggers manual population (gh-5504)', function() {
      const ReferringSchema = new Schema({
        reference: [{
          type: Schema.Types.ObjectId,
          ref: 'Test'
        }]
      });

      const Referrer = db.model('Test', ReferringSchema);

      const referenceA = new Referrer();
      const referenceB = new Referrer();

      const referrerA = new Referrer({ reference: [referenceA] });
      const referrerB = new Referrer();
      const referrerC = new Referrer();
      const referrerD = new Referrer();
      const referrerE = new Referrer();

      referrerA.reference.push(referenceB);
      assert.ok(referrerA.reference[0] instanceof Referrer);
      assert.ok(referrerA.reference[1] instanceof Referrer);

      referrerB.reference.push(referenceB);
      assert.ok(referrerB.reference[0] instanceof Referrer);

      referrerC.reference.unshift(referenceB);
      assert.ok(referrerC.reference[0] instanceof Referrer);

      referrerD.reference.splice(0, 0, referenceB);
      assert.ok(referrerD.reference[0] instanceof Referrer);

      referrerE.reference.addToSet(referenceB);
      assert.ok(referrerE.reference[0] instanceof Referrer);
    });

    it('single nested conditional required scope (gh-5569)', async function() {
      const scopes = [];

      const ThingSchema = new mongoose.Schema({
        undefinedDisallowed: {
          type: String,
          required: function() {
            scopes.push(this);
            return this.undefinedDisallowed === undefined;
          },
          default: null
        }
      });

      const SuperDocumentSchema = new mongoose.Schema({
        thing: {
          type: ThingSchema,
          default: function() { return {}; }
        }
      });

      const SuperDocument = db.model('Test', SuperDocumentSchema);

      let doc = new SuperDocument();
      doc.thing.undefinedDisallowed = null;

      await doc.save();

      doc = new SuperDocument();
      doc.thing.undefinedDisallowed = undefined;

      try {
        await doc.save();
      } catch (error) {
        assert.ok(error);
        assert.ok(error.errors['thing.undefinedDisallowed']);
      }
    });

    it('single nested setters only get called once (gh-5601)', function() {
      const vals = [];
      const ChildSchema = new mongoose.Schema({
        number: {
          type: String,
          set: function(v) {
            vals.push(v);
            return v;
          }
        },
        _id: false
      });
      ChildSchema.set('toObject', { getters: true, minimize: false });

      const ParentSchema = new mongoose.Schema({
        child: {
          type: ChildSchema,
          default: {}
        }
      });

      const Parent = db.model('Parent', ParentSchema);
      const p = new Parent();
      p.child = { number: '555.555.0123' };
      assert.equal(vals.length, 1);
      assert.equal(vals[0], '555.555.0123');
    });

    it('single getters only get called once (gh-7442)', function() {
      let called = 0;

      const childSchema = new Schema({
        value: {
          type: String,
          get: function(v) {
            ++called;
            return v;
          }
        }
      });

      const schema = new Schema({
        name: childSchema
      });
      const Model = db.model('Test', schema);

      const doc = new Model({ 'name.value': 'test' });

      called = 0;

      doc.toObject({ getters: true });
      assert.equal(called, 1);

      doc.toObject({ getters: false });
      assert.equal(called, 1);
    });

    it('calls subdocument getters if child schema has getters: true (gh-12105)', function() {
      let called = 0;

      const childSchema = new Schema({
        _id: false,
        value: {
          type: String,
          get: function(v) {
            ++called;
            return v.toUpperCase();
          }
        }
      }, { toJSON: { getters: true } });
      const schema = new Schema({ name: childSchema });
      const Test = db.model('Test', schema);

      const doc = new Test({ name: { value: 'John Smith' } });

      const res = doc.toJSON();
      assert.equal(called, 1);
      assert.deepStrictEqual(res.name, { value: 'JOHN SMITH' });
    });

    it('setting doc array to array of top-level docs works (gh-5632)', async function() {
      const MainSchema = new Schema({
        name: { type: String },
        children: [{
          name: { type: String }
        }]
      });
      const RelatedSchema = new Schema({ name: { type: String } });
      const Model = db.model('Test', MainSchema);
      const RelatedModel = db.model('Test1', RelatedSchema);

      const doc = await RelatedModel.create({ name: 'test' });
      const m = await Model.create({ name: 'test1', children: [doc] });
      m.children = [doc];
      await m.save();
      assert.equal(m.children.length, 1);
      assert.equal(m.children[0].name, 'test');
    });

    it('Using set as a schema path (gh-1939)', async function() {
      const testSchema = new Schema({ set: String });

      const Test = db.model('Test', testSchema);

      const t = new Test({ set: 'test 1' });
      assert.equal(t.set, 'test 1');
      await t.save();
      t.set = 'test 2';
      await t.save();
      assert.equal(t.set, 'test 2');
    });

    it('handles array defaults correctly (gh-5780)', function() {
      const testSchema = new Schema({
        nestedArr: {
          type: [[Number]],
          default: [[0, 1]]
        }
      });

      const Test = db.model('Test', testSchema);

      const t = new Test({});
      assert.deepEqual(t.toObject().nestedArr, [[0, 1]]);

      t.nestedArr.push([1, 2]);
      const t2 = new Test({});
      assert.deepEqual(t2.toObject().nestedArr, [[0, 1]]);
    });

    it('sets path to the empty string on save after query (gh-6477)', async function() {
      const schema = new Schema({
        name: String,
        s: {
          type: String,
          default: ''
        }
      });

      const Test = db.model('Test', schema);

      const test = new Test();
      assert.strictEqual(test.s, '');

      // use native driver directly to insert an empty doc
      await Test.collection.insertOne({});

      // udate the doc with the expectation that default booleans will be saved.
      const found = await Test.findOne({});
      found.name = 'Max';
      await found.save();

      // use native driver directly to check doc for saved string
      const final = await Test.collection.findOne({});
      assert.strictEqual(final.name, 'Max');
      assert.strictEqual(final.s, '');
    });

    it('sets path to the default boolean on save after query (gh-6477)', async function() {
      const schema = new Schema({
        name: String,
        f: {
          type: Boolean,
          default: false
        },
        t: {
          type: Boolean,
          default: true
        }
      });

      const Test = db.model('Test', schema);

      // use native driver directly to kill the fields
      await Test.collection.insertOne({});

      // udate the doc with the expectation that default booleans will be saved.
      const found = await Test.findOne({});
      found.name = 'Britney';
      await found.save();

      // use native driver directly to check doc for saved string
      const final = await Test.collection.findOne({});
      assert.strictEqual(final.name, 'Britney');
      assert.strictEqual(final.t, true);
      assert.strictEqual(final.f, false);
    });

    it('virtuals with no getters return undefined (gh-6223)', function() {
      const personSchema = new mongoose.Schema({
        name: { type: String },
        children: [{
          name: { type: String }
        }]
      }, {
        toObject: { getters: true, virtuals: true },
        toJSON: { getters: true, virtuals: true },
        id: false
      });

      personSchema.virtual('favoriteChild').set(function(v) {
        return this.set('children.0', v);
      });

      personSchema.virtual('heir').get(function() {
        return this.get('children.0');
      });

      const Person = db.model('Person', personSchema);

      const person = new Person({
        name: 'Anakin'
      });

      assert.strictEqual(person.favoriteChild, void 0);
      assert.ok(!('favoriteChild' in person.toJSON()));
      assert.ok(!('favoriteChild' in person.toObject()));
    });

    it('add default getter/setter (gh-6262)', function() {
      const testSchema = new mongoose.Schema({});

      testSchema.virtual('totalValue');

      const Test = db.model('Test', testSchema);

      assert.equal(Test.schema.virtuals.totalValue.getters.length, 1);
      assert.equal(Test.schema.virtuals.totalValue.setters.length, 1);

      const doc = new Test();
      doc.totalValue = 5;
      assert.equal(doc.totalValue, 5);
    });

    it('calls array getters (gh-9889)', function() {
      let called = 0;
      const testSchema = new mongoose.Schema({
        arr: [{
          type: 'ObjectId',
          ref: 'Doesnt Matter',
          get: () => {
            ++called;
            return 42;
          }
        }]
      });

      const Test = db.model('Test', testSchema);

      const doc = new Test({ arr: [new mongoose.Types.ObjectId()] });
      assert.equal(called, 0);
      assert.deepEqual(doc.toObject({ getters: true }).arr, [42]);
      assert.equal(called, 1);
    });

    it('doesnt call setters when init-ing an array (gh-9889)', async function() {
      let called = 0;
      const testSchema = new mongoose.Schema({
        arr: [{
          type: 'ObjectId',
          set: v => {
            ++called;
            return v;
          }
        }]
      });

      const Test = db.model('Test', testSchema);

      let doc = await Test.create({ arr: [new mongoose.Types.ObjectId()] });
      assert.equal(called, 1);

      called = 0;
      doc = await Test.findById(doc._id);
      assert.ok(doc);
      assert.equal(called, 0);
    });

    it('nested virtuals + nested toJSON (gh-6294)', function() {
      const schema = mongoose.Schema({
        nested: {
          prop: String
        }
      }, { _id: false, id: false });

      schema.virtual('nested.virtual').get(() => 'test 2');

      schema.set('toJSON', {
        virtuals: true
      });

      const MyModel = db.model('Test', schema);

      const doc = new MyModel({ nested: { prop: 'test 1' } });

      assert.deepEqual(doc.toJSON(), {
        nested: { prop: 'test 1', virtual: 'test 2' }
      });
      assert.deepEqual(doc.nested.toJSON(), {
        prop: 'test 1', virtual: 'test 2'
      });
    });

    it('Disallows writing to __proto__ and other special properties', function() {
      const schema = new mongoose.Schema({
        name: String
      }, { strict: false });

      const Model = db.model('Test', schema);
      const doc = new Model({ '__proto__.x': 'foo' });

      assert.strictEqual(Model.x, void 0);
      doc.set('__proto__.y', 'bar');

      assert.strictEqual(Model.y, void 0);

      doc.set('constructor.prototype.z', 'baz');

      assert.strictEqual(Model.z, void 0);
    });

    it('save() depopulates pushed arrays (gh-6048)', async function() {
      const blogPostSchema = new Schema({
        comments: [{
          type: mongoose.Schema.Types.ObjectId,
          ref: 'Comment'
        }]
      });

      const BlogPost = db.model('BlogPost', blogPostSchema);

      const commentSchema = new Schema({
        text: String
      });

      const Comment = db.model('Comment', commentSchema);


      let blogPost = await BlogPost.create({});
      const comment = await Comment.create({ text: 'Hello' });

      blogPost = await BlogPost.findById(blogPost);
      blogPost.comments.push(comment);
      await blogPost.save();

      const savedBlogPost = await BlogPost.collection.
        findOne({ _id: blogPost._id });
      assert.equal(savedBlogPost.comments.length, 1);
      assert.equal(savedBlogPost.comments[0].constructor.name, 'ObjectId');
      assert.equal(savedBlogPost.comments[0].toString(),
        blogPost.comments[0]._id.toString());
    });

    it('Handles setting populated path set via `Document#populate()` (gh-7302)', function() {
      const authorSchema = new Schema({ name: String });
      const bookSchema = new Schema({
        author: { type: mongoose.Schema.Types.ObjectId, ref: 'Author' }
      });

      const Author = db.model('Author', authorSchema);
      const Book = db.model('Book', bookSchema);

      return Author.create({ name: 'Victor Hugo' }).
        then(function(author) { return Book.create({ author: author._id }); }).
        then(function() { return Book.findOne(); }).
        then(function(doc) { return doc.populate('author'); }).
        then(function(doc) {
          doc.author = {};
          assert.ok(!doc.author.name);
          assert.ifError(doc.validateSync());
        });
    });

    it('Single nested subdocs using discriminator can be modified (gh-5693)', async() => {
      const eventSchema = new Schema({ message: String }, {
        discriminatorKey: 'kind',
        _id: false
      });

      const trackSchema = new Schema({ event: eventSchema });

      trackSchema.path('event').discriminator('Clicked', new Schema({
        element: String
      }, { _id: false }));

      trackSchema.path('event').discriminator('Purchased', new Schema({
        product: String
      }, { _id: false }));

      const MyModel = db.model('Test', trackSchema);

      const doc = new MyModel({
        event: {
          message: 'Test',
          kind: 'Clicked',
          element: 'Amazon Link'
        }
      });

      await doc.save();
      assert.equal(doc.event.message, 'Test');
      assert.equal(doc.event.kind, 'Clicked');
      assert.equal(doc.event.element, 'Amazon Link');

      doc.set('event', {
        kind: 'Purchased',
        product: 'Professional AngularJS'
      });

      await doc.save();
      assert.equal(doc.event.kind, 'Purchased');
      assert.equal(doc.event.product, 'Professional AngularJS');
      assert.ok(!doc.event.element);
      assert.ok(!doc.event.message);
    });

    it('required function only gets called once (gh-6801)', function() {
      let reqCount = 0;
      const childSchema = new Schema({
        name: {
          type: String,
          required: function() {
            reqCount++;
            return true;
          }
        }
      });
      const Child = db.model('Child', childSchema);

      const parentSchema = new Schema({
        name: String,
        child: childSchema
      });
      const Parent = db.model('Parent', parentSchema);

      const child = new Child(/* name is required */);
      const parent = new Parent({ child: child });

      return parent.validate().then(
        () => assert.ok(false),
        error => {
          assert.equal(reqCount, 1);
          assert.ok(error.errors['child.name']);
        }
      );
    });

    it('required function called again after save() (gh-6892)', async function() {
      const schema = new mongoose.Schema({
        field: {
          type: String,
          default: null,
          required: function() { return this && this.field === undefined; }
        }
      });
      const Model = db.model('Test', schema);


      await Model.create({});
      const doc1 = await Model.findOne({}).select({ _id: 1 });
      await doc1.save();

      // Should not throw
      await Model.create({});
    });

    it('doc array: set then remove (gh-3511)', async function() {
      const ItemChildSchema = new mongoose.Schema({
        name: {
          type: String,
          required: true
        }
      });

      const ItemParentSchema = new mongoose.Schema({
        children: [ItemChildSchema]
      });

      const ItemParent = db.model('Parent', ItemParentSchema);

      const p = new ItemParent({
        children: [{ name: 'test1' }, { name: 'test2' }]
      });

      await p.save();

      const doc = await ItemParent.findById(p._id);

      assert.ok(doc);
      assert.equal(doc.children.length, 2);

      doc.children[1].name = 'test3';
      doc.children.remove(doc.children[0]);

      await doc.save();

      const doc2 = await ItemParent.findById(doc._id);

      assert.equal(doc2.children.length, 1);
      assert.equal(doc2.children[0].name, 'test3');
    });

    it('doc array: modify then sort (gh-7556)', async function() {
      const assetSchema = new Schema({
        name: { type: String, required: true },
        namePlural: { type: String, required: true }
      });
      assetSchema.pre('validate', function() {
        if (this.isNew) {
          this.namePlural = this.name + 's';
        }
      });
      const personSchema = new Schema({
        name: String,
        assets: [assetSchema]
      });

      const Person = db.model('Person', personSchema);

      await Person.create({
        name: 'test',
        assets: [{ name: 'Cash', namePlural: 'Cash' }]
      });
      const p = await Person.findOne();

      p.assets.push({ name: 'Home' });
      p.assets.id(p.assets[0].id).set('name', 'Cash');
      p.assets.id(p.assets[0].id).set('namePlural', 'Cash');

      p.assets.sort((doc1, doc2) => doc1.name > doc2.name ? -1 : 1);

      await p.save();
    });

    it('modifying unselected nested object (gh-5800)', function() {
      const MainSchema = new mongoose.Schema({
        a: {
          b: { type: String, default: 'some default' },
          c: { type: Number, default: 0 },
          d: { type: String }
        },
        e: { type: String }
      });

      MainSchema.pre('save', function(next) {
        if (this.isModified()) {
          this.set('a.c', 100, Number);
        }
        next();
      });

      const Main = db.model('Test', MainSchema);

      const doc = { a: { b: 'not the default', d: 'some value' }, e: 'e' };
      return Main.create(doc).
        then(function(doc) {
          assert.equal(doc.a.b, 'not the default');
          assert.equal(doc.a.d, 'some value');
          return Main.findOne().select('e');
        }).
        then(function(doc) {
          doc.e = 'e modified';
          return doc.save();
        }).
        then(function() {
          return Main.findOne();
        }).
        then(function(doc) {
          assert.equal(doc.a.b, 'not the default');
          assert.equal(doc.a.d, 'some value');
        });
    });

    it('set() underneath embedded discriminator (gh-6482)', async function() {
      const mediaSchema = new Schema({ file: String },
        { discriminatorKey: 'kind', _id: false });

      const photoSchema = new Schema({ position: String });
      const pageSchema = new Schema({ media: mediaSchema });

      pageSchema.path('media').discriminator('photo', photoSchema);

      const Page = db.model('Test', pageSchema);


      let doc = await Page.create({
        media: { kind: 'photo', file: 'cover.jpg', position: 'left' }
      });

      // Using positional args syntax
      doc.set('media.position', 'right');
      assert.equal(doc.media.position, 'right');

      await doc.save();

      doc = await Page.findById(doc._id);
      assert.equal(doc.media.position, 'right');

      // Using object syntax
      doc.set({ 'media.position': 'left' });
      assert.equal(doc.media.position, 'left');

      await doc.save();

      doc = await Page.findById(doc._id);
      assert.equal(doc.media.position, 'left');
    });

    it('set() underneath array embedded discriminator (gh-6526)', async function() {
      const mediaSchema = new Schema({ file: String },
        { discriminatorKey: 'kind', _id: false });

      const photoSchema = new Schema({ position: String });
      const pageSchema = new Schema({ media: [mediaSchema] });

      pageSchema.path('media').discriminator('photo', photoSchema);

      const Page = db.model('Test', pageSchema);


      let doc = await Page.create({
        media: [{ kind: 'photo', file: 'cover.jpg', position: 'left' }]
      });

      // Using positional args syntax
      doc.set('media.0.position', 'right');
      assert.equal(doc.media[0].position, 'right');

      await doc.save();

      doc = await Page.findById(doc._id);
      assert.equal(doc.media[0].position, 'right');
    });

    it('consistent context for nested docs (gh-5347)', async function() {
      const contexts = [];
      const childSchema = new mongoose.Schema({
        phoneNumber: {
          type: String,
          required: function() {
            contexts.push(this);
            return this.notifications.isEnabled;
          }
        },
        notifications: {
          isEnabled: { type: Boolean, required: true }
        }
      });

      const parentSchema = new mongoose.Schema({
        name: String,
        children: [childSchema]
      });

      const Parent = db.model('Parent', parentSchema);

      const doc = await Parent.create({
        name: 'test',
        children: [
          {
            phoneNumber: '123',
            notifications: {
              isEnabled: true
            }
          }
        ]
      });

      const child = doc.children.id(doc.children[0]._id);
      child.phoneNumber = '345';

      assert.equal(contexts.length, 1);

      await doc.save();

      assert.equal(contexts.length, 2);

      assert.ok(contexts[0].toObject().notifications.isEnabled);

      assert.ok(contexts[1].toObject().notifications.isEnabled);
    });

    it('accessing arrays in setters on initial document creation (gh-6155)', function() {
      const artistSchema = new mongoose.Schema({
        name: {
          type: String,
          set: function(v) {
            const splitStrings = v.split(' ');
            for (const keyword of splitStrings) {
              this.keywords.push(keyword);
            }
            return v;
          }
        },
        keywords: [String]
      });

      const Artist = db.model('Test', artistSchema);

      const artist = new Artist({ name: 'Motley Crue' });
      assert.deepEqual(artist.toObject().keywords, ['Motley', 'Crue']);
    });

    it('handles 2nd level nested field with null child (gh-6187)', function() {
      const NestedSchema = new Schema({
        parent: new Schema({
          name: String,
          child: {
            name: String
          }
        }, { strict: false })
      });
      const NestedModel = db.model('Test', NestedSchema);
      const n = new NestedModel({
        parent: {
          name: 'foo',
          child: null // does not fail if undefined
        }
      });

      assert.equal(n.parent.name, 'foo');
    });

    it('does not call default function on init if value set (gh-6410)', async function() {
      let called = 0;

      function generateRandomID() {
        called++;
        return called;
      }

      const TestDefaultsWithFunction = db.model('Test', new Schema({
        randomID: { type: Number, default: generateRandomID }
      }));

      const post = new TestDefaultsWithFunction();
      assert.equal(post.get('randomID'), 1);
      assert.equal(called, 1);


      await post.save();

      await TestDefaultsWithFunction.findById(post._id);

      assert.equal(called, 1);
    });

    describe('convertToFalse and convertToTrue (gh-6758)', function() {
      let convertToFalse = null;
      let convertToTrue = null;

      beforeEach(function() {
        convertToFalse = new Set(mongoose.Schema.Types.Boolean.convertToFalse);
        convertToTrue = new Set(mongoose.Schema.Types.Boolean.convertToTrue);
      });

      afterEach(function() {
        mongoose.Schema.Types.Boolean.convertToFalse = convertToFalse;
        mongoose.Schema.Types.Boolean.convertToTrue = convertToTrue;
      });

      it('lets you add custom strings that get converted to true/false', function() {
        const TestSchema = new Schema({ b: Boolean });
        const Test = db.model('Test', TestSchema);

        mongoose.Schema.Types.Boolean.convertToTrue.add('aye');
        mongoose.Schema.Types.Boolean.convertToFalse.add('nay');

        const doc1 = new Test({ b: 'aye' });
        const doc2 = new Test({ b: 'nay' });

        assert.strictEqual(doc1.b, true);
        assert.strictEqual(doc2.b, false);

        return doc1.save().
          then(() => Test.findOne({ b: { $exists: 'aye' } })).
          then(doc => assert.ok(doc)).
          then(() => {
            mongoose.Schema.Types.Boolean.convertToTrue.delete('aye');
            mongoose.Schema.Types.Boolean.convertToFalse.delete('nay');
          });
      });

      it('allows adding `null` to list of values that convert to false (gh-9223)', function() {
        const TestSchema = new Schema({ b: Boolean });
        const Test = db.model('Test', TestSchema);

        mongoose.Schema.Types.Boolean.convertToFalse.add(null);

        const doc1 = new Test({ b: null });
        const doc2 = new Test();
        doc2.init({ b: null });

        assert.strictEqual(doc1.b, false);
        assert.strictEqual(doc2.b, false);
      });
    });

    it('doesnt double-call getters when using get() (gh-6779)', function() {
      const schema = new Schema({
        nested: {
          arr: [{ key: String }]
        }
      });

      schema.path('nested.arr.0.key').get(v => {
        return 'foobar' + v;
      });

      const M = db.model('Test', schema);
      const test = new M();

      test.nested.arr.push({ key: 'value' });
      test.nested.arr.push({ key: 'value2' });

      assert.equal(test.get('nested.arr.0.key'), 'foobarvalue');
      assert.equal(test.get('nested.arr.1.key'), 'foobarvalue2');

      return Promise.resolve();
    });

    it('returns doubly nested field in inline sub schema when using get() (gh-6925)', function() {
      const child = new Schema({
        nested: {
          key: String
        }
      });
      const parent = new Schema({
        child: child
      });

      const M = db.model('Test', parent);
      const test = new M({
        child: {
          nested: {
            key: 'foobarvalue'
          }
        }
      });

      assert.equal(test.get('child.nested.key'), 'foobarvalue');

      return Promise.resolve();
    });

    it('defaults should see correct isNew (gh-3793)', async function() {
      let isNew = [];
      const TestSchema = new mongoose.Schema({
        test: {
          type: Date,
          default: function() {
            isNew.push(this.isNew);
            if (this.isNew) {
              return Date.now();
            }
            return void 0;
          }
        }
      });

      const TestModel = db.model('Test', TestSchema);


      await Promise.resolve(db);

      await TestModel.collection.insertOne({});

      let doc = await TestModel.findOne({});
      assert.strictEqual(doc.test, void 0);
      assert.deepEqual(isNew, [false]);

      isNew = [];

      doc = await TestModel.create({});
      assert.ok(doc.test instanceof Date);
      assert.deepEqual(isNew, [true]);
    });

    it('modify multiple subdoc paths (gh-4405)', async() => {
      const ChildObjectSchema = new Schema({
        childProperty1: String,
        childProperty2: String,
        childProperty3: String
      });

      const ParentObjectSchema = new Schema({
        parentProperty1: String,
        parentProperty2: String,
        child: ChildObjectSchema
      });

      const Parent = db.model('Parent', ParentObjectSchema);

      const p = new Parent({
        parentProperty1: 'abc',
        parentProperty2: '123',
        child: {
          childProperty1: 'a',
          childProperty2: 'b',
          childProperty3: 'c'
        }
      });

      await p.save();

      const p1 = await Parent.findById(p._id);

      p1.parentProperty1 = 'foo';
      p1.parentProperty2 = 'bar';
      p1.child.childProperty1 = 'ping';
      p1.child.childProperty2 = 'pong';
      p1.child.childProperty3 = 'weee';

      await p1.save();

      const p2 = await Parent.findById(p._id);

      assert.equal(p2.child.childProperty1, 'ping');
      assert.equal(p2.child.childProperty2, 'pong');
      assert.equal(p2.child.childProperty3, 'weee');
    });

    it('doesnt try to cast populated embedded docs (gh-6390)', async function() {
      const otherSchema = new Schema({
        name: String
      });

      const subSchema = new Schema({
        my: String,
        other: {
          type: Schema.Types.ObjectId,
          refPath: 'sub.my'
        }
      });

      const schema = new Schema({
        name: String,
        sub: subSchema
      });

      const Other = db.model('Test1', otherSchema);
      const Test = db.model('Test', schema);

      const other = new Other({ name: 'Nicole' });

      const test = new Test({
        name: 'abc',
        sub: {
          my: 'Test1',
          other: other._id
        }
      });

      await other.save();
      await test.save();
      const doc = await Test.findOne({}).populate('sub.other');
      assert.strictEqual('Nicole', doc.sub.other.name);

    });
  });

  describe('clobbered Array.prototype', function() {
    beforeEach(() => db.deleteModel(/.*/));

    afterEach(function() {
      delete Array.prototype.remove;
    });

    it('handles clobbered Array.prototype.remove (gh-6431)', function() {
      Object.defineProperty(Array.prototype, 'remove', {
        value: 42,
        configurable: true,
        writable: false
      });

      const schema = new Schema({ arr: [{ name: String }] });
      const MyModel = db.model('Test', schema);

      const doc = new MyModel();
      assert.deepEqual(doc.toObject().arr, []);
    });

    it('calls array validators again after save (gh-6818)', async function() {
      const schema = new Schema({
        roles: {
          type: [{
            name: String,
            folders: {
              type: [{ folderId: String }],
              validate: v => {
                assert.ok(v.length === new Set(v.map(el => el.folderId)).size, 'Duplicate');
              }
            }
          }]
        }
      });
      const Model = db.model('Test', schema);

      await Model.create({
        roles: [
          { name: 'admin' },
          { name: 'mod', folders: [{ folderId: 'foo' }] }
        ]
      });

      const doc = await Model.findOne();

      doc.roles[1].folders.push({ folderId: 'bar' });

      await doc.save();

      doc.roles[1].folders[1].folderId = 'foo';
      let threw = false;
      try {
        await doc.save();
      } catch (error) {
        threw = true;
        assert.equal(error.errors['roles.1.folders'].reason.message, 'Duplicate');
      }
      assert.ok(threw);
    });

    it('set single nested to num throws ObjectExpectedError (gh-6710) (gh-6753)', function() {
      const schema = new Schema({
        nested: new Schema({
          num: Number
        })
      });

      const Test = db.model('Test', schema);

      const doc = new Test({ nested: { num: 123 } });
      doc.nested = 123;

      return doc.validate().
        then(() => { throw new Error('Should have errored'); }).
        catch(err => {
          assert.ok(err.message.indexOf('Cast to Embedded') !== -1, err.message);
          assert.equal(err.errors['nested'].reason.name, 'ObjectExpectedError');

          const doc = new Test({ nested: { num: 123 } });
          doc.nested = [];
          return doc.validate();
        }).
        then(() => { throw new Error('Should have errored'); }).
        catch(err => {
          assert.ok(err.message.indexOf('Cast to Embedded') !== -1, err.message);
          assert.equal(err.errors['nested'].reason.name, 'ObjectExpectedError');
        });
    });

    it('set array to false throws ObjectExpectedError (gh-7242)', function() {
      const Child = new mongoose.Schema({});
      const Parent = new mongoose.Schema({
        children: [Child]
      });
      const ParentModel = db.model('Parent', Parent);
      const doc = new ParentModel({ children: false });

      return doc.save().then(
        () => assert.ok(false),
        err => {
          assert.ok(err.errors['children']);
          assert.equal(err.errors['children'].name, 'ObjectParameterError');
        }
      );
    });
  });

  it('does not save duplicate items after two saves (gh-6900)', async function() {
    const M = db.model('Test', { items: [{ name: String }] });
    const doc = new M();
    doc.items.push({ name: '1' });


    await doc.save();
    doc.items.push({ name: '2' });
    await doc.save();

    const found = await M.findById(doc.id);
    assert.equal(found.items.length, 2);
  });

  it('validateSync() on embedded doc (gh-6931)', async function() {
    const innerSchema = new mongoose.Schema({
      innerField: {
        type: mongoose.Schema.Types.ObjectId,
        required: true
      }
    });

    const schema = new mongoose.Schema({
      field: {
        type: mongoose.Schema.Types.ObjectId,
        required: true
      },
      inner: [innerSchema]
    });

    const Model = db.model('Test', schema);


    const doc2 = new Model();
    doc2.field = new mongoose.Types.ObjectId();
    doc2.inner.push({
      innerField: new mongoose.Types.ObjectId()
    });
    doc2.inner[0].innerField = '';

    let err = doc2.inner[0].validateSync();
    assert.ok(err);
    assert.ok(err.errors['innerField']);

    err = await doc2.inner[0].validate().then(() => assert.ok(false), err => err);
    assert.ok(err);
    assert.ok(err.errors['innerField']);
  });

  it('retains user-defined key order with nested docs (gh-6944)', function() {
    const schema = new Schema({
      _id: String,
      foo: String,
      bar: {
        a: String
      }
    });

    const Model = db.model('Test', schema);

    const doc = new Model({ _id: 'test', foo: 'hello', bar: { a: 'world' } });

    // Same order as in the initial set above
    assert.deepEqual(Object.keys(doc._doc), ['_id', 'foo', 'bar']);

    return Promise.resolve();
  });

  it('does not mark modified if setting nested subdoc to same value (gh-7048)', async function() {
    const BarSchema = new Schema({ bar: String }, { _id: false });
    const FooNestedSchema = new Schema({ foo: BarSchema });

    const Model = db.model('Test', FooNestedSchema);


    const doc = await Model.create({ foo: { bar: 'test' } });
    doc.set({ foo: { bar: 'test' } });

    assert.deepEqual(doc.modifiedPaths(), []);

    doc.set('foo.bar', 'test');

    assert.deepEqual(doc.modifiedPaths(), []);
  });

  it('allow saving validation error in db (gh-7127)', async function() {

    const schema = new Schema({
      error: mongoose.Schema.Types.Mixed,
      name: { type: String, required: true }
    });
    const Model = db.model('Test', schema);

    const doc = new Model();

    const error = await doc.validate().catch(error => error);

    doc.name = 'foo';
    doc.error = error;

    await doc.save();

    const fromDb = await Model.findOne();
    assert.ok(fromDb.error.errors.name);
  });

  it('handles mixed arrays with all syntaxes (gh-7109)', function() {
    const schema = new Schema({
      arr1: [Schema.Types.Mixed],
      arr2: [{}],
      arr3: [Object]
    });

    const Test = db.model('Test', schema);

    const test = new Test({
      arr1: ['test1', { two: 'three' }, [4, 'five', 6]],
      arr2: ['test2', { three: 'four' }, [5, 'six', 7]],
      arr3: ['test3', { four: 'five' }, [6, 'seven', 8]]
    });

    assert.ok(test.validateSync() == null, test.validateSync());

    return Promise.resolve();
  });

  it('propsParameter option (gh-7145)', async function() {
    const schema = new Schema({
      name: {
        type: String,
        validate: {
          validator: (v, props) => props.validator != null,
          propsParameter: true
        }
      }
    });

    const Test = db.model('Test', schema);

    const doc = new Test({ name: 'foo' });
    const syncValidationError = doc.validateSync();
    assert.ok(syncValidationError == null, syncValidationError);


    const asyncValidationError = await doc.validate().then(() => null, err => err);

    assert.ok(asyncValidationError == null, asyncValidationError);
  });

  it('surfaces errors in subdoc pre validate (gh-7187)', function() {
    const InnerSchema = new Schema({ name: String });

    InnerSchema.pre('validate', function() {
      throw new Error('Oops!');
    });

    const TestSchema = new Schema({ subdocs: [InnerSchema] });

    const Test = db.model('Test', TestSchema);

    return Test.create({ subdocs: [{ name: 'foo' }] }).then(
      () => { throw new Error('Fail'); },
      err => { assert.ok(err.message.indexOf('Oops!') !== -1, err.message); }
    );
  });

  it('runs setter only once when doing .set() underneath single nested (gh-7196)', function() {
    let called = [];
    const InnerSchema = new Schema({
      name: String,
      withSetter: {
        type: String,
        set: function(v) {
          called.push(this);
          return v;
        }
      }
    });

    const TestSchema = new Schema({ nested: InnerSchema });

    const Model = db.model('Test', TestSchema);

    const doc = new Model({ nested: { name: 'foo' } });

    // Make sure setter only gets called once
    called = [];
    doc.set('nested.withSetter', 'bar');

    assert.equal(called.length, 1);
    assert.equal(called[0].name, 'foo');

    return Promise.resolve();
  });

  it('should enable key with dot(.) on mixed types with checkKeys (gh-7144)', async function() {
    const s = new Schema({ raw: { type: Schema.Types.Mixed } });
    const M = db.model('Test', s);

    const raw = { 'foo.bar': 'baz' };


    let doc = await M.create([{ raw: raw }], { checkKeys: false }).
      then(res => res[0]);
    assert.deepEqual(doc.raw, raw);

    doc = await M.findOneAndUpdate({}, { raw: { 'a.b': 2 } }, { new: true });
    assert.deepEqual(doc.raw, { 'a.b': 2 });
  });

  it('doesnt mark array as modified on init if embedded schema has default (gh-7227)', async function() {
    const subSchema = new mongoose.Schema({
      users: {
        type: [{ name: { type: String } }],
        // This test ensures the whole array won't be modified on init because
        // of this default
        default: [{ name: 'test' }]
      }
    });

    const schema = new mongoose.Schema({
      sub: [subSchema]
    });
    const Model = db.model('Test', schema);


    let doc = new Model({ name: 'test', sub: [{}] });
    await doc.save();

    assert.ok(!doc.isModified());

    doc = await Model.findOne();
    assert.ok(!doc.isModified());
  });

  it('casts defaults for doc arrays (gh-7337)', async function() {
    const accountSchema = new mongoose.Schema({
      roles: {
        type: [{
          otherProperties: {
            example: Boolean
          },
          name: String
        }],
        default: function() {
          return [
            { otherProperties: { example: true }, name: 'First' },
            { otherProperties: { example: false }, name: 'Second' }
          ];
        }
      }
    });

    const Account = db.model('Test', accountSchema);


    await Account.create({});

    const doc = await Account.findOne();

    assert.ok(doc.roles[0]._id);
    assert.ok(doc.roles[1]._id);
  });

  it('updateOne() hooks (gh-7133) (gh-7423)', async function() {
    const schema = new mongoose.Schema({ name: String });

    let queryCount = 0;
    let docCount = 0;
    let docPostCount = 0;

    let docRegexCount = 0;
    let docPostRegexCount = 0;

    schema.pre('updateOne', () => ++queryCount);
    schema.pre('updateOne', { document: true, query: false }, () => ++docCount);
    schema.post('updateOne', { document: true, query: false }, () => ++docPostCount);

    schema.pre(/^updateOne$/, { document: true, query: false }, () => ++docRegexCount);
    schema.post(/^updateOne$/, { document: true, query: false }, () => ++docPostRegexCount);

    let removeCount1 = 0;
    let removeCount2 = 0;
    schema.pre('deleteOne', { document: true }, () => ++removeCount1);
    schema.pre('deleteOne', { document: true, query: false }, () => ++removeCount2);

    const Model = db.model('Test', schema);


    const doc = new Model({ name: 'test' });
    await doc.save();

    assert.equal(queryCount, 0);
    assert.equal(docCount, 0);
    assert.equal(docPostCount, 0);
    assert.equal(docRegexCount, 0);
    assert.equal(docPostRegexCount, 0);

    await doc.updateOne({ name: 'test2' });

    assert.equal(queryCount, 1);
    assert.equal(docCount, 1);
    assert.equal(docPostCount, 1);
    assert.equal(docRegexCount, 1);
    assert.equal(docPostRegexCount, 1);

    assert.equal(removeCount1, 0);
    assert.equal(removeCount2, 0);

    await doc.deleteOne();

    assert.equal(removeCount1, 1);
    assert.equal(removeCount2, 1);
  });

  it('doesnt mark single nested doc date as modified if setting with string (gh-7264)', async function() {
    const subSchema = new mongoose.Schema({
      date2: Date
    });

    const schema = new mongoose.Schema({
      date1: Date,
      sub: subSchema
    });

    const Model = db.model('Test', schema);


    const date = '2018-11-22T09:00:00.000Z';

    const doc = await Model.create({
      date1: date,
      sub: { date2: date }
    });

    assert.deepEqual(doc.modifiedPaths(), []);

    doc.set('date1', date);
    doc.set('sub.date2', date);

    assert.deepEqual(doc.modifiedPaths(), []);
  });

  it('handles null `fields` param to constructor (gh-7271)', function() {
    const ActivityBareSchema = new Schema({
      _id: {
        type: Schema.Types.ObjectId,
        ref: 'Activity'
      },
      name: String
    });

    const EventSchema = new Schema({
      activity: ActivityBareSchema,
      name: String
    });

    const data = {
      name: 'Test',
      activity: {
        _id: '5bf606f6471b6056b3f2bfc9',
        name: 'Activity name'
      }
    };

    const Event = db.model('Test', EventSchema);
    const event = new Event(data, null);

    assert.equal(event.activity.name, 'Activity name');

    return event.validate();
  });

  it('flattenMaps option for toObject() (gh-10872) (gh-7274) (gh-10486)', function() {
    const subSchema = new Schema({ name: String });

    let schema = new Schema({
      test: {
        type: Map,
        of: subSchema,
        default: new Map()
      }
    }, { versionKey: false });

    let Test = db.model('Test', schema);

    let mapTest = new Test({});
    mapTest.test.set('key1', { name: 'value1' });
    // getters: true for gh-10486
    assert.equal(mapTest.toObject({ getters: true, flattenMaps: true }).test.key1.name, 'value1');

    assert.equal(mapTest.toJSON({ getters: true, flattenMaps: true }).test.key1.name, 'value1');
    assert.equal(mapTest.toJSON({ getters: true, flattenMaps: false }).test.get('key1').name, 'value1');

    schema = new Schema({
      test: {
        type: Map,
        of: subSchema,
        default: new Map()
      }
    }, { versionKey: false });
    schema.set('toObject', { flattenMaps: true });

    db.deleteModel('Test');
    Test = db.model('Test', schema);

    mapTest = new Test({});
    mapTest.test.set('key1', { name: 'value1' });
    assert.equal(mapTest.toObject({}).test.key1.name, 'value1');
  });

  it('flattenObjectIds option for toObject() (gh-13341) (gh-2790)', function() {
    const schema = new Schema({
      _id: 'ObjectId',
      nested: {
        id: 'ObjectId'
      },
      subdocument: new Schema({}),
      documentArray: [new Schema({})]
    }, { versionKey: false });

    const Test = db.model('Test', schema);

    const doc = new Test({
      _id: new mongoose.Types.ObjectId('0'.repeat(24)),
      nested: {
        id: new mongoose.Types.ObjectId('1'.repeat(24))
      },
      subdocument: {
        _id: new mongoose.Types.ObjectId('2'.repeat(24))
      },
      documentArray: [{ _id: new mongoose.Types.ObjectId('3'.repeat(24)) }]
    });
    assert.deepStrictEqual(doc.toObject({ flattenObjectIds: true }), {
      _id: '0'.repeat(24),
      nested: {
        id: '1'.repeat(24)
      },
      subdocument: {
        _id: '2'.repeat(24)
      },
      documentArray: [{ _id: '3'.repeat(24) }]
    });
  });

  it('`collection` property with strict: false (gh-7276)', async function() {
    const schema = new Schema({}, { strict: false, versionKey: false });
    const Model = db.model('Test', schema);

    let doc = new Model({ test: 'foo', collection: 'bar' });

    await doc.save();

    assert.equal(doc.collection, 'bar');

    doc = await Model.findOne();
    assert.equal(doc.toObject().collection, 'bar');
  });

  it('should validateSync() all elements in doc array (gh-6746)', function() {
    const Model = db.model('Test', new Schema({
      colors: [{
        name: { type: String, required: true },
        hex: { type: String, required: true }
      }]
    }));

    const model = new Model({
      colors: [
        { name: 'steelblue' },
        { hex: '#4682B4' }
      ]
    });

    const errors = model.validateSync().errors;
    const keys = Object.keys(errors).sort();
    assert.deepEqual(keys, ['colors.0.hex', 'colors.1.name']);
  });

  it('handles fake constructor (gh-7290)', async function() {
    const TestSchema = new Schema({ test: String });

    const TestModel = db.model('Test', TestSchema);

    const badQuery = {
      test: {
        length: 1e10,
        constructor: {
          name: 'Array'
        }
      }
    };


    let err = await TestModel.findOne(badQuery).then(() => null, e => e);
    assert.equal(err.name, 'CastError', err.stack);

    err = await TestModel.updateOne(badQuery, { name: 'foo' }).
      then(() => null, err => err);
    assert.equal(err.name, 'CastError', err.stack);

    err = await TestModel.updateOne({}, badQuery).then(() => null, e => e);
    assert.equal(err.name, 'CastError', err.stack);

    err = await TestModel.deleteOne(badQuery).then(() => null, e => e);
    assert.equal(err.name, 'CastError', err.stack);
  });

  it('handles fake __proto__ (gh-7290)', async function() {
    const TestSchema = new Schema({ test: String, name: String });

    const TestModel = db.model('Test', TestSchema);

    const badQuery = JSON.parse('{"test":{"length":1000000000,"__proto__":[]}}');


    let err = await TestModel.findOne(badQuery).then(() => null, e => e);
    assert.equal(err.name, 'CastError', err.stack);

    err = await TestModel.updateOne(badQuery, { name: 'foo' }).
      then(() => null, err => err);
    assert.equal(err.name, 'CastError', err.stack);

    err = await TestModel.updateOne({}, badQuery).then(() => null, e => e);
    assert.equal(err.name, 'CastError', err.stack);

    err = await TestModel.deleteOne(badQuery).then(() => null, e => e);
    assert.equal(err.name, 'CastError', err.stack);
  });

  it('cast error with string path set to array in db (gh-7619)', async function() {
    const TestSchema = new Schema({ name: String });

    const TestModel = db.model('Test', TestSchema);


    await TestModel.findOne();

    await TestModel.collection.insertOne({ name: ['foo', 'bar'] });

    const doc = await TestModel.findOne();
    assert.ok(!doc.name);
    const err = doc.validateSync();
    assert.ok(err);
    assert.ok(err.errors['name']);
  });

  it('doesnt crash if nested path with `get()` (gh-7316)', function() {
    const schema = new mongoose.Schema({ http: { get: Number } });
    const Model = db.model('Test', schema);

    return Model.create({ http: { get: 400 } }); // Should succeed
  });

  it('copies atomics from existing document array when setting doc array (gh-7472)', async function() {
    const Dog = db.model('Test', new mongoose.Schema({
      name: String,
      toys: [{
        name: String
      }]
    }));


    const dog = new Dog({ name: 'Dash' });

    dog.toys.push({ name: '1' });
    dog.toys.push({ name: '2' });
    dog.toys.push({ name: '3' });

    await dog.save();

    for (const toy of ['4', '5', '6']) {
      dog.toys = dog.toys || [];
      dog.toys.push({ name: toy, count: 1 });
    }

    await dog.save();

    const fromDb = await Dog.findOne();
    assert.deepEqual(fromDb.toys.map(t => t.name), ['1', '2', '3', '4', '5', '6']);
  });

  it('doesnt fail with custom update function (gh-7342)', async function() {
    const catalogSchema = new mongoose.Schema({
      name: String,
      sub: new Schema({ name: String })
    }, { runSettersOnQuery: true });

    catalogSchema.methods.update = function(data) {
      for (const key in data) {
        this[key] = data[key];
      }
      return this.save();
    };

    const Catalog = db.model('Test', catalogSchema);


    let doc = await Catalog.create({ name: 'test', sub: { name: 'foo' } });
    doc = await doc.update({ name: 'test2' });
    assert.equal(doc.name, 'test2');
  });

  it('setters that modify `this` should work on single nested when overwriting (gh-7585)', function() {
    const NameSchema = new Schema({
      full: {
        type: String,
        set: function(v) {
          this.first = 'foo';
          this.last = 'bar';
          return v + ' baz';
        }
      },
      first: String,
      last: String
    }, { _id: false });

    const User = db.model('User', new Schema({
      name: {
        type: NameSchema,
        default: {}
      }
    }));

    const s = new User();
    s.name = { full: 'test' };
    assert.equal(s.name.first, 'foo');
    assert.equal(s.name.last, 'bar');
    assert.equal(s.name.full, 'test baz');

    return Promise.resolve();
  });

  it('handles setting embedded doc to Object.assign() from another doc (gh-7645)', function() {
    const profileSchema = new Schema({ name: String, email: String });
    const companyUserSchema = new Schema({
      profile: {
        type: profileSchema,
        default: {}
      }
    });

    const CompanyUser = db.model('User', companyUserSchema);

    const cu = new CompanyUser({ profile: { name: 'foo', email: 'bar' } });
    cu.profile = Object.assign({}, cu.profile);

    assert.equal(cu.profile.name, 'foo');
    assert.equal(cu.profile.email, 'bar');
    assert.doesNotThrow(function() {
      cu.toObject();
    });
  });

  it('setting single nested subdoc with custom date types and getters/setters (gh-7601)', async function() {
    const moment = require('moment');

    const schema = new Schema({
      start: { type: Date, get: get, set: set, required: true },
      end: { type: Date, get: get, set: set, required: true }
    }, { toObject: { getters: true } });
    function get(v) {
      return moment(v);
    }
    function set(v) {
      return v.toDate();
    }
    const parentSchema = new Schema({
      nested: schema
    });
    const Model = db.model('Parent', parentSchema);


    const doc = await Model.create({
      nested: { start: moment('2019-01-01'), end: moment('2019-01-02') }
    });

    doc.nested = { start: moment('2019-03-01'), end: moment('2019-04-01') };
    await doc.save();

    const _doc = await Model.collection.findOne();
    assert.ok(_doc.nested.start instanceof Date);
    assert.ok(_doc.nested.end instanceof Date);
  });

  it('get() and set() underneath alias (gh-7592)', async function() {
    const photoSchema = new Schema({
      foo: String
    });

    const pageSchema = new Schema({
      p: { type: [photoSchema], alias: 'photos' }
    });
    const Page = db.model('Test', pageSchema);


    const doc = await Page.create({ p: [{ foo: 'test' }] });

    assert.equal(doc.p[0].foo, 'test');
    assert.equal(doc.get('photos.0.foo'), 'test');

    doc.set('photos.0.foo', 'bar');
    assert.equal(doc.p[0].foo, 'bar');
    assert.equal(doc.get('photos.0.foo'), 'bar');
  });

  it('get() with getters: false (gh-7233)', function() {
    const testSchema = new Schema({
      foo: { type: String, get: v => v.toLowerCase() }
    });
    const Test = db.model('Test', testSchema);

    const doc = new Test({ foo: 'Bar' });
    assert.equal(doc.foo, 'bar');
    assert.equal(doc._doc.foo, 'Bar');

    assert.equal(doc.get('foo'), 'bar');
    assert.equal(doc.get('foo', null, { getters: false }), 'Bar');

    return Promise.resolve();
  });

  it('overwriting single nested (gh-7660)', function() {
    const childSchema = new mongoose.Schema({
      foo: String,
      bar: Number
    }, { _id: false, id: false });

    const parentSchema = new mongoose.Schema({
      child: childSchema
    });
    const Test = db.model('Test', parentSchema);

    const test = new Test({
      child: {
        foo: 'test',
        bar: 42
      }
    });

    test.set({
      child: {
        foo: 'modified',
        bar: 43
      }
    });

    assert.deepEqual(test.toObject().child, {
      foo: 'modified',
      bar: 43
    });

    return Promise.resolve();
  });

  it('setting path to non-POJO object (gh-7639)', function() {
    class Nested {
      constructor(prop) {
        this.prop = prop;
      }
    }

    const schema = new Schema({ nested: { prop: String } });
    const Model = db.model('Test', schema);

    const doc = new Model({ nested: { prop: '1' } });

    doc.set('nested', new Nested('2'));
    assert.equal(doc.nested.prop, '2');

    doc.set({ nested: new Nested('3') });
    assert.equal(doc.nested.prop, '3');
  });

  it('supports setting date properties with strict: false (gh-7907)', function() {
    const schema = Schema({}, { strict: false });
    const SettingsModel = db.model('Test', schema);

    const date = new Date();
    const obj = new SettingsModel({
      timestamp: date,
      subDoc: {
        timestamp: date
      }
    });

    assert.strictEqual(obj.timestamp, date);
    assert.strictEqual(obj.subDoc.timestamp, date);
  });

  it('handles .set() on doc array within embedded discriminator (gh-7656)', function() {
    const pageElementSchema = new Schema({
      type: { type: String, required: true }
    }, { discriminatorKey: 'type' });

    const textElementSchema = new Schema({
      body: { type: String }
    });

    const blockElementSchema = new Schema({
      elements: [pageElementSchema]
    });

    blockElementSchema.path('elements').discriminator('block', blockElementSchema);
    blockElementSchema.path('elements').discriminator('text', textElementSchema);

    const pageSchema = new Schema({ elements: [pageElementSchema] });

    pageSchema.path('elements').discriminator('block', blockElementSchema);
    pageSchema.path('elements').discriminator('text', textElementSchema);

    const Page = db.model('Test', pageSchema);
    const page = new Page({
      elements: [
        { type: 'text', body: 'Page Title' },
        { type: 'block', elements: [{ type: 'text', body: 'Page Content' }] }
      ]
    });

    page.set('elements.0.body', 'Page Heading');
    assert.equal(page.elements[0].body, 'Page Heading');
    assert.equal(page.get('elements.0.body'), 'Page Heading');

    page.set('elements.1.elements.0.body', 'Page Body');
    assert.equal(page.elements[1].elements[0].body, 'Page Body');
    assert.equal(page.get('elements.1.elements.0.body'), 'Page Body');

    page.elements[1].elements[0].body = 'Page Body';
    assert.equal(page.elements[1].elements[0].body, 'Page Body');
    assert.equal(page.get('elements.1.elements.0.body'), 'Page Body');
  });

  it('$isEmpty() (gh-5369)', function() {
    const schema = new Schema({
      nested: { foo: String },
      subdoc: new Schema({ bar: String }, { _id: false }),
      docArr: [new Schema({ baz: String }, { _id: false })],
      mixed: {}
    });

    const Model = db.model('Test', schema);
    const doc = new Model({ subdoc: {}, docArr: [{}] });

    assert.ok(doc.nested.$isEmpty());
    assert.ok(doc.subdoc.$isEmpty());
    assert.ok(doc.docArr[0].$isEmpty());
    assert.ok(doc.$isEmpty('nested'));
    assert.ok(doc.$isEmpty('subdoc'));
    assert.ok(doc.$isEmpty('docArr.0'));
    assert.ok(doc.$isEmpty('mixed'));

    doc.nested.foo = 'test';
    assert.ok(!doc.nested.$isEmpty());
    assert.ok(doc.subdoc.$isEmpty());
    assert.ok(doc.docArr[0].$isEmpty());
    assert.ok(!doc.$isEmpty('nested'));
    assert.ok(doc.$isEmpty('subdoc'));
    assert.ok(doc.$isEmpty('docArr.0'));
    assert.ok(doc.$isEmpty('mixed'));

    doc.subdoc.bar = 'test';
    assert.ok(!doc.nested.$isEmpty());
    assert.ok(!doc.subdoc.$isEmpty());
    assert.ok(doc.docArr[0].$isEmpty());
    assert.ok(!doc.$isEmpty('nested'));
    assert.ok(!doc.$isEmpty('subdoc'));
    assert.ok(doc.$isEmpty('docArr.0'));
    assert.ok(doc.$isEmpty('mixed'));

    doc.docArr[0].baz = 'test';
    assert.ok(!doc.nested.$isEmpty());
    assert.ok(!doc.subdoc.$isEmpty());
    assert.ok(!doc.docArr[0].$isEmpty());
    assert.ok(!doc.$isEmpty('nested'));
    assert.ok(!doc.$isEmpty('subdoc'));
    assert.ok(!doc.$isEmpty('docArr.0'));
    assert.ok(doc.$isEmpty('mixed'));

    doc.mixed = {};
    assert.ok(doc.$isEmpty('mixed'));

    doc.mixed.test = 1;
    assert.ok(!doc.$isEmpty('mixed'));

    return Promise.resolve();
  });

  it('push() onto discriminator doc array (gh-7704)', function() {
    const opts = {
      minimize: false, // So empty objects are returned
      strict: true,
      typeKey: '$type', // So that we can use fields named `type`
      discriminatorKey: 'type'
    };

    const IssueSchema = new mongoose.Schema({
      _id: String,
      text: String,
      type: String
    }, opts);

    const IssueModel = db.model('Test', IssueSchema);

    const SubIssueSchema = new mongoose.Schema({
      checklist: [{
        completed: { $type: Boolean, default: false }
      }]
    }, opts);
    IssueModel.discriminator('gh7704_sub', SubIssueSchema);

    const doc = new IssueModel({ _id: 'foo', text: 'text', type: 'gh7704_sub' });
    doc.checklist.push({ completed: true });

    assert.ifError(doc.validateSync());

    return Promise.resolve();
  });

  it('doesnt call getter when saving (gh-7719)', function() {
    let called = 0;
    const kittySchema = new mongoose.Schema({
      name: {
        type: String,
        get: function(v) {
          ++called;
          return v;
        }
      }
    });
    const Kitten = db.model('Test', kittySchema);

    const k = new Kitten({ name: 'Mr Sprinkles' });
    return k.save().then(() => assert.equal(called, 0));
  });

  it('skips malformed validators property (gh-7720)', function() {
    const NewSchema = new Schema({
      object: {
        type: 'string',
        validators: ['string'] // This caused the issue
      }
    });

    const TestModel = db.model('Test', NewSchema);
    const instance = new TestModel();
    instance.object = 'value';

    assert.ifError(instance.validateSync());

    return instance.validate();
  });

  it('nested set on subdocs works (gh-7748)', async function() {
    const geojsonSchema = new Schema({
      type: { type: String, default: 'Feature' },
      geometry: {
        type: {
          type: String,
          required: true
        },
        coordinates: { type: [] }
      },
      properties: { type: Object }
    });

    const userSchema = new Schema({
      position: geojsonSchema
    });

    const User = db.model('User', userSchema);

    const position = {
      geometry: {
        type: 'Point',
        coordinates: [1.11111, 2.22222]
      },
      properties: {
        a: 'b'
      }
    };

    const newUser = new User({
      position: position
    });

    await newUser.save();

    const editUser = await User.findById(newUser._id);
    editUser.position = position;

    await editUser.validate();
    await editUser.save();

    const fromDb = await User.findById(newUser._id);
    assert.equal(fromDb.position.properties.a, 'b');
    assert.equal(fromDb.position.geometry.coordinates[0], 1.11111);
  });

  it('does not convert array to object with strict: false (gh-7733)', async function() {
    const ProductSchema = new mongoose.Schema({}, { strict: false });
    const Product = db.model('Test', ProductSchema);


    await Product.create({ arr: [{ test: 1 }, { test: 2 }] });

    const doc = await Product.collection.findOne();
    assert.ok(Array.isArray(doc.arr));
    assert.deepEqual(doc.arr, [{ test: 1 }, { test: 2 }]);
  });

  it('does not crash with array property named "undefined" (gh-7756)', async function() {
    const schema = new Schema({ undefined: [String] });
    const Model = db.model('Test', schema);


    const doc = await Model.create({ undefined: ['foo'] });

    doc['undefined'].push('bar');
    await doc.save();

    const _doc = await Model.collection.findOne();
    assert.equal(_doc['undefined'][0], 'foo');
  });

  it('fires pre save hooks on nested child schemas (gh-7792)', function() {
    const childSchema1 = new mongoose.Schema({ name: String });
    let called1 = 0;
    childSchema1.pre('save', function() {
      ++called1;
    });

    const childSchema2 = new mongoose.Schema({ name: String });
    let called2 = 0;
    childSchema2.pre('save', function() {
      ++called2;
    });

    const parentSchema = new mongoose.Schema({
      nested: {
        child: childSchema1,
        arr: [childSchema2]
      }
    });

    const Parent = db.model('Parent', parentSchema);

    const obj = { nested: { child: { name: 'foo' }, arr: [{ name: 'bar' }] } };
    return Parent.create(obj).then(() => {
      assert.equal(called1, 1);
      assert.equal(called2, 1);
    });
  });

  it('takes message from async custom validator promise rejection (gh-4913)', function() {
    const schema = new Schema({
      name: {
        type: String,
        validate: async function() {
          await Promise.resolve((resolve) => setImmediate(resolve));
          throw new Error('Oops!');
        }
      }
    });
    const Model = db.model('Test', schema);

    return Model.create({ name: 'foo' }).then(() => assert.ok(false), err => {
      assert.equal(err.errors['name'].message, 'Oops!');
      assert.ok(err.message.indexOf('Oops!') !== -1, err.message);
    });
  });

  it('handles nested properties named `schema` (gh-7831)', async function() {
    const schema = new mongoose.Schema({ nested: { schema: String } });
    const Model = db.model('Test', schema);

    await Model.collection.insertOne({ nested: { schema: 'test' } });

    const doc = await Model.findOne();
    assert.strictEqual(doc.nested.schema, 'test');
  });

  it('handles nested properties named `on` (gh-11656)', async function() {
    const schema = new mongoose.Schema({ on: String }, { suppressReservedKeysWarning: true });
    const Model = db.model('Test', schema);

    await Model.create({ on: 'test string' });

    const doc = await Model.findOne();
    assert.strictEqual(doc.on, 'test string');
  });

  describe('overwrite() (gh-7830)', function() {
    let Model;

    beforeEach(function() {
      const schema = new Schema({
        _id: Number,
        name: String,
        nested: {
          prop: String
        },
        arr: [Number],
        immutable: {
          type: String,
          immutable: true
        }
      });
      Model = db.model('Test', schema);
    });

    it('works', async function() {

      const doc = await Model.create({
        _id: 1,
        name: 'test',
        nested: { prop: 'foo' },
        immutable: 'bar'
      });
      doc.overwrite({ name: 'test2' });

      assert.deepEqual(doc.toObject(), {
        _id: 1,
        __v: 0,
        name: 'test2',
        immutable: 'bar'
      });
    });

    it('skips version key', async function() {

      await Model.collection.insertOne({
        _id: 2,
        __v: 5,
        name: 'test',
        nested: { prop: 'foo' },
        immutable: 'bar'
      });
      const doc = await Model.findOne({ _id: 2 });
      doc.overwrite({ _id: 2, name: 'test2' });

      assert.deepEqual(doc.toObject(), {
        _id: 2,
        __v: 5,
        name: 'test2',
        immutable: 'bar'
      });
    });

    it('skips discriminator key', async function() {

      const D = Model.discriminator('D', Schema({ other: String }));
      await Model.collection.insertOne({
        _id: 2,
        __v: 5,
        __t: 'D',
        name: 'test',
        nested: { prop: 'foo' },
        immutable: 'bar',
        other: 'baz'
      });
      const doc = await D.findOne({ _id: 2 });
      doc.overwrite({ _id: 2, name: 'test2' });

      assert.deepEqual(doc.toObject(), {
        _id: 2,
        __v: 5,
        __t: 'D',
        name: 'test2',
        immutable: 'bar'
      });
      return doc.validate();
    });

    it('overwrites maps (gh-9549)', async function() {
      const schema = new Schema({
        name: String,
        myMap: { type: Map, of: String }
      });
      db.deleteModel(/Test/);
      const Test = db.model('Test', schema);

      let doc = new Test({ name: 'test', myMap: { a: 1, b: 2 } });


      await doc.save();

      doc = await Test.findById(doc);
      doc.overwrite({ name: 'test2', myMap: { b: 2, c: 3 } });
      await doc.save();

      doc = await Test.findById(doc);
      assert.deepEqual(Array.from(doc.toObject().myMap.values()), [2, 3]);
    });
  });

  it('copies virtuals from array subdocs when casting array of docs with same schema (gh-7898)', function() {
    const ChildSchema = new Schema({ name: String },
      { _id: false, id: false });

    ChildSchema.virtual('foo').
      set(function(foo) { this.__foo = foo; }).
      get(function() { return this.__foo || 0; });

    const ParentSchema = new Schema({
      name: String,
      children: [ChildSchema]
    }, { _id: false, id: false });

    const WrapperSchema = new Schema({
      name: String,
      parents: [ParentSchema]
    }, { _id: false, id: false });

    const Parent = db.model('Parent', ParentSchema);
    const Wrapper = db.model('Test', WrapperSchema);

    const data = { name: 'P1', children: [{ name: 'C1' }, { name: 'C2' }] };
    const parent = new Parent(data);
    parent.children[0].foo = 123;

    const wrapper = new Wrapper({ name: 'test', parents: [parent] });
    assert.equal(wrapper.parents[0].children[0].foo, 123);
  });

  describe('immutable properties (gh-7671)', function() {
    let Model;

    beforeEach(function() {
      const schema = new Schema({
        createdAt: {
          type: Date,
          immutable: true,
          default: new Date('6/1/2019')
        },
        name: String
      });
      Model = db.model('Test', schema);
    });

    it('SchemaType#immutable()', function() {
      const schema = new Schema({
        createdAt: {
          type: Date,
          default: new Date('6/1/2019')
        },
        name: String
      });

      assert.ok(!schema.path('createdAt').$immutable);

      schema.path('createdAt').immutable(true);
      assert.ok(schema.path('createdAt').$immutable);
      assert.equal(
        schema.path('createdAt').setters.length,
        1,
        schema.path('createdAt').setters.map(setter => setter.toString())
      );

      schema.path('createdAt').immutable(false);
      assert.ok(!schema.path('createdAt').$immutable);
      assert.equal(schema.path('createdAt').setters.length, 0);
    });

    it('with save()', async function() {
      let doc = new Model({ name: 'Foo' });

      assert.equal(doc.createdAt.toLocaleDateString('en-us'), '6/1/2019');
      await doc.save();

      doc = await Model.findOne({ createdAt: new Date('6/1/2019') });
      doc.createdAt = new Date('6/1/2017');
      assert.equal(doc.createdAt.toLocaleDateString('en-us'), '6/1/2019');

      doc.set({ createdAt: new Date('6/1/2021') });
      assert.equal(doc.createdAt.toLocaleDateString('en-us'), '6/1/2019');

      await doc.save();

      doc = await Model.findOne({ createdAt: new Date('6/1/2019') });
      assert.ok(doc);
    });

    it('with update', async function() {
      let doc = new Model({ name: 'Foo' });

      assert.equal(doc.createdAt.toLocaleDateString('en-us'), '6/1/2019');
      await doc.save();

      const update = { createdAt: new Date('6/1/2020') };

      await Model.updateOne({}, update);

      doc = await Model.findOne();
      assert.equal(doc.createdAt.toLocaleDateString('en-us'), '6/1/2019');

      const err = await Model.updateOne({}, update, { strict: 'throw' }).
        then(() => null, err => err);
      assert.equal(err.name, 'StrictModeError');
      assert.ok(err.message.indexOf('createdAt') !== -1, err.message);
    });

    it('conditional immutable (gh-8001)', async function() {
      const schema = new Schema({
        name: String,
        test: {
          type: String,
          immutable: doc => doc.name === 'foo'
        }
      });
      const Model = db.model('Test1', schema);


      const doc1 = await Model.create({ name: 'foo', test: 'before' });
      const doc2 = await Model.create({ name: 'bar', test: 'before' });

      doc1.set({ test: 'after' });
      doc2.set({ test: 'after' });
      await doc1.save();
      await doc2.save();

      const fromDb1 = await Model.collection.findOne({ name: 'foo' });
      const fromDb2 = await Model.collection.findOne({ name: 'bar' });
      assert.equal(fromDb1.test, 'before');
      assert.equal(fromDb2.test, 'after');
    });

    it('immutable with strict mode (gh-8149)', async function() {

      const schema = new mongoose.Schema({
        name: String,
        yearOfBirth: { type: Number, immutable: true }
      }, { strict: 'throw' });
      const Person = db.model('Person', schema);
      const joe = await Person.create({ name: 'Joe', yearOfBirth: 2001 });

      joe.set({ yearOfBirth: 2002 });
      const err = await joe.save().then(() => null, err => err);
      assert.ok(err);
      assert.equal(err.errors['yearOfBirth'].name, 'StrictModeError');
    });
  });

  it('consistent post order traversal for array subdocs (gh-7929)', function() {
    const Grandchild = Schema({ value: Number });
    const Child = Schema({ children: [Grandchild] });
    const Parent = Schema({ children: [Child] });

    const calls = [];
    Grandchild.pre('save', () => calls.push(1));
    Child.pre('save', () => calls.push(2));
    Parent.pre('save', () => calls.push(3));

    const Model = db.model('Parent', Parent);

    return Model.create({ children: [{ children: [{ value: 3 }] }] }).then(() => {
      assert.deepEqual(calls, [1, 2, 3]);
    });
  });

  it('respects projection for getters (gh-7940)', async function() {
    const schema = new Schema({
      foo: String,
      bar: {
        type: String,
        get: () => {
          return 'getter value';
        }
      }
    }, { toObject: { getters: true } });

    const Model = db.model('Test', schema);


    await Model.create({ foo: 'test', bar: 'baz' });

    const doc = await Model.findOne({ foo: 'test' }, 'foo');

    assert.ok(!doc.toObject().bar);
  });

  it('loads doc with a `once` property successfully (gh-7958)', async function() {
    const eventSchema = Schema({ once: { prop: String } });
    const Event = db.model('Test', eventSchema);


    await Event.create({ once: { prop: 'test' } });

    const doc = await Event.findOne();
    assert.equal(doc.once.prop, 'test');
  });

  it('caster that converts to Number class works (gh-8150)', async function() {

    const mySchema = new Schema({
      id: {
        type: Number,
        set: value => new Number(value.valueOf())
      }
    });

    const MyModel = db.model('Test', mySchema);

    await MyModel.create({ id: 12345 });

    const doc = await MyModel.findOne({ id: 12345 });
    assert.ok(doc);
  });

  it('handles objectids and decimals with strict: false (gh-7973)', async function() {
    const testSchema = Schema({}, { strict: false });
    const Test = db.model('Test', testSchema);

    let doc = new Test({
      testId: new mongoose.Types.ObjectId(),
      testDecimal: new mongoose.Types.Decimal128('1.23')
    });

    assert.ok(doc.testId instanceof mongoose.Types.ObjectId);
    assert.ok(doc.testDecimal instanceof mongoose.Types.Decimal128);


    await doc.save();

    doc = await Test.collection.findOne();
    assert.ok(doc.testId instanceof mongoose.Types.ObjectId);
    assert.ok(doc.testDecimal instanceof mongoose.Types.Decimal128);
  });

  it('allows enum on array of array of strings (gh-7926)', function() {
    const schema = new Schema({
      test: {
        type: [[String]],
        enum: ['bar']
      }
    });

    const Model = db.model('Test', schema);

    return Model.create({ test: [['foo']] }).then(() => assert.ok(false), err => {
      assert.ok(err);
      assert.ok(err.errors['test.0.0']);
      assert.ok(err.errors['test.0.0'].message.indexOf('foo') !== -1,
        err.errors['test.0.0'].message);
    });
  });

  it('allows saving an unchanged document if required populated path is null (gh-8018)', async function() {
    const schema = Schema({ test: String });
    const schema2 = Schema({
      keyToPopulate: {
        type: mongoose.Schema.Types.ObjectId,
        ref: 'Child',
        required: true
      }
    });

    const Child = db.model('Child', schema);
    const Parent = db.model('Parent', schema2);


    const child = await Child.create({ test: 'test' });
    await Parent.create({ keyToPopulate: child._id });

    await child.deleteOne();

    const doc = await Parent.findOne().populate('keyToPopulate');

    // Should not throw
    await doc.save();
  });

  it('only calls validator once on mixed validator (gh-8067)', function() {
    let called = 0;
    function validator() {
      ++called;
      return true;
    }

    const itemArray = new Schema({
      timer: {
        time: {
          type: {},
          validate: {
            validator: validator
          }
        }
      }
    });

    const schema = new Schema({
      items: [itemArray]
    });
    const Model = db.model('Test', schema);

    const obj = new Model({
      items: [
        { timer: { time: { type: { hours: 24, allowed: true } } } }
      ]
    });

    obj.validateSync();
    assert.equal(called, 1);
  });

  it('only calls validator once on nested mixed validator (gh-8117)', function() {
    const called = [];
    const Model = db.model('Test', Schema({
      name: { type: String },
      level1: {
        level2: {
          type: Object,
          validate: {
            validator: v => {
              called.push(v);
              return true;
            }
          }
        }
      }
    }));

    const doc = new Model({ name: 'bob' });
    doc.level1 = { level2: { a: 'one', b: 'two', c: 'three' } };
    return doc.validate().then(() => {
      assert.equal(called.length, 1);
      assert.deepEqual(called[0], { a: 'one', b: 'two', c: 'three' });
    });
  });

  it('handles populate() with custom type that does not cast to doc (gh-8062)', async function() {
    class Gh8062 extends mongoose.SchemaType {
      cast(val) {
        if (typeof val === 'string') {
          return val;
        }
        throw new Error('Failed!');
      }
    }

    mongoose.Schema.Types.Gh8062 = Gh8062;

    const schema = new Schema({ arr: [{ type: Gh8062, ref: 'Child' }] });
    const Model = db.model('Test', schema);
    const Child = db.model('Child', Schema({ _id: Gh8062 }));


    await Child.create({ _id: 'test' });
    await Model.create({ arr: ['test'] });

    const doc = await Model.findOne().populate('arr');
    assert.ok(doc.populated('arr'));
    assert.equal(doc.arr[0]._id, 'test');
    assert.ok(doc.arr[0].$__ != null);
  });

  it('can inspect() on a document array (gh-8037)', function() {
    const subdocSchema = mongoose.Schema({ a: String });
    const schema = mongoose.Schema({ subdocs: { type: [subdocSchema] } });
    const Model = db.model('Test', schema);
    const data = { _id: new mongoose.Types.ObjectId(), subdocs: [{ a: 'a' }] };
    const doc = new Model();
    doc.init(data);
    require('util').inspect(doc.subdocs);
  });

  it('always passes unpopulated paths to validators (gh-8042)', async function() {
    const schema = Schema({ test: String });

    const calledWith = [];
    function validate(v) {
      calledWith.push(v);
      return true;
    }
    const schema2 = Schema({
      keyToPopulate: {
        type: mongoose.Schema.Types.ObjectId,
        ref: 'gh8018_child',
        required: true,
        validate: validate
      },
      array: [{
        type: mongoose.Schema.Types.ObjectId,
        ref: 'gh8018_child',
        required: true,
        validate: validate
      }],
      subdoc: Schema({
        keyToPopulate: {
          type: mongoose.Schema.Types.ObjectId,
          ref: 'gh8018_child',
          required: true,
          validate: validate
        }
      })
    });

    const Child = db.model('gh8018_child', schema);
    const Parent = db.model('gh8018_parent', schema2);


    const child = await Child.create({ test: 'test' });
    await Parent.create({ keyToPopulate: child, array: [child], subdoc: { keyToPopulate: child } });

    assert.equal(calledWith.length, 3);

    assert.ok(calledWith[0] instanceof mongoose.Types.ObjectId);
    assert.ok(calledWith[1] instanceof mongoose.Types.ObjectId);
    assert.ok(calledWith[2] instanceof mongoose.Types.ObjectId);

    await child.deleteOne();

    const doc = await Parent.findOne().populate(['keyToPopulate', 'array', 'subdoc']);
    assert.equal(doc.keyToPopulate, null);

    // Should not throw
    await doc.save();
  });

  it('set() merge option with single nested (gh-8201)', async function() {
    const AddressSchema = Schema({
      street: { type: String, required: true },
      city: { type: String, required: true }
    });
    const PersonSchema = Schema({
      name: { type: String, required: true },
      address: { type: AddressSchema, required: true }
    });
    const Person = db.model('Person', PersonSchema);


    await Person.create({
      name: 'John Smith',
      address: {
        street: 'Real Street',
        city: 'Somewhere'
      }
    });

    const person = await Person.findOne();
    const obj = {
      name: 'John Smythe',
      address: { street: 'Fake Street' }
    };
    person.set(obj, undefined, { merge: true });

    assert.equal(person.address.city, 'Somewhere');
    await person.save();
  });

  it('setting single nested subdoc with timestamps (gh-8251)', async function() {
    const ActivitySchema = Schema({ description: String }, { timestamps: true });
    const RequestSchema = Schema({ activity: ActivitySchema });
    const Request = db.model('Test', RequestSchema);


    const doc = await Request.create({
      activity: { description: 'before' }
    });
    doc.activity.set({ description: 'after' });
    await doc.save();

    const fromDb = await Request.findOne().lean();
    assert.equal(fromDb.activity.description, 'after');
  });

  it('passing an object with toBSON() into `save()` (gh-8299)', async function() {
    const ActivitySchema = Schema({ description: String });
    const RequestSchema = Schema({ activity: ActivitySchema });
    const Request = db.model('Test', RequestSchema);


    const doc = await Request.create({
      activity: { description: 'before' }
    });
    doc.activity.set({ description: 'after' });
    await doc.save();

    const fromDb = await Request.findOne().lean();
    assert.equal(fromDb.activity.description, 'after');
  });

  it('handles getter setting virtual on manually populated doc when calling toJSON (gh-8295)', function() {
    const childSchema = Schema({}, { toJSON: { getters: true } });
    childSchema.virtual('field').
      get(function() { return this._field; }).
      set(function(v) { return this._field = v; });
    const Child = db.model('Child', childSchema);

    const parentSchema = Schema({
      child: { type: mongoose.ObjectId, ref: 'Child', get: get }
    }, { toJSON: { getters: true } });
    const Parent = db.model('Parent', parentSchema);

    function get(child) {
      child.field = true;
      return child;
    }

    let p = new Parent({ child: new Child({}) });
    assert.strictEqual(p.toJSON().child.field, true);

    p = new Parent({ child: new Child({}) });
    assert.strictEqual(p.child.toJSON().field, true);
  });

  it('enum validator for number (gh-8139)', function() {
    const schema = Schema({
      num: {
        type: Number,
        enum: [1, 2, 3]
      }
    });
    const Model = db.model('Test', schema);

    let doc = new Model({});
    let err = doc.validateSync();
    assert.ifError(err);

    doc = new Model({ num: 4 });
    err = doc.validateSync();
    assert.ok(err);
    assert.equal(err.errors['num'].name, 'ValidatorError');

    doc = new Model({ num: 2 });
    err = doc.validateSync();
    assert.ifError(err);
  });

  it('enum object syntax for number (gh-10648) (gh-8139)', function() {
    const schema = Schema({
      num: {
        type: Number,
        enum: {
          values: [1, 2, 3],
          message: 'Invalid number'
        }
      }
    });
    const Model = db.model('Test', schema);

    let doc = new Model({});
    let err = doc.validateSync();
    assert.ifError(err);

    doc = new Model({ num: 4 });
    err = doc.validateSync();
    assert.ok(err);
    assert.equal(err.errors['num'].name, 'ValidatorError');
    assert.equal(err.errors['num'].message, 'Invalid number');

    doc = new Model({ num: 2 });
    err = doc.validateSync();
    assert.ifError(err);
  });

  it('support `pathsToValidate()` option for `validate()` (gh-7587)', async function() {
    const schema = Schema({
      name: {
        type: String,
        required: true
      },
      age: {
        type: Number,
        required: true
      },
      rank: String
    });
    const Model = db.model('Test', schema);


    const doc = new Model({});

    let err = await doc.validate(['name', 'rank']).catch(err => err);
    assert.deepEqual(Object.keys(err.errors), ['name']);

    err = await doc.validate(['age', 'rank']).catch(err => err);
    assert.deepEqual(Object.keys(err.errors), ['age']);
  });

  it('array push with $position (gh-4322)', async function() {
    const schema = Schema({
      nums: [Number]
    });
    const Model = db.model('Test', schema);


    const doc = await Model.create({ nums: [3, 4] });

    doc.nums.push({
      $each: [1, 2],
      $position: 0
    });
    assert.deepEqual(doc.toObject().nums, [1, 2, 3, 4]);

    await doc.save();

    const fromDb = await Model.findOne({ _id: doc._id });
    assert.deepEqual(fromDb.toObject().nums, [1, 2, 3, 4]);

    doc.nums.push({
      $each: [0],
      $position: 0
    });
    assert.throws(() => {
      doc.nums.push({ $each: [5] });
    }, /Cannot call.*multiple times/);
    assert.throws(() => {
      doc.nums.push(5);
    }, /Cannot call.*multiple times/);
  });

  it('setting a path to a single nested document should update the single nested doc parent (gh-8400)', function() {
    const schema = Schema({
      name: String,
      subdoc: new Schema({
        name: String
      })
    });
    const Model = db.model('Test', schema);

    const doc1 = new Model({ name: 'doc1', subdoc: { name: 'subdoc1' } });
    const doc2 = new Model({ name: 'doc2', subdoc: { name: 'subdoc2' } });

    doc1.subdoc = doc2.subdoc;
    assert.equal(doc1.subdoc.name, 'subdoc2');
    assert.equal(doc2.subdoc.name, 'subdoc2');
    assert.strictEqual(doc1.subdoc.ownerDocument(), doc1);
    assert.strictEqual(doc2.subdoc.ownerDocument(), doc2);
  });

  it('setting an array to an array with some populated documents depopulates the whole array (gh-8443)', async function() {
    const A = db.model('Test1', Schema({
      name: String,
      rel: [{ type: mongoose.ObjectId, ref: 'Test' }]
    }));

    const B = db.model('Test', Schema({ name: String }));


    const b = await B.create({ name: 'testb' });
    await A.create({ name: 'testa', rel: [b._id] });

    const a = await A.findOne().populate('rel');

    const b2 = await B.create({ name: 'testb2' });
    a.rel = [a.rel[0], b2._id];
    await a.save();

    assert.ok(!a.populated('rel'));
    assert.ok(a.rel[0] instanceof mongoose.Types.ObjectId);
    assert.ok(a.rel[1] instanceof mongoose.Types.ObjectId);
  });

  it('handles errors with name set to "ValidationError" (gh-8466)', () => {
    const childSchema = Schema({ name: String });

    childSchema.pre('validate', function() {
      if (this.name === 'Invalid') {
        const error = new Error('invalid name');
        error.name = 'ValidationError';
        throw error;
      }
    });

    const fatherSchema = Schema({ children: [childSchema] });
    const Father = db.model('Test', fatherSchema);

    const doc = new Father({
      children: [{ name: 'Valid' }, { name: 'Invalid' }]
    });

    return doc.validate().then(() => assert.ok(false), err => {
      assert.ok(err);
      assert.ok(err.errors['children']);
      assert.equal(err.errors['children'].message, 'invalid name');
    });
  });

  it('throws an error if running validate() multiple times in parallel (gh-8468)', () => {
    const Model = db.model('Test', Schema({ name: String }));

    const doc = new Model({ name: 'test' });

    doc.validate();

    return doc.save().then(() => assert.ok(false), err => {
      assert.equal(err.name, 'ParallelValidateError');
    });
  });

  it('avoids parallel validate error when validating nested path with double nested subdocs (gh-8486)', async function() {
    const testSchema = new Schema({
      foo: {
        bar: Schema({
          baz: Schema({
            num: Number
          })
        })
      }
    });
    const Test = db.model('Test', testSchema);


    const doc = await Test.create({});

    doc.foo = {
      bar: {
        baz: {
          num: 1
        }
      }
    };

    // Should not throw
    await doc.save();

    const raw = await Test.collection.findOne();
    assert.equal(raw.foo.bar.baz.num, 1);
  });

  it('supports function for date min/max validator error (gh-8512)', function() {
    const schema = Schema({
      startDate: {
        type: Date,
        required: true,
        min: [new Date('2020-01-01'), () => 'test']
      }
    });

    db.deleteModel(/Test/);
    const Model = db.model('Test', schema);
    const doc = new Model({ startDate: new Date('2019-06-01') });

    const err = doc.validateSync();
    assert.ok(err.errors['startDate']);
    assert.equal(err.errors['startDate'].message, 'test');
  });

  it('sets parent and ownerDocument correctly with document array default (gh-8509)', async function() {
    const locationSchema = Schema({
      name: String,
      city: String
    });
    const owners = [];

    // Middleware to set a default location name derived from the parent organization doc
    locationSchema.pre('validate', function(next) {
      const owner = this.ownerDocument();
      owners.push(owner);
      if (this.isNew && !this.get('name') && owner.get('name')) {
        this.set('name', `${owner.get('name')} Office`);
      }
      next();
    });

    const organizationSchema = Schema({
      name: String,
      // Having a default doc this way causes issues
      locations: { type: [locationSchema], default: [{}] }
    });
    const Organization = db.model('Test', organizationSchema);

    const org = new Organization();
    org.set('name', 'MongoDB');

    await org.save();

    assert.equal(owners.length, 1);
    assert.ok(owners[0] === org);

    assert.equal(org.locations[0].name, 'MongoDB Office');
  });

  it('doesnt add `null` if property is undefined with minimize false (gh-8504)', async function() {
    const minimize = false;
    const schema = Schema({
      num: Number,
      beta: { type: String }
    },
    {
      toObject: { virtuals: true, minimize: minimize },
      toJSON: { virtuals: true, minimize: minimize }
    }
    );
    const Test = db.model('Test', schema);

    const dummy1 = new Test({ num: 1, beta: null });
    const dummy2 = new Test({ num: 2, beta: void 0 });


    await dummy1.save();
    await dummy2.save();

    const res = await Test.find().lean().sort({ num: 1 });

    assert.strictEqual(res[0].beta, null);
    assert.ok(!res[1].hasOwnProperty('beta'));
  });

  it('creates document array defaults in forward order, not reverse (gh-8514)', function() {
    let num = 0;
    const schema = Schema({
      arr: [{ val: { type: Number, default: () => ++num } }]
    });
    const Model = db.model('Test', schema);

    const doc = new Model({ arr: [{}, {}, {}] });
    assert.deepEqual(doc.toObject().arr.map(v => v.val), [1, 2, 3]);
  });

  it('can call subdocument validate multiple times in parallel (gh-8539)', async function() {
    const schema = Schema({
      arr: [{ val: String }],
      single: Schema({ val: String })
    });
    const Model = db.model('Test', schema);


    const doc = new Model({ arr: [{ val: 'test' }], single: { val: 'test' } });

    await Promise.all([doc.arr[0].validate(), doc.arr[0].validate()]);
    await Promise.all([doc.single.validate(), doc.single.validate()]);
  });

  it('sets `Document#op` when calling `validate()` (gh-8439)', function() {
    const schema = Schema({ name: String });
    const ops = [];
    schema.pre('validate', function() {
      ops.push(this.$op);
    });
    schema.post('validate', function() {
      ops.push(this.$op);
    });

    const Model = db.model('Test', schema);
    const doc = new Model({ name: 'test' });

    const promise = doc.validate();
    assert.equal(doc.$op, 'validate');

    return promise.then(() => assert.deepEqual(ops, ['validate', 'validate']));
  });

  it('schema-level transform (gh-8403)', function() {
    const schema = Schema({
      myDate: {
        type: Date,
        transform: v => v.getFullYear()
      },
      dates: [{
        type: Date,
        transform: v => v.getFullYear()
      }],
      arr: [{
        myDate: {
          type: Date,
          transform: v => v.getFullYear()
        }
      }]
    });
    const Model = db.model('Test', schema);

    const doc = new Model({
      myDate: new Date('2015/06/01'),
      dates: [new Date('2016/06/01')],
      arr: [{ myDate: new Date('2017/06/01') }]
    });
    assert.equal(doc.toObject({ transform: true }).myDate, '2015');
    assert.equal(doc.toObject({ transform: true }).dates[0], '2016');
    assert.equal(doc.toObject({ transform: true }).arr[0].myDate, '2017');
  });

  it('transforms nested paths (gh-9543)', function() {
    const schema = Schema({
      nested: {
        date: {
          type: Date,
          transform: v => v.getFullYear()
        }
      }
    });
    const Model = db.model('Test', schema);

    const doc = new Model({
      nested: {
        date: new Date('2020-06-01')
      }
    });
    assert.equal(doc.toObject({ transform: true }).nested.date, '2020');
  });

  it('handles setting numeric paths with single nested subdocs (gh-8583)', async function() {
    const placedItemSchema = Schema({ image: String }, { _id: false });

    const subdocumentSchema = Schema({
      placedItems: {
        1: placedItemSchema,
        first: placedItemSchema
      }
    });
    const Model = db.model('Test', subdocumentSchema);


    const doc = await Model.create({
      placedItems: { 1: { image: 'original' }, first: { image: 'original' } }
    });

    doc.set({
      'placedItems.1.image': 'updated',
      'placedItems.first.image': 'updated'
    });

    await doc.save();

    assert.equal(doc.placedItems['1'].image, 'updated');

    const fromDb = await Model.findById(doc);
    assert.equal(fromDb.placedItems['1'].image, 'updated');
  });

  it('setting nested array path to non-nested array wraps values top-down (gh-8544)', function() {
    const positionSchema = mongoose.Schema({
      coordinates: {
        type: [[Number]],
        required: true
      },
      lines: {
        type: [[[Number]]],
        required: true
      }
    });

    const Position = db.model('Test', positionSchema);
    const position = new Position();

    position.coordinates = [1, 2];
    position.lines = [3, 4];

    const obj = position.toObject();
    assert.deepEqual(obj.coordinates, [[1, 2]]);
    assert.deepEqual(obj.lines, [[[3, 4]]]);
  });

  it('doesnt wrap empty nested array with insufficient depth', function() {
    const weekSchema = mongoose.Schema({
      days: {
        type: [[[Number]]],
        required: true
      }
    });

    const Week = db.model('Test', weekSchema);
    const emptyWeek = new Week();

    emptyWeek.days = [[], [], [], [], [], [], []];
    const obj = emptyWeek.toObject();
    assert.deepEqual(obj.days, [[], [], [], [], [], [], []]);
  });

  it('doesnt wipe out nested keys when setting nested key to empty object with minimize (gh-8565)', function() {
    const opts = { autoIndex: false, autoCreate: false };
    const schema1 = Schema({ plaid: { nestedKey: String } }, opts);
    const schema2 = Schema({ plaid: { nestedKey: String } }, opts);
    const schema3 = Schema({ plaid: { nestedKey: String } }, opts);

    const Test1 = db.model('Test1', schema1);
    const Test2 = db.model('Test2', schema2);
    const Test3 = db.model('Test3', schema3);

    const doc1 = new Test1({});
    assert.deepEqual(doc1.toObject({ minimize: false }).plaid, {});

    const doc2 = new Test2({ plaid: doc1.plaid });
    assert.deepEqual(doc2.toObject({ minimize: false }).plaid, {});

    const doc3 = new Test3({});
    doc3.set({ plaid: doc2.plaid });
    assert.deepEqual(doc3.toObject({ minimize: false }).plaid, {});
  });

  it('allows calling `validate()` in post validate hook without causing parallel validation error (gh-8597)', async function() {
    const EmployeeSchema = Schema({
      name: String,
      employeeNumber: {
        type: String,
        validate: v => v.length > 5
      }
    });
    let called = 0;

    EmployeeSchema.post('validate', function() {
      ++called;
      if (!this.employeeNumber && !this._employeeNumberRetrieved) {
        this.employeeNumber = '123456';
        this._employeeNumberRetrieved = true;
        return this.validate();
      }
    });

    const Employee = db.model('Test', EmployeeSchema);


    const e = await Employee.create({ name: 'foo' });
    assert.equal(e.employeeNumber, '123456');
    assert.ok(e._employeeNumberRetrieved);
    assert.equal(called, 2);
  });

  it('sets defaults when setting single nested subdoc (gh-8603)', async function() {
    const nestedSchema = Schema({
      name: String,
      status: { type: String, default: 'Pending' }
    });

    const Test = db.model('Test', {
      nested: nestedSchema
    });


    let doc = await Test.create({ nested: { name: 'foo' } });
    assert.equal(doc.nested.status, 'Pending');

    doc = await Test.findById(doc);
    assert.equal(doc.nested.status, 'Pending');

    Object.assign(doc, { nested: { name: 'bar' } });
    assert.equal(doc.nested.status, 'Pending');
    await doc.save();

    doc = await Test.findById(doc);
    assert.equal(doc.nested.status, 'Pending');
  });

  it('handles validating single nested paths when specified in `pathsToValidate` (gh-8626)', function() {
    const nestedSchema = Schema({
      name: { type: String, validate: v => v.length > 2 },
      age: { type: Number, validate: v => v < 200 }
    });
    const schema = Schema({ nested: nestedSchema });

    mongoose.deleteModel(/Test/);
    const Model = mongoose.model('Test', schema);

    const doc = new Model({ nested: { name: 'a', age: 9001 } });
    return doc.validate(['nested.name']).then(() => assert.ok(false), err => {
      assert.ok(err.errors['nested.name']);
      assert.ok(!err.errors['nested.age']);
    });
  });

  it('copies immutable fields when constructing new doc from old doc (gh-8642)', function() {
    const schema = Schema({ name: { type: String, immutable: true } });
    const Model = db.model('Test', schema);

    const doc = new Model({ name: 'test' });
    doc.isNew = false;

    const newDoc = new Model(doc);
    assert.equal(newDoc.name, 'test');
  });

  it('can save nested array after setting (gh-8689)', async function() {
    const schema = new mongoose.Schema({
      name: String,
      array: [[{
        label: String,
        value: String
      }]]
    });
    const MyModel = db.model('Test', schema);


    const doc = await MyModel.create({ name: 'foo' });

    doc.set({
      'array.0': [{
        label: 'hello',
        value: 'world'
      }]
    });
    await doc.save();

    const updatedDoc = await MyModel.findOne({ _id: doc._id });
    assert.equal(updatedDoc.array[0][0].label, 'hello');
    assert.equal(updatedDoc.array[0][0].value, 'world');
  });

  it('handles validator errors on subdoc paths (gh-5226)', function() {
    const schema = Schema({
      child: {
        type: Schema({ name: String }),
        validate: () => false
      },
      children: {
        type: [{ name: String }],
        validate: () => false
      }
    });
    const Model = db.model('Test', schema);

    const doc = new Model({ child: {}, children: [] });
    return doc.validate().then(() => assert.ok(false), err => {
      assert.ok(err);
      assert.ok(err.errors);
      assert.ok(err.errors.child);
      assert.ok(err.errors.children);
    });
  });

  it('reports array cast error with index (gh-8888)', function() {
    const schema = Schema({ test: [Number] },
      { autoIndex: false, autoCreate: false });
    const Test = db.model('test', schema);

    const t = new Test({ test: [1, 'world'] });
    const err = t.validateSync();
    assert.ok(err);
    assert.ok(err.errors);
    assert.ok(err.errors['test.1']);
  });

  it('sets defaults if setting nested path to empty object with minimize false (gh-8829)', function() {
    const cartSchema = Schema({
      _id: 'String',
      item: {
        name: { type: 'String', default: 'Default Name' }
      }
    },
    { minimize: false });
    const Test = db.model('Test', cartSchema);

    const doc = new Test({ _id: 'foobar', item: {} });

    return doc.save().
      then(() => Test.collection.findOne()).
      then(doc => assert.equal(doc.item.name, 'Default Name'));
  });

  it('clears cast errors when setting an array subpath (gh-9080)', function() {
    const userSchema = new Schema({ tags: [Schema.ObjectId] });
    const User = db.model('User', userSchema);

    const user = new User({ tags: ['hey'] });
    user.tags = [];

    const err = user.validateSync();
    assert.ifError(err);
  });

  it('saves successfully if you splice() a sliced array (gh-9011)', async function() {
    const childSchema = Schema({ values: [Number] });
    const parentSchema = Schema({ children: [childSchema] });

    const Parent = db.model('Parent', parentSchema);


    await Parent.create({
      children: [
        { values: [1, 2, 3] },
        { values: [4, 5, 6] }
      ]
    });

    const parent = await Parent.findOne();
    const copy = parent.children[0].values.slice();
    copy.splice(1);

    await parent.save();
    const _parent = await Parent.findOne();
    assert.deepEqual(_parent.toObject().children[0].values, [1, 2, 3]);
  });

  it('handles modifying a subpath of a nested array of documents (gh-8926)', async function() {
    const bookSchema = new Schema({ title: String });
    const aisleSchema = new Schema({
      shelves: [[bookSchema]]
    });
    const librarySchema = new Schema({ aisles: [aisleSchema] });

    const Library = db.model('Test', librarySchema);


    await Library.create({
      aisles: [{ shelves: [[{ title: 'Clean Code' }]] }]
    });

    const library = await Library.findOne();
    library.aisles[0].shelves[0][0].title = 'Refactoring';
    await library.save();

    const foundLibrary = await Library.findOne().lean();
    assert.equal(foundLibrary.aisles[0].shelves[0][0].title, 'Refactoring');
  });

  it('Document#save accepts `timestamps` option (gh-8947) for update', async function() {

    // Arrange
    const userSchema = new Schema({ name: String }, { timestamps: true });
    const User = db.model('User', userSchema);

    const createdUser = await User.create({ name: 'Hafez' });

    const user = await User.findOne({ _id: createdUser._id });

    // Act
    user.name = 'John';
    await user.save({ timestamps: false });

    // Assert
    assert.deepEqual(createdUser.updatedAt, user.updatedAt);
  });

  it('Document#save accepts `timestamps` option (gh-8947) on inserting a new document', async function() {

    // Arrange
    const userSchema = new Schema({ name: String }, { timestamps: true });
    const User = db.model('User', userSchema);

    const user = new User({ name: 'Hafez' });

    // Act
    await user.save({ timestamps: false });

    // Assert
    assert.ok(!user.createdAt);
    assert.ok(!user.updatedAt);
  });

  it('Sets default when passing undefined as value for a key in a nested subdoc (gh-12102) (gh-9039)', async function() {
    const Test = db.model('Test', {
      nested: {
        prop: {
          type: String,
          default: 'some default value'
        }
      }
    });

    const obj = { nested: { prop: undefined } };
    const doc = await Test.create(obj);
    assert.equal(doc.nested.prop, 'some default value');

    assert.deepStrictEqual(obj, { nested: { prop: undefined } });
  });

  it('allows accessing $locals when initializing (gh-9098)', function() {
    const personSchema = new mongoose.Schema({
      name: {
        first: String,
        last: String
      }
    });

    personSchema.virtual('fullName').
      get(function() { return this.$locals.fullName; }).
      set(function(newFullName) { this.$locals.fullName = newFullName; });

    const Person = db.model('Person', personSchema);

    const axl = new Person({ fullName: 'Axl Rose' });
    assert.equal(axl.fullName, 'Axl Rose');
  });

  describe('Document#getChanges(...) (gh-9096)', function() {
    it('returns an empty object when there are no changes', async function() {

      const User = db.model('User', { name: String, age: Number, country: String });
      const user = await User.create({ name: 'Hafez', age: 25, country: 'Egypt' });

      const changes = user.getChanges();
      assert.deepEqual(changes, {});
    });

    it('returns only the changed paths', async function() {

      const User = db.model('User', { name: String, age: Number, country: String });
      const user = await User.create({ name: 'Hafez', age: 25, country: 'Egypt' });

      user.country = undefined;
      user.age = 26;

      const changes = user.getChanges();
      assert.deepEqual(changes, { $set: { age: 26 }, $unset: { country: 1 } });
    });
  });

  it('supports skipping defaults on a document (gh-8271)', function() {
    const testSchema = new mongoose.Schema({
      testTopLevel: { type: String, default: 'foo' },
      testNested: {
        prop: { type: String, default: 'bar' }
      },
      testArray: [{ prop: { type: String, default: 'baz' } }],
      testSingleNested: new Schema({
        prop: { type: String, default: 'qux' }
      })
    });
    const Test = db.model('Test', testSchema);

    const doc = new Test({ testArray: [{}], testSingleNested: {} }, null,
      { defaults: false });
    assert.ok(!doc.testTopLevel);
    assert.ok(!doc.testNested.prop);
    assert.ok(!doc.testArray[0].prop);
    assert.ok(!doc.testSingleNested.prop);
  });

  it('throws an error when `transform` returns a promise (gh-9163)', function() {
    const userSchema = new Schema({
      name: {
        type: String,
        transform: function() {
          return new Promise(() => {});
        }
      }
    });

    const User = db.model('User', userSchema);

    const user = new User({ name: 'Hafez' });
    assert.throws(function() {
      user.toJSON();
    }, /must be synchronous/);

    assert.throws(function() {
      user.toObject();
    }, /must be synchronous/);
  });

  it('uses strict equality when checking mixed paths for modifications (gh-9165)', function() {
    const schema = Schema({ obj: {} });
    const Model = db.model('gh9165', schema);

    return Model.create({ obj: { key: '2' } }).
      then(doc => {
        doc.obj = { key: 2 };
        assert.ok(doc.modifiedPaths().indexOf('obj') !== -1);
        return doc.save();
      }).
      then(doc => Model.findById(doc)).
      then(doc => assert.strictEqual(doc.obj.key, 2));
  });

  it('supports `useProjection` option for `toObject()` (gh-9118)', function() {
    const authorSchema = new mongoose.Schema({
      name: String,
      hiddenField: { type: String, select: false }
    });

    const Author = db.model('Author', authorSchema);

    const example = new Author({ name: 'John', hiddenField: 'A secret' });
    assert.strictEqual(example.toJSON({ useProjection: true }).hiddenField, void 0);
  });

  it('clears out priorDoc after overwriting single nested subdoc (gh-9208)', async function() {
    const TestModel = db.model('Test', Schema({
      nested: Schema({
        myBool: Boolean,
        myString: String
      })
    }));


    const test = new TestModel();

    test.nested = { myBool: true };
    await test.save();

    test.nested = { myString: 'asdf' };
    await test.save();

    test.nested.myBool = true;
    await test.save();

    const doc = await TestModel.findById(test);
    assert.strictEqual(doc.nested.myBool, true);
  });

  it('handles immutable properties underneath single nested subdocs when overwriting (gh-9281)', async function() {
    const SubSchema = Schema({
      nestedProp: {
        type: String,
        immutable: true
      }
    }, { strict: 'throw' });

    const TestSchema = Schema({ object: SubSchema }, { strict: 'throw' });
    const Test = db.model('Test', TestSchema);


    await Test.create({ object: { nestedProp: 'A' } });
    const doc = await Test.findOne();

    doc.object = {};
    const err = await doc.save().then(() => null, err => err);

    assert.ok(err);
    assert.ok(err.errors['object']);
    assert.ok(err.message.includes('Path `nestedProp` is immutable'), err.message);

    // Setting to the same value as the previous doc is ok.
    doc.object = { nestedProp: 'A' };
    await doc.save();
  });

  it('allows removing boolean key by setting it to `undefined` (gh-9275)', async function() {
    const Test = db.model('Test', Schema({ a: Boolean }));


    const doc = await Test.create({ a: true });
    doc.a = undefined;
    await doc.save();

    const fromDb = await Test.findOne().lean();
    assert.ok(!('a' in fromDb));
  });

  it('keeps manually populated paths when setting a nested path to itself (gh-9293)', async function() {
    const StepSchema = Schema({
      ride: { type: ObjectId, ref: 'Ride' },
      status: Number
    });

    const RideSchema = Schema({
      status: Number,
      steps: {
        taxi: [{ type: ObjectId, ref: 'Step' }],
        rent: [{ type: ObjectId, ref: 'Step' }],
        vehicle: [{ type: ObjectId, ref: 'Step' }]
      }
    });

    const Step = db.model('Step', StepSchema);
    const Ride = db.model('Ride', RideSchema);


    let ride = await Ride.create({ status: 0 });
    const steps = await Step.create([
      { ride: ride, status: 0 },
      { ride: ride, status: 1 },
      { ride: ride, status: 2 }
    ]);

    ride.steps = { taxi: [steps[0]], rent: [steps[1]], vehicle: [steps[2]] };
    await ride.save();

    ride = await Ride.findOne({}).populate('steps.taxi steps.vehicle steps.rent');

    assert.equal(ride.steps.taxi[0].status, 0);
    assert.equal(ride.steps.rent[0].status, 1);
    assert.equal(ride.steps.vehicle[0].status, 2);

    ride.steps = ride.steps;
    assert.equal(ride.steps.taxi[0].status, 0);
    assert.equal(ride.steps.rent[0].status, 1);
    assert.equal(ride.steps.vehicle[0].status, 2);
  });

  it('doesnt wipe out nested paths when setting a nested path to itself (gh-9313)', async function() {
    const schema = new Schema({
      nested: {
        prop1: { type: Number, default: 50 },
        prop2: {
          type: String,
          enum: ['val1', 'val2'],
          default: 'val1',
          required: true
        },
        prop3: {
          prop4: { type: Number, default: 0 }
        }
      }
    });

    const Model = db.model('Test', schema);


    let doc = await Model.create({});

    doc = await Model.findById(doc);

    doc.nested = doc.nested;

    assert.equal(doc.nested.prop2, 'val1');
    await doc.save();

    const fromDb = await Model.collection.findOne({ _id: doc._id });
    assert.equal(fromDb.nested.prop2, 'val1');
  });

  it('allows saving after setting document array to itself (gh-9266)', async function() {
    const Model = db.model('Test', Schema({ keys: [{ _id: false, name: String }] }));


    const document = new Model({});

    document.keys[0] = { name: 'test' };
    document.keys = document.keys;

    await document.save();

    const fromDb = await Model.findOne();
    assert.deepEqual(fromDb.toObject().keys, [{ name: 'test' }]);
  });

  it('allows accessing document values from function default on array (gh-9351) (gh-6155)', function() {
    const schema = Schema({
      publisher: String,
      authors: {
        type: [String],
        default: function() {
          return [this.publisher];
        }
      }
    });
    const Test = db.model('Test', schema);

    const doc = new Test({ publisher: 'Mastering JS' });
    assert.deepEqual(doc.toObject().authors, ['Mastering JS']);
  });

  it('handles pulling array subdocs when _id is an alias (gh-9319)', async function() {
    const childSchema = Schema({
      field: {
        type: String,
        alias: '_id'
      }
    }, { _id: false });

    const parentSchema = Schema({ children: [childSchema] });
    const Parent = db.model('Parent', parentSchema);


    await Parent.create({ children: [{ field: '1' }] });
    const p = await Parent.findOne();

    p.children.pull('1');
    await p.save();

    assert.equal(p.children.length, 0);

    const fromDb = await Parent.findOne();
    assert.equal(fromDb.children.length, 0);
  });

  it('allows setting nested path to instance of model (gh-9392)', function() {
    const def = { test: String };
    const Child = db.model('Child', def);

    const Parent = db.model('Parent', { nested: def });

    const c = new Child({ test: 'new' });

    const p = new Parent({ nested: { test: 'old' } });
    p.nested = c;

    assert.equal(p.nested.test, 'new');
  });

  it('unmarks modified if setting a value to the same value as it was previously (gh-9396)', async function() {
    const schema = new Schema({
      bar: String
    });

    const Test = db.model('Test', schema);

    const foo = new Test({ bar: 'bar' });
    await foo.save();
    assert.ok(!foo.isModified('bar'));

    foo.bar = 'baz';
    assert.ok(foo.isModified('bar'));

    foo.bar = 'bar';
    assert.ok(!foo.isModified('bar'));
  });

  it('unmarks modified if setting a value to the same subdoc as it was previously (gh-9396)', async function() {
    const schema = new Schema({
      nested: { bar: String },
      subdoc: new Schema({ bar: String }, { _id: false })
    });
    const Test = db.model('Test', schema);


    const foo = new Test({ nested: { bar: 'bar' }, subdoc: { bar: 'bar' } });
    await foo.save();
    assert.ok(!foo.isModified('nested'));
    assert.ok(!foo.isModified('subdoc'));

    foo.nested = { bar: 'baz' };
    foo.subdoc = { bar: 'baz' };
    assert.ok(foo.isModified('nested'));
    assert.ok(foo.isModified('subdoc'));

    foo.nested = { bar: 'bar' };
    foo.subdoc = { bar: 'bar' };
    assert.ok(!foo.isModified('nested'));
    assert.ok(!foo.isModified('subdoc'));
    assert.ok(!foo.isModified('subdoc.bar'));

    foo.nested = { bar: 'baz' };
    foo.subdoc = { bar: 'baz' };
    assert.ok(foo.isModified('nested'));
    assert.ok(foo.isModified('subdoc'));
    await foo.save();

    foo.nested = { bar: 'bar' };
    foo.subdoc = { bar: 'bar' };
    assert.ok(foo.isModified('nested'));
    assert.ok(foo.isModified('subdoc'));
    assert.ok(foo.isModified('subdoc.bar'));
  });

  it('correctly tracks saved state for deeply nested objects (gh-10773) (gh-9396)', async function() {
    const PaymentSchema = Schema({ status: String }, { _id: false });
    const OrderSchema = new Schema({
      status: String,
      payments: {
        payout: PaymentSchema
      }
    });

    const Order = db.model('Order', OrderSchema);

    const order = new Order({
      status: 'unpaid',
      payments: {
        payout: {
          status: 'unpaid'
        }
      }
    });

    await order.save();

    const newPaymentsStatus = Object.assign({}, order.payments);

    newPaymentsStatus.payout.status = 'paid';

    order.payments = newPaymentsStatus;
    assert.ok(order.isModified('payments'));

    await order.save();

    const fromDb = await Order.findById(order._id).lean();
    assert.equal(fromDb.payments.payout.status, 'paid');
  });

  it('marks path as errored if default function throws (gh-9408)', function() {
    const jobSchema = new Schema({
      deliveryAt: Date,
      subJob: [{
        deliveryAt: Date,
        shippingAt: {
          type: Date,
          default: () => { throw new Error('Oops!'); }
        },
        prop: { type: String, default: 'default' }
      }]
    });

    const Job = db.model('Test', jobSchema);

    const doc = new Job({ subJob: [{ deliveryAt: new Date() }] });
    assert.equal(doc.subJob[0].prop, 'default');
  });

  it('passes subdoc with initial values set to default function when init-ing (gh-9408)', function() {
    const jobSchema = new Schema({
      deliveryAt: Date,
      subJob: [{
        deliveryAt: Date,
        shippingAt: {
          type: Date,
          default: function() {
            return this.deliveryAt;
          }
        }
      }]
    });

    const Job = db.model('Test', jobSchema);

    const date = new Date();
    const doc = new Job({ subJob: [{ deliveryAt: date }] });

    assert.equal(doc.subJob[0].shippingAt.valueOf(), date.valueOf());
  });

  it('passes document as an argument for `required` function in schema definition (gh-9433)', function() {
    let docFromValidation;

    const userSchema = new Schema({
      name: {
        type: String,
        required: (doc) => {
          docFromValidation = doc;
          return doc.age > 18;
        }
      },
      age: Number
    });

    const User = db.model('User', userSchema);
    const user = new User({ age: 26 });
    const err = user.validateSync();
    assert.ok(err);

    assert.ok(docFromValidation === user);
  });

  it('works with path named isSelected (gh-9438)', function() {
    const categorySchema = new Schema({
      name: String,
      categoryUrl: { type: String, required: true }, // Makes test fail
      isSelected: Boolean
    });

    const siteSchema = new Schema({ categoryUrls: [categorySchema] });

    const Test = db.model('Test', siteSchema);
    const test = new Test({
      categoryUrls: [
        { name: 'A', categoryUrl: 'B', isSelected: false, isModified: false }
      ]
    });
    const err = test.validateSync();
    assert.ifError(err);
  });

  it('init tracks cast error reason (gh-9448)', function() {
    const Test = db.model('Test', Schema({
      num: Number
    }));

    const doc = new Test();
    doc.init({ num: 'not a number' });

    const err = doc.validateSync();
    assert.ok(err.errors['num'].reason);
  });

  it('correctly handles setting nested path underneath single nested subdocs (gh-9459)', function() {
    const preferencesSchema = mongoose.Schema({
      notifications: {
        email: Boolean,
        push: Boolean
      },
      keepSession: Boolean
    }, { _id: false });

    const User = db.model('User', Schema({
      email: String,
      username: String,
      preferences: preferencesSchema
    }));

    const userFixture = {
      email: 'foo@bar.com',
      username: 'foobars',
      preferences: {
        keepSession: true,
        notifications: {
          email: false,
          push: false
        }
      }
    };

    let userWithEmailNotifications = Object.assign({}, userFixture, {
      'preferences.notifications': { email: true }
    });
    let testUser = new User(userWithEmailNotifications);

    assert.deepEqual(testUser.toObject().preferences.notifications, { email: true });

    userWithEmailNotifications = Object.assign({}, userFixture, {
      'preferences.notifications.email': true
    });
    testUser = new User(userWithEmailNotifications);

    assert.deepEqual(testUser.toObject().preferences.notifications, { email: true, push: false });
  });

  it('$isValid() with space-delimited and array syntax (gh-9474)', function() {
    const Test = db.model('Test', Schema({
      name: String,
      email: String,
      age: Number,
      answer: Number
    }));

    const doc = new Test({ name: 'test', email: 'test@gmail.com', age: 'bad', answer: 'bad' });

    assert.ok(doc.$isValid('name'));
    assert.ok(doc.$isValid('email'));
    assert.ok(!doc.$isValid('age'));
    assert.ok(!doc.$isValid('answer'));

    assert.ok(doc.$isValid('name email'));
    assert.ok(doc.$isValid('name age'));
    assert.ok(!doc.$isValid('age answer'));

    assert.ok(doc.$isValid(['name', 'email']));
    assert.ok(doc.$isValid(['name', 'age']));
    assert.ok(!doc.$isValid(['age', 'answer']));
  });

  it('avoids overwriting array subdocument when setting dotted path that is not selected (gh-9427)', async function() {
    const Test = db.model('Test', Schema({
      arr: [{ _id: false, val: Number }],
      name: String,
      age: Number
    }));


    let doc = await Test.create({
      name: 'Test',
      arr: [{ val: 1 }, { val: 2 }],
      age: 30
    });

    doc = await Test.findById(doc._id).select('name');
    doc.set('arr.0.val', 2);
    await doc.save();

    const fromDb = await Test.findById(doc._id);
    assert.deepEqual(fromDb.toObject().arr, [{ val: 2 }, { val: 2 }]);
  });

  it('ignore getters when diffing objects for change tracking (gh-9501)', async function() {
    const schema = new Schema({
      title: {
        type: String,
        required: true
      },
      price: {
        type: Number,
        min: 0
      },
      taxPercent: {
        type: Number,
        required: function() {
          return this.price != null;
        },
        min: 0,
        max: 100,
        get: value => value || 10
      }
    });

    const Test = db.model('Test', schema);


    const doc = await Test.create({
      title: 'original'
    });

    doc.set({
      title: 'updated',
      price: 10,
      taxPercent: 10
    });

    assert.ok(doc.modifiedPaths().indexOf('taxPercent') !== -1);

    await doc.save();

    const fromDb = await Test.findById(doc).lean();
    assert.equal(fromDb.taxPercent, 10);
  });

  it('allows defining middleware for all document hooks using regexp (gh-9190)', async function() {
    const schema = Schema({ name: String });

    let called = 0;
    schema.pre(/.*/, { document: true, query: false }, function() {
      ++called;
    });
    const Model = db.model('Test', schema);


    await Model.find();
    assert.equal(called, 0);

    await Model.findOne();
    assert.equal(called, 0);

    await Model.countDocuments();
    assert.equal(called, 0);

    const docs = await Model.create([{ name: 'test' }], { validateBeforeSave: false });
    assert.equal(called, 1);

    await docs[0].validate();
    assert.equal(called, 2);

    await docs[0].updateOne({ name: 'test2' });
    assert.equal(called, 3);

    await Model.aggregate([{ $match: { name: 'test' } }]);
    assert.equal(called, 3);
  });

  it('correctly handles setting nested props to other nested props (gh-9519)', async function() {
    const schemaA = Schema({
      propX: {
        nested1: { prop: Number },
        nested2: { prop: Number },
        nested3: { prop: Number }
      },
      propY: {
        nested1: { prop: Number },
        nested2: { prop: Number },
        nested3: { prop: Number }
      }
    });

    const schemaB = Schema({ prop: { prop: Number } });

    const ModelA = db.model('Test1', schemaA);
    const ModelB = db.model('Test2', schemaB);


    const saved = await ModelA.create({
      propX: {
        nested1: { prop: 1 },
        nested2: { prop: 1 },
        nested3: { prop: 1 }
      },
      propY: {
        nested1: { prop: 2 },
        nested2: { prop: 2 },
        nested3: { prop: 2 }
      }
    });

    const objA = await ModelA.findById(saved._id);
    const objB = new ModelB();

    objB.prop = objA.propX.nested1;

    assert.strictEqual(objB.prop.prop, 1);
  });

  it('sets fields after an undefined field (gh-9585)', function() {
    const personSchema = new Schema({
      items: { type: Array },
      email: { type: String }
    });

    const Person = db.model('Person', personSchema);


    const person = new Person({ items: undefined, email: 'test@gmail.com' });
    assert.equal(person.email, 'test@gmail.com');
  });

  it('passes document to `default` functions (gh-9633)', function() {
    let documentFromDefault;
    const userSchema = new Schema({
      name: { type: String },
      age: {
        type: Number,
        default: function(doc) {
          documentFromDefault = doc;
        }
      }

    });

    const User = db.model('User', userSchema);

    const user = new User({ name: 'Hafez' });

    assert.ok(documentFromDefault === user);
    assert.equal(documentFromDefault.name, 'Hafez');
  });

  it('handles pre hook throwing a sync error (gh-9659)', async function() {
    const TestSchema = new Schema({ name: String });

    TestSchema.pre('save', function() {
      throw new Error('test err');
    });
    const TestModel = db.model('Test', TestSchema);


    const testObject = new TestModel({ name: 't' });

    const err = await testObject.save().then(() => null, err => err);
    assert.ok(err);
    assert.equal(err.message, 'test err');
  });

  it('returns undefined rather than entire object when calling `get()` with empty string (gh-9681)', function() {
    const TestSchema = new Schema({ name: String });
    const TestModel = db.model('Test', TestSchema);

    const testObject = new TestModel({ name: 't' });

    assert.strictEqual(testObject.get(''), void 0);
  });

  it('keeps atomics when assigning array to filtered array (gh-9651)', async function() {
    const Model = db.model('Test', { arr: [{ abc: String }] });


    const m1 = new Model({ arr: [{ abc: 'old' }] });
    await m1.save();

    const m2 = await Model.findOne({ _id: m1._id });

    m2.arr = [];
    m2.arr = m2.arr.filter(() => true);
    m2.arr.push({ abc: 'ghi' });
    await m2.save();

    const fromDb = await Model.findById(m1._id);
    assert.equal(fromDb.arr.length, 1);
    assert.equal(fromDb.arr[0].abc, 'ghi');
  });

  it('does not pass doc to ObjectId or Date.now (gh-9633) (gh-9636)', function() {
    const userSchema = new Schema({
      parentId: { type: Schema.ObjectId, ref: 'User', default: () => new mongoose.Types.ObjectId() },
      createdAt: { type: Date, default: Date.now }
    });

    const User = db.model('User', userSchema);

    const user = new User();

    assert.ok(user.parentId instanceof mongoose.Types.ObjectId);
    assert.ok(user.createdAt instanceof Date);
  });

  it('supports getting a list of populated docs (gh-9702)', async function() {
    const Child = db.model('Child', Schema({ name: String }));
    const Parent = db.model('Parent', {
      children: [{ type: ObjectId, ref: 'Child' }],
      child: { type: ObjectId, ref: 'Child' }
    });


    const c = await Child.create({ name: 'test' });
    await Parent.create({
      children: [c._id],
      child: c._id
    });

    const p = await Parent.findOne();
    await p.populate('children');
    await p.populate('child');

    p.children; // [{ _id: '...', name: 'test' }]

    assert.equal(p.$getPopulatedDocs().length, 2);
    assert.equal(p.$getPopulatedDocs()[0], p.children[0]);
    assert.equal(p.$getPopulatedDocs()[0].name, 'test');
    assert.equal(p.$getPopulatedDocs()[1], p.child);
    assert.equal(p.$getPopulatedDocs()[1].name, 'test');
  });

  it('with virtual populate (gh-10148)', async function() {
    const childSchema = Schema({ name: String, parentId: 'ObjectId' });
    childSchema.virtual('parent', {
      ref: 'Parent',
      localField: 'parentId',
      foreignField: '_id',
      justOne: true
    });
    const Child = db.model('Child', childSchema);

    const Parent = db.model('Parent', Schema({ name: String }));


    const p = await Parent.create({ name: 'Anakin' });
    await Child.create({ name: 'Luke', parentId: p._id });

    const res = await Child.findOne().populate('parent');
    assert.equal(res.parent.name, 'Anakin');
    const docs = res.$getPopulatedDocs();
    assert.equal(docs.length, 1);
    assert.equal(docs[0].name, 'Anakin');
  });

  it('handles paths named `db` (gh-9798)', async function() {
    const schema = new Schema({
      db: String
    });
    const Test = db.model('Test', schema);


    const doc = await Test.create({ db: 'foo' });
    doc.db = 'bar';
    await doc.save();
    await doc.deleteOne();

    const _doc = await Test.findOne({ db: 'bar' });
    assert.ok(!_doc);
  });

  it('handles paths named `schema` gh-8798', async function() {
    const schema = new Schema({
      schema: String,
      name: String
    });
    const Test = db.model('Test', schema);


    const doc = await Test.create({ schema: 'test', name: 'test' });
    await doc.save();
    assert.ok(doc);
    assert.equal(doc.schema, 'test');
    assert.equal(doc.name, 'test');

    const fromDb = await Test.findById(doc);
    assert.equal(fromDb.schema, 'test');
    assert.equal(fromDb.name, 'test');

    doc.schema = 'test2';
    await doc.save();

    await fromDb.deleteOne();
    doc.name = 'test3';
    const err = await doc.save().then(() => null, err => err);
    assert.ok(err);
    assert.equal(err.name, 'DocumentNotFoundError');
  });

  it('handles nested paths named `schema` gh-8798', async function() {
    const schema = new Schema({
      nested: {
        schema: String
      },
      name: String
    });
    const Test = db.model('Test', schema);


    const doc = await Test.create({ nested: { schema: 'test' }, name: 'test' });
    await doc.save();
    assert.ok(doc);
    assert.equal(doc.nested.schema, 'test');
    assert.equal(doc.name, 'test');

    const fromDb = await Test.findById(doc);
    assert.equal(fromDb.nested.schema, 'test');
    assert.equal(fromDb.name, 'test');

    doc.nested.schema = 'test2';
    await doc.save();
  });

  it('object setters will be applied for each object in array after populate (gh-9838)', async function() {
    const updatedElID = '123456789012345678901234';

    const ElementSchema = new Schema({
      name: 'string',
      nested: [{ type: Schema.Types.ObjectId, ref: 'Nested' }]
    });

    const NestedSchema = new Schema({});

    const Element = db.model('Test', ElementSchema);
    const NestedElement = db.model('Nested', NestedSchema);


    const nes = new NestedElement({});
    await nes.save();
    const ele = new Element({ nested: [nes.id], name: 'test' });
    await ele.save();

    const ss = await Element.findById(ele._id).populate({ path: 'nested', model: NestedElement });
    ss.nested = [updatedElID];
    await ss.save();

    assert.ok(typeof ss.nested[0] !== 'string');
    assert.equal(ss.nested[0].toHexString(), updatedElID);
  });
  it('gh9884', async function() {


    const obi = new Schema({
      eType: {
        type: String,
        required: true,
        uppercase: true
      },
      eOrigin: {
        type: String,
        required: true
      },
      eIds: [
        {
          type: String
        }
      ]
    }, { _id: false });

    const schema = new Schema({
      name: String,
      description: String,
      isSelected: {
        type: Boolean,
        default: false
      },
      wan: {
        type: [obi],
        default: undefined,
        required: true
      }
    });

    const newDoc = {
      name: 'name',
      description: 'new desc',
      isSelected: true,
      wan: [
        {
          eType: 'X',
          eOrigin: 'Y',
          eIds: ['Y', 'Z']
        }
      ]
    };

    const Model = db.model('Test', schema);
    await Model.create(newDoc);
    const doc = await Model.findOne();
    assert.ok(doc);
  });

  it('Makes sure pre remove hook is executed gh-9885', async function() {
    const SubSchema = new Schema({
      myValue: {
        type: String
      }
    }, {});
    let count = 0;
    SubSchema.pre('deleteOne', { document: true, query: false }, function(next) {
      count++;
      next();
    });
    const thisSchema = new Schema({
      foo: {
        type: String,
        required: true
      },
      mySubdoc: {
        type: [SubSchema],
        required: true
      }
    }, { minimize: false, collection: 'test' });

    const Model = db.model('TestModel', thisSchema);

    await Model.deleteMany({}); // remove all existing documents
    const newModel = {
      foo: 'bar',
      mySubdoc: [{ myValue: 'some value' }]
    };
    const document = await Model.create(newModel);
    document.mySubdoc[0].deleteOne();
    await document.save().catch((error) => {
      console.error(error);
    });
    assert.equal(count, 1);
  });

  it('gh9880', async function() {
    const testSchema = new Schema({
      prop: String,
      nestedProp: {
        prop: String
      }
    });
    const Test = db.model('Test', testSchema);

    const doc = await new Test({
      prop: 'Test',
      nestedProp: null
    }).save();

    doc.id;
    doc.nestedProp;

    new Test({
      prop: 'Test 2',
      nestedProp: doc.nestedProp
    });

    await Test.updateOne({
      _id: doc._id
    }, {
      nestedProp: null
    });

    const updatedDoc = await Test.findOne({
      _id: doc._id
    });

    new Test({
      prop: 'Test 3',
      nestedProp: updatedDoc.nestedProp
    });
  });

  it('handles directly setting embedded document array element with projection (gh-9909)', async function() {
    const schema = Schema({
      elements: [{
        text: String,
        subelements: [{
          text: String
        }]
      }]
    });

    const Test = db.model('Test', schema);


    let doc = await Test.create({ elements: [{ text: 'hello' }] });
    doc = await Test.findById(doc).select('elements');

    doc.elements[0].subelements[0] = { text: 'my text' };
    await doc.save();

    const fromDb = await Test.findById(doc).lean();
    assert.equal(fromDb.elements.length, 1);
    assert.equal(fromDb.elements[0].subelements.length, 1);
    assert.equal(fromDb.elements[0].subelements[0].text, 'my text');
  });

  it('toObject() uses child schema `flattenMaps` option by default (gh-9995)', async function() {
    const MapSchema = new Schema({
      value: { type: Number }
    }, { _id: false });

    const ChildSchema = new Schema({
      map: { type: Map, of: MapSchema }
    });
    ChildSchema.set('toObject', { flattenMaps: true });

    const ParentSchema = new Schema({
      child: { type: Schema.ObjectId, ref: 'Child' }
    });

    const ChildModel = db.model('Child', ChildSchema);
    const ParentModel = db.model('Parent', ParentSchema);


    const childDocument = new ChildModel({
      map: { first: { value: 1 }, second: { value: 2 } }
    });
    await childDocument.save();

    const parentDocument = new ParentModel({ child: childDocument });
    await parentDocument.save();

    const resultDocument = await ParentModel.findOne().populate('child').exec();

    let resultObject = resultDocument.toObject();
    assert.ok(resultObject.child.map);
    assert.ok(!(resultObject.child.map instanceof Map));

    resultObject = resultDocument.toObject({ flattenMaps: false });
    assert.ok(resultObject.child.map instanceof Map);
  });

  it('does not double validate paths under mixed objects (gh-10141)', async function() {
    let validatorCallCount = 0;
    const Test = db.model('Test', Schema({
      name: String,
      object: {
        type: Object,
        validate: () => {
          validatorCallCount++;
          return true;
        }
      }
    }));


    const doc = await Test.create({ name: 'test', object: { answer: 42 } });

    validatorCallCount = 0;
    doc.set('object.question', 'secret');
    doc.set('object.answer', 0);
    await doc.validate();
    assert.equal(validatorCallCount, 0);
  });

  it('clears child document modified when setting map path underneath single nested (gh-10295)', async function() {
    const SecondMapSchema = new mongoose.Schema({
      data: { type: Map, of: Number, default: {}, _id: false }
    });

    const FirstMapSchema = new mongoose.Schema({
      data: { type: Map, of: SecondMapSchema, default: {}, _id: false }
    });

    const NestedSchema = new mongoose.Schema({
      data: { type: Map, of: SecondMapSchema, default: {}, _id: false }
    });

    const TestSchema = new mongoose.Schema({
      _id: Number,
      firstMap: { type: Map, of: FirstMapSchema, default: {}, _id: false },
      nested: { type: NestedSchema, default: {}, _id: false }
    });

    const Test = db.model('Test', TestSchema);


    const doc = await Test.create({ _id: Date.now() });

    doc.nested.data.set('second', {});
    assert.ok(doc.modifiedPaths().indexOf('nested.data.second') !== -1, doc.modifiedPaths());
    await doc.save();

    doc.nested.data.get('second').data.set('final', 3);
    assert.ok(doc.modifiedPaths().indexOf('nested.data.second.data.final') !== -1, doc.modifiedPaths());
    await doc.save();

    const fromDb = await Test.findById(doc).lean();
    assert.equal(fromDb.nested.data.second.data.final, 3);
  });

  it('avoids infinite recursion when setting single nested subdoc to array (gh-10351)', async function() {
    const userInfoSchema = new mongoose.Schema({ _id: String }, { _id: false });
    const observerSchema = new mongoose.Schema({ user: {} }, { _id: false });

    const entrySchema = new mongoose.Schema({
      creator: userInfoSchema,
      observers: [observerSchema]
    });

    entrySchema.pre('save', function(next) {
      this.observers = [{ user: this.creator }];

      next();
    });

    const Test = db.model('Test', entrySchema);


    const entry = new Test({
      creator: { _id: 'u1' }
    });

    await entry.save();

    const fromDb = await Test.findById(entry);
    assert.equal(fromDb.observers.length, 1);
  });

  describe('reserved keywords can be used optionally (gh-9010)', () => {
    describe('Document#validate(...)', () => {
      it('is available as `$validate`', async() => {
        const userSchema = new Schema({
          name: String
        });

        const User = db.model('User', userSchema);
        const user = new User({ name: 'Sam' });
        const err = await user.$validate();
        assert.ok(err == null);
        assert.equal(user.$validate, user.validate);
      });
      it('can be used as a property in documents', () => {
        const userSchema = new Schema({
          name: String,
          validate: Boolean
        });

        const User = db.model('User', userSchema);
        const user = new User({ name: 'Sam', validate: true });
        assert.equal(user.validate, true);
      });
    });
    describe('Document#save(...)', () => {
      it('is available as `$save`', async() => {
        const userSchema = new Schema({
          name: String
        });

        const User = db.model('User', userSchema);
        const user = new User({ name: 'Sam' });
        const userFromSave = await user.$save();
        assert.ok(userFromSave === user);
        assert.equal(user.$save, user.save);
      });
      it('can be used as a property in documents', () => {
        const userSchema = new Schema({
          name: String,
          save: Boolean
        });

        const User = db.model('User', userSchema);
        const user = new User({ name: 'Sam', save: true });
        assert.equal(user.save, true);
      });
    });
    describe('Document#isModified(...)', () => {
      it('is available as `$isModified`', async() => {
        const userSchema = new Schema({
          name: String
        });

        const User = db.model('User', userSchema);
        const user = new User({ name: 'Sam' });
        await user.save();

        assert.ok(user.$isModified() === false);

        user.name = 'John';
        assert.ok(user.$isModified() === true);
      });
      it('can be used as a property in documents', () => {
        const userSchema = new Schema({
          name: String,
          isModified: String
        });

        const User = db.model('User', userSchema);
        const user = new User({ name: 'Sam', isModified: 'nope' });
        assert.equal(user.isModified, 'nope');
      });
    });
    describe('Document#isNew', () => {
      it('is available as `$isNew`', async() => {
        const userSchema = new Schema({
          name: String
        });

        const User = db.model('User', userSchema);
        const user = new User({ name: 'Sam' });

        assert.ok(user.$isNew === true);
        await user.save();
        assert.ok(user.$isNew === false);
      });
      it('can be used as a property in documents', () => {
        const userSchema = new Schema({
          name: String,
          isNew: String
        });

        const User = db.model('User', userSchema);
        const user = new User({ name: 'Sam', isNew: 'yep' });
        assert.equal(user.isNew, 'yep');
      });
    });
    describe('Document#populated(...)', () => {
      it('is available as `$populated`', async() => {
        const userSchema = new Schema({ name: String });
        const User = db.model('User', userSchema);

        const postSchema = new Schema({
          title: String,
          userId: { type: Schema.ObjectId, ref: 'User' }
        });
        const Post = db.model('Post', postSchema);

        const user = await User.create({ name: 'Sam' });

        const postFromCreate = await Post.create({ title: 'I am a title', userId: user._id });

        const post = await Post.findOne({ _id: postFromCreate }).populate({ path: 'userId' });

        assert.ok(post.$populated('userId'));
        post.depopulate('userId');
        assert.ok(!post.$populated('userId'));
      });
      it('can be used as a property in documents', () => {
        const userSchema = new Schema({
          name: String,
          populated: String
        });

        const User = db.model('User', userSchema);
        const user = new User({ name: 'Sam', populated: 'yep' });
        assert.equal(user.populated, 'yep');
      });
    });
    describe('Document#toObject(...)', () => {
      it('is available as `$toObject`', async() => {
        const userSchema = new Schema({ name: String });
        const User = db.model('User', userSchema);

        const user = await User.create({ name: 'Sam' });

        assert.deepEqual(user.$toObject(), user.toObject());
      });
      it('can be used as a property in documents', () => {
        const userSchema = new Schema({
          name: String,
          toObject: String
        });

        const User = db.model('User', userSchema);
        const user = new User({ name: 'Sam', toObject: 'yep' });
        assert.equal(user.toObject, 'yep');
      });
    });
    describe('Document#init(...)', () => {
      it('is available as `$init`', async() => {
        const userSchema = new Schema({ name: String });
        const User = db.model('User', userSchema);

        const user = new User();
        const sam = new User({ name: 'Sam' });

        assert.equal(user.$init(sam).name, 'Sam');
      });
      it('can be used as a property in documents', () => {
        const userSchema = new Schema({
          name: String,
          init: Number
        });

        const User = db.model('User', userSchema);
        const user = new User({ name: 'Sam', init: 12 });
        assert.equal(user.init, 12);
      });
    });
    xdescribe('Document#collection', () => {
      it('is available as `$collection`', async() => {
        const userSchema = new Schema({ name: String });
        const User = db.model('User', userSchema);

        const user = await User.create({ name: 'Hafez' });
        const userFromCollection = await user.$collection.findOne({ _id: user._id });
        assert.ok(userFromCollection);
      });
      it('can be used as a property in documents', () => {
        const userSchema = new Schema({
          collection: Number
        });

        const User = db.model('User', userSchema);
        const user = new User({ collection: 12 });
        assert.equal(user.collection, 12);
        assert.ok(user.$collection !== user.collection);
        assert.ok(user.$collection);
      });
    });
    describe('Document#errors', () => {
      it('is available as `$errors`', async() => {
        const userSchema = new Schema({ name: { type: String, required: true } });
        const User = db.model('User', userSchema);

        const user = new User();
        user.validateSync();

        assert.ok(user.$errors.name.kind === 'required');
      });
      it('can be used as a property in documents', () => {
        const userSchema = new Schema({
          name: { type: String, required: true },
          errors: Number
        });

        const User = db.model('User', userSchema);
        const user = new User({ errors: 12 });
        user.validateSync();

        assert.equal(user.errors, 12);

        assert.ok(user.$errors.name.kind === 'required');
      });
    });
    describe('Document#removeListener', () => {
      it('is available as `$removeListener`', async() => {
        const userSchema = new Schema({ name: String });
        const User = db.model('User', userSchema);

        const user = new User({ name: 'Hafez' });

        assert.ok(user.$removeListener('save', () => {}));
        assert.ok(user.$removeListener === user.removeListener);
      });
      it('can be used as a property in documents', () => {
        const userSchema = new Schema({
          name: { type: String, required: true },
          removeListener: Number
        });

        const User = db.model('User', userSchema);
        const user = new User({ removeListener: 12 });

        assert.equal(user.removeListener, 12);
      });
    });
    describe('Document#listeners', () => {
      it('is available as `$listeners`', async() => {
        const userSchema = new Schema({ name: String });
        const User = db.model('User', userSchema);

        const user = new User({ name: 'Hafez' });

        assert.ok(user.$listeners === user.listeners);
      });
      it('can be used as a property in documents', () => {
        const userSchema = new Schema({
          name: { type: String, required: true },
          listeners: Number
        });

        const User = db.model('User', userSchema);
        const user = new User({ listeners: 12 });

        assert.equal(user.listeners, 12);
      });
    });
    describe('Document#on', () => {
      it('is available as `$on`', async() => {
        const userSchema = new Schema({ name: String });
        const User = db.model('User', userSchema);

        const user = new User({ name: 'Hafez' });

        assert.ok(user.$on === user.on);
      });
      it('can be used as a property in documents', () => {
        const userSchema = new Schema({
          name: { type: String, required: true },
          on: Number
        });

        const User = db.model('User', userSchema);
        const user = new User({ on: 12 });

        assert.equal(user.on, 12);
      });
    });
    describe('Document#emit', () => {
      it('is available as `$emit`', async() => {
        const userSchema = new Schema({ name: String });
        const User = db.model('User', userSchema);

        const user = new User({ name: 'Hafez' });

        assert.ok(user.$emit === user.emit);
      });
      it('can be used as a property in documents', () => {
        const userSchema = new Schema({
          name: { type: String, required: true },
          emit: Number
        });

        const User = db.model('User', userSchema);
        const user = new User({ emit: 12 });

        assert.equal(user.emit, 12);
      });
    });
    describe('Document#get', () => {
      it('is available as `$get`', async() => {
        const userSchema = new Schema({ name: String });
        const User = db.model('User', userSchema);

        const user = new User({ name: 'Hafez' });

        assert.ok(user.$get === user.get);
      });
      it('can be used as a property in documents', () => {
        const userSchema = new Schema({
          name: { type: String, required: true },
          get: Number
        });

        const User = db.model('User', userSchema);
        const user = new User({ get: 12 });

        assert.equal(user.get, 12);
      });
    });
  });

  describe('virtuals `pathsToSkip` (gh-10120)', () => {
    it('adds support for `pathsToSkip` for virtuals feat-10120', function() {
      const schema = new mongoose.Schema({
        name: String,
        age: Number,
        nested: {
          test: String
        }
      });
      schema.virtual('nameUpper').get(function() { return this.name.toUpperCase(); });
      schema.virtual('answer').get(() => 42);
      schema.virtual('nested.hello').get(() => 'world');

      const Model = db.model('Person', schema);
      const doc = new Model({ name: 'Jean-Luc Picard', age: 59, nested: { test: 'hello' } });
      let obj = doc.toObject({ virtuals: { pathsToSkip: ['answer'] } });
      assert.ok(obj.nameUpper);
      assert.equal(obj.answer, null);
      assert.equal(obj.nested.hello, 'world');
      obj = doc.toObject({ virtuals: { pathsToSkip: ['nested.hello'] } });
      assert.equal(obj.nameUpper, 'JEAN-LUC PICARD');
      assert.equal(obj.answer, 42);
      assert.equal(obj.nested.hello, null);
    });

    it('supports passing a list of virtuals to `toObject()` (gh-10120)', function() {
      const schema = new mongoose.Schema({
        name: String,
        age: Number,
        nested: {
          test: String
        }
      });
      schema.virtual('nameUpper').get(function() { return this.name.toUpperCase(); });
      schema.virtual('answer').get(() => 42);
      schema.virtual('nested.hello').get(() => 'world');

      const Model = db.model('Person', schema);

      const doc = new Model({ name: 'Jean-Luc Picard', age: 59, nested: { test: 'hello' } });

      let obj = doc.toObject({ virtuals: true });
      assert.equal(obj.nameUpper, 'JEAN-LUC PICARD');
      assert.equal(obj.answer, 42);
      assert.equal(obj.nested.hello, 'world');

      obj = doc.toObject({ virtuals: ['answer'] });
      assert.ok(!obj.nameUpper);
      assert.equal(obj.answer, 42);
      assert.equal(obj.nested.hello, null);

      obj = doc.toObject({ virtuals: ['nameUpper'] });
      assert.equal(obj.nameUpper, 'JEAN-LUC PICARD');
      assert.equal(obj.answer, null);
      assert.equal(obj.nested.hello, null);

      obj = doc.toObject({ virtuals: ['nested.hello'] });
      assert.equal(obj.nameUpper, null);
      assert.equal(obj.answer, null);
      assert.equal(obj.nested.hello, 'world');
    });
  });
  describe('validation `pathsToSkip` (gh-10230)', () => {
    it('support `pathsToSkip` option for `Document#validate()`', async function() {

      const User = getUserModel();
      const user = new User();

      const err1 = await user.validate({ pathsToSkip: ['age'] }).then(() => null, err => err);
      assert.deepEqual(Object.keys(err1.errors), ['name']);

      const err2 = await user.validate({ pathsToSkip: ['name'] }).then(() => null, err => err);
      assert.deepEqual(Object.keys(err2.errors), ['age']);
    });

    it('support `pathsToSkip` option for `Document#validate()`', async function() {

      const User = getUserModel();
      const user = new User();

      const err1 = await user.validate({ pathsToSkip: ['age'] }).then(() => null, err => err);
      assert.deepEqual(Object.keys(err1.errors), ['name']);

      const err2 = await user.validate({ pathsToSkip: ['name'] }).then(() => null, err => err);
      assert.deepEqual(Object.keys(err2.errors), ['age']);
    });

    it('support `pathsToSkip` option for `Document#validateSync()`', () => {
      const User = getUserModel();

      const user = new User();

      const err1 = user.validateSync({ pathsToSkip: ['age'] });
      assert.deepEqual(Object.keys(err1.errors), ['name']);

      const err2 = user.validateSync({ pathsToSkip: ['name'] });
      assert.deepEqual(Object.keys(err2.errors), ['age']);
    });

    // skip until gh-10367 is implemented
    xit('support `pathsToSkip` option for `Model.validate()`', async() => {

      const User = getUserModel();
      const err1 = await User.validate({}, { pathsToSkip: ['age'] });
      assert.deepEqual(Object.keys(err1.errors), ['name']);

      const err2 = await User.validate({}, { pathsToSkip: ['name'] });
      assert.deepEqual(Object.keys(err2.errors), ['age']);
    });

    it('`pathsToSkip` accepts space separated paths', async() => {
      const userSchema = Schema({
        name: { type: String, required: true },
        age: { type: Number, required: true },
        country: { type: String, required: true },
        rank: { type: String, required: true }
      });

      const User = db.model('User', userSchema);

      const user = new User({ name: 'Sam', age: 26 });

      const err1 = user.validateSync({ pathsToSkip: 'country rank' });
      assert.ok(err1 == null);

      const err2 = await user.validate({ pathsToSkip: 'country rank' }).then(() => null, err => err);
      assert.ok(err2 == null);
    });


    function getUserModel() {
      const userSchema = Schema({
        name: { type: String, required: true },
        age: { type: Number, required: true },
        rank: String
      });

      const User = db.model('User', userSchema);
      return User;
    }
  });

  it('skips recursive merging (gh-9121)', function() {
    // Subdocument
    const subdocumentSchema = new mongoose.Schema({
      child: new mongoose.Schema({ name: String, age: Number }, { _id: false })
    });
    const Subdoc = mongoose.model('Subdoc', subdocumentSchema);

    // Nested path
    const nestedSchema = new mongoose.Schema({
      child: { name: String, age: Number }
    });
    const Nested = mongoose.model('Nested', nestedSchema);

    const doc1 = new Subdoc({ child: { name: 'Luke', age: 19 } });
    doc1.set({ child: { age: 21 } });
    assert.deepEqual(doc1.toObject().child, { age: 21 });

    const doc2 = new Nested({ child: { name: 'Luke', age: 19 } });
    doc2.set({ child: { age: 21 } });
    assert.deepEqual(doc2.toObject().child, { age: 21 });
  });

  it('does not pull non-schema paths from parent documents into nested paths (gh-10449)', function() {
    const schema = new Schema({
      name: String,
      nested: {
        data: String
      }
    });
    const Test = db.model('Test', schema);

    const doc = new Test({});
    doc.otherProp = 'test';

    assert.ok(!doc.nested.otherProp);
  });

  it('sets properties in the order they are defined in the schema (gh-4665)', async function() {
    const schema = new Schema({
      test: String,
      internal: {
        status: String,
        createdAt: Date
      },
      profile: {
        name: {
          first: String,
          last: String
        }
      }
    });
    const Test = db.model('Test', schema);


    const doc = new Test({
      profile: { name: { last: 'Musashi', first: 'Miyamoto' } },
      internal: { createdAt: new Date('1603-06-01'), status: 'approved' },
      test: 'test'
    });

    assert.deepEqual(Object.keys(doc.toObject()), ['test', 'internal', 'profile', '_id']);
    assert.deepEqual(Object.keys(doc.toObject().profile.name), ['first', 'last']);
    assert.deepEqual(Object.keys(doc.toObject().internal), ['status', 'createdAt']);

    await doc.save();
    const res = await Test.findOne({ _id: doc._id, 'profile.name': { first: 'Miyamoto', last: 'Musashi' } });
    assert.ok(res);
  });

  it('depopulate all should depopulate nested array population (gh-10592)', async function() {
    const Person = db.model('Person', {
      name: String
    });

    const Band = db.model('Band', {
      name: String,
      members: [{ type: Schema.Types.ObjectId, ref: 'Person' }],
      lead: { type: Schema.Types.ObjectId, ref: 'Person' },
      embeddedMembers: [{
        active: Boolean,
        member: {
          type: Schema.Types.ObjectId, ref: 'Person'
        }
      }]
    });

    const people = [{ name: 'Axl Rose' }, { name: 'Slash' }];

    const docs = await Person.create(people);
    let band = {
      name: 'Guns N\' Roses',
      members: [docs[0]._id, docs[1]],
      lead: docs[0]._id,
      embeddedMembers: [{ active: true, member: docs[0]._id }, { active: false, member: docs[1]._id }]
    };

    band = await Band.create(band);
    await band.populate('members lead embeddedMembers.member');
    assert.ok(band.populated('members'));
    assert.ok(band.populated('lead'));
    assert.ok(band.populated('embeddedMembers.member'));
    assert.equal(band.members[0].name, 'Axl Rose');
    assert.equal(band.embeddedMembers[0].member.name, 'Axl Rose');
    band.depopulate();

    assert.ok(!band.populated('members'));
    assert.ok(!band.populated('lead'));
    assert.ok(!band.populated('embeddedMembers.member'));
    assert.ok(!band.embeddedMembers[0].member.name);
  });

  it('should allow dashes in the path name (gh-10677)', async function() {
    const schema = new mongoose.Schema({
      values: {
        type: Map,
        of: { entries: String },
        default: {}
      }
    });

    const Model = db.model('test', schema, 'test');

    const saved = new Model({});
    await saved.save();
    const document = await Model.findById({ _id: saved._id });
    document.values.set('abc', { entries: 'a' });
    document.values.set('abc-d', { entries: 'b' });
    await document.save();
  });

  it('inits non-schema values if strict is false (gh-10828)', function() {
    const FooSchema = new Schema({}, {
      id: false,
      _id: false,
      strict: false
    });
    const BarSchema = new Schema({
      name: String,
      foo: FooSchema
    });

    const Test = db.model('Test', BarSchema);

    const doc = new Test();
    doc.init({
      name: 'Test',
      foo: {
        something: 'A',
        other: 2
      }
    });

    assert.strictEqual(doc.foo.something, 'A');
    assert.strictEqual(doc.foo.other, 2);
  });

  it('avoids depopulating when setting array of subdocs from different doc (gh-10819)', function() {
    const Model1 = db.model('Test', Schema({ someField: String }));
    const Model2 = db.model('Test2', Schema({
      subDocuments: [{
        subDocument: {
          type: 'ObjectId',
          ref: 'Test'
        }
      }]
    }));

    const doc1 = new Model1({ someField: '111' });
    const doc2 = new Model2({
      subDocuments: {
        subDocument: doc1
      }
    });

    const doc3 = new Model2(doc2);
    assert.ok(doc3.populated('subDocuments.subDocument'));
    assert.equal(doc3.subDocuments[0].subDocument.someField, '111');

    const doc4 = new Model2();
    doc4.subDocuments = doc2.subDocuments;
    assert.ok(doc4.populated('subDocuments.subDocument'));
    assert.equal(doc4.subDocuments[0].subDocument.someField, '111');
  });

  it('allows validating doc again if pre validate errors out (gh-10830)', async function() {
    const BookSchema = Schema({
      name: String,
      price: Number,
      quantity: Number
    });

    BookSchema.pre('validate', disallownumflows);

    const Book = db.model('Test', BookSchema);

    function disallownumflows(next) {
      const self = this;
      if (self.isNew) return next();

      if (self.quantity === 27) {
        return next(new Error('Wrong Quantity'));
      }

      next();
    }

    const { _id } = await Book.create({ name: 'Hello', price: 50, quantity: 25 });

    const doc = await Book.findById(_id);

    doc.quantity = 27;
    const err = await doc.save().then(() => null, err => err);
    assert.ok(err);

    doc.quantity = 26;
    await doc.save();
  });

  it('ensures that doc.ownerDocument() and doc.parent() by default return this on the root document (gh-10884)', async function() {
    const userSchema = new mongoose.Schema({
      name: String,
      email: String
    });

    const Event = db.model('Rainbow', userSchema);

    const e = new Event({ name: 'test' });
    assert.strictEqual(e, e.parent());
    assert.strictEqual(e, e.ownerDocument());
  });

  it('catches errors in `required` functions (gh-10968)', async function() {
    const TestSchema = new Schema({
      url: {
        type: String,
        required: function() {
          throw new Error('oops!');
        }
      }
    });
    const Test = db.model('Test', TestSchema);

    const err = await Test.create({}).then(() => null, err => err);
    assert.ok(err);
    assert.equal(err.errors['url'].message, 'oops!');
  });

  it('does not allow overwriting schema methods with strict: false (gh-11001)', async function() {
    const TestSchema = new Schema({
      text: { type: String, default: 'text' }
    }, { strict: false });
    TestSchema.methods.someFn = () => 'good';
    const Test = db.model('Test', TestSchema);

    const unTrusted = { someFn: () => 'bad' };

    let x = await Test.create(unTrusted);
    await x.save();
    assert.equal(x.someFn(), 'good');

    x = new Test(unTrusted);
    await x.save();
    assert.equal(x.someFn(), 'good');

    x = await Test.create({});
    await x.set(unTrusted);
    assert.equal(x.someFn(), 'good');
  });

  it('allows setting nested to instance of document (gh-11011)', async function() {
    const TransactionSchema = new Schema({
      payments: [
        {
          id: { type: String },
          terminal: {
            _id: { type: Schema.Types.ObjectId },
            name: { type: String }
          }
        }
      ]
    });

    const TerminalSchema = new Schema({
      name: { type: String },
      apiKey: { type: String }
    });

    const Transaction = db.model('Test1', TransactionSchema);
    const Terminal = db.model('Test2', TerminalSchema);

    const transaction = new Transaction();
    const terminal = new Terminal({
      name: 'Front desk',
      apiKey: 'somesecret'
    });
    transaction.payments.push({
      id: 'testPayment',
      terminal: terminal
    });
    assert.equal(transaction.payments[0].terminal.name, 'Front desk');
  });

  it('cleans modified paths on deeply nested subdocuments (gh-11060)', async function() {
    const childSchema = new Schema({ status: String });

    const deploymentsSchema = new Schema({
      before: { type: childSchema, required: false },
      after: { type: childSchema, required: false }
    }, { _id: false });

    const testSchema = new Schema({
      name: String,
      deployments: { type: deploymentsSchema }
    });
    const Test = db.model('Test', testSchema);

    await Test.create({
      name: 'hello',
      deployments: {
        before: { status: 'foo' }
      }
    });

    const entry = await Test.findOne({ name: 'hello' });
    const deployment = entry.deployments.before;
    deployment.status = 'bar';
    entry.deployments.before = null;
    entry.deployments.after = deployment;

    assert.ok(!entry.isDirectModified('deployments.before.status'));
    await entry.save();
  });

  it('can manually populate subdocument refs (gh-10856)', async function() {
    // Bar model, has a name property and some other properties that we are interested in
    const BarSchema = new Schema({
      name: String,
      more: String,
      another: Number
    });
    const Bar = db.model('Bar', BarSchema);

    // Denormalised Bar schema with just the name, for use on the Foo model
    const BarNameSchema = new Schema({
      _id: {
        type: Schema.Types.ObjectId,
        ref: 'Bar'
      },
      name: String
    });

    // Foo model, which contains denormalized bar data (just the name)
    const FooSchema = new Schema({
      something: String,
      other: Number,
      bar: {
        type: BarNameSchema,
        ref: 'Bar'
      }
    });
    const Foo = db.model('Foo', FooSchema);

    const bar2 = await Bar.create({
      name: 'I am another Bar',
      more: 'With even more data',
      another: 3
    });
    const foo2 = await Foo.create({
      something: 'I am another Foo',
      other: 4
    });

    foo2.bar = bar2;
    assert.ok(foo2.bar instanceof Bar);
    assert.equal(foo2.bar.another, 3);
    assert.equal(foo2.get('bar.another'), 3);

    const obj = foo2.toObject({ depopulate: true });
    assert.equal(obj.bar.name, 'I am another Bar');
    assert.strictEqual(obj.bar.another, undefined);

    await foo2.save();
    const fromDb = await Foo.findById(foo2).lean();
    assert.strictEqual(fromDb.bar.name, 'I am another Bar');
    assert.strictEqual(fromDb.bar.another, undefined);
  });

  it('can manually populate subdocument refs in `create()` (gh-10856)', async function() {
    // Bar model, has a name property and some other properties that we are interested in
    const BarSchema = new Schema({
      name: String,
      more: String,
      another: Number
    });
    const Bar = db.model('Bar', BarSchema);

    // Denormalised Bar schema with just the name, for use on the Foo model
    const BarNameSchema = new Schema({
      _id: {
        type: Schema.Types.ObjectId,
        ref: 'Bar'
      },
      name: String
    });

    // Foo model, which contains denormalized bar data (just the name)
    const FooSchema = new Schema({
      something: String,
      other: Number,
      bar: {
        type: BarNameSchema,
        ref: 'Bar'
      }
    });
    const Foo = db.model('Foo', FooSchema);

    const bar = await Bar.create({
      name: 'I am Bar',
      more: 'With more data',
      another: 2
    });
    const foo = await Foo.create({
      something: 'I am Foo',
      other: 1,
      bar
    });

    assert.ok(foo.bar instanceof Bar);
    assert.equal(foo.bar.another, 2);
    assert.equal(foo.get('bar.another'), 2);
  });

  it('populating subdocument refs underneath maps throws (gh-12494) (gh-10856)', async function() {
    // Bar model, has a name property and some other properties that we are interested in
    const BarSchema = new Schema({
      name: String,
      more: String,
      another: Number
    });
    const Bar = db.model('Bar', BarSchema);

    // Denormalised Bar schema with just the name, for use on the Foo model
    const BarNameSchema = new Schema({
      _id: {
        type: Schema.Types.ObjectId,
        ref: 'Bar'
      },
      name: String
    });

    // Foo model, which contains denormalized bar data (just the name)
    const FooSchema = new Schema({
      something: String,
      other: Number,
      map: {
        type: Map,
        of: {
          type: BarNameSchema,
          ref: 'Bar'
        }
      }
    });
    const Foo = db.model('Foo', FooSchema);

    const bar = await Bar.create({
      name: 'I am Bar',
      more: 'With more data',
      another: 2
    });
    const { _id } = await Foo.create({
      something: 'I am Foo',
      other: 1,
      map: { test: bar }
    });

    const err = await Foo.findById(_id).populate('map').then(() => null, err => err);
    assert.ok(err);
    assert.ok(err.message.includes('Cannot manually populate single nested subdoc underneath Map'), err.message);
  });

  it('handles save with undefined nested doc under subdoc (gh-11110)', async function() {
    const testSchema = new Schema({
      level_1_array: [new Schema({
        level_1: {
          level_2: new Schema({
            level_3: {
              name_3: String,
              level_4: {
                name_4: String
              }
            }
          })
        }
      })]
    });

    const Test = db.model('Test', testSchema);

    const doc = {
      level_1_array: [{
        level_1: {
          level_2: {
            level_3: {
              name_3: 'test',
              level_4: undefined
            }
          }
        }
      }]
    };

    await new Test(doc).save();
  });

  it('correctly handles modifying array subdoc after setting array subdoc to same value (gh-11172)', async function() {
    const Order = db.model('Order', new Schema({
      cumulativeConsumption: [{
        _id: false,
        unit: String,
        value: Number
      }]
    }));

    await Order.create({
      cumulativeConsumption: [{ unit: 'foo', value: 123 }, { unit: 'bar', value: 42 }]
    });

    const doc = await Order.findOne();
    doc.cumulativeConsumption = doc.toObject().cumulativeConsumption;

    const match = doc.cumulativeConsumption.find(o => o.unit === 'bar');
    match.value = 43;
    match.unit = 'baz';

    assert.ok(doc.isModified());
    assert.ok(doc.isModified('cumulativeConsumption.1'));
  });

  it('handles `String` with `type` (gh-11199)', function() {
    String.type = String;
    const schema = new mongoose.Schema({
      something: String,
      somethingElse: { type: String, trim: true }
    });

    const Test = db.model('Test', schema);
    const doc = new Test({ something: 'test', somethingElse: 'test 2' });
    assert.equal(typeof doc.something, 'string');
    assert.equal(typeof doc.somethingElse, 'string');
    delete String.type;
  });

  it('applies subdocument defaults when projecting dotted subdocument fields', async function() {
    const version = await start.mongodVersion();
    if (version[0] < 5) {
      return this.skip();
    }

    const grandChildSchema = new mongoose.Schema({
      name: {
        type: mongoose.Schema.Types.String,
        default: () => 'grandchild'
      }
    });

    const childSchema = new mongoose.Schema({
      name: {
        type: mongoose.Schema.Types.String,
        default: () => 'child'
      },
      grandChild: {
        type: grandChildSchema,
        default: () => ({})
      }
    });

    const parentSchema = new mongoose.Schema({
      name: mongoose.Schema.Types.String,
      child: {
        type: childSchema,
        default: () => ({})
      }
    });

    const ParentModel = db.model('Parent', parentSchema);
    // insert an object without mongoose adding missing defaults
    const result = await db.collection('Parent').insertOne({ name: 'parent' });

    // ensure that the defaults are populated when no projections are used
    const doc = await ParentModel.findById(result.insertedId).exec();
    assert.equal(doc.name, 'parent');
    assert.equal(doc.child.name, 'child');
    assert.equal(doc.child.grandChild.name, 'grandchild');

    // ensure that defaults are populated when using an object projection
    const projectedDoc = await ParentModel.findById(result.insertedId, {
      name: 1,
      child: {
        name: 1,
        grandChild: {
          name: 1
        }
      }
    }).exec();
    assert.equal(projectedDoc.name, 'parent');
    assert.equal(projectedDoc.child.name, 'child');
    assert.equal(projectedDoc.child.grandChild.name, 'grandchild');

    // ensure that defaults are populated when using dotted path projections
    const dottedProjectedDoc = await ParentModel.findById(result.insertedId, {
      name: 1,
      'child.name': 1,
      'child.grandChild.name': 1
    }).exec();
    assert.equal(dottedProjectedDoc.name, 'parent');
    assert.equal(dottedProjectedDoc.child.name, 'child');
    assert.equal(dottedProjectedDoc.child.grandChild.name, 'grandchild');
  });

  it('handles initing nested properties in non-strict documents (gh-11309)', async function() {
    const NestedSchema = new Schema({}, {
      id: false,
      _id: false,
      strict: false
    });

    const ItemSchema = new Schema({
      name: {
        type: String
      },
      nested: NestedSchema
    });

    const Test = db.model('Test', ItemSchema);

    const item = await Test.create({
      nested: {
        foo: {
          bar: 55
        }
      }
    });

    // Modify nested data
    item.nested.foo.bar = 66;
    item.markModified('nested.foo.bar');
    await item.save();

    const reloaded = await Test.findOne({ _id: item._id });

    assert.deepEqual(reloaded.nested.foo, { bar: 66 });
    assert.ok(!reloaded.nested.foo.$__isNested);
    assert.strictEqual(reloaded.nested.foo.bar, 66);
  });

  it('saves changes when setting a nested path to itself (gh-11395)', async function() {
    const Test = db.model('Test', new Schema({
      co: { value: Number }
    }));

    await Test.create({});

    const doc = await Test.findOne();
    doc.co.value = 123;
    doc.co = doc.co;
    await doc.save();

    const res = await Test.findById(doc._id);
    assert.strictEqual(res.co.value, 123);
  });

  it('avoids setting nested properties on top-level document when init-ing with strict: false (gh-11526) (gh-11309)', async function() {
    const testSchema = Schema({ name: String }, { strict: false, strictQuery: false });
    const Test = db.model('Test', testSchema);

    const doc = new Test();
    doc.init({
      details: {
        person: {
          name: 'Baz'
        }
      }
    });

    assert.strictEqual(doc.name, void 0);
  });

  it('handles deeply nested subdocuments when getting paths to validate (gh-11501)', async function() {
    const schema = Schema({
      parameters: {
        test: {
          type: new Schema({
            value: 'Mixed'
          })
        }
      },
      nested: Schema({
        parameters: {
          type: Map,
          of: Schema({
            value: 'Mixed'
          })
        }
      })
    });
    const Test = db.model('Test', schema);

    await Test.create({
      nested: {
        parameters: new Map([['test', { answer: 42 }]])
      }
    });
  });

  it('handles casting array of spread documents (gh-11522)', async function() {
    const Test = db.model('Test', new Schema({
      arr: [{ _id: false, prop1: String, prop2: String }]
    }));

    const doc = new Test({ arr: [{ prop1: 'test' }] });

    doc.arr = doc.arr.map(member => ({
      ...member,
      prop2: 'foo'
    }));

    assert.deepStrictEqual(doc.toObject().arr, [{ prop1: 'test', prop2: 'foo' }]);

    await doc.validate();
  });

  it('avoids setting modified on subdocument defaults (gh-11528)', async function() {
    const textSchema = new Schema({
      text: { type: String }
    }, { _id: false });

    const messageSchema = new Schema({
      body: { type: textSchema, default: { text: 'hello' } },
      date: { type: Date, default: Date.now }
    });


    const Message = db.model('Test', messageSchema);

    const entry = await Message.create({});

    const failure = await Message.findById({ _id: entry._id });

    assert.deepEqual(failure.modifiedPaths(), []);
  });

  it('works when passing dot notation to mixed property (gh-1946)', async function() {
    const schema = Schema({
      name: String,
      mix: { type: Schema.Types.Mixed },
      nested: { prop: String }
    });
    const M = db.model('Test', schema);
    const m1 = new M({ name: 'test', 'mix.val': 'foo', 'nested.prop': 'bar' });
    assert.equal(m1.name, 'test');
    assert.equal(m1.mix.val, 'foo');
    assert.equal(m1.nested.prop, 'bar');
    await m1.save();
    assert.equal(m1.name, 'test');
    assert.equal(m1.mix.val, 'foo');

    const doc = await M.findById(m1);
    assert.equal(doc.name, 'test');
    assert.equal(doc.mix.val, 'foo');
  });

  it('correctly validates deeply nested document arrays (gh-11564)', async function() {
    const testSchemaSub3 = new mongoose.Schema({
      name: {
        type: String,
        required: true
      }
    });

    const testSchemaSub2 = new mongoose.Schema({
      name: {
        type: String,
        required: true
      },
      list: [testSchemaSub3]
    });

    const testSchemaSub1 = new mongoose.Schema({
      name: {
        type: String,
        required: true
      },
      list: [testSchemaSub2]
    });

    const testSchema = new mongoose.Schema({
      name: String,
      list: [testSchemaSub1]
    });

    const testModel = db.model('Test', testSchema);

    await testModel.create({
      name: 'lvl1',
      list: [{
        name: 'lvl2',
        list: [{
          name: 'lvl3'
        }]
      }]
    });
  });

  it('reruns validation when modifying a document array path under a nested path after save (gh-11672)', async function() {
    const ChildSchema = new Schema({
      price: {
        type: Number,
        validate: function(val) {
          return val > 0;
        }
      }
    });

    const ParentSchema = new Schema({
      rootField: { nestedSubdocArray: [ChildSchema] }
    });
    const Test = db.model('Test', ParentSchema);

    const parentDoc = new Test({
      rootField: {
        nestedSubdocArray: [
          {
            price: 1
          }
        ]
      }
    });

    await parentDoc.save();

    // Now we try editing to an invalid value which should throw
    parentDoc.rootField.nestedSubdocArray[0].price = -1;
    const err = await parentDoc.save().then(() => null, err => err);

    assert.ok(err);
    assert.equal(err.name, 'ValidationError');
    assert.ok(err.message.includes('failed for path'), err.message);
    assert.ok(err.message.includes('value `-1`'), err.message);
  });

  it('avoids setting nested paths to null when they are set to `undefined` (gh-11723)', async function() {
    const nestedSchema = new mongoose.Schema({
      count: Number
    }, { _id: false });

    const mySchema = new mongoose.Schema({
      name: String,
      nested: { count: Number },
      nestedSchema: nestedSchema
    }, { minimize: false });

    const Test = db.model('Test', mySchema);

    const instance1 = new Test({ name: 'test1', nested: { count: 1 }, nestedSchema: { count: 1 } });
    await instance1.save();

    const update = { nested: { count: undefined }, nestedSchema: { count: undefined } };
    instance1.set(update);
    await instance1.save();

    const doc = await Test.findById(instance1);
    assert.strictEqual(doc.nested.count, undefined);
    assert.strictEqual(doc.nestedSchema.count, undefined);
  });

  it('cleans modified subpaths when setting nested path under array to null when subpaths are modified (gh-11764)', async function() {
    const Test = db.model('Test', new Schema({
      list: [{
        quantity: {
          value: Number,
          unit: String
        }
      }]
    }));

    let doc = await Test.create({ list: [{ quantity: { value: 1, unit: 'case' } }] });

    doc = await Test.findById(doc);
    doc.list[0].quantity.value = null;
    doc.list[0].quantity.unit = null;
    doc.list[0].quantity = null;

    await doc.save();

    doc = await Test.findById(doc);
    assert.strictEqual(doc.list[0].toObject().quantity, null);
  });

  it('avoids manually populating document that is manually populated in another doc with different unpopulatedValue (gh-11442) (gh-11008)', async function() {
    const BarSchema = new Schema({
      name: String,
      more: String
    });
    const Bar = db.model('Bar', BarSchema);

    // Denormalised Bar schema with just the name, for use on the Foo model
    const BarNameSchema = new Schema({
      _id: {
        type: Schema.Types.ObjectId,
        ref: 'Bar'
      },
      name: String
    });

    // Foo model, which contains denormalized bar data (just the name)
    const FooSchema = new Schema({
      something: String,
      other: Number,
      bar: {
        type: BarNameSchema,
        ref: 'Bar'
      }
    });
    const Foo = db.model('Foo', FooSchema);

    const Baz = db.model('Baz', new Schema({ bar: { type: 'ObjectId', ref: 'Bar' } }));

    const bar = await Bar.create({
      name: 'I am another Bar',
      more: 'With even more data'
    });
    const foo = await Foo.create({
      something: 'I am another Foo',
      other: 4
    });
    foo.bar = bar;
    const baz = await Baz.create({});
    baz.bar = bar;

    assert.ok(foo.populated('bar'));
    assert.ok(!baz.populated('bar'));

    let res = foo.toObject({ depopulate: true });
    assert.strictEqual(res.bar._id.toString(), bar._id.toString());
    assert.strictEqual(res.bar.name, 'I am another Bar');

    res = baz.toObject({ depopulate: true });
    assert.strictEqual(res.bar.toString(), bar._id.toString());

    const bar2 = await Bar.create({
      name: 'test2'
    });
    baz.bar = bar2;
    assert.ok(baz.populated('bar'));

    const baz2 = await Baz.create({});
    baz2.bar = bar2;
    assert.ok(baz.populated('bar'));
  });

  it('$getAllSubdocs gets document arrays underneath a nested path (gh-11917)', function() {
    const nestedSettingsSchema = new Schema({
      value: String,
      active: Boolean
    });

    const userSettingsSchema = new Schema({
      nestedSettings: {
        settingsProps: [nestedSettingsSchema]
      }
    });

    const userSchema = new Schema({
      first_name: String,
      last_name: String,
      settings: userSettingsSchema
    });

    const User = db.model('User', userSchema);

    const doc = new User({
      settings: {
        nestedSettings: {
          settingsProps: [{ value: 'test', active: true }]
        }
      }
    });

    const subdocs = doc.$getAllSubdocs();
    assert.equal(subdocs.length, 2);
    assert.equal(subdocs[0].value, 'test');
    assert.ok(subdocs[1].nestedSettings);
  });

  it('handles validation errors on deeply nested subdocuments underneath a nested path (gh-12021)', async function() {
    const SubSubSchema = new mongoose.Schema(
      {
        from: {
          type: mongoose.Schema.Types.String,
          required: true
        }
      },
      { _id: false }
    );

    const SubSchema = new mongoose.Schema(
      {
        nested: {
          type: SubSubSchema,
          required: false // <-- important
        }
      },
      { _id: false }
    );

    const TestLeafSchema = new mongoose.Schema({
      testProp: {
        testSubProp: {
          type: SubSchema,
          required: true
        }
      }
    });

    const TestLeafModel = mongoose.model('test-leaf-model', TestLeafSchema);

    const testModelInstance = new TestLeafModel({
      testProp: {
        testSubProp: {
          nested: { from: null }
        }
      }
    });

    const err = await testModelInstance.validate().then(() => null, err => err);
    assert.ok(err);
    assert.ok(err.errors['testProp.testSubProp.nested.from']);
  });

  describe('$inc (gh-11915)', function() {
    describe('top-level path', function() {
      let Test;

      beforeEach(function() {
        const schema = new Schema({
          counter: Number
        });
        Test = db.model('Test', schema);
      });

      it('sends a $inc command for a given path', async function() {
        await Test.create({ counter: 0 });
        const doc = await Test.findOne();
        assert.strictEqual(doc.counter, 0);
        const doc2 = await Test.findOne();

        doc2.counter = 1;
        await doc2.save();

        doc.$inc('counter', 1);
        await doc.save();

        const res = await Test.findById(doc);
        assert.equal(res.counter, 2);
      });

      it('calls setters on the value passed to `$inc()` (gh-13158)', async function() {
        const called = [];
        const Test2 = db.model('Test2', Schema({
          counter: {
            type: Number,
            set: v => { called.push(v); return v.toFixed(2); }
          }
        }));
        const doc = await Test2.create({ counter: 2 });
        assert.deepEqual(called, [2]);

        doc.$inc('counter', 1.14159);
        assert.deepEqual(called, [2, 3.14159]);
        assert.equal(doc.counter, 3.14);
        await doc.save();

        const res = await Test2.findById(doc);
        assert.equal(res.counter, 3.14);
      });

      it('avoids updating value if setter fails (gh-13158)', async function() {
        const called = [];
        const Test2 = db.model('Test2', Schema({
          counter: {
            type: Number,
            set: v => {
              called.push(v);
              if (v > 3) {
                throw new Error('Oops!');
              }
              return v;
            }
          }
        }));
        const doc = await Test2.create({ counter: 2 });
        assert.deepEqual(called, [2]);

        doc.$inc('counter', 3);
        assert.deepEqual(called, [2, 5]);
        assert.equal(doc.counter, 2);
        const err = await doc.save().then(() => null, err => err);
        assert.ok(err);
        assert.ok(err.errors['counter']);
      });

      it('works as a $set if the document is new', async function() {
        const doc = new Test({ counter: 0 });
        doc.$inc('counter', 2);
        assert.equal(doc.counter, 2);

        await doc.save();

        const res = await Test.findById(doc);
        assert.equal(res.counter, 2);
      });

      it('treats as a $set if set after $inc', async function() {
        await Test.create({ counter: 0 });
        const doc = await Test.findOne();

        doc.$inc('counter', 2);
        doc.counter = 5;
        assert.deepStrictEqual(doc.getChanges(), { $set: { counter: 5 } });
        await doc.save();

        const res = await Test.findOne();
        assert.equal(res.counter, 5);
      });

      it('tries to cast to number', async function() {
        await Test.create({ counter: 0 });
        const doc = await Test.findOne();

        doc.$inc('counter', '2');
        assert.deepStrictEqual(doc.getChanges(), { $inc: { counter: 2 } });
        await doc.save();

        const res = await Test.findOne();
        assert.equal(res.counter, 2);
      });

      it('stores CastError if can\'t convert to number', async function() {
        await Test.create({ counter: 0 });
        const doc = await Test.findOne();

        doc.$inc('counter', 'foobar');
        const err = await doc.save().then(() => null, err => err);
        assert.ok(err);
        assert.equal(err.errors['counter'].name, 'CastError');
      });
    });

    describe('nested paths', function() {
      let Test;

      beforeEach(function() {
        const schema = new Schema({
          nested: {
            counter: Number
          }
        });
        Test = db.model('Test', schema);
      });

      it('handles nested paths', async function() {
        await Test.create({ nested: { counter: 0 } });
        const doc = await Test.findOne();

        doc.$inc('nested.counter', 2);
        await doc.save();

        const res = await Test.findById(doc);
        assert.equal(res.nested.counter, 2);
      });

      it('treats as $set if overwriting nested path', async function() {
        await Test.create({ nested: { counter: 0 } });
        const doc = await Test.findOne();

        doc.$inc('nested.counter', 2);
        doc.nested.counter += 3;
        await doc.save();

        const res = await Test.findById(doc);
        assert.equal(res.nested.counter, 5);
      });
    });

    describe('subdocuments', function() {
      let Test;

      beforeEach(function() {
        const schema = new Schema({
          subdoc: new Schema({
            counter: Number
          })
        });
        Test = db.model('Test', schema);
      });

      it('handles paths underneath subdocuments', async function() {
        await Test.create({ subdoc: { counter: 0 } });
        const doc = await Test.findOne();

        doc.$inc('subdoc.counter', 2);
        await doc.save();

        const res = await Test.findById(doc);
        assert.equal(res.subdoc.counter, 2);
      });

      it('treats as a $set if setting subdocument after $inc', async function() {
        await Test.create({ subdoc: { counter: 0 } });
        const doc = await Test.findOne();

        doc.$inc('subdoc.counter', 2);
        doc.subdoc = { counter: 5 };
        await doc.save();

        const res = await Test.findById(doc);
        assert.equal(res.subdoc.counter, 5);
      });
    });

    describe('document array', function() {
      let Test;

      beforeEach(function() {
        const schema = new Schema({
          docArr: [{ counter: Number }]
        });
        Test = db.model('Test', schema);
      });

      it('handles paths underneath subdocuments', async function() {
        await Test.create({ docArr: [{ counter: 0 }] });
        const doc = await Test.findOne();

        doc.docArr[0].$inc('counter');
        await doc.save();

        const res = await Test.findById(doc);
        assert.equal(res.docArr[0].counter, 1);
      });

      it('works on pushed subdocs', async function() {
        await Test.create({ docArr: [] });
        const doc = await Test.findOne();

        doc.docArr.push({ counter: 0 });
        doc.docArr[0].$inc('counter');
        await doc.save();

        const res = await Test.findById(doc);
        assert.equal(res.docArr[0].counter, 1);
      });
      it('Splice call registers path modification', async function() {
        await Test.create({ docArr: [{ counter: 0 }, { counter: 2 }, { counter: 3 }, { counter: 4 }] });
        const doc = await Test.findOne();
        doc.docArr.splice(1, 0, { counter: 1 });
        assert.equal(doc.isModified('docArr'), true);
      });
    });

    it('stores CastError if trying to $inc a non-numeric path', async function() {
      const schema = new Schema({
        prop: String
      });
      const Test = db.model('Test', schema);

      await Test.create({ prop: '' });
      const doc = await Test.findOne();

      doc.$inc('prop', 2);
      const err = await doc.save().then(() => null, err => err);
      assert.ok(err);
      assert.equal(err.errors['prop'].name, 'CastError');
    });
    it('should correctly increment even if the document has not saved after each increment gh-13274', async function() {
      const schema = new Schema({
        coins: Number
      });
      const Test = db.model('gh13274', schema);
      await Test.create({ coins: 0 });
      const doc = await Test.findOne();
      doc.$inc('coins', 1000);
      doc.$inc('coins', 2000);
      await doc.save();
      const check = await Test.findOne();
      assert.equal(check.coins, 3000);
    });
  });

  it('supports virtuals named `isValid` (gh-12124) (gh-6262)', async function() {
    const Schema = new mongoose.Schema({
      test: String,
      data: { sub: String }
    });

    Schema.virtual('isValid');

    const Test = db.model('Test', Schema);
    let doc = new Test();

    assert.ok(doc.$isValid('test'));
    await doc.save();

    doc = await Test.findOne();

    doc.set('isValid', true);
    assert.ok(doc.$isValid('test'));

    doc.set({ test: 'test' });
    await doc.save();
    assert.equal(doc.test, 'test');

    doc.set({ data: { sub: 'sub' } });
    await doc.save();
    assert.equal(doc.data.sub, 'sub');
  });

  it('handles maps when applying defaults to nested paths (gh-12220)', async function() {
    const nestedSchema = new mongoose.Schema({
      1: {
        type: Number,
        default: 0
      }
    });

    const topSchema = new mongoose.Schema({
      nestedPath1: {
        mapOfSchema: {
          type: Map,
          of: nestedSchema
        }
      }
    });

    const Test = db.model('Test', topSchema);

    const data = {
      nestedPath1: {
        mapOfSchema: {}
      }
    };
    const doc = await Test.create(data);

    assert.ok(doc.nestedPath1.mapOfSchema);
  });

  it('correct context for default functions in subdocuments with init (gh-12328)', async function() {
    let called = 0;

    const subSchema = new mongoose.Schema({
      propertyA: { type: String },
      propertyB: {
        type: String,
        default: function() {
          ++called;
          return this.propertyA;
        }
      }
    });

    const testSchema = new mongoose.Schema(
      {
        name: String,
        sub: { type: subSchema, default: () => ({}) }
      }
    );

    const Test = db.model('Test', testSchema);

    await Test.collection.insertOne({ name: 'test', sub: { propertyA: 'foo' } });
    assert.strictEqual(called, 0);

    const doc = await Test.findOne({ name: 'test' });
    assert.strictEqual(doc.sub.propertyB, 'foo');
    assert.strictEqual(called, 1);
  });

  it('applies defaults to pushed subdocs after initing document (gh-12515)', async function() {
    const animalSchema = new Schema({ title: String });
    const animalsSchema = new Schema({
      species: [animalSchema],
      totalAnimals: Number
    });
    const Userschema = new Schema({
      animals: animalsSchema
    });
    const UserModel = db.model('User', Userschema);

    const doc = new UserModel();
    doc.animals = { totalAnimals: 1 };
    doc.animals.species = [{ title: 'Lion' }];
    await doc.save();
    // once created we fetch it again
    let user = await UserModel.findById(doc._id);

    // add new animal
    user.animals.species.push({ title: 'Elephant' });
    await user.save();
    assert.ok(user.animals.species[0]._id);
    assert.ok(user.animals.species[1]._id);
    user = await UserModel.collection.findOne({ _id: user._id });

    assert.ok(user.animals.species[0]._id);
    assert.ok(user.animals.species[1]._id);
  });

  it('If the field does not exist, $inc should create it and set is value to the specified one (gh-12435)', async function() {
    const schema = new mongoose.Schema({
      name: String,
      count: Number
    });
    const Model = db.model('IncTest', schema);
    const doc = new Model({ name: 'Test' });
    await doc.save();
    doc.$inc('count', 1);
    await doc.save();

    assert.strictEqual(doc.count, 1);

    const addedDoc = await Model.findOne({ name: 'Test' });
    assert.strictEqual(addedDoc.count, 1);
  });

  it('avoids overwriting array if saving with no changes with array deselected (gh-12414)', async function() {
    const schema = new mongoose.Schema({
      name: String,
      tags: [String]
    });
    const Test = db.model('Test', schema);

    const { _id } = await Test.create({ name: 'Mongoose', tags: ['mongodb'] });

    const doc = await Test.findById(_id).select('name');
    assert.deepStrictEqual(doc.getChanges(), {});
    await doc.save();

    const rawDoc = await Test.collection.findOne({ _id });
    assert.ok(rawDoc);
    assert.deepStrictEqual(rawDoc.tags, ['mongodb']);
  });

  it('$clone() (gh-11849)', async function() {
    const schema = new mongoose.Schema({
      name: {
        type: String,
        validate: {
          validator: (v) => v !== 'Invalid'
        }
      }
    });
    const Test = db.model('Test', schema);

    const item = await Test.create({ name: 'Test' });

    const doc = await Test.findById(item._id);
    const clonedDoc = doc.$clone();

    assert.deepEqual(clonedDoc, doc);
    assert.deepEqual(clonedDoc._doc, doc._doc);
    assert.deepEqual(clonedDoc.$__, doc.$__);

    // Editing a field in the cloned doc does not effect
    // the original doc
    clonedDoc.name = 'Test 2';
    assert.equal(doc.name, 'Test');
    assert.equal(clonedDoc.name, 'Test 2');
    assert.ok(!doc.$isModified('name'));
    assert.ok(clonedDoc.$isModified('name'));

    // Saving the cloned doc does not effect `modifiedPaths`
    // in the original doc
    const modifiedPaths = [...doc.modifiedPaths()];
    await clonedDoc.save();
    assert.deepEqual(doc.modifiedPaths(), modifiedPaths);

    // Cloning a doc with invalid field preserve the
    // invalid field value
    doc.name = 'Invalid';
    await assert.rejects(async() => {
      await doc.validate();
    });

    await clonedDoc.validate();

    const invalidClonedDoc = doc.$clone();
    doc.name = 'Test';
    await doc.validate();
    await assert.rejects(async() => {
      await invalidClonedDoc.validate();
    });

    // Setting a session on the cloned doc does not
    // affect the session in the original doc
    const session = await Test.startSession();
    clonedDoc.$session(session);
    assert.strictEqual(doc.$session(), null);
    assert.strictEqual(clonedDoc.$session(), session);
  });

  it('can create document with document array and top-level key named `schema` (gh-12480)', async function() {
    const AuthorSchema = new Schema({
      fullName: { type: 'String', required: true }
    });

    const BookSchema = new Schema({
      schema: { type: 'String', required: true },
      title: { type: 'String', required: true },
      authors: [AuthorSchema]
    }, { suppressReservedKeysWarning: true });

    const Book = db.model('Book', BookSchema);

    await Book.create({
      schema: 'design',
      authors: [{ fullName: 'Sourabh Bagrecha' }],
      title: 'The power of JavaScript'
    });
  });

  it('handles setting array to itself after saving and pushing a new value (gh-12656)', async function() {
    const Test = db.model('Test', new Schema({
      list: [{
        a: Number
      }]
    }));
    await Test.create({ list: [{ a: 1, b: 11 }] });

    let doc = await Test.findOne();
    doc.list.push({ a: 2 });
    doc.list = [...doc.list];
    await doc.save();

    doc.list.push({ a: 3 });
    doc.list = [...doc.list];
    await doc.save();

    doc = await Test.findOne();
    assert.equal(doc.list.length, 3);
    assert.deepStrictEqual(doc.list.map(el => el.a), [1, 2, 3]);
  });

  it('should not trigger isModified when setting a nested boolean to the same value as previously  (gh-12992)', async function() {
    const Test = db.model('Test', new Schema({
      result: new Schema(
        {
          score: Number,
          passed: Boolean
        },
        { _id: false }
      )
    }));
    const newTest = await Test.create({
      result: {
        score: 40,
        passed: false
      }
    });

    const existingTest = await Test.findById(newTest._id);
    existingTest.result = {
      score: 40,
      passed: false
    };

    assert.equal(existingTest.isModified(), false);
    assert.equal(existingTest.modifiedPaths().length, 0);

    existingTest.result = {
      score: 40,
      passed: true
    };

    assert.equal(existingTest.isModified(), true);
    assert.equal(existingTest.modifiedPaths().length, 1);
  });

  it('saves single nested subdoc defaults (gh-12905)', async function() {
    const nestedSchema = new mongoose.Schema({
      refOriginal: String,
      refAnother: {
        type: String,
        default: () => 'goodbye'
      }
    });
    const testSchema = new mongoose.Schema({
      original: String,
      another: {
        type: String,
        default: 'hello'
      },
      referenced: {
        type: nestedSchema,
        default: () => ({})
      }
    });
    const Test = db.model('Test', testSchema);

    const _id = new mongoose.Types.ObjectId();
    await Test.collection.insertOne({
      _id,
      original: 'foo',
      referenced: { refOriginal: 'hello' }
    });

    const doc = await Test.findById(_id);
    assert.equal(doc.referenced.refOriginal, 'hello');
    assert.equal(doc.referenced.refAnother, 'goodbye');

    await doc.save();
    const rawDoc = await Test.findById(_id).lean();
    assert.equal(rawDoc.referenced.refOriginal, 'hello');
    assert.equal(rawDoc.referenced.refAnother, 'goodbye');
  });

  it('$shift() triggers $pop', function() {
    const Test = db.model('Test', mongoose.Schema({
      arr: [String]
    }, { autoCreate: false, autoIndex: false }));

    const doc = Test.hydrate({ arr: ['a', 'b', 'c'] });
    doc.arr.$shift();

    assert.deepStrictEqual(
      doc.getChanges(),
      { $pop: { arr: -1 }, $inc: { __v: 1 } }
    );
  });

  it('avoids setting array default if document array projected out by sibling projection (gh-13003)', async function() {
    const schema = new mongoose.Schema({
      name: String,
      arr: [String],
      properties: {
        foo: String,
        bar: [{ baz: String, qux: Boolean }],
        baz: String
      }
    });
    const Test = db.model('Test', schema);

    const doc = new Test({}, { 'properties.foo': 1 });
    doc.init({ properties: { foo: 'foo' } });
    assert.strictEqual(doc.properties.bar, undefined);
  });

  it('avoids overwriting array with sibling projection (gh-13043)', async function() {
    const testSchema = new mongoose.Schema({
      str: 'string',
      obj: {
        subObj: {
          str: 'string'
        },
        subArr: [{
          str: 'string'
        }]
      },
      arr: [{
        str: 'string'
      }]
    });
    const Test = db.model('Test', testSchema);
    // Create one test document : obj.subArr[0].str === 'subArr.test1'
    await Test.create({
      str: 'test1',
      obj: {
        subObj: {
          str: 'subObj.test1'
        },
        subArr: [{
          str: 'subArr.test1'
        }]
      },
      arr: [{ str: 'arr.test1' }]
    });

    const test = await Test.findOne({ str: 'test1' }, 'str obj.subObj');

    // Update one property
    test.str = test.str + ' - updated';
    await test.save();

    const fromDb = await Test.findById(test);
    assert.equal(fromDb.obj.subArr.length, 1);
    assert.equal(fromDb.obj.subArr[0].str, 'subArr.test1');
  });

  it('can set() from top-level on nested schema with strict: false (gh-13327)', async function() {
    const testSchema = new Schema({
      d: new Schema({}, { strict: false, _id: false })
    });
    const Test = db.model('Test', testSchema);

    const x = new Test();
    x.set('d.x.y', 1);
    assert.strictEqual(x.d.x.y, 1);
    assert.deepStrictEqual(x.get('d.x'), { y: 1 });
    assert.strictEqual(x.get('d.x.y'), 1);
    await x.save();

    const fromDb = await Test.findById(x._id).lean();
    assert.equal(fromDb.d.x.y, 1);
  });

  it('can set() from top-level on path underneath map of mixed (gh-13327)', async function() {
    const testSchema = new Schema({
      c: {
        type: Map,
        of: 'Mixed'
      }
    });
    const Test = db.model('Test', testSchema);

    const x = new Test();
    x.set('c.x.y', 1);
    assert.strictEqual(x.get('c.x.y'), 1);
    await x.save();

    const fromDb = await Test.findById(x._id).lean();
    assert.equal(fromDb.c.x.y, 1);
  });

  it('can change the value of the id property on documents gh-10096', async function() {
    const testSchema = new Schema({
      name: String
    });
    const Test = db.model('Test', testSchema);
    const doc = new Test({ name: 'Test Testerson ' });
    const oldVal = doc.id;
    doc.id = '648b8aa6a97549b03835c0b3';
    await doc.save();
    assert.notEqual(oldVal, doc.id);
    assert.equal(doc.id, '648b8aa6a97549b03835c0b3');
  });

  it('should allow storing keys with dots in name in mixed under nested (gh-13530)', async function() {
    const TestModelSchema = new mongoose.Schema({
      metadata:
        {
          labels: mongoose.Schema.Types.Mixed
        }
    });
    const TestModel = db.model('Test', TestModelSchema);
    const { _id } = await TestModel.create({
      metadata: {
        labels: { 'my.label.com': 'true' }
      }
    });
    const doc = await TestModel.findById(_id).lean();
    assert.deepStrictEqual(doc.metadata, {
      labels: {
        'my.label.com': 'true'
      }
    });
  });

  it('cleans up all array subdocs modified state on save (gh-13582)', async function() {
    const ElementSchema = new mongoose.Schema({
      elementName: String
    });

    const MyDocSchema = new mongoose.Schema({
      docName: String,
      elements: [ElementSchema]
    });

    const Test = db.model('Test', MyDocSchema);
    let doc = new Test({ docName: 'MyDocName' });
    doc.elements.push({ elementName: 'ElementName1' });
    doc.elements.push({ elementName: 'ElementName2' });
    doc = await doc.save();
    assert.deepStrictEqual(doc.elements[0].modifiedPaths(), []);
    assert.deepStrictEqual(doc.elements[1].modifiedPaths(), []);
  });

  it('cleans up all nested subdocs modified state on save (gh-13609)', async function() {
    const TwoElementSchema = new mongoose.Schema({
      elementName: String
    });

    const TwoNestedSchema = new mongoose.Schema({
      nestedName: String,
      elements: [TwoElementSchema]
    });

    const TwoDocDefaultSchema = new mongoose.Schema({
      docName: String,
      nested: { type: TwoNestedSchema, default: {} }
    });

    const Test = db.model('Test', TwoDocDefaultSchema);
    const doc = new Test({ docName: 'MyDocName' });
    doc.nested.nestedName = 'qdwqwd';
    doc.nested.elements.push({ elementName: 'ElementName1' });
    await doc.save();
    assert.deepStrictEqual(doc.nested.modifiedPaths(), []);
  });

  it('avoids prototype pollution on init', async function() {
    const Example = db.model('Example', new Schema({ hello: String }));

    const example = await new Example({ hello: 'world!' }).save();
    await Example.findByIdAndUpdate(example._id, {
      $rename: {
        hello: '__proto__.polluted'
      }
    });

    // this is what causes the pollution
    await Example.find();

    const test = {};
    assert.strictEqual(test.polluted, undefined);
    assert.strictEqual(Object.prototype.polluted, undefined);

    const example2 = await new Example({ hello: 'world!' }).save();
    await Example.findByIdAndUpdate(example2._id, {
      $rename: {
        hello: 'constructor.polluted'
      }
    });

    await Example.find();
    const test2 = {};
    assert.strictEqual(test2.constructor.polluted, undefined);
    assert.strictEqual(Object.polluted, undefined);
  });

  it('does not modify array when calling getters (gh-13748)', async function() {
    // create simple setter to add a sufix
    const addSufix = (name) => {
      return name + '-sufix';
    };

    // create simple gettrer to remove last 6 letters (should be "-sufix")
    const removeSufix = (name) => {
      return ('' + name).slice(0, -6);
    };

    const userSchema = new mongoose.Schema(
      {
        name: String,
        age: Number,
        profession: {
          type: String,
          get: removeSufix,
          set: addSufix
        },
        hobbies: [{ type: String, get: removeSufix, set: addSufix }]
      },
      {
        toObject: { getters: true },
        toJSON: { getters: true }
      }
    );
    const User = db.model('User', userSchema);

    const usr = await User.create({
      name: 'John',
      age: 18,
      profession: 'teacher',
      hobbies: ['swimming', 'football']
    });

    const oneUser = await User.findById(usr._id).orFail();
    assert.equal(oneUser.profession, 'teacher');
    assert.equal(oneUser.profession, 'teacher');
    assert.equal(oneUser.profession, 'teacher');
    assert.equal(oneUser.hobbies[0], 'swimming');
    assert.equal(oneUser.hobbies[0], 'swimming');
    assert.equal(oneUser.hobbies[0], 'swimming');

    assert.equal(oneUser.get('hobbies.0'), 'swimming');
    assert.equal(oneUser.get('hobbies.0'), 'swimming');
    assert.equal(oneUser.get('hobbies.0'), 'swimming');
  });

  it('sets defaults on subdocs with subdoc projection (gh-13720)', async function() {
    const subSchema = new mongoose.Schema({
      propertyA: { type: String, default: 'A' },
      propertyB: { type: String, default: 'B' }
    });
    const userSchema = new mongoose.Schema({
      name: String,
      sub: { type: subSchema, default: () => ({}) }
    });
    const User = db.model('User', userSchema);
    await User.insertMany([{ name: 'user' }]);
    await User.updateMany({}, { $unset: { 'sub.propertyA': '' } });
    const nestedProjectionDoc = await User.findOne({}, { name: 1, 'sub.propertyA': 1, 'sub.propertyB': 1 });
    assert.strictEqual(nestedProjectionDoc.sub.propertyA, 'A');
  });

  it('handles bigint (gh-13791)', async function() {
    const testSchema = new mongoose.Schema({
      n: Number,
      reward: BigInt
    });
    const Test = db.model('Test', testSchema);

    const a = await Test.create({ n: 1, reward: 14055648105137340n });
    const b = await Test.findOne({ n: 1 });
    assert.equal(a.reward, 14055648105137340n);
    assert.equal(b.reward, 14055648105137340n);
  });
  it('should allow null values in list in self assignment (gh-13859)', async function() {
    const objSchema = new Schema({
      date: Date,
      value: Number
    });

    const testSchema = new Schema({
      intArray: [Number],
      strArray: [String],
      objArray: [objSchema]
    });
    const Test = db.model('Test', testSchema);

    const doc = new Test({
      intArray: [1, 2, 3, null],
      strArray: ['b', null, 'c'],
      objArray: [
        { date: new Date(1000), value: 1 },
        null,
        { date: new Date(3000), value: 3 }
      ]
    });
    await doc.save();
    doc.intArray = doc.intArray;
    doc.strArray = doc.strArray;
    doc.objArray = doc.objArray; // this is the trigger for the error
    assert.ok(doc);
    await doc.save();
    assert.ok(doc);
  });

  it('bulkSave() picks up changes in pre("save") middleware (gh-13799)', async() => {
    const schema = new Schema({ name: String, _age: { type: Number, min: 0, default: 0 } });
    schema.pre('save', function() {
      this._age = this._age + 1;
    });

    const Person = db.model('Person', schema, 'Persons');
    const person = new Person({ name: 'Jean-Luc Picard', _age: 59 });

    await Person.bulkSave([person]);

    let updatedPerson = await Person.findById(person._id);

    assert.equal(updatedPerson?._age, 60);

    await Person.bulkSave([updatedPerson]);

    updatedPerson = await Person.findById(person._id);

    assert.equal(updatedPerson?._age, 61);
  });

  it('handles default embedded discriminator values (gh-13835)', async function() {
    const childAbstractSchema = new Schema(
      { kind: { type: Schema.Types.String, enum: ['concreteKind'], required: true, default: 'concreteKind' } },
      { discriminatorKey: 'kind', _id: false }
    );
    const childConcreteSchema = new Schema({ concreteProp: { type: Number, required: true } });

    const parentSchema = new Schema(
      {
        child: {
          type: childAbstractSchema,
          required: true
        }
      },
      { _id: false }
    );

    parentSchema.path('child').discriminator('concreteKind', childConcreteSchema);

    const ParentModel = db.model('Test', parentSchema);

    const parent = new ParentModel({ child: { concreteProp: 123 } });
    assert.strictEqual(parent.child.concreteProp, 123);
    assert.strictEqual(parent.get('child.concreteProp'), 123);
    assert.strictEqual(parent.toObject().child.concreteProp, 123);
  });

  it('fires pre validate hooks on 4 level single nested subdocs (gh-13876)', async function() {
    let attachmentSchemaPreValidateCalls = 0;
    const attachmentSchema = new Schema({ name: String });
    attachmentSchema.pre('validate', () => { ++attachmentSchemaPreValidateCalls; });

    const richImageSchema = new Schema({ attachment: { type: attachmentSchema, required: false } });
    const brandingSchema = new Schema({ logo: richImageSchema });
    const instanceSchema = new Schema({ branding: brandingSchema });
    const TestModel = db.model('Test', instanceSchema);

    const instance = await TestModel.create({ branding: { logo: {} } });
    assert.strictEqual(attachmentSchemaPreValidateCalls, 0);
    const doc = await TestModel.findById(instance._id);

    doc.set('branding.logo.attachment', { name: 'coolLogo' });
    await doc.save();
    assert.strictEqual(attachmentSchemaPreValidateCalls, 1);
  });

<<<<<<< HEAD
  it('avoids creating separate subpaths entry for every element in array (gh-13874)', async function() {
    const tradeSchema = new mongoose.Schema({ tradeId: Number, content: String });

    const testSchema = new mongoose.Schema(
      {
        userId: Number,
        tradeMap: {
          type: Map,
          of: tradeSchema
        }
      }
    );

    const TestModel = db.model('Test', testSchema);


    const userId = 100;
    const user = await TestModel.create({ userId, tradeMap: new Map() });

    // add subDoc
    for (let id = 1; id <= 10; id++) {
      const trade = { tradeId: id, content: 'test' };
      user.tradeMap.set(trade.tradeId.toString(), trade);
    }
    await user.save();
    await TestModel.deleteOne({ userId });

    assert.equal(Object.keys(TestModel.schema.subpaths).length, 3);
=======
  it('handles embedded discriminators defined using Schema.prototype.discriminator (gh-13898)', async function() {
    const baseNestedDiscriminated = new Schema({
      type: { type: Number, required: true }
    }, { discriminatorKey: 'type' });

    class BaseClass {
      whoAmI() {
        return 'I am baseNestedDiscriminated';
      }
    }
    BaseClass.type = 1;

    baseNestedDiscriminated.loadClass(BaseClass);

    class NumberTyped extends BaseClass {
      whoAmI() {
        return 'I am NumberTyped';
      }
    }
    NumberTyped.type = 3;

    class StringTyped extends BaseClass {
      whoAmI() {
        return 'I am StringTyped';
      }
    }
    StringTyped.type = 4;

    baseNestedDiscriminated.discriminator(1, new Schema({}).loadClass(NumberTyped));
    baseNestedDiscriminated.discriminator('3', new Schema({}).loadClass(StringTyped));

    const containsNestedSchema = new Schema({
      nestedDiscriminatedTypes: { type: [baseNestedDiscriminated], required: true }
    });

    class ContainsNested {
      whoAmI() {
        return 'I am ContainsNested';
      }
    }
    containsNestedSchema.loadClass(ContainsNested);

    const Test = db.model('Test', containsNestedSchema);
    const instance = await Test.create({ type: 1, nestedDiscriminatedTypes: [{ type: 1 }, { type: '3' }] });
    assert.deepStrictEqual(
      instance.nestedDiscriminatedTypes.map(i => i.whoAmI()),
      ['I am NumberTyped', 'I am StringTyped']
    );
>>>>>>> 3042ac12
  });
});

describe('Check if instance function that is supplied in schema option is availabe', function() {
  it('should give an instance function back rather than undefined', function ModelJS() {
    const testSchema = new mongoose.Schema({}, { methods: { instanceFn() { return 'Returned from DocumentInstanceFn'; } } });
    const TestModel = mongoose.model('TestModel', testSchema);
    const TestDocument = new TestModel({});
    assert.equal(TestDocument.instanceFn(), 'Returned from DocumentInstanceFn');
  });
});
<|MERGE_RESOLUTION|>--- conflicted
+++ resolved
@@ -12521,7 +12521,6 @@
     assert.strictEqual(attachmentSchemaPreValidateCalls, 1);
   });
 
-<<<<<<< HEAD
   it('avoids creating separate subpaths entry for every element in array (gh-13874)', async function() {
     const tradeSchema = new mongoose.Schema({ tradeId: Number, content: String });
 
@@ -12550,7 +12549,8 @@
     await TestModel.deleteOne({ userId });
 
     assert.equal(Object.keys(TestModel.schema.subpaths).length, 3);
-=======
+  });
+    
   it('handles embedded discriminators defined using Schema.prototype.discriminator (gh-13898)', async function() {
     const baseNestedDiscriminated = new Schema({
       type: { type: Number, required: true }
@@ -12599,7 +12599,6 @@
       instance.nestedDiscriminatedTypes.map(i => i.whoAmI()),
       ['I am NumberTyped', 'I am StringTyped']
     );
->>>>>>> 3042ac12
   });
 });
 
