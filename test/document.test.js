'use strict';

/**
 * Module dependencies.
 */

const start = require('./common');

const Document = require('../lib/document');
const EventEmitter = require('events').EventEmitter;
const EmbeddedDocument = require('../lib/types/embedded');
const Query = require('../lib/query');
const assert = require('assert');
const co = require('co');
const util = require('./util');
const utils = require('../lib/utils');
const validator = require('validator');
const Buffer = require('safe-buffer').Buffer;

const mongoose = start.mongoose;
const Schema = mongoose.Schema;
const ObjectId = Schema.ObjectId;
const DocumentObjectId = mongoose.Types.ObjectId;
const SchemaType = mongoose.SchemaType;
const ValidatorError = SchemaType.ValidatorError;
const ValidationError = mongoose.Document.ValidationError;
const MongooseError = mongoose.Error;
const DocumentNotFoundError = mongoose.Error.DocumentNotFoundError;

/**
 * Test Document constructor.
 */

function TestDocument() {
  Document.apply(this, arguments);
}

/**
 * Inherits from Document.
 */

TestDocument.prototype.__proto__ = Document.prototype;

for (const i in EventEmitter.prototype) {
  TestDocument[i] = EventEmitter.prototype[i];
}

/**
 * Set a dummy schema to simulate compilation.
 */

const em = new Schema({ title: String, body: String });
em.virtual('works').get(function() {
  return 'em virtual works';
});
const schema = new Schema({
  test: String,
  oids: [ObjectId],
  numbers: [Number],
  nested: {
    age: Number,
    cool: ObjectId,
    deep: { x: String },
    path: String,
    setr: String
  },
  nested2: {
    nested: String,
    yup: {
      nested: Boolean,
      yup: String,
      age: Number
    }
  },
  em: [em],
  date: Date
});

TestDocument.prototype.$__setSchema(schema);

schema.virtual('nested.agePlus2').get(function() {
  return this.nested.age + 2;
});
schema.virtual('nested.setAge').set(function(v) {
  this.nested.age = v;
});
schema.path('nested.path').get(function(v) {
  return (this.nested.age || '') + (v ? v : '');
});
schema.path('nested.setr').set(function(v) {
  return v + ' setter';
});

let dateSetterCalled = false;
schema.path('date').set(function(v) {
  // should not have been cast to a Date yet
  if (v !== undefined) {
    assert.equal(typeof v, 'string');
  }
  dateSetterCalled = true;
  return v;
});

/**
 * Method subject to hooks. Simply fires the callback once the hooks are
 * executed.
 */

TestDocument.prototype.hooksTest = function(fn) {
  fn(null, arguments);
};

const childSchema = new Schema({ counter: Number });

const parentSchema = new Schema({
  name: String,
  children: [childSchema]
});

/**
 * Test.
 */

describe('document', function() {
  let db;

  before(function() {
    db = start();
  });

  after(function(done) {
    db.close(done);
  });

  beforeEach(() => db.deleteModel(/.*/));
  afterEach(() => util.clearTestData(db));
  afterEach(() => util.stopRemainingOps(db));

  describe('constructor', function() {
    it('supports passing in schema directly (gh-8237)', function() {
      const myUserDoc = new Document({}, { name: String });
      assert.ok(!myUserDoc.name);
      myUserDoc.name = 123;
      assert.strictEqual(myUserDoc.name, '123');

      assert.ifError(myUserDoc.validateSync());
    });
  });

  describe('delete', function() {
    it('deletes the document', function() {
      const schema = new Schema({ x: String });
      const Test = db.model('Test', schema);
      return co(function* () {
        const test = new Test({ x: 'test' });
        const doc = yield test.save();
        yield doc.delete();
        const found = yield Test.findOne({ _id: doc._id });
        assert.strictEqual(found, null);
      });
    });
  });

  describe('updateOne', function() {
    let Test;

    before(function() {
      const schema = new Schema({ x: String, y: String });
      db.deleteModel(/^Test$/);
      Test = db.model('Test', schema);
    });

    it('updates the document', function() {
      return co(function* () {
        const test = new Test({ x: 'test' });
        const doc = yield test.save();
        yield doc.updateOne({ y: 'test' });
        const found = yield Test.findOne({ _id: doc._id });
        assert.strictEqual(found.y, 'test');
      });
    });

    it('returns a query', function() {
      const doc = new Test({ x: 'test' });
      assert.ok(doc.updateOne() instanceof Test.Query);
    });

    it('middleware (gh-8262)', function() {
      const schema = new Schema({ x: String, y: String });
      const docs = [];
      schema.post('updateOne', { document: true, query: false }, function(doc, next) {
        docs.push(doc);
        next();
      });
      const Model = db.model('Test', schema);

      return co(function*() {
        const doc = yield Model.create({ x: 2, y: 4 });

        yield doc.updateOne({ x: 4 });
        assert.equal(docs.length, 1);
        assert.equal(docs[0], doc);
      });
    });
  });

  describe('replaceOne', function() {
    it('replaces the document', function() {
      const schema = new Schema({ x: String });
      const Test = db.model('Test', schema);
      return co(function* () {
        const test = new Test({ x: 'test' });
        const doc = yield test.save();
        yield doc.replaceOne({ x: 'updated' });
        const found = yield Test.findOne({ _id: doc._id });
        assert.strictEqual(found.x, 'updated');
      });
    });
  });

  describe('shortcut getters', function() {
    it('return undefined for properties with a null/undefined parent object (gh-1326)', function() {
      const doc = new TestDocument;
      doc.init({ nested: null });
      assert.strictEqual(undefined, doc.nested.age);
    });

    it('work', function() {
      const doc = new TestDocument();
      doc.init({
        test: 'test',
        oids: [],
        nested: {
          age: 5,
          cool: DocumentObjectId.createFromHexString('4c6c2d6240ced95d0e00003c'),
          path: 'my path'
        }
      });

      assert.equal(doc.test, 'test');
      assert.ok(doc.oids instanceof Array);
      assert.equal(doc.nested.age, 5);
      assert.equal(String(doc.nested.cool), '4c6c2d6240ced95d0e00003c');
      assert.equal(doc.nested.agePlus2, 7);
      assert.equal(doc.nested.path, '5my path');
      doc.nested.setAge = 10;
      assert.equal(doc.nested.age, 10);
      doc.nested.setr = 'set it';
      assert.equal(doc.$__getValue('nested.setr'), 'set it setter');

      const doc2 = new TestDocument();
      doc2.init({
        test: 'toop',
        oids: [],
        nested: {
          age: 2,
          cool: DocumentObjectId.createFromHexString('4cf70857337498f95900001c'),
          deep: { x: 'yay' }
        }
      });

      assert.equal(doc2.test, 'toop');
      assert.ok(doc2.oids instanceof Array);
      assert.equal(doc2.nested.age, 2);

      // GH-366
      assert.equal(doc2.nested.bonk, undefined);
      assert.equal(doc2.nested.nested, undefined);
      assert.equal(doc2.nested.test, undefined);
      assert.equal(doc2.nested.age.test, undefined);
      assert.equal(doc2.nested.age.nested, undefined);
      assert.equal(doc2.oids.nested, undefined);
      assert.equal(doc2.nested.deep.x, 'yay');
      assert.equal(doc2.nested.deep.nested, undefined);
      assert.equal(doc2.nested.deep.cool, undefined);
      assert.equal(doc2.nested2.yup.nested, undefined);
      assert.equal(doc2.nested2.yup.nested2, undefined);
      assert.equal(doc2.nested2.yup.yup, undefined);
      assert.equal(doc2.nested2.yup.age, undefined);
      assert.equal(typeof doc2.nested2.yup, 'object');

      doc2.nested2.yup = {
        age: 150,
        yup: 'Yesiree',
        nested: true
      };

      assert.equal(doc2.nested2.nested, undefined);
      assert.equal(doc2.nested2.yup.nested, true);
      assert.equal(doc2.nested2.yup.yup, 'Yesiree');
      assert.equal(doc2.nested2.yup.age, 150);
      doc2.nested2.nested = 'y';
      assert.equal(doc2.nested2.nested, 'y');
      assert.equal(doc2.nested2.yup.nested, true);
      assert.equal(doc2.nested2.yup.yup, 'Yesiree');
      assert.equal(doc2.nested2.yup.age, 150);

      assert.equal(String(doc2.nested.cool), '4cf70857337498f95900001c');

      assert.ok(doc.oids !== doc2.oids);
    });
  });

  it('test shortcut setters', function() {
    const doc = new TestDocument();

    doc.init({
      test: 'Test',
      nested: {
        age: 5
      }
    });

    assert.equal(doc.isModified('test'), false);
    doc.test = 'Woot';
    assert.equal(doc.test, 'Woot');
    assert.equal(doc.isModified('test'), true);

    assert.equal(doc.isModified('nested.age'), false);
    doc.nested.age = 2;
    assert.equal(doc.nested.age, 2);
    assert.ok(doc.isModified('nested.age'));

    doc.nested = { path: 'overwrite the entire nested object' };
    assert.equal(doc.nested.age, undefined);
    assert.equal(Object.keys(doc._doc.nested).length, 1);
    assert.equal(doc.nested.path, 'overwrite the entire nested object');
    assert.ok(doc.isModified('nested'));
  });

  it('test accessor of id', function() {
    const doc = new TestDocument();
    assert.ok(doc._id instanceof DocumentObjectId);
  });

  it('test shortcut of id hexString', function() {
    const doc = new TestDocument();
    assert.equal(typeof doc.id, 'string');
  });

  it('toObject options', function() {
    const doc = new TestDocument();

    doc.init({
      test: 'test',
      oids: [],
      em: [{ title: 'asdf' }],
      nested: {
        age: 5,
        cool: DocumentObjectId.createFromHexString('4c6c2d6240ced95d0e00003c'),
        path: 'my path'
      },
      nested2: {},
      date: new Date
    });

    let clone = doc.toObject({ getters: true, virtuals: false });

    assert.equal(clone.test, 'test');
    assert.ok(clone.oids instanceof Array);
    assert.equal(clone.nested.age, 5);
    assert.equal(clone.nested.cool.toString(), '4c6c2d6240ced95d0e00003c');
    assert.equal(clone.nested.path, '5my path');
    assert.equal(clone.nested.agePlus2, undefined);
    assert.equal(clone.em[0].works, undefined);
    assert.ok(clone.date instanceof Date);

    clone = doc.toObject({ virtuals: true });

    assert.equal(clone.test, 'test');
    assert.ok(clone.oids instanceof Array);
    assert.equal(clone.nested.age, 5);
    assert.equal(clone.nested.cool.toString(), '4c6c2d6240ced95d0e00003c');
    assert.equal(clone.nested.path, 'my path');
    assert.equal(clone.nested.agePlus2, 7);
    assert.equal(clone.em[0].works, 'em virtual works');

    clone = doc.toObject({ getters: true });

    assert.equal(clone.test, 'test');
    assert.ok(clone.oids instanceof Array);
    assert.equal(clone.nested.age, 5);
    assert.equal(clone.nested.cool.toString(), '4c6c2d6240ced95d0e00003c');
    assert.equal(clone.nested.path, '5my path');
    assert.equal(clone.nested.agePlus2, 7);
    assert.equal(clone.em[0].works, 'em virtual works');

    // test toObject options
    doc.schema.options.toObject = { virtuals: true };
    clone = doc.toObject({ transform: false, virtuals: true });
    assert.equal(clone.test, 'test');
    assert.ok(clone.oids instanceof Array);
    assert.equal(clone.nested.age, 5);
    assert.equal(clone.nested.cool.toString(), '4c6c2d6240ced95d0e00003c');

    assert.equal(clone.nested.path, 'my path');
    assert.equal(clone.nested.agePlus2, 7);
    assert.equal(clone.em[0].title, 'asdf');
    delete doc.schema.options.toObject;

    // minimize
    clone = doc.toObject({ minimize: true });
    assert.equal(clone.nested2, undefined);
    clone = doc.toObject({ minimize: true, getters: true });
    assert.equal(clone.nested2, undefined);
    clone = doc.toObject({ minimize: false });
    assert.equal(clone.nested2.constructor.name, 'Object');
    assert.equal(Object.keys(clone.nested2).length, 1);
    clone = doc.toObject('2');
    assert.equal(clone.nested2, undefined);

    doc.schema.options.toObject = { minimize: false };
    clone = doc.toObject({ transform: false, minimize: false });
    assert.equal(clone.nested2.constructor.name, 'Object');
    assert.equal(Object.keys(clone.nested2).length, 1);
    delete doc.schema.options.toObject;

    doc.schema.options.minimize = false;
    clone = doc.toObject();
    assert.equal(clone.nested2.constructor.name, 'Object');
    assert.equal(Object.keys(clone.nested2).length, 1);
    doc.schema.options.minimize = true;
    clone = doc.toObject();
    assert.equal(clone.nested2, undefined);

    // transform
    doc.schema.options.toObject = {};
    doc.schema.options.toObject.transform = function xform(doc, ret) {
      // ignore embedded docs
      if (typeof doc.ownerDocument === 'function') {
        return;
      }

      delete ret.em;
      delete ret.numbers;
      delete ret.oids;
      ret._id = ret._id.toString();
    };

    clone = doc.toObject();
    assert.equal(doc.id, clone._id);
    assert.ok(undefined === clone.em);
    assert.ok(undefined === clone.numbers);
    assert.ok(undefined === clone.oids);
    assert.equal(clone.test, 'test');
    assert.equal(clone.nested.age, 5);

    // transform with return value
    const out = { myid: doc._id.toString() };
    doc.schema.options.toObject.transform = function(doc, ret) {
      // ignore embedded docs
      if (typeof doc.ownerDocument === 'function') {
        return;
      }

      return { myid: ret._id.toString() };
    };

    clone = doc.toObject();
    assert.deepEqual(out, clone);

    // ignored transform with inline options
    clone = doc.toObject({ x: 1, transform: false });
    assert.ok(!('myid' in clone));
    assert.equal(clone.test, 'test');
    assert.ok(clone.oids instanceof Array);
    assert.equal(clone.nested.age, 5);
    assert.equal(clone.nested.cool.toString(), '4c6c2d6240ced95d0e00003c');
    assert.equal(clone.nested.path, 'my path');
    assert.equal(clone.em[0].constructor.name, 'Object');

    // applied transform when inline transform is true
    clone = doc.toObject({ x: 1 });
    assert.deepEqual(out, clone);

    // transform passed inline
    function xform(self, doc, opts) {
      opts.fields.split(' ').forEach(function(field) {
        delete doc[field];
      });
    }

    clone = doc.toObject({
      transform: xform,
      fields: '_id em numbers oids nested'
    });
    assert.equal(doc.test, 'test');
    assert.ok(undefined === clone.em);
    assert.ok(undefined === clone.numbers);
    assert.ok(undefined === clone.oids);
    assert.ok(undefined === clone._id);
    assert.ok(undefined === clone.nested);

    // all done
    delete doc.schema.options.toObject;
  });

  it('toObject transform', function(done) {
    const schema = new Schema({
      name: String,
      places: [{ type: ObjectId, ref: 'Place' }]
    });

    const schemaPlaces = new Schema({
      identity: String
    });

    schemaPlaces.set('toObject', {
      transform: function(doc, ret) {
        assert.equal(doc.constructor.modelName, 'Place');
        return ret;
      }
    });

    const Test = db.model('Test', schema);
    const Places = db.model('Place', schemaPlaces);

    Places.create({ identity: 'a' }, { identity: 'b' }, { identity: 'c' }, function(err, a, b, c) {
      Test.create({ name: 'chetverikov', places: [a, b, c] }, function(err) {
        assert.ifError(err);
        Test.findOne({}).populate('places').exec(function(err, docs) {
          assert.ifError(err);

          docs.toObject({ transform: true });

          done();
        });
      });
    });
  });

  it('disabling aliases in toObject options (gh-7548)', function() {
    const schema = new mongoose.Schema({
      name: {
        type: String,
        alias: 'nameAlias'
      },
      age: Number
    });
    schema.virtual('answer').get(() => 42);

    const Model = db.model('Person', schema);

    const doc = new Model({ name: 'Jean-Luc Picard', age: 59 });

    let obj = doc.toObject({ virtuals: true });
    assert.equal(obj.nameAlias, 'Jean-Luc Picard');
    assert.equal(obj.answer, 42);

    obj = doc.toObject({ virtuals: true, aliases: false });
    assert.ok(!obj.nameAlias);
    assert.equal(obj.answer, 42);
  });

  it('can save multiple times with changes to complex subdocuments (gh-8531)', () => {
    const clipSchema = Schema({
      height: Number,
      rows: Number,
      width: Number
    }, { _id: false, id: false });
    const questionSchema = Schema({
      type: String,
      age: Number,
      clip: {
        type: clipSchema
      }
    }, { _id: false, id: false });
    const keySchema = Schema({ ql: [questionSchema] }, { _id: false, id: false });
    const Model = db.model('Test', Schema({
      name: String,
      keys: [keySchema]
    }));
    const doc = new Model({
      name: 'test',
      keys: [
        { ql: [
          { type: 'mc', clip: { width: 1 } },
          { type: 'mc', clip: { height: 1, rows: 1 } },
          { type: 'mc', clip: { height: 2, rows: 1 } },
          { type: 'mc', clip: { height: 3, rows: 1 } }
        ] }
      ]
    });
    return doc.save().then(() => {
      // The following was failing before fixing gh-8531 because
      // the validation was called for the "clip" document twice in the
      // same stack, causing a "can't validate() the same doc multiple times in
      // parallel" warning
      doc.keys[0].ql[0].clip = { width: 4.3, rows: 3 };
      doc.keys[0].ql[0].age = 42;

      return doc.save();
    }); // passes
  });

  it('saves even if `_id` is null (gh-6406)', function() {
    const schema = new Schema({ _id: Number, val: String });
    const Model = db.model('Test', schema);

    return co(function*() {
      yield Model.updateOne({ _id: null }, { val: 'test' }, { upsert: true });

      let doc = yield Model.findOne();

      doc.val = 'test2';

      // Should not throw
      yield doc.save();

      doc = yield Model.findOne();
      assert.strictEqual(doc._id, null);
      assert.equal(doc.val, 'test2');
    });
  });

  it('allows you to skip validation on save (gh-2981)', function() {
    const schema = new Schema({ name: { type: String, required: true } });
    const MyModel = db.model('Test', schema);

    const doc = new MyModel();
    return doc.save({ validateBeforeSave: false });
  });

  it('doesnt use custom toObject options on save', function(done) {
    const schema = new Schema({
      name: String,
      iWillNotBeDelete: Boolean,
      nested: {
        iWillNotBeDeleteToo: Boolean
      }
    });

    schema.set('toObject', {
      transform: function(doc, ret) {
        delete ret.iWillNotBeDelete;
        delete ret.nested.iWillNotBeDeleteToo;

        return ret;
      }
    });
    const Test = db.model('Test', schema);

    Test.create({ name: 'chetverikov', iWillNotBeDelete: true, 'nested.iWillNotBeDeleteToo': true }, function(err) {
      assert.ifError(err);
      Test.findOne({}, function(err, doc) {
        assert.ifError(err);

        assert.equal(doc._doc.iWillNotBeDelete, true);
        assert.equal(doc._doc.nested.iWillNotBeDeleteToo, true);

        done();
      });
    });
  });

  describe('toObject', function() {
    it('does not apply toObject functions of subdocuments to root document', function(done) {
      const subdocSchema = new Schema({
        test: String,
        wow: String
      });

      subdocSchema.options.toObject = {};
      subdocSchema.options.toObject.transform = function(doc, ret) {
        delete ret.wow;
      };

      const docSchema = new Schema({
        foo: String,
        wow: Boolean,
        sub: [subdocSchema]
      });

      const Doc = db.model('Test', docSchema);

      Doc.create({
        foo: 'someString',
        wow: true,
        sub: [{
          test: 'someOtherString',
          wow: 'thisIsAString'
        }]
      }, function(err, doc) {
        const obj = doc.toObject({
          transform: function(doc, ret) {
            ret.phew = 'new';
          }
        });

        assert.equal(obj.phew, 'new');
        assert.ok(!doc.sub.wow);

        done();
      });
    });

    it('handles child schema transforms', function() {
      const userSchema = new Schema({
        name: String,
        email: String
      });
      const topicSchema = new Schema({
        title: String,
        email: String,
        followers: [userSchema]
      });

      userSchema.options.toObject = {
        transform: function(doc, ret) {
          delete ret.email;
        }
      };

      topicSchema.options.toObject = {
        transform: function(doc, ret) {
          ret.title = ret.title.toLowerCase();
        }
      };

      const Topic = db.model('Test', topicSchema);

      const topic = new Topic({
        title: 'Favorite Foods',
        email: 'a@b.co',
        followers: [{ name: 'Val', email: 'val@test.co' }]
      });

      const output = topic.toObject({ transform: true });
      assert.equal(output.title, 'favorite foods');
      assert.equal(output.email, 'a@b.co');
      assert.equal(output.followers[0].name, 'Val');
      assert.equal(output.followers[0].email, undefined);
    });

    it('doesnt clobber child schema options when called with no params (gh-2035)', function(done) {
      const userSchema = new Schema({
        firstName: String,
        lastName: String,
        password: String
      });

      userSchema.virtual('fullName').get(function() {
        return this.firstName + ' ' + this.lastName;
      });

      userSchema.set('toObject', { virtuals: false });

      const postSchema = new Schema({
        owner: { type: Schema.Types.ObjectId, ref: 'User' },
        content: String
      });

      postSchema.virtual('capContent').get(function() {
        return this.content.toUpperCase();
      });

      postSchema.set('toObject', { virtuals: true });
      const User = db.model('User', userSchema);
      const Post = db.model('BlogPost', postSchema);

      const user = new User({ firstName: 'Joe', lastName: 'Smith', password: 'password' });

      user.save(function(err, savedUser) {
        assert.ifError(err);
        const post = new Post({ owner: savedUser._id, content: 'lorem ipsum' });
        post.save(function(err, savedPost) {
          assert.ifError(err);
          Post.findById(savedPost._id).populate('owner').exec(function(err, newPost) {
            assert.ifError(err);
            const obj = newPost.toObject();
            assert.equal(obj.owner.fullName, undefined);
            done();
          });
        });
      });
    });
  });

  describe('toJSON', function() {
    it('toJSON options', function() {
      const doc = new TestDocument();

      doc.init({
        test: 'test',
        oids: [],
        em: [{ title: 'asdf' }],
        nested: {
          age: 5,
          cool: DocumentObjectId.createFromHexString('4c6c2d6240ced95d0e00003c'),
          path: 'my path'
        },
        nested2: {}
      });

      // override to check if toJSON gets fired
      const path = TestDocument.prototype.schema.path('em');
      path.casterConstructor.prototype.toJSON = function() {
        return {};
      };

      doc.schema.options.toJSON = { virtuals: true };
      let clone = doc.toJSON();
      assert.equal(clone.test, 'test');
      assert.ok(clone.oids instanceof Array);
      assert.equal(clone.nested.age, 5);
      assert.equal(clone.nested.cool.toString(), '4c6c2d6240ced95d0e00003c');
      assert.equal(clone.nested.path, 'my path');
      assert.equal(clone.nested.agePlus2, 7);
      assert.equal(clone.em[0].constructor.name, 'Object');
      assert.equal(Object.keys(clone.em[0]).length, 0);
      delete doc.schema.options.toJSON;
      delete path.casterConstructor.prototype.toJSON;

      doc.schema.options.toJSON = { minimize: false };
      clone = doc.toJSON();
      assert.equal(clone.nested2.constructor.name, 'Object');
      assert.equal(Object.keys(clone.nested2).length, 1);
      clone = doc.toJSON('8');
      assert.equal(clone.nested2.constructor.name, 'Object');
      assert.equal(Object.keys(clone.nested2).length, 1);

      // gh-852
      const arr = [doc];
      let err = false;
      let str;
      try {
        str = JSON.stringify(arr);
      } catch (_) {
        err = true;
      }
      assert.equal(err, false);
      assert.ok(/nested2/.test(str));
      assert.equal(clone.nested2.constructor.name, 'Object');
      assert.equal(Object.keys(clone.nested2).length, 1);

      // transform
      doc.schema.options.toJSON = {};
      doc.schema.options.toJSON.transform = function xform(doc, ret) {
        // ignore embedded docs
        if (typeof doc.ownerDocument === 'function') {
          return;
        }

        delete ret.em;
        delete ret.numbers;
        delete ret.oids;
        ret._id = ret._id.toString();
      };

      clone = doc.toJSON();
      assert.equal(clone._id, doc.id);
      assert.ok(undefined === clone.em);
      assert.ok(undefined === clone.numbers);
      assert.ok(undefined === clone.oids);
      assert.equal(clone.test, 'test');
      assert.equal(clone.nested.age, 5);

      // transform with return value
      const out = { myid: doc._id.toString() };
      doc.schema.options.toJSON.transform = function(doc, ret) {
        // ignore embedded docs
        if (typeof doc.ownerDocument === 'function') {
          return;
        }

        return { myid: ret._id.toString() };
      };

      clone = doc.toJSON();
      assert.deepEqual(out, clone);

      // ignored transform with inline options
      clone = doc.toJSON({ x: 1, transform: false });
      assert.ok(!('myid' in clone));
      assert.equal(clone.test, 'test');
      assert.ok(clone.oids instanceof Array);
      assert.equal(clone.nested.age, 5);
      assert.equal(clone.nested.cool.toString(), '4c6c2d6240ced95d0e00003c');
      assert.equal(clone.nested.path, 'my path');
      assert.equal(clone.em[0].constructor.name, 'Object');

      // applied transform when inline transform is true
      clone = doc.toJSON({ x: 1 });
      assert.deepEqual(out, clone);

      // transform passed inline
      function xform(self, doc, opts) {
        opts.fields.split(' ').forEach(function(field) {
          delete doc[field];
        });
      }

      clone = doc.toJSON({
        transform: xform,
        fields: '_id em numbers oids nested'
      });
      assert.equal(doc.test, 'test');
      assert.ok(undefined === clone.em);
      assert.ok(undefined === clone.numbers);
      assert.ok(undefined === clone.oids);
      assert.ok(undefined === clone._id);
      assert.ok(undefined === clone.nested);

      // all done
      delete doc.schema.options.toJSON;
    });

    it('jsonifying an object', function() {
      const doc = new TestDocument({ test: 'woot' });
      const oidString = doc._id.toString();
      // convert to json string
      const json = JSON.stringify(doc);
      // parse again
      const obj = JSON.parse(json);

      assert.equal(obj.test, 'woot');
      assert.equal(obj._id, oidString);
    });

    it('jsonifying an object\'s populated items works (gh-1376)', function(done) {
      const userSchema = new Schema({ name: String });
      // includes virtual path when 'toJSON'
      userSchema.set('toJSON', { getters: true });
      userSchema.virtual('hello').get(function() {
        return 'Hello, ' + this.name;
      });
      const User = db.model('User', userSchema);

      const groupSchema = new Schema({
        name: String,
        _users: [{ type: Schema.ObjectId, ref: 'User' }]
      });

      const Group = db.model('Group', groupSchema);

      User.create({ name: 'Alice' }, { name: 'Bob' }, function(err, alice, bob) {
        assert.ifError(err);

        Group.create({ name: 'mongoose', _users: [alice, bob] }, function(err, group) {
          Group.findById(group).populate('_users').exec(function(err, group) {
            assert.ifError(err);
            assert.ok(group.toJSON()._users[0].hello);
            done();
          });
        });
      });
    });
  });

  describe('inspect', function() {
    it('inspect inherits schema options (gh-4001)', function(done) {
      const opts = {
        toObject: { virtuals: true },
        toJSON: { virtuals: true }
      };
      const taskSchema = mongoose.Schema({
        name: {
          type: String,
          required: true
        }
      }, opts);

      taskSchema.virtual('title').
        get(function() {
          return this.name;
        }).
        set(function(title) {
          this.name = title;
        });

      const Task = db.model('Test', taskSchema);

      const doc = { name: 'task1', title: 'task999' };
      Task.collection.insertOne(doc, function(error) {
        assert.ifError(error);
        Task.findById(doc._id, function(error, doc) {
          assert.ifError(error);
          assert.equal(doc.inspect().title, 'task1');
          done();
        });
      });
    });

    it('does not apply transform to populated docs (gh-4213)', function(done) {
      const UserSchema = new Schema({
        name: String
      });

      const PostSchema = new Schema({
        title: String,
        postedBy: {
          type: mongoose.Schema.Types.ObjectId,
          ref: 'User'
        }
      }, {
        toObject: {
          transform: function(doc, ret) {
            delete ret._id;
          }
        },
        toJSON: {
          transform: function(doc, ret) {
            delete ret._id;
          }
        }
      });

      const User = db.model('User', UserSchema);
      const Post = db.model('BlogPost', PostSchema);

      const val = new User({ name: 'Val' });
      const post = new Post({ title: 'Test', postedBy: val._id });

      Post.create(post, function(error) {
        assert.ifError(error);
        User.create(val, function(error) {
          assert.ifError(error);
          Post.find({}).
            populate('postedBy').
            exec(function(error, posts) {
              assert.ifError(error);
              assert.equal(posts.length, 1);
              assert.ok(posts[0].postedBy._id);
              done();
            });
        });
      });
    });

    it('populate on nested path (gh-5703)', function() {
      const toySchema = new mongoose.Schema({ color: String });
      const Toy = db.model('Cat', toySchema);

      const childSchema = new mongoose.Schema({
        name: String,
        values: {
          toy: { type: mongoose.Schema.Types.ObjectId, ref: 'Cat' }
        }
      });
      const Child = db.model('Child', childSchema);

      return Toy.create({ color: 'brown' }).
        then(function(toy) {
          return Child.create({ values: { toy: toy._id } });
        }).
        then(function(child) {
          return Child.findById(child._id);
        }).
        then(function(child) {
          return child.values.populate('toy').execPopulate().then(function() {
            return child;
          });
        }).
        then(function(child) {
          assert.equal(child.values.toy.color, 'brown');
        });
    });
  });

  describe.skip('#update', function() {
    it('returns a Query', function() {
      const mg = new mongoose.Mongoose;
      const M = mg.model('Test', { s: String });
      const doc = new M;
      assert.ok(doc.update() instanceof Query);
    });
    it('calling update on document should relay to its model (gh-794)', function(done) {
      const Docs = new Schema({ text: String });
      const docs = db.model('Test', Docs);
      const d = new docs({ text: 'A doc' });
      let called = false;
      d.save(function() {
        const oldUpdate = docs.update;
        docs.update = function(query, operation) {
          assert.equal(Object.keys(query).length, 1);
          assert.equal(d._id, query._id);
          assert.equal(Object.keys(operation).length, 1);
          assert.equal(Object.keys(operation.$set).length, 1);
          assert.equal(operation.$set.text, 'A changed doc');
          called = true;
          docs.update = oldUpdate;
          oldUpdate.apply(docs, arguments);
        };
        d.update({ $set: { text: 'A changed doc' } }, function(err) {
          assert.ifError(err);
          assert.equal(called, true);
          done();
        });
      });
    });
  });

  it('toObject should not set undefined values to null', function() {
    const doc = new TestDocument();
    const obj = doc.toObject();

    delete obj._id;
    assert.deepEqual(obj, { numbers: [], oids: [], em: [] });
  });

  describe('Errors', function() {
    it('MongooseErrors should be instances of Error (gh-209)', function() {
      const MongooseError = require('../lib/error');
      const err = new MongooseError('Some message');
      assert.ok(err instanceof Error);
    });
    it('ValidationErrors should be instances of Error', function() {
      const ValidationError = Document.ValidationError;
      const err = new ValidationError(new TestDocument);
      assert.ok(err instanceof Error);
    });
  });

  it('methods on embedded docs should work', function() {
    const ESchema = new Schema({ name: String });

    ESchema.methods.test = function() {
      return this.name + ' butter';
    };
    ESchema.statics.ten = function() {
      return 10;
    };

    const E = db.model('Test', ESchema);
    const PSchema = new Schema({ embed: [ESchema] });
    const P = db.model('Test2', PSchema);

    let p = new P({ embed: [{ name: 'peanut' }] });
    assert.equal(typeof p.embed[0].test, 'function');
    assert.equal(typeof E.ten, 'function');
    assert.equal(p.embed[0].test(), 'peanut butter');
    assert.equal(E.ten(), 10);

    // test push casting
    p = new P;
    p.embed.push({ name: 'apple' });
    assert.equal(typeof p.embed[0].test, 'function');
    assert.equal(typeof E.ten, 'function');
    assert.equal(p.embed[0].test(), 'apple butter');
  });

  it('setting a positional path does not cast value to array', function() {
    const doc = new TestDocument;
    doc.init({ numbers: [1, 3] });
    assert.equal(doc.numbers[0], 1);
    assert.equal(doc.numbers[1], 3);
    doc.set('numbers.1', 2);
    assert.equal(doc.numbers[0], 1);
    assert.equal(doc.numbers[1], 2);
  });

  it('no maxListeners warning should occur', function() {
    let traced = false;
    const trace = console.trace;

    console.trace = function() {
      traced = true;
      console.trace = trace;
    };

    const schema = new Schema({
      title: String,
      embed1: [new Schema({ name: String })],
      embed2: [new Schema({ name: String })],
      embed3: [new Schema({ name: String })],
      embed4: [new Schema({ name: String })],
      embed5: [new Schema({ name: String })],
      embed6: [new Schema({ name: String })],
      embed7: [new Schema({ name: String })],
      embed8: [new Schema({ name: String })],
      embed9: [new Schema({ name: String })],
      embed10: [new Schema({ name: String })],
      embed11: [new Schema({ name: String })]
    });

    const S = db.model('Test', schema);

    new S({ title: 'test' });
    assert.equal(traced, false);
  });

  it('unselected required fields should pass validation', function(done) {
    const Tschema = new Schema({
      name: String,
      req: { type: String, required: true }
    });
    const T = db.model('Test', Tschema);

    const t = new T({ name: 'teeee', req: 'i am required' });
    t.save(function(err) {
      assert.ifError(err);
      T.findById(t).select('name').exec(function(err, t) {
        assert.ifError(err);
        assert.equal(t.req, void 0);
        t.name = 'wooo';
        t.save(function(err) {
          assert.ifError(err);

          T.findById(t).select('name').exec(function(err, t) {
            assert.ifError(err);
            t.req = undefined;
            t.save(function(err) {
              err = String(err);
              const invalid = /Path `req` is required./.test(err);
              assert.ok(invalid);
              t.req = 'it works again';
              t.save(function(err) {
                assert.ifError(err);

                T.findById(t).select('_id').exec(function(err, t) {
                  assert.ifError(err);
                  t.save(function(err) {
                    assert.ifError(err);
                    done();
                  });
                });
              });
            });
          });
        });
      });
    });
  });

  describe('#validate', function() {
    it('works (gh-891)', function(done) {
      let schema = null;
      let called = false;

      const validate = [function() {
        called = true;
        return true;
      }, 'BAM'];

      schema = new Schema({
        prop: { type: String, required: true, validate: validate },
        nick: { type: String, required: true }
      });

      const M = db.model('Test', schema);
      const m = new M({ prop: 'gh891', nick: 'validation test' });
      m.save(function(err) {
        assert.ifError(err);
        assert.equal(called, true);
        called = false;
        M.findById(m, 'nick', function(err, m) {
          assert.equal(called, false);
          assert.ifError(err);
          m.nick = 'gh-891';
          m.save(function(err) {
            assert.equal(called, false);
            assert.ifError(err);
            done();
          });
        });
      });
    });

    it('can return a promise', function(done) {
      let schema = null;

      const validate = [function() {
        return true;
      }, 'BAM'];

      schema = new Schema({
        prop: { type: String, required: true, validate: validate },
        nick: { type: String, required: true }
      });

      const M = db.model('Test', schema);
      const m = new M({ prop: 'gh891', nick: 'validation test' });
      const mBad = new M({ prop: 'other' });

      const promise = m.validate();
      promise.then(function() {
        const promise2 = mBad.validate();
        promise2.catch(function(err) {
          assert.ok(!!err);
          clearTimeout(timeout);
          done();
        });
      });

      const timeout = setTimeout(function() {
        db.close();
        throw new Error('Promise not fulfilled!');
      }, 500);
    });

    it('doesnt have stale cast errors (gh-2766)', function(done) {
      const testSchema = new Schema({ name: String });
      const M = db.model('Test', testSchema);

      const m = new M({ _id: 'this is not a valid _id' });
      assert.ok(!m.$isValid('_id'));
      assert.ok(m.validateSync().errors['_id'].name, 'CastError');

      m._id = '000000000000000000000001';
      assert.ok(m.$isValid('_id'));
      assert.ifError(m.validateSync());
      m.validate(function(error) {
        assert.ifError(error);
        done();
      });
    });

    it('cast errors persist across validate() calls (gh-2766)', function(done) {
      const db = start();
      const testSchema = new Schema({ name: String });
      const M = db.model('Test', testSchema);

      const m = new M({ _id: 'this is not a valid _id' });
      assert.ok(!m.$isValid('_id'));
      m.validate(function(error) {
        assert.ok(error);
        assert.equal(error.errors['_id'].name, 'CastError');
        m.validate(function(error) {
          assert.ok(error);
          assert.equal(error.errors['_id'].name, 'CastError');

          const err1 = m.validateSync();
          const err2 = m.validateSync();
          assert.equal(err1.errors['_id'].name, 'CastError');
          assert.equal(err2.errors['_id'].name, 'CastError');
          db.close(done);
        });
      });
    });

    it('returns a promise when there are no validators', function(done) {
      let schema = null;

      schema = new Schema({ _id: String });

      const M = db.model('Test', schema);
      const m = new M();

      const promise = m.validate();
      promise.then(function() {
        clearTimeout(timeout);
        done();
      });

      const timeout = setTimeout(function() {
        db.close();
        throw new Error('Promise not fulfilled!');
      }, 500);
    });

    describe('works on arrays', function() {
      it('with required', function(done) {
        const schema = new Schema({
          name: String,
          arr: { type: [], required: true }
        });
        const M = db.model('Test', schema);
        const m = new M({ name: 'gh1109-1', arr: null });
        m.save(function(err) {
          assert.ok(/Path `arr` is required/.test(err));
          m.arr = null;
          m.save(function(err) {
            assert.ok(/Path `arr` is required/.test(err));
            m.arr = [];
            m.arr.push('works');
            m.save(function(err) {
              assert.ifError(err);
              done();
            });
          });
        });
      });

      it('with custom validator', function(done) {
        let called = false;

        function validator(val) {
          called = true;
          return val && val.length > 1;
        }

        const validate = [validator, 'BAM'];

        const schema = new Schema({
          arr: { type: [], validate: validate }
        });

        const M = db.model('Test', schema);
        const m = new M({ name: 'gh1109-2', arr: [1] });
        assert.equal(called, false);
        m.save(function(err) {
          assert.equal(String(err), 'ValidationError: arr: BAM');
          assert.equal(called, true);
          m.arr.push(2);
          called = false;
          m.save(function(err) {
            assert.equal(called, true);
            assert.ifError(err);
            done();
          });
        });
      });

      it('with both required + custom validator', function(done) {
        function validator(val) {
          return val && val.length > 1;
        }

        const validate = [validator, 'BAM'];

        const schema = new Schema({
          arr: { type: [], required: true, validate: validate }
        });

        const M = db.model('Test', schema);
        const m = new M({ name: 'gh1109-3', arr: null });
        m.save(function(err) {
          assert.equal(err.errors.arr.message, 'Path `arr` is required.');
          m.arr = [{ nice: true }];
          m.save(function(err) {
            assert.equal(String(err), 'ValidationError: arr: BAM');
            m.arr.push(95);
            m.save(function(err) {
              assert.ifError(err);
              done();
            });
          });
        });
      });
    });

    it('validator should run only once gh-1743', function(done) {
      let count = 0;

      const Control = new Schema({
        test: {
          type: String,
          validate: function(value, done) {
            count++;
            return done(true);
          }
        }
      });
      const PostSchema = new Schema({
        controls: [Control]
      });

      const Post = db.model('BlogPost', PostSchema);

      const post = new Post({
        controls: [{
          test: 'xx'
        }]
      });

      post.save(function() {
        assert.equal(count, 1);
        done();
      });
    });

    it('validator should run only once per sub-doc gh-1743', function(done) {
      this.timeout(process.env.TRAVIS ? 8000 : 4500);

      let count = 0;
      const db = start();

      const Control = new Schema({
        test: {
          type: String,
          validate: function(value, done) {
            count++;
            return done(true);
          }
        }
      });
      const PostSchema = new Schema({
        controls: [Control]
      });

      const Post = db.model('BlogPost', PostSchema);

      const post = new Post({
        controls: [{
          test: 'xx'
        }, {
          test: 'yy'
        }]
      });

      post.save(function() {
        assert.equal(count, post.controls.length);
        db.close(done);
      });
    });


    it('validator should run in parallel', function(done) {
      let count = 0;
      let startTime, endTime;

      const SchemaWithValidator = new Schema({
        preference: {
          type: String,
          required: true,
          validate: {
            validator: function validator(value, done) {
              count++;
              if (count === 1) startTime = Date.now();
              else if (count === 4) endTime = Date.now();
              setTimeout(done.bind(null, true), 150);
            },
            isAsync: true
          }
        }
      });

      const MWSV = db.model('Test', new Schema({ subs: [SchemaWithValidator] }));
      const m = new MWSV({
        subs: [{
          preference: 'xx'
        }, {
          preference: 'yy'
        }, {
          preference: '1'
        }, {
          preference: '2'
        }]
      });

      m.save(function(err) {
        assert.ifError(err);
        assert.equal(count, 4);
        assert(endTime - startTime < 150 * 4); // serial >= 150 * 4, parallel < 150 * 4
        done();
      });
    });
  });

  it('#invalidate', function(done) {
    let InvalidateSchema = null;
    let Post = null;
    let post = null;

    InvalidateSchema = new Schema({ prop: { type: String } },
      { strict: false });

    Post = db.model('Test', InvalidateSchema);
    post = new Post();
    post.set({ baz: 'val' });
    const _err = post.invalidate('baz', 'validation failed for path {PATH}',
      'val', 'custom error');
    assert.ok(_err instanceof ValidationError);

    post.save(function(err) {
      assert.ok(err instanceof MongooseError);
      assert.ok(err instanceof ValidationError);
      assert.ok(err.errors.baz instanceof ValidatorError);
      assert.equal(err.errors.baz.message, 'validation failed for path baz');
      assert.equal(err.errors.baz.path, 'baz');
      assert.equal(err.errors.baz.value, 'val');
      assert.equal(err.errors.baz.kind, 'custom error');

      post.save(function(err) {
        assert.strictEqual(err, null);
        done();
      });
    });
  });

  describe('#equals', function() {
    describe('should work', function() {
      let S;
      let N;
      let O;
      let B;
      let M;

      before(function() {
        db.deleteModel(/^Test/);
        S = db.model('Test', new Schema({ _id: String }));
        N = db.model('Test2', new Schema({ _id: Number }));
        O = db.model('Test3', new Schema({ _id: Schema.ObjectId }));
        B = db.model('Test4', new Schema({ _id: Buffer }));
        M = db.model('Test5', new Schema({ name: String }, { _id: false }));
      });

      it('with string _ids', function() {
        const s1 = new S({ _id: 'one' });
        const s2 = new S({ _id: 'one' });
        assert.ok(s1.equals(s2));
      });
      it('with number _ids', function() {
        const n1 = new N({ _id: 0 });
        const n2 = new N({ _id: 0 });
        assert.ok(n1.equals(n2));
      });
      it('with ObjectId _ids', function() {
        let id = new mongoose.Types.ObjectId;
        let o1 = new O({ _id: id });
        let o2 = new O({ _id: id });
        assert.ok(o1.equals(o2));

        id = String(new mongoose.Types.ObjectId);
        o1 = new O({ _id: id });
        o2 = new O({ _id: id });
        assert.ok(o1.equals(o2));
      });
      it('with Buffer _ids', function() {
        const n1 = new B({ _id: 0 });
        const n2 = new B({ _id: 0 });
        assert.ok(n1.equals(n2));
      });
      it('with _id disabled (gh-1687)', function() {
        const m1 = new M;
        const m2 = new M;
        assert.doesNotThrow(function() {
          m1.equals(m2);
        });
      });
    });
  });

  describe('setter', function() {
    describe('order', function() {
      it('is applied correctly', function() {
        const date = 'Thu Aug 16 2012 09:45:59 GMT-0700';
        const d = new TestDocument();
        dateSetterCalled = false;
        d.date = date;
        assert.ok(dateSetterCalled);
        dateSetterCalled = false;
        assert.ok(d._doc.date instanceof Date);
        assert.ok(d.date instanceof Date);
        assert.equal(+d.date, +new Date(date));
      });
    });

    it('works with undefined (gh-1892)', function(done) {
      const d = new TestDocument();
      d.nested.setr = undefined;
      assert.equal(d.nested.setr, 'undefined setter');
      dateSetterCalled = false;
      d.date = undefined;
      d.validate(function(err) {
        assert.ifError(err);
        assert.ok(dateSetterCalled);
        done();
      });
    });

    describe('on nested paths', function() {
      describe('using set(path, object)', function() {
        it('overwrites the entire object', function() {
          let doc = new TestDocument();

          doc.init({
            test: 'Test',
            nested: {
              age: 5
            }
          });

          doc.set('nested', { path: 'overwrite the entire nested object' });
          assert.equal(doc.nested.age, undefined);
          assert.equal(Object.keys(doc._doc.nested).length, 1);
          assert.equal(doc.nested.path, 'overwrite the entire nested object');
          assert.ok(doc.isModified('nested'));

          // vs merging using doc.set(object)
          doc.set({ test: 'Test', nested: { age: 4 } });
          assert.equal(doc.nested.path, '4overwrite the entire nested object');
          assert.equal(doc.nested.age, 4);
          assert.equal(Object.keys(doc._doc.nested).length, 2);
          assert.ok(doc.isModified('nested'));

          doc = new TestDocument();
          doc.init({
            test: 'Test',
            nested: {
              age: 5
            }
          });

          // vs merging using doc.set(path, object, {merge: true})
          doc.set('nested', { path: 'did not overwrite the nested object' }, {
            merge: true
          });
          assert.equal(doc.nested.path, '5did not overwrite the nested object');
          assert.equal(doc.nested.age, 5);
          assert.equal(Object.keys(doc._doc.nested).length, 3);
          assert.ok(doc.isModified('nested'));

          doc = new TestDocument();
          doc.init({
            test: 'Test',
            nested: {
              age: 5
            }
          });

          doc.set({ test: 'Test', nested: { age: 5 } });
          assert.ok(!doc.isModified());
          assert.ok(!doc.isModified('test'));
          assert.ok(!doc.isModified('nested'));
          assert.ok(!doc.isModified('nested.age'));

          doc.nested = { path: 'overwrite the entire nested object', age: 5 };
          assert.equal(doc.nested.age, 5);
          assert.equal(Object.keys(doc._doc.nested).length, 2);
          assert.equal(doc.nested.path, '5overwrite the entire nested object');
          assert.ok(doc.isModified('nested'));

          doc.nested.deep = { x: 'Hank and Marie' };
          assert.equal(Object.keys(doc._doc.nested).length, 3);
          assert.equal(doc.nested.path, '5overwrite the entire nested object');
          assert.ok(doc.isModified('nested'));
          assert.equal(doc.nested.deep.x, 'Hank and Marie');

          doc = new TestDocument();
          doc.init({
            test: 'Test',
            nested: {
              age: 5
            }
          });

          doc.set('nested.deep', { x: 'Hank and Marie' });
          assert.equal(Object.keys(doc._doc.nested).length, 2);
          assert.equal(Object.keys(doc._doc.nested.deep).length, 1);
          assert.ok(doc.isModified('nested'));
          assert.ok(!doc.isModified('nested.path'));
          assert.ok(!doc.isModified('nested.age'));
          assert.ok(doc.isModified('nested.deep'));
          assert.equal(doc.nested.deep.x, 'Hank and Marie');
        });

        it('allows positional syntax on mixed nested paths (gh-6738)', function() {
          const schema = new Schema({ nested: {} });
          const M = db.model('Test', schema);
          const doc = new M({
            'nested.x': 'foo',
            'nested.y': 42,
            'nested.a.b.c': { d: { e: { f: 'g' } } }
          });
          assert.strictEqual(doc.nested.x, 'foo');
          assert.strictEqual(doc.nested.y, 42);
          assert.strictEqual(doc.nested.a.b.c.d.e.f, 'g');
        });

        it('gh-1954', function() {
          const schema = new Schema({
            schedule: [new Schema({ open: Number, close: Number })]
          });

          const M = db.model('BlogPost', schema);

          const doc = new M({
            schedule: [{
              open: 1000,
              close: 1900
            }]
          });

          assert.ok(doc.schedule[0] instanceof EmbeddedDocument);
          doc.set('schedule.0.open', 1100);
          assert.ok(doc.schedule);
          assert.ok(doc.schedule.isMongooseDocumentArray);
          assert.ok(doc.schedule[0] instanceof EmbeddedDocument);
          assert.equal(doc.schedule[0].open, 1100);
          assert.equal(doc.schedule[0].close, 1900);
        });
      });

      describe('when overwriting with a document instance', function() {
        it('does not cause StackOverflows (gh-1234)', function() {
          const doc = new TestDocument({ nested: { age: 35 } });
          doc.nested = doc.nested;
          assert.doesNotThrow(function() {
            doc.nested.age;
          });
        });
      });
    });
  });

  describe('virtual', function() {
    describe('setter', function() {
      let val;
      let M;

      beforeEach(function() {
        const schema = new mongoose.Schema({ v: Number });
        schema.virtual('thang').set(function(v) {
          val = v;
        });

        db.deleteModel(/Test/);
        M = db.model('Test', schema);
      });

      it('works with objects', function() {
        new M({ thang: {} });
        assert.deepEqual({}, val);
      });
      it('works with arrays', function() {
        new M({ thang: [] });
        assert.deepEqual([], val);
      });
      it('works with numbers', function() {
        new M({ thang: 4 });
        assert.deepEqual(4, val);
      });
      it('works with strings', function() {
        new M({ thang: '3' });
        assert.deepEqual('3', val);
      });
    });

    it('passes doc as third param for arrow functions (gh-4143)', function() {
      const schema = new mongoose.Schema({
        name: {
          first: String,
          last: String
        }
      });
      schema.virtual('fullname').
        get((v, virtual, doc) => `${doc.name.first} ${doc.name.last}`).
        set((v, virtual, doc) => {
          const parts = v.split(' ');
          doc.name.first = parts.slice(0, parts.length - 1).join(' ');
          doc.name.last = parts[parts.length - 1];
        });
      const Model = db.model('Person', schema);

      const doc = new Model({ name: { first: 'Jean-Luc', last: 'Picard' } });
      assert.equal(doc.fullname, 'Jean-Luc Picard');

      doc.fullname = 'Will Riker';
      assert.equal(doc.name.first, 'Will');
      assert.equal(doc.name.last, 'Riker');
    });
  });

  describe('gh-2082', function() {
    it('works', function(done) {
      const Parent = db.model('Test', parentSchema);

      const parent = new Parent({ name: 'Hello' });
      parent.save(function(err, parent) {
        assert.ifError(err);
        parent.children.push({ counter: 0 });
        parent.save(function(err, parent) {
          assert.ifError(err);
          parent.children[0].counter += 1;
          parent.save(function(err, parent) {
            assert.ifError(err);
            parent.children[0].counter += 1;
            parent.save(function(err) {
              assert.ifError(err);
              Parent.findOne({}, function(error, parent) {
                assert.ifError(error);
                assert.equal(parent.children[0].counter, 2);
                done();
              });
            });
          });
        });
      });
    });
  });

  describe('gh-1933', function() {
    it('works', function(done) {
      const M = db.model('Test', new Schema({ id: String, field: Number }));

      M.create({}, function(error) {
        assert.ifError(error);
        M.findOne({}, function(error, doc) {
          assert.ifError(error);
          doc.__v = 123;
          doc.field = 5; // .push({ _id: '123', type: '456' });
          doc.save(function(error) {
            assert.ifError(error);
            done();
          });
        });
      });
    });
  });

  describe('gh-1638', function() {
    it('works', function(done) {
      const ItemChildSchema = new mongoose.Schema({
        name: { type: String, required: true, default: 'hello' }
      });

      const ItemParentSchema = new mongoose.Schema({
        children: [ItemChildSchema]
      });

      const ItemParent = db.model('Parent', ItemParentSchema);
      const ItemChild = db.model('Child', ItemChildSchema);

      const c1 = new ItemChild({ name: 'first child' });
      const c2 = new ItemChild({ name: 'second child' });

      const p = new ItemParent({
        children: [c1, c2]
      });

      p.save(function(error) {
        assert.ifError(error);

        c2.name = 'updated 2';
        p.children = [c2];
        p.save(function(error, doc) {
          assert.ifError(error);
          assert.equal(doc.children.length, 1);
          done();
        });
      });
    });
  });

  describe('gh-2434', function() {
    it('will save the new value', function(done) {
      const ItemSchema = new mongoose.Schema({
        st: Number,
        s: []
      });

      const Item = db.model('Test', ItemSchema);

      const item = new Item({ st: 1 });

      item.save(function(error) {
        assert.ifError(error);
        item.st = 3;
        item.s = [];
        item.save(function(error) {
          assert.ifError(error);
          // item.st is 3 but may not be saved to DB
          Item.findById(item._id, function(error, doc) {
            assert.ifError(error);
            assert.equal(doc.st, 3);
            done();
          });
        });
      });
    });
  });

  describe('gh-8371', function() {
    beforeEach(() => co(function*() {
      const Person = db.model('Person', Schema({ name: String }));

      yield Person.deleteMany({});

      db.deleteModel('Person');
    }));

    it('setting isNew to true makes save tries to insert a new document (gh-8371)', function() {
      return co(function*() {
        const personSchema = new Schema({ name: String });
        const Person = db.model('Person', personSchema);

        const createdPerson = yield Person.create({ name: 'Hafez' });
        const removedPerson = yield Person.findOneAndRemove({ _id: createdPerson._id });

        removedPerson.isNew = true;

        yield removedPerson.save();

        const foundPerson = yield Person.findOne({ _id: removedPerson._id });
        assert.ok(foundPerson);
      });
    });

    it('setting isNew to true throws an error when a document already exists (gh-8371)', function() {
      return co(function*() {
        const personSchema = new Schema({ name: String });
        const Person = db.model('Person', personSchema);

        const createdPerson = yield Person.create({ name: 'Hafez' });

        createdPerson.isNew = true;

        let threw = false;
        try {
          yield createdPerson.save();
        }
        catch (err) {
          threw = true;
          assert.equal(err.code, 11000);
        }

        assert.equal(threw, true);
      });
    });

    it('saving a document with no changes, throws an error when document is not found', function() {
      return co(function*() {
        const personSchema = new Schema({ name: String });
        const Person = db.model('Person', personSchema);

        const person = yield Person.create({ name: 'Hafez' });

        yield Person.deleteOne({ _id: person._id });

        let threw = false;
        try {
          yield person.save();
        }
        catch (err) {
          assert.equal(err instanceof DocumentNotFoundError, true);
          assert.equal(err.message, `No document found for query "{ _id: ${person._id} }" on model "Person"`);
          threw = true;
        }

        assert.equal(threw, true);
      });
    });

    it('saving a document with changes, throws an error when document is not found', function() {
      return co(function*() {
        const personSchema = new Schema({ name: String });
        const Person = db.model('Person', personSchema);

        const person = yield Person.create({ name: 'Hafez' });

        yield Person.deleteOne({ _id: person._id });

        person.name = 'Different Name';

        let threw = false;
        try {
          yield person.save();
        }
        catch (err) {
          assert.equal(err instanceof DocumentNotFoundError, true);
          assert.equal(err.message, `No document found for query "{ _id: ${person._id} }" on model "Person"`);
          threw = true;
        }

        assert.equal(threw, true);
      });
    });

    it('passes save custom options to Model.exists(...) when no changes are present (gh-8739)', function() {
      const personSchema = new Schema({ name: String });

      let optionInMiddleware;

      personSchema.pre('findOne', function(next) {
        optionInMiddleware = this.getOptions().customOption;

        return next();
      });

      const Person = db.model('Person', personSchema);
      return co(function*() {
        const person = yield Person.create({ name: 'Hafez' });
        yield person.save({ customOption: 'test' });

        assert.equal(optionInMiddleware, 'test');
      });
    });
  });

  it('properly calls queue functions (gh-2856)', function() {
    const personSchema = new mongoose.Schema({
      name: String
    });

    let calledName;
    personSchema.methods.fn = function() {
      calledName = this.name;
    };
    personSchema.queue('fn');

    const Person = db.model('Person', personSchema);
    new Person({ name: 'Val' });
    assert.equal(calledName, 'Val');
  });

  describe('bug fixes', function() {
    it('applies toJSON transform correctly for populated docs (gh-2910) (gh-2990)', function(done) {
      const parentSchema = mongoose.Schema({
        c: { type: mongoose.Schema.Types.ObjectId, ref: 'Child' }
      });

      let called = [];
      parentSchema.options.toJSON = {
        transform: function(doc, ret) {
          called.push(ret);
          return ret;
        }
      };

      const childSchema = mongoose.Schema({
        name: String
      });

      let childCalled = [];
      childSchema.options.toJSON = {
        transform: function(doc, ret) {
          childCalled.push(ret);
          return ret;
        }
      };

      const Child = db.model('Child', childSchema);
      const Parent = db.model('Parent', parentSchema);

      Child.create({ name: 'test' }, function(error, c) {
        Parent.create({ c: c._id }, function(error, p) {
          Parent.findOne({ _id: p._id }).populate('c').exec(function(error, p) {
            let doc = p.toJSON();
            assert.equal(called.length, 1);
            assert.equal(called[0]._id.toString(), p._id.toString());
            assert.equal(doc._id.toString(), p._id.toString());
            assert.equal(childCalled.length, 1);
            assert.equal(childCalled[0]._id.toString(), c._id.toString());

            called = [];
            childCalled = [];

            // JSON.stringify() passes field name, so make sure we don't treat
            // that as a param to toJSON (gh-2990)
            doc = JSON.parse(JSON.stringify({ parent: p })).parent;
            assert.equal(called.length, 1);
            assert.equal(called[0]._id.toString(), p._id.toString());
            assert.equal(doc._id.toString(), p._id.toString());
            assert.equal(childCalled.length, 1);
            assert.equal(childCalled[0]._id.toString(), c._id.toString());

            done();
          });
        });
      });
    });

    it('single nested schema transform with save() (gh-5807)', function() {
      const embeddedSchema = new Schema({
        test: String
      });

      let called = false;
      embeddedSchema.options.toObject = {
        transform: function(doc, ret) {
          called = true;
          delete ret.test;
          return ret;
        }
      };
      const topLevelSchema = new Schema({
        embedded: embeddedSchema
      });
      const MyModel = db.model('Test', topLevelSchema);

      return MyModel.create({}).
        then(function(doc) {
          doc.embedded = { test: '123' };
          return doc.save();
        }).
        then(function(doc) {
          return MyModel.findById(doc._id);
        }).
        then(function(doc) {
          assert.equal(doc.embedded.test, '123');
          assert.ok(!called);
        });
    });

    it('setters firing with objects on real paths (gh-2943)', function() {
      const M = db.model('Test', {
        myStr: {
          type: String, set: function(v) {
            return v.value;
          }
        },
        otherStr: String
      });

      const t = new M({ myStr: { value: 'test' } });
      assert.equal(t.myStr, 'test');

      new M({ otherStr: { value: 'test' } });
      assert.ok(!t.otherStr);
    });

    describe('gh-2782', function() {
      it('should set data from a sub doc', function() {
        const schema1 = new mongoose.Schema({
          data: {
            email: String
          }
        });
        const schema2 = new mongoose.Schema({
          email: String
        });
        const Model1 = db.model('Test', schema1);
        const Model2 = db.model('Test1', schema2);

        const doc1 = new Model1({ 'data.email': 'some@example.com' });
        assert.equal(doc1.data.email, 'some@example.com');
        const doc2 = new Model2();
        doc2.set(doc1.data);
        assert.equal(doc2.email, 'some@example.com');
      });
    });

    it('set data from subdoc keys (gh-3346)', function() {
      const schema1 = new mongoose.Schema({
        data: {
          email: String
        }
      });
      const Model1 = db.model('Test', schema1);

      const doc1 = new Model1({ 'data.email': 'some@example.com' });
      assert.equal(doc1.data.email, 'some@example.com');
      const doc2 = new Model1({ data: doc1.data });
      assert.equal(doc2.data.email, 'some@example.com');
    });

    it('doesnt attempt to cast generic objects as strings (gh-3030)', function(done) {
      const M = db.model('Test', {
        myStr: {
          type: String
        }
      });

      const t = new M({ myStr: { thisIs: 'anObject' } });
      assert.ok(!t.myStr);
      t.validate(function(error) {
        assert.ok(error);
        done();
      });
    });

    it('single embedded schemas 1 (gh-2689)', function(done) {
      const userSchema = new mongoose.Schema({
        name: String,
        email: String
      }, { _id: false, id: false });

      let userHookCount = 0;
      userSchema.pre('save', function(next) {
        ++userHookCount;
        next();
      });

      const eventSchema = new mongoose.Schema({
        user: userSchema,
        name: String
      });

      let eventHookCount = 0;
      eventSchema.pre('save', function(next) {
        ++eventHookCount;
        next();
      });

      const Event = db.model('Event', eventSchema);

      const e = new Event({ name: 'test', user: { name: 123, email: 'val' } });
      e.save(function(error) {
        assert.ifError(error);
        assert.strictEqual(e.user.name, '123');
        assert.equal(eventHookCount, 1);
        assert.equal(userHookCount, 1);

        Event.findOne({ user: { name: '123', email: 'val' } }, function(err, doc) {
          assert.ifError(err);
          assert.ok(doc);

          Event.findOne({ user: { $in: [{ name: '123', email: 'val' }] } }, function(err, doc) {
            assert.ifError(err);
            assert.ok(doc);
            done();
          });
        });
      });
    });

    it('single embedded schemas with validation (gh-2689)', function() {
      const userSchema = new mongoose.Schema({
        name: String,
        email: { type: String, required: true, match: /.+@.+/ }
      }, { _id: false, id: false });

      const eventSchema = new mongoose.Schema({
        user: userSchema,
        name: String
      });

      const Event = db.model('Event', eventSchema);

      const e = new Event({ name: 'test', user: {} });
      let error = e.validateSync();
      assert.ok(error);
      assert.ok(error.errors['user.email']);
      assert.equal(error.errors['user.email'].kind, 'required');

      e.user.email = 'val';
      error = e.validateSync();

      assert.ok(error);
      assert.ok(error.errors['user.email']);
      assert.equal(error.errors['user.email'].kind, 'regexp');
    });

    it('single embedded parent() (gh-5134)', function() {
      const userSchema = new mongoose.Schema({
        name: String,
        email: { type: String, required: true, match: /.+@.+/ }
      }, { _id: false, id: false });

      const eventSchema = new mongoose.Schema({
        user: userSchema,
        name: String
      });

      const Event = db.model('Event', eventSchema);

      const e = new Event({ name: 'test', user: {} });
      assert.strictEqual(e.user.parent(), e.user.ownerDocument());
    });

    it('single embedded schemas with markmodified (gh-2689)', function(done) {
      const userSchema = new mongoose.Schema({
        name: String,
        email: { type: String, required: true, match: /.+@.+/ }
      }, { _id: false, id: false });

      const eventSchema = new mongoose.Schema({
        user: userSchema,
        name: String
      });

      const Event = db.model('Event', eventSchema);

      const e = new Event({ name: 'test', user: { email: 'a@b' } });
      e.save(function(error, doc) {
        assert.ifError(error);
        assert.ok(doc);
        assert.ok(!doc.isModified('user'));
        assert.ok(!doc.isModified('user.email'));
        assert.ok(!doc.isModified('user.name'));
        doc.user.name = 'Val';
        assert.ok(doc.isModified('user'));
        assert.ok(!doc.isModified('user.email'));
        assert.ok(doc.isModified('user.name'));

        const delta = doc.$__delta()[1];
        assert.deepEqual(delta, {
          $set: { 'user.name': 'Val' }
        });

        doc.save(function(error) {
          assert.ifError(error);
          Event.findOne({ _id: doc._id }, function(error, doc) {
            assert.ifError(error);
            assert.deepEqual(doc.user.toObject(), { email: 'a@b', name: 'Val' });
            done();
          });
        });
      });
    });

    it('single embedded schemas + update validators (gh-2689)', function(done) {
      const userSchema = new mongoose.Schema({
        name: { type: String, default: 'Val' },
        email: { type: String, required: true, match: /.+@.+/ }
      }, { _id: false, id: false });

      const eventSchema = new mongoose.Schema({
        user: userSchema,
        name: String
      });

      const Event = db.model('Event', eventSchema);

      const badUpdate = { $set: { 'user.email': 'a' } };
      const options = { runValidators: true };
      Event.updateOne({}, badUpdate, options, function(error) {
        assert.ok(error);
        assert.equal(error.errors['user.email'].kind, 'regexp');

        const nestedUpdate = { name: 'test' };
        const options = { upsert: true, setDefaultsOnInsert: true };
        Event.updateOne({}, nestedUpdate, options, function(error) {
          assert.ifError(error);
          Event.findOne({ name: 'test' }, function(error, ev) {
            assert.ifError(error);
            assert.equal(ev.user.name, 'Val');
            done();
          });
        });
      });
    });

    it('single embedded schema update validators ignore _id (gh-6269)', function() {
      return co(function*() {
        const subDocSchema = new mongoose.Schema({ name: String });

        const schema = new mongoose.Schema({
          subDoc: subDocSchema,
          test: String
        });

        const Model = db.model('Test', schema);

        const fakeDoc = new Model({});
        yield Model.create({});

        // toggle to false to see correct behavior
        // where subdoc is not created
        const setDefaultsFlag = true;

        const res = yield Model.findOneAndUpdate({ _id: fakeDoc._id }, {
          test: 'test'
        }, { setDefaultsOnInsert: setDefaultsFlag, upsert: true, new: true });

        assert.equal(res.test, 'test');
        assert.ok(!res.subDoc);
      });
    });
  });

  describe('error processing (gh-2284)', function() {
    it('save errors', function(done) {
      const schema = new Schema({
        name: { type: String, required: true }
      });

      schema.post('save', function(error, doc, next) {
        assert.ok(doc instanceof Model);
        next(new Error('Catch all'));
      });

      schema.post('save', function(error, doc, next) {
        assert.ok(doc instanceof Model);
        next(new Error('Catch all #2'));
      });

      const Model = db.model('Test', schema);

      Model.create({}, function(error) {
        assert.ok(error);
        assert.equal(error.message, 'Catch all #2');
        done();
      });
    });

    it('validate errors (gh-4885)', function(done) {
      const testSchema = new Schema({ title: { type: String, required: true } });

      let called = 0;
      testSchema.post('validate', function(error, doc, next) {
        ++called;
        next(error);
      });

      const Test = db.model('Test', testSchema);

      Test.create({}, function(error) {
        assert.ok(error);
        assert.equal(called, 1);
        done();
      });
    });

    it('does not filter validation on unmodified paths when validateModifiedOnly not set (gh-7421)', function(done) {
      const testSchema = new Schema({ title: { type: String, required: true }, other: String });

      const Test = db.model('Test', testSchema);

      Test.create([{}], { validateBeforeSave: false }, function(createError, docs) {
        assert.equal(createError, null);
        const doc = docs[0];
        doc.other = 'something';
        assert.ok(doc.validateSync().errors);
        doc.save(function(error) {
          assert.ok(error.errors);
          done();
        });
      });
    });

    it('filters out validation on unmodified paths when validateModifiedOnly set (gh-7421)', function(done) {
      const testSchema = new Schema({ title: { type: String, required: true }, other: String });

      const Test = db.model('Test', testSchema);

      Test.create([{}], { validateBeforeSave: false }, function(createError, docs) {
        assert.equal(createError, null);
        const doc = docs[0];
        doc.other = 'something';
        assert.equal(doc.validateSync(undefined, { validateModifiedOnly: true }), null);
        doc.save({ validateModifiedOnly: true }, function(error) {
          assert.equal(error, null);
          done();
        });
      });
    });

    it('does not filter validation on modified paths when validateModifiedOnly set (gh-7421)', function(done) {
      const testSchema = new Schema({ title: { type: String, required: true }, other: String });

      const Test = db.model('Test', testSchema);

      Test.create([{ title: 'title' }], { validateBeforeSave: false }, function(createError, docs) {
        assert.equal(createError, null);
        const doc = docs[0];
        doc.title = '';
        assert.ok(doc.validateSync(undefined, { validateModifiedOnly: true }).errors);
        doc.save({ validateModifiedOnly: true }, function(error) {
          assert.ok(error.errors);
          done();
        });
      });
    });

    it('validateModifiedOnly with pre existing validation error (gh-8091)', function() {
      const schema = mongoose.Schema({
        title: String,
        coverId: Number
      }, { validateModifiedOnly: true });

      const Model = db.model('Test', schema);

      return co(function*() {
        yield Model.collection.insertOne({ title: 'foo', coverId: parseFloat('not a number') });

        const doc = yield Model.findOne();
        doc.title = 'bar';
        // Should not throw
        yield doc.save();
      });
    });

    it('handles non-errors', function(done) {
      const schema = new Schema({
        name: { type: String, required: true }
      });

      schema.post('save', function(error, doc, next) {
        next(new Error('Catch all'));
      });

      schema.post('save', function(error, doc, next) {
        next(new Error('Catch all #2'));
      });

      const Model = db.model('Test', schema);

      Model.create({ name: 'test' }, function(error) {
        assert.ifError(error);
        done();
      });
    });
  });

  describe('bug fixes', function() {
    beforeEach(() => db.deleteModel(/.*/));

    it('single embedded schemas with populate (gh-3501)', function(done) {
      const PopulateMeSchema = new Schema({});

      const Child = db.model('Child', PopulateMeSchema);

      const SingleNestedSchema = new Schema({
        populateMeArray: [{
          type: Schema.Types.ObjectId,
          ref: 'Child'
        }]
      });

      const parentSchema = new Schema({
        singleNested: SingleNestedSchema
      });

      const P = db.model('Parent', parentSchema);

      Child.create([{}, {}], function(error, docs) {
        assert.ifError(error);
        const obj = {
          singleNested: { populateMeArray: [docs[0]._id, docs[1]._id] }
        };
        P.create(obj, function(error, doc) {
          assert.ifError(error);
          P.
            findById(doc._id).
            populate('singleNested.populateMeArray').
            exec(function(error, doc) {
              assert.ok(doc.singleNested.populateMeArray[0]._id);
              done();
            });
        });
      });
    });

    it('single embedded schemas with methods (gh-3534)', function() {
      const personSchema = new Schema({ name: String });
      personSchema.methods.firstName = function() {
        return this.name.substr(0, this.name.indexOf(' '));
      };

      const bandSchema = new Schema({ leadSinger: personSchema });
      const Band = db.model('Band', bandSchema);

      const gnr = new Band({ leadSinger: { name: 'Axl Rose' } });
      assert.equal(gnr.leadSinger.firstName(), 'Axl');
    });

    it('single embedded schemas with models (gh-3535)', function(done) {
      const personSchema = new Schema({ name: String });
      const Person = db.model('Person', personSchema);

      const bandSchema = new Schema({ leadSinger: personSchema });
      const Band = db.model('Band', bandSchema);

      const axl = new Person({ name: 'Axl Rose' });
      const gnr = new Band({ leadSinger: axl });

      gnr.save(function(error) {
        assert.ifError(error);
        assert.equal(gnr.leadSinger.name, 'Axl Rose');
        done();
      });
    });

    it('single embedded schemas with indexes (gh-3594)', function() {
      const personSchema = new Schema({ name: { type: String, unique: true } });

      const bandSchema = new Schema({ leadSinger: personSchema });

      assert.equal(bandSchema.indexes().length, 1);
      const index = bandSchema.indexes()[0];
      assert.deepEqual(index[0], { 'leadSinger.name': 1 });
      assert.ok(index[1].unique);
    });

    it('removing single embedded docs (gh-3596)', function(done) {
      const personSchema = new Schema({ name: String });

      const bandSchema = new Schema({ guitarist: personSchema, name: String });
      const Band = db.model('Band', bandSchema);

      const gnr = new Band({
        name: 'Guns N\' Roses',
        guitarist: { name: 'Slash' }
      });
      gnr.save(function(error, gnr) {
        assert.ifError(error);
        gnr.guitarist = undefined;
        gnr.save(function(error, gnr) {
          assert.ifError(error);
          assert.ok(!gnr.guitarist);
          done();
        });
      });
    });

    it('setting single embedded docs (gh-3601)', function(done) {
      const personSchema = new Schema({ name: String });

      const bandSchema = new Schema({ guitarist: personSchema, name: String });
      const Band = db.model('Band', bandSchema);

      const gnr = new Band({
        name: 'Guns N\' Roses',
        guitarist: { name: 'Slash' }
      });
      const velvetRevolver = new Band({
        name: 'Velvet Revolver'
      });
      velvetRevolver.guitarist = gnr.guitarist;
      velvetRevolver.save(function(error) {
        assert.ifError(error);
        assert.equal(velvetRevolver.guitarist.name, 'Slash');
        done();
      });
    });

    it('single embedded docs init obeys strict mode (gh-3642)', function(done) {
      const personSchema = new Schema({ name: String });

      const bandSchema = new Schema({ guitarist: personSchema, name: String });
      const Band = db.model('Band', bandSchema);

      const velvetRevolver = new Band({
        name: 'Velvet Revolver',
        guitarist: { name: 'Slash', realName: 'Saul Hudson' }
      });

      velvetRevolver.save(function(error) {
        assert.ifError(error);
        const query = { name: 'Velvet Revolver' };
        Band.collection.findOne(query, function(error, band) {
          assert.ifError(error);
          assert.ok(!band.guitarist.realName);
          done();
        });
      });
    });

    it('single embedded docs post hooks (gh-3679)', function(done) {
      const postHookCalls = [];
      const personSchema = new Schema({ name: String });
      personSchema.post('save', function() {
        postHookCalls.push(this);
      });

      const bandSchema = new Schema({ guitarist: personSchema, name: String });
      const Band = db.model('Band', bandSchema);
      const obj = { name: 'Guns N\' Roses', guitarist: { name: 'Slash' } };

      Band.create(obj, function(error) {
        assert.ifError(error);
        setTimeout(function() {
          assert.equal(postHookCalls.length, 1);
          assert.equal(postHookCalls[0].name, 'Slash');
          done();
        });
      });
    });

    it('single embedded docs .set() (gh-3686)', function(done) {
      const personSchema = new Schema({ name: String, realName: String });

      const bandSchema = new Schema({
        guitarist: personSchema,
        name: String
      });
      const Band = db.model('Band', bandSchema);
      const obj = {
        name: 'Guns N\' Roses',
        guitarist: { name: 'Slash', realName: 'Saul Hudson' }
      };

      Band.create(obj, function(error, gnr) {
        gnr.set('guitarist.name', 'Buckethead');
        gnr.save(function(error) {
          assert.ifError(error);
          assert.equal(gnr.guitarist.name, 'Buckethead');
          assert.equal(gnr.guitarist.realName, 'Saul Hudson');
          done();
        });
      });
    });

    it('single embedded docs with arrays pre hooks (gh-3680)', function(done) {
      const childSchema = new Schema({ count: Number });

      let preCalls = 0;
      childSchema.pre('save', function(next) {
        ++preCalls;
        next();
      });

      const SingleNestedSchema = new Schema({
        children: [childSchema]
      });

      const ParentSchema = new Schema({
        singleNested: SingleNestedSchema
      });

      const Parent = db.model('Parent', ParentSchema);
      const obj = { singleNested: { children: [{ count: 0 }] } };
      Parent.create(obj, function(error) {
        assert.ifError(error);
        assert.equal(preCalls, 1);
        done();
      });
    });

    it('nested single embedded doc validation (gh-3702)', function(done) {
      const childChildSchema = new Schema({ count: { type: Number, min: 1 } });
      const childSchema = new Schema({ child: childChildSchema });
      const parentSchema = new Schema({ child: childSchema });

      const Parent = db.model('Parent', parentSchema);
      const obj = { child: { child: { count: 0 } } };
      Parent.create(obj, function(error) {
        assert.ok(error);
        assert.ok(/ValidationError/.test(error.toString()));
        done();
      });
    });

    it('handles virtuals with dots correctly (gh-3618)', function() {
      const testSchema = new Schema({ nested: { type: Object, default: {} } });
      testSchema.virtual('nested.test').get(function() {
        return true;
      });

      const Test = db.model('Test', testSchema);

      const test = new Test();

      let doc = test.toObject({ getters: true, virtuals: true });
      delete doc._id;
      delete doc.id;
      assert.deepEqual(doc, { nested: { test: true } });

      doc = test.toObject({ getters: false, virtuals: true });
      delete doc._id;
      delete doc.id;
      assert.deepEqual(doc, { nested: { test: true } });
    });

    it('handles pushing with numeric keys (gh-3623)', function(done) {
      const schema = new Schema({
        array: [{
          1: {
            date: Date
          },
          2: {
            date: Date
          },
          3: {
            date: Date
          }
        }]
      });

      const MyModel = db.model('Test', schema);

      const doc = { array: [{ 2: {} }] };
      MyModel.collection.insertOne(doc, function(error) {
        assert.ifError(error);

        MyModel.findOne({ _id: doc._id }, function(error, doc) {
          assert.ifError(error);
          doc.array.push({ 2: {} });
          doc.save(function(error) {
            assert.ifError(error);
            done();
          });
        });
      });
    });

    it('execPopulate (gh-3753)', function(done) {
      const childSchema = new Schema({
        name: String
      });

      const parentSchema = new Schema({
        name: String,
        children: [{ type: ObjectId, ref: 'Child' }]
      });

      const Child = db.model('Child', childSchema);
      const Parent = db.model('Parent', parentSchema);

      Child.create({ name: 'Luke Skywalker' }, function(error, child) {
        assert.ifError(error);
        const doc = { name: 'Darth Vader', children: [child._id] };
        Parent.create(doc, function(error, doc) {
          Parent.findOne({ _id: doc._id }, function(error, doc) {
            assert.ifError(error);
            assert.ok(doc);
            doc.populate('children').execPopulate().then(function(doc) {
              assert.equal(doc.children.length, 1);
              assert.equal(doc.children[0].name, 'Luke Skywalker');
              done();
            });
          });
        });
      });
    });

    it('handles 0 for numeric subdoc ids (gh-3776)', function(done) {
      const personSchema = new Schema({
        _id: Number,
        name: String,
        age: Number,
        friends: [{ type: Number, ref: 'Person' }]
      });

      const Person = db.model('Person', personSchema);

      const people = [
        { _id: 0, name: 'Alice' },
        { _id: 1, name: 'Bob' }
      ];

      Person.create(people, function(error, people) {
        assert.ifError(error);
        const alice = people[0];
        alice.friends.push(people[1]);
        alice.save(function(error) {
          assert.ifError(error);
          done();
        });
      });
    });

    it('handles conflicting names (gh-3867)', function() {
      const testSchema = new Schema({
        name: {
          type: String,
          required: true
        },
        things: [{
          name: {
            type: String,
            required: true
          }
        }]
      });

      const M = db.model('Test', testSchema);

      const doc = M({
        things: [{}]
      });

      const fields = Object.keys(doc.validateSync().errors).sort();
      assert.deepEqual(fields, ['name', 'things.0.name']);
    });

    it('populate with lean (gh-3873)', function(done) {
      const companySchema = new mongoose.Schema({
        name: String,
        description: String,
        userCnt: { type: Number, default: 0, select: false }
      });

      const userSchema = new mongoose.Schema({
        name: String,
        company: { type: mongoose.Schema.Types.ObjectId, ref: 'Company' }
      });

      const Company = db.model('Company', companySchema);
      const User = db.model('User', userSchema);

      const company = new Company({ name: 'IniTech', userCnt: 1 });
      const user = new User({ name: 'Peter', company: company._id });

      company.save(function(error) {
        assert.ifError(error);
        user.save(function(error) {
          assert.ifError(error);
          next();
        });
      });

      function next() {
        const pop = { path: 'company', select: 'name', options: { lean: true } };
        User.find({}).populate(pop).exec(function(error, docs) {
          assert.ifError(error);
          assert.equal(docs.length, 1);
          assert.strictEqual(docs[0].company.userCnt, undefined);
          done();
        });
      }
    });

    it('init single nested subdoc with select (gh-3880)', function(done) {
      const childSchema = new mongoose.Schema({
        name: { type: String },
        friends: [{ type: String }]
      });

      const parentSchema = new mongoose.Schema({
        name: { type: String },
        child: childSchema
      });

      const Parent = db.model('Parent', parentSchema);
      const p = new Parent({
        name: 'Mufasa',
        child: {
          name: 'Simba',
          friends: ['Pumbaa', 'Timon', 'Nala']
        }
      });

      p.save(function(error) {
        assert.ifError(error);
        const fields = 'name child.name';
        Parent.findById(p._id).select(fields).exec(function(error, doc) {
          assert.ifError(error);
          assert.strictEqual(doc.child.friends, void 0);
          done();
        });
      });
    });

    it('single nested subdoc isModified() (gh-3910)', function(done) {
      let called = 0;

      const ChildSchema = new Schema({
        name: String
      });

      ChildSchema.pre('save', function(next) {
        assert.ok(this.isModified('name'));
        ++called;
        next();
      });

      const ParentSchema = new Schema({
        name: String,
        child: ChildSchema
      });

      const Parent = db.model('Parent', ParentSchema);

      const p = new Parent({
        name: 'Darth Vader',
        child: {
          name: 'Luke Skywalker'
        }
      });

      p.save(function(error) {
        assert.ifError(error);
        assert.strictEqual(called, 1);
        done();
      });
    });

    it('pre and post as schema keys (gh-3902)', function(done) {
      const schema = new mongoose.Schema({
        pre: String,
        post: String
      }, { versionKey: false });
      const MyModel = db.model('Test', schema);

      MyModel.create({ pre: 'test', post: 'test' }, function(error, doc) {
        assert.ifError(error);
        assert.deepEqual(utils.omit(doc.toObject(), '_id'),
          { pre: 'test', post: 'test' });
        done();
      });
    });

    it('manual population and isNew (gh-3982)', function(done) {
      const NestedModelSchema = new mongoose.Schema({
        field: String
      });

      const NestedModel = db.model('Test', NestedModelSchema);

      const ModelSchema = new mongoose.Schema({
        field: String,
        array: [{
          type: mongoose.Schema.ObjectId,
          ref: 'Test',
          required: true
        }]
      });

      const Model = db.model('Test1', ModelSchema);

      const nestedModel = new NestedModel({
        field: 'nestedModel'
      });

      nestedModel.save(function(error, nestedModel) {
        assert.ifError(error);
        Model.create({ array: [nestedModel._id] }, function(error, doc) {
          assert.ifError(error);
          Model.findById(doc._id).populate('array').exec(function(error, doc) {
            assert.ifError(error);
            doc.array.push(nestedModel);
            assert.strictEqual(doc.isNew, false);
            assert.strictEqual(doc.array[0].isNew, false);
            assert.strictEqual(doc.array[1].isNew, false);
            assert.strictEqual(nestedModel.isNew, false);
            done();
          });
        });
      });
    });

    it('manual population with refPath (gh-7070)', function() {
      const ChildModelSchema = new mongoose.Schema({
        name: String
      });

      const ChildModel = db.model('Child', ChildModelSchema);

      const ParentModelSchema = new mongoose.Schema({
        model: String,
        childId: { type: mongoose.ObjectId, refPath: 'model' },
        otherId: mongoose.ObjectId
      });

      const ParentModel = db.model('Parent', ParentModelSchema);

      return co(function*() {
        const child = yield ChildModel.create({ name: 'test' });

        let parent = yield ParentModel.create({
          model: 'Child',
          childId: child._id
        });

        parent = yield ParentModel.findOne();

        parent.childId = child;
        parent.otherId = child;

        assert.equal(parent.childId.name, 'test');
        assert.ok(parent.otherId instanceof mongoose.Types.ObjectId);
      });
    });

    it('doesnt skipId for single nested subdocs (gh-4008)', function(done) {
      const childSchema = new Schema({
        name: String
      });

      const parentSchema = new Schema({
        child: childSchema
      });

      const Parent = db.model('Parent', parentSchema);

      Parent.create({ child: { name: 'My child' } }, function(error, doc) {
        assert.ifError(error);
        Parent.collection.findOne({ _id: doc._id }, function(error, doc) {
          assert.ifError(error);
          assert.ok(doc.child._id);
          done();
        });
      });
    });

    it('single embedded docs with $near (gh-4014)', function(done) {
      const schema = new mongoose.Schema({
        placeName: String
      });

      const geoSchema = new mongoose.Schema({
        type: {
          type: String,
          enum: 'Point',
          default: 'Point'
        },
        coordinates: {
          type: [Number],
          default: [0, 0]
        }
      });

      schema.add({ geo: geoSchema });
      schema.index({ geo: '2dsphere' });

      const MyModel = db.model('Test', schema);

      MyModel.on('index', function(err) {
        assert.ifError(err);

        MyModel.
          where('geo').near({ center: [50, 50], spherical: true }).
          exec(function(err) {
            assert.ifError(err);
            done();
          });
      });
    });

    it('skip validation if required returns false (gh-4094)', function() {
      const schema = new Schema({
        div: {
          type: Number,
          required: function() { return false; },
          validate: function(v) { return !!v; }
        }
      });
      const Model = db.model('Test', schema);
      const m = new Model();
      assert.ifError(m.validateSync());
    });

    it('ability to overwrite array default (gh-4109)', function(done) {
      const schema = new Schema({
        names: {
          type: [String],
          default: void 0
        }
      });

      const Model = db.model('Test', schema);
      const m = new Model();
      assert.ok(!m.names);
      m.save(function(error, m) {
        assert.ifError(error);
        Model.collection.findOne({ _id: m._id }, function(error, doc) {
          assert.ifError(error);
          assert.ok(!('names' in doc));
          done();
        });
      });
    });

    it('validation works when setting array index (gh-3816)', function(done) {
      const mySchema = new mongoose.Schema({
        items: [
          { month: Number, date: Date }
        ]
      });

      const Test = db.model('test', mySchema);

      const a = [
        { month: 0, date: new Date() },
        { month: 1, date: new Date() }
      ];
      Test.create({ items: a }, function(error, doc) {
        assert.ifError(error);
        Test.findById(doc._id).exec(function(error, doc) {
          assert.ifError(error);
          assert.ok(doc);
          doc.items[0] = {
            month: 5,
            date: new Date()
          };
          doc.markModified('items');
          doc.save(function(error) {
            assert.ifError(error);
            done();
          });
        });
      });
    });

    it('validateSync works when setting array index nested (gh-5389)', function(done) {
      const childSchema = new mongoose.Schema({
        _id: false,
        name: String,
        age: Number
      });

      const schema = new mongoose.Schema({
        name: String,
        children: [childSchema]
      });

      const Model = db.model('Test', schema);

      Model.
        create({
          name: 'test',
          children: [
            { name: 'test-child', age: 24 }
          ]
        }).
        then(function(doc) {
          return Model.findById(doc._id);
        }).
        then(function(doc) {
          doc.children[0] = { name: 'updated-child', age: 53 };
          const errors = doc.validateSync();
          assert.ok(!errors);
          done();
        }).
        catch(done);
    });

    it('single embedded with defaults have $parent (gh-4115)', function() {
      const ChildSchema = new Schema({
        name: {
          type: String,
          default: 'child'
        }
      });

      const ParentSchema = new Schema({
        child: {
          type: ChildSchema,
          default: {}
        }
      });

      const Parent = db.model('Parent', ParentSchema);

      const p = new Parent();
      assert.equal(p.child.$parent, p);
    });

    it('removing parent doc calls remove hooks on subdocs (gh-2348) (gh-4566)', function(done) {
      const ChildSchema = new Schema({
        name: String
      });

      const called = {};
      ChildSchema.pre('remove', function(next) {
        called[this.name] = true;
        next();
      });

      const ParentSchema = new Schema({
        children: [ChildSchema],
        child: ChildSchema
      });

      const Parent = db.model('Parent', ParentSchema);

      const doc = {
        children: [{ name: 'Jacen' }, { name: 'Jaina' }],
        child: { name: 'Anakin' }
      };
      Parent.create(doc, function(error, doc) {
        assert.ifError(error);
        doc.remove(function(error, doc) {
          assert.ifError(error);
          assert.deepEqual(called, {
            Jacen: true,
            Jaina: true,
            Anakin: true
          });
          const arr = doc.children.toObject().map(function(v) { return v.name; });
          assert.deepEqual(arr, ['Jacen', 'Jaina']);
          assert.equal(doc.child.name, 'Anakin');
          done();
        });
      });
    });

    it('strings of length 12 are valid oids (gh-3365)', function(done) {
      const schema = new Schema({ myId: mongoose.Schema.Types.ObjectId });
      const M = db.model('Test', schema);
      const doc = new M({ myId: 'blablablabla' });
      doc.validate(function(error) {
        assert.ifError(error);
        done();
      });
    });

    it('set() empty obj unmodifies subpaths (gh-4182)', function(done) {
      const omeletteSchema = new Schema({
        topping: {
          meat: {
            type: String,
            enum: ['bacon', 'sausage']
          },
          cheese: Boolean
        }
      });
      const Omelette = db.model('Test', omeletteSchema);
      const doc = new Omelette({
        topping: {
          meat: 'bacon',
          cheese: true
        }
      });
      doc.topping = {};
      doc.save(function(error) {
        assert.ifError(error);
        assert.strictEqual(doc.topping.meat, void 0);
        done();
      });
    });

    it('emits cb errors on model for save (gh-3499)', function(done) {
      const testSchema = new Schema({ name: String });

      const Test = db.model('Test', testSchema);

      Test.on('error', function(error) {
        assert.equal(error.message, 'fail!');
        done();
      });

      new Test({}).save(function() {
        throw new Error('fail!');
      });
    });

    it('emits cb errors on model for save with hooks (gh-3499)', function(done) {
      const testSchema = new Schema({ name: String });

      testSchema.pre('save', function(next) {
        next();
      });

      testSchema.post('save', function(doc, next) {
        next();
      });

      const Test = db.model('Test', testSchema);

      Test.on('error', function(error) {
        assert.equal(error.message, 'fail!');
        done();
      });

      new Test({}).save(function() {
        throw new Error('fail!');
      });
    });

    it('emits cb errors on model for find() (gh-3499)', function(done) {
      const testSchema = new Schema({ name: String });

      const Test = db.model('Test', testSchema);

      Test.on('error', function(error) {
        assert.equal(error.message, 'fail!');
        done();
      });

      Test.find({}, function() {
        throw new Error('fail!');
      });
    });

    it('emits cb errors on model for find() + hooks (gh-3499)', function(done) {
      const testSchema = new Schema({ name: String });

      testSchema.post('find', function(results, next) {
        assert.equal(results.length, 0);
        next();
      });

      const Test = db.model('Test', testSchema);

      Test.on('error', function(error) {
        assert.equal(error.message, 'fail!');
        done();
      });

      Test.find({}, function() {
        throw new Error('fail!');
      });
    });

    it('clears subpaths when removing single nested (gh-4216)', function(done) {
      const RecurrenceSchema = new Schema({
        frequency: Number,
        interval: {
          type: String,
          enum: ['days', 'weeks', 'months', 'years']
        }
      }, { _id: false });

      const EventSchema = new Schema({
        name: {
          type: String,
          trim: true
        },
        recurrence: RecurrenceSchema
      });

      const Event = db.model('Test', EventSchema);
      const ev = new Event({
        name: 'test',
        recurrence: { frequency: 2, interval: 'days' }
      });
      ev.recurrence = null;
      ev.save(function(error) {
        assert.ifError(error);
        done();
      });
    });

    it('using validator.isEmail as a validator (gh-4064) (gh-4084)', function(done) {
      const schema = new Schema({
        email: { type: String, validate: validator.isEmail }
      });

      const MyModel = db.model('Test', schema);

      MyModel.create({ email: 'invalid' }, function(error) {
        assert.ok(error);
        assert.ok(error.errors['email']);
        done();
      });
    });

    it('setting path to empty object works (gh-4218)', function() {
      const schema = new Schema({
        object: {
          nested: {
            field1: { type: Number, default: 1 }
          }
        }
      });

      const MyModel = db.model('Test', schema);

      return co(function*() {
        let doc = yield MyModel.create({});
        doc.object.nested = {};
        yield doc.save();
        doc = yield MyModel.collection.findOne({ _id: doc._id });
        assert.deepEqual(doc.object.nested, {});
      });
    });

    it('setting path to object with strict and no paths in the schema (gh-6436) (gh-4218)', function() {
      const schema = new Schema({
        object: {
          nested: {
            field1: { type: Number, default: 1 }
          }
        }
      });

      const MyModel = db.model('Test', schema);

      return co(function*() {
        let doc = yield MyModel.create({});
        doc.object.nested = { field2: 'foo' }; // `field2` not in the schema
        yield doc.save();
        doc = yield MyModel.collection.findOne({ _id: doc._id });
        assert.deepEqual(doc.object.nested, {});
      });
    });

    it('minimize + empty object (gh-4337)', function() {
      const SomeModelSchema = new mongoose.Schema({}, {
        minimize: false
      });

      const SomeModel = db.model('Test', SomeModelSchema);

      assert.doesNotThrow(function() {
        new SomeModel({});
      });
    });

    it('directModifiedPaths() (gh-7373)', function() {
      const schema = new Schema({ foo: String, nested: { bar: String } });
      const Model = db.model('Test', schema);

      return co(function*() {
        yield Model.create({ foo: 'original', nested: { bar: 'original' } });

        const doc = yield Model.findOne();
        doc.nested.bar = 'modified';

        assert.deepEqual(doc.directModifiedPaths(), ['nested.bar']);
        assert.deepEqual(doc.modifiedPaths().sort(), ['nested', 'nested.bar']);
      });
    });

    describe('modifiedPaths', function() {
      it('doesnt markModified child paths if parent is modified (gh-4224)', function(done) {
        const childSchema = new Schema({
          name: String
        });
        const parentSchema = new Schema({
          child: childSchema
        });

        const Parent = db.model('Test', parentSchema);
        Parent.create({ child: { name: 'Jacen' } }, function(error, doc) {
          assert.ifError(error);
          doc.child = { name: 'Jaina' };
          doc.child.name = 'Anakin';
          assert.deepEqual(doc.modifiedPaths(), ['child']);
          assert.ok(doc.isModified('child.name'));
          done();
        });
      });

      it('includeChildren option (gh-6134)', function() {
        const personSchema = new mongoose.Schema({
          name: { type: String },
          colors: {
            primary: {
              type: String,
              default: 'white',
              enum: ['blue', 'green', 'red', 'purple', 'yellow']
            }
          }
        });

        const Person = db.model('Person', personSchema);

        const luke = new Person({
          name: 'Luke',
          colors: {
            primary: 'blue'
          }
        });
        assert.deepEqual(luke.modifiedPaths(), ['name', 'colors', 'colors.primary']);

        const obiwan = new Person({ name: 'Obi-Wan' });
        obiwan.colors.primary = 'blue';
        assert.deepEqual(obiwan.modifiedPaths(), ['name', 'colors', 'colors.primary']);

        const anakin = new Person({ name: 'Anakin' });
        anakin.colors = { primary: 'blue' };
        assert.deepEqual(anakin.modifiedPaths({ includeChildren: true }), ['name', 'colors', 'colors.primary']);
      });

      it('includeChildren option with arrays (gh-5904)', function() {
        const teamSchema = new mongoose.Schema({
          name: String,
          colors: {
            primary: {
              type: String,
              enum: ['blue', 'green', 'red', 'purple', 'yellow', 'white', 'black']
            }
          },
          members: [{
            name: String
          }]
        });

        const Team = db.model('Team', teamSchema);

        const jedis = new Team({
          name: 'Jedis',
          colors: {
            primary: 'blue'
          },
          members: [{ name: 'luke' }]
        });

        const paths = jedis.modifiedPaths({ includeChildren: true });
        assert.deepEqual(paths, [
          'name',
          'colors',
          'colors.primary',
          'members',
          'members.0',
          'members.0.name'
        ]);
      });

      it('1 level down nested paths get marked modified on initial set (gh-7313) (gh-6944)', function() {
        const testSchema = new Schema({
          name: {
            first: String,
            last: String
          },
          relatives: {
            aunt: {
              name: String
            },
            uncle: {
              name: String
            }
          }
        });
        const M = db.model('Test', testSchema);

        const doc = new M({
          name: { first: 'A', last: 'B' },
          relatives: {
            aunt: { name: 'foo' },
            uncle: { name: 'bar' }
          }
        });

        assert.ok(doc.modifiedPaths().indexOf('name.first') !== -1);
        assert.ok(doc.modifiedPaths().indexOf('name.last') !== -1);
        assert.ok(doc.modifiedPaths().indexOf('relatives.aunt') !== -1);
        assert.ok(doc.modifiedPaths().indexOf('relatives.uncle') !== -1);

        return Promise.resolve();
      });
    });

    it('single nested isNew (gh-4369)', function(done) {
      const childSchema = new Schema({
        name: String
      });
      const parentSchema = new Schema({
        child: childSchema
      });

      const Parent = db.model('Test', parentSchema);
      let remaining = 2;

      const doc = new Parent({ child: { name: 'Jacen' } });
      doc.child.on('isNew', function(val) {
        assert.ok(!val);
        assert.ok(!doc.child.isNew);
        --remaining || done();
      });

      doc.save(function(error, doc) {
        assert.ifError(error);
        assert.ok(!doc.child.isNew);
        --remaining || done();
      });
    });

    it('deep default array values (gh-4540)', function() {
      const schema = new Schema({
        arr: [{
          test: {
            type: Array,
            default: ['test']
          }
        }]
      });
      assert.doesNotThrow(function() {
        db.model('Test', schema);
      });
    });

    it('default values with subdoc array (gh-4390)', function(done) {
      const childSchema = new Schema({
        name: String
      });
      const parentSchema = new Schema({
        child: [childSchema]
      });

      parentSchema.path('child').default([{ name: 'test' }]);

      const Parent = db.model('Parent', parentSchema);

      Parent.create({}, function(error, doc) {
        assert.ifError(error);
        const arr = doc.toObject().child.map(function(doc) {
          assert.ok(doc._id);
          delete doc._id;
          return doc;
        });
        assert.deepEqual(arr, [{ name: 'test' }]);
        done();
      });
    });

    it('handles invalid dates (gh-4404)', function(done) {
      const testSchema = new Schema({
        date: Date
      });

      const Test = db.model('Test', testSchema);

      Test.create({ date: new Date('invalid date') }, function(error) {
        assert.ok(error);
        assert.equal(error.errors['date'].name, 'CastError');
        done();
      });
    });

    it('setting array subpath (gh-4472)', function() {
      const ChildSchema = new mongoose.Schema({
        name: String,
        age: Number
      }, { _id: false });

      const ParentSchema = new mongoose.Schema({
        data: {
          children: [ChildSchema]
        }
      });

      const Parent = db.model('Parent', ParentSchema);

      const p = new Parent();
      p.set('data.children.0', {
        name: 'Bob',
        age: 900
      });

      assert.deepEqual(p.toObject().data.children, [{ name: 'Bob', age: 900 }]);
    });

    it('ignore paths (gh-4480)', function() {
      const TestSchema = new Schema({
        name: { type: String, required: true }
      });

      const Test = db.model('Parent', TestSchema);

      return co(function*() {
        yield Test.create({ name: 'val' });

        let doc = yield Test.findOne();

        doc.name = null;
        doc.$ignore('name');

        yield doc.save();

        doc = yield Test.findById(doc._id);

        assert.equal(doc.name, 'val');
      });
    });

    it('ignore subdocs paths (gh-4480) (gh-6152)', function() {
      const childSchema = new Schema({
        name: { type: String, required: true }
      });
      const testSchema = new Schema({
        child: childSchema,
        children: [childSchema]
      });

      const Test = db.model('Test', testSchema);

      return co(function*() {
        yield Test.create({
          child: { name: 'testSingle' },
          children: [{ name: 'testArr' }]
        });

        let doc = yield Test.findOne();
        doc.child.name = null;
        doc.child.$ignore('name');

        yield doc.save();

        doc = yield Test.findById(doc._id);

        assert.equal(doc.child.name, 'testSingle');

        doc.children[0].name = null;
        doc.children[0].$ignore('name');

        yield doc.save();

        doc = yield Test.findById(doc._id);

        assert.equal(doc.children[0].name, 'testArr');
      });
    });

    it('composite _ids (gh-4542)', function(done) {
      const schema = new Schema({
        _id: {
          key1: String,
          key2: String
        },
        content: String
      });

      const Model = db.model('Test', schema);

      const object = new Model();
      object._id = { key1: 'foo', key2: 'bar' };
      object.save().
        then(function(obj) {
          obj.content = 'Hello';
          return obj.save();
        }).
        then(function(obj) {
          return Model.findOne({ _id: obj._id });
        }).
        then(function(obj) {
          assert.equal(obj.content, 'Hello');
          done();
        }).
        catch(done);
    });

    it('validateSync with undefined and conditional required (gh-4607)', function() {
      const schema = new mongoose.Schema({
        type: mongoose.SchemaTypes.Number,
        conditional: {
          type: mongoose.SchemaTypes.String,
          required: function() {
            return this.type === 1;
          },
          maxlength: 128
        }
      });

      const Model = db.model('Test', schema);

      assert.doesNotThrow(function() {
        new Model({
          type: 2,
          conditional: void 0
        }).validateSync();
      });
    });

    it('conditional required on single nested (gh-4663)', function() {
      const childSchema = new Schema({
        name: String
      });
      const schema = new Schema({
        child: {
          type: childSchema,
          required: function() {
            assert.equal(this.child.name, 'test');
          }
        }
      });

      const M = db.model('Test', schema);

      const err = new M({ child: { name: 'test' } }).validateSync();
      assert.ifError(err);
    });

    it('setting full path under single nested schema works (gh-4578) (gh-4528)', function(done) {
      const ChildSchema = new mongoose.Schema({
        age: Number
      });

      const ParentSchema = new mongoose.Schema({
        age: Number,
        family: {
          child: ChildSchema
        }
      });

      const M = db.model('Test', ParentSchema);

      M.create({ age: 45 }, function(error, doc) {
        assert.ifError(error);
        assert.ok(!doc.family.child);
        doc.set('family.child.age', 15);
        assert.ok(doc.family.child.schema);
        assert.ok(doc.isModified('family.child'));
        assert.ok(doc.isModified('family.child.age'));
        assert.equal(doc.family.child.toObject().age, 15);
        done();
      });
    });

    it('setting a nested path retains nested modified paths (gh-5206)', function(done) {
      const testSchema = new mongoose.Schema({
        name: String,
        surnames: {
          docarray: [{ name: String }]
        }
      });

      const Cat = db.model('Cat', testSchema);

      const kitty = new Cat({
        name: 'Test',
        surnames: {
          docarray: [{ name: 'test1' }, { name: 'test2' }]
        }
      });

      kitty.save(function(error) {
        assert.ifError(error);

        kitty.surnames = {
          docarray: [{ name: 'test1' }, { name: 'test2' }, { name: 'test3' }]
        };

        assert.deepEqual(kitty.modifiedPaths(),
          ['surnames', 'surnames.docarray']);
        done();
      });
    });

    it('toObject() does not depopulate top level (gh-3057)', function() {
      const Cat = db.model('Cat', { name: String });
      const Human = db.model('Person', {
        name: String,
        petCat: { type: mongoose.Schema.Types.ObjectId, ref: 'Cat' }
      });

      const kitty = new Cat({ name: 'Zildjian' });
      const person = new Human({ name: 'Val', petCat: kitty });

      assert.equal(kitty.toObject({ depopulate: true }).name, 'Zildjian');
      assert.ok(!person.toObject({ depopulate: true }).petCat.name);
    });

    it('toObject() respects schema-level depopulate (gh-6313)', function() {
      const personSchema = Schema({
        name: String,
        car: {
          type: Schema.Types.ObjectId,
          ref: 'Car'
        }
      });

      personSchema.set('toObject', {
        depopulate: true
      });

      const carSchema = Schema({
        name: String
      });

      const Car = db.model('Car', carSchema);
      const Person = db.model('Person', personSchema);

      const car = new Car({
        name: 'Ford'
      });

      const person = new Person({
        name: 'John',
        car: car
      });

      assert.equal(person.toObject().car.toHexString(), car._id.toHexString());
    });

    it('single nested doc conditional required (gh-4654)', function(done) {
      const ProfileSchema = new Schema({
        firstName: String,
        lastName: String
      });

      function validator() {
        assert.equal(this.email, 'test');
        return true;
      }

      const UserSchema = new Schema({
        email: String,
        profile: {
          type: ProfileSchema,
          required: [validator, 'profile required']
        }
      });

      const User = db.model('User', UserSchema);
      User.create({ email: 'test' }, function(error) {
        assert.equal(error.errors['profile'].message, 'profile required');
        done();
      });
    });

    it('handles setting single nested schema to equal value (gh-4676)', function(done) {
      const companySchema = new mongoose.Schema({
        _id: false,
        name: String,
        description: String
      });

      const userSchema = new mongoose.Schema({
        name: String,
        company: companySchema
      });

      const User = db.model('User', userSchema);

      const user = new User({ company: { name: 'Test' } });
      user.save(function(error) {
        assert.ifError(error);
        user.company.description = 'test';
        assert.ok(user.isModified('company'));
        user.company = user.company;
        assert.ok(user.isModified('company'));
        done();
      });
    });

    it('handles setting single nested doc to null after setting (gh-4766)', function(done) {
      const EntitySchema = new Schema({
        company: {
          type: String,
          required: true
        },
        name: {
          type: String,
          required: false
        },
        email: {
          type: String,
          required: false
        }
      }, { _id: false, id: false });

      const ShipmentSchema = new Schema({
        entity: {
          shipper: {
            type: EntitySchema,
            required: false
          },
          manufacturer: {
            type: EntitySchema,
            required: false
          }
        }
      });

      const Shipment = db.model('Test', ShipmentSchema);
      const doc = new Shipment({
        entity: {
          shipper: null,
          manufacturer: {
            company: 'test',
            name: 'test',
            email: 'test@email'
          }
        }
      });

      doc.save().
        then(function() { return Shipment.findById(doc._id); }).
        then(function(shipment) {
          shipment.entity = shipment.entity;
          shipment.entity.manufacturer = null;
          return shipment.save();
        }).
        then(function() {
          done();
        }).
        catch(done);
    });

    it('buffers with subtypes as ids (gh-4506)', function(done) {
      const uuid = require('uuid');

      const UserSchema = new mongoose.Schema({
        _id: {
          type: Buffer,
          default: function() {
            return mongoose.Types.Buffer(uuid.parse(uuid.v4())).toObject(4);
          },
          required: true
        },
        email: {
          type: String,
          lowercase: true,
          required: true
        },
        name: String
      });

      const User = db.model('User', UserSchema);

      const user = new User({
        email: 'me@email.com',
        name: 'My name'
      });

      user.save().
        then(function() {
          return User.findOne({ email: 'me@email.com' });
        }).
        then(function(user) {
          user.name = 'other';
          return user.save();
        }).
        then(function() {
          return User.findOne({ email: 'me@email.com' });
        }).
        then(function(doc) {
          assert.equal(doc.name, 'other');
          done();
        }).
        catch(done);
    });

    it('embedded docs dont mark parent as invalid (gh-4681)', function(done) {
      const NestedSchema = new mongoose.Schema({
        nestedName: { type: String, required: true },
        createdAt: { type: Date, required: true }
      });
      const RootSchema = new mongoose.Schema({
        rootName: String,
        nested: { type: [NestedSchema] }
      });

      const Root = db.model('Test', RootSchema);
      const root = new Root({ rootName: 'root', nested: [{ }] });
      root.save(function(error) {
        assert.ok(error);
        assert.deepEqual(Object.keys(error.errors).sort(),
          ['nested.0.createdAt', 'nested.0.nestedName']);
        done();
      });
    });

    it('should depopulate the shard key when saving (gh-4658)', function(done) {
      const ChildSchema = new mongoose.Schema({
        name: String
      });

      const ChildModel = db.model('Child', ChildSchema);

      const ParentSchema = new mongoose.Schema({
        name: String,
        child: { type: Schema.Types.ObjectId, ref: 'Child' }
      }, { shardKey: { child: 1, _id: 1 } });

      const ParentModel = db.model('Parent', ParentSchema);

      ChildModel.create({ name: 'Luke' }).
        then(function(child) {
          const p = new ParentModel({ name: 'Vader' });
          p.child = child;
          return p.save();
        }).
        then(function(p) {
          p.name = 'Anakin';
          return p.save();
        }).
        then(function(p) {
          return ParentModel.findById(p);
        }).
        then(function(doc) {
          assert.equal(doc.name, 'Anakin');
          done();
        }).
        catch(done);
    });

    it('handles setting virtual subpaths (gh-4716)', function() {
      const childSchema = new Schema({
        name: { type: String, default: 'John' },
        favorites: {
          color: {
            type: String,
            default: 'Blue'
          }
        }
      });

      const parentSchema = new Schema({
        name: { type: String },
        children: {
          type: [childSchema],
          default: [{}]
        }
      });

      parentSchema.virtual('favorites').set(function(v) {
        return this.children[0].set('favorites', v);
      }).get(function() {
        return this.children[0].get('favorites');
      });

      const Parent = db.model('Parent', parentSchema);
      const p = new Parent({ name: 'Anakin' });
      p.set('children.0.name', 'Leah');
      p.set('favorites.color', 'Red');
      assert.equal(p.children[0].favorites.color, 'Red');
    });

    it('handles selected nested elements with defaults (gh-4739)', function(done) {
      const userSchema = new Schema({
        preferences: {
          sleep: { type: Boolean, default: false },
          test: { type: Boolean, default: true }
        },
        name: String
      });

      const User = db.model('User', userSchema);

      const user = { name: 'test' };
      User.collection.insertOne(user, function(error) {
        assert.ifError(error);
        User.findById(user, { 'preferences.sleep': 1, name: 1 }, function(error, user) {
          assert.ifError(error);
          assert.strictEqual(user.preferences.sleep, false);
          assert.ok(!user.preferences.test);
          done();
        });
      });
    });

    it('handles mark valid in subdocs correctly (gh-4778)', function() {
      const SubSchema = new mongoose.Schema({
        field: {
          nestedField: {
            type: mongoose.Schema.ObjectId,
            required: false
          }
        }
      }, { _id: false, id: false });

      const Model2Schema = new mongoose.Schema({
        sub: {
          type: SubSchema,
          required: false
        }
      });
      const Model2 = db.model('Test', Model2Schema);

      const doc = new Model2({
        sub: {}
      });

      doc.sub.field.nestedField = { };
      doc.sub.field.nestedField = '574b69d0d9daf106aaa62974';
      assert.ok(!doc.validateSync());
    });

    it('timestamps set to false works (gh-7074)', function() {
      const schema = new Schema({ name: String }, { timestamps: false });
      const Test = db.model('Test', schema);
      return co(function*() {
        const doc = yield Test.create({ name: 'test' });
        assert.strictEqual(doc.updatedAt, undefined);
        assert.strictEqual(doc.createdAt, undefined);
      });
    });

    it('timestamps with nested paths (gh-5051)', function(done) {
      const schema = new Schema({ props: {} }, {
        timestamps: {
          createdAt: 'props.createdAt',
          updatedAt: 'props.updatedAt'
        }
      });

      const M = db.model('Test', schema);
      const now = Date.now();
      M.create({}, function(error, doc) {
        assert.ok(doc.props.createdAt);
        assert.ok(doc.props.createdAt instanceof Date);
        assert.ok(doc.props.createdAt.valueOf() >= now);
        assert.ok(doc.props.updatedAt);
        assert.ok(doc.props.updatedAt instanceof Date);
        assert.ok(doc.props.updatedAt.valueOf() >= now);
        done();
      });
    });

    it('Declaring defaults in your schema with timestamps defined (gh-6024)', function() {
      const schemaDefinition = {
        name: String,
        misc: {
          hometown: String,
          isAlive: { type: Boolean, default: true }
        }
      };

      const schemaWithTimestamps = new Schema(schemaDefinition, { timestamps: { createdAt: 'misc.createdAt' } });
      const PersonWithTimestamps = db.model('Person', schemaWithTimestamps);
      const dude = new PersonWithTimestamps({ name: 'Keanu', misc: { hometown: 'Beirut' } });
      assert.equal(dude.misc.isAlive, true);
    });

    it('supports $where in pre save hook (gh-4004)', function(done) {
      const Promise = global.Promise;

      const schema = new Schema({
        name: String
      }, { timestamps: true, versionKey: null });

      schema.pre('save', function(next) {
        this.$where = { updatedAt: this.updatedAt };
        next();
      });

      schema.post('save', function(error, res, next) {
        assert.ok(error instanceof MongooseError.DocumentNotFoundError);
        assert.ok(error.message.indexOf('Test') !== -1, error.message);

        error = new Error('Somebody else updated the document!');
        next(error);
      });

      const MyModel = db.model('Test', schema);

      MyModel.create({ name: 'test' }).
        then(function() {
          return Promise.all([
            MyModel.findOne(),
            MyModel.findOne()
          ]);
        }).
        then(function(docs) {
          docs[0].name = 'test2';
          return Promise.all([
            docs[0].save(),
            Promise.resolve(docs[1])
          ]);
        }).
        then(function(docs) {
          docs[1].name = 'test3';
          return docs[1].save();
        }).
        then(function() {
          done(new Error('Should not get here'));
        }).
        catch(function(error) {
          assert.equal(error.message, 'Somebody else updated the document!');
          done();
        });
    });

    it('toObject() with buffer and minimize (gh-4800)', function(done) {
      const TestSchema = new mongoose.Schema({ buf: Buffer }, {
        toObject: {
          virtuals: true,
          getters: true
        }
      });

      const Test = db.model('Test', TestSchema);

      Test.create({ buf: Buffer.from('abcd') }).
        then(function(doc) {
          return Test.findById(doc._id);
        }).
        then(function(doc) {
          assert.doesNotThrow(function() {
            require('util').inspect(doc);
          });
          done();
        }).
        catch(done);
    });

    it('buffer subtype prop (gh-5530)', function() {
      const TestSchema = new mongoose.Schema({
        uuid: {
          type: Buffer,
          subtype: 4
        }
      });

      const Test = db.model('Test', TestSchema);

      const doc = new Test({ uuid: 'test1' });
      assert.equal(doc.uuid._subtype, 4);
    });

    it('runs validate hooks on single nested subdocs if not directly modified (gh-3884)', function(done) {
      const childSchema = new Schema({
        name: { type: String },
        friends: [{ type: String }]
      });
      let count = 0;

      childSchema.pre('validate', function(next) {
        ++count;
        next();
      });

      const parentSchema = new Schema({
        name: { type: String },
        child: childSchema
      });

      const Parent = db.model('Parent', parentSchema);

      const p = new Parent({
        name: 'Mufasa',
        child: {
          name: 'Simba',
          friends: ['Pumbaa', 'Timon', 'Nala']
        }
      });

      p.save().
        then(function(p) {
          assert.equal(count, 1);
          p.child.friends.push('Rafiki');
          return p.save();
        }).
        then(function() {
          assert.equal(count, 2);
          done();
        }).
        catch(done);
    });

    it('runs validate hooks on arrays subdocs if not directly modified (gh-5861)', function(done) {
      const childSchema = new Schema({
        name: { type: String },
        friends: [{ type: String }]
      });
      let count = 0;

      childSchema.pre('validate', function(next) {
        ++count;
        next();
      });

      const parentSchema = new Schema({
        name: { type: String },
        children: [childSchema]
      });

      const Parent = db.model('Parent', parentSchema);

      const p = new Parent({
        name: 'Mufasa',
        children: [{
          name: 'Simba',
          friends: ['Pumbaa', 'Timon', 'Nala']
        }]
      });

      p.save().
        then(function(p) {
          assert.equal(count, 1);
          p.children[0].friends.push('Rafiki');
          return p.save();
        }).
        then(function() {
          assert.equal(count, 2);
          done();
        }).
        catch(done);
    });

    it('does not run schema type validator on single nested if not direct modified (gh-5885)', function() {
      let childValidateCalls = 0;
      const childSchema = new Schema({
        name: String,
        otherProp: {
          type: String,
          validate: () => {
            ++childValidateCalls;
            return true;
          }
        }
      });

      let validateCalls = 0;
      const parentSchema = new Schema({
        child: {
          type: childSchema,
          validate: () => {
            ++validateCalls;
            return true;
          }
        }
      });

      return co(function*() {
        const Parent = db.model('Parent', parentSchema);

        const doc = yield Parent.create({
          child: {
            name: 'test',
            otherProp: 'test'
          }
        });

        assert.equal(childValidateCalls, 1);
        assert.equal(validateCalls, 1);
        childValidateCalls = 0;
        validateCalls = 0;

        doc.set('child.name', 'test2');
        yield doc.validate();

        assert.equal(childValidateCalls, 0);
        assert.equal(validateCalls, 0);
      });
    });

    it('runs schema type validator on single nested if parent has default (gh-7493)', function() {
      const childSchema = new Schema({
        test: String
      });
      const parentSchema = new Schema({
        child: {
          type: childSchema,
          default: {},
          validate: () => false
        }
      });
      const Parent = db.model('Test', parentSchema);

      const parentDoc = new Parent({});

      parentDoc.child.test = 'foo';

      const err = parentDoc.validateSync();
      assert.ok(err);
      assert.ok(err.errors['child']);
      return Promise.resolve();
    });

    it('does not overwrite when setting nested (gh-4793)', function() {
      const grandchildSchema = new mongoose.Schema();
      grandchildSchema.method({
        foo: function() { return 'bar'; }
      });
      const Grandchild = db.model('Test', grandchildSchema);

      const childSchema = new mongoose.Schema({
        grandchild: grandchildSchema
      });
      const Child = db.model('Child', childSchema);

      const parentSchema = new mongoose.Schema({
        children: [childSchema]
      });
      const Parent = db.model('Parent', parentSchema);

      const grandchild = new Grandchild();
      const child = new Child({ grandchild: grandchild });

      assert.equal(child.grandchild.foo(), 'bar');

      const p = new Parent({ children: [child] });

      assert.equal(child.grandchild.foo(), 'bar');
      assert.equal(p.children[0].grandchild.foo(), 'bar');
    });

    it('hooks/middleware for custom methods (gh-6385) (gh-7456)', function() {
      const mySchema = new Schema({
        name: String
      });

      mySchema.methods.foo = function(cb) {
        return cb(null, this.name);
      };
      mySchema.methods.bar = function() {
        return this.name;
      };
      mySchema.methods.baz = function(arg) {
        return Promise.resolve(arg);
      };

      let preFoo = 0;
      let postFoo = 0;
      mySchema.pre('foo', function() {
        ++preFoo;
      });
      mySchema.post('foo', function() {
        ++postFoo;
      });

      let preBaz = 0;
      let postBaz = 0;
      mySchema.pre('baz', function() {
        ++preBaz;
      });
      mySchema.post('baz', function() {
        ++postBaz;
      });

      const MyModel = db.model('Test', mySchema);

      return co(function*() {
        const doc = new MyModel({ name: 'test' });

        assert.equal(doc.bar(), 'test');

        assert.equal(preFoo, 0);
        assert.equal(postFoo, 0);

        assert.equal(yield cb => doc.foo(cb), 'test');
        assert.equal(preFoo, 1);
        assert.equal(postFoo, 1);

        assert.equal(preBaz, 0);
        assert.equal(postBaz, 0);

        assert.equal(yield doc.baz('foobar'), 'foobar');
        assert.equal(preBaz, 1);
        assert.equal(preBaz, 1);
      });
    });

    it('custom methods with promises (gh-6385)', function() {
      const mySchema = new Schema({
        name: String
      });

      mySchema.methods.foo = function() {
        return Promise.resolve(this.name + ' foo');
      };
      mySchema.methods.bar = function() {
        return this.name + ' bar';
      };

      let preFoo = 0;
      let preBar = 0;
      mySchema.pre('foo', function() {
        ++preFoo;
      });
      mySchema.pre('bar', function() {
        ++preBar;
      });

      const MyModel = db.model('Test', mySchema);

      return co(function*() {
        const doc = new MyModel({ name: 'test' });

        assert.equal(preFoo, 0);
        assert.equal(preBar, 0);

        let foo = doc.foo();
        let bar = doc.bar();
        assert.ok(foo instanceof Promise);
        assert.ok(bar instanceof Promise);

        foo = yield foo;
        bar = yield bar;

        assert.equal(preFoo, 1);
        assert.equal(preBar, 1);
        assert.equal(foo, 'test foo');
        assert.equal(bar, 'test bar');
      });
    });

    it('toString() as custom method (gh-6538)', function() {
      const commentSchema = new Schema({ title: String });
      commentSchema.methods.toString = function() {
        return `${this.constructor.modelName}(${this.title})`;
      };
      const Comment = db.model('Comment', commentSchema);
      const c = new Comment({ title: 'test' });
      assert.strictEqual('Comment(test)', `${c}`);
    });

    it('setting to discriminator (gh-4935)', function() {
      const Buyer = db.model('Test1', new Schema({
        name: String,
        vehicle: { type: Schema.Types.ObjectId, ref: 'Test' }
      }));
      const Vehicle = db.model('Test', new Schema({ name: String }));
      const Car = Vehicle.discriminator('gh4935_1', new Schema({
        model: String
      }));

      const eleanor = new Car({ name: 'Eleanor', model: 'Shelby Mustang GT' });
      const nick = new Buyer({ name: 'Nicolas', vehicle: eleanor });

      assert.ok(!!nick.vehicle);
      assert.ok(nick.vehicle === eleanor);
      assert.ok(nick.vehicle instanceof Car);
      assert.equal(nick.vehicle.name, 'Eleanor');
    });

    it('handles errors in sync validators (gh-2185)', function(done) {
      const schema = new Schema({
        name: {
          type: String,
          validate: function() {
            throw new Error('woops!');
          }
        }
      });

      const M = db.model('Test', schema);

      const error = (new M({ name: 'test' })).validateSync();
      assert.ok(error);
      assert.equal(error.errors['name'].reason.message, 'woops!');

      new M({ name: 'test' }).validate(function(error) {
        assert.ok(error);
        assert.equal(error.errors['name'].reason.message, 'woops!');
        done();
      });
    });

    it('allows hook as a schema key (gh-5047)', function(done) {
      const schema = new mongoose.Schema({
        name: String,
        hook: { type: String }
      });

      const Model = db.model('Test', schema);

      Model.create({ hook: 'test ' }, function(error) {
        assert.ifError(error);
        done();
      });
    });

    it('save errors with callback and promise work (gh-5216)', function(done) {
      const schema = new mongoose.Schema({});

      const Model = db.model('Test', schema);

      const _id = new mongoose.Types.ObjectId();
      const doc1 = new Model({ _id: _id });
      const doc2 = new Model({ _id: _id });

      let remaining = 2;
      Model.on('error', function(error) {
        assert.ok(error);
        --remaining || done();
      });

      doc1.save().
        then(function() { return doc2.save(); }).
        catch(function(error) {
          assert.ok(error);
          --remaining || done();
        });
    });

    it('post hooks on child subdocs run after save (gh-5085)', function(done) {
      const ChildModelSchema = new mongoose.Schema({
        text: {
          type: String
        }
      });
      ChildModelSchema.post('save', function(doc) {
        doc.text = 'bar';
      });
      const ParentModelSchema = new mongoose.Schema({
        children: [ChildModelSchema]
      });

      const Model = db.model('Parent', ParentModelSchema);

      Model.create({ children: [{ text: 'test' }] }, function(error) {
        assert.ifError(error);
        Model.findOne({}, function(error, doc) {
          assert.ifError(error);
          assert.equal(doc.children.length, 1);
          assert.equal(doc.children[0].text, 'test');
          done();
        });
      });
    });

    it('post hooks on array child subdocs run after save (gh-5085) (gh-6926)', function() {
      const subSchema = new Schema({
        val: String
      });

      subSchema.post('save', function() {
        return Promise.reject(new Error('Oops'));
      });

      const schema = new Schema({
        sub: subSchema
      });

      const Test = db.model('Test', schema);

      const test = new Test({ sub: { val: 'test' } });

      return test.save().
        then(() => assert.ok(false), err => assert.equal(err.message, 'Oops')).
        then(() => Test.findOne()).
        then(doc => assert.equal(doc.sub.val, 'test'));
    });

    it('nested docs toObject() clones (gh-5008)', function() {
      const schema = new mongoose.Schema({
        sub: {
          height: Number
        }
      });

      const Model = db.model('Test', schema);

      const doc = new Model({
        sub: {
          height: 3
        }
      });

      assert.equal(doc.sub.height, 3);

      const leanDoc = doc.sub.toObject();
      assert.equal(leanDoc.height, 3);

      doc.sub.height = 55;
      assert.equal(doc.sub.height, 55);
      assert.equal(leanDoc.height, 3);
    });

    it('toObject() with null (gh-5143)', function() {
      const schema = new mongoose.Schema({
        customer: {
          name: { type: String, required: false }
        }
      });

      const Model = db.model('Test', schema);

      const model = new Model();
      model.customer = null;
      assert.strictEqual(model.toObject().customer, null);
      assert.strictEqual(model.toObject({ getters: true }).customer, null);
    });

    it('handles array subdocs with single nested subdoc default (gh-5162)', function() {
      const RatingsItemSchema = new mongoose.Schema({
        value: Number
      }, { versionKey: false, _id: false });

      const RatingsSchema = new mongoose.Schema({
        ratings: {
          type: RatingsItemSchema,
          default: { id: 1, value: 0 }
        },
        _id: false
      });

      const RestaurantSchema = new mongoose.Schema({
        menu: {
          type: [RatingsSchema]
        }
      });

      const Restaurant = db.model('Test', RestaurantSchema);

      // Should not throw
      const r = new Restaurant();
      assert.deepEqual(r.toObject().menu, []);
    });

    it('iterating through nested doc keys (gh-5078)', function() {
      const schema = new Schema({
        nested: {
          test1: String,
          test2: String
        }
      });

      schema.virtual('tests').get(function() {
        return Object.keys(this.nested).map(key => this.nested[key]);
      });

      const M = db.model('Test', schema);

      const doc = new M({ nested: { test1: 'a', test2: 'b' } });

      assert.deepEqual(doc.toObject({ virtuals: true }).tests, ['a', 'b']);

      assert.doesNotThrow(function() {
        require('util').inspect(doc);
      });
      JSON.stringify(doc);
    });

    it('deeply nested virtual paths (gh-5250)', function() {
      const TestSchema = new Schema({});
      TestSchema.
        virtual('a.b.c').
        get(function() {
          return this.v;
        }).
        set(function(value) {
          this.v = value;
        });

      const TestModel = db.model('Test', TestSchema);
      const t = new TestModel({ 'a.b.c': 5 });
      assert.equal(t.a.b.c, 5);
    });

    it('nested virtual when populating with parent projected out (gh-7491)', function() {
      const childSchema = Schema({
        _id: Number,
        nested: { childPath: String },
        otherPath: String
      }, { toObject: { virtuals: true } });

      childSchema.virtual('nested.childVirtual').get(() => true);

      const parentSchema = Schema({
        child: { type: Number, ref: 'Child' }
      }, { toObject: { virtuals: true } });

      parentSchema.virtual('_nested').get(function() {
        return this.child.nested;
      });

      const Child = db.model('Child', childSchema);
      const Parent = db.model('Parent', parentSchema);

      return co(function*() {
        yield Child.create({
          _id: 1,
          nested: { childPath: 'foo' },
          otherPath: 'bar'
        });
        yield Parent.create({ child: 1 });

        const doc = yield Parent.findOne().populate('child', 'otherPath').
          then(doc => doc.toObject());

        assert.ok(!doc.child.nested.childPath);
      });
    });

    it('JSON.stringify nested errors (gh-5208)', function(done) {
      const AdditionalContactSchema = new Schema({
        contactName: {
          type: String,
          required: true
        },
        contactValue: {
          type: String,
          required: true
        }
      });

      const ContactSchema = new Schema({
        name: {
          type: String,
          required: true
        },
        email: {
          type: String,
          required: true
        },
        additionalContacts: [AdditionalContactSchema]
      });

      const EmergencyContactSchema = new Schema({
        contactName: {
          type: String,
          required: true
        },
        contact: ContactSchema
      });

      const EmergencyContact = db.model('Test', EmergencyContactSchema);

      const contact = new EmergencyContact({
        contactName: 'Electrical Service',
        contact: {
          name: 'John Smith',
          email: 'john@gmail.com',
          additionalContacts: [
            {
              contactName: 'skype'
              // Forgotten value
            }
          ]
        }
      });
      contact.validate(function(error) {
        assert.ok(error);
        assert.ok(error.errors['contact']);
        assert.ok(error.errors['contact.additionalContacts.0.contactValue']);

        // This `JSON.stringify()` should not throw
        assert.ok(JSON.stringify(error).indexOf('contactValue') !== -1);
        done();
      });
    });

    it('handles errors in subdoc pre validate (gh-5215)', function(done) {
      const childSchema = new mongoose.Schema({});

      childSchema.pre('validate', function(next) {
        next(new Error('child pre validate'));
      });

      const parentSchema = new mongoose.Schema({
        child: childSchema
      });

      const Parent = db.model('Parent', parentSchema);

      Parent.create({ child: {} }, function(error) {
        assert.ok(error);
        assert.ok(error.errors['child']);
        assert.equal(error.errors['child'].message, 'child pre validate');
        done();
      });
    });

    it('custom error types (gh-4009)', function(done) {
      const CustomError = function() {};

      const testSchema = new mongoose.Schema({
        num: {
          type: Number,
          required: {
            ErrorConstructor: CustomError
          },
          min: 5
        }
      });

      const Test = db.model('Test', testSchema);

      Test.create({}, function(error) {
        assert.ok(error);
        assert.ok(error.errors['num']);
        assert.ok(error.errors['num'] instanceof CustomError);
        Test.create({ num: 1 }, function(error) {
          assert.ok(error);
          assert.ok(error.errors['num']);
          assert.ok(error.errors['num'].constructor.name, 'ValidatorError');
          assert.ok(!(error.errors['num'] instanceof CustomError));
          done();
        });
      });
    });

    it('saving a doc with nested string array (gh-5282)', function(done) {
      const testSchema = new mongoose.Schema({
        strs: [[String]]
      });

      const Test = db.model('Test', testSchema);

      const t = new Test({
        strs: [['a', 'b']]
      });

      t.save(function(error, t) {
        assert.ifError(error);
        assert.deepEqual(t.toObject().strs, [['a', 'b']]);
        done();
      });
    });

    it('push() onto a nested doc array (gh-6398)', function() {
      const schema = new mongoose.Schema({
        name: String,
        array: [[{ key: String, value: Number }]]
      });

      const Model = db.model('Test', schema);

      return co(function*() {
        yield Model.create({
          name: 'small',
          array: [[{ key: 'answer', value: 42 }]]
        });

        let doc = yield Model.findOne();

        assert.ok(doc);
        doc.array[0].push({ key: 'lucky', value: 7 });

        yield doc.save();

        doc = yield Model.findOne();
        assert.equal(doc.array.length, 1);
        assert.equal(doc.array[0].length, 2);
        assert.equal(doc.array[0][1].key, 'lucky');
      });
    });

    it('push() onto a triple nested doc array (gh-6602) (gh-6398)', function() {
      const schema = new mongoose.Schema({
        array: [[[{ key: String, value: Number }]]]
      });

      const Model = db.model('Test', schema);

      return co(function*() {
        yield Model.create({
          array: [[[{ key: 'answer', value: 42 }]]]
        });

        let doc = yield Model.findOne();

        assert.ok(doc);
        doc.array[0][0].push({ key: 'lucky', value: 7 });

        yield doc.save();

        doc = yield Model.findOne();
        assert.equal(doc.array.length, 1);
        assert.equal(doc.array[0].length, 1);
        assert.equal(doc.array[0][0].length, 2);
        assert.equal(doc.array[0][0][1].key, 'lucky');
      });
    });

    it('null _id (gh-5236)', function(done) {
      const childSchema = new mongoose.Schema({});

      const M = db.model('Test', childSchema);

      const m = new M({ _id: null });
      m.save(function(error, doc) {
        assert.equal(doc._id, null);
        done();
      });
    });

    it('setting populated path with typeKey (gh-5313)', function() {
      const personSchema = Schema({
        name: { $type: String },
        favorite: { $type: Schema.Types.ObjectId, ref: 'Book' },
        books: [{ $type: Schema.Types.ObjectId, ref: 'Book' }]
      }, { typeKey: '$type' });

      const bookSchema = Schema({
        title: String
      });

      const Book = db.model('Book', bookSchema);
      const Person = db.model('Person', personSchema);

      const book1 = new Book({ title: 'The Jungle Book' });
      const book2 = new Book({ title: '1984' });

      const person = new Person({
        name: 'Bob',
        favorite: book1,
        books: [book1, book2]
      });

      assert.equal(person.books[0].title, 'The Jungle Book');
      assert.equal(person.books[1].title, '1984');
    });

    it('save twice with write concern (gh-5294)', function(done) {
      const schema = new mongoose.Schema({
        name: String
      }, {
        safe: {
          w: 'majority',
          wtimeout: 1e4
        }
      });

      const M = db.model('Test', schema);

      M.create({ name: 'Test' }, function(error, doc) {
        assert.ifError(error);
        doc.name = 'test2';
        doc.save(function(error) {
          assert.ifError(error);
          done();
        });
      });
    });

    it('undefined field with conditional required (gh-5296)', function(done) {
      const schema = Schema({
        name: {
          type: String,
          maxlength: 63,
          required: function() {
            return false;
          }
        }
      });

      const Model = db.model('Test', schema);

      Model.create({ name: undefined }, function(error) {
        assert.ifError(error);
        done();
      });
    });

    it('dotted virtuals in toObject (gh-5473)', function() {
      const schema = new mongoose.Schema({}, {
        toObject: { virtuals: true },
        toJSON: { virtuals: true }
      });
      schema.virtual('test.a').get(function() {
        return 1;
      });
      schema.virtual('test.b').get(function() {
        return 2;
      });

      const Model = db.model('Test', schema);

      const m = new Model({});
      assert.deepEqual(m.toJSON().test, {
        a: 1,
        b: 2
      });
      assert.deepEqual(m.toObject().test, {
        a: 1,
        b: 2
      });
      assert.equal(m.toObject({ virtuals: false }).test, void 0);
    });

    it('dotted virtuals in toObject (gh-5506)', function(done) {
      const childSchema = new Schema({
        name: String,
        _id: false
      });
      const parentSchema = new Schema({
        child: {
          type: childSchema,
          default: {}
        }
      });

      const Parent = db.model('Parent', parentSchema);

      const p = new Parent({ child: { name: 'myName' } });

      p.save().
        then(function() {
          return Parent.findOne();
        }).
        then(function(doc) {
          doc.child = {};
          return doc.save();
        }).
        then(function() {
          return Parent.findOne();
        }).
        then(function(doc) {
          assert.deepEqual(doc.toObject().child, {});
          done();
        }).
        catch(done);
    });

    it('parent props not in child (gh-5470)', function() {
      const employeeSchema = new mongoose.Schema({
        name: {
          first: String,
          last: String
        },
        department: String
      });
      const Employee = db.model('Test', employeeSchema);

      const employee = new Employee({
        name: {
          first: 'Ron',
          last: 'Swanson'
        },
        department: 'Parks and Recreation'
      });
      const ownPropertyNames = Object.getOwnPropertyNames(employee.name);

      assert.ok(ownPropertyNames.indexOf('department') === -1, ownPropertyNames.join(','));
      assert.ok(ownPropertyNames.indexOf('first') !== -1, ownPropertyNames.join(','));
      assert.ok(ownPropertyNames.indexOf('last') !== -1, ownPropertyNames.join(','));
    });

    it('modifying array with existing ids (gh-5523)', function(done) {
      const friendSchema = new mongoose.Schema(
        {
          _id: String,
          name: String,
          age: Number,
          dob: Date
        },
        { _id: false });

      const socialSchema = new mongoose.Schema(
        {
          friends: [friendSchema]
        },
        { _id: false });

      const userSchema = new mongoose.Schema({
        social: {
          type: socialSchema,
          required: true
        }
      });

      const User = db.model('User', userSchema);

      const user = new User({
        social: {
          friends: [
            { _id: 'val', age: 28 }
          ]
        }
      });

      user.social.friends = [{ _id: 'val', name: 'Val' }];

      assert.deepEqual(user.toObject().social.friends[0], {
        _id: 'val',
        name: 'Val'
      });

      user.save(function(error) {
        assert.ifError(error);
        User.findOne({ _id: user._id }, function(error, doc) {
          assert.ifError(error);
          assert.deepEqual(doc.toObject().social.friends[0], {
            _id: 'val',
            name: 'Val'
          });
          done();
        });
      });
    });

    it('consistent setter context for single nested (gh-5363)', function(done) {
      const contentSchema = new Schema({
        blocks: [{ type: String }],
        summary: { type: String }
      });

      // Subdocument setter
      const contexts = [];
      contentSchema.path('blocks').set(function(srcBlocks) {
        if (!this.ownerDocument().isNew) {
          contexts.push(this.toObject());
        }

        return srcBlocks;
      });

      const noteSchema = new Schema({
        title: { type: String, required: true },
        body: contentSchema
      });

      const Note = db.model('Test', noteSchema);

      const note = new Note({
        title: 'Lorem Ipsum Dolor',
        body: {
          summary: 'Summary Test',
          blocks: ['html']
        }
      });

      note.save().
        then(function(note) {
          assert.equal(contexts.length, 0);
          note.set('body', {
            summary: 'New Summary',
            blocks: ['gallery', 'html']
          });
          return note.save();
        }).
        then(function() {
          assert.equal(contexts.length, 1);
          assert.deepEqual(contexts[0].blocks, ['html']);
          done();
        }).
        catch(done);
    });

    it('deeply nested subdocs and markModified (gh-5406)', function(done) {
      const nestedValueSchema = new mongoose.Schema({
        _id: false,
        value: Number
      });
      const nestedPropertySchema = new mongoose.Schema({
        _id: false,
        active: Boolean,
        nestedValue: nestedValueSchema
      });
      const nestedSchema = new mongoose.Schema({
        _id: false,
        nestedProperty: nestedPropertySchema,
        nestedTwoProperty: nestedPropertySchema
      });
      const optionsSchema = new mongoose.Schema({
        _id: false,
        nestedField: nestedSchema
      });
      const TestSchema = new mongoose.Schema({
        fieldOne: String,
        options: optionsSchema
      });

      const Test = db.model('Test', TestSchema);

      const doc = new Test({
        fieldOne: 'Test One',
        options: {
          nestedField: {
            nestedProperty: {
              active: true,
              nestedValue: {
                value: 42
              }
            }
          }
        }
      });

      doc.
        save().
        then(function(doc) {
          doc.options.nestedField.nestedTwoProperty = {
            active: true,
            nestedValue: {
              value: 1337
            }
          };

          assert.ok(doc.isModified('options'));

          return doc.save();
        }).
        then(function(doc) {
          return Test.findById(doc._id);
        }).
        then(function(doc) {
          assert.equal(doc.options.nestedField.nestedTwoProperty.nestedValue.value,
            1337);
          done();
        }).
        catch(done);
    });

    it('single nested subdoc post remove hooks (gh-5388)', function(done) {
      const contentSchema = new Schema({
        blocks: [{ type: String }],
        summary: { type: String }
      });

      let called = 0;

      contentSchema.post('remove', function() {
        ++called;
      });

      const noteSchema = new Schema({
        body: { type: contentSchema }
      });

      const Note = db.model('Test', noteSchema);

      const note = new Note({
        title: 'Lorem Ipsum Dolor',
        body: {
          summary: 'Summary Test',
          blocks: ['html']
        }
      });

      note.save(function(error) {
        assert.ifError(error);
        note.remove(function(error) {
          assert.ifError(error);
          setTimeout(function() {
            assert.equal(called, 1);
            done();
          }, 50);
        });
      });
    });

    it('push populated doc onto empty array triggers manual population (gh-5504)', function() {
      const ReferringSchema = new Schema({
        reference: [{
          type: Schema.Types.ObjectId,
          ref: 'Test'
        }]
      });

      const Referrer = db.model('Test', ReferringSchema);

      const referenceA = new Referrer();
      const referenceB = new Referrer();

      const referrerA = new Referrer({ reference: [referenceA] });
      const referrerB = new Referrer();
      const referrerC = new Referrer();
      const referrerD = new Referrer();
      const referrerE = new Referrer();

      referrerA.reference.push(referenceB);
      assert.ok(referrerA.reference[0] instanceof Referrer);
      assert.ok(referrerA.reference[1] instanceof Referrer);

      referrerB.reference.push(referenceB);
      assert.ok(referrerB.reference[0] instanceof Referrer);

      referrerC.reference.unshift(referenceB);
      assert.ok(referrerC.reference[0] instanceof Referrer);

      referrerD.reference.splice(0, 0, referenceB);
      assert.ok(referrerD.reference[0] instanceof Referrer);

      referrerE.reference.addToSet(referenceB);
      assert.ok(referrerE.reference[0] instanceof Referrer);
    });

    it('single nested conditional required scope (gh-5569)', function(done) {
      const scopes = [];

      const ThingSchema = new mongoose.Schema({
        undefinedDisallowed: {
          type: String,
          required: function() {
            scopes.push(this);
            return this.undefinedDisallowed === undefined;
          },
          default: null
        }
      });

      const SuperDocumentSchema = new mongoose.Schema({
        thing: {
          type: ThingSchema,
          default: function() { return {}; }
        }
      });

      const SuperDocument = db.model('Test', SuperDocumentSchema);

      let doc = new SuperDocument();
      doc.thing.undefinedDisallowed = null;

      doc.save(function(error) {
        assert.ifError(error);
        doc = new SuperDocument();
        doc.thing.undefinedDisallowed = undefined;
        doc.save(function(error) {
          assert.ok(error);
          assert.ok(error.errors['thing.undefinedDisallowed']);
          done();
        });
      });
    });

    it('single nested setters only get called once (gh-5601)', function() {
      const vals = [];
      const ChildSchema = new mongoose.Schema({
        number: {
          type: String,
          set: function(v) {
            vals.push(v);
            return v;
          }
        },
        _id: false
      });
      ChildSchema.set('toObject', { getters: true, minimize: false });

      const ParentSchema = new mongoose.Schema({
        child: {
          type: ChildSchema,
          default: {}
        }
      });

      const Parent = db.model('Parent', ParentSchema);
      const p = new Parent();
      p.child = { number: '555.555.0123' };
      assert.equal(vals.length, 1);
      assert.equal(vals[0], '555.555.0123');
    });

    it('single getters only get called once (gh-7442)', function() {
      let called = 0;

      const childSchema = new Schema({
        value: {
          type: String,
          get: function(v) {
            ++called;
            return v;
          }
        }
      });

      const schema = new Schema({
        name: childSchema
      });
      const Model = db.model('Test', schema);

      const doc = new Model({ 'name.value': 'test' });

      called = 0;

      doc.toObject({ getters: true });
      assert.equal(called, 1);

      doc.toObject({ getters: false });
      assert.equal(called, 1);

      return Promise.resolve();
    });

    it('setting doc array to array of top-level docs works (gh-5632)', function(done) {
      const MainSchema = new Schema({
        name: { type: String },
        children: [{
          name: { type: String }
        }]
      });
      const RelatedSchema = new Schema({ name: { type: String } });
      const Model = db.model('Test', MainSchema);
      const RelatedModel = db.model('Test1', RelatedSchema);

      RelatedModel.create({ name: 'test' }, function(error, doc) {
        assert.ifError(error);
        Model.create({ name: 'test1', children: [doc] }, function(error, m) {
          assert.ifError(error);
          m.children = [doc];
          m.save(function(error) {
            assert.ifError(error);
            assert.equal(m.children.length, 1);
            assert.equal(m.children[0].name, 'test');
            done();
          });
        });
      });
    });

    it('Using set as a schema path (gh-1939)', function(done) {
      const testSchema = new Schema({ set: String });

      const Test = db.model('Test', testSchema);

      const t = new Test({ set: 'test 1' });
      assert.equal(t.set, 'test 1');
      t.save(function(error) {
        assert.ifError(error);
        t.set = 'test 2';
        t.save(function(error) {
          assert.ifError(error);
          assert.equal(t.set, 'test 2');
          done();
        });
      });
    });

    it('handles array defaults correctly (gh-5780)', function() {
      const testSchema = new Schema({
        nestedArr: {
          type: [[Number]],
          default: [[0, 1]]
        }
      });

      const Test = db.model('Test', testSchema);

      const t = new Test({});
      assert.deepEqual(t.toObject().nestedArr, [[0, 1]]);

      t.nestedArr.push([1, 2]);
      const t2 = new Test({});
      assert.deepEqual(t2.toObject().nestedArr, [[0, 1]]);
    });

    it('sets path to the empty string on save after query (gh-6477)', function() {
      const schema = new Schema({
        name: String,
        s: {
          type: String,
          default: ''
        }
      });

      const Test = db.model('Test', schema);

      const test = new Test;
      assert.strictEqual(test.s, '');

      return co(function* () {
        // use native driver directly to insert an empty doc
        yield Test.collection.insertOne({});

        // udate the doc with the expectation that default booleans will be saved.
        const found = yield Test.findOne({});
        found.name = 'Max';
        yield found.save();

        // use native driver directly to check doc for saved string
        const final = yield Test.collection.findOne({});
        assert.strictEqual(final.name, 'Max');
        assert.strictEqual(final.s, '');
      });
    });

    it('sets path to the default boolean on save after query (gh-6477)', function() {
      const schema = new Schema({
        name: String,
        f: {
          type: Boolean,
          default: false
        },
        t: {
          type: Boolean,
          default: true
        }
      });

      const Test = db.model('Test', schema);

      return co(function* () {
        // use native driver directly to kill the fields
        yield Test.collection.insertOne({});

        // udate the doc with the expectation that default booleans will be saved.
        const found = yield Test.findOne({});
        found.name = 'Britney';
        yield found.save();

        // use native driver directly to check doc for saved string
        const final = yield Test.collection.findOne({});
        assert.strictEqual(final.name, 'Britney');
        assert.strictEqual(final.t, true);
        assert.strictEqual(final.f, false);
      });
    });

    it('virtuals with no getters return undefined (gh-6223)', function() {
      const personSchema = new mongoose.Schema({
        name: { type: String },
        children: [{
          name: { type: String }
        }]
      }, {
        toObject: { getters: true, virtuals: true },
        toJSON: { getters: true, virtuals: true },
        id: false
      });

      personSchema.virtual('favoriteChild').set(function(v) {
        return this.set('children.0', v);
      });

      personSchema.virtual('heir').get(function() {
        return this.get('children.0');
      });

      const Person = db.model('Person', personSchema);

      const person = new Person({
        name: 'Anakin'
      });

      assert.strictEqual(person.favoriteChild, void 0);
      assert.ok(!('favoriteChild' in person.toJSON()));
      assert.ok(!('favoriteChild' in person.toObject()));
    });

    it('add default getter/setter (gh-6262)', function() {
      const testSchema = new mongoose.Schema({});

      testSchema.virtual('totalValue');

      const Test = db.model('Test', testSchema);

      assert.equal(Test.schema.virtuals.totalValue.getters.length, 1);
      assert.equal(Test.schema.virtuals.totalValue.setters.length, 1);

      const doc = new Test();
      doc.totalValue = 5;
      assert.equal(doc.totalValue, 5);
    });

    it('nested virtuals + nested toJSON (gh-6294)', function() {
      const schema = mongoose.Schema({
        nested: {
          prop: String
        }
      }, { _id: false, id: false });

      schema.virtual('nested.virtual').get(() => 'test 2');

      schema.set('toJSON', {
        virtuals: true
      });

      const MyModel = db.model('Test', schema);

      const doc = new MyModel({ nested: { prop: 'test 1' } });

      assert.deepEqual(doc.toJSON(), {
        nested: { prop: 'test 1', virtual: 'test 2' }
      });
      assert.deepEqual(doc.nested.toJSON(), {
        prop: 'test 1', virtual: 'test 2'
      });
    });

    it('Disallows writing to __proto__ and other special properties', function() {
      const schema = new mongoose.Schema({
        name: String
      }, { strict: false });

      const Model = db.model('Test', schema);
      const doc = new Model({ '__proto__.x': 'foo' });

      assert.strictEqual(Model.x, void 0);
      doc.set('__proto__.y', 'bar');

      assert.strictEqual(Model.y, void 0);

      doc.set('constructor.prototype.z', 'baz');

      assert.strictEqual(Model.z, void 0);
    });

    it('save() depopulates pushed arrays (gh-6048)', function() {
      const blogPostSchema = new Schema({
        comments: [{
          type: mongoose.Schema.Types.ObjectId,
          ref: 'Comment'
        }]
      });

      const BlogPost = db.model('BlogPost', blogPostSchema);

      const commentSchema = new Schema({
        text: String
      });

      const Comment = db.model('Comment', commentSchema);

      return co(function*() {
        let blogPost = yield BlogPost.create({});
        const comment = yield Comment.create({ text: 'Hello' });

        blogPost = yield BlogPost.findById(blogPost);
        blogPost.comments.push(comment);
        yield blogPost.save();

        const savedBlogPost = yield BlogPost.collection.
          findOne({ _id: blogPost._id });
        assert.equal(savedBlogPost.comments.length, 1);
        assert.equal(savedBlogPost.comments[0].constructor.name, 'ObjectID');
        assert.equal(savedBlogPost.comments[0].toString(),
          blogPost.comments[0]._id.toString());
      });
    });

    it('Handles setting populated path set via `Document#populate()` (gh-7302)', function() {
      const authorSchema = new Schema({ name: String });
      const bookSchema = new Schema({
        author: { type: mongoose.Schema.Types.ObjectId, ref: 'Author' }
      });

      const Author = db.model('Author', authorSchema);
      const Book = db.model('Book', bookSchema);

      return Author.create({ name: 'Victor Hugo' }).
        then(function(author) { return Book.create({ author: author._id }); }).
        then(function() { return Book.findOne(); }).
        then(function(doc) { return doc.populate('author').execPopulate(); }).
        then(function(doc) {
          doc.author = {};
          assert.ok(!doc.author.name);
          assert.ifError(doc.validateSync());
        });
    });

    it('Single nested subdocs using discriminator can be modified (gh-5693)', function(done) {
      const eventSchema = new Schema({ message: String }, {
        discriminatorKey: 'kind',
        _id: false
      });

      const trackSchema = new Schema({ event: eventSchema });

      trackSchema.path('event').discriminator('Clicked', new Schema({
        element: String
      }, { _id: false }));

      trackSchema.path('event').discriminator('Purchased', new Schema({
        product: String
      }, { _id: false }));

      const MyModel = db.model('Test', trackSchema);

      const doc = new MyModel({
        event: {
          message: 'Test',
          kind: 'Clicked',
          element: 'Amazon Link'
        }
      });

      doc.save(function(error) {
        assert.ifError(error);
        assert.equal(doc.event.message, 'Test');
        assert.equal(doc.event.kind, 'Clicked');
        assert.equal(doc.event.element, 'Amazon Link');

        doc.set('event', {
          kind: 'Purchased',
          product: 'Professional AngularJS'
        });

        doc.save(function(error) {
          assert.ifError(error);
          assert.equal(doc.event.kind, 'Purchased');
          assert.equal(doc.event.product, 'Professional AngularJS');
          assert.ok(!doc.event.element);
          assert.ok(!doc.event.message);
          done();
        });
      });
    });

    it('required function only gets called once (gh-6801)', function() {
      let reqCount = 0;
      const childSchema = new Schema({
        name: {
          type: String,
          required: function() {
            reqCount++;
            return true;
          }
        }
      });
      const Child = db.model('Child', childSchema);

      const parentSchema = new Schema({
        name: String,
        child: childSchema
      });
      const Parent = db.model('Parent', parentSchema);

      const child = new Child(/* name is required */);
      const parent = new Parent({ child: child });

      return parent.validate().then(
        () => assert.ok(false),
        error => {
          assert.equal(reqCount, 1);
          assert.ok(error.errors['child.name']);
        }
      );
    });

    it('required function called again after save() (gh-6892)', function() {
      const schema = new mongoose.Schema({
        field: {
          type: String,
          default: null,
          required: function() { return this && this.field === undefined; }
        }
      });
      const Model = db.model('Test', schema);

      return co(function*() {
        yield Model.create({});
        const doc1 = yield Model.findOne({}).select({ _id: 1 });
        yield doc1.save();

        // Should not throw
        yield Model.create({});
      });
    });

    it('doc array: set then remove (gh-3511)', function(done) {
      const ItemChildSchema = new mongoose.Schema({
        name: {
          type: String,
          required: true
        }
      });

      const ItemParentSchema = new mongoose.Schema({
        children: [ItemChildSchema]
      });

      const ItemParent = db.model('Parent', ItemParentSchema);

      const p = new ItemParent({
        children: [{ name: 'test1' }, { name: 'test2' }]
      });

      p.save(function(error) {
        assert.ifError(error);
        ItemParent.findById(p._id, function(error, doc) {
          assert.ifError(error);
          assert.ok(doc);
          assert.equal(doc.children.length, 2);

          doc.children[1].name = 'test3';
          doc.children.remove(doc.children[0]);

          doc.save(function(error) {
            assert.ifError(error);
            ItemParent.findById(doc._id, function(error, doc) {
              assert.ifError(error);
              assert.equal(doc.children.length, 1);
              assert.equal(doc.children[0].name, 'test3');
              done();
            });
          });
        });
      });
    });

    it('doc array: modify then sort (gh-7556)', function() {
      const assetSchema = new Schema({
        name: { type: String, required: true },
        namePlural: { type: String, required: true }
      });
      assetSchema.pre('validate', function() {
        if (this.isNew) {
          this.namePlural = this.name + 's';
        }
      });
      const personSchema = new Schema({
        name: String,
        assets: [assetSchema]
      });

      const Person = db.model('Person', personSchema);

      return co(function*() {
        yield Person.create({
          name: 'test',
          assets: [{ name: 'Cash', namePlural: 'Cash' }]
        });
        const p = yield Person.findOne();

        p.assets.push({ name: 'Home' });
        p.assets.id(p.assets[0].id).set('name', 'Cash');
        p.assets.id(p.assets[0].id).set('namePlural', 'Cash');

        p.assets.sort((doc1, doc2) => doc1.name > doc2.name ? -1 : 1);

        yield p.save();
      });
    });

    it('modifying unselected nested object (gh-5800)', function() {
      const MainSchema = new mongoose.Schema({
        a: {
          b: { type: String, default: 'some default' },
          c: { type: Number, default: 0 },
          d: { type: String }
        },
        e: { type: String }
      });

      MainSchema.pre('save', function(next) {
        if (this.isModified()) {
          this.set('a.c', 100, Number);
        }
        next();
      });

      const Main = db.model('Test', MainSchema);

      const doc = { a: { b: 'not the default', d: 'some value' }, e: 'e' };
      return Main.create(doc).
        then(function(doc) {
          assert.equal(doc.a.b, 'not the default');
          assert.equal(doc.a.d, 'some value');
          return Main.findOne().select('e');
        }).
        then(function(doc) {
          doc.e = 'e modified';
          return doc.save();
        }).
        then(function() {
          return Main.findOne();
        }).
        then(function(doc) {
          assert.equal(doc.a.b, 'not the default');
          assert.equal(doc.a.d, 'some value');
        });
    });

    it('set() underneath embedded discriminator (gh-6482)', function() {
      const mediaSchema = new Schema({ file: String },
        { discriminatorKey: 'kind', _id: false });

      const photoSchema = new Schema({ position: String });
      const pageSchema = new Schema({ media: mediaSchema });

      pageSchema.path('media').discriminator('photo', photoSchema);

      const Page = db.model('Test', pageSchema);

      return co(function*() {
        let doc = yield Page.create({
          media: { kind: 'photo', file: 'cover.jpg', position: 'left' }
        });

        // Using positional args syntax
        doc.set('media.position', 'right');
        assert.equal(doc.media.position, 'right');

        yield doc.save();

        doc = yield Page.findById(doc._id);
        assert.equal(doc.media.position, 'right');

        // Using object syntax
        doc.set({ 'media.position': 'left' });
        assert.equal(doc.media.position, 'left');

        yield doc.save();

        doc = yield Page.findById(doc._id);
        assert.equal(doc.media.position, 'left');
      });
    });

    it('set() underneath array embedded discriminator (gh-6526)', function() {
      const mediaSchema = new Schema({ file: String },
        { discriminatorKey: 'kind', _id: false });

      const photoSchema = new Schema({ position: String });
      const pageSchema = new Schema({ media: [mediaSchema] });

      pageSchema.path('media').discriminator('photo', photoSchema);

      const Page = db.model('Test', pageSchema);

      return co(function*() {
        let doc = yield Page.create({
          media: [{ kind: 'photo', file: 'cover.jpg', position: 'left' }]
        });

        // Using positional args syntax
        doc.set('media.0.position', 'right');
        assert.equal(doc.media[0].position, 'right');

        yield doc.save();

        doc = yield Page.findById(doc._id);
        assert.equal(doc.media[0].position, 'right');
      });
    });

    it('consistent context for nested docs (gh-5347)', function(done) {
      const contexts = [];
      const childSchema = new mongoose.Schema({
        phoneNumber: {
          type: String,
          required: function() {
            contexts.push(this);
            return this.notifications.isEnabled;
          }
        },
        notifications: {
          isEnabled: { type: Boolean, required: true }
        }
      });

      const parentSchema = new mongoose.Schema({
        name: String,
        children: [childSchema]
      });

      const Parent = db.model('Parent', parentSchema);

      Parent.create({
        name: 'test',
        children: [
          {
            phoneNumber: '123',
            notifications: {
              isEnabled: true
            }
          }
        ]
      }, function(error, doc) {
        assert.ifError(error);
        const child = doc.children.id(doc.children[0]._id);
        child.phoneNumber = '345';
        assert.equal(contexts.length, 1);
        doc.save(function(error) {
          assert.ifError(error);
          assert.equal(contexts.length, 2);
          assert.ok(contexts[0].toObject().notifications.isEnabled);
          assert.ok(contexts[1].toObject().notifications.isEnabled);
          done();
        });
      });
    });

    it('accessing arrays in setters on initial document creation (gh-6155)', function() {
      const artistSchema = new mongoose.Schema({
        name: {
          type: String,
          set: function(v) {
            const splitStrings = v.split(' ');
            for (const keyword of splitStrings) {
              this.keywords.push(keyword);
            }
            return v;
          }
        },
        keywords: [String]
      });

      const Artist = db.model('Test', artistSchema);

      const artist = new Artist({ name: 'Motley Crue' });
      assert.deepEqual(artist.toObject().keywords, ['Motley', 'Crue']);
    });

    it('handles 2nd level nested field with null child (gh-6187)', function() {
      const NestedSchema = new Schema({
        parent: new Schema({
          name: String,
          child: {
            name: String
          }
        }, { strict: false })
      });
      const NestedModel = db.model('Test', NestedSchema);
      const n = new NestedModel({
        parent: {
          name: 'foo',
          child: null // does not fail if undefined
        }
      });

      assert.equal(n.parent.name, 'foo');
    });

    it('does not call default function on init if value set (gh-6410)', function() {
      let called = 0;

      function generateRandomID() {
        called++;
        return called;
      }

      const TestDefaultsWithFunction = db.model('Test', new Schema({
        randomID: { type: Number, default: generateRandomID }
      }));

      const post = new TestDefaultsWithFunction;
      assert.equal(post.get('randomID'), 1);
      assert.equal(called, 1);

      return co(function*() {
        yield post.save();

        yield TestDefaultsWithFunction.findById(post._id);

        assert.equal(called, 1);
      });
    });

    it('convertToFalse and convertToTrue (gh-6758)', function() {
      const TestSchema = new Schema({ b: Boolean });
      const Test = db.model('Test', TestSchema);

      mongoose.Schema.Types.Boolean.convertToTrue.add('aye');
      mongoose.Schema.Types.Boolean.convertToFalse.add('nay');

      const doc1 = new Test({ b: 'aye' });
      const doc2 = new Test({ b: 'nay' });

      assert.strictEqual(doc1.b, true);
      assert.strictEqual(doc2.b, false);

      return doc1.save().
        then(() => Test.findOne({ b: { $exists: 'aye' } })).
        then(doc => assert.ok(doc)).
        then(() => {
          mongoose.Schema.Types.Boolean.convertToTrue.delete('aye');
          mongoose.Schema.Types.Boolean.convertToFalse.delete('nay');
        });
    });

    it('doesnt double-call getters when using get() (gh-6779)', function() {
      const schema = new Schema({
        nested: {
          arr: [{ key: String }]
        }
      });

      schema.path('nested.arr.0.key').get(v => {
        return 'foobar' + v;
      });

      const M = db.model('Test', schema);
      const test = new M();

      test.nested.arr.push({ key: 'value' });
      test.nested.arr.push({ key: 'value2' });

      assert.equal(test.get('nested.arr.0.key'), 'foobarvalue');
      assert.equal(test.get('nested.arr.1.key'), 'foobarvalue2');

      return Promise.resolve();
    });

    it('returns doubly nested field in inline sub schema when using get() (gh-6925)', function() {
      const child = new Schema({
        nested: {
          key: String
        }
      });
      const parent = new Schema({
        child: child
      });

      const M = db.model('Test', parent);
      const test = new M({
        child: {
          nested: {
            key: 'foobarvalue'
          }
        }
      });

      assert.equal(test.get('child.nested.key'), 'foobarvalue');

      return Promise.resolve();
    });

    it('defaults should see correct isNew (gh-3793)', function() {
      let isNew = [];
      const TestSchema = new mongoose.Schema({
        test: {
          type: Date,
          default: function() {
            isNew.push(this.isNew);
            if (this.isNew) {
              return Date.now();
            }
            return void 0;
          }
        }
      });

      const TestModel = db.model('Test', TestSchema);

      return co(function*() {
        yield Promise.resolve(db);

        yield TestModel.collection.insertOne({});

        let doc = yield TestModel.findOne({});
        assert.strictEqual(doc.test, void 0);
        assert.deepEqual(isNew, [false]);

        isNew = [];

        doc = yield TestModel.create({});
        assert.ok(doc.test instanceof Date);
        assert.deepEqual(isNew, [true]);
      });
    });

    it('modify multiple subdoc paths (gh-4405)', function(done) {
      const ChildObjectSchema = new Schema({
        childProperty1: String,
        childProperty2: String,
        childProperty3: String
      });

      const ParentObjectSchema = new Schema({
        parentProperty1: String,
        parentProperty2: String,
        child: ChildObjectSchema
      });

      const Parent = db.model('Parent', ParentObjectSchema);

      const p = new Parent({
        parentProperty1: 'abc',
        parentProperty2: '123',
        child: {
          childProperty1: 'a',
          childProperty2: 'b',
          childProperty3: 'c'
        }
      });
      p.save(function(error) {
        assert.ifError(error);
        Parent.findById(p._id, function(error, p) {
          assert.ifError(error);
          p.parentProperty1 = 'foo';
          p.parentProperty2 = 'bar';
          p.child.childProperty1 = 'ping';
          p.child.childProperty2 = 'pong';
          p.child.childProperty3 = 'weee';
          p.save(function(error) {
            assert.ifError(error);
            Parent.findById(p._id, function(error, p) {
              assert.ifError(error);
              assert.equal(p.child.childProperty1, 'ping');
              assert.equal(p.child.childProperty2, 'pong');
              assert.equal(p.child.childProperty3, 'weee');
              done();
            });
          });
        });
      });
    });

    it('doesnt try to cast populated embedded docs (gh-6390)', function() {
      const otherSchema = new Schema({
        name: String
      });

      const subSchema = new Schema({
        my: String,
        other: {
          type: Schema.Types.ObjectId,
          refPath: 'sub.my'
        }
      });

      const schema = new Schema({
        name: String,
        sub: subSchema
      });

      const Other = db.model('Test1', otherSchema);
      const Test = db.model('Test', schema);

      const other = new Other({ name: 'Nicole' });

      const test = new Test({
        name: 'abc',
        sub: {
          my: 'Test1',
          other: other._id
        }
      });
      return co(function* () {
        yield other.save();
        yield test.save();
        const doc = yield Test.findOne({}).populate('sub.other');
        assert.strictEqual('Nicole', doc.sub.other.name);
      });
    });
  });

  describe('clobbered Array.prototype', function() {
    beforeEach(() => db.deleteModel(/.*/));

    afterEach(function() {
      delete Array.prototype.remove;
    });

    it('handles clobbered Array.prototype.remove (gh-6431)', function() {
      Object.defineProperty(Array.prototype, 'remove', {
        value: 42,
        configurable: true,
        writable: false
      });

      const schema = new Schema({ arr: [{ name: String }] });
      const MyModel = db.model('Test', schema);

      const doc = new MyModel();
      assert.deepEqual(doc.toObject().arr, []);
    });

    it('calls array validators again after save (gh-6818)', function() {
      const schema = new Schema({
        roles: {
          type: [{
            name: String,
            folders: {
              type: [{ folderId: String }],
              validate: v => assert.ok(v.length === new Set(v.map(el => el.folderId)).size, 'Duplicate')
            }
          }]
        }
      });
      const Model = db.model('Test', schema);

      return co(function*() {
        yield Model.create({
          roles: [
            { name: 'admin' },
            { name: 'mod', folders: [{ folderId: 'foo' }] }
          ]
        });

        const doc = yield Model.findOne();

        doc.roles[1].folders.push({ folderId: 'bar' });

        yield doc.save();

        doc.roles[1].folders[1].folderId = 'foo';
        let threw = false;
        try {
          yield doc.save();
        } catch (error) {
          threw = true;
          assert.equal(error.errors['roles.1.folders'].reason.message, 'Duplicate');
        }
        assert.ok(threw);
      });
    });

    it('set single nested to num throws ObjectExpectedError (gh-6710) (gh-6753)', function() {
      const schema = new Schema({
        nested: new Schema({
          num: Number
        })
      });

      const Test = db.model('Test', schema);

      const doc = new Test({ nested: { num: 123 } });
      doc.nested = 123;

      return doc.validate().
        then(() => { throw new Error('Should have errored'); }).
        catch(err => {
          assert.ok(err.message.indexOf('Cast to Embedded') !== -1, err.message);
          assert.equal(err.errors['nested'].reason.name, 'ObjectExpectedError');

          const doc = new Test({ nested: { num: 123 } });
          doc.nested = [];
          return doc.validate();
        }).
        then(() => { throw new Error('Should have errored'); }).
        catch(err => {
          assert.ok(err.message.indexOf('Cast to Embedded') !== -1, err.message);
          assert.equal(err.errors['nested'].reason.name, 'ObjectExpectedError');
        });
    });

    it('set array to false throws ObjectExpectedError (gh-7242)', function() {
      const Child = new mongoose.Schema({});
      const Parent = new mongoose.Schema({
        children: [Child]
      });
      const ParentModel = db.model('Parent', Parent);
      const doc = new ParentModel({ children: false });

      return doc.save().then(
        () => assert.ok(false),
        err => {
          assert.ok(err.errors['children']);
          assert.equal(err.errors['children'].name, 'ObjectParameterError');
        }
      );
    });
  });

  it('does not save duplicate items after two saves (gh-6900)', function() {
    const M = db.model('Test', { items: [{ name: String }] });
    const doc = new M();
    doc.items.push({ name: '1' });

    return co(function*() {
      yield doc.save();
      doc.items.push({ name: '2' });
      yield doc.save();

      const found = yield M.findById(doc.id);
      assert.equal(found.items.length, 2);
    });
  });

  it('validateSync() on embedded doc (gh-6931)', function() {
    const innerSchema = new mongoose.Schema({
      innerField: {
        type: mongoose.Schema.Types.ObjectId,
        required: true
      }
    });

    const schema = new mongoose.Schema({
      field: {
        type: mongoose.Schema.Types.ObjectId,
        required: true
      },
      inner: [innerSchema]
    });

    const Model = db.model('Test', schema);

    return co(function*() {
      const doc2 = new Model();
      doc2.field = mongoose.Types.ObjectId();
      doc2.inner.push({
        innerField: mongoose.Types.ObjectId()
      });
      doc2.inner[0].innerField = '';

      let err = doc2.inner[0].validateSync();
      assert.ok(err);
      assert.ok(err.errors['innerField']);

      err = yield doc2.inner[0].validate().then(() => assert.ok(false), err => err);
      assert.ok(err);
      assert.ok(err.errors['innerField']);
    });
  });

  it('retains user-defined key order with nested docs (gh-6944)', function() {
    const schema = new Schema({
      _id: String,
      foo: String,
      bar: {
        a: String
      }
    });

    const Model = db.model('Test', schema);

    const doc = new Model({ _id: 'test', foo: 'hello', bar: { a: 'world' } });

    // Same order as in the initial set above
    assert.deepEqual(Object.keys(doc._doc), ['_id', 'foo', 'bar']);

    return Promise.resolve();
  });

  it('does not mark modified if setting nested subdoc to same value (gh-7048)', function() {
    const BarSchema = new Schema({ bar: String }, { _id: false });
    const FooNestedSchema = new Schema({ foo: BarSchema });

    const Model = db.model('Test', FooNestedSchema);

    return co(function*() {
      const doc = yield Model.create({ foo: { bar: 'test' } });
      doc.set({ foo: { bar: 'test' } });

      assert.deepEqual(doc.modifiedPaths(), []);

      doc.set('foo.bar', 'test');

      assert.deepEqual(doc.modifiedPaths(), []);
    });
  });

  it('allow saving validation error in db (gh-7127)', function() {
    return co(function*() {
      const schema = new Schema({
        error: mongoose.Schema.Types.Mixed,
        name: { type: String, required: true }
      });
      const Model = db.model('Test', schema);

      const doc = new Model();

      const error = yield doc.validate().catch(error => error);

      doc.name = 'foo';
      doc.error = error;

      yield doc.save();

      const fromDb = yield Model.findOne();
      assert.ok(fromDb.error.errors.name);
    });
  });

  it('storeSubdocValidationError (gh-6802)', function() {
    return co(function*() {
      const GrandchildSchema = new Schema({
        name: {
          type: String,
          required: true
        }
      }, { storeSubdocValidationError: false });

      const ChildSchema = new Schema({
        name: String,
        child: GrandchildSchema
      }, { storeSubdocValidationError: false });

      const ParentSchema = new Schema({
        name: String,
        child: ChildSchema
      });
      const Parent = db.model('Parent', ParentSchema);

      const parent = new Parent({ child: { child: {} } });

      let err = yield parent.validate().then(() => null, err => err);
      assert.ok(err);
      assert.ok(err.errors['child.child.name']);
      assert.ok(!err.errors['child']);
      assert.ok(!err.errors['child.child']);

      err = parent.validateSync();
      assert.ok(err);
      assert.ok(err.errors['child.child.name']);
      assert.ok(!err.errors['child']);
      assert.ok(!err.errors['child.child']);
    });
  });

  it('handles mixed arrays with all syntaxes (gh-7109)', function() {
    const schema = new Schema({
      arr1: [Schema.Types.Mixed],
      arr2: [{}],
      arr3: [Object]
    });

    const Test = db.model('Test', schema);

    const test = new Test({
      arr1: ['test1', { two: 'three' }, [4, 'five', 6]],
      arr2: ['test2', { three: 'four' }, [5, 'six', 7]],
      arr3: ['test3', { four: 'five' }, [6, 'seven', 8]]
    });

    assert.ok(test.validateSync() == null, test.validateSync());

    return Promise.resolve();
  });

  it('supports validator.isUUID as a custom validator (gh-7145)', function() {
    const schema = new Schema({
      name: {
        type: String,
        validate: [validator.isUUID, 'invalid name']
      }
    });

    const Test = db.model('Test', schema);

    const doc = new Test({ name: 'not-a-uuid' });
    const error = doc.validateSync();
    assert.ok(error instanceof Error);
    assert.ok(/invalid name/.test(error.message));

    return co(function*() {
      const error = yield doc.validate().then(() => null, err => err);

      assert.ok(error instanceof Error);
      assert.ok(/invalid name/.test(error.message));
    });
  });

  it('propsParameter option (gh-7145)', function() {
    const schema = new Schema({
      name: {
        type: String,
        validate: {
          validator: (v, props) => props.validator != null,
          propsParameter: true
        }
      }
    });

    const Test = db.model('Test', schema);

    const doc = new Test({ name: 'foo' });
    const error = doc.validateSync();
    assert.ok(error == null, error);

    return co(function*() {
      const error = yield doc.validate().then(() => null, err => err);

      assert.ok(error == null, error);
    });
  });

  it('surfaces errors in subdoc pre validate (gh-7187)', function() {
    const InnerSchema = new Schema({ name: String });

    InnerSchema.pre('validate', function() {
      throw new Error('Oops!');
    });

    const TestSchema = new Schema({ subdocs: [InnerSchema] });

    const Test = db.model('Test', TestSchema);

    return Test.create({ subdocs: [{ name: 'foo' }] }).then(
      () => { throw new Error('Fail'); },
      err => { assert.ok(err.message.indexOf('Oops!') !== -1, err.message); }
    );
  });

  it('runs setter only once when doing .set() underneath single nested (gh-7196)', function() {
    let called = [];
    const InnerSchema = new Schema({
      name: String,
      withSetter: {
        type: String,
        set: function(v) {
          called.push(this);
          return v;
        }
      }
    });

    const TestSchema = new Schema({ nested: InnerSchema });

    const Model = db.model('Test', TestSchema);

    const doc = new Model({ nested: { name: 'foo' } });

    // Make sure setter only gets called once
    called = [];
    doc.set('nested.withSetter', 'bar');

    assert.equal(called.length, 1);
    assert.equal(called[0].name, 'foo');

    return Promise.resolve();
  });

  it('should enable key with dot(.) on mixed types with checkKeys (gh-7144)', function() {
    const s = new Schema({ raw: { type: Schema.Types.Mixed } });
    const M = db.model('Test', s);

    const raw = { 'foo.bar': 'baz' };

    return co(function*() {
      let doc = yield M.create([{ raw: raw }], { checkKeys: false }).
        then(res => res[0]);
      assert.deepEqual(doc.raw, raw);

      doc = yield M.findOneAndUpdate({}, { raw: { 'a.b': 2 } }, { new: true });
      assert.deepEqual(doc.raw, { 'a.b': 2 });
    });
  });

  it('doesnt mark array as modified on init if embedded schema has default (gh-7227)', function() {
    const subSchema = new mongoose.Schema({
      users: {
        type: [{ name: { type: String } }],
        // This test ensures the whole array won't be modified on init because
        // of this default
        default: [{ name: 'test' }]
      }
    });

    const schema = new mongoose.Schema({
      sub: [subSchema]
    });
    const Model = db.model('Test', schema);

    return co(function*() {
      let doc = new Model({ name: 'test', sub: [{}] });
      yield doc.save();

      assert.ok(!doc.isModified());

      doc = yield Model.findOne();
      assert.ok(!doc.isModified());
    });
  });

  it('casts defaults for doc arrays (gh-7337)', function() {
    const accountSchema = new mongoose.Schema({
      roles: {
        type: [{
          otherProperties: {
            example: Boolean
          },
          name: String
        }],
        default: function() {
          return [
            { otherProperties: { example: true }, name: 'First' },
            { otherProperties: { example: false }, name: 'Second' }
          ];
        }
      }
    });

    const Account = db.model('Test', accountSchema);

    return co(function*() {
      yield Account.create({});

      const doc = yield Account.findOne();

      assert.ok(doc.roles[0]._id);
      assert.ok(doc.roles[1]._id);
    });
  });

  it('updateOne() hooks (gh-7133) (gh-7423)', function() {
    const schema = new mongoose.Schema({ name: String });

    let queryCount = 0;
    let docCount = 0;
    let docPostCount = 0;

    let docRegexCount = 0;
    let docPostRegexCount = 0;

    schema.pre('updateOne', () => ++queryCount);
    schema.pre('updateOne', { document: true, query: false }, () => ++docCount);
    schema.post('updateOne', { document: true, query: false }, () => ++docPostCount);

    schema.pre(/^updateOne$/, { document: true, query: false }, () => ++docRegexCount);
    schema.post(/^updateOne$/, { document: true, query: false }, () => ++docPostRegexCount);

    let removeCount1 = 0;
    let removeCount2 = 0;
    schema.pre('remove', () => ++removeCount1);
    schema.pre('remove', { document: true, query: false }, () => ++removeCount2);

    const Model = db.model('Test', schema);

    return co(function*() {
      const doc = new Model({ name: 'test' });
      yield doc.save();

      assert.equal(queryCount, 0);
      assert.equal(docCount, 0);
      assert.equal(docPostCount, 0);
      assert.equal(docRegexCount, 0);
      assert.equal(docPostRegexCount, 0);

      yield doc.updateOne({ name: 'test2' });

      assert.equal(queryCount, 1);
      assert.equal(docCount, 1);
      assert.equal(docPostCount, 1);
      assert.equal(docRegexCount, 1);
      assert.equal(docPostRegexCount, 1);

      assert.equal(removeCount1, 0);
      assert.equal(removeCount2, 0);

      yield doc.remove();

      assert.equal(removeCount1, 1);
      assert.equal(removeCount2, 1);
    });
  });

  it('doesnt mark single nested doc date as modified if setting with string (gh-7264)', function() {
    const subSchema = new mongoose.Schema({
      date2: Date
    });

    const schema = new mongoose.Schema({
      date1: Date,
      sub: subSchema
    });

    const Model = db.model('Test', schema);

    return co(function*() {
      const date = '2018-11-22T09:00:00.000Z';

      const doc = yield Model.create({
        date1: date,
        sub: { date2: date }
      });

      assert.deepEqual(doc.modifiedPaths(), []);

      doc.set('date1', date);
      doc.set('sub.date2', date);

      assert.deepEqual(doc.modifiedPaths(), []);
    });
  });

  it('handles null `fields` param to constructor (gh-7271)', function() {
    const ActivityBareSchema = new Schema({
      _id: {
        type: Schema.Types.ObjectId,
        ref: 'Activity'
      },
      name: String
    });

    const EventSchema = new Schema({
      activity: ActivityBareSchema,
      name: String
    });

    const data = {
      name: 'Test',
      activity: {
        _id: '5bf606f6471b6056b3f2bfc9',
        name: 'Activity name'
      }
    };

    const Event = db.model('Test', EventSchema);
    const event = new Event(data, null);

    assert.equal(event.activity.name, 'Activity name');

    return event.validate();
  });

  it('flattenMaps option for toObject() (gh-7274)', function() {
    let schema = new Schema({
      test: {
        type: Map,
        of: String,
        default: new Map()
      }
    }, { versionKey: false });

    let Test = db.model('Test', schema);

    let mapTest = new Test({});
    mapTest.test.set('key1', 'value1');
    assert.equal(mapTest.toObject({ flattenMaps: true }).test.key1, 'value1');

    schema = new Schema({
      test: {
        type: Map,
        of: String,
        default: new Map()
      }
    }, { versionKey: false });
    schema.set('toObject', { flattenMaps: true });

    db.deleteModel('Test');
    Test = db.model('Test', schema);

    mapTest = new Test({});
    mapTest.test.set('key1', 'value1');
    assert.equal(mapTest.toObject({}).test.key1, 'value1');

    return Promise.resolve();
  });

  it('`collection` property with strict: false (gh-7276)', function() {
    const schema = new Schema({}, { strict: false, versionKey: false });
    const Model = db.model('Test', schema);

    return co(function*() {
      let doc = new Model({ test: 'foo', collection: 'bar' });

      yield doc.save();

      assert.equal(doc.collection, 'bar');

      doc = yield Model.findOne();
      assert.equal(doc.toObject().collection, 'bar');
    });
  });

  it('should validateSync() all elements in doc array (gh-6746)', function() {
    const Model = db.model('Test', new Schema({
      colors: [{
        name: { type: String, required: true },
        hex: { type: String, required: true }
      }]
    }));

    const model = new Model({
      colors: [
        { name: 'steelblue' },
        { hex: '#4682B4' }
      ]
    });

    const errors = model.validateSync().errors;
    const keys = Object.keys(errors).sort();
    assert.deepEqual(keys, ['colors.0.hex', 'colors.1.name']);
  });

  it('handles fake constructor (gh-7290)', function() {
    const TestSchema = new Schema({ test: String });

    const TestModel = db.model('Test', TestSchema);

    const badQuery = {
      test: {
        length: 1e10,
        constructor: {
          name: 'Array'
        }
      }
    };

    return co(function*() {
      let err = yield TestModel.findOne(badQuery).then(() => null, e => e);
      assert.equal(err.name, 'CastError', err.stack);

      err = yield TestModel.updateOne(badQuery, { name: 'foo' }).
        then(() => null, err => err);
      assert.equal(err.name, 'CastError', err.stack);

      err = yield TestModel.updateOne({}, badQuery).then(() => null, e => e);
      assert.equal(err.name, 'CastError', err.stack);

      err = yield TestModel.deleteOne(badQuery).then(() => null, e => e);
      assert.equal(err.name, 'CastError', err.stack);
    });
  });

  it('handles fake __proto__ (gh-7290)', function() {
    const TestSchema = new Schema({ test: String, name: String });

    const TestModel = db.model('Test', TestSchema);

    const badQuery = JSON.parse('{"test":{"length":1000000000,"__proto__":[]}}');

    return co(function*() {
      let err = yield TestModel.findOne(badQuery).then(() => null, e => e);
      assert.equal(err.name, 'CastError', err.stack);

      err = yield TestModel.updateOne(badQuery, { name: 'foo' }).
        then(() => null, err => err);
      assert.equal(err.name, 'CastError', err.stack);

      err = yield TestModel.updateOne({}, badQuery).then(() => null, e => e);
      assert.equal(err.name, 'CastError', err.stack);

      err = yield TestModel.deleteOne(badQuery).then(() => null, e => e);
      assert.equal(err.name, 'CastError', err.stack);
    });
  });

  it('cast error with string path set to array in db (gh-7619)', function() {
    const TestSchema = new Schema({ name: String });

    const TestModel = db.model('Test', TestSchema);

    return co(function*() {
      yield TestModel.findOne();

      yield TestModel.collection.insertOne({ name: ['foo', 'bar'] });

      const doc = yield TestModel.findOne();
      assert.ok(!doc.name);
      const err = doc.validateSync();
      assert.ok(err);
      assert.ok(err.errors['name']);
    });
  });

  it('doesnt crash if nested path with `get()` (gh-7316)', function() {
    const schema = new mongoose.Schema({ http: { get: Number } });
    const Model = db.model('Test', schema);

    return Model.create({ http: { get: 400 } }); // Should succeed
  });

  it('copies atomics from existing document array when setting doc array (gh-7472)', function() {
    const Dog = db.model('Test', new mongoose.Schema({
      name: String,
      toys: [{
        name: String
      }]
    }));

    return co(function*() {
      const dog = new Dog({ name: 'Dash' });

      dog.toys.push({ name: '1' });
      dog.toys.push({ name: '2' });
      dog.toys.push({ name: '3' });

      yield dog.save();

      for (const toy of ['4', '5', '6']) {
        dog.toys = dog.toys || [];
        dog.toys.push({ name: toy, count: 1 });
      }

      yield dog.save();

      const fromDb = yield Dog.findOne();
      assert.deepEqual(fromDb.toys.map(t => t.name), ['1', '2', '3', '4', '5', '6']);
    });
  });

  it('doesnt fail with custom update function (gh-7342)', function() {
    const catalogSchema = new mongoose.Schema({
      name: String,
      sub: new Schema({ name: String })
    }, { runSettersOnQuery: true });

    catalogSchema.methods.update = function(data) {
      for (const key in data) {
        this[key] = data[key];
      }
      return this.save();
    };

    const Catalog = db.model('Test', catalogSchema);

    return co(function*() {
      let doc = yield Catalog.create({ name: 'test', sub: { name: 'foo' } });
      doc = yield doc.update({ name: 'test2' });
      assert.equal(doc.name, 'test2');
    });
  });

  it('setters that modify `this` should work on single nested when overwriting (gh-7585)', function() {
    const NameSchema = new Schema({
      full: {
        type: String,
        set: function(v) {
          this.first = 'foo';
          this.last = 'bar';
          return v + ' baz';
        }
      },
      first: String,
      last: String
    }, { _id: false });

    const User = db.model('User', new Schema({
      name: {
        type: NameSchema,
        default: {}
      }
    }));

    const s = new User();
    s.name = { full: 'test' };
    assert.equal(s.name.first, 'foo');
    assert.equal(s.name.last, 'bar');
    assert.equal(s.name.full, 'test baz');

    return Promise.resolve();
  });

  it('handles setting embedded doc to Object.assign() from another doc (gh-7645)', function() {
    const profileSchema = new Schema({ name: String, email: String });
    const companyUserSchema = new Schema({
      profile: {
        type: profileSchema,
        default: {}
      }
    });

    const CompanyUser = db.model('User', companyUserSchema);

    const cu = new CompanyUser({ profile: { name: 'foo', email: 'bar' } });
    cu.profile = Object.assign({}, cu.profile);

    assert.equal(cu.profile.name, 'foo');
    assert.equal(cu.profile.email, 'bar');
    assert.doesNotThrow(function() {
      cu.toObject();
    });
  });

  it('setting single nested subdoc with custom date types and getters/setters (gh-7601)', function() {
    const moment = require('moment');

    const schema = new Schema({
      start: { type: Date, get: get, set: set, required: true },
      end: { type: Date, get: get, set: set, required: true }
    }, { toObject: { getters: true } });
    function get(v) {
      return moment(v);
    }
    function set(v) {
      return v.toDate();
    }
    const parentSchema = new Schema({
      nested: schema
    });
    const Model = db.model('Parent', parentSchema);

    return co(function*() {
      const doc = yield Model.create({
        nested: { start: moment('2019-01-01'), end: moment('2019-01-02') }
      });

      doc.nested = { start: moment('2019-03-01'), end: moment('2019-04-01') };
      yield doc.save();

      const _doc = yield Model.collection.findOne();
      assert.ok(_doc.nested.start instanceof Date);
      assert.ok(_doc.nested.end instanceof Date);
    });
  });

  it('get() and set() underneath alias (gh-7592)', function() {
    const photoSchema = new Schema({
      foo: String
    });

    const pageSchema = new Schema({
      p: { type: [photoSchema], alias: 'photos' }
    });
    const Page = db.model('Test', pageSchema);

    return co(function*() {
      const doc = yield Page.create({ p: [{ foo: 'test' }] });

      assert.equal(doc.p[0].foo, 'test');
      assert.equal(doc.get('photos.0.foo'), 'test');

      doc.set('photos.0.foo', 'bar');
      assert.equal(doc.p[0].foo, 'bar');
      assert.equal(doc.get('photos.0.foo'), 'bar');
    });
  });

  it('get() with getters: false (gh-7233)', function() {
    const testSchema = new Schema({
      foo: { type: String, get: v => v.toLowerCase() }
    });
    const Test = db.model('Test', testSchema);

    const doc = new Test({ foo: 'Bar' });
    assert.equal(doc.foo, 'bar');
    assert.equal(doc._doc.foo, 'Bar');

    assert.equal(doc.get('foo'), 'bar');
    assert.equal(doc.get('foo', null, { getters: false }), 'Bar');

    return Promise.resolve();
  });

  it('overwriting single nested (gh-7660)', function() {
    const childSchema = new mongoose.Schema({
      foo: String,
      bar: Number
    }, { _id: false, id: false });

    const parentSchema = new mongoose.Schema({
      child: childSchema
    });
    const Test = db.model('Test', parentSchema);

    const test = new Test({
      child: {
        foo: 'test',
        bar: 42
      }
    });

    test.set({
      child: {
        foo: 'modified',
        bar: 43
      }
    });

    assert.deepEqual(test.toObject().child, {
      foo: 'modified',
      bar: 43
    });

    return Promise.resolve();
  });

  it('setting path to non-POJO object (gh-7639)', function() {
    class Nested {
      constructor(prop) {
        this.prop = prop;
      }
    }

    const schema = new Schema({ nested: { prop: String } });
    const Model = db.model('Test', schema);

    const doc = new Model({ nested: { prop: '1' } });

    doc.set('nested', new Nested('2'));
    assert.equal(doc.nested.prop, '2');

    doc.set({ nested: new Nested('3') });
    assert.equal(doc.nested.prop, '3');
  });

  it('supports setting date properties with strict: false (gh-7907)', function() {
    const schema = Schema({}, { strict: false });
    const SettingsModel = db.model('Test', schema);

    const date = new Date();
    const obj = new SettingsModel({
      timestamp: date,
      subDoc: {
        timestamp: date
      }
    });

    assert.strictEqual(obj.timestamp, date);
    assert.strictEqual(obj.subDoc.timestamp, date);
  });

  it('handles .set() on doc array within embedded discriminator (gh-7656)', function() {
    const pageElementSchema = new Schema({
      type: { type: String, required: true }
    }, { discriminatorKey: 'type' });

    const textElementSchema = new Schema({
      body: { type: String }
    });

    const blockElementSchema = new Schema({
      elements: [pageElementSchema]
    });

    blockElementSchema.path('elements').discriminator('block', blockElementSchema);
    blockElementSchema.path('elements').discriminator('text', textElementSchema);

    const pageSchema = new Schema({ elements: [pageElementSchema] });

    pageSchema.path('elements').discriminator('block', blockElementSchema);
    pageSchema.path('elements').discriminator('text', textElementSchema);

    const Page = db.model('Test', pageSchema);
    const page = new Page({
      elements: [
        { type: 'text', body: 'Page Title' },
        { type: 'block', elements: [{ type: 'text', body: 'Page Content' }] }
      ]
    });

    page.set('elements.0.body', 'Page Heading');
    assert.equal(page.elements[0].body, 'Page Heading');
    assert.equal(page.get('elements.0.body'), 'Page Heading');

    page.set('elements.1.elements.0.body', 'Page Body');
    assert.equal(page.elements[1].elements[0].body, 'Page Body');
    assert.equal(page.get('elements.1.elements.0.body'), 'Page Body');

    page.elements[1].elements[0].body = 'Page Body';
    assert.equal(page.elements[1].elements[0].body, 'Page Body');
    assert.equal(page.get('elements.1.elements.0.body'), 'Page Body');
  });

  it('$isEmpty() (gh-5369)', function() {
    const schema = new Schema({
      nested: { foo: String },
      subdoc: new Schema({ bar: String }, { _id: false }),
      docArr: [new Schema({ baz: String }, { _id: false })],
      mixed: {}
    });

    const Model = db.model('Test', schema);
    const doc = new Model({ subdoc: {}, docArr: [{}] });

    assert.ok(doc.nested.$isEmpty());
    assert.ok(doc.subdoc.$isEmpty());
    assert.ok(doc.docArr[0].$isEmpty());
    assert.ok(doc.$isEmpty('nested'));
    assert.ok(doc.$isEmpty('subdoc'));
    assert.ok(doc.$isEmpty('docArr.0'));
    assert.ok(doc.$isEmpty('mixed'));

    doc.nested.foo = 'test';
    assert.ok(!doc.nested.$isEmpty());
    assert.ok(doc.subdoc.$isEmpty());
    assert.ok(doc.docArr[0].$isEmpty());
    assert.ok(!doc.$isEmpty('nested'));
    assert.ok(doc.$isEmpty('subdoc'));
    assert.ok(doc.$isEmpty('docArr.0'));
    assert.ok(doc.$isEmpty('mixed'));

    doc.subdoc.bar = 'test';
    assert.ok(!doc.nested.$isEmpty());
    assert.ok(!doc.subdoc.$isEmpty());
    assert.ok(doc.docArr[0].$isEmpty());
    assert.ok(!doc.$isEmpty('nested'));
    assert.ok(!doc.$isEmpty('subdoc'));
    assert.ok(doc.$isEmpty('docArr.0'));
    assert.ok(doc.$isEmpty('mixed'));

    doc.docArr[0].baz = 'test';
    assert.ok(!doc.nested.$isEmpty());
    assert.ok(!doc.subdoc.$isEmpty());
    assert.ok(!doc.docArr[0].$isEmpty());
    assert.ok(!doc.$isEmpty('nested'));
    assert.ok(!doc.$isEmpty('subdoc'));
    assert.ok(!doc.$isEmpty('docArr.0'));
    assert.ok(doc.$isEmpty('mixed'));

    doc.mixed = {};
    assert.ok(doc.$isEmpty('mixed'));

    doc.mixed.test = 1;
    assert.ok(!doc.$isEmpty('mixed'));

    return Promise.resolve();
  });

  it('push() onto discriminator doc array (gh-7704)', function() {
    const opts = {
      minimize: false, // So empty objects are returned
      strict: true,
      typeKey: '$type', // So that we can use fields named `type`
      discriminatorKey: 'type'
    };

    const IssueSchema = new mongoose.Schema({
      _id: String,
      text: String,
      type: String
    }, opts);

    const IssueModel = db.model('Test', IssueSchema);

    const SubIssueSchema = new mongoose.Schema({
      checklist: [{
        completed: { $type: Boolean, default: false }
      }]
    }, opts);
    IssueModel.discriminator('gh7704_sub', SubIssueSchema);

    const doc = new IssueModel({ _id: 'foo', text: 'text', type: 'gh7704_sub' });
    doc.checklist.push({ completed: true });

    assert.ifError(doc.validateSync());

    return Promise.resolve();
  });

  it('doesnt call getter when saving (gh-7719)', function() {
    let called = 0;
    const kittySchema = new mongoose.Schema({
      name: {
        type: String,
        get: function(v) {
          ++called;
          return v;
        }
      }
    });
    const Kitten = db.model('Test', kittySchema);

    const k = new Kitten({ name: 'Mr Sprinkles' });
    return k.save().then(() => assert.equal(called, 0));
  });

  it('skips malformed validators property (gh-7720)', function() {
    const NewSchema = new Schema({
      object: {
        type: 'string',
        validators: ['string'] // This caused the issue
      }
    });

    const TestModel = db.model('Test', NewSchema);
    const instance = new TestModel();
    instance.object = 'value';

    assert.ifError(instance.validateSync());

    return instance.validate();
  });

  it('nested set on subdocs works (gh-7748)', function() {
    const geojsonSchema = new Schema({
      type: { type: String, default: 'Feature' },
      geometry: {
        type: {
          type: String,
          required: true
        },
        coordinates: { type: [] }
      },
      properties: { type: Object }
    });

    const userSchema = new Schema({
      position: geojsonSchema
    });

    const User = db.model('User', userSchema);

    return co(function*() {
      const position = {
        geometry: {
          type: 'Point',
          coordinates: [1.11111, 2.22222]
        },
        properties: {
          a: 'b'
        }
      };

      const newUser = new User({
        position: position
      });
      yield newUser.save();

      const editUser = yield User.findById(newUser._id);
      editUser.position = position;

      yield editUser.validate();
      yield editUser.save();

      const fromDb = yield User.findById(newUser._id);
      assert.equal(fromDb.position.properties.a, 'b');
      assert.equal(fromDb.position.geometry.coordinates[0], 1.11111);
    });
  });

  it('does not convert array to object with strict: false (gh-7733)', function() {
    const ProductSchema = new mongoose.Schema({}, { strict: false });
    const Product = db.model('Test', ProductSchema);

    return co(function*() {
      yield Product.create({ arr: [{ test: 1 }, { test: 2 }] });

      const doc = yield Product.collection.findOne();
      assert.ok(Array.isArray(doc.arr));
      assert.deepEqual(doc.arr, [{ test: 1 }, { test: 2 }]);
    });
  });

  it('does not crash with array property named "undefined" (gh-7756)', function() {
    const schema = new Schema({ undefined: [String] });
    const Model = db.model('Test', schema);

    return co(function*() {
      const doc = yield Model.create({ undefined: ['foo'] });

      doc['undefined'].push('bar');
      yield doc.save();

      const _doc = yield Model.collection.findOne();
      assert.equal(_doc['undefined'][0], 'foo');
    });
  });

  it('fires pre save hooks on nested child schemas (gh-7792)', function() {
    const childSchema1 = new mongoose.Schema({ name: String });
    let called1 = 0;
    childSchema1.pre('save', function() {
      ++called1;
    });

    const childSchema2 = new mongoose.Schema({ name: String });
    let called2 = 0;
    childSchema2.pre('save', function() {
      ++called2;
    });

    const parentSchema = new mongoose.Schema({
      nested: {
        child: childSchema1,
        arr: [childSchema2]
      }
    });

    const Parent = db.model('Parent', parentSchema);

    const obj = { nested: { child: { name: 'foo' }, arr: [{ name: 'bar' }] } };
    return Parent.create(obj).then(() => {
      assert.equal(called1, 1);
      assert.equal(called2, 1);
    });
  });

  it('takes message from async custom validator promise rejection (gh-4913)', function() {
    const schema = new Schema({
      name: {
        type: String,
        validate: function() {
          return co(function*() {
            yield cb => setImmediate(cb);
            throw new Error('Oops!');
          });
        }
      }
    });
    const Model = db.model('Test', schema);

    return Model.create({ name: 'foo' }).then(() => assert.ok(false), err => {
      assert.equal(err.errors['name'].message, 'Oops!');
      assert.ok(err.message.indexOf('Oops!') !== -1, err.message);
    });
  });

  it('handles nested properties named `schema` (gh-7831)', function() {
    const schema = new mongoose.Schema({ nested: { schema: String } });
    const Model = db.model('Test', schema);

    return co(function*() {
      yield Model.collection.insertOne({ nested: { schema: 'test' } });

      const doc = yield Model.findOne();
      assert.strictEqual(doc.nested.schema, 'test');
    });
  });

  describe('overwrite() (gh-7830)', function() {
    let Model;

    beforeEach(function() {
      const schema = new Schema({
        _id: Number,
        name: String,
        nested: {
          prop: String
        },
        arr: [Number],
        immutable: {
          type: String,
          immutable: true
        }
      });
      Model = db.model('Test', schema);
    });

    it('works', function() {
      return co(function*() {
        const doc = yield Model.create({
          _id: 1,
          name: 'test',
          nested: { prop: 'foo' },
          immutable: 'bar'
        });
        doc.overwrite({ name: 'test2' });

        assert.deepEqual(doc.toObject(), {
          _id: 1,
          __v: 0,
          name: 'test2',
          immutable: 'bar'
        });
      });
    });

    it('skips version key', function() {
      return co(function*() {
        yield Model.collection.insertOne({
          _id: 2,
          __v: 5,
          name: 'test',
          nested: { prop: 'foo' },
          immutable: 'bar'
        });
        const doc = yield Model.findOne({ _id: 2 });
        doc.overwrite({ _id: 2, name: 'test2' });

        assert.deepEqual(doc.toObject(), {
          _id: 2,
          __v: 5,
          name: 'test2',
          immutable: 'bar'
        });
      });
    });

    it('skips discriminator key', function() {
      return co(function*() {
        const D = Model.discriminator('D', Schema({ other: String }));
        yield Model.collection.insertOne({
          _id: 2,
          __v: 5,
          __t: 'D',
          name: 'test',
          nested: { prop: 'foo' },
          immutable: 'bar',
          other: 'baz'
        });
        const doc = yield D.findOne({ _id: 2 });
        doc.overwrite({ _id: 2, name: 'test2' });

        assert.deepEqual(doc.toObject(), {
          _id: 2,
          __v: 5,
          __t: 'D',
          name: 'test2',
          immutable: 'bar'
        });
        return doc.validate();
      });
    });
  });

  it('copies virtuals from array subdocs when casting array of docs with same schema (gh-7898)', function() {
    const ChildSchema = new Schema({ name: String },
      { _id: false, id: false });

    ChildSchema.virtual('foo').
      set(function(foo) { this.__foo = foo; }).
      get(function() { return this.__foo || 0; });

    const ParentSchema = new Schema({
      name: String,
      children: [ChildSchema]
    }, { _id: false, id: false });

    const WrapperSchema = new Schema({
      name: String,
      parents: [ParentSchema]
    }, { _id: false, id: false });

    const Parent = db.model('Parent', ParentSchema);
    const Wrapper = db.model('Test', WrapperSchema);

    const data = { name: 'P1', children: [{ name: 'C1' }, { name: 'C2' }] };
    const parent = new Parent(data);
    parent.children[0].foo = 123;

    const wrapper = new Wrapper({ name: 'test', parents: [parent] });
    assert.equal(wrapper.parents[0].children[0].foo, 123);
  });

  describe('immutable properties (gh-7671)', function() {
    let Model;

    beforeEach(function() {
      const schema = new Schema({
        createdAt: {
          type: Date,
          immutable: true,
          default: new Date('6/1/2019')
        },
        name: String
      });
      Model = db.model('Test', schema);
    });

    it('SchemaType#immutable()', function() {
      const schema = new Schema({
        createdAt: {
          type: Date,
          default: new Date('6/1/2019')
        },
        name: String
      });

      assert.ok(!schema.path('createdAt').$immutable);

      schema.path('createdAt').immutable(true);
      assert.ok(schema.path('createdAt').$immutable);
      assert.equal(schema.path('createdAt').setters.length, 1);

      schema.path('createdAt').immutable(false);
      assert.ok(!schema.path('createdAt').$immutable);
      assert.equal(schema.path('createdAt').setters.length, 0);
    });

    it('with save()', function() {
      let doc = new Model({ name: 'Foo' });
      return co(function*() {
        assert.equal(doc.createdAt.toLocaleDateString('en-us'), '6/1/2019');
        yield doc.save();

        doc = yield Model.findOne({ createdAt: new Date('6/1/2019') });
        doc.createdAt = new Date('6/1/2017');
        assert.equal(doc.createdAt.toLocaleDateString('en-us'), '6/1/2019');

        doc.set({ createdAt: new Date('6/1/2021') });
        assert.equal(doc.createdAt.toLocaleDateString('en-us'), '6/1/2019');

        yield doc.save();

        doc = yield Model.findOne({ createdAt: new Date('6/1/2019') });
        assert.ok(doc);
      });
    });

    it('with update', function() {
      let doc = new Model({ name: 'Foo' });
      return co(function*() {
        assert.equal(doc.createdAt.toLocaleDateString('en-us'), '6/1/2019');
        yield doc.save();

        const update = { createdAt: new Date('6/1/2020') };

        yield Model.updateOne({}, update);

        doc = yield Model.findOne();
        assert.equal(doc.createdAt.toLocaleDateString('en-us'), '6/1/2019');

        const err = yield Model.updateOne({}, update, { strict: 'throw' }).
          then(() => null, err => err);
        assert.equal(err.name, 'StrictModeError');
        assert.ok(err.message.indexOf('createdAt') !== -1, err.message);
      });
    });

    it('conditional immutable (gh-8001)', function() {
      const schema = new Schema({
        name: String,
        test: {
          type: String,
          immutable: doc => doc.name === 'foo'
        }
      });
      const Model = db.model('Test1', schema);

      return co(function*() {
        const doc1 = yield Model.create({ name: 'foo', test: 'before' });
        const doc2 = yield Model.create({ name: 'bar', test: 'before' });

        doc1.set({ test: 'after' });
        doc2.set({ test: 'after' });
        yield doc1.save();
        yield doc2.save();

        const fromDb1 = yield Model.collection.findOne({ name: 'foo' });
        const fromDb2 = yield Model.collection.findOne({ name: 'bar' });
        assert.equal(fromDb1.test, 'before');
        assert.equal(fromDb2.test, 'after');
      });
    });

    it('immutable with strict mode (gh-8149)', function() {
      return co(function*() {
        const schema = new mongoose.Schema({
          name: String,
          yearOfBirth: { type: Number, immutable: true }
        }, { strict: 'throw' });
        const Person = db.model('Person', schema);
        const joe = yield Person.create({ name: 'Joe', yearOfBirth: 2001 });

        joe.set({ yearOfBirth: 2002 });
        const err = yield joe.save().then(() => null, err => err);
        assert.ok(err);
        assert.equal(err.errors['yearOfBirth'].name, 'StrictModeError');
      });
    });
  });

  it('consistent post order traversal for array subdocs (gh-7929)', function() {
    const Grandchild = Schema({ value: Number });
    const Child = Schema({ children: [Grandchild] });
    const Parent = Schema({ children: [Child] });

    const calls = [];
    Grandchild.pre('save', () => calls.push(1));
    Child.pre('save', () => calls.push(2));
    Parent.pre('save', () => calls.push(3));

    const Model = db.model('Parent', Parent);

    return Model.create({ children: [{ children: [{ value: 3 }] }] }).then(() => {
      assert.deepEqual(calls, [1, 2, 3]);
    });
  });

  it('respects projection for getters (gh-7940)', function() {
    const schema = new Schema({
      foo: String,
      bar: {
        type: String,
        get: () => {
          return 'getter value';
        }
      }
    }, { toObject: { getters: true } });

    const Model = db.model('Test', schema);

    return co(function*() {
      yield Model.create({ foo: 'test', bar: 'baz' });

      const doc = yield Model.findOne({ foo: 'test' }, 'foo');

      assert.ok(!doc.toObject().bar);
    });
  });

  it('loads doc with a `once` property successfully (gh-7958)', function() {
    const eventSchema = Schema({ once: { prop: String } });
    const Event = db.model('Test', eventSchema);

    return co(function*() {
      yield Event.create({ once: { prop: 'test' } });

      const doc = yield Event.findOne();
      assert.equal(doc.once.prop, 'test');
    });
  });

  it('caster that converts to Number class works (gh-8150)', function() {
    return co(function*() {
      const mySchema = new Schema({
        id: {
          type: Number,
          set: value => new Number(value.valueOf())
        }
      });

      const MyModel = db.model('Test', mySchema);

      yield MyModel.create({ id: 12345 });

      const doc = yield MyModel.findOne({ id: 12345 });
      assert.ok(doc);
    });
  });

  it('handles objectids and decimals with strict: false (gh-7973)', function() {
    const testSchema = Schema({}, { strict: false });
    const Test = db.model('Test', testSchema);

    let doc = new Test({
      testId: new mongoose.Types.ObjectId(),
      testDecimal: new mongoose.Types.Decimal128('1.23')
    });

    assert.ok(doc.testId instanceof mongoose.Types.ObjectId);
    assert.ok(doc.testDecimal instanceof mongoose.Types.Decimal128);

    return co(function*() {
      yield doc.save();

      doc = yield Test.collection.findOne();
      assert.ok(doc.testId instanceof mongoose.Types.ObjectId);
      assert.ok(doc.testDecimal instanceof mongoose.Types.Decimal128);
    });
  });

  it('allows enum on array of array of strings (gh-7926)', function() {
    const schema = new Schema({
      test: {
        type: [[String]],
        enum: ['bar']
      }
    });

    const Model = db.model('Test', schema);

    return Model.create({ test: [['foo']] }).then(() => assert.ok(false), err => {
      assert.ok(err);
      assert.ok(err.errors['test.0.0']);
      assert.ok(err.errors['test.0.0'].message.indexOf('foo') !== -1,
        err.errors['test.0.0'].message);
    });
  });

  it('allows saving an unchanged document if required populated path is null (gh-8018)', function() {
    const schema = Schema({ test: String });
    const schema2 = Schema({
      keyToPopulate: {
        type: mongoose.Schema.Types.ObjectId,
        ref: 'Child',
        required: true
      }
    });

    const Child = db.model('Child', schema);
    const Parent = db.model('Parent', schema2);

    return co(function*() {
      const child = yield Child.create({ test: 'test' });
      yield Parent.create({ keyToPopulate: child._id });

      yield child.deleteOne();

      const doc = yield Parent.findOne().populate('keyToPopulate');

      // Should not throw
      yield doc.save();
    });
  });

  it('only calls validator once on mixed validator (gh-8067)', function() {
    let called = 0;
    function validator() {
      ++called;
      return true;
    }

    const itemArray = new Schema({
      timer: {
        time: {
          type: {},
          validate: {
            validator: validator
          }
        }
      }
    });

    const schema = new Schema({
      items: [itemArray]
    });
    const Model = db.model('Test', schema);

    const obj = new Model({
      items: [
        { timer: { time: { type: { hours: 24, allowed: true } } } }
      ]
    });

    obj.validateSync();
    assert.equal(called, 1);
  });

  it('only calls validator once on nested mixed validator (gh-8117)', function() {
    const called = [];
    const Model = db.model('Test', Schema({
      name: { type: String },
      level1: {
        level2: {
          type: Object,
          validate: {
            validator: v => {
              called.push(v);
              return true;
            }
          }
        }
      }
    }));

    const doc = new Model({ name: 'bob' });
    doc.level1 = { level2: { a: 'one', b: 'two', c: 'three' } };
    return doc.validate().then(() => {
      assert.equal(called.length, 1);
      assert.deepEqual(called[0], { a: 'one', b: 'two', c: 'three' });
    });
  });

  it('handles populate() with custom type that does not cast to doc (gh-8062)', function() {
    class Gh8062 extends mongoose.SchemaType {
      cast(val) {
        if (typeof val === 'string') {
          return val;
        }
        throw new Error('Failed!');
      }
    }

    mongoose.Schema.Types.Gh8062 = Gh8062;

    const schema = new Schema({ arr: [{ type: Gh8062, ref: 'Child' }] });
    const Model = db.model('Test', schema);
    const Child = db.model('Child', Schema({ _id: Gh8062 }));

    return co(function*() {
      yield Child.create({ _id: 'test' });
      yield Model.create({ arr: ['test'] });

      const doc = yield Model.findOne().populate('arr');
      assert.ok(doc.populated('arr'));
      assert.equal(doc.arr[0]._id, 'test');
      assert.ok(doc.arr[0].$__ != null);
    });
  });

  it('can inspect() on a document array (gh-8037)', function() {
    const subdocSchema = mongoose.Schema({ a: String });
    const schema = mongoose.Schema({ subdocs: { type: [subdocSchema] } });
    const Model = db.model('Test', schema);
    const data = { _id: new mongoose.Types.ObjectId(), subdocs: [{ a: 'a' }] };
    const doc = new Model();
    doc.init(data);
    require('util').inspect(doc.subdocs);
  });

  it('set() merge option with single nested (gh-8201)', function() {
    const AddressSchema = Schema({
      street: { type: String, required: true },
      city: { type: String, required: true }
    });
    const PersonSchema = Schema({
      name: { type: String, required: true },
      address: { type: AddressSchema, required: true }
    });
    const Person = db.model('Person', PersonSchema);

    return co(function*() {
      yield Person.create({
        name: 'John Smith',
        address: {
          street: 'Real Street',
          city: 'Somewhere'
        }
      });

      const person = yield Person.findOne();
      const obj = {
        name: 'John Smythe',
        address: { street: 'Fake Street' }
      };
      person.set(obj, undefined, { merge: true });

      assert.equal(person.address.city, 'Somewhere');
      yield person.save();
    });
  });

  it('setting single nested subdoc with timestamps (gh-8251)', function() {
    const ActivitySchema = Schema({ description: String }, { timestamps: true });
    const RequestSchema = Schema({ activity: ActivitySchema });
    const Request = db.model('Test', RequestSchema);

    return co(function*() {
      const doc = yield Request.create({
        activity: { description: 'before' }
      });
      doc.activity.set({ description: 'after' });
      yield doc.save();

      const fromDb = yield Request.findOne().lean();
      assert.equal(fromDb.activity.description, 'after');
    });
  });

  it('passing an object with toBSON() into `save()` (gh-8299)', function() {
    const ActivitySchema = Schema({ description: String });
    const RequestSchema = Schema({ activity: ActivitySchema });
    const Request = db.model('Test', RequestSchema);

    return co(function*() {
      const doc = yield Request.create({
        activity: { description: 'before' }
      });
      doc.activity.set({ description: 'after' });
      yield doc.save();

      const fromDb = yield Request.findOne().lean();
      assert.equal(fromDb.activity.description, 'after');
    });
  });

  it('handles getter setting virtual on manually populated doc when calling toJSON (gh-8295)', function() {
    const childSchema = Schema({}, { toJSON: { getters: true } });
    childSchema.virtual('field').
      get(function() { return this._field; }).
      set(function(v) { return this._field = v; });
    const Child = db.model('Child', childSchema);

    const parentSchema = Schema({
      child: { type: mongoose.ObjectId, ref: 'Child', get: get }
    }, { toJSON: { getters: true } });
    const Parent = db.model('Parent', parentSchema);

    function get(child) {
      child.field = true;
      return child;
    }

    let p = new Parent({ child: new Child({}) });
    assert.strictEqual(p.toJSON().child.field, true);

    p = new Parent({ child: new Child({}) });
    assert.strictEqual(p.child.toJSON().field, true);
  });

  it('enum validator for number (gh-8139)', function() {
    const schema = Schema({
      num: {
        type: Number,
        enum: [1, 2, 3]
      }
    });
    const Model = db.model('Test', schema);

    let doc = new Model({});
    let err = doc.validateSync();
    assert.ifError(err);

    doc = new Model({ num: 4 });
    err = doc.validateSync();
    assert.ok(err);
    assert.equal(err.errors['num'].name, 'ValidatorError');

    doc = new Model({ num: 2 });
    err = doc.validateSync();
    assert.ifError(err);
  });

  it('support `pathsToValidate()` option for `validate()` (gh-7587)', function() {
    const schema = Schema({
      name: {
        type: String,
        required: true
      },
      age: {
        type: Number,
        required: true
      },
      rank: String
    });
    const Model = db.model('Test', schema);

    return co(function*() {
      const doc = new Model({});

      let err = yield doc.validate(['name', 'rank']).catch(err => err);
      assert.deepEqual(Object.keys(err.errors), ['name']);

      err = yield doc.validate(['age', 'rank']).catch(err => err);
      assert.deepEqual(Object.keys(err.errors), ['age']);
    });
  });

  it('array push with $position (gh-4322)', function() {
    const schema = Schema({
      nums: [Number]
    });
    const Model = db.model('Test', schema);

    return co(function*() {
      const doc = yield Model.create({ nums: [3, 4] });

      doc.nums.push({
        $each: [1, 2],
        $position: 0
      });
      assert.deepEqual(doc.toObject().nums, [1, 2, 3, 4]);

      yield doc.save();

      const fromDb = yield Model.findOne({ _id: doc._id });
      assert.deepEqual(fromDb.toObject().nums, [1, 2, 3, 4]);

      doc.nums.push({
        $each: [0],
        $position: 0
      });
      assert.throws(() => {
        doc.nums.push({ $each: [5] });
      }, /Cannot call.*multiple times/);
      assert.throws(() => {
        doc.nums.push(5);
      }, /Cannot call.*multiple times/);
    });
  });

  it('setting a path to a single nested document should update the single nested doc parent (gh-8400)', function() {
    const schema = Schema({
      name: String,
      subdoc: new Schema({
        name: String
      })
    });
    const Model = db.model('Test', schema);

    const doc1 = new Model({ name: 'doc1', subdoc: { name: 'subdoc1' } });
    const doc2 = new Model({ name: 'doc2', subdoc: { name: 'subdoc2' } });

    doc1.subdoc = doc2.subdoc;
    assert.equal(doc1.subdoc.name, 'subdoc2');
    assert.equal(doc2.subdoc.name, 'subdoc2');
    assert.strictEqual(doc1.subdoc.ownerDocument(), doc1);
    assert.strictEqual(doc2.subdoc.ownerDocument(), doc2);
  });

  it('setting an array to an array with some populated documents depopulates the whole array (gh-8443)', function() {
    const A = db.model('Test1', Schema({
      name: String,
      rel: [{ type: mongoose.ObjectId, ref: 'Test' }]
    }));

    const B = db.model('Test', Schema({ name: String }));

    return co(function*() {
      const b = yield B.create({ name: 'testb' });
      yield A.create({ name: 'testa', rel: [b._id] });

      const a = yield A.findOne().populate('rel');

      const b2 = yield B.create({ name: 'testb2' });
      a.rel = [a.rel[0], b2._id];
      yield a.save();

      assert.ok(!a.populated('rel'));
      assert.ok(a.rel[0] instanceof mongoose.Types.ObjectId);
      assert.ok(a.rel[1] instanceof mongoose.Types.ObjectId);
    });
  });

  it('handles errors with name set to "ValidationError" (gh-8466)', () => {
    const childSchema = Schema({ name: String });

    childSchema.pre('validate', function() {
      if (this.name === 'Invalid') {
        const error = new Error('invalid name');
        error.name = 'ValidationError';
        throw error;
      }
    });

    const fatherSchema = Schema({ children: [childSchema] });
    const Father = db.model('Test', fatherSchema);

    const doc = new Father({
      children: [{ name: 'Valid' }, { name: 'Invalid' }]
    });

    return doc.validate().then(() => assert.ok(false), err => {
      assert.ok(err);
      assert.ok(err.errors['children']);
      assert.equal(err.errors['children'].message, 'invalid name');
    });
  });

  it('throws an error if running validate() multiple times in parallel (gh-8468)', () => {
    const Model = db.model('Test', Schema({ name: String }));

    const doc = new Model({ name: 'test' });

    doc.validate();

    return doc.save().then(() => assert.ok(false), err => {
      assert.equal(err.name, 'ParallelValidateError');
    });
  });

  it('avoids parallel validate error when validating nested path with double nested subdocs (gh-8486)', function() {
    const testSchema = new Schema({
      foo: {
        bar: Schema({
          baz: Schema({
            num: Number
          })
        })
      }
    });
    const Test = db.model('Test', testSchema);

    return co(function*() {
      const doc = yield Test.create({});

      doc.foo = {
        bar: {
          baz: {
            num: 1
          }
        }
      };

      // Should not throw
      yield doc.save();

      const raw = yield Test.collection.findOne();
      assert.equal(raw.foo.bar.baz.num, 1);
    });
  });

  it('supports function for date min/max validator error (gh-8512)', function() {
    const schema = Schema({
      startDate: {
        type: Date,
        required: true,
        min: [new Date('2020-01-01'), () => 'test']
      }
    });

    db.deleteModel(/Test/);
    const Model = db.model('Test', schema);
    const doc = new Model({ startDate: new Date('2019-06-01') });

    const err = doc.validateSync();
    assert.ok(err.errors['startDate']);
    assert.equal(err.errors['startDate'].message, 'test');
  });

  it('sets parent and ownerDocument correctly with document array default (gh-8509)', function() {
    const locationSchema = Schema({
      name: String,
      city: String
    });
    const owners = [];

    // Middleware to set a default location name derived from the parent organization doc
    locationSchema.pre('validate', function(next) {
      const owner = this.ownerDocument();
      owners.push(owner);
      if (this.isNew && !this.get('name') && owner.get('name')) {
        this.set('name', `${owner.get('name')} Office`);
      }
      next();
    });

    const organizationSchema = Schema({
      name: String,
      // Having a default doc this way causes issues
      locations: { type: [locationSchema], default: [{}] }
    });
    const Organization = db.model('Test', organizationSchema);

    return co(function*() {
      const org = new Organization();
      org.set('name', 'MongoDB');

      yield org.save();

      assert.equal(owners.length, 1);
      assert.ok(owners[0] === org);

      assert.equal(org.locations[0].name, 'MongoDB Office');
    });
  });

  it('doesnt add `null` if property is undefined with minimize false (gh-8504)', function() {
    const minimize = false;
    const schema = Schema({
      num: Number,
      beta: { type: String }
    },
    {
      toObject: { virtuals: true, minimize: minimize },
      toJSON: { virtuals: true, minimize: minimize }
    }
    );
    const Test = db.model('Test', schema);

    const dummy1 = new Test({ num: 1, beta: null });
    const dummy2 = new Test({ num: 2, beta: void 0 });

    return co(function*() {
      yield dummy1.save();
      yield dummy2.save();

      const res = yield Test.find().lean().sort({ num: 1 });

      assert.strictEqual(res[0].beta, null);
      assert.ok(!res[1].hasOwnProperty('beta'));
    });
  });

  it('creates document array defaults in forward order, not reverse (gh-8514)', function() {
    let num = 0;
    const schema = Schema({
      arr: [{ val: { type: Number, default: () => ++num } }]
    });
    const Model = db.model('Test', schema);

    const doc = new Model({ arr: [{}, {}, {}] });
    assert.deepEqual(doc.toObject().arr.map(v => v.val), [1, 2, 3]);
  });

  it('can call subdocument validate multiple times in parallel (gh-8539)', function() {
    const schema = Schema({
      arr: [{ val: String }],
      single: Schema({ val: String })
    });
    const Model = db.model('Test', schema);

    return co(function*() {
      const doc = new Model({ arr: [{ val: 'test' }], single: { val: 'test' } });

      yield [doc.arr[0].validate(), doc.arr[0].validate()];
      yield [doc.single.validate(), doc.single.validate()];
    });
  });

  it('sets `Document#op` when calling `validate()` (gh-8439)', function() {
    const schema = Schema({ name: String });
    const ops = [];
    schema.pre('validate', function() {
      ops.push(this.$op);
    });
    schema.post('validate', function() {
      ops.push(this.$op);
    });

    const Model = db.model('Test', schema);
    const doc = new Model({ name: 'test' });

    const promise = doc.validate();
    assert.equal(doc.$op, 'validate');

    return promise.then(() => assert.deepEqual(ops, ['validate', 'validate']));
  });

  it('schema-level transform (gh-8403)', function() {
    const schema = Schema({
      myDate: {
        type: Date,
        transform: v => v.getFullYear()
      },
      dates: [{
        type: Date,
        transform: v => v.getFullYear()
      }],
      arr: [{
        myDate: {
          type: Date,
          transform: v => v.getFullYear()
        }
      }]
    });
    const Model = db.model('Test', schema);

    const doc = new Model({
      myDate: new Date('2015/06/01'),
      dates: [new Date('2016/06/01')],
      arr: [{ myDate: new Date('2017/06/01') }]
    });
    assert.equal(doc.toObject({ transform: true }).myDate, '2015');
    assert.equal(doc.toObject({ transform: true }).dates[0], '2016');
    assert.equal(doc.toObject({ transform: true }).arr[0].myDate, '2017');
  });

  it('handles setting numeric paths with single nested subdocs (gh-8583)', function() {
    const placedItemSchema = Schema({ image: String }, { _id: false });

    const subdocumentSchema = Schema({
      placedItems: {
        1: placedItemSchema,
        first: placedItemSchema
      }
    });
    const Model = db.model('Test', subdocumentSchema);

    return co(function*() {
      const doc = yield Model.create({
        placedItems: { 1: { image: 'original' }, first: { image: 'original' } }
      });

      doc.set({
        'placedItems.1.image': 'updated',
        'placedItems.first.image': 'updated'
      });

      yield doc.save();

      assert.equal(doc.placedItems['1'].image, 'updated');

      const fromDb = yield Model.findById(doc);
      assert.equal(fromDb.placedItems['1'].image, 'updated');
    });
  });

  it('setting nested array path to non-nested array wraps values top-down (gh-8544)', function() {
    const positionSchema = mongoose.Schema({
      coordinates: {
        type: [[Number]],
        required: true
      },
      lines: {
        type: [[[Number]]],
        required: true
      }
    });

    const Position = db.model('Test', positionSchema);
    const position = new Position();

    position.coordinates = [1, 2];
    position.lines = [3, 4];

    const obj = position.toObject();
    assert.deepEqual(obj.coordinates, [[1, 2]]);
    assert.deepEqual(obj.lines, [[[3, 4]]]);
  });

  it('doesnt wipe out nested keys when setting nested key to empty object with minimize (gh-8565)', function() {
    const opts = { autoIndex: false, autoCreate: false };
    const schema1 = Schema({ plaid: { nestedKey: String } }, opts);
    const schema2 = Schema({ plaid: { nestedKey: String } }, opts);
    const schema3 = Schema({ plaid: { nestedKey: String } }, opts);

    const Test1 = db.model('Test1', schema1);
    const Test2 = db.model('Test2', schema2);
    const Test3 = db.model('Test3', schema3);

    const doc1 = new Test1({});
    assert.deepEqual(doc1.toObject({ minimize: false }).plaid, {});

    const doc2 = new Test2({ plaid: doc1.plaid });
    assert.deepEqual(doc2.toObject({ minimize: false }).plaid, {});

    const doc3 = new Test3({});
    doc3.set({ plaid: doc2.plaid });
    assert.deepEqual(doc3.toObject({ minimize: false }).plaid, {});
  });

  it('allows calling `validate()` in post validate hook without causing parallel validation error (gh-8597)', function() {
    const EmployeeSchema = Schema({
      name: String,
      employeeNumber: {
        type: String,
        validate: v => v.length > 5
      }
    });
    let called = 0;

    EmployeeSchema.post('validate', function() {
      ++called;
      if (!this.employeeNumber && !this._employeeNumberRetrieved) {
        this.employeeNumber = '123456';
        this._employeeNumberRetrieved = true;
        return this.validate();
      }
    });

    const Employee = db.model('Test', EmployeeSchema);

    return co(function*() {
      const e = yield Employee.create({ name: 'foo' });
      assert.equal(e.employeeNumber, '123456');
      assert.ok(e._employeeNumberRetrieved);
      assert.equal(called, 2);
    });
  });

  it('sets defaults when setting single nested subdoc (gh-8603)', function() {
    const nestedSchema = Schema({
      name: String,
      status: { type: String, default: 'Pending' }
    });

    const Test = db.model('Test', {
      nested: nestedSchema
    });

    return co(function*() {
      let doc = yield Test.create({ nested: { name: 'foo' } });
      assert.equal(doc.nested.status, 'Pending');

      doc = yield Test.findById(doc);
      assert.equal(doc.nested.status, 'Pending');

      Object.assign(doc, { nested: { name: 'bar' } });
      assert.equal(doc.nested.status, 'Pending');
      yield doc.save();

      doc = yield Test.findById(doc);
      assert.equal(doc.nested.status, 'Pending');
    });
  });

  it('handles validating single nested paths when specified in `pathsToValidate` (gh-8626)', function() {
    const nestedSchema = Schema({
      name: { type: String, validate: v => v.length > 2 },
      age: { type: Number, validate: v => v < 200 }
    });
    const schema = Schema({ nested: nestedSchema });

    mongoose.deleteModel(/Test/);
    const Model = mongoose.model('Test', schema);

    const doc = new Model({ nested: { name: 'a', age: 9001 } });
    return doc.validate(['nested.name']).then(() => assert.ok(false), err => {
      assert.ok(err.errors['nested.name']);
      assert.ok(!err.errors['nested.age']);
    });
  });

  it('copies immutable fields when constructing new doc from old doc (gh-8642)', function() {
    const schema = Schema({ name: { type: String, immutable: true } });
    const Model = db.model('Test', schema);

    const doc = new Model({ name: 'test' });
    doc.isNew = false;

    const newDoc = new Model(doc);
    assert.equal(newDoc.name, 'test');
  });

  it('can save nested array after setting (gh-8689)', function() {
    const schema = new mongoose.Schema({
      name: String,
      array: [[{
        label: String,
        value: String
      }]]
    });
    const MyModel = db.model('Test', schema);

    return co(function*() {
      const doc = yield MyModel.create({ name: 'foo' });

      doc.set({
        'array.0': [{
          label: 'hello',
          value: 'world'
        }]
      });
      yield doc.save();

      const updatedDoc = yield MyModel.findOne({ _id: doc._id });
      assert.equal(updatedDoc.array[0][0].label, 'hello');
      assert.equal(updatedDoc.array[0][0].value, 'world');
    });
  });

  it('reports array cast error with index (gh-8888)', function() {
    const schema = Schema({ test: [Number] },
      { autoIndex: false, autoCreate: false });
    const Test = db.model('test', schema);

    const t = new Test({ test: [1, 'world'] });
    const err = t.validateSync();
    assert.ok(err);
    assert.ok(err.errors);
    assert.ok(err.errors['test']);
    assert.ok(err.errors['test.1']);
  });

  it('sets defaults if setting nested path to empty object with minimize false (gh-8829)', function() {
    const cartSchema = Schema({
      _id: 'String',
      item: {
        name: { type: 'String', default: 'Default Name' }
      }
    },
    { minimize: false });
    const Test = db.model('Test', cartSchema);

    const doc = new Test({ _id: 'foobar', item: {} });

    return doc.save().
      then(() => Test.collection.findOne()).
      then(doc => assert.equal(doc.item.name, 'Default Name'));
  });

  it('clears cast errors when setting an array subpath (gh-9080)', function() {
    const userSchema = new Schema({ tags: [Schema.ObjectId] });
    const User = db.model('User', userSchema);

    const user = new User({ tags: ['hey'] });
    user.tags = [];

    const err = user.validateSync();
    assert.ifError(err);
  });

  it('saves successfully if you splice() a sliced array (gh-9011)', function() {
    const childSchema = Schema({ values: [Number] });
    const parentSchema = Schema({ children: [childSchema] });

    const Parent = db.model('Parent', parentSchema);

    return co(function*() {
      yield Parent.create({
        children: [
          { values: [1, 2, 3] },
          { values: [4, 5, 6] }
        ]
      });

      const parent = yield Parent.findOne();
      const copy = parent.children[0].values.slice();
      copy.splice(1);

      yield parent.save();
      const _parent = yield Parent.findOne();
      assert.deepEqual(_parent.toObject().children[0].values, [1, 2, 3]);
    });
  });

  it('handles modifying a subpath of a nested array of documents (gh-8926)', function() {
    const bookSchema = new Schema({ title: String });
    const aisleSchema = new Schema({
      shelves: [[bookSchema]]
    });
    const librarySchema = new Schema({ aisles: [aisleSchema] });

    const Library = db.model('Test', librarySchema);

    return co(function*() {
      yield Library.create({
        aisles: [{ shelves: [[{ title: 'Clean Code' }]] }]
      });

      const library = yield Library.findOne();
      library.aisles[0].shelves[0][0].title = 'Refactoring';
      yield library.save();

      const foundLibrary = yield Library.findOne().lean();
      assert.equal(foundLibrary.aisles[0].shelves[0][0].title, 'Refactoring');
    });
  });

  it('Document#save accepts `timestamps` option (gh-8947) for update', function() {
    return co(function*() {
      // Arrange
      const userSchema = new Schema({ name: String }, { timestamps: true });
      const User = db.model('User', userSchema);

      const createdUser = yield User.create({ name: 'Hafez' });

      const user = yield User.findOne({ _id: createdUser._id });

      // Act
      user.name = 'John';
      yield user.save({ timestamps: false });

      // Assert
      assert.deepEqual(createdUser.updatedAt, user.updatedAt);
    });
  });

  it('Document#save accepts `timestamps` option (gh-8947) on inserting a new document', function() {
    return co(function*() {
      // Arrange
      const userSchema = new Schema({ name: String }, { timestamps: true });
      const User = db.model('User', userSchema);

      const user = new User({ name: 'Hafez' });

      // Act
      yield user.save({ timestamps: false });

      // Assert
      assert.ok(!user.createdAt);
      assert.ok(!user.updatedAt);
    });
  });

  it('Sets default when passing undefined as value for a key in a nested subdoc (gh-9039)', function() {
    const Test = db.model('Test', {
      nested: {
        prop: {
          type: String,
          default: 'some default value'
        }
      }
    });

    return co(function*() {
      const doc = yield Test.create({ nested: { prop: undefined } });
      assert.equal(doc.nested.prop, 'some default value');
    });
  });

  it('allows accessing $locals when initializing (gh-9098)', function() {
    const personSchema = new mongoose.Schema({
      name: {
        first: String,
        last: String
      }
    });

    personSchema.virtual('fullName').
      get(function() { return this.$locals.fullName; }).
      set(function(newFullName) { this.$locals.fullName = newFullName; });

    const Person = db.model('Person', personSchema);

    const axl = new Person({ fullName: 'Axl Rose' });
    assert.equal(axl.fullName, 'Axl Rose');
  });

<<<<<<< HEAD
  describe('Document#getChanges(...) (gh-9096)', function() {
    it('returns an empty object when there are no changes', function() {
      return co(function*() {
        const User = db.model('User', { name: String, age: Number, country: String });
        const user = yield User.create({ name: 'Hafez', age: 25, country: 'Egypt' });

        const changes = user.getChanges();
        assert.deepEqual(changes, {});
      });
    });

    it('returns only the changed paths', function() {
      return co(function*() {
        const User = db.model('User', { name: String, age: Number, country: String });
        const user = yield User.create({ name: 'Hafez', age: 25, country: 'Egypt' });

        user.country = undefined;
        user.age = 26;

        const changes = user.getChanges();
        assert.deepEqual(changes, { $set: { age: 26 }, $unset: { country: 1 } });
      });
    });
=======
  it('supports skipping defaults on a document (gh-8271)', function() {
    const testSchema = new mongoose.Schema({
      testTopLevel: { type: String, default: 'foo' },
      testNested: {
        prop: { type: String, default: 'bar' }
      },
      testArray: [{ prop: { type: String, defualt: 'baz' } }],
      testSingleNested: new Schema({
        prop: { type: String, default: 'qux' }
      })
    });
    const Test = db.model('Test', testSchema);

    const doc = new Test({ testArray: [{}], testSingleNested: {} }, null,
      { defaults: false });
    assert.ok(!doc.testTopLevel);
    assert.ok(!doc.testNested.prop);
    assert.ok(!doc.testArray[0].prop);
    assert.ok(!doc.testSingleNested.prop);
>>>>>>> 24f6a292
  });
});<|MERGE_RESOLUTION|>--- conflicted
+++ resolved
@@ -8976,7 +8976,6 @@
     assert.equal(axl.fullName, 'Axl Rose');
   });
 
-<<<<<<< HEAD
   describe('Document#getChanges(...) (gh-9096)', function() {
     it('returns an empty object when there are no changes', function() {
       return co(function*() {
@@ -9000,7 +8999,8 @@
         assert.deepEqual(changes, { $set: { age: 26 }, $unset: { country: 1 } });
       });
     });
-=======
+  });
+
   it('supports skipping defaults on a document (gh-8271)', function() {
     const testSchema = new mongoose.Schema({
       testTopLevel: { type: String, default: 'foo' },
@@ -9020,6 +9020,5 @@
     assert.ok(!doc.testNested.prop);
     assert.ok(!doc.testArray[0].prop);
     assert.ok(!doc.testSingleNested.prop);
->>>>>>> 24f6a292
   });
 });