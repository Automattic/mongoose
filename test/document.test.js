'use strict';

/**
 * Module dependencies.
 */

const start = require('./common');

const Document = require('../lib/document');
const EventEmitter = require('events').EventEmitter;
const EmbeddedDocument = require('../lib/types/embedded');
const Query = require('../lib/query');
const assert = require('assert');
const co = require('co');
const util = require('./util');
const utils = require('../lib/utils');
const validator = require('validator');
const Buffer = require('safe-buffer').Buffer;

const mongoose = start.mongoose;
const Schema = mongoose.Schema;
const ObjectId = Schema.ObjectId;
const DocumentObjectId = mongoose.Types.ObjectId;
const SchemaType = mongoose.SchemaType;
const ValidatorError = SchemaType.ValidatorError;
const ValidationError = mongoose.Document.ValidationError;
const MongooseError = mongoose.Error;
const DocumentNotFoundError = mongoose.Error.DocumentNotFoundError;

/**
 * Test Document constructor.
 */

function TestDocument() {
  Document.apply(this, arguments);
}

/**
 * Inherits from Document.
 */

TestDocument.prototype.__proto__ = Document.prototype;

for (const i in EventEmitter.prototype) {
  TestDocument[i] = EventEmitter.prototype[i];
}

/**
 * Set a dummy schema to simulate compilation.
 */

const em = new Schema({ title: String, body: String });
em.virtual('works').get(function() {
  return 'em virtual works';
});
const schema = new Schema({
  test: String,
  oids: [ObjectId],
  numbers: [Number],
  nested: {
    age: Number,
    cool: ObjectId,
    deep: { x: String },
    path: String,
    setr: String
  },
  nested2: {
    nested: String,
    yup: {
      nested: Boolean,
      yup: String,
      age: Number
    }
  },
  em: [em],
  date: Date
});

TestDocument.prototype.$__setSchema(schema);

schema.virtual('nested.agePlus2').get(function() {
  return this.nested.age + 2;
});
schema.virtual('nested.setAge').set(function(v) {
  this.nested.age = v;
});
schema.path('nested.path').get(function(v) {
  return (this.nested.age || '') + (v ? v : '');
});
schema.path('nested.setr').set(function(v) {
  return v + ' setter';
});

let dateSetterCalled = false;
schema.path('date').set(function(v) {
  // should not have been cast to a Date yet
  if (v !== undefined) {
    assert.equal(typeof v, 'string');
  }
  dateSetterCalled = true;
  return v;
});

/**
 * Method subject to hooks. Simply fires the callback once the hooks are
 * executed.
 */

TestDocument.prototype.hooksTest = function(fn) {
  fn(null, arguments);
};

const childSchema = new Schema({ counter: Number });

const parentSchema = new Schema({
  name: String,
  children: [childSchema]
});

/**
 * Test.
 */

describe('document', function() {
  let db;

  before(function() {
    db = start();
  });

  after(function(done) {
    db.close(done);
  });

  beforeEach(() => db.deleteModel(/.*/));
  afterEach(() => util.clearTestData(db));
  afterEach(() => util.stopRemainingOps(db));

  describe('constructor', function() {
    it('supports passing in schema directly (gh-8237)', function() {
      const myUserDoc = new Document({}, { name: String });
      assert.ok(!myUserDoc.name);
      myUserDoc.name = 123;
      assert.strictEqual(myUserDoc.name, '123');

      assert.ifError(myUserDoc.validateSync());
    });
  });

  describe('delete', function() {
    it('deletes the document', function() {
      const schema = new Schema({ x: String });
      const Test = db.model('Test', schema);
      return co(function* () {
        const test = new Test({ x: 'test' });
        const doc = yield test.save();
        yield doc.delete();
        const found = yield Test.findOne({ _id: doc._id });
        assert.strictEqual(found, null);
      });
    });
  });

  describe('updateOne', function() {
    let Test;

    before(function() {
      const schema = new Schema({ x: String, y: String });
      db.deleteModel(/^Test$/);
      Test = db.model('Test', schema);
    });

    it('updates the document', function() {
      return co(function* () {
        const test = new Test({ x: 'test' });
        const doc = yield test.save();
        yield doc.updateOne({ y: 'test' });
        const found = yield Test.findOne({ _id: doc._id });
        assert.strictEqual(found.y, 'test');
      });
    });

    it('returns a query', function() {
      const doc = new Test({ x: 'test' });
      assert.ok(doc.updateOne() instanceof Test.Query);
    });

    it('middleware (gh-8262)', function() {
      const schema = new Schema({ x: String, y: String });
      const docs = [];
      schema.post('updateOne', { document: true, query: false }, function(doc, next) {
        docs.push(doc);
        next();
      });
      const Model = db.model('Test', schema);

      return co(function*() {
        const doc = yield Model.create({ x: 2, y: 4 });

        yield doc.updateOne({ x: 4 });
        assert.equal(docs.length, 1);
        assert.equal(docs[0], doc);
      });
    });
  });

  describe('replaceOne', function() {
    it('replaces the document', function() {
      const schema = new Schema({ x: String });
      const Test = db.model('Test', schema);
      return co(function* () {
        const test = new Test({ x: 'test' });
        const doc = yield test.save();
        yield doc.replaceOne({ x: 'updated' });
        const found = yield Test.findOne({ _id: doc._id });
        assert.strictEqual(found.x, 'updated');
      });
    });
  });

  describe('shortcut getters', function() {
    it('return undefined for properties with a null/undefined parent object (gh-1326)', function() {
      const doc = new TestDocument;
      doc.init({ nested: null });
      assert.strictEqual(undefined, doc.nested.age);
    });

    it('work', function() {
      const doc = new TestDocument();
      doc.init({
        test: 'test',
        oids: [],
        nested: {
          age: 5,
          cool: DocumentObjectId.createFromHexString('4c6c2d6240ced95d0e00003c'),
          path: 'my path'
        }
      });

      assert.equal(doc.test, 'test');
      assert.ok(doc.oids instanceof Array);
      assert.equal(doc.nested.age, 5);
      assert.equal(String(doc.nested.cool), '4c6c2d6240ced95d0e00003c');
      assert.equal(doc.nested.agePlus2, 7);
      assert.equal(doc.nested.path, '5my path');
      doc.nested.setAge = 10;
      assert.equal(doc.nested.age, 10);
      doc.nested.setr = 'set it';
      assert.equal(doc.$__getValue('nested.setr'), 'set it setter');

      const doc2 = new TestDocument();
      doc2.init({
        test: 'toop',
        oids: [],
        nested: {
          age: 2,
          cool: DocumentObjectId.createFromHexString('4cf70857337498f95900001c'),
          deep: { x: 'yay' }
        }
      });

      assert.equal(doc2.test, 'toop');
      assert.ok(doc2.oids instanceof Array);
      assert.equal(doc2.nested.age, 2);

      // GH-366
      assert.equal(doc2.nested.bonk, undefined);
      assert.equal(doc2.nested.nested, undefined);
      assert.equal(doc2.nested.test, undefined);
      assert.equal(doc2.nested.age.test, undefined);
      assert.equal(doc2.nested.age.nested, undefined);
      assert.equal(doc2.oids.nested, undefined);
      assert.equal(doc2.nested.deep.x, 'yay');
      assert.equal(doc2.nested.deep.nested, undefined);
      assert.equal(doc2.nested.deep.cool, undefined);
      assert.equal(doc2.nested2.yup.nested, undefined);
      assert.equal(doc2.nested2.yup.nested2, undefined);
      assert.equal(doc2.nested2.yup.yup, undefined);
      assert.equal(doc2.nested2.yup.age, undefined);
      assert.equal(typeof doc2.nested2.yup, 'object');

      doc2.nested2.yup = {
        age: 150,
        yup: 'Yesiree',
        nested: true
      };

      assert.equal(doc2.nested2.nested, undefined);
      assert.equal(doc2.nested2.yup.nested, true);
      assert.equal(doc2.nested2.yup.yup, 'Yesiree');
      assert.equal(doc2.nested2.yup.age, 150);
      doc2.nested2.nested = 'y';
      assert.equal(doc2.nested2.nested, 'y');
      assert.equal(doc2.nested2.yup.nested, true);
      assert.equal(doc2.nested2.yup.yup, 'Yesiree');
      assert.equal(doc2.nested2.yup.age, 150);

      assert.equal(String(doc2.nested.cool), '4cf70857337498f95900001c');

      assert.ok(doc.oids !== doc2.oids);
    });
  });

  it('test shortcut setters', function() {
    const doc = new TestDocument();

    doc.init({
      test: 'Test',
      nested: {
        age: 5
      }
    });

    assert.equal(doc.isModified('test'), false);
    doc.test = 'Woot';
    assert.equal(doc.test, 'Woot');
    assert.equal(doc.isModified('test'), true);

    assert.equal(doc.isModified('nested.age'), false);
    doc.nested.age = 2;
    assert.equal(doc.nested.age, 2);
    assert.ok(doc.isModified('nested.age'));

    doc.nested = { path: 'overwrite the entire nested object' };
    assert.equal(doc.nested.age, undefined);
    assert.equal(Object.keys(doc._doc.nested).length, 1);
    assert.equal(doc.nested.path, 'overwrite the entire nested object');
    assert.ok(doc.isModified('nested'));
  });

  it('test accessor of id', function() {
    const doc = new TestDocument();
    assert.ok(doc._id instanceof DocumentObjectId);
  });

  it('test shortcut of id hexString', function() {
    const doc = new TestDocument();
    assert.equal(typeof doc.id, 'string');
  });

  it('toObject options', function() {
    const doc = new TestDocument();

    doc.init({
      test: 'test',
      oids: [],
      em: [{ title: 'asdf' }],
      nested: {
        age: 5,
        cool: DocumentObjectId.createFromHexString('4c6c2d6240ced95d0e00003c'),
        path: 'my path'
      },
      nested2: {},
      date: new Date
    });

    let clone = doc.toObject({ getters: true, virtuals: false });

    assert.equal(clone.test, 'test');
    assert.ok(clone.oids instanceof Array);
    assert.equal(clone.nested.age, 5);
    assert.equal(clone.nested.cool.toString(), '4c6c2d6240ced95d0e00003c');
    assert.equal(clone.nested.path, '5my path');
    assert.equal(clone.nested.agePlus2, undefined);
    assert.equal(clone.em[0].works, undefined);
    assert.ok(clone.date instanceof Date);

    clone = doc.toObject({ virtuals: true });

    assert.equal(clone.test, 'test');
    assert.ok(clone.oids instanceof Array);
    assert.equal(clone.nested.age, 5);
    assert.equal(clone.nested.cool.toString(), '4c6c2d6240ced95d0e00003c');
    assert.equal(clone.nested.path, 'my path');
    assert.equal(clone.nested.agePlus2, 7);
    assert.equal(clone.em[0].works, 'em virtual works');

    clone = doc.toObject({ getters: true });

    assert.equal(clone.test, 'test');
    assert.ok(clone.oids instanceof Array);
    assert.equal(clone.nested.age, 5);
    assert.equal(clone.nested.cool.toString(), '4c6c2d6240ced95d0e00003c');
    assert.equal(clone.nested.path, '5my path');
    assert.equal(clone.nested.agePlus2, 7);
    assert.equal(clone.em[0].works, 'em virtual works');

    // test toObject options
    doc.schema.options.toObject = { virtuals: true };
    clone = doc.toObject({ transform: false, virtuals: true });
    assert.equal(clone.test, 'test');
    assert.ok(clone.oids instanceof Array);
    assert.equal(clone.nested.age, 5);
    assert.equal(clone.nested.cool.toString(), '4c6c2d6240ced95d0e00003c');

    assert.equal(clone.nested.path, 'my path');
    assert.equal(clone.nested.agePlus2, 7);
    assert.equal(clone.em[0].title, 'asdf');
    delete doc.schema.options.toObject;

    // minimize
    clone = doc.toObject({ minimize: true });
    assert.equal(clone.nested2, undefined);
    clone = doc.toObject({ minimize: true, getters: true });
    assert.equal(clone.nested2, undefined);
    clone = doc.toObject({ minimize: false });
    assert.equal(clone.nested2.constructor.name, 'Object');
    assert.equal(Object.keys(clone.nested2).length, 1);
    clone = doc.toObject('2');
    assert.equal(clone.nested2, undefined);

    doc.schema.options.toObject = { minimize: false };
    clone = doc.toObject({ transform: false, minimize: false });
    assert.equal(clone.nested2.constructor.name, 'Object');
    assert.equal(Object.keys(clone.nested2).length, 1);
    delete doc.schema.options.toObject;

    doc.schema.options.minimize = false;
    clone = doc.toObject();
    assert.equal(clone.nested2.constructor.name, 'Object');
    assert.equal(Object.keys(clone.nested2).length, 1);
    doc.schema.options.minimize = true;
    clone = doc.toObject();
    assert.equal(clone.nested2, undefined);

    // transform
    doc.schema.options.toObject = {};
    doc.schema.options.toObject.transform = function xform(doc, ret) {
      // ignore embedded docs
      if (typeof doc.ownerDocument === 'function') {
        return;
      }

      delete ret.em;
      delete ret.numbers;
      delete ret.oids;
      ret._id = ret._id.toString();
    };

    clone = doc.toObject();
    assert.equal(doc.id, clone._id);
    assert.ok(undefined === clone.em);
    assert.ok(undefined === clone.numbers);
    assert.ok(undefined === clone.oids);
    assert.equal(clone.test, 'test');
    assert.equal(clone.nested.age, 5);

    // transform with return value
    const out = { myid: doc._id.toString() };
    doc.schema.options.toObject.transform = function(doc, ret) {
      // ignore embedded docs
      if (typeof doc.ownerDocument === 'function') {
        return;
      }

      return { myid: ret._id.toString() };
    };

    clone = doc.toObject();
    assert.deepEqual(out, clone);

    // ignored transform with inline options
    clone = doc.toObject({ x: 1, transform: false });
    assert.ok(!('myid' in clone));
    assert.equal(clone.test, 'test');
    assert.ok(clone.oids instanceof Array);
    assert.equal(clone.nested.age, 5);
    assert.equal(clone.nested.cool.toString(), '4c6c2d6240ced95d0e00003c');
    assert.equal(clone.nested.path, 'my path');
    assert.equal(clone.em[0].constructor.name, 'Object');

    // applied transform when inline transform is true
    clone = doc.toObject({ x: 1 });
    assert.deepEqual(out, clone);

    // transform passed inline
    function xform(self, doc, opts) {
      opts.fields.split(' ').forEach(function(field) {
        delete doc[field];
      });
    }

    clone = doc.toObject({
      transform: xform,
      fields: '_id em numbers oids nested'
    });
    assert.equal(doc.test, 'test');
    assert.ok(undefined === clone.em);
    assert.ok(undefined === clone.numbers);
    assert.ok(undefined === clone.oids);
    assert.ok(undefined === clone._id);
    assert.ok(undefined === clone.nested);

    // all done
    delete doc.schema.options.toObject;
  });

  it('toObject transform', function(done) {
    const schema = new Schema({
      name: String,
      places: [{ type: ObjectId, ref: 'Place' }]
    });

    const schemaPlaces = new Schema({
      identity: String
    });

    schemaPlaces.set('toObject', {
      transform: function(doc, ret) {
        assert.equal(doc.constructor.modelName, 'Place');
        return ret;
      }
    });

    const Test = db.model('Test', schema);
    const Places = db.model('Place', schemaPlaces);

    Places.create({ identity: 'a' }, { identity: 'b' }, { identity: 'c' }, function(err, a, b, c) {
      Test.create({ name: 'chetverikov', places: [a, b, c] }, function(err) {
        assert.ifError(err);
        Test.findOne({}).populate('places').exec(function(err, docs) {
          assert.ifError(err);

          docs.toObject({ transform: true });

          done();
        });
      });
    });
  });

  it('disabling aliases in toObject options (gh-7548)', function() {
    const schema = new mongoose.Schema({
      name: {
        type: String,
        alias: 'nameAlias'
      },
      age: Number
    });
    schema.virtual('answer').get(() => 42);

    const Model = db.model('Person', schema);

    const doc = new Model({ name: 'Jean-Luc Picard', age: 59 });

    let obj = doc.toObject({ virtuals: true });
    assert.equal(obj.nameAlias, 'Jean-Luc Picard');
    assert.equal(obj.answer, 42);

    obj = doc.toObject({ virtuals: true, aliases: false });
    assert.ok(!obj.nameAlias);
    assert.equal(obj.answer, 42);
  });

  it('can save multiple times with changes to complex subdocuments (gh-8531)', () => {
    const clipSchema = Schema({
      height: Number,
      rows: Number,
      width: Number
    }, { _id: false, id: false });
    const questionSchema = Schema({
      type: String,
      age: Number,
      clip: {
        type: clipSchema
      }
    }, { _id: false, id: false });
    const keySchema = Schema({ ql: [questionSchema] }, { _id: false, id: false });
    const Model = db.model('Test', Schema({
      name: String,
      keys: [keySchema]
    }));
    const doc = new Model({
      name: 'test',
      keys: [
        { ql: [
          { type: 'mc', clip: { width: 1 } },
          { type: 'mc', clip: { height: 1, rows: 1 } },
          { type: 'mc', clip: { height: 2, rows: 1 } },
          { type: 'mc', clip: { height: 3, rows: 1 } }
        ] }
      ]
    });
    return doc.save().then(() => {
      // The following was failing before fixing gh-8531 because
      // the validation was called for the "clip" document twice in the
      // same stack, causing a "can't validate() the same doc multiple times in
      // parallel" warning
      doc.keys[0].ql[0].clip = { width: 4.3, rows: 3 };
      doc.keys[0].ql[0].age = 42;

      return doc.save();
    }); // passes
  });

  it('saves even if `_id` is null (gh-6406)', function() {
    const schema = new Schema({ _id: Number, val: String });
    const Model = db.model('Test', schema);

    return co(function*() {
      yield Model.updateOne({ _id: null }, { val: 'test' }, { upsert: true });

      let doc = yield Model.findOne();

      doc.val = 'test2';

      // Should not throw
      yield doc.save();

      doc = yield Model.findOne();
      assert.strictEqual(doc._id, null);
      assert.equal(doc.val, 'test2');
    });
  });

  it('allows you to skip validation on save (gh-2981)', function() {
    const schema = new Schema({ name: { type: String, required: true } });
    const MyModel = db.model('Test', schema);

    const doc = new MyModel();
    return doc.save({ validateBeforeSave: false });
  });

  it('doesnt use custom toObject options on save', function(done) {
    const schema = new Schema({
      name: String,
      iWillNotBeDelete: Boolean,
      nested: {
        iWillNotBeDeleteToo: Boolean
      }
    });

    schema.set('toObject', {
      transform: function(doc, ret) {
        delete ret.iWillNotBeDelete;
        delete ret.nested.iWillNotBeDeleteToo;

        return ret;
      }
    });
    const Test = db.model('Test', schema);

    Test.create({ name: 'chetverikov', iWillNotBeDelete: true, 'nested.iWillNotBeDeleteToo': true }, function(err) {
      assert.ifError(err);
      Test.findOne({}, function(err, doc) {
        assert.ifError(err);

        assert.equal(doc._doc.iWillNotBeDelete, true);
        assert.equal(doc._doc.nested.iWillNotBeDeleteToo, true);

        done();
      });
    });
  });

  describe('toObject', function() {
    it('does not apply toObject functions of subdocuments to root document', function(done) {
      const subdocSchema = new Schema({
        test: String,
        wow: String
      });

      subdocSchema.options.toObject = {};
      subdocSchema.options.toObject.transform = function(doc, ret) {
        delete ret.wow;
      };

      const docSchema = new Schema({
        foo: String,
        wow: Boolean,
        sub: [subdocSchema]
      });

      const Doc = db.model('Test', docSchema);

      Doc.create({
        foo: 'someString',
        wow: true,
        sub: [{
          test: 'someOtherString',
          wow: 'thisIsAString'
        }]
      }, function(err, doc) {
        const obj = doc.toObject({
          transform: function(doc, ret) {
            ret.phew = 'new';
          }
        });

        assert.equal(obj.phew, 'new');
        assert.ok(!doc.sub.wow);

        done();
      });
    });

    it('handles child schema transforms', function() {
      const userSchema = new Schema({
        name: String,
        email: String
      });
      const topicSchema = new Schema({
        title: String,
        email: String,
        followers: [userSchema]
      });

      userSchema.options.toObject = {
        transform: function(doc, ret) {
          delete ret.email;
        }
      };

      topicSchema.options.toObject = {
        transform: function(doc, ret) {
          ret.title = ret.title.toLowerCase();
        }
      };

      const Topic = db.model('Test', topicSchema);

      const topic = new Topic({
        title: 'Favorite Foods',
        email: 'a@b.co',
        followers: [{ name: 'Val', email: 'val@test.co' }]
      });

      const output = topic.toObject({ transform: true });
      assert.equal(output.title, 'favorite foods');
      assert.equal(output.email, 'a@b.co');
      assert.equal(output.followers[0].name, 'Val');
      assert.equal(output.followers[0].email, undefined);
    });

    it('doesnt clobber child schema options when called with no params (gh-2035)', function(done) {
      const userSchema = new Schema({
        firstName: String,
        lastName: String,
        password: String
      });

      userSchema.virtual('fullName').get(function() {
        return this.firstName + ' ' + this.lastName;
      });

      userSchema.set('toObject', { virtuals: false });

      const postSchema = new Schema({
        owner: { type: Schema.Types.ObjectId, ref: 'User' },
        content: String
      });

      postSchema.virtual('capContent').get(function() {
        return this.content.toUpperCase();
      });

      postSchema.set('toObject', { virtuals: true });
      const User = db.model('User', userSchema);
      const Post = db.model('BlogPost', postSchema);

      const user = new User({ firstName: 'Joe', lastName: 'Smith', password: 'password' });

      user.save(function(err, savedUser) {
        assert.ifError(err);
        const post = new Post({ owner: savedUser._id, content: 'lorem ipsum' });
        post.save(function(err, savedPost) {
          assert.ifError(err);
          Post.findById(savedPost._id).populate('owner').exec(function(err, newPost) {
            assert.ifError(err);
            const obj = newPost.toObject();
            assert.equal(obj.owner.fullName, undefined);
            done();
          });
        });
      });
    });
  });

  describe('toJSON', function() {
    it('toJSON options', function() {
      const doc = new TestDocument();

      doc.init({
        test: 'test',
        oids: [],
        em: [{ title: 'asdf' }],
        nested: {
          age: 5,
          cool: DocumentObjectId.createFromHexString('4c6c2d6240ced95d0e00003c'),
          path: 'my path'
        },
        nested2: {}
      });

      // override to check if toJSON gets fired
      const path = TestDocument.prototype.schema.path('em');
      path.casterConstructor.prototype.toJSON = function() {
        return {};
      };

      doc.schema.options.toJSON = { virtuals: true };
      let clone = doc.toJSON();
      assert.equal(clone.test, 'test');
      assert.ok(clone.oids instanceof Array);
      assert.equal(clone.nested.age, 5);
      assert.equal(clone.nested.cool.toString(), '4c6c2d6240ced95d0e00003c');
      assert.equal(clone.nested.path, 'my path');
      assert.equal(clone.nested.agePlus2, 7);
      assert.equal(clone.em[0].constructor.name, 'Object');
      assert.equal(Object.keys(clone.em[0]).length, 0);
      delete doc.schema.options.toJSON;
      delete path.casterConstructor.prototype.toJSON;

      doc.schema.options.toJSON = { minimize: false };
      clone = doc.toJSON();
      assert.equal(clone.nested2.constructor.name, 'Object');
      assert.equal(Object.keys(clone.nested2).length, 1);
      clone = doc.toJSON('8');
      assert.equal(clone.nested2.constructor.name, 'Object');
      assert.equal(Object.keys(clone.nested2).length, 1);

      // gh-852
      const arr = [doc];
      let err = false;
      let str;
      try {
        str = JSON.stringify(arr);
      } catch (_) {
        err = true;
      }
      assert.equal(err, false);
      assert.ok(/nested2/.test(str));
      assert.equal(clone.nested2.constructor.name, 'Object');
      assert.equal(Object.keys(clone.nested2).length, 1);

      // transform
      doc.schema.options.toJSON = {};
      doc.schema.options.toJSON.transform = function xform(doc, ret) {
        // ignore embedded docs
        if (typeof doc.ownerDocument === 'function') {
          return;
        }

        delete ret.em;
        delete ret.numbers;
        delete ret.oids;
        ret._id = ret._id.toString();
      };

      clone = doc.toJSON();
      assert.equal(clone._id, doc.id);
      assert.ok(undefined === clone.em);
      assert.ok(undefined === clone.numbers);
      assert.ok(undefined === clone.oids);
      assert.equal(clone.test, 'test');
      assert.equal(clone.nested.age, 5);

      // transform with return value
      const out = { myid: doc._id.toString() };
      doc.schema.options.toJSON.transform = function(doc, ret) {
        // ignore embedded docs
        if (typeof doc.ownerDocument === 'function') {
          return;
        }

        return { myid: ret._id.toString() };
      };

      clone = doc.toJSON();
      assert.deepEqual(out, clone);

      // ignored transform with inline options
      clone = doc.toJSON({ x: 1, transform: false });
      assert.ok(!('myid' in clone));
      assert.equal(clone.test, 'test');
      assert.ok(clone.oids instanceof Array);
      assert.equal(clone.nested.age, 5);
      assert.equal(clone.nested.cool.toString(), '4c6c2d6240ced95d0e00003c');
      assert.equal(clone.nested.path, 'my path');
      assert.equal(clone.em[0].constructor.name, 'Object');

      // applied transform when inline transform is true
      clone = doc.toJSON({ x: 1 });
      assert.deepEqual(out, clone);

      // transform passed inline
      function xform(self, doc, opts) {
        opts.fields.split(' ').forEach(function(field) {
          delete doc[field];
        });
      }

      clone = doc.toJSON({
        transform: xform,
        fields: '_id em numbers oids nested'
      });
      assert.equal(doc.test, 'test');
      assert.ok(undefined === clone.em);
      assert.ok(undefined === clone.numbers);
      assert.ok(undefined === clone.oids);
      assert.ok(undefined === clone._id);
      assert.ok(undefined === clone.nested);

      // all done
      delete doc.schema.options.toJSON;
    });

    it('jsonifying an object', function() {
      const doc = new TestDocument({ test: 'woot' });
      const oidString = doc._id.toString();
      // convert to json string
      const json = JSON.stringify(doc);
      // parse again
      const obj = JSON.parse(json);

      assert.equal(obj.test, 'woot');
      assert.equal(obj._id, oidString);
    });

    it('jsonifying an object\'s populated items works (gh-1376)', function(done) {
      const userSchema = new Schema({ name: String });
      // includes virtual path when 'toJSON'
      userSchema.set('toJSON', { getters: true });
      userSchema.virtual('hello').get(function() {
        return 'Hello, ' + this.name;
      });
      const User = db.model('User', userSchema);

      const groupSchema = new Schema({
        name: String,
        _users: [{ type: Schema.ObjectId, ref: 'User' }]
      });

      const Group = db.model('Group', groupSchema);

      User.create({ name: 'Alice' }, { name: 'Bob' }, function(err, alice, bob) {
        assert.ifError(err);

        Group.create({ name: 'mongoose', _users: [alice, bob] }, function(err, group) {
          Group.findById(group).populate('_users').exec(function(err, group) {
            assert.ifError(err);
            assert.ok(group.toJSON()._users[0].hello);
            done();
          });
        });
      });
    });
  });

  describe('inspect', function() {
    it('inspect inherits schema options (gh-4001)', function(done) {
      const opts = {
        toObject: { virtuals: true },
        toJSON: { virtuals: true }
      };
      const taskSchema = mongoose.Schema({
        name: {
          type: String,
          required: true
        }
      }, opts);

      taskSchema.virtual('title').
        get(function() {
          return this.name;
        }).
        set(function(title) {
          this.name = title;
        });

      const Task = db.model('Test', taskSchema);

      const doc = { name: 'task1', title: 'task999' };
      Task.collection.insertOne(doc, function(error) {
        assert.ifError(error);
        Task.findById(doc._id, function(error, doc) {
          assert.ifError(error);
          assert.equal(doc.inspect().title, 'task1');
          done();
        });
      });
    });

    it('does not apply transform to populated docs (gh-4213)', function(done) {
      const UserSchema = new Schema({
        name: String
      });

      const PostSchema = new Schema({
        title: String,
        postedBy: {
          type: mongoose.Schema.Types.ObjectId,
          ref: 'User'
        }
      }, {
        toObject: {
          transform: function(doc, ret) {
            delete ret._id;
          }
        },
        toJSON: {
          transform: function(doc, ret) {
            delete ret._id;
          }
        }
      });

      const User = db.model('User', UserSchema);
      const Post = db.model('BlogPost', PostSchema);

      const val = new User({ name: 'Val' });
      const post = new Post({ title: 'Test', postedBy: val._id });

      Post.create(post, function(error) {
        assert.ifError(error);
        User.create(val, function(error) {
          assert.ifError(error);
          Post.find({}).
            populate('postedBy').
            exec(function(error, posts) {
              assert.ifError(error);
              assert.equal(posts.length, 1);
              assert.ok(posts[0].postedBy._id);
              done();
            });
        });
      });
    });

    it('populate on nested path (gh-5703)', function() {
      const toySchema = new mongoose.Schema({ color: String });
      const Toy = db.model('Cat', toySchema);

      const childSchema = new mongoose.Schema({
        name: String,
        values: {
          toy: { type: mongoose.Schema.Types.ObjectId, ref: 'Cat' }
        }
      });
      const Child = db.model('Child', childSchema);

      return Toy.create({ color: 'brown' }).
        then(function(toy) {
          return Child.create({ values: { toy: toy._id } });
        }).
        then(function(child) {
          return Child.findById(child._id);
        }).
        then(function(child) {
          return child.values.populate('toy').execPopulate().then(function() {
            return child;
          });
        }).
        then(function(child) {
          assert.equal(child.values.toy.color, 'brown');
        });
    });
  });

  describe.skip('#update', function() {
    it('returns a Query', function() {
      const mg = new mongoose.Mongoose;
      const M = mg.model('Test', { s: String });
      const doc = new M;
      assert.ok(doc.update() instanceof Query);
    });
    it('calling update on document should relay to its model (gh-794)', function(done) {
      const Docs = new Schema({ text: String });
      const docs = db.model('Test', Docs);
      const d = new docs({ text: 'A doc' });
      let called = false;
      d.save(function() {
        const oldUpdate = docs.update;
        docs.update = function(query, operation) {
          assert.equal(Object.keys(query).length, 1);
          assert.equal(d._id, query._id);
          assert.equal(Object.keys(operation).length, 1);
          assert.equal(Object.keys(operation.$set).length, 1);
          assert.equal(operation.$set.text, 'A changed doc');
          called = true;
          docs.update = oldUpdate;
          oldUpdate.apply(docs, arguments);
        };
        d.update({ $set: { text: 'A changed doc' } }, function(err) {
          assert.ifError(err);
          assert.equal(called, true);
          done();
        });
      });
    });
  });

  it('toObject should not set undefined values to null', function() {
    const doc = new TestDocument();
    const obj = doc.toObject();

    delete obj._id;
    assert.deepEqual(obj, { numbers: [], oids: [], em: [] });
  });

  describe('Errors', function() {
    it('MongooseErrors should be instances of Error (gh-209)', function() {
      const MongooseError = require('../lib/error');
      const err = new MongooseError('Some message');
      assert.ok(err instanceof Error);
    });
    it('ValidationErrors should be instances of Error', function() {
      const ValidationError = Document.ValidationError;
      const err = new ValidationError(new TestDocument);
      assert.ok(err instanceof Error);
    });
  });

  it('methods on embedded docs should work', function() {
    const ESchema = new Schema({ name: String });

    ESchema.methods.test = function() {
      return this.name + ' butter';
    };
    ESchema.statics.ten = function() {
      return 10;
    };

    const E = db.model('Test', ESchema);
    const PSchema = new Schema({ embed: [ESchema] });
    const P = db.model('Test2', PSchema);

    let p = new P({ embed: [{ name: 'peanut' }] });
    assert.equal(typeof p.embed[0].test, 'function');
    assert.equal(typeof E.ten, 'function');
    assert.equal(p.embed[0].test(), 'peanut butter');
    assert.equal(E.ten(), 10);

    // test push casting
    p = new P;
    p.embed.push({ name: 'apple' });
    assert.equal(typeof p.embed[0].test, 'function');
    assert.equal(typeof E.ten, 'function');
    assert.equal(p.embed[0].test(), 'apple butter');
  });

  it('setting a positional path does not cast value to array', function() {
    const doc = new TestDocument;
    doc.init({ numbers: [1, 3] });
    assert.equal(doc.numbers[0], 1);
    assert.equal(doc.numbers[1], 3);
    doc.set('numbers.1', 2);
    assert.equal(doc.numbers[0], 1);
    assert.equal(doc.numbers[1], 2);
  });

  it('no maxListeners warning should occur', function() {
    let traced = false;
    const trace = console.trace;

    console.trace = function() {
      traced = true;
      console.trace = trace;
    };

    const schema = new Schema({
      title: String,
      embed1: [new Schema({ name: String })],
      embed2: [new Schema({ name: String })],
      embed3: [new Schema({ name: String })],
      embed4: [new Schema({ name: String })],
      embed5: [new Schema({ name: String })],
      embed6: [new Schema({ name: String })],
      embed7: [new Schema({ name: String })],
      embed8: [new Schema({ name: String })],
      embed9: [new Schema({ name: String })],
      embed10: [new Schema({ name: String })],
      embed11: [new Schema({ name: String })]
    });

    const S = db.model('Test', schema);

    new S({ title: 'test' });
    assert.equal(traced, false);
  });

  it('unselected required fields should pass validation', function(done) {
    const Tschema = new Schema({
      name: String,
      req: { type: String, required: true }
    });
    const T = db.model('Test', Tschema);

    const t = new T({ name: 'teeee', req: 'i am required' });
    t.save(function(err) {
      assert.ifError(err);
      T.findById(t).select('name').exec(function(err, t) {
        assert.ifError(err);
        assert.equal(t.req, void 0);
        t.name = 'wooo';
        t.save(function(err) {
          assert.ifError(err);

          T.findById(t).select('name').exec(function(err, t) {
            assert.ifError(err);
            t.req = undefined;
            t.save(function(err) {
              err = String(err);
              const invalid = /Path `req` is required./.test(err);
              assert.ok(invalid);
              t.req = 'it works again';
              t.save(function(err) {
                assert.ifError(err);

                T.findById(t).select('_id').exec(function(err, t) {
                  assert.ifError(err);
                  t.save(function(err) {
                    assert.ifError(err);
                    done();
                  });
                });
              });
            });
          });
        });
      });
    });
  });

  describe('#validate', function() {
    it('works (gh-891)', function(done) {
      let schema = null;
      let called = false;

      const validate = [function() {
        called = true;
        return true;
      }, 'BAM'];

      schema = new Schema({
        prop: { type: String, required: true, validate: validate },
        nick: { type: String, required: true }
      });

      const M = db.model('Test', schema);
      const m = new M({ prop: 'gh891', nick: 'validation test' });
      m.save(function(err) {
        assert.ifError(err);
        assert.equal(called, true);
        called = false;
        M.findById(m, 'nick', function(err, m) {
          assert.equal(called, false);
          assert.ifError(err);
          m.nick = 'gh-891';
          m.save(function(err) {
            assert.equal(called, false);
            assert.ifError(err);
            done();
          });
        });
      });
    });

    it('can return a promise', function(done) {
      let schema = null;

      const validate = [function() {
        return true;
      }, 'BAM'];

      schema = new Schema({
        prop: { type: String, required: true, validate: validate },
        nick: { type: String, required: true }
      });

      const M = db.model('Test', schema);
      const m = new M({ prop: 'gh891', nick: 'validation test' });
      const mBad = new M({ prop: 'other' });

      const promise = m.validate();
      promise.then(function() {
        const promise2 = mBad.validate();
        promise2.catch(function(err) {
          assert.ok(!!err);
          clearTimeout(timeout);
          done();
        });
      });

      const timeout = setTimeout(function() {
        db.close();
        throw new Error('Promise not fulfilled!');
      }, 500);
    });

    it('doesnt have stale cast errors (gh-2766)', function(done) {
      const testSchema = new Schema({ name: String });
      const M = db.model('Test', testSchema);

      const m = new M({ _id: 'this is not a valid _id' });
      assert.ok(!m.$isValid('_id'));
      assert.ok(m.validateSync().errors['_id'].name, 'CastError');

      m._id = '000000000000000000000001';
      assert.ok(m.$isValid('_id'));
      assert.ifError(m.validateSync());
      m.validate(function(error) {
        assert.ifError(error);
        done();
      });
    });

    it('cast errors persist across validate() calls (gh-2766)', function(done) {
      const db = start();
      const testSchema = new Schema({ name: String });
      const M = db.model('Test', testSchema);

      const m = new M({ _id: 'this is not a valid _id' });
      assert.ok(!m.$isValid('_id'));
      m.validate(function(error) {
        assert.ok(error);
        assert.equal(error.errors['_id'].name, 'CastError');
        m.validate(function(error) {
          assert.ok(error);
          assert.equal(error.errors['_id'].name, 'CastError');

          const err1 = m.validateSync();
          const err2 = m.validateSync();
          assert.equal(err1.errors['_id'].name, 'CastError');
          assert.equal(err2.errors['_id'].name, 'CastError');
          db.close(done);
        });
      });
    });

    it('returns a promise when there are no validators', function(done) {
      let schema = null;

      schema = new Schema({ _id: String });

      const M = db.model('Test', schema);
      const m = new M();

      const promise = m.validate();
      promise.then(function() {
        clearTimeout(timeout);
        done();
      });

      const timeout = setTimeout(function() {
        db.close();
        throw new Error('Promise not fulfilled!');
      }, 500);
    });

    describe('works on arrays', function() {
      it('with required', function(done) {
        const schema = new Schema({
          name: String,
          arr: { type: [], required: true }
        });
        const M = db.model('Test', schema);
        const m = new M({ name: 'gh1109-1', arr: null });
        m.save(function(err) {
          assert.ok(/Path `arr` is required/.test(err));
          m.arr = null;
          m.save(function(err) {
            assert.ok(/Path `arr` is required/.test(err));
            m.arr = [];
            m.arr.push('works');
            m.save(function(err) {
              assert.ifError(err);
              done();
            });
          });
        });
      });

      it('with custom validator', function(done) {
        let called = false;

        function validator(val) {
          called = true;
          return val && val.length > 1;
        }

        const validate = [validator, 'BAM'];

        const schema = new Schema({
          arr: { type: [], validate: validate }
        });

        const M = db.model('Test', schema);
        const m = new M({ name: 'gh1109-2', arr: [1] });
        assert.equal(called, false);
        m.save(function(err) {
          assert.equal(String(err), 'ValidationError: arr: BAM');
          assert.equal(called, true);
          m.arr.push(2);
          called = false;
          m.save(function(err) {
            assert.equal(called, true);
            assert.ifError(err);
            done();
          });
        });
      });

      it('with both required + custom validator', function(done) {
        function validator(val) {
          return val && val.length > 1;
        }

        const validate = [validator, 'BAM'];

        const schema = new Schema({
          arr: { type: [], required: true, validate: validate }
        });

        const M = db.model('Test', schema);
        const m = new M({ name: 'gh1109-3', arr: null });
        m.save(function(err) {
          assert.equal(err.errors.arr.message, 'Path `arr` is required.');
          m.arr = [{ nice: true }];
          m.save(function(err) {
            assert.equal(String(err), 'ValidationError: arr: BAM');
            m.arr.push(95);
            m.save(function(err) {
              assert.ifError(err);
              done();
            });
          });
        });
      });
    });

    it('validator should run only once gh-1743', function(done) {
      let count = 0;

      const Control = new Schema({
        test: {
          type: String,
          validate: function(value, done) {
            count++;
            return done(true);
          }
        }
      });
      const PostSchema = new Schema({
        controls: [Control]
      });

      const Post = db.model('BlogPost', PostSchema);

      const post = new Post({
        controls: [{
          test: 'xx'
        }]
      });

      post.save(function() {
        assert.equal(count, 1);
        done();
      });
    });

    it('validator should run only once per sub-doc gh-1743', function(done) {
      this.timeout(process.env.TRAVIS ? 8000 : 4500);

      let count = 0;
      const db = start();

      const Control = new Schema({
        test: {
          type: String,
          validate: function(value, done) {
            count++;
            return done(true);
          }
        }
      });
      const PostSchema = new Schema({
        controls: [Control]
      });

      const Post = db.model('BlogPost', PostSchema);

      const post = new Post({
        controls: [{
          test: 'xx'
        }, {
          test: 'yy'
        }]
      });

      post.save(function() {
        assert.equal(count, post.controls.length);
        db.close(done);
      });
    });


    it('validator should run in parallel', function(done) {
      let count = 0;
      let startTime, endTime;

      const SchemaWithValidator = new Schema({
        preference: {
          type: String,
          required: true,
          validate: {
            validator: function validator(value, done) {
              count++;
              if (count === 1) startTime = Date.now();
              else if (count === 4) endTime = Date.now();
              setTimeout(done.bind(null, true), 150);
            },
            isAsync: true
          }
        }
      });

      const MWSV = db.model('Test', new Schema({ subs: [SchemaWithValidator] }));
      const m = new MWSV({
        subs: [{
          preference: 'xx'
        }, {
          preference: 'yy'
        }, {
          preference: '1'
        }, {
          preference: '2'
        }]
      });

      m.save(function(err) {
        assert.ifError(err);
        assert.equal(count, 4);
        assert(endTime - startTime < 150 * 4); // serial >= 150 * 4, parallel < 150 * 4
        done();
      });
    });
  });

  it('#invalidate', function(done) {
    let InvalidateSchema = null;
    let Post = null;
    let post = null;

    InvalidateSchema = new Schema({ prop: { type: String } },
      { strict: false });

    Post = db.model('Test', InvalidateSchema);
    post = new Post();
    post.set({ baz: 'val' });
    const _err = post.invalidate('baz', 'validation failed for path {PATH}',
      'val', 'custom error');
    assert.ok(_err instanceof ValidationError);

    post.save(function(err) {
      assert.ok(err instanceof MongooseError);
      assert.ok(err instanceof ValidationError);
      assert.ok(err.errors.baz instanceof ValidatorError);
      assert.equal(err.errors.baz.message, 'validation failed for path baz');
      assert.equal(err.errors.baz.path, 'baz');
      assert.equal(err.errors.baz.value, 'val');
      assert.equal(err.errors.baz.kind, 'custom error');

      post.save(function(err) {
        assert.strictEqual(err, null);
        done();
      });
    });
  });

  describe('#equals', function() {
    describe('should work', function() {
      let S;
      let N;
      let O;
      let B;
      let M;

      before(function() {
        db.deleteModel(/^Test/);
        S = db.model('Test', new Schema({ _id: String }));
        N = db.model('Test2', new Schema({ _id: Number }));
        O = db.model('Test3', new Schema({ _id: Schema.ObjectId }));
        B = db.model('Test4', new Schema({ _id: Buffer }));
        M = db.model('Test5', new Schema({ name: String }, { _id: false }));
      });

      it('with string _ids', function() {
        const s1 = new S({ _id: 'one' });
        const s2 = new S({ _id: 'one' });
        assert.ok(s1.equals(s2));
      });
      it('with number _ids', function() {
        const n1 = new N({ _id: 0 });
        const n2 = new N({ _id: 0 });
        assert.ok(n1.equals(n2));
      });
      it('with ObjectId _ids', function() {
        let id = new mongoose.Types.ObjectId;
        let o1 = new O({ _id: id });
        let o2 = new O({ _id: id });
        assert.ok(o1.equals(o2));

        id = String(new mongoose.Types.ObjectId);
        o1 = new O({ _id: id });
        o2 = new O({ _id: id });
        assert.ok(o1.equals(o2));
      });
      it('with Buffer _ids', function() {
        const n1 = new B({ _id: 0 });
        const n2 = new B({ _id: 0 });
        assert.ok(n1.equals(n2));
      });
      it('with _id disabled (gh-1687)', function() {
        const m1 = new M;
        const m2 = new M;
        assert.doesNotThrow(function() {
          m1.equals(m2);
        });
      });
    });
  });

  describe('setter', function() {
    describe('order', function() {
      it('is applied correctly', function() {
        const date = 'Thu Aug 16 2012 09:45:59 GMT-0700';
        const d = new TestDocument();
        dateSetterCalled = false;
        d.date = date;
        assert.ok(dateSetterCalled);
        dateSetterCalled = false;
        assert.ok(d._doc.date instanceof Date);
        assert.ok(d.date instanceof Date);
        assert.equal(+d.date, +new Date(date));
      });
    });

    it('works with undefined (gh-1892)', function(done) {
      const d = new TestDocument();
      d.nested.setr = undefined;
      assert.equal(d.nested.setr, 'undefined setter');
      dateSetterCalled = false;
      d.date = undefined;
      d.validate(function(err) {
        assert.ifError(err);
        assert.ok(dateSetterCalled);
        done();
      });
    });

    describe('on nested paths', function() {
      describe('using set(path, object)', function() {
        it('overwrites the entire object', function() {
          let doc = new TestDocument();

          doc.init({
            test: 'Test',
            nested: {
              age: 5
            }
          });

          doc.set('nested', { path: 'overwrite the entire nested object' });
          assert.equal(doc.nested.age, undefined);
          assert.equal(Object.keys(doc._doc.nested).length, 1);
          assert.equal(doc.nested.path, 'overwrite the entire nested object');
          assert.ok(doc.isModified('nested'));

          // vs merging using doc.set(object)
          doc.set({ test: 'Test', nested: { age: 4 } });
          assert.equal(doc.nested.path, '4overwrite the entire nested object');
          assert.equal(doc.nested.age, 4);
          assert.equal(Object.keys(doc._doc.nested).length, 2);
          assert.ok(doc.isModified('nested'));

          doc = new TestDocument();
          doc.init({
            test: 'Test',
            nested: {
              age: 5
            }
          });

          // vs merging using doc.set(path, object, {merge: true})
          doc.set('nested', { path: 'did not overwrite the nested object' }, {
            merge: true
          });
          assert.equal(doc.nested.path, '5did not overwrite the nested object');
          assert.equal(doc.nested.age, 5);
          assert.equal(Object.keys(doc._doc.nested).length, 3);
          assert.ok(doc.isModified('nested'));

          doc = new TestDocument();
          doc.init({
            test: 'Test',
            nested: {
              age: 5
            }
          });

          doc.set({ test: 'Test', nested: { age: 5 } });
          assert.ok(!doc.isModified());
          assert.ok(!doc.isModified('test'));
          assert.ok(!doc.isModified('nested'));
          assert.ok(!doc.isModified('nested.age'));

          doc.nested = { path: 'overwrite the entire nested object', age: 5 };
          assert.equal(doc.nested.age, 5);
          assert.equal(Object.keys(doc._doc.nested).length, 2);
          assert.equal(doc.nested.path, '5overwrite the entire nested object');
          assert.ok(doc.isModified('nested'));

          doc.nested.deep = { x: 'Hank and Marie' };
          assert.equal(Object.keys(doc._doc.nested).length, 3);
          assert.equal(doc.nested.path, '5overwrite the entire nested object');
          assert.ok(doc.isModified('nested'));
          assert.equal(doc.nested.deep.x, 'Hank and Marie');

          doc = new TestDocument();
          doc.init({
            test: 'Test',
            nested: {
              age: 5
            }
          });

          doc.set('nested.deep', { x: 'Hank and Marie' });
          assert.equal(Object.keys(doc._doc.nested).length, 2);
          assert.equal(Object.keys(doc._doc.nested.deep).length, 1);
          assert.ok(doc.isModified('nested'));
          assert.ok(!doc.isModified('nested.path'));
          assert.ok(!doc.isModified('nested.age'));
          assert.ok(doc.isModified('nested.deep'));
          assert.equal(doc.nested.deep.x, 'Hank and Marie');
        });

        it('allows positional syntax on mixed nested paths (gh-6738)', function() {
          const schema = new Schema({ nested: {} });
          const M = db.model('Test', schema);
          const doc = new M({
            'nested.x': 'foo',
            'nested.y': 42,
            'nested.a.b.c': { d: { e: { f: 'g' } } }
          });
          assert.strictEqual(doc.nested.x, 'foo');
          assert.strictEqual(doc.nested.y, 42);
          assert.strictEqual(doc.nested.a.b.c.d.e.f, 'g');
        });

        it('gh-1954', function() {
          const schema = new Schema({
            schedule: [new Schema({ open: Number, close: Number })]
          });

          const M = db.model('BlogPost', schema);

          const doc = new M({
            schedule: [{
              open: 1000,
              close: 1900
            }]
          });

          assert.ok(doc.schedule[0] instanceof EmbeddedDocument);
          doc.set('schedule.0.open', 1100);
          assert.ok(doc.schedule);
          assert.ok(doc.schedule.isMongooseDocumentArray);
          assert.ok(doc.schedule[0] instanceof EmbeddedDocument);
          assert.equal(doc.schedule[0].open, 1100);
          assert.equal(doc.schedule[0].close, 1900);
        });
      });

      describe('when overwriting with a document instance', function() {
        it('does not cause StackOverflows (gh-1234)', function() {
          const doc = new TestDocument({ nested: { age: 35 } });
          doc.nested = doc.nested;
          assert.doesNotThrow(function() {
            doc.nested.age;
          });
        });
      });
    });
  });

  describe('virtual', function() {
    describe('setter', function() {
      let val;
      let M;

      beforeEach(function() {
        const schema = new mongoose.Schema({ v: Number });
        schema.virtual('thang').set(function(v) {
          val = v;
        });

        db.deleteModel(/Test/);
        M = db.model('Test', schema);
      });

      it('works with objects', function() {
        new M({ thang: {} });
        assert.deepEqual({}, val);
      });
      it('works with arrays', function() {
        new M({ thang: [] });
        assert.deepEqual([], val);
      });
      it('works with numbers', function() {
        new M({ thang: 4 });
        assert.deepEqual(4, val);
      });
      it('works with strings', function() {
        new M({ thang: '3' });
        assert.deepEqual('3', val);
      });
    });

    it('passes doc as third param for arrow functions (gh-4143)', function() {
      const schema = new mongoose.Schema({
        name: {
          first: String,
          last: String
        }
      });
      schema.virtual('fullname').
        get((v, virtual, doc) => `${doc.name.first} ${doc.name.last}`).
        set((v, virtual, doc) => {
          const parts = v.split(' ');
          doc.name.first = parts.slice(0, parts.length - 1).join(' ');
          doc.name.last = parts[parts.length - 1];
        });
      const Model = db.model('Person', schema);

      const doc = new Model({ name: { first: 'Jean-Luc', last: 'Picard' } });
      assert.equal(doc.fullname, 'Jean-Luc Picard');

      doc.fullname = 'Will Riker';
      assert.equal(doc.name.first, 'Will');
      assert.equal(doc.name.last, 'Riker');
    });
  });

  describe('gh-2082', function() {
    it('works', function(done) {
      const Parent = db.model('Test', parentSchema);

      const parent = new Parent({ name: 'Hello' });
      parent.save(function(err, parent) {
        assert.ifError(err);
        parent.children.push({ counter: 0 });
        parent.save(function(err, parent) {
          assert.ifError(err);
          parent.children[0].counter += 1;
          parent.save(function(err, parent) {
            assert.ifError(err);
            parent.children[0].counter += 1;
            parent.save(function(err) {
              assert.ifError(err);
              Parent.findOne({}, function(error, parent) {
                assert.ifError(error);
                assert.equal(parent.children[0].counter, 2);
                done();
              });
            });
          });
        });
      });
    });
  });

  describe('gh-1933', function() {
    it('works', function(done) {
      const M = db.model('Test', new Schema({ id: String, field: Number }));

      M.create({}, function(error) {
        assert.ifError(error);
        M.findOne({}, function(error, doc) {
          assert.ifError(error);
          doc.__v = 123;
          doc.field = 5; // .push({ _id: '123', type: '456' });
          doc.save(function(error) {
            assert.ifError(error);
            done();
          });
        });
      });
    });
  });

  describe('gh-1638', function() {
    it('works', function(done) {
      const ItemChildSchema = new mongoose.Schema({
        name: { type: String, required: true, default: 'hello' }
      });

      const ItemParentSchema = new mongoose.Schema({
        children: [ItemChildSchema]
      });

      const ItemParent = db.model('Parent', ItemParentSchema);
      const ItemChild = db.model('Child', ItemChildSchema);

      const c1 = new ItemChild({ name: 'first child' });
      const c2 = new ItemChild({ name: 'second child' });

      const p = new ItemParent({
        children: [c1, c2]
      });

      p.save(function(error) {
        assert.ifError(error);

        c2.name = 'updated 2';
        p.children = [c2];
        p.save(function(error, doc) {
          assert.ifError(error);
          assert.equal(doc.children.length, 1);
          done();
        });
      });
    });
  });

  describe('gh-2434', function() {
    it('will save the new value', function(done) {
      const ItemSchema = new mongoose.Schema({
        st: Number,
        s: []
      });

      const Item = db.model('Test', ItemSchema);

      const item = new Item({ st: 1 });

      item.save(function(error) {
        assert.ifError(error);
        item.st = 3;
        item.s = [];
        item.save(function(error) {
          assert.ifError(error);
          // item.st is 3 but may not be saved to DB
          Item.findById(item._id, function(error, doc) {
            assert.ifError(error);
            assert.equal(doc.st, 3);
            done();
          });
        });
      });
    });
  });

  describe('gh-8371', function() {
    beforeEach(() => co(function*() {
      const Person = db.model('Person', Schema({ name: String }));

      yield Person.deleteMany({});

      db.deleteModel('Person');
    }));

    it('setting isNew to true makes save tries to insert a new document (gh-8371)', function() {
      return co(function*() {
        const personSchema = new Schema({ name: String });
        const Person = db.model('Person', personSchema);

        const createdPerson = yield Person.create({ name: 'Hafez' });
        const removedPerson = yield Person.findOneAndRemove({ _id: createdPerson._id });

        removedPerson.isNew = true;

        yield removedPerson.save();

        const foundPerson = yield Person.findOne({ _id: removedPerson._id });
        assert.ok(foundPerson);
      });
    });

    it('setting isNew to true throws an error when a document already exists (gh-8371)', function() {
      return co(function*() {
        const personSchema = new Schema({ name: String });
        const Person = db.model('Person', personSchema);

        const createdPerson = yield Person.create({ name: 'Hafez' });

        createdPerson.isNew = true;

        let threw = false;
        try {
          yield createdPerson.save();
        }
        catch (err) {
          threw = true;
          assert.equal(err.code, 11000);
        }

        assert.equal(threw, true);
      });
    });

    it('saving a document with no changes, throws an error when document is not found', function() {
      return co(function*() {
        const personSchema = new Schema({ name: String });
        const Person = db.model('Person', personSchema);

        const person = yield Person.create({ name: 'Hafez' });

        yield Person.deleteOne({ _id: person._id });

        let threw = false;
        try {
          yield person.save();
        }
        catch (err) {
          assert.equal(err instanceof DocumentNotFoundError, true);
          assert.equal(err.message, `No document found for query "{ _id: ${person._id} }" on model "Person"`);
          threw = true;
        }

        assert.equal(threw, true);
      });
    });

    it('saving a document with changes, throws an error when document is not found', function() {
      return co(function*() {
        const personSchema = new Schema({ name: String });
        const Person = db.model('Person', personSchema);

        const person = yield Person.create({ name: 'Hafez' });

        yield Person.deleteOne({ _id: person._id });

        person.name = 'Different Name';

        let threw = false;
        try {
          yield person.save();
        }
        catch (err) {
          assert.equal(err instanceof DocumentNotFoundError, true);
          assert.equal(err.message, `No document found for query "{ _id: ${person._id} }" on model "Person"`);
          threw = true;
        }

        assert.equal(threw, true);
      });
    });

    it('passes save custom options to Model.exists(...) when no changes are present (gh-8739)', function() {
      const personSchema = new Schema({ name: String });

      let optionInMiddleware;

      personSchema.pre('findOne', function(next) {
        optionInMiddleware = this.getOptions().customOption;

        return next();
      });

      const Person = db.model('Person', personSchema);
      return co(function*() {
        const person = yield Person.create({ name: 'Hafez' });
        yield person.save({ customOption: 'test' });

        assert.equal(optionInMiddleware, 'test');
      });
    });
  });

  it('properly calls queue functions (gh-2856)', function() {
    const personSchema = new mongoose.Schema({
      name: String
    });

    let calledName;
    personSchema.methods.fn = function() {
      calledName = this.name;
    };
    personSchema.queue('fn');

    const Person = db.model('Person', personSchema);
    new Person({ name: 'Val' });
    assert.equal(calledName, 'Val');
  });

  describe('bug fixes', function() {
    it('applies toJSON transform correctly for populated docs (gh-2910) (gh-2990)', function(done) {
      const parentSchema = mongoose.Schema({
        c: { type: mongoose.Schema.Types.ObjectId, ref: 'Child' }
      });

      let called = [];
      parentSchema.options.toJSON = {
        transform: function(doc, ret) {
          called.push(ret);
          return ret;
        }
      };

      const childSchema = mongoose.Schema({
        name: String
      });

      let childCalled = [];
      childSchema.options.toJSON = {
        transform: function(doc, ret) {
          childCalled.push(ret);
          return ret;
        }
      };

      const Child = db.model('Child', childSchema);
      const Parent = db.model('Parent', parentSchema);

      Child.create({ name: 'test' }, function(error, c) {
        Parent.create({ c: c._id }, function(error, p) {
          Parent.findOne({ _id: p._id }).populate('c').exec(function(error, p) {
            let doc = p.toJSON();
            assert.equal(called.length, 1);
            assert.equal(called[0]._id.toString(), p._id.toString());
            assert.equal(doc._id.toString(), p._id.toString());
            assert.equal(childCalled.length, 1);
            assert.equal(childCalled[0]._id.toString(), c._id.toString());

            called = [];
            childCalled = [];

            // JSON.stringify() passes field name, so make sure we don't treat
            // that as a param to toJSON (gh-2990)
            doc = JSON.parse(JSON.stringify({ parent: p })).parent;
            assert.equal(called.length, 1);
            assert.equal(called[0]._id.toString(), p._id.toString());
            assert.equal(doc._id.toString(), p._id.toString());
            assert.equal(childCalled.length, 1);
            assert.equal(childCalled[0]._id.toString(), c._id.toString());

            done();
          });
        });
      });
    });

    it('single nested schema transform with save() (gh-5807)', function() {
      const embeddedSchema = new Schema({
        test: String
      });

      let called = false;
      embeddedSchema.options.toObject = {
        transform: function(doc, ret) {
          called = true;
          delete ret.test;
          return ret;
        }
      };
      const topLevelSchema = new Schema({
        embedded: embeddedSchema
      });
      const MyModel = db.model('Test', topLevelSchema);

      return MyModel.create({}).
        then(function(doc) {
          doc.embedded = { test: '123' };
          return doc.save();
        }).
        then(function(doc) {
          return MyModel.findById(doc._id);
        }).
        then(function(doc) {
          assert.equal(doc.embedded.test, '123');
          assert.ok(!called);
        });
    });

    it('setters firing with objects on real paths (gh-2943)', function() {
      const M = db.model('Test', {
        myStr: {
          type: String, set: function(v) {
            return v.value;
          }
        },
        otherStr: String
      });

      const t = new M({ myStr: { value: 'test' } });
      assert.equal(t.myStr, 'test');

      new M({ otherStr: { value: 'test' } });
      assert.ok(!t.otherStr);
    });

    describe('gh-2782', function() {
      it('should set data from a sub doc', function() {
        const schema1 = new mongoose.Schema({
          data: {
            email: String
          }
        });
        const schema2 = new mongoose.Schema({
          email: String
        });
        const Model1 = db.model('Test', schema1);
        const Model2 = db.model('Test1', schema2);

        const doc1 = new Model1({ 'data.email': 'some@example.com' });
        assert.equal(doc1.data.email, 'some@example.com');
        const doc2 = new Model2();
        doc2.set(doc1.data);
        assert.equal(doc2.email, 'some@example.com');
      });
    });

    it('set data from subdoc keys (gh-3346)', function() {
      const schema1 = new mongoose.Schema({
        data: {
          email: String
        }
      });
      const Model1 = db.model('Test', schema1);

      const doc1 = new Model1({ 'data.email': 'some@example.com' });
      assert.equal(doc1.data.email, 'some@example.com');
      const doc2 = new Model1({ data: doc1.data });
      assert.equal(doc2.data.email, 'some@example.com');
    });

    it('doesnt attempt to cast generic objects as strings (gh-3030)', function(done) {
      const M = db.model('Test', {
        myStr: {
          type: String
        }
      });

      const t = new M({ myStr: { thisIs: 'anObject' } });
      assert.ok(!t.myStr);
      t.validate(function(error) {
        assert.ok(error);
        done();
      });
    });

    it('single embedded schemas 1 (gh-2689)', function(done) {
      const userSchema = new mongoose.Schema({
        name: String,
        email: String
      }, { _id: false, id: false });

      let userHookCount = 0;
      userSchema.pre('save', function(next) {
        ++userHookCount;
        next();
      });

      const eventSchema = new mongoose.Schema({
        user: userSchema,
        name: String
      });

      let eventHookCount = 0;
      eventSchema.pre('save', function(next) {
        ++eventHookCount;
        next();
      });

      const Event = db.model('Event', eventSchema);

      const e = new Event({ name: 'test', user: { name: 123, email: 'val' } });
      e.save(function(error) {
        assert.ifError(error);
        assert.strictEqual(e.user.name, '123');
        assert.equal(eventHookCount, 1);
        assert.equal(userHookCount, 1);

        Event.findOne({ user: { name: '123', email: 'val' } }, function(err, doc) {
          assert.ifError(err);
          assert.ok(doc);

          Event.findOne({ user: { $in: [{ name: '123', email: 'val' }] } }, function(err, doc) {
            assert.ifError(err);
            assert.ok(doc);
            done();
          });
        });
      });
    });

    it('single embedded schemas with validation (gh-2689)', function() {
      const userSchema = new mongoose.Schema({
        name: String,
        email: { type: String, required: true, match: /.+@.+/ }
      }, { _id: false, id: false });

      const eventSchema = new mongoose.Schema({
        user: userSchema,
        name: String
      });

      const Event = db.model('Event', eventSchema);

      const e = new Event({ name: 'test', user: {} });
      let error = e.validateSync();
      assert.ok(error);
      assert.ok(error.errors['user.email']);
      assert.equal(error.errors['user.email'].kind, 'required');

      e.user.email = 'val';
      error = e.validateSync();

      assert.ok(error);
      assert.ok(error.errors['user.email']);
      assert.equal(error.errors['user.email'].kind, 'regexp');
    });

    it('single embedded parent() (gh-5134)', function() {
      const userSchema = new mongoose.Schema({
        name: String,
        email: { type: String, required: true, match: /.+@.+/ }
      }, { _id: false, id: false });

      const eventSchema = new mongoose.Schema({
        user: userSchema,
        name: String
      });

      const Event = db.model('Event', eventSchema);

      const e = new Event({ name: 'test', user: {} });
      assert.strictEqual(e.user.parent(), e.user.ownerDocument());
    });

    it('single embedded schemas with markmodified (gh-2689)', function(done) {
      const userSchema = new mongoose.Schema({
        name: String,
        email: { type: String, required: true, match: /.+@.+/ }
      }, { _id: false, id: false });

      const eventSchema = new mongoose.Schema({
        user: userSchema,
        name: String
      });

      const Event = db.model('Event', eventSchema);

      const e = new Event({ name: 'test', user: { email: 'a@b' } });
      e.save(function(error, doc) {
        assert.ifError(error);
        assert.ok(doc);
        assert.ok(!doc.isModified('user'));
        assert.ok(!doc.isModified('user.email'));
        assert.ok(!doc.isModified('user.name'));
        doc.user.name = 'Val';
        assert.ok(doc.isModified('user'));
        assert.ok(!doc.isModified('user.email'));
        assert.ok(doc.isModified('user.name'));

        const delta = doc.$__delta()[1];
        assert.deepEqual(delta, {
          $set: { 'user.name': 'Val' }
        });

        doc.save(function(error) {
          assert.ifError(error);
          Event.findOne({ _id: doc._id }, function(error, doc) {
            assert.ifError(error);
            assert.deepEqual(doc.user.toObject(), { email: 'a@b', name: 'Val' });
            done();
          });
        });
      });
    });

    it('single embedded schemas + update validators (gh-2689)', function(done) {
      const userSchema = new mongoose.Schema({
        name: { type: String, default: 'Val' },
        email: { type: String, required: true, match: /.+@.+/ }
      }, { _id: false, id: false });

      const eventSchema = new mongoose.Schema({
        user: userSchema,
        name: String
      });

      const Event = db.model('Event', eventSchema);

      const badUpdate = { $set: { 'user.email': 'a' } };
      const options = { runValidators: true };
      Event.updateOne({}, badUpdate, options, function(error) {
        assert.ok(error);
        assert.equal(error.errors['user.email'].kind, 'regexp');

        const nestedUpdate = { name: 'test' };
        const options = { upsert: true, setDefaultsOnInsert: true };
        Event.updateOne({}, nestedUpdate, options, function(error) {
          assert.ifError(error);
          Event.findOne({ name: 'test' }, function(error, ev) {
            assert.ifError(error);
            assert.equal(ev.user.name, 'Val');
            done();
          });
        });
      });
    });

    it('single embedded schema update validators ignore _id (gh-6269)', function() {
      return co(function*() {
        const subDocSchema = new mongoose.Schema({ name: String });

        const schema = new mongoose.Schema({
          subDoc: subDocSchema,
          test: String
        });

        const Model = db.model('Test', schema);

        const fakeDoc = new Model({});
        yield Model.create({});

        // toggle to false to see correct behavior
        // where subdoc is not created
        const setDefaultsFlag = true;

        const res = yield Model.findOneAndUpdate({ _id: fakeDoc._id }, {
          test: 'test'
        }, { setDefaultsOnInsert: setDefaultsFlag, upsert: true, new: true });

        assert.equal(res.test, 'test');
        assert.ok(!res.subDoc);
      });
    });
  });

  describe('error processing (gh-2284)', function() {
    it('save errors', function(done) {
      const schema = new Schema({
        name: { type: String, required: true }
      });

      schema.post('save', function(error, doc, next) {
        assert.ok(doc instanceof Model);
        next(new Error('Catch all'));
      });

      schema.post('save', function(error, doc, next) {
        assert.ok(doc instanceof Model);
        next(new Error('Catch all #2'));
      });

      const Model = db.model('Test', schema);

      Model.create({}, function(error) {
        assert.ok(error);
        assert.equal(error.message, 'Catch all #2');
        done();
      });
    });

    it('validate errors (gh-4885)', function(done) {
      const testSchema = new Schema({ title: { type: String, required: true } });

      let called = 0;
      testSchema.post('validate', function(error, doc, next) {
        ++called;
        next(error);
      });

      const Test = db.model('Test', testSchema);

      Test.create({}, function(error) {
        assert.ok(error);
        assert.equal(called, 1);
        done();
      });
    });

    it('does not filter validation on unmodified paths when validateModifiedOnly not set (gh-7421)', function(done) {
      const testSchema = new Schema({ title: { type: String, required: true }, other: String });

      const Test = db.model('Test', testSchema);

      Test.create([{}], { validateBeforeSave: false }, function(createError, docs) {
        assert.equal(createError, null);
        const doc = docs[0];
        doc.other = 'something';
        assert.ok(doc.validateSync().errors);
        doc.save(function(error) {
          assert.ok(error.errors);
          done();
        });
      });
    });

    it('filters out validation on unmodified paths when validateModifiedOnly set (gh-7421)', function(done) {
      const testSchema = new Schema({ title: { type: String, required: true }, other: String });

      const Test = db.model('Test', testSchema);

      Test.create([{}], { validateBeforeSave: false }, function(createError, docs) {
        assert.equal(createError, null);
        const doc = docs[0];
        doc.other = 'something';
        assert.equal(doc.validateSync(undefined, { validateModifiedOnly: true }), null);
        doc.save({ validateModifiedOnly: true }, function(error) {
          assert.equal(error, null);
          done();
        });
      });
    });

    it('does not filter validation on modified paths when validateModifiedOnly set (gh-7421)', function(done) {
      const testSchema = new Schema({ title: { type: String, required: true }, other: String });

      const Test = db.model('Test', testSchema);

      Test.create([{ title: 'title' }], { validateBeforeSave: false }, function(createError, docs) {
        assert.equal(createError, null);
        const doc = docs[0];
        doc.title = '';
        assert.ok(doc.validateSync(undefined, { validateModifiedOnly: true }).errors);
        doc.save({ validateModifiedOnly: true }, function(error) {
          assert.ok(error.errors);
          done();
        });
      });
    });

    it('validateModifiedOnly with pre existing validation error (gh-8091)', function() {
      const schema = mongoose.Schema({
        title: String,
        coverId: Number
      }, { validateModifiedOnly: true });

      const Model = db.model('Test', schema);

      return co(function*() {
        yield Model.collection.insertOne({ title: 'foo', coverId: parseFloat('not a number') });

        const doc = yield Model.findOne();
        doc.title = 'bar';
        // Should not throw
        yield doc.save();
      });
    });

    it('handles non-errors', function(done) {
      const schema = new Schema({
        name: { type: String, required: true }
      });

      schema.post('save', function(error, doc, next) {
        next(new Error('Catch all'));
      });

      schema.post('save', function(error, doc, next) {
        next(new Error('Catch all #2'));
      });

      const Model = db.model('Test', schema);

      Model.create({ name: 'test' }, function(error) {
        assert.ifError(error);
        done();
      });
    });
  });

  describe('bug fixes', function() {
    beforeEach(() => db.deleteModel(/.*/));

    it('single embedded schemas with populate (gh-3501)', function(done) {
      const PopulateMeSchema = new Schema({});

      const Child = db.model('Child', PopulateMeSchema);

      const SingleNestedSchema = new Schema({
        populateMeArray: [{
          type: Schema.Types.ObjectId,
          ref: 'Child'
        }]
      });

      const parentSchema = new Schema({
        singleNested: SingleNestedSchema
      });

      const P = db.model('Parent', parentSchema);

      Child.create([{}, {}], function(error, docs) {
        assert.ifError(error);
        const obj = {
          singleNested: { populateMeArray: [docs[0]._id, docs[1]._id] }
        };
        P.create(obj, function(error, doc) {
          assert.ifError(error);
          P.
            findById(doc._id).
            populate('singleNested.populateMeArray').
            exec(function(error, doc) {
              assert.ok(doc.singleNested.populateMeArray[0]._id);
              done();
            });
        });
      });
    });

    it('single embedded schemas with methods (gh-3534)', function() {
      const personSchema = new Schema({ name: String });
      personSchema.methods.firstName = function() {
        return this.name.substr(0, this.name.indexOf(' '));
      };

      const bandSchema = new Schema({ leadSinger: personSchema });
      const Band = db.model('Band', bandSchema);

      const gnr = new Band({ leadSinger: { name: 'Axl Rose' } });
      assert.equal(gnr.leadSinger.firstName(), 'Axl');
    });

    it('single embedded schemas with models (gh-3535)', function(done) {
      const personSchema = new Schema({ name: String });
      const Person = db.model('Person', personSchema);

      const bandSchema = new Schema({ leadSinger: personSchema });
      const Band = db.model('Band', bandSchema);

      const axl = new Person({ name: 'Axl Rose' });
      const gnr = new Band({ leadSinger: axl });

      gnr.save(function(error) {
        assert.ifError(error);
        assert.equal(gnr.leadSinger.name, 'Axl Rose');
        done();
      });
    });

    it('single embedded schemas with indexes (gh-3594)', function() {
      const personSchema = new Schema({ name: { type: String, unique: true } });

      const bandSchema = new Schema({ leadSinger: personSchema });

      assert.equal(bandSchema.indexes().length, 1);
      const index = bandSchema.indexes()[0];
      assert.deepEqual(index[0], { 'leadSinger.name': 1 });
      assert.ok(index[1].unique);
    });

    it('removing single embedded docs (gh-3596)', function(done) {
      const personSchema = new Schema({ name: String });

      const bandSchema = new Schema({ guitarist: personSchema, name: String });
      const Band = db.model('Band', bandSchema);

      const gnr = new Band({
        name: 'Guns N\' Roses',
        guitarist: { name: 'Slash' }
      });
      gnr.save(function(error, gnr) {
        assert.ifError(error);
        gnr.guitarist = undefined;
        gnr.save(function(error, gnr) {
          assert.ifError(error);
          assert.ok(!gnr.guitarist);
          done();
        });
      });
    });

    it('setting single embedded docs (gh-3601)', function(done) {
      const personSchema = new Schema({ name: String });

      const bandSchema = new Schema({ guitarist: personSchema, name: String });
      const Band = db.model('Band', bandSchema);

      const gnr = new Band({
        name: 'Guns N\' Roses',
        guitarist: { name: 'Slash' }
      });
      const velvetRevolver = new Band({
        name: 'Velvet Revolver'
      });
      velvetRevolver.guitarist = gnr.guitarist;
      velvetRevolver.save(function(error) {
        assert.ifError(error);
        assert.equal(velvetRevolver.guitarist.name, 'Slash');
        done();
      });
    });

    it('single embedded docs init obeys strict mode (gh-3642)', function(done) {
      const personSchema = new Schema({ name: String });

      const bandSchema = new Schema({ guitarist: personSchema, name: String });
      const Band = db.model('Band', bandSchema);

      const velvetRevolver = new Band({
        name: 'Velvet Revolver',
        guitarist: { name: 'Slash', realName: 'Saul Hudson' }
      });

      velvetRevolver.save(function(error) {
        assert.ifError(error);
        const query = { name: 'Velvet Revolver' };
        Band.collection.findOne(query, function(error, band) {
          assert.ifError(error);
          assert.ok(!band.guitarist.realName);
          done();
        });
      });
    });

    it('single embedded docs post hooks (gh-3679)', function(done) {
      const postHookCalls = [];
      const personSchema = new Schema({ name: String });
      personSchema.post('save', function() {
        postHookCalls.push(this);
      });

      const bandSchema = new Schema({ guitarist: personSchema, name: String });
      const Band = db.model('Band', bandSchema);
      const obj = { name: 'Guns N\' Roses', guitarist: { name: 'Slash' } };

      Band.create(obj, function(error) {
        assert.ifError(error);
        setTimeout(function() {
          assert.equal(postHookCalls.length, 1);
          assert.equal(postHookCalls[0].name, 'Slash');
          done();
        });
      });
    });

    it('single embedded docs .set() (gh-3686)', function(done) {
      const personSchema = new Schema({ name: String, realName: String });

      const bandSchema = new Schema({
        guitarist: personSchema,
        name: String
      });
      const Band = db.model('Band', bandSchema);
      const obj = {
        name: 'Guns N\' Roses',
        guitarist: { name: 'Slash', realName: 'Saul Hudson' }
      };

      Band.create(obj, function(error, gnr) {
        gnr.set('guitarist.name', 'Buckethead');
        gnr.save(function(error) {
          assert.ifError(error);
          assert.equal(gnr.guitarist.name, 'Buckethead');
          assert.equal(gnr.guitarist.realName, 'Saul Hudson');
          done();
        });
      });
    });

    it('single embedded docs with arrays pre hooks (gh-3680)', function(done) {
      const childSchema = new Schema({ count: Number });

      let preCalls = 0;
      childSchema.pre('save', function(next) {
        ++preCalls;
        next();
      });

      const SingleNestedSchema = new Schema({
        children: [childSchema]
      });

      const ParentSchema = new Schema({
        singleNested: SingleNestedSchema
      });

      const Parent = db.model('Parent', ParentSchema);
      const obj = { singleNested: { children: [{ count: 0 }] } };
      Parent.create(obj, function(error) {
        assert.ifError(error);
        assert.equal(preCalls, 1);
        done();
      });
    });

    it('nested single embedded doc validation (gh-3702)', function(done) {
      const childChildSchema = new Schema({ count: { type: Number, min: 1 } });
      const childSchema = new Schema({ child: childChildSchema });
      const parentSchema = new Schema({ child: childSchema });

      const Parent = db.model('Parent', parentSchema);
      const obj = { child: { child: { count: 0 } } };
      Parent.create(obj, function(error) {
        assert.ok(error);
        assert.ok(/ValidationError/.test(error.toString()));
        done();
      });
    });

    it('handles virtuals with dots correctly (gh-3618)', function() {
      const testSchema = new Schema({ nested: { type: Object, default: {} } });
      testSchema.virtual('nested.test').get(function() {
        return true;
      });

      const Test = db.model('Test', testSchema);

      const test = new Test();

      let doc = test.toObject({ getters: true, virtuals: true });
      delete doc._id;
      delete doc.id;
      assert.deepEqual(doc, { nested: { test: true } });

      doc = test.toObject({ getters: false, virtuals: true });
      delete doc._id;
      delete doc.id;
      assert.deepEqual(doc, { nested: { test: true } });
    });

    it('handles pushing with numeric keys (gh-3623)', function(done) {
      const schema = new Schema({
        array: [{
          1: {
            date: Date
          },
          2: {
            date: Date
          },
          3: {
            date: Date
          }
        }]
      });

      const MyModel = db.model('Test', schema);

      const doc = { array: [{ 2: {} }] };
      MyModel.collection.insertOne(doc, function(error) {
        assert.ifError(error);

        MyModel.findOne({ _id: doc._id }, function(error, doc) {
          assert.ifError(error);
          doc.array.push({ 2: {} });
          doc.save(function(error) {
            assert.ifError(error);
            done();
          });
        });
      });
    });

    it('execPopulate (gh-3753)', function(done) {
      const childSchema = new Schema({
        name: String
      });

      const parentSchema = new Schema({
        name: String,
        children: [{ type: ObjectId, ref: 'Child' }]
      });

      const Child = db.model('Child', childSchema);
      const Parent = db.model('Parent', parentSchema);

      Child.create({ name: 'Luke Skywalker' }, function(error, child) {
        assert.ifError(error);
        const doc = { name: 'Darth Vader', children: [child._id] };
        Parent.create(doc, function(error, doc) {
          Parent.findOne({ _id: doc._id }, function(error, doc) {
            assert.ifError(error);
            assert.ok(doc);
            doc.populate('children').execPopulate().then(function(doc) {
              assert.equal(doc.children.length, 1);
              assert.equal(doc.children[0].name, 'Luke Skywalker');
              done();
            });
          });
        });
      });
    });

    it('handles 0 for numeric subdoc ids (gh-3776)', function(done) {
      const personSchema = new Schema({
        _id: Number,
        name: String,
        age: Number,
        friends: [{ type: Number, ref: 'Person' }]
      });

      const Person = db.model('Person', personSchema);

      const people = [
        { _id: 0, name: 'Alice' },
        { _id: 1, name: 'Bob' }
      ];

      Person.create(people, function(error, people) {
        assert.ifError(error);
        const alice = people[0];
        alice.friends.push(people[1]);
        alice.save(function(error) {
          assert.ifError(error);
          done();
        });
      });
    });

    it('handles conflicting names (gh-3867)', function() {
      const testSchema = new Schema({
        name: {
          type: String,
          required: true
        },
        things: [{
          name: {
            type: String,
            required: true
          }
        }]
      });

      const M = db.model('Test', testSchema);

      const doc = M({
        things: [{}]
      });

      const fields = Object.keys(doc.validateSync().errors).sort();
      assert.deepEqual(fields, ['name', 'things.0.name']);
    });

    it('populate with lean (gh-3873)', function(done) {
      const companySchema = new mongoose.Schema({
        name: String,
        description: String,
        userCnt: { type: Number, default: 0, select: false }
      });

      const userSchema = new mongoose.Schema({
        name: String,
        company: { type: mongoose.Schema.Types.ObjectId, ref: 'Company' }
      });

      const Company = db.model('Company', companySchema);
      const User = db.model('User', userSchema);

      const company = new Company({ name: 'IniTech', userCnt: 1 });
      const user = new User({ name: 'Peter', company: company._id });

      company.save(function(error) {
        assert.ifError(error);
        user.save(function(error) {
          assert.ifError(error);
          next();
        });
      });

      function next() {
        const pop = { path: 'company', select: 'name', options: { lean: true } };
        User.find({}).populate(pop).exec(function(error, docs) {
          assert.ifError(error);
          assert.equal(docs.length, 1);
          assert.strictEqual(docs[0].company.userCnt, undefined);
          done();
        });
      }
    });

    it('init single nested subdoc with select (gh-3880)', function(done) {
      const childSchema = new mongoose.Schema({
        name: { type: String },
        friends: [{ type: String }]
      });

      const parentSchema = new mongoose.Schema({
        name: { type: String },
        child: childSchema
      });

      const Parent = db.model('Parent', parentSchema);
      const p = new Parent({
        name: 'Mufasa',
        child: {
          name: 'Simba',
          friends: ['Pumbaa', 'Timon', 'Nala']
        }
      });

      p.save(function(error) {
        assert.ifError(error);
        const fields = 'name child.name';
        Parent.findById(p._id).select(fields).exec(function(error, doc) {
          assert.ifError(error);
          assert.strictEqual(doc.child.friends, void 0);
          done();
        });
      });
    });

    it('single nested subdoc isModified() (gh-3910)', function(done) {
      let called = 0;

      const ChildSchema = new Schema({
        name: String
      });

      ChildSchema.pre('save', function(next) {
        assert.ok(this.isModified('name'));
        ++called;
        next();
      });

      const ParentSchema = new Schema({
        name: String,
        child: ChildSchema
      });

      const Parent = db.model('Parent', ParentSchema);

      const p = new Parent({
        name: 'Darth Vader',
        child: {
          name: 'Luke Skywalker'
        }
      });

      p.save(function(error) {
        assert.ifError(error);
        assert.strictEqual(called, 1);
        done();
      });
    });

    it('pre and post as schema keys (gh-3902)', function(done) {
      const schema = new mongoose.Schema({
        pre: String,
        post: String
      }, { versionKey: false });
      const MyModel = db.model('Test', schema);

      MyModel.create({ pre: 'test', post: 'test' }, function(error, doc) {
        assert.ifError(error);
        assert.deepEqual(utils.omit(doc.toObject(), '_id'),
          { pre: 'test', post: 'test' });
        done();
      });
    });

    it('manual population and isNew (gh-3982)', function(done) {
      const NestedModelSchema = new mongoose.Schema({
        field: String
      });

      const NestedModel = db.model('Test', NestedModelSchema);

      const ModelSchema = new mongoose.Schema({
        field: String,
        array: [{
          type: mongoose.Schema.ObjectId,
          ref: 'Test',
          required: true
        }]
      });

      const Model = db.model('Test1', ModelSchema);

      const nestedModel = new NestedModel({
        field: 'nestedModel'
      });

      nestedModel.save(function(error, nestedModel) {
        assert.ifError(error);
        Model.create({ array: [nestedModel._id] }, function(error, doc) {
          assert.ifError(error);
          Model.findById(doc._id).populate('array').exec(function(error, doc) {
            assert.ifError(error);
            doc.array.push(nestedModel);
            assert.strictEqual(doc.isNew, false);
            assert.strictEqual(doc.array[0].isNew, false);
            assert.strictEqual(doc.array[1].isNew, false);
            assert.strictEqual(nestedModel.isNew, false);
            done();
          });
        });
      });
    });

    it('manual population with refPath (gh-7070)', function() {
      const ChildModelSchema = new mongoose.Schema({
        name: String
      });

      const ChildModel = db.model('Child', ChildModelSchema);

      const ParentModelSchema = new mongoose.Schema({
        model: String,
        childId: { type: mongoose.ObjectId, refPath: 'model' },
        otherId: mongoose.ObjectId
      });

      const ParentModel = db.model('Parent', ParentModelSchema);

      return co(function*() {
        const child = yield ChildModel.create({ name: 'test' });

        let parent = yield ParentModel.create({
          model: 'Child',
          childId: child._id
        });

        parent = yield ParentModel.findOne();

        parent.childId = child;
        parent.otherId = child;

        assert.equal(parent.childId.name, 'test');
        assert.ok(parent.otherId instanceof mongoose.Types.ObjectId);
      });
    });

    it('doesnt skipId for single nested subdocs (gh-4008)', function(done) {
      const childSchema = new Schema({
        name: String
      });

      const parentSchema = new Schema({
        child: childSchema
      });

      const Parent = db.model('Parent', parentSchema);

      Parent.create({ child: { name: 'My child' } }, function(error, doc) {
        assert.ifError(error);
        Parent.collection.findOne({ _id: doc._id }, function(error, doc) {
          assert.ifError(error);
          assert.ok(doc.child._id);
          done();
        });
      });
    });

    it('single embedded docs with $near (gh-4014)', function(done) {
      const schema = new mongoose.Schema({
        placeName: String
      });

      const geoSchema = new mongoose.Schema({
        type: {
          type: String,
          enum: 'Point',
          default: 'Point'
        },
        coordinates: {
          type: [Number],
          default: [0, 0]
        }
      });

      schema.add({ geo: geoSchema });
      schema.index({ geo: '2dsphere' });

      const MyModel = db.model('Test', schema);

      MyModel.on('index', function(err) {
        assert.ifError(err);

        MyModel.
          where('geo').near({ center: [50, 50], spherical: true }).
          exec(function(err) {
            assert.ifError(err);
            done();
          });
      });
    });

    it('skip validation if required returns false (gh-4094)', function() {
      const schema = new Schema({
        div: {
          type: Number,
          required: function() { return false; },
          validate: function(v) { return !!v; }
        }
      });
      const Model = db.model('Test', schema);
      const m = new Model();
      assert.ifError(m.validateSync());
    });

    it('ability to overwrite array default (gh-4109)', function(done) {
      const schema = new Schema({
        names: {
          type: [String],
          default: void 0
        }
      });

      const Model = db.model('Test', schema);
      const m = new Model();
      assert.ok(!m.names);
      m.save(function(error, m) {
        assert.ifError(error);
        Model.collection.findOne({ _id: m._id }, function(error, doc) {
          assert.ifError(error);
          assert.ok(!('names' in doc));
          done();
        });
      });
    });

    it('validation works when setting array index (gh-3816)', function(done) {
      const mySchema = new mongoose.Schema({
        items: [
          { month: Number, date: Date }
        ]
      });

      const Test = db.model('test', mySchema);

      const a = [
        { month: 0, date: new Date() },
        { month: 1, date: new Date() }
      ];
      Test.create({ items: a }, function(error, doc) {
        assert.ifError(error);
        Test.findById(doc._id).exec(function(error, doc) {
          assert.ifError(error);
          assert.ok(doc);
          doc.items[0] = {
            month: 5,
            date: new Date()
          };
          doc.markModified('items');
          doc.save(function(error) {
            assert.ifError(error);
            done();
          });
        });
      });
    });

    it('validateSync works when setting array index nested (gh-5389)', function(done) {
      const childSchema = new mongoose.Schema({
        _id: false,
        name: String,
        age: Number
      });

      const schema = new mongoose.Schema({
        name: String,
        children: [childSchema]
      });

      const Model = db.model('Test', schema);

      Model.
        create({
          name: 'test',
          children: [
            { name: 'test-child', age: 24 }
          ]
        }).
        then(function(doc) {
          return Model.findById(doc._id);
        }).
        then(function(doc) {
          doc.children[0] = { name: 'updated-child', age: 53 };
          const errors = doc.validateSync();
          assert.ok(!errors);
          done();
        }).
        catch(done);
    });

    it('single embedded with defaults have $parent (gh-4115)', function() {
      const ChildSchema = new Schema({
        name: {
          type: String,
          default: 'child'
        }
      });

      const ParentSchema = new Schema({
        child: {
          type: ChildSchema,
          default: {}
        }
      });

      const Parent = db.model('Parent', ParentSchema);

      const p = new Parent();
      assert.equal(p.child.$parent, p);
    });

    it('removing parent doc calls remove hooks on subdocs (gh-2348) (gh-4566)', function(done) {
      const ChildSchema = new Schema({
        name: String
      });

      const called = {};
      ChildSchema.pre('remove', function(next) {
        called[this.name] = true;
        next();
      });

      const ParentSchema = new Schema({
        children: [ChildSchema],
        child: ChildSchema
      });

      const Parent = db.model('Parent', ParentSchema);

      const doc = {
        children: [{ name: 'Jacen' }, { name: 'Jaina' }],
        child: { name: 'Anakin' }
      };
      Parent.create(doc, function(error, doc) {
        assert.ifError(error);
        doc.remove(function(error, doc) {
          assert.ifError(error);
          assert.deepEqual(called, {
            Jacen: true,
            Jaina: true,
            Anakin: true
          });
          const arr = doc.children.toObject().map(function(v) { return v.name; });
          assert.deepEqual(arr, ['Jacen', 'Jaina']);
          assert.equal(doc.child.name, 'Anakin');
          done();
        });
      });
    });

    it('strings of length 12 are valid oids (gh-3365)', function(done) {
      const schema = new Schema({ myId: mongoose.Schema.Types.ObjectId });
      const M = db.model('Test', schema);
      const doc = new M({ myId: 'blablablabla' });
      doc.validate(function(error) {
        assert.ifError(error);
        done();
      });
    });

    it('set() empty obj unmodifies subpaths (gh-4182)', function(done) {
      const omeletteSchema = new Schema({
        topping: {
          meat: {
            type: String,
            enum: ['bacon', 'sausage']
          },
          cheese: Boolean
        }
      });
      const Omelette = db.model('Test', omeletteSchema);
      const doc = new Omelette({
        topping: {
          meat: 'bacon',
          cheese: true
        }
      });
      doc.topping = {};
      doc.save(function(error) {
        assert.ifError(error);
        assert.strictEqual(doc.topping.meat, void 0);
        done();
      });
    });

    it('emits cb errors on model for save (gh-3499)', function(done) {
      const testSchema = new Schema({ name: String });

      const Test = db.model('Test', testSchema);

      Test.on('error', function(error) {
        assert.equal(error.message, 'fail!');
        done();
      });

      new Test({}).save(function() {
        throw new Error('fail!');
      });
    });

    it('emits cb errors on model for save with hooks (gh-3499)', function(done) {
      const testSchema = new Schema({ name: String });

      testSchema.pre('save', function(next) {
        next();
      });

      testSchema.post('save', function(doc, next) {
        next();
      });

      const Test = db.model('Test', testSchema);

      Test.on('error', function(error) {
        assert.equal(error.message, 'fail!');
        done();
      });

      new Test({}).save(function() {
        throw new Error('fail!');
      });
    });

    it('emits cb errors on model for find() (gh-3499)', function(done) {
      const testSchema = new Schema({ name: String });

      const Test = db.model('Test', testSchema);

      Test.on('error', function(error) {
        assert.equal(error.message, 'fail!');
        done();
      });

      Test.find({}, function() {
        throw new Error('fail!');
      });
    });

    it('emits cb errors on model for find() + hooks (gh-3499)', function(done) {
      const testSchema = new Schema({ name: String });

      testSchema.post('find', function(results, next) {
        assert.equal(results.length, 0);
        next();
      });

      const Test = db.model('Test', testSchema);

      Test.on('error', function(error) {
        assert.equal(error.message, 'fail!');
        done();
      });

      Test.find({}, function() {
        throw new Error('fail!');
      });
    });

    it('clears subpaths when removing single nested (gh-4216)', function(done) {
      const RecurrenceSchema = new Schema({
        frequency: Number,
        interval: {
          type: String,
          enum: ['days', 'weeks', 'months', 'years']
        }
      }, { _id: false });

      const EventSchema = new Schema({
        name: {
          type: String,
          trim: true
        },
        recurrence: RecurrenceSchema
      });

      const Event = db.model('Test', EventSchema);
      const ev = new Event({
        name: 'test',
        recurrence: { frequency: 2, interval: 'days' }
      });
      ev.recurrence = null;
      ev.save(function(error) {
        assert.ifError(error);
        done();
      });
    });

    it('using validator.isEmail as a validator (gh-4064) (gh-4084)', function(done) {
      const schema = new Schema({
        email: { type: String, validate: validator.isEmail }
      });

      const MyModel = db.model('Test', schema);

      MyModel.create({ email: 'invalid' }, function(error) {
        assert.ok(error);
        assert.ok(error.errors['email']);
        done();
      });
    });

    it('setting path to empty object works (gh-4218)', function() {
      const schema = new Schema({
        object: {
          nested: {
            field1: { type: Number, default: 1 }
          }
        }
      });

      const MyModel = db.model('Test', schema);

      return co(function*() {
        let doc = yield MyModel.create({});
        doc.object.nested = {};
        yield doc.save();
        doc = yield MyModel.collection.findOne({ _id: doc._id });
        assert.deepEqual(doc.object.nested, {});
      });
    });

    it('setting path to object with strict and no paths in the schema (gh-6436) (gh-4218)', function() {
      const schema = new Schema({
        object: {
          nested: {
            field1: { type: Number, default: 1 }
          }
        }
      });

      const MyModel = db.model('Test', schema);

      return co(function*() {
        let doc = yield MyModel.create({});
        doc.object.nested = { field2: 'foo' }; // `field2` not in the schema
        yield doc.save();
        doc = yield MyModel.collection.findOne({ _id: doc._id });
        assert.deepEqual(doc.object.nested, {});
      });
    });

    it('minimize + empty object (gh-4337)', function() {
      const SomeModelSchema = new mongoose.Schema({}, {
        minimize: false
      });

      const SomeModel = db.model('Test', SomeModelSchema);

      assert.doesNotThrow(function() {
        new SomeModel({});
      });
    });

    it('directModifiedPaths() (gh-7373)', function() {
      const schema = new Schema({ foo: String, nested: { bar: String } });
      const Model = db.model('Test', schema);

      return co(function*() {
        yield Model.create({ foo: 'original', nested: { bar: 'original' } });

        const doc = yield Model.findOne();
        doc.nested.bar = 'modified';

        assert.deepEqual(doc.directModifiedPaths(), ['nested.bar']);
        assert.deepEqual(doc.modifiedPaths().sort(), ['nested', 'nested.bar']);
      });
    });

    describe('modifiedPaths', function() {
      it('doesnt markModified child paths if parent is modified (gh-4224)', function(done) {
        const childSchema = new Schema({
          name: String
        });
        const parentSchema = new Schema({
          child: childSchema
        });

        const Parent = db.model('Test', parentSchema);
        Parent.create({ child: { name: 'Jacen' } }, function(error, doc) {
          assert.ifError(error);
          doc.child = { name: 'Jaina' };
          doc.child.name = 'Anakin';
          assert.deepEqual(doc.modifiedPaths(), ['child']);
          assert.ok(doc.isModified('child.name'));
          done();
        });
      });

      it('includeChildren option (gh-6134)', function() {
        const personSchema = new mongoose.Schema({
          name: { type: String },
          colors: {
            primary: {
              type: String,
              default: 'white',
              enum: ['blue', 'green', 'red', 'purple', 'yellow']
            }
          }
        });

        const Person = db.model('Person', personSchema);

        const luke = new Person({
          name: 'Luke',
          colors: {
            primary: 'blue'
          }
        });
        assert.deepEqual(luke.modifiedPaths(), ['name', 'colors', 'colors.primary']);

        const obiwan = new Person({ name: 'Obi-Wan' });
        obiwan.colors.primary = 'blue';
        assert.deepEqual(obiwan.modifiedPaths(), ['name', 'colors', 'colors.primary']);

        const anakin = new Person({ name: 'Anakin' });
        anakin.colors = { primary: 'blue' };
        assert.deepEqual(anakin.modifiedPaths({ includeChildren: true }), ['name', 'colors', 'colors.primary']);
      });

      it('includeChildren option with arrays (gh-5904)', function() {
        const teamSchema = new mongoose.Schema({
          name: String,
          colors: {
            primary: {
              type: String,
              enum: ['blue', 'green', 'red', 'purple', 'yellow', 'white', 'black']
            }
          },
          members: [{
            name: String
          }]
        });

        const Team = db.model('Team', teamSchema);

        const jedis = new Team({
          name: 'Jedis',
          colors: {
            primary: 'blue'
          },
          members: [{ name: 'luke' }]
        });

        const paths = jedis.modifiedPaths({ includeChildren: true });
        assert.deepEqual(paths, [
          'name',
          'colors',
          'colors.primary',
          'members',
          'members.0',
          'members.0.name'
        ]);
      });

      it('1 level down nested paths get marked modified on initial set (gh-7313) (gh-6944)', function() {
        const testSchema = new Schema({
          name: {
            first: String,
            last: String
          },
          relatives: {
            aunt: {
              name: String
            },
            uncle: {
              name: String
            }
          }
        });
        const M = db.model('Test', testSchema);

        const doc = new M({
          name: { first: 'A', last: 'B' },
          relatives: {
            aunt: { name: 'foo' },
            uncle: { name: 'bar' }
          }
        });

        assert.ok(doc.modifiedPaths().indexOf('name.first') !== -1);
        assert.ok(doc.modifiedPaths().indexOf('name.last') !== -1);
        assert.ok(doc.modifiedPaths().indexOf('relatives.aunt') !== -1);
        assert.ok(doc.modifiedPaths().indexOf('relatives.uncle') !== -1);

        return Promise.resolve();
      });
    });

    it('single nested isNew (gh-4369)', function(done) {
      const childSchema = new Schema({
        name: String
      });
      const parentSchema = new Schema({
        child: childSchema
      });

      const Parent = db.model('Test', parentSchema);
      let remaining = 2;

      const doc = new Parent({ child: { name: 'Jacen' } });
      doc.child.on('isNew', function(val) {
        assert.ok(!val);
        assert.ok(!doc.child.isNew);
        --remaining || done();
      });

      doc.save(function(error, doc) {
        assert.ifError(error);
        assert.ok(!doc.child.isNew);
        --remaining || done();
      });
    });

    it('deep default array values (gh-4540)', function() {
      const schema = new Schema({
        arr: [{
          test: {
            type: Array,
            default: ['test']
          }
        }]
      });
      assert.doesNotThrow(function() {
        db.model('Test', schema);
      });
    });

    it('default values with subdoc array (gh-4390)', function(done) {
      const childSchema = new Schema({
        name: String
      });
      const parentSchema = new Schema({
        child: [childSchema]
      });

      parentSchema.path('child').default([{ name: 'test' }]);

      const Parent = db.model('Parent', parentSchema);

      Parent.create({}, function(error, doc) {
        assert.ifError(error);
        const arr = doc.toObject().child.map(function(doc) {
          assert.ok(doc._id);
          delete doc._id;
          return doc;
        });
        assert.deepEqual(arr, [{ name: 'test' }]);
        done();
      });
    });

    it('handles invalid dates (gh-4404)', function(done) {
      const testSchema = new Schema({
        date: Date
      });

      const Test = db.model('Test', testSchema);

      Test.create({ date: new Date('invalid date') }, function(error) {
        assert.ok(error);
        assert.equal(error.errors['date'].name, 'CastError');
        done();
      });
    });

    it('setting array subpath (gh-4472)', function() {
      const ChildSchema = new mongoose.Schema({
        name: String,
        age: Number
      }, { _id: false });

      const ParentSchema = new mongoose.Schema({
        data: {
          children: [ChildSchema]
        }
      });

      const Parent = db.model('Parent', ParentSchema);

      const p = new Parent();
      p.set('data.children.0', {
        name: 'Bob',
        age: 900
      });

      assert.deepEqual(p.toObject().data.children, [{ name: 'Bob', age: 900 }]);
    });

    it('ignore paths (gh-4480)', function() {
      const TestSchema = new Schema({
        name: { type: String, required: true }
      });

      const Test = db.model('Parent', TestSchema);

      return co(function*() {
        yield Test.create({ name: 'val' });

        let doc = yield Test.findOne();

        doc.name = null;
        doc.$ignore('name');

        yield doc.save();

        doc = yield Test.findById(doc._id);

        assert.equal(doc.name, 'val');
      });
    });

    it('ignore subdocs paths (gh-4480) (gh-6152)', function() {
      const childSchema = new Schema({
        name: { type: String, required: true }
      });
      const testSchema = new Schema({
        child: childSchema,
        children: [childSchema]
      });

      const Test = db.model('Test', testSchema);

      return co(function*() {
        yield Test.create({
          child: { name: 'testSingle' },
          children: [{ name: 'testArr' }]
        });

        let doc = yield Test.findOne();
        doc.child.name = null;
        doc.child.$ignore('name');

        yield doc.save();

        doc = yield Test.findById(doc._id);

        assert.equal(doc.child.name, 'testSingle');

        doc.children[0].name = null;
        doc.children[0].$ignore('name');

        yield doc.save();

        doc = yield Test.findById(doc._id);

        assert.equal(doc.children[0].name, 'testArr');
      });
    });

    it('composite _ids (gh-4542)', function(done) {
      const schema = new Schema({
        _id: {
          key1: String,
          key2: String
        },
        content: String
      });

      const Model = db.model('Test', schema);

      const object = new Model();
      object._id = { key1: 'foo', key2: 'bar' };
      object.save().
        then(function(obj) {
          obj.content = 'Hello';
          return obj.save();
        }).
        then(function(obj) {
          return Model.findOne({ _id: obj._id });
        }).
        then(function(obj) {
          assert.equal(obj.content, 'Hello');
          done();
        }).
        catch(done);
    });

    it('validateSync with undefined and conditional required (gh-4607)', function() {
      const schema = new mongoose.Schema({
        type: mongoose.SchemaTypes.Number,
        conditional: {
          type: mongoose.SchemaTypes.String,
          required: function() {
            return this.type === 1;
          },
          maxlength: 128
        }
      });

      const Model = db.model('Test', schema);

      assert.doesNotThrow(function() {
        new Model({
          type: 2,
          conditional: void 0
        }).validateSync();
      });
    });

    it('conditional required on single nested (gh-4663)', function() {
      const childSchema = new Schema({
        name: String
      });
      const schema = new Schema({
        child: {
          type: childSchema,
          required: function() {
            assert.equal(this.child.name, 'test');
          }
        }
      });

      const M = db.model('Test', schema);

      const err = new M({ child: { name: 'test' } }).validateSync();
      assert.ifError(err);
    });

    it('setting full path under single nested schema works (gh-4578) (gh-4528)', function(done) {
      const ChildSchema = new mongoose.Schema({
        age: Number
      });

      const ParentSchema = new mongoose.Schema({
        age: Number,
        family: {
          child: ChildSchema
        }
      });

      const M = db.model('Test', ParentSchema);

      M.create({ age: 45 }, function(error, doc) {
        assert.ifError(error);
        assert.ok(!doc.family.child);
        doc.set('family.child.age', 15);
        assert.ok(doc.family.child.schema);
        assert.ok(doc.isModified('family.child'));
        assert.ok(doc.isModified('family.child.age'));
        assert.equal(doc.family.child.toObject().age, 15);
        done();
      });
    });

    it('setting a nested path retains nested modified paths (gh-5206)', function(done) {
      const testSchema = new mongoose.Schema({
        name: String,
        surnames: {
          docarray: [{ name: String }]
        }
      });

      const Cat = db.model('Cat', testSchema);

      const kitty = new Cat({
        name: 'Test',
        surnames: {
          docarray: [{ name: 'test1' }, { name: 'test2' }]
        }
      });

      kitty.save(function(error) {
        assert.ifError(error);

        kitty.surnames = {
          docarray: [{ name: 'test1' }, { name: 'test2' }, { name: 'test3' }]
        };

        assert.deepEqual(kitty.modifiedPaths(),
          ['surnames', 'surnames.docarray']);
        done();
      });
    });

    it('toObject() does not depopulate top level (gh-3057)', function() {
      const Cat = db.model('Cat', { name: String });
      const Human = db.model('Person', {
        name: String,
        petCat: { type: mongoose.Schema.Types.ObjectId, ref: 'Cat' }
      });

      const kitty = new Cat({ name: 'Zildjian' });
      const person = new Human({ name: 'Val', petCat: kitty });

      assert.equal(kitty.toObject({ depopulate: true }).name, 'Zildjian');
      assert.ok(!person.toObject({ depopulate: true }).petCat.name);
    });

    it('toObject() respects schema-level depopulate (gh-6313)', function() {
      const personSchema = Schema({
        name: String,
        car: {
          type: Schema.Types.ObjectId,
          ref: 'Car'
        }
      });

      personSchema.set('toObject', {
        depopulate: true
      });

      const carSchema = Schema({
        name: String
      });

      const Car = db.model('Car', carSchema);
      const Person = db.model('Person', personSchema);

      const car = new Car({
        name: 'Ford'
      });

      const person = new Person({
        name: 'John',
        car: car
      });

      assert.equal(person.toObject().car.toHexString(), car._id.toHexString());
    });

    it('single nested doc conditional required (gh-4654)', function(done) {
      const ProfileSchema = new Schema({
        firstName: String,
        lastName: String
      });

      function validator() {
        assert.equal(this.email, 'test');
        return true;
      }

      const UserSchema = new Schema({
        email: String,
        profile: {
          type: ProfileSchema,
          required: [validator, 'profile required']
        }
      });

      const User = db.model('User', UserSchema);
      User.create({ email: 'test' }, function(error) {
        assert.equal(error.errors['profile'].message, 'profile required');
        done();
      });
    });

    it('handles setting single nested schema to equal value (gh-4676)', function(done) {
      const companySchema = new mongoose.Schema({
        _id: false,
        name: String,
        description: String
      });

      const userSchema = new mongoose.Schema({
        name: String,
        company: companySchema
      });

      const User = db.model('User', userSchema);

      const user = new User({ company: { name: 'Test' } });
      user.save(function(error) {
        assert.ifError(error);
        user.company.description = 'test';
        assert.ok(user.isModified('company'));
        user.company = user.company;
        assert.ok(user.isModified('company'));
        done();
      });
    });

    it('handles setting single nested doc to null after setting (gh-4766)', function(done) {
      const EntitySchema = new Schema({
        company: {
          type: String,
          required: true
        },
        name: {
          type: String,
          required: false
        },
        email: {
          type: String,
          required: false
        }
      }, { _id: false, id: false });

      const ShipmentSchema = new Schema({
        entity: {
          shipper: {
            type: EntitySchema,
            required: false
          },
          manufacturer: {
            type: EntitySchema,
            required: false
          }
        }
      });

      const Shipment = db.model('Test', ShipmentSchema);
      const doc = new Shipment({
        entity: {
          shipper: null,
          manufacturer: {
            company: 'test',
            name: 'test',
            email: 'test@email'
          }
        }
      });

      doc.save().
        then(function() { return Shipment.findById(doc._id); }).
        then(function(shipment) {
          shipment.entity = shipment.entity;
          shipment.entity.manufacturer = null;
          return shipment.save();
        }).
        then(function() {
          done();
        }).
        catch(done);
    });

    it('buffers with subtypes as ids (gh-4506)', function(done) {
      const uuid = require('uuid');

      const UserSchema = new mongoose.Schema({
        _id: {
          type: Buffer,
          default: function() {
            return mongoose.Types.Buffer(uuid.parse(uuid.v4())).toObject(4);
          },
          required: true
        },
        email: {
          type: String,
          lowercase: true,
          required: true
        },
        name: String
      });

      const User = db.model('User', UserSchema);

      const user = new User({
        email: 'me@email.com',
        name: 'My name'
      });

      user.save().
        then(function() {
          return User.findOne({ email: 'me@email.com' });
        }).
        then(function(user) {
          user.name = 'other';
          return user.save();
        }).
        then(function() {
          return User.findOne({ email: 'me@email.com' });
        }).
        then(function(doc) {
          assert.equal(doc.name, 'other');
          done();
        }).
        catch(done);
    });

    it('embedded docs dont mark parent as invalid (gh-4681)', function(done) {
      const NestedSchema = new mongoose.Schema({
        nestedName: { type: String, required: true },
        createdAt: { type: Date, required: true }
      });
      const RootSchema = new mongoose.Schema({
        rootName: String,
        nested: { type: [NestedSchema] }
      });

      const Root = db.model('Test', RootSchema);
      const root = new Root({ rootName: 'root', nested: [{ }] });
      root.save(function(error) {
        assert.ok(error);
        assert.deepEqual(Object.keys(error.errors).sort(),
          ['nested.0.createdAt', 'nested.0.nestedName']);
        done();
      });
    });

    it('should depopulate the shard key when saving (gh-4658)', function(done) {
      const ChildSchema = new mongoose.Schema({
        name: String
      });

      const ChildModel = db.model('Child', ChildSchema);

      const ParentSchema = new mongoose.Schema({
        name: String,
        child: { type: Schema.Types.ObjectId, ref: 'Child' }
      }, { shardKey: { child: 1, _id: 1 } });

      const ParentModel = db.model('Parent', ParentSchema);

      ChildModel.create({ name: 'Luke' }).
        then(function(child) {
          const p = new ParentModel({ name: 'Vader' });
          p.child = child;
          return p.save();
        }).
        then(function(p) {
          p.name = 'Anakin';
          return p.save();
        }).
        then(function(p) {
          return ParentModel.findById(p);
        }).
        then(function(doc) {
          assert.equal(doc.name, 'Anakin');
          done();
        }).
        catch(done);
    });

    it('handles setting virtual subpaths (gh-4716)', function() {
      const childSchema = new Schema({
        name: { type: String, default: 'John' },
        favorites: {
          color: {
            type: String,
            default: 'Blue'
          }
        }
      });

      const parentSchema = new Schema({
        name: { type: String },
        children: {
          type: [childSchema],
          default: [{}]
        }
      });

      parentSchema.virtual('favorites').set(function(v) {
        return this.children[0].set('favorites', v);
      }).get(function() {
        return this.children[0].get('favorites');
      });

      const Parent = db.model('Parent', parentSchema);
      const p = new Parent({ name: 'Anakin' });
      p.set('children.0.name', 'Leah');
      p.set('favorites.color', 'Red');
      assert.equal(p.children[0].favorites.color, 'Red');
    });

    it('handles selected nested elements with defaults (gh-4739)', function(done) {
      const userSchema = new Schema({
        preferences: {
          sleep: { type: Boolean, default: false },
          test: { type: Boolean, default: true }
        },
        name: String
      });

      const User = db.model('User', userSchema);

      const user = { name: 'test' };
      User.collection.insertOne(user, function(error) {
        assert.ifError(error);
        User.findById(user, { 'preferences.sleep': 1, name: 1 }, function(error, user) {
          assert.ifError(error);
          assert.strictEqual(user.preferences.sleep, false);
          assert.ok(!user.preferences.test);
          done();
        });
      });
    });

    it('handles mark valid in subdocs correctly (gh-4778)', function() {
      const SubSchema = new mongoose.Schema({
        field: {
          nestedField: {
            type: mongoose.Schema.ObjectId,
            required: false
          }
        }
      }, { _id: false, id: false });

      const Model2Schema = new mongoose.Schema({
        sub: {
          type: SubSchema,
          required: false
        }
      });
      const Model2 = db.model('Test', Model2Schema);

      const doc = new Model2({
        sub: {}
      });

      doc.sub.field.nestedField = { };
      doc.sub.field.nestedField = '574b69d0d9daf106aaa62974';
      assert.ok(!doc.validateSync());
    });

    it('timestamps set to false works (gh-7074)', function() {
      const schema = new Schema({ name: String }, { timestamps: false });
      const Test = db.model('Test', schema);
      return co(function*() {
        const doc = yield Test.create({ name: 'test' });
        assert.strictEqual(doc.updatedAt, undefined);
        assert.strictEqual(doc.createdAt, undefined);
      });
    });

    it('timestamps with nested paths (gh-5051)', function(done) {
      const schema = new Schema({ props: {} }, {
        timestamps: {
          createdAt: 'props.createdAt',
          updatedAt: 'props.updatedAt'
        }
      });

      const M = db.model('Test', schema);
      const now = Date.now();
      M.create({}, function(error, doc) {
        assert.ok(doc.props.createdAt);
        assert.ok(doc.props.createdAt instanceof Date);
        assert.ok(doc.props.createdAt.valueOf() >= now);
        assert.ok(doc.props.updatedAt);
        assert.ok(doc.props.updatedAt instanceof Date);
        assert.ok(doc.props.updatedAt.valueOf() >= now);
        done();
      });
    });

    it('Declaring defaults in your schema with timestamps defined (gh-6024)', function() {
      const schemaDefinition = {
        name: String,
        misc: {
          hometown: String,
          isAlive: { type: Boolean, default: true }
        }
      };

      const schemaWithTimestamps = new Schema(schemaDefinition, { timestamps: { createdAt: 'misc.createdAt' } });
      const PersonWithTimestamps = db.model('Person', schemaWithTimestamps);
      const dude = new PersonWithTimestamps({ name: 'Keanu', misc: { hometown: 'Beirut' } });
      assert.equal(dude.misc.isAlive, true);
    });

    it('supports $where in pre save hook (gh-4004)', function(done) {
      const Promise = global.Promise;

      const schema = new Schema({
        name: String
      }, { timestamps: true, versionKey: null });

      schema.pre('save', function(next) {
        this.$where = { updatedAt: this.updatedAt };
        next();
      });

      schema.post('save', function(error, res, next) {
        assert.ok(error instanceof MongooseError.DocumentNotFoundError);
        assert.ok(error.message.indexOf('Test') !== -1, error.message);

        error = new Error('Somebody else updated the document!');
        next(error);
      });

      const MyModel = db.model('Test', schema);

      MyModel.create({ name: 'test' }).
        then(function() {
          return Promise.all([
            MyModel.findOne(),
            MyModel.findOne()
          ]);
        }).
        then(function(docs) {
          docs[0].name = 'test2';
          return Promise.all([
            docs[0].save(),
            Promise.resolve(docs[1])
          ]);
        }).
        then(function(docs) {
          docs[1].name = 'test3';
          return docs[1].save();
        }).
        then(function() {
          done(new Error('Should not get here'));
        }).
        catch(function(error) {
          assert.equal(error.message, 'Somebody else updated the document!');
          done();
        });
    });

    it('toObject() with buffer and minimize (gh-4800)', function(done) {
      const TestSchema = new mongoose.Schema({ buf: Buffer }, {
        toObject: {
          virtuals: true,
          getters: true
        }
      });

      const Test = db.model('Test', TestSchema);

      Test.create({ buf: Buffer.from('abcd') }).
        then(function(doc) {
          return Test.findById(doc._id);
        }).
        then(function(doc) {
          assert.doesNotThrow(function() {
            require('util').inspect(doc);
          });
          done();
        }).
        catch(done);
    });

    it('buffer subtype prop (gh-5530)', function() {
      const TestSchema = new mongoose.Schema({
        uuid: {
          type: Buffer,
          subtype: 4
        }
      });

      const Test = db.model('Test', TestSchema);

      const doc = new Test({ uuid: 'test1' });
      assert.equal(doc.uuid._subtype, 4);
    });

    it('runs validate hooks on single nested subdocs if not directly modified (gh-3884)', function(done) {
      const childSchema = new Schema({
        name: { type: String },
        friends: [{ type: String }]
      });
      let count = 0;

      childSchema.pre('validate', function(next) {
        ++count;
        next();
      });

      const parentSchema = new Schema({
        name: { type: String },
        child: childSchema
      });

      const Parent = db.model('Parent', parentSchema);

      const p = new Parent({
        name: 'Mufasa',
        child: {
          name: 'Simba',
          friends: ['Pumbaa', 'Timon', 'Nala']
        }
      });

      p.save().
        then(function(p) {
          assert.equal(count, 1);
          p.child.friends.push('Rafiki');
          return p.save();
        }).
        then(function() {
          assert.equal(count, 2);
          done();
        }).
        catch(done);
    });

    it('runs validate hooks on arrays subdocs if not directly modified (gh-5861)', function(done) {
      const childSchema = new Schema({
        name: { type: String },
        friends: [{ type: String }]
      });
      let count = 0;

      childSchema.pre('validate', function(next) {
        ++count;
        next();
      });

      const parentSchema = new Schema({
        name: { type: String },
        children: [childSchema]
      });

      const Parent = db.model('Parent', parentSchema);

      const p = new Parent({
        name: 'Mufasa',
        children: [{
          name: 'Simba',
          friends: ['Pumbaa', 'Timon', 'Nala']
        }]
      });

      p.save().
        then(function(p) {
          assert.equal(count, 1);
          p.children[0].friends.push('Rafiki');
          return p.save();
        }).
        then(function() {
          assert.equal(count, 2);
          done();
        }).
        catch(done);
    });

    it('does not run schema type validator on single nested if not direct modified (gh-5885)', function() {
      let childValidateCalls = 0;
      const childSchema = new Schema({
        name: String,
        otherProp: {
          type: String,
          validate: () => {
            ++childValidateCalls;
            return true;
          }
        }
      });

      let validateCalls = 0;
      const parentSchema = new Schema({
        child: {
          type: childSchema,
          validate: () => {
            ++validateCalls;
            return true;
          }
        }
      });

      return co(function*() {
        const Parent = db.model('Parent', parentSchema);

        const doc = yield Parent.create({
          child: {
            name: 'test',
            otherProp: 'test'
          }
        });

        assert.equal(childValidateCalls, 1);
        assert.equal(validateCalls, 1);
        childValidateCalls = 0;
        validateCalls = 0;

        doc.set('child.name', 'test2');
        yield doc.validate();

        assert.equal(childValidateCalls, 0);
        assert.equal(validateCalls, 0);
      });
    });

    it('runs schema type validator on single nested if parent has default (gh-7493)', function() {
      const childSchema = new Schema({
        test: String
      });
      const parentSchema = new Schema({
        child: {
          type: childSchema,
          default: {},
          validate: () => false
        }
      });
      const Parent = db.model('Test', parentSchema);

      const parentDoc = new Parent({});

      parentDoc.child.test = 'foo';

      const err = parentDoc.validateSync();
      assert.ok(err);
      assert.ok(err.errors['child']);
      return Promise.resolve();
    });

    it('does not overwrite when setting nested (gh-4793)', function() {
      const grandchildSchema = new mongoose.Schema();
      grandchildSchema.method({
        foo: function() { return 'bar'; }
      });
      const Grandchild = db.model('Test', grandchildSchema);

      const childSchema = new mongoose.Schema({
        grandchild: grandchildSchema
      });
      const Child = db.model('Child', childSchema);

      const parentSchema = new mongoose.Schema({
        children: [childSchema]
      });
      const Parent = db.model('Parent', parentSchema);

      const grandchild = new Grandchild();
      const child = new Child({ grandchild: grandchild });

      assert.equal(child.grandchild.foo(), 'bar');

      const p = new Parent({ children: [child] });

      assert.equal(child.grandchild.foo(), 'bar');
      assert.equal(p.children[0].grandchild.foo(), 'bar');
    });

    it('hooks/middleware for custom methods (gh-6385) (gh-7456)', function() {
      const mySchema = new Schema({
        name: String
      });

      mySchema.methods.foo = function(cb) {
        return cb(null, this.name);
      };
      mySchema.methods.bar = function() {
        return this.name;
      };
      mySchema.methods.baz = function(arg) {
        return Promise.resolve(arg);
      };

      let preFoo = 0;
      let postFoo = 0;
      mySchema.pre('foo', function() {
        ++preFoo;
      });
      mySchema.post('foo', function() {
        ++postFoo;
      });

      let preBaz = 0;
      let postBaz = 0;
      mySchema.pre('baz', function() {
        ++preBaz;
      });
      mySchema.post('baz', function() {
        ++postBaz;
      });

      const MyModel = db.model('Test', mySchema);

      return co(function*() {
        const doc = new MyModel({ name: 'test' });

        assert.equal(doc.bar(), 'test');

        assert.equal(preFoo, 0);
        assert.equal(postFoo, 0);

        assert.equal(yield cb => doc.foo(cb), 'test');
        assert.equal(preFoo, 1);
        assert.equal(postFoo, 1);

        assert.equal(preBaz, 0);
        assert.equal(postBaz, 0);

        assert.equal(yield doc.baz('foobar'), 'foobar');
        assert.equal(preBaz, 1);
        assert.equal(preBaz, 1);
      });
    });

    it('custom methods with promises (gh-6385)', function() {
      const mySchema = new Schema({
        name: String
      });

      mySchema.methods.foo = function() {
        return Promise.resolve(this.name + ' foo');
      };
      mySchema.methods.bar = function() {
        return this.name + ' bar';
      };

      let preFoo = 0;
      let preBar = 0;
      mySchema.pre('foo', function() {
        ++preFoo;
      });
      mySchema.pre('bar', function() {
        ++preBar;
      });

      const MyModel = db.model('Test', mySchema);

      return co(function*() {
        const doc = new MyModel({ name: 'test' });

        assert.equal(preFoo, 0);
        assert.equal(preBar, 0);

        let foo = doc.foo();
        let bar = doc.bar();
        assert.ok(foo instanceof Promise);
        assert.ok(bar instanceof Promise);

        foo = yield foo;
        bar = yield bar;

        assert.equal(preFoo, 1);
        assert.equal(preBar, 1);
        assert.equal(foo, 'test foo');
        assert.equal(bar, 'test bar');
      });
    });

    it('toString() as custom method (gh-6538)', function() {
      const commentSchema = new Schema({ title: String });
      commentSchema.methods.toString = function() {
        return `${this.constructor.modelName}(${this.title})`;
      };
      const Comment = db.model('Comment', commentSchema);
      const c = new Comment({ title: 'test' });
      assert.strictEqual('Comment(test)', `${c}`);
    });

    it('setting to discriminator (gh-4935)', function() {
      const Buyer = db.model('Test1', new Schema({
        name: String,
        vehicle: { type: Schema.Types.ObjectId, ref: 'Test' }
      }));
      const Vehicle = db.model('Test', new Schema({ name: String }));
      const Car = Vehicle.discriminator('gh4935_1', new Schema({
        model: String
      }));

      const eleanor = new Car({ name: 'Eleanor', model: 'Shelby Mustang GT' });
      const nick = new Buyer({ name: 'Nicolas', vehicle: eleanor });

      assert.ok(!!nick.vehicle);
      assert.ok(nick.vehicle === eleanor);
      assert.ok(nick.vehicle instanceof Car);
      assert.equal(nick.vehicle.name, 'Eleanor');
    });

    it('handles errors in sync validators (gh-2185)', function(done) {
      const schema = new Schema({
        name: {
          type: String,
          validate: function() {
            throw new Error('woops!');
          }
        }
      });

      const M = db.model('Test', schema);

      const error = (new M({ name: 'test' })).validateSync();
      assert.ok(error);
      assert.equal(error.errors['name'].reason.message, 'woops!');

      new M({ name: 'test' }).validate(function(error) {
        assert.ok(error);
        assert.equal(error.errors['name'].reason.message, 'woops!');
        done();
      });
    });

    it('allows hook as a schema key (gh-5047)', function(done) {
      const schema = new mongoose.Schema({
        name: String,
        hook: { type: String }
      });

      const Model = db.model('Test', schema);

      Model.create({ hook: 'test ' }, function(error) {
        assert.ifError(error);
        done();
      });
    });

    it('save errors with callback and promise work (gh-5216)', function(done) {
      const schema = new mongoose.Schema({});

      const Model = db.model('Test', schema);

      const _id = new mongoose.Types.ObjectId();
      const doc1 = new Model({ _id: _id });
      const doc2 = new Model({ _id: _id });

      let remaining = 2;
      Model.on('error', function(error) {
        assert.ok(error);
        --remaining || done();
      });

      doc1.save().
        then(function() { return doc2.save(); }).
        catch(function(error) {
          assert.ok(error);
          --remaining || done();
        });
    });

    it('post hooks on child subdocs run after save (gh-5085)', function(done) {
      const ChildModelSchema = new mongoose.Schema({
        text: {
          type: String
        }
      });
      ChildModelSchema.post('save', function(doc) {
        doc.text = 'bar';
      });
      const ParentModelSchema = new mongoose.Schema({
        children: [ChildModelSchema]
      });

      const Model = db.model('Parent', ParentModelSchema);

      Model.create({ children: [{ text: 'test' }] }, function(error) {
        assert.ifError(error);
        Model.findOne({}, function(error, doc) {
          assert.ifError(error);
          assert.equal(doc.children.length, 1);
          assert.equal(doc.children[0].text, 'test');
          done();
        });
      });
    });

    it('post hooks on array child subdocs run after save (gh-5085) (gh-6926)', function() {
      const subSchema = new Schema({
        val: String
      });

      subSchema.post('save', function() {
        return Promise.reject(new Error('Oops'));
      });

      const schema = new Schema({
        sub: subSchema
      });

      const Test = db.model('Test', schema);

      const test = new Test({ sub: { val: 'test' } });

      return test.save().
        then(() => assert.ok(false), err => assert.equal(err.message, 'Oops')).
        then(() => Test.findOne()).
        then(doc => assert.equal(doc.sub.val, 'test'));
    });

    it('nested docs toObject() clones (gh-5008)', function() {
      const schema = new mongoose.Schema({
        sub: {
          height: Number
        }
      });

      const Model = db.model('Test', schema);

      const doc = new Model({
        sub: {
          height: 3
        }
      });

      assert.equal(doc.sub.height, 3);

      const leanDoc = doc.sub.toObject();
      assert.equal(leanDoc.height, 3);

      doc.sub.height = 55;
      assert.equal(doc.sub.height, 55);
      assert.equal(leanDoc.height, 3);
    });

    it('toObject() with null (gh-5143)', function() {
      const schema = new mongoose.Schema({
        customer: {
          name: { type: String, required: false }
        }
      });

      const Model = db.model('Test', schema);

      const model = new Model();
      model.customer = null;
      assert.strictEqual(model.toObject().customer, null);
      assert.strictEqual(model.toObject({ getters: true }).customer, null);
    });

    it('handles array subdocs with single nested subdoc default (gh-5162)', function() {
      const RatingsItemSchema = new mongoose.Schema({
        value: Number
      }, { versionKey: false, _id: false });

      const RatingsSchema = new mongoose.Schema({
        ratings: {
          type: RatingsItemSchema,
          default: { id: 1, value: 0 }
        },
        _id: false
      });

      const RestaurantSchema = new mongoose.Schema({
        menu: {
          type: [RatingsSchema]
        }
      });

      const Restaurant = db.model('Test', RestaurantSchema);

      // Should not throw
      const r = new Restaurant();
      assert.deepEqual(r.toObject().menu, []);
    });

    it('iterating through nested doc keys (gh-5078)', function() {
      const schema = new Schema({
        nested: {
          test1: String,
          test2: String
        }
      });

      schema.virtual('tests').get(function() {
        return Object.keys(this.nested).map(key => this.nested[key]);
      });

      const M = db.model('Test', schema);

      const doc = new M({ nested: { test1: 'a', test2: 'b' } });

      assert.deepEqual(doc.toObject({ virtuals: true }).tests, ['a', 'b']);

      assert.doesNotThrow(function() {
        require('util').inspect(doc);
      });
      JSON.stringify(doc);
    });

    it('deeply nested virtual paths (gh-5250)', function() {
      const TestSchema = new Schema({});
      TestSchema.
        virtual('a.b.c').
        get(function() {
          return this.v;
        }).
        set(function(value) {
          this.v = value;
        });

      const TestModel = db.model('Test', TestSchema);
      const t = new TestModel({ 'a.b.c': 5 });
      assert.equal(t.a.b.c, 5);
    });

    it('nested virtual when populating with parent projected out (gh-7491)', function() {
      const childSchema = Schema({
        _id: Number,
        nested: { childPath: String },
        otherPath: String
      }, { toObject: { virtuals: true } });

      childSchema.virtual('nested.childVirtual').get(() => true);

      const parentSchema = Schema({
        child: { type: Number, ref: 'Child' }
      }, { toObject: { virtuals: true } });

      parentSchema.virtual('_nested').get(function() {
        return this.child.nested;
      });

      const Child = db.model('Child', childSchema);
      const Parent = db.model('Parent', parentSchema);

      return co(function*() {
        yield Child.create({
          _id: 1,
          nested: { childPath: 'foo' },
          otherPath: 'bar'
        });
        yield Parent.create({ child: 1 });

        const doc = yield Parent.findOne().populate('child', 'otherPath').
          then(doc => doc.toObject());

        assert.ok(!doc.child.nested.childPath);
      });
    });

    it('JSON.stringify nested errors (gh-5208)', function(done) {
      const AdditionalContactSchema = new Schema({
        contactName: {
          type: String,
          required: true
        },
        contactValue: {
          type: String,
          required: true
        }
      });

      const ContactSchema = new Schema({
        name: {
          type: String,
          required: true
        },
        email: {
          type: String,
          required: true
        },
        additionalContacts: [AdditionalContactSchema]
      });

      const EmergencyContactSchema = new Schema({
        contactName: {
          type: String,
          required: true
        },
        contact: ContactSchema
      });

      const EmergencyContact = db.model('Test', EmergencyContactSchema);

      const contact = new EmergencyContact({
        contactName: 'Electrical Service',
        contact: {
          name: 'John Smith',
          email: 'john@gmail.com',
          additionalContacts: [
            {
              contactName: 'skype'
              // Forgotten value
            }
          ]
        }
      });
      contact.validate(function(error) {
        assert.ok(error);
        assert.ok(error.errors['contact']);
        assert.ok(error.errors['contact.additionalContacts.0.contactValue']);

        // This `JSON.stringify()` should not throw
        assert.ok(JSON.stringify(error).indexOf('contactValue') !== -1);
        done();
      });
    });

    it('handles errors in subdoc pre validate (gh-5215)', function(done) {
      const childSchema = new mongoose.Schema({});

      childSchema.pre('validate', function(next) {
        next(new Error('child pre validate'));
      });

      const parentSchema = new mongoose.Schema({
        child: childSchema
      });

      const Parent = db.model('Parent', parentSchema);

      Parent.create({ child: {} }, function(error) {
        assert.ok(error);
        assert.ok(error.errors['child']);
        assert.equal(error.errors['child'].message, 'child pre validate');
        done();
      });
    });

    it('custom error types (gh-4009)', function(done) {
      const CustomError = function() {};

      const testSchema = new mongoose.Schema({
        num: {
          type: Number,
          required: {
            ErrorConstructor: CustomError
          },
          min: 5
        }
      });

      const Test = db.model('Test', testSchema);

      Test.create({}, function(error) {
        assert.ok(error);
        assert.ok(error.errors['num']);
        assert.ok(error.errors['num'] instanceof CustomError);
        Test.create({ num: 1 }, function(error) {
          assert.ok(error);
          assert.ok(error.errors['num']);
          assert.ok(error.errors['num'].constructor.name, 'ValidatorError');
          assert.ok(!(error.errors['num'] instanceof CustomError));
          done();
        });
      });
    });

    it('saving a doc with nested string array (gh-5282)', function(done) {
      const testSchema = new mongoose.Schema({
        strs: [[String]]
      });

      const Test = db.model('Test', testSchema);

      const t = new Test({
        strs: [['a', 'b']]
      });

      t.save(function(error, t) {
        assert.ifError(error);
        assert.deepEqual(t.toObject().strs, [['a', 'b']]);
        done();
      });
    });

    it('push() onto a nested doc array (gh-6398)', function() {
      const schema = new mongoose.Schema({
        name: String,
        array: [[{ key: String, value: Number }]]
      });

      const Model = db.model('Test', schema);

      return co(function*() {
        yield Model.create({
          name: 'small',
          array: [[{ key: 'answer', value: 42 }]]
        });

        let doc = yield Model.findOne();

        assert.ok(doc);
        doc.array[0].push({ key: 'lucky', value: 7 });

        yield doc.save();

        doc = yield Model.findOne();
        assert.equal(doc.array.length, 1);
        assert.equal(doc.array[0].length, 2);
        assert.equal(doc.array[0][1].key, 'lucky');
      });
    });

    it('push() onto a triple nested doc array (gh-6602) (gh-6398)', function() {
      const schema = new mongoose.Schema({
        array: [[[{ key: String, value: Number }]]]
      });

      const Model = db.model('Test', schema);

      return co(function*() {
        yield Model.create({
          array: [[[{ key: 'answer', value: 42 }]]]
        });

        let doc = yield Model.findOne();

        assert.ok(doc);
        doc.array[0][0].push({ key: 'lucky', value: 7 });

        yield doc.save();

        doc = yield Model.findOne();
        assert.equal(doc.array.length, 1);
        assert.equal(doc.array[0].length, 1);
        assert.equal(doc.array[0][0].length, 2);
        assert.equal(doc.array[0][0][1].key, 'lucky');
      });
    });

    it('null _id (gh-5236)', function(done) {
      const childSchema = new mongoose.Schema({});

      const M = db.model('Test', childSchema);

      const m = new M({ _id: null });
      m.save(function(error, doc) {
        assert.equal(doc._id, null);
        done();
      });
    });

    it('setting populated path with typeKey (gh-5313)', function() {
      const personSchema = Schema({
        name: { $type: String },
        favorite: { $type: Schema.Types.ObjectId, ref: 'Book' },
        books: [{ $type: Schema.Types.ObjectId, ref: 'Book' }]
      }, { typeKey: '$type' });

      const bookSchema = Schema({
        title: String
      });

      const Book = db.model('Book', bookSchema);
      const Person = db.model('Person', personSchema);

      const book1 = new Book({ title: 'The Jungle Book' });
      const book2 = new Book({ title: '1984' });

      const person = new Person({
        name: 'Bob',
        favorite: book1,
        books: [book1, book2]
      });

      assert.equal(person.books[0].title, 'The Jungle Book');
      assert.equal(person.books[1].title, '1984');
    });

    it('save twice with write concern (gh-5294)', function(done) {
      const schema = new mongoose.Schema({
        name: String
      }, {
        safe: {
          w: 'majority',
          wtimeout: 1e4
        }
      });

      const M = db.model('Test', schema);

      M.create({ name: 'Test' }, function(error, doc) {
        assert.ifError(error);
        doc.name = 'test2';
        doc.save(function(error) {
          assert.ifError(error);
          done();
        });
      });
    });

    it('undefined field with conditional required (gh-5296)', function(done) {
      const schema = Schema({
        name: {
          type: String,
          maxlength: 63,
          required: function() {
            return false;
          }
        }
      });

      const Model = db.model('Test', schema);

      Model.create({ name: undefined }, function(error) {
        assert.ifError(error);
        done();
      });
    });

    it('dotted virtuals in toObject (gh-5473)', function() {
      const schema = new mongoose.Schema({}, {
        toObject: { virtuals: true },
        toJSON: { virtuals: true }
      });
      schema.virtual('test.a').get(function() {
        return 1;
      });
      schema.virtual('test.b').get(function() {
        return 2;
      });

      const Model = db.model('Test', schema);

      const m = new Model({});
      assert.deepEqual(m.toJSON().test, {
        a: 1,
        b: 2
      });
      assert.deepEqual(m.toObject().test, {
        a: 1,
        b: 2
      });
      assert.equal(m.toObject({ virtuals: false }).test, void 0);
    });

    it('dotted virtuals in toObject (gh-5506)', function(done) {
      const childSchema = new Schema({
        name: String,
        _id: false
      });
      const parentSchema = new Schema({
        child: {
          type: childSchema,
          default: {}
        }
      });

      const Parent = db.model('Parent', parentSchema);

      const p = new Parent({ child: { name: 'myName' } });

      p.save().
        then(function() {
          return Parent.findOne();
        }).
        then(function(doc) {
          doc.child = {};
          return doc.save();
        }).
        then(function() {
          return Parent.findOne();
        }).
        then(function(doc) {
          assert.deepEqual(doc.toObject().child, {});
          done();
        }).
        catch(done);
    });

    it('parent props not in child (gh-5470)', function() {
      const employeeSchema = new mongoose.Schema({
        name: {
          first: String,
          last: String
        },
        department: String
      });
      const Employee = db.model('Test', employeeSchema);

      const employee = new Employee({
        name: {
          first: 'Ron',
          last: 'Swanson'
        },
        department: 'Parks and Recreation'
      });
      const ownPropertyNames = Object.getOwnPropertyNames(employee.name);

      assert.ok(ownPropertyNames.indexOf('department') === -1, ownPropertyNames.join(','));
      assert.ok(ownPropertyNames.indexOf('first') !== -1, ownPropertyNames.join(','));
      assert.ok(ownPropertyNames.indexOf('last') !== -1, ownPropertyNames.join(','));
    });

    it('modifying array with existing ids (gh-5523)', function(done) {
      const friendSchema = new mongoose.Schema(
        {
          _id: String,
          name: String,
          age: Number,
          dob: Date
        },
        { _id: false });

      const socialSchema = new mongoose.Schema(
        {
          friends: [friendSchema]
        },
        { _id: false });

      const userSchema = new mongoose.Schema({
        social: {
          type: socialSchema,
          required: true
        }
      });

      const User = db.model('User', userSchema);

      const user = new User({
        social: {
          friends: [
            { _id: 'val', age: 28 }
          ]
        }
      });

      user.social.friends = [{ _id: 'val', name: 'Val' }];

      assert.deepEqual(user.toObject().social.friends[0], {
        _id: 'val',
        name: 'Val'
      });

      user.save(function(error) {
        assert.ifError(error);
        User.findOne({ _id: user._id }, function(error, doc) {
          assert.ifError(error);
          assert.deepEqual(doc.toObject().social.friends[0], {
            _id: 'val',
            name: 'Val'
          });
          done();
        });
      });
    });

    it('consistent setter context for single nested (gh-5363)', function(done) {
      const contentSchema = new Schema({
        blocks: [{ type: String }],
        summary: { type: String }
      });

      // Subdocument setter
      const contexts = [];
      contentSchema.path('blocks').set(function(srcBlocks) {
        if (!this.ownerDocument().isNew) {
          contexts.push(this.toObject());
        }

        return srcBlocks;
      });

      const noteSchema = new Schema({
        title: { type: String, required: true },
        body: contentSchema
      });

      const Note = db.model('Test', noteSchema);

      const note = new Note({
        title: 'Lorem Ipsum Dolor',
        body: {
          summary: 'Summary Test',
          blocks: ['html']
        }
      });

      note.save().
        then(function(note) {
          assert.equal(contexts.length, 0);
          note.set('body', {
            summary: 'New Summary',
            blocks: ['gallery', 'html']
          });
          return note.save();
        }).
        then(function() {
          assert.equal(contexts.length, 1);
          assert.deepEqual(contexts[0].blocks, ['html']);
          done();
        }).
        catch(done);
    });

    it('deeply nested subdocs and markModified (gh-5406)', function(done) {
      const nestedValueSchema = new mongoose.Schema({
        _id: false,
        value: Number
      });
      const nestedPropertySchema = new mongoose.Schema({
        _id: false,
        active: Boolean,
        nestedValue: nestedValueSchema
      });
      const nestedSchema = new mongoose.Schema({
        _id: false,
        nestedProperty: nestedPropertySchema,
        nestedTwoProperty: nestedPropertySchema
      });
      const optionsSchema = new mongoose.Schema({
        _id: false,
        nestedField: nestedSchema
      });
      const TestSchema = new mongoose.Schema({
        fieldOne: String,
        options: optionsSchema
      });

      const Test = db.model('Test', TestSchema);

      const doc = new Test({
        fieldOne: 'Test One',
        options: {
          nestedField: {
            nestedProperty: {
              active: true,
              nestedValue: {
                value: 42
              }
            }
          }
        }
      });

      doc.
        save().
        then(function(doc) {
          doc.options.nestedField.nestedTwoProperty = {
            active: true,
            nestedValue: {
              value: 1337
            }
          };

          assert.ok(doc.isModified('options'));

          return doc.save();
        }).
        then(function(doc) {
          return Test.findById(doc._id);
        }).
        then(function(doc) {
          assert.equal(doc.options.nestedField.nestedTwoProperty.nestedValue.value,
            1337);
          done();
        }).
        catch(done);
    });

    it('single nested subdoc post remove hooks (gh-5388)', function(done) {
      const contentSchema = new Schema({
        blocks: [{ type: String }],
        summary: { type: String }
      });

      let called = 0;

      contentSchema.post('remove', function() {
        ++called;
      });

      const noteSchema = new Schema({
        body: { type: contentSchema }
      });

      const Note = db.model('Test', noteSchema);

      const note = new Note({
        title: 'Lorem Ipsum Dolor',
        body: {
          summary: 'Summary Test',
          blocks: ['html']
        }
      });

      note.save(function(error) {
        assert.ifError(error);
        note.remove(function(error) {
          assert.ifError(error);
          setTimeout(function() {
            assert.equal(called, 1);
            done();
          }, 50);
        });
      });
    });

    it('push populated doc onto empty array triggers manual population (gh-5504)', function() {
      const ReferringSchema = new Schema({
        reference: [{
          type: Schema.Types.ObjectId,
          ref: 'Test'
        }]
      });

      const Referrer = db.model('Test', ReferringSchema);

      const referenceA = new Referrer();
      const referenceB = new Referrer();

      const referrerA = new Referrer({ reference: [referenceA] });
      const referrerB = new Referrer();
      const referrerC = new Referrer();
      const referrerD = new Referrer();
      const referrerE = new Referrer();

      referrerA.reference.push(referenceB);
      assert.ok(referrerA.reference[0] instanceof Referrer);
      assert.ok(referrerA.reference[1] instanceof Referrer);

      referrerB.reference.push(referenceB);
      assert.ok(referrerB.reference[0] instanceof Referrer);

      referrerC.reference.unshift(referenceB);
      assert.ok(referrerC.reference[0] instanceof Referrer);

      referrerD.reference.splice(0, 0, referenceB);
      assert.ok(referrerD.reference[0] instanceof Referrer);

      referrerE.reference.addToSet(referenceB);
      assert.ok(referrerE.reference[0] instanceof Referrer);
    });

    it('single nested conditional required scope (gh-5569)', function(done) {
      const scopes = [];

      const ThingSchema = new mongoose.Schema({
        undefinedDisallowed: {
          type: String,
          required: function() {
            scopes.push(this);
            return this.undefinedDisallowed === undefined;
          },
          default: null
        }
      });

      const SuperDocumentSchema = new mongoose.Schema({
        thing: {
          type: ThingSchema,
          default: function() { return {}; }
        }
      });

      const SuperDocument = db.model('Test', SuperDocumentSchema);

      let doc = new SuperDocument();
      doc.thing.undefinedDisallowed = null;

      doc.save(function(error) {
        assert.ifError(error);
        doc = new SuperDocument();
        doc.thing.undefinedDisallowed = undefined;
        doc.save(function(error) {
          assert.ok(error);
          assert.ok(error.errors['thing.undefinedDisallowed']);
          done();
        });
      });
    });

    it('single nested setters only get called once (gh-5601)', function() {
      const vals = [];
      const ChildSchema = new mongoose.Schema({
        number: {
          type: String,
          set: function(v) {
            vals.push(v);
            return v;
          }
        },
        _id: false
      });
      ChildSchema.set('toObject', { getters: true, minimize: false });

      const ParentSchema = new mongoose.Schema({
        child: {
          type: ChildSchema,
          default: {}
        }
      });

      const Parent = db.model('Parent', ParentSchema);
      const p = new Parent();
      p.child = { number: '555.555.0123' };
      assert.equal(vals.length, 1);
      assert.equal(vals[0], '555.555.0123');
    });

    it('single getters only get called once (gh-7442)', function() {
      let called = 0;

      const childSchema = new Schema({
        value: {
          type: String,
          get: function(v) {
            ++called;
            return v;
          }
        }
      });

      const schema = new Schema({
        name: childSchema
      });
      const Model = db.model('Test', schema);

      const doc = new Model({ 'name.value': 'test' });

      called = 0;

      doc.toObject({ getters: true });
      assert.equal(called, 1);

      doc.toObject({ getters: false });
      assert.equal(called, 1);

      return Promise.resolve();
    });

    it('setting doc array to array of top-level docs works (gh-5632)', function(done) {
      const MainSchema = new Schema({
        name: { type: String },
        children: [{
          name: { type: String }
        }]
      });
      const RelatedSchema = new Schema({ name: { type: String } });
      const Model = db.model('Test', MainSchema);
      const RelatedModel = db.model('Test1', RelatedSchema);

      RelatedModel.create({ name: 'test' }, function(error, doc) {
        assert.ifError(error);
        Model.create({ name: 'test1', children: [doc] }, function(error, m) {
          assert.ifError(error);
          m.children = [doc];
          m.save(function(error) {
            assert.ifError(error);
            assert.equal(m.children.length, 1);
            assert.equal(m.children[0].name, 'test');
            done();
          });
        });
      });
    });

    it('Using set as a schema path (gh-1939)', function(done) {
      const testSchema = new Schema({ set: String });

      const Test = db.model('Test', testSchema);

      const t = new Test({ set: 'test 1' });
      assert.equal(t.set, 'test 1');
      t.save(function(error) {
        assert.ifError(error);
        t.set = 'test 2';
        t.save(function(error) {
          assert.ifError(error);
          assert.equal(t.set, 'test 2');
          done();
        });
      });
    });

    it('handles array defaults correctly (gh-5780)', function() {
      const testSchema = new Schema({
        nestedArr: {
          type: [[Number]],
          default: [[0, 1]]
        }
      });

      const Test = db.model('Test', testSchema);

      const t = new Test({});
      assert.deepEqual(t.toObject().nestedArr, [[0, 1]]);

      t.nestedArr.push([1, 2]);
      const t2 = new Test({});
      assert.deepEqual(t2.toObject().nestedArr, [[0, 1]]);
    });

    it('sets path to the empty string on save after query (gh-6477)', function() {
      const schema = new Schema({
        name: String,
        s: {
          type: String,
          default: ''
        }
      });

      const Test = db.model('Test', schema);

      const test = new Test;
      assert.strictEqual(test.s, '');

      return co(function* () {
        // use native driver directly to insert an empty doc
        yield Test.collection.insertOne({});

        // udate the doc with the expectation that default booleans will be saved.
        const found = yield Test.findOne({});
        found.name = 'Max';
        yield found.save();

        // use native driver directly to check doc for saved string
        const final = yield Test.collection.findOne({});
        assert.strictEqual(final.name, 'Max');
        assert.strictEqual(final.s, '');
      });
    });

    it('sets path to the default boolean on save after query (gh-6477)', function() {
      const schema = new Schema({
        name: String,
        f: {
          type: Boolean,
          default: false
        },
        t: {
          type: Boolean,
          default: true
        }
      });

      const Test = db.model('Test', schema);

      return co(function* () {
        // use native driver directly to kill the fields
        yield Test.collection.insertOne({});

        // udate the doc with the expectation that default booleans will be saved.
        const found = yield Test.findOne({});
        found.name = 'Britney';
        yield found.save();

        // use native driver directly to check doc for saved string
        const final = yield Test.collection.findOne({});
        assert.strictEqual(final.name, 'Britney');
        assert.strictEqual(final.t, true);
        assert.strictEqual(final.f, false);
      });
    });

    it('virtuals with no getters return undefined (gh-6223)', function() {
      const personSchema = new mongoose.Schema({
        name: { type: String },
        children: [{
          name: { type: String }
        }]
      }, {
        toObject: { getters: true, virtuals: true },
        toJSON: { getters: true, virtuals: true },
        id: false
      });

      personSchema.virtual('favoriteChild').set(function(v) {
        return this.set('children.0', v);
      });

      personSchema.virtual('heir').get(function() {
        return this.get('children.0');
      });

      const Person = db.model('Person', personSchema);

      const person = new Person({
        name: 'Anakin'
      });

      assert.strictEqual(person.favoriteChild, void 0);
      assert.ok(!('favoriteChild' in person.toJSON()));
      assert.ok(!('favoriteChild' in person.toObject()));
    });

    it('add default getter/setter (gh-6262)', function() {
      const testSchema = new mongoose.Schema({});

      testSchema.virtual('totalValue');

      const Test = db.model('Test', testSchema);

      assert.equal(Test.schema.virtuals.totalValue.getters.length, 1);
      assert.equal(Test.schema.virtuals.totalValue.setters.length, 1);

      const doc = new Test();
      doc.totalValue = 5;
      assert.equal(doc.totalValue, 5);
    });

    it('nested virtuals + nested toJSON (gh-6294)', function() {
      const schema = mongoose.Schema({
        nested: {
          prop: String
        }
      }, { _id: false, id: false });

      schema.virtual('nested.virtual').get(() => 'test 2');

      schema.set('toJSON', {
        virtuals: true
      });

      const MyModel = db.model('Test', schema);

      const doc = new MyModel({ nested: { prop: 'test 1' } });

      assert.deepEqual(doc.toJSON(), {
        nested: { prop: 'test 1', virtual: 'test 2' }
      });
      assert.deepEqual(doc.nested.toJSON(), {
        prop: 'test 1', virtual: 'test 2'
      });
    });

    it('Disallows writing to __proto__ and other special properties', function() {
      const schema = new mongoose.Schema({
        name: String
      }, { strict: false });

      const Model = db.model('Test', schema);
      const doc = new Model({ '__proto__.x': 'foo' });

      assert.strictEqual(Model.x, void 0);
      doc.set('__proto__.y', 'bar');

      assert.strictEqual(Model.y, void 0);

      doc.set('constructor.prototype.z', 'baz');

      assert.strictEqual(Model.z, void 0);
    });

    it('save() depopulates pushed arrays (gh-6048)', function() {
      const blogPostSchema = new Schema({
        comments: [{
          type: mongoose.Schema.Types.ObjectId,
          ref: 'Comment'
        }]
      });

      const BlogPost = db.model('BlogPost', blogPostSchema);

      const commentSchema = new Schema({
        text: String
      });

      const Comment = db.model('Comment', commentSchema);

      return co(function*() {
        let blogPost = yield BlogPost.create({});
        const comment = yield Comment.create({ text: 'Hello' });

        blogPost = yield BlogPost.findById(blogPost);
        blogPost.comments.push(comment);
        yield blogPost.save();

        const savedBlogPost = yield BlogPost.collection.
          findOne({ _id: blogPost._id });
        assert.equal(savedBlogPost.comments.length, 1);
        assert.equal(savedBlogPost.comments[0].constructor.name, 'ObjectID');
        assert.equal(savedBlogPost.comments[0].toString(),
          blogPost.comments[0]._id.toString());
      });
    });

    it('Handles setting populated path set via `Document#populate()` (gh-7302)', function() {
      const authorSchema = new Schema({ name: String });
      const bookSchema = new Schema({
        author: { type: mongoose.Schema.Types.ObjectId, ref: 'Author' }
      });

      const Author = db.model('Author', authorSchema);
      const Book = db.model('Book', bookSchema);

      return Author.create({ name: 'Victor Hugo' }).
        then(function(author) { return Book.create({ author: author._id }); }).
        then(function() { return Book.findOne(); }).
        then(function(doc) { return doc.populate('author').execPopulate(); }).
        then(function(doc) {
          doc.author = {};
          assert.ok(!doc.author.name);
          assert.ifError(doc.validateSync());
        });
    });

    it('Single nested subdocs using discriminator can be modified (gh-5693)', function(done) {
      const eventSchema = new Schema({ message: String }, {
        discriminatorKey: 'kind',
        _id: false
      });

      const trackSchema = new Schema({ event: eventSchema });

      trackSchema.path('event').discriminator('Clicked', new Schema({
        element: String
      }, { _id: false }));

      trackSchema.path('event').discriminator('Purchased', new Schema({
        product: String
      }, { _id: false }));

      const MyModel = db.model('Test', trackSchema);

      const doc = new MyModel({
        event: {
          message: 'Test',
          kind: 'Clicked',
          element: 'Amazon Link'
        }
      });

      doc.save(function(error) {
        assert.ifError(error);
        assert.equal(doc.event.message, 'Test');
        assert.equal(doc.event.kind, 'Clicked');
        assert.equal(doc.event.element, 'Amazon Link');

        doc.set('event', {
          kind: 'Purchased',
          product: 'Professional AngularJS'
        });

        doc.save(function(error) {
          assert.ifError(error);
          assert.equal(doc.event.kind, 'Purchased');
          assert.equal(doc.event.product, 'Professional AngularJS');
          assert.ok(!doc.event.element);
          assert.ok(!doc.event.message);
          done();
        });
      });
    });

    it('required function only gets called once (gh-6801)', function() {
      let reqCount = 0;
      const childSchema = new Schema({
        name: {
          type: String,
          required: function() {
            reqCount++;
            return true;
          }
        }
      });
      const Child = db.model('Child', childSchema);

      const parentSchema = new Schema({
        name: String,
        child: childSchema
      });
      const Parent = db.model('Parent', parentSchema);

      const child = new Child(/* name is required */);
      const parent = new Parent({ child: child });

      return parent.validate().then(
        () => assert.ok(false),
        error => {
          assert.equal(reqCount, 1);
          assert.ok(error.errors['child.name']);
        }
      );
    });

    it('required function called again after save() (gh-6892)', function() {
      const schema = new mongoose.Schema({
        field: {
          type: String,
          default: null,
          required: function() { return this && this.field === undefined; }
        }
      });
      const Model = db.model('Test', schema);

      return co(function*() {
        yield Model.create({});
        const doc1 = yield Model.findOne({}).select({ _id: 1 });
        yield doc1.save();

        // Should not throw
        yield Model.create({});
      });
    });

    it('doc array: set then remove (gh-3511)', function(done) {
      const ItemChildSchema = new mongoose.Schema({
        name: {
          type: String,
          required: true
        }
      });

      const ItemParentSchema = new mongoose.Schema({
        children: [ItemChildSchema]
      });

      const ItemParent = db.model('Parent', ItemParentSchema);

      const p = new ItemParent({
        children: [{ name: 'test1' }, { name: 'test2' }]
      });

      p.save(function(error) {
        assert.ifError(error);
        ItemParent.findById(p._id, function(error, doc) {
          assert.ifError(error);
          assert.ok(doc);
          assert.equal(doc.children.length, 2);

          doc.children[1].name = 'test3';
          doc.children.remove(doc.children[0]);

          doc.save(function(error) {
            assert.ifError(error);
            ItemParent.findById(doc._id, function(error, doc) {
              assert.ifError(error);
              assert.equal(doc.children.length, 1);
              assert.equal(doc.children[0].name, 'test3');
              done();
            });
          });
        });
      });
    });

    it('doc array: modify then sort (gh-7556)', function() {
      const assetSchema = new Schema({
        name: { type: String, required: true },
        namePlural: { type: String, required: true }
      });
      assetSchema.pre('validate', function() {
        if (this.isNew) {
          this.namePlural = this.name + 's';
        }
      });
      const personSchema = new Schema({
        name: String,
        assets: [assetSchema]
      });

      const Person = db.model('Person', personSchema);

      return co(function*() {
        yield Person.create({
          name: 'test',
          assets: [{ name: 'Cash', namePlural: 'Cash' }]
        });
        const p = yield Person.findOne();

        p.assets.push({ name: 'Home' });
        p.assets.id(p.assets[0].id).set('name', 'Cash');
        p.assets.id(p.assets[0].id).set('namePlural', 'Cash');

        p.assets.sort((doc1, doc2) => doc1.name > doc2.name ? -1 : 1);

        yield p.save();
      });
    });

    it('modifying unselected nested object (gh-5800)', function() {
      const MainSchema = new mongoose.Schema({
        a: {
          b: { type: String, default: 'some default' },
          c: { type: Number, default: 0 },
          d: { type: String }
        },
        e: { type: String }
      });

      MainSchema.pre('save', function(next) {
        if (this.isModified()) {
          this.set('a.c', 100, Number);
        }
        next();
      });

      const Main = db.model('Test', MainSchema);

      const doc = { a: { b: 'not the default', d: 'some value' }, e: 'e' };
      return Main.create(doc).
        then(function(doc) {
          assert.equal(doc.a.b, 'not the default');
          assert.equal(doc.a.d, 'some value');
          return Main.findOne().select('e');
        }).
        then(function(doc) {
          doc.e = 'e modified';
          return doc.save();
        }).
        then(function() {
          return Main.findOne();
        }).
        then(function(doc) {
          assert.equal(doc.a.b, 'not the default');
          assert.equal(doc.a.d, 'some value');
        });
    });

    it('set() underneath embedded discriminator (gh-6482)', function() {
      const mediaSchema = new Schema({ file: String },
        { discriminatorKey: 'kind', _id: false });

      const photoSchema = new Schema({ position: String });
      const pageSchema = new Schema({ media: mediaSchema });

      pageSchema.path('media').discriminator('photo', photoSchema);

      const Page = db.model('Test', pageSchema);

      return co(function*() {
        let doc = yield Page.create({
          media: { kind: 'photo', file: 'cover.jpg', position: 'left' }
        });

        // Using positional args syntax
        doc.set('media.position', 'right');
        assert.equal(doc.media.position, 'right');

        yield doc.save();

        doc = yield Page.findById(doc._id);
        assert.equal(doc.media.position, 'right');

        // Using object syntax
        doc.set({ 'media.position': 'left' });
        assert.equal(doc.media.position, 'left');

        yield doc.save();

        doc = yield Page.findById(doc._id);
        assert.equal(doc.media.position, 'left');
      });
    });

    it('set() underneath array embedded discriminator (gh-6526)', function() {
      const mediaSchema = new Schema({ file: String },
        { discriminatorKey: 'kind', _id: false });

      const photoSchema = new Schema({ position: String });
      const pageSchema = new Schema({ media: [mediaSchema] });

      pageSchema.path('media').discriminator('photo', photoSchema);

      const Page = db.model('Test', pageSchema);

      return co(function*() {
        let doc = yield Page.create({
          media: [{ kind: 'photo', file: 'cover.jpg', position: 'left' }]
        });

        // Using positional args syntax
        doc.set('media.0.position', 'right');
        assert.equal(doc.media[0].position, 'right');

        yield doc.save();

        doc = yield Page.findById(doc._id);
        assert.equal(doc.media[0].position, 'right');
      });
    });

    it('consistent context for nested docs (gh-5347)', function(done) {
      const contexts = [];
      const childSchema = new mongoose.Schema({
        phoneNumber: {
          type: String,
          required: function() {
            contexts.push(this);
            return this.notifications.isEnabled;
          }
        },
        notifications: {
          isEnabled: { type: Boolean, required: true }
        }
      });

      const parentSchema = new mongoose.Schema({
        name: String,
        children: [childSchema]
      });

      const Parent = db.model('Parent', parentSchema);

      Parent.create({
        name: 'test',
        children: [
          {
            phoneNumber: '123',
            notifications: {
              isEnabled: true
            }
          }
        ]
      }, function(error, doc) {
        assert.ifError(error);
        const child = doc.children.id(doc.children[0]._id);
        child.phoneNumber = '345';
        assert.equal(contexts.length, 1);
        doc.save(function(error) {
          assert.ifError(error);
          assert.equal(contexts.length, 2);
          assert.ok(contexts[0].toObject().notifications.isEnabled);
          assert.ok(contexts[1].toObject().notifications.isEnabled);
          done();
        });
      });
    });

    it('accessing arrays in setters on initial document creation (gh-6155)', function() {
      const artistSchema = new mongoose.Schema({
        name: {
          type: String,
          set: function(v) {
            const splitStrings = v.split(' ');
            for (const keyword of splitStrings) {
              this.keywords.push(keyword);
            }
            return v;
          }
        },
        keywords: [String]
      });

      const Artist = db.model('Test', artistSchema);

      const artist = new Artist({ name: 'Motley Crue' });
      assert.deepEqual(artist.toObject().keywords, ['Motley', 'Crue']);
    });

    it('handles 2nd level nested field with null child (gh-6187)', function() {
      const NestedSchema = new Schema({
        parent: new Schema({
          name: String,
          child: {
            name: String
          }
        }, { strict: false })
      });
      const NestedModel = db.model('Test', NestedSchema);
      const n = new NestedModel({
        parent: {
          name: 'foo',
          child: null // does not fail if undefined
        }
      });

      assert.equal(n.parent.name, 'foo');
    });

    it('does not call default function on init if value set (gh-6410)', function() {
      let called = 0;

      function generateRandomID() {
        called++;
        return called;
      }

      const TestDefaultsWithFunction = db.model('Test', new Schema({
        randomID: { type: Number, default: generateRandomID }
      }));

      const post = new TestDefaultsWithFunction;
      assert.equal(post.get('randomID'), 1);
      assert.equal(called, 1);

      return co(function*() {
        yield post.save();

        yield TestDefaultsWithFunction.findById(post._id);

        assert.equal(called, 1);
      });
    });

    it('convertToFalse and convertToTrue (gh-6758)', function() {
      const TestSchema = new Schema({ b: Boolean });
      const Test = db.model('Test', TestSchema);

      mongoose.Schema.Types.Boolean.convertToTrue.add('aye');
      mongoose.Schema.Types.Boolean.convertToFalse.add('nay');

      const doc1 = new Test({ b: 'aye' });
      const doc2 = new Test({ b: 'nay' });

      assert.strictEqual(doc1.b, true);
      assert.strictEqual(doc2.b, false);

      return doc1.save().
        then(() => Test.findOne({ b: { $exists: 'aye' } })).
        then(doc => assert.ok(doc)).
        then(() => {
          mongoose.Schema.Types.Boolean.convertToTrue.delete('aye');
          mongoose.Schema.Types.Boolean.convertToFalse.delete('nay');
        });
    });

    it('doesnt double-call getters when using get() (gh-6779)', function() {
      const schema = new Schema({
        nested: {
          arr: [{ key: String }]
        }
      });

      schema.path('nested.arr.0.key').get(v => {
        return 'foobar' + v;
      });

      const M = db.model('Test', schema);
      const test = new M();

      test.nested.arr.push({ key: 'value' });
      test.nested.arr.push({ key: 'value2' });

      assert.equal(test.get('nested.arr.0.key'), 'foobarvalue');
      assert.equal(test.get('nested.arr.1.key'), 'foobarvalue2');

      return Promise.resolve();
    });

    it('returns doubly nested field in inline sub schema when using get() (gh-6925)', function() {
      const child = new Schema({
        nested: {
          key: String
        }
      });
      const parent = new Schema({
        child: child
      });

      const M = db.model('Test', parent);
      const test = new M({
        child: {
          nested: {
            key: 'foobarvalue'
          }
        }
      });

      assert.equal(test.get('child.nested.key'), 'foobarvalue');

      return Promise.resolve();
    });

    it('defaults should see correct isNew (gh-3793)', function() {
      let isNew = [];
      const TestSchema = new mongoose.Schema({
        test: {
          type: Date,
          default: function() {
            isNew.push(this.isNew);
            if (this.isNew) {
              return Date.now();
            }
            return void 0;
          }
        }
      });

      const TestModel = db.model('Test', TestSchema);

      return co(function*() {
        yield Promise.resolve(db);

        yield TestModel.collection.insertOne({});

        let doc = yield TestModel.findOne({});
        assert.strictEqual(doc.test, void 0);
        assert.deepEqual(isNew, [false]);

        isNew = [];

        doc = yield TestModel.create({});
        assert.ok(doc.test instanceof Date);
        assert.deepEqual(isNew, [true]);
      });
    });

    it('modify multiple subdoc paths (gh-4405)', function(done) {
      const ChildObjectSchema = new Schema({
        childProperty1: String,
        childProperty2: String,
        childProperty3: String
      });

      const ParentObjectSchema = new Schema({
        parentProperty1: String,
        parentProperty2: String,
        child: ChildObjectSchema
      });

      const Parent = db.model('Parent', ParentObjectSchema);

      const p = new Parent({
        parentProperty1: 'abc',
        parentProperty2: '123',
        child: {
          childProperty1: 'a',
          childProperty2: 'b',
          childProperty3: 'c'
        }
      });
      p.save(function(error) {
        assert.ifError(error);
        Parent.findById(p._id, function(error, p) {
          assert.ifError(error);
          p.parentProperty1 = 'foo';
          p.parentProperty2 = 'bar';
          p.child.childProperty1 = 'ping';
          p.child.childProperty2 = 'pong';
          p.child.childProperty3 = 'weee';
          p.save(function(error) {
            assert.ifError(error);
            Parent.findById(p._id, function(error, p) {
              assert.ifError(error);
              assert.equal(p.child.childProperty1, 'ping');
              assert.equal(p.child.childProperty2, 'pong');
              assert.equal(p.child.childProperty3, 'weee');
              done();
            });
          });
        });
      });
    });

    it('doesnt try to cast populated embedded docs (gh-6390)', function() {
      const otherSchema = new Schema({
        name: String
      });

      const subSchema = new Schema({
        my: String,
        other: {
          type: Schema.Types.ObjectId,
          refPath: 'sub.my'
        }
      });

      const schema = new Schema({
        name: String,
        sub: subSchema
      });

      const Other = db.model('Test1', otherSchema);
      const Test = db.model('Test', schema);

      const other = new Other({ name: 'Nicole' });

      const test = new Test({
        name: 'abc',
        sub: {
          my: 'Test1',
          other: other._id
        }
      });
      return co(function* () {
        yield other.save();
        yield test.save();
        const doc = yield Test.findOne({}).populate('sub.other');
        assert.strictEqual('Nicole', doc.sub.other.name);
      });
    });
  });

  describe('clobbered Array.prototype', function() {
    beforeEach(() => db.deleteModel(/.*/));

    afterEach(function() {
      delete Array.prototype.remove;
    });

    it('handles clobbered Array.prototype.remove (gh-6431)', function() {
      Object.defineProperty(Array.prototype, 'remove', {
        value: 42,
        configurable: true,
        writable: false
      });

      const schema = new Schema({ arr: [{ name: String }] });
      const MyModel = db.model('Test', schema);

      const doc = new MyModel();
      assert.deepEqual(doc.toObject().arr, []);
    });

    it('calls array validators again after save (gh-6818)', function() {
      const schema = new Schema({
        roles: {
          type: [{
            name: String,
            folders: {
              type: [{ folderId: String }],
              validate: v => assert.ok(v.length === new Set(v.map(el => el.folderId)).size, 'Duplicate')
            }
          }]
        }
      });
      const Model = db.model('Test', schema);

      return co(function*() {
        yield Model.create({
          roles: [
            { name: 'admin' },
            { name: 'mod', folders: [{ folderId: 'foo' }] }
          ]
        });

        const doc = yield Model.findOne();

        doc.roles[1].folders.push({ folderId: 'bar' });

        yield doc.save();

        doc.roles[1].folders[1].folderId = 'foo';
        let threw = false;
        try {
          yield doc.save();
        } catch (error) {
          threw = true;
          assert.equal(error.errors['roles.1.folders'].reason.message, 'Duplicate');
        }
        assert.ok(threw);
      });
    });

    it('set single nested to num throws ObjectExpectedError (gh-6710) (gh-6753)', function() {
      const schema = new Schema({
        nested: new Schema({
          num: Number
        })
      });

      const Test = db.model('Test', schema);

      const doc = new Test({ nested: { num: 123 } });
      doc.nested = 123;

      return doc.validate().
        then(() => { throw new Error('Should have errored'); }).
        catch(err => {
          assert.ok(err.message.indexOf('Cast to Embedded') !== -1, err.message);
          assert.equal(err.errors['nested'].reason.name, 'ObjectExpectedError');

          const doc = new Test({ nested: { num: 123 } });
          doc.nested = [];
          return doc.validate();
        }).
        then(() => { throw new Error('Should have errored'); }).
        catch(err => {
          assert.ok(err.message.indexOf('Cast to Embedded') !== -1, err.message);
          assert.equal(err.errors['nested'].reason.name, 'ObjectExpectedError');
        });
    });

    it('set array to false throws ObjectExpectedError (gh-7242)', function() {
      const Child = new mongoose.Schema({});
      const Parent = new mongoose.Schema({
        children: [Child]
      });
      const ParentModel = db.model('Parent', Parent);
      const doc = new ParentModel({ children: false });

      return doc.save().then(
        () => assert.ok(false),
        err => {
          assert.ok(err.errors['children']);
          assert.equal(err.errors['children'].name, 'ObjectParameterError');
        }
      );
    });
  });

  it('does not save duplicate items after two saves (gh-6900)', function() {
    const M = db.model('Test', { items: [{ name: String }] });
    const doc = new M();
    doc.items.push({ name: '1' });

    return co(function*() {
      yield doc.save();
      doc.items.push({ name: '2' });
      yield doc.save();

      const found = yield M.findById(doc.id);
      assert.equal(found.items.length, 2);
    });
  });

  it('validateSync() on embedded doc (gh-6931)', function() {
    const innerSchema = new mongoose.Schema({
      innerField: {
        type: mongoose.Schema.Types.ObjectId,
        required: true
      }
    });

    const schema = new mongoose.Schema({
      field: {
        type: mongoose.Schema.Types.ObjectId,
        required: true
      },
      inner: [innerSchema]
    });

    const Model = db.model('Test', schema);

    return co(function*() {
      const doc2 = new Model();
      doc2.field = mongoose.Types.ObjectId();
      doc2.inner.push({
        innerField: mongoose.Types.ObjectId()
      });
      doc2.inner[0].innerField = '';

      let err = doc2.inner[0].validateSync();
      assert.ok(err);
      assert.ok(err.errors['innerField']);

      err = yield doc2.inner[0].validate().then(() => assert.ok(false), err => err);
      assert.ok(err);
      assert.ok(err.errors['innerField']);
    });
  });

  it('retains user-defined key order with nested docs (gh-6944)', function() {
    const schema = new Schema({
      _id: String,
      foo: String,
      bar: {
        a: String
      }
    });

    const Model = db.model('Test', schema);

    const doc = new Model({ _id: 'test', foo: 'hello', bar: { a: 'world' } });

    // Same order as in the initial set above
    assert.deepEqual(Object.keys(doc._doc), ['_id', 'foo', 'bar']);

    return Promise.resolve();
  });

  it('does not mark modified if setting nested subdoc to same value (gh-7048)', function() {
    const BarSchema = new Schema({ bar: String }, { _id: false });
    const FooNestedSchema = new Schema({ foo: BarSchema });

    const Model = db.model('Test', FooNestedSchema);

    return co(function*() {
      const doc = yield Model.create({ foo: { bar: 'test' } });
      doc.set({ foo: { bar: 'test' } });

      assert.deepEqual(doc.modifiedPaths(), []);

      doc.set('foo.bar', 'test');

      assert.deepEqual(doc.modifiedPaths(), []);
    });
  });

  it('allow saving validation error in db (gh-7127)', function() {
    return co(function*() {
      const schema = new Schema({
        error: mongoose.Schema.Types.Mixed,
        name: { type: String, required: true }
      });
      const Model = db.model('Test', schema);

      const doc = new Model();

      const error = yield doc.validate().catch(error => error);

      doc.name = 'foo';
      doc.error = error;

      yield doc.save();

      const fromDb = yield Model.findOne();
      assert.ok(fromDb.error.errors.name);
    });
  });

  it('storeSubdocValidationError (gh-6802)', function() {
    return co(function*() {
      const GrandchildSchema = new Schema({
        name: {
          type: String,
          required: true
        }
      }, { storeSubdocValidationError: false });

      const ChildSchema = new Schema({
        name: String,
        child: GrandchildSchema
      }, { storeSubdocValidationError: false });

      const ParentSchema = new Schema({
        name: String,
        child: ChildSchema
      });
      const Parent = db.model('Parent', ParentSchema);

      const parent = new Parent({ child: { child: {} } });

      let err = yield parent.validate().then(() => null, err => err);
      assert.ok(err);
      assert.ok(err.errors['child.child.name']);
      assert.ok(!err.errors['child']);
      assert.ok(!err.errors['child.child']);

      err = parent.validateSync();
      assert.ok(err);
      assert.ok(err.errors['child.child.name']);
      assert.ok(!err.errors['child']);
      assert.ok(!err.errors['child.child']);
    });
  });

  it('handles mixed arrays with all syntaxes (gh-7109)', function() {
    const schema = new Schema({
      arr1: [Schema.Types.Mixed],
      arr2: [{}],
      arr3: [Object]
    });

    const Test = db.model('Test', schema);

    const test = new Test({
      arr1: ['test1', { two: 'three' }, [4, 'five', 6]],
      arr2: ['test2', { three: 'four' }, [5, 'six', 7]],
      arr3: ['test3', { four: 'five' }, [6, 'seven', 8]]
    });

    assert.ok(test.validateSync() == null, test.validateSync());

    return Promise.resolve();
  });

  it('supports validator.isUUID as a custom validator (gh-7145)', function() {
    const schema = new Schema({
      name: {
        type: String,
        validate: [validator.isUUID, 'invalid name']
      }
    });

    const Test = db.model('Test', schema);

    const doc = new Test({ name: 'not-a-uuid' });
    const error = doc.validateSync();
    assert.ok(error instanceof Error);
    assert.ok(/invalid name/.test(error.message));

    return co(function*() {
      const error = yield doc.validate().then(() => null, err => err);

      assert.ok(error instanceof Error);
      assert.ok(/invalid name/.test(error.message));
    });
  });

  it('propsParameter option (gh-7145)', function() {
    const schema = new Schema({
      name: {
        type: String,
        validate: {
          validator: (v, props) => props.validator != null,
          propsParameter: true
        }
      }
    });

    const Test = db.model('Test', schema);

    const doc = new Test({ name: 'foo' });
    const error = doc.validateSync();
    assert.ok(error == null, error);

    return co(function*() {
      const error = yield doc.validate().then(() => null, err => err);

      assert.ok(error == null, error);
    });
  });

  it('surfaces errors in subdoc pre validate (gh-7187)', function() {
    const InnerSchema = new Schema({ name: String });

    InnerSchema.pre('validate', function() {
      throw new Error('Oops!');
    });

    const TestSchema = new Schema({ subdocs: [InnerSchema] });

    const Test = db.model('Test', TestSchema);

    return Test.create({ subdocs: [{ name: 'foo' }] }).then(
      () => { throw new Error('Fail'); },
      err => { assert.ok(err.message.indexOf('Oops!') !== -1, err.message); }
    );
  });

  it('runs setter only once when doing .set() underneath single nested (gh-7196)', function() {
    let called = [];
    const InnerSchema = new Schema({
      name: String,
      withSetter: {
        type: String,
        set: function(v) {
          called.push(this);
          return v;
        }
      }
    });

    const TestSchema = new Schema({ nested: InnerSchema });

    const Model = db.model('Test', TestSchema);

    const doc = new Model({ nested: { name: 'foo' } });

    // Make sure setter only gets called once
    called = [];
    doc.set('nested.withSetter', 'bar');

    assert.equal(called.length, 1);
    assert.equal(called[0].name, 'foo');

    return Promise.resolve();
  });

  it('should enable key with dot(.) on mixed types with checkKeys (gh-7144)', function() {
    const s = new Schema({ raw: { type: Schema.Types.Mixed } });
    const M = db.model('Test', s);

    const raw = { 'foo.bar': 'baz' };

    return co(function*() {
      let doc = yield M.create([{ raw: raw }], { checkKeys: false }).
        then(res => res[0]);
      assert.deepEqual(doc.raw, raw);

      doc = yield M.findOneAndUpdate({}, { raw: { 'a.b': 2 } }, { new: true });
      assert.deepEqual(doc.raw, { 'a.b': 2 });
    });
  });

  it('doesnt mark array as modified on init if embedded schema has default (gh-7227)', function() {
    const subSchema = new mongoose.Schema({
      users: {
        type: [{ name: { type: String } }],
        // This test ensures the whole array won't be modified on init because
        // of this default
        default: [{ name: 'test' }]
      }
    });

    const schema = new mongoose.Schema({
      sub: [subSchema]
    });
    const Model = db.model('Test', schema);

    return co(function*() {
      let doc = new Model({ name: 'test', sub: [{}] });
      yield doc.save();

      assert.ok(!doc.isModified());

      doc = yield Model.findOne();
      assert.ok(!doc.isModified());
    });
  });

  it('casts defaults for doc arrays (gh-7337)', function() {
    const accountSchema = new mongoose.Schema({
      roles: {
        type: [{
          otherProperties: {
            example: Boolean
          },
          name: String
        }],
        default: function() {
          return [
            { otherProperties: { example: true }, name: 'First' },
            { otherProperties: { example: false }, name: 'Second' }
          ];
        }
      }
    });

    const Account = db.model('Test', accountSchema);

    return co(function*() {
      yield Account.create({});

      const doc = yield Account.findOne();

      assert.ok(doc.roles[0]._id);
      assert.ok(doc.roles[1]._id);
    });
  });

  it('updateOne() hooks (gh-7133) (gh-7423)', function() {
    const schema = new mongoose.Schema({ name: String });

    let queryCount = 0;
    let docCount = 0;
    let docPostCount = 0;

    let docRegexCount = 0;
    let docPostRegexCount = 0;

    schema.pre('updateOne', () => ++queryCount);
    schema.pre('updateOne', { document: true, query: false }, () => ++docCount);
    schema.post('updateOne', { document: true, query: false }, () => ++docPostCount);

    schema.pre(/^updateOne$/, { document: true, query: false }, () => ++docRegexCount);
    schema.post(/^updateOne$/, { document: true, query: false }, () => ++docPostRegexCount);

    let removeCount1 = 0;
    let removeCount2 = 0;
    schema.pre('remove', () => ++removeCount1);
    schema.pre('remove', { document: true, query: false }, () => ++removeCount2);

    const Model = db.model('Test', schema);

    return co(function*() {
      const doc = new Model({ name: 'test' });
      yield doc.save();

      assert.equal(queryCount, 0);
      assert.equal(docCount, 0);
      assert.equal(docPostCount, 0);
      assert.equal(docRegexCount, 0);
      assert.equal(docPostRegexCount, 0);

      yield doc.updateOne({ name: 'test2' });

      assert.equal(queryCount, 1);
      assert.equal(docCount, 1);
      assert.equal(docPostCount, 1);
      assert.equal(docRegexCount, 1);
      assert.equal(docPostRegexCount, 1);

      assert.equal(removeCount1, 0);
      assert.equal(removeCount2, 0);

      yield doc.remove();

      assert.equal(removeCount1, 1);
      assert.equal(removeCount2, 1);
    });
  });

  it('doesnt mark single nested doc date as modified if setting with string (gh-7264)', function() {
    const subSchema = new mongoose.Schema({
      date2: Date
    });

    const schema = new mongoose.Schema({
      date1: Date,
      sub: subSchema
    });

    const Model = db.model('Test', schema);

    return co(function*() {
      const date = '2018-11-22T09:00:00.000Z';

      const doc = yield Model.create({
        date1: date,
        sub: { date2: date }
      });

      assert.deepEqual(doc.modifiedPaths(), []);

      doc.set('date1', date);
      doc.set('sub.date2', date);

      assert.deepEqual(doc.modifiedPaths(), []);
    });
  });

  it('handles null `fields` param to constructor (gh-7271)', function() {
    const ActivityBareSchema = new Schema({
      _id: {
        type: Schema.Types.ObjectId,
        ref: 'Activity'
      },
      name: String
    });

    const EventSchema = new Schema({
      activity: ActivityBareSchema,
      name: String
    });

    const data = {
      name: 'Test',
      activity: {
        _id: '5bf606f6471b6056b3f2bfc9',
        name: 'Activity name'
      }
    };

    const Event = db.model('Test', EventSchema);
    const event = new Event(data, null);

    assert.equal(event.activity.name, 'Activity name');

    return event.validate();
  });

  it('flattenMaps option for toObject() (gh-7274)', function() {
    let schema = new Schema({
      test: {
        type: Map,
        of: String,
        default: new Map()
      }
    }, { versionKey: false });

    let Test = db.model('Test', schema);

    let mapTest = new Test({});
    mapTest.test.set('key1', 'value1');
    assert.equal(mapTest.toObject({ flattenMaps: true }).test.key1, 'value1');

    schema = new Schema({
      test: {
        type: Map,
        of: String,
        default: new Map()
      }
    }, { versionKey: false });
    schema.set('toObject', { flattenMaps: true });

    db.deleteModel('Test');
    Test = db.model('Test', schema);

    mapTest = new Test({});
    mapTest.test.set('key1', 'value1');
    assert.equal(mapTest.toObject({}).test.key1, 'value1');

    return Promise.resolve();
  });

  it('`collection` property with strict: false (gh-7276)', function() {
    const schema = new Schema({}, { strict: false, versionKey: false });
    const Model = db.model('Test', schema);

    return co(function*() {
      let doc = new Model({ test: 'foo', collection: 'bar' });

      yield doc.save();

      assert.equal(doc.collection, 'bar');

      doc = yield Model.findOne();
      assert.equal(doc.toObject().collection, 'bar');
    });
  });

  it('should validateSync() all elements in doc array (gh-6746)', function() {
    const Model = db.model('Test', new Schema({
      colors: [{
        name: { type: String, required: true },
        hex: { type: String, required: true }
      }]
    }));

    const model = new Model({
      colors: [
        { name: 'steelblue' },
        { hex: '#4682B4' }
      ]
    });

    const errors = model.validateSync().errors;
    const keys = Object.keys(errors).sort();
    assert.deepEqual(keys, ['colors.0.hex', 'colors.1.name']);
  });

  it('handles fake constructor (gh-7290)', function() {
    const TestSchema = new Schema({ test: String });

    const TestModel = db.model('Test', TestSchema);

    const badQuery = {
      test: {
        length: 1e10,
        constructor: {
          name: 'Array'
        }
      }
    };

    return co(function*() {
      let err = yield TestModel.findOne(badQuery).then(() => null, e => e);
      assert.equal(err.name, 'CastError', err.stack);

      err = yield TestModel.updateOne(badQuery, { name: 'foo' }).
        then(() => null, err => err);
      assert.equal(err.name, 'CastError', err.stack);

      err = yield TestModel.updateOne({}, badQuery).then(() => null, e => e);
      assert.equal(err.name, 'CastError', err.stack);

      err = yield TestModel.deleteOne(badQuery).then(() => null, e => e);
      assert.equal(err.name, 'CastError', err.stack);
    });
  });

  it('handles fake __proto__ (gh-7290)', function() {
    const TestSchema = new Schema({ test: String, name: String });

    const TestModel = db.model('Test', TestSchema);

    const badQuery = JSON.parse('{"test":{"length":1000000000,"__proto__":[]}}');

    return co(function*() {
      let err = yield TestModel.findOne(badQuery).then(() => null, e => e);
      assert.equal(err.name, 'CastError', err.stack);

      err = yield TestModel.updateOne(badQuery, { name: 'foo' }).
        then(() => null, err => err);
      assert.equal(err.name, 'CastError', err.stack);

      err = yield TestModel.updateOne({}, badQuery).then(() => null, e => e);
      assert.equal(err.name, 'CastError', err.stack);

      err = yield TestModel.deleteOne(badQuery).then(() => null, e => e);
      assert.equal(err.name, 'CastError', err.stack);
    });
  });

  it('cast error with string path set to array in db (gh-7619)', function() {
    const TestSchema = new Schema({ name: String });

    const TestModel = db.model('Test', TestSchema);

    return co(function*() {
      yield TestModel.findOne();

      yield TestModel.collection.insertOne({ name: ['foo', 'bar'] });

      const doc = yield TestModel.findOne();
      assert.ok(!doc.name);
      const err = doc.validateSync();
      assert.ok(err);
      assert.ok(err.errors['name']);
    });
  });

  it('doesnt crash if nested path with `get()` (gh-7316)', function() {
    const schema = new mongoose.Schema({ http: { get: Number } });
    const Model = db.model('Test', schema);

    return Model.create({ http: { get: 400 } }); // Should succeed
  });

  it('copies atomics from existing document array when setting doc array (gh-7472)', function() {
    const Dog = db.model('Test', new mongoose.Schema({
      name: String,
      toys: [{
        name: String
      }]
    }));

    return co(function*() {
      const dog = new Dog({ name: 'Dash' });

      dog.toys.push({ name: '1' });
      dog.toys.push({ name: '2' });
      dog.toys.push({ name: '3' });

      yield dog.save();

      for (const toy of ['4', '5', '6']) {
        dog.toys = dog.toys || [];
        dog.toys.push({ name: toy, count: 1 });
      }

      yield dog.save();

      const fromDb = yield Dog.findOne();
      assert.deepEqual(fromDb.toys.map(t => t.name), ['1', '2', '3', '4', '5', '6']);
    });
  });

  it('doesnt fail with custom update function (gh-7342)', function() {
    const catalogSchema = new mongoose.Schema({
      name: String,
      sub: new Schema({ name: String })
    }, { runSettersOnQuery: true });

    catalogSchema.methods.update = function(data) {
      for (const key in data) {
        this[key] = data[key];
      }
      return this.save();
    };

    const Catalog = db.model('Test', catalogSchema);

    return co(function*() {
      let doc = yield Catalog.create({ name: 'test', sub: { name: 'foo' } });
      doc = yield doc.update({ name: 'test2' });
      assert.equal(doc.name, 'test2');
    });
  });

  it('setters that modify `this` should work on single nested when overwriting (gh-7585)', function() {
    const NameSchema = new Schema({
      full: {
        type: String,
        set: function(v) {
          this.first = 'foo';
          this.last = 'bar';
          return v + ' baz';
        }
      },
      first: String,
      last: String
    }, { _id: false });

    const User = db.model('User', new Schema({
      name: {
        type: NameSchema,
        default: {}
      }
    }));

    const s = new User();
    s.name = { full: 'test' };
    assert.equal(s.name.first, 'foo');
    assert.equal(s.name.last, 'bar');
    assert.equal(s.name.full, 'test baz');

    return Promise.resolve();
  });

  it('handles setting embedded doc to Object.assign() from another doc (gh-7645)', function() {
    const profileSchema = new Schema({ name: String, email: String });
    const companyUserSchema = new Schema({
      profile: {
        type: profileSchema,
        default: {}
      }
    });

    const CompanyUser = db.model('User', companyUserSchema);

    const cu = new CompanyUser({ profile: { name: 'foo', email: 'bar' } });
    cu.profile = Object.assign({}, cu.profile);

    assert.equal(cu.profile.name, 'foo');
    assert.equal(cu.profile.email, 'bar');
    assert.doesNotThrow(function() {
      cu.toObject();
    });
  });

  it('setting single nested subdoc with custom date types and getters/setters (gh-7601)', function() {
    const moment = require('moment');

    const schema = new Schema({
      start: { type: Date, get: get, set: set, required: true },
      end: { type: Date, get: get, set: set, required: true }
    }, { toObject: { getters: true } });
    function get(v) {
      return moment(v);
    }
    function set(v) {
      return v.toDate();
    }
    const parentSchema = new Schema({
      nested: schema
    });
    const Model = db.model('Parent', parentSchema);

    return co(function*() {
      const doc = yield Model.create({
        nested: { start: moment('2019-01-01'), end: moment('2019-01-02') }
      });

      doc.nested = { start: moment('2019-03-01'), end: moment('2019-04-01') };
      yield doc.save();

      const _doc = yield Model.collection.findOne();
      assert.ok(_doc.nested.start instanceof Date);
      assert.ok(_doc.nested.end instanceof Date);
    });
  });

  it('get() and set() underneath alias (gh-7592)', function() {
    const photoSchema = new Schema({
      foo: String
    });

    const pageSchema = new Schema({
      p: { type: [photoSchema], alias: 'photos' }
    });
    const Page = db.model('Test', pageSchema);

    return co(function*() {
      const doc = yield Page.create({ p: [{ foo: 'test' }] });

      assert.equal(doc.p[0].foo, 'test');
      assert.equal(doc.get('photos.0.foo'), 'test');

      doc.set('photos.0.foo', 'bar');
      assert.equal(doc.p[0].foo, 'bar');
      assert.equal(doc.get('photos.0.foo'), 'bar');
    });
  });

  it('get() with getters: false (gh-7233)', function() {
    const testSchema = new Schema({
      foo: { type: String, get: v => v.toLowerCase() }
    });
    const Test = db.model('Test', testSchema);

    const doc = new Test({ foo: 'Bar' });
    assert.equal(doc.foo, 'bar');
    assert.equal(doc._doc.foo, 'Bar');

    assert.equal(doc.get('foo'), 'bar');
    assert.equal(doc.get('foo', null, { getters: false }), 'Bar');

    return Promise.resolve();
  });

  it('overwriting single nested (gh-7660)', function() {
    const childSchema = new mongoose.Schema({
      foo: String,
      bar: Number
    }, { _id: false, id: false });

    const parentSchema = new mongoose.Schema({
      child: childSchema
    });
    const Test = db.model('Test', parentSchema);

    const test = new Test({
      child: {
        foo: 'test',
        bar: 42
      }
    });

    test.set({
      child: {
        foo: 'modified',
        bar: 43
      }
    });

    assert.deepEqual(test.toObject().child, {
      foo: 'modified',
      bar: 43
    });

    return Promise.resolve();
  });

  it('setting path to non-POJO object (gh-7639)', function() {
    class Nested {
      constructor(prop) {
        this.prop = prop;
      }
    }

    const schema = new Schema({ nested: { prop: String } });
    const Model = db.model('Test', schema);

    const doc = new Model({ nested: { prop: '1' } });

    doc.set('nested', new Nested('2'));
    assert.equal(doc.nested.prop, '2');

    doc.set({ nested: new Nested('3') });
    assert.equal(doc.nested.prop, '3');
  });

  it('supports setting date properties with strict: false (gh-7907)', function() {
    const schema = Schema({}, { strict: false });
    const SettingsModel = db.model('Test', schema);

    const date = new Date();
    const obj = new SettingsModel({
      timestamp: date,
      subDoc: {
        timestamp: date
      }
    });

    assert.strictEqual(obj.timestamp, date);
    assert.strictEqual(obj.subDoc.timestamp, date);
  });

  it('handles .set() on doc array within embedded discriminator (gh-7656)', function() {
    const pageElementSchema = new Schema({
      type: { type: String, required: true }
    }, { discriminatorKey: 'type' });

    const textElementSchema = new Schema({
      body: { type: String }
    });

    const blockElementSchema = new Schema({
      elements: [pageElementSchema]
    });

    blockElementSchema.path('elements').discriminator('block', blockElementSchema);
    blockElementSchema.path('elements').discriminator('text', textElementSchema);

    const pageSchema = new Schema({ elements: [pageElementSchema] });

    pageSchema.path('elements').discriminator('block', blockElementSchema);
    pageSchema.path('elements').discriminator('text', textElementSchema);

    const Page = db.model('Test', pageSchema);
    const page = new Page({
      elements: [
        { type: 'text', body: 'Page Title' },
        { type: 'block', elements: [{ type: 'text', body: 'Page Content' }] }
      ]
    });

    page.set('elements.0.body', 'Page Heading');
    assert.equal(page.elements[0].body, 'Page Heading');
    assert.equal(page.get('elements.0.body'), 'Page Heading');

    page.set('elements.1.elements.0.body', 'Page Body');
    assert.equal(page.elements[1].elements[0].body, 'Page Body');
    assert.equal(page.get('elements.1.elements.0.body'), 'Page Body');

    page.elements[1].elements[0].body = 'Page Body';
    assert.equal(page.elements[1].elements[0].body, 'Page Body');
    assert.equal(page.get('elements.1.elements.0.body'), 'Page Body');
  });

  it('$isEmpty() (gh-5369)', function() {
    const schema = new Schema({
      nested: { foo: String },
      subdoc: new Schema({ bar: String }, { _id: false }),
      docArr: [new Schema({ baz: String }, { _id: false })],
      mixed: {}
    });

    const Model = db.model('Test', schema);
    const doc = new Model({ subdoc: {}, docArr: [{}] });

    assert.ok(doc.nested.$isEmpty());
    assert.ok(doc.subdoc.$isEmpty());
    assert.ok(doc.docArr[0].$isEmpty());
    assert.ok(doc.$isEmpty('nested'));
    assert.ok(doc.$isEmpty('subdoc'));
    assert.ok(doc.$isEmpty('docArr.0'));
    assert.ok(doc.$isEmpty('mixed'));

    doc.nested.foo = 'test';
    assert.ok(!doc.nested.$isEmpty());
    assert.ok(doc.subdoc.$isEmpty());
    assert.ok(doc.docArr[0].$isEmpty());
    assert.ok(!doc.$isEmpty('nested'));
    assert.ok(doc.$isEmpty('subdoc'));
    assert.ok(doc.$isEmpty('docArr.0'));
    assert.ok(doc.$isEmpty('mixed'));

    doc.subdoc.bar = 'test';
    assert.ok(!doc.nested.$isEmpty());
    assert.ok(!doc.subdoc.$isEmpty());
    assert.ok(doc.docArr[0].$isEmpty());
    assert.ok(!doc.$isEmpty('nested'));
    assert.ok(!doc.$isEmpty('subdoc'));
    assert.ok(doc.$isEmpty('docArr.0'));
    assert.ok(doc.$isEmpty('mixed'));

    doc.docArr[0].baz = 'test';
    assert.ok(!doc.nested.$isEmpty());
    assert.ok(!doc.subdoc.$isEmpty());
    assert.ok(!doc.docArr[0].$isEmpty());
    assert.ok(!doc.$isEmpty('nested'));
    assert.ok(!doc.$isEmpty('subdoc'));
    assert.ok(!doc.$isEmpty('docArr.0'));
    assert.ok(doc.$isEmpty('mixed'));

    doc.mixed = {};
    assert.ok(doc.$isEmpty('mixed'));

    doc.mixed.test = 1;
    assert.ok(!doc.$isEmpty('mixed'));

    return Promise.resolve();
  });

  it('push() onto discriminator doc array (gh-7704)', function() {
    const opts = {
      minimize: false, // So empty objects are returned
      strict: true,
      typeKey: '$type', // So that we can use fields named `type`
      discriminatorKey: 'type'
    };

    const IssueSchema = new mongoose.Schema({
      _id: String,
      text: String,
      type: String
    }, opts);

    const IssueModel = db.model('Test', IssueSchema);

    const SubIssueSchema = new mongoose.Schema({
      checklist: [{
        completed: { $type: Boolean, default: false }
      }]
    }, opts);
    IssueModel.discriminator('gh7704_sub', SubIssueSchema);

    const doc = new IssueModel({ _id: 'foo', text: 'text', type: 'gh7704_sub' });
    doc.checklist.push({ completed: true });

    assert.ifError(doc.validateSync());

    return Promise.resolve();
  });

  it('doesnt call getter when saving (gh-7719)', function() {
    let called = 0;
    const kittySchema = new mongoose.Schema({
      name: {
        type: String,
        get: function(v) {
          ++called;
          return v;
        }
      }
    });
    const Kitten = db.model('Test', kittySchema);

    const k = new Kitten({ name: 'Mr Sprinkles' });
    return k.save().then(() => assert.equal(called, 0));
  });

  it('skips malformed validators property (gh-7720)', function() {
    const NewSchema = new Schema({
      object: {
        type: 'string',
        validators: ['string'] // This caused the issue
      }
    });

    const TestModel = db.model('Test', NewSchema);
    const instance = new TestModel();
    instance.object = 'value';

    assert.ifError(instance.validateSync());

    return instance.validate();
  });

  it('nested set on subdocs works (gh-7748)', function() {
    const geojsonSchema = new Schema({
      type: { type: String, default: 'Feature' },
      geometry: {
        type: {
          type: String,
          required: true
        },
        coordinates: { type: [] }
      },
      properties: { type: Object }
    });

    const userSchema = new Schema({
      position: geojsonSchema
    });

    const User = db.model('User', userSchema);

    return co(function*() {
      const position = {
        geometry: {
          type: 'Point',
          coordinates: [1.11111, 2.22222]
        },
        properties: {
          a: 'b'
        }
      };

      const newUser = new User({
        position: position
      });
      yield newUser.save();

      const editUser = yield User.findById(newUser._id);
      editUser.position = position;

      yield editUser.validate();
      yield editUser.save();

      const fromDb = yield User.findById(newUser._id);
      assert.equal(fromDb.position.properties.a, 'b');
      assert.equal(fromDb.position.geometry.coordinates[0], 1.11111);
    });
  });

  it('does not convert array to object with strict: false (gh-7733)', function() {
    const ProductSchema = new mongoose.Schema({}, { strict: false });
    const Product = db.model('Test', ProductSchema);

    return co(function*() {
      yield Product.create({ arr: [{ test: 1 }, { test: 2 }] });

      const doc = yield Product.collection.findOne();
      assert.ok(Array.isArray(doc.arr));
      assert.deepEqual(doc.arr, [{ test: 1 }, { test: 2 }]);
    });
  });

  it('does not crash with array property named "undefined" (gh-7756)', function() {
    const schema = new Schema({ undefined: [String] });
    const Model = db.model('Test', schema);

    return co(function*() {
      const doc = yield Model.create({ undefined: ['foo'] });

      doc['undefined'].push('bar');
      yield doc.save();

      const _doc = yield Model.collection.findOne();
      assert.equal(_doc['undefined'][0], 'foo');
    });
  });

  it('fires pre save hooks on nested child schemas (gh-7792)', function() {
    const childSchema1 = new mongoose.Schema({ name: String });
    let called1 = 0;
    childSchema1.pre('save', function() {
      ++called1;
    });

    const childSchema2 = new mongoose.Schema({ name: String });
    let called2 = 0;
    childSchema2.pre('save', function() {
      ++called2;
    });

    const parentSchema = new mongoose.Schema({
      nested: {
        child: childSchema1,
        arr: [childSchema2]
      }
    });

    const Parent = db.model('Parent', parentSchema);

    const obj = { nested: { child: { name: 'foo' }, arr: [{ name: 'bar' }] } };
    return Parent.create(obj).then(() => {
      assert.equal(called1, 1);
      assert.equal(called2, 1);
    });
  });

  it('takes message from async custom validator promise rejection (gh-4913)', function() {
    const schema = new Schema({
      name: {
        type: String,
        validate: function() {
          return co(function*() {
            yield cb => setImmediate(cb);
            throw new Error('Oops!');
          });
        }
      }
    });
    const Model = db.model('Test', schema);

    return Model.create({ name: 'foo' }).then(() => assert.ok(false), err => {
      assert.equal(err.errors['name'].message, 'Oops!');
      assert.ok(err.message.indexOf('Oops!') !== -1, err.message);
    });
  });

  it('handles nested properties named `schema` (gh-7831)', function() {
    const schema = new mongoose.Schema({ nested: { schema: String } });
    const Model = db.model('Test', schema);

    return co(function*() {
      yield Model.collection.insertOne({ nested: { schema: 'test' } });

      const doc = yield Model.findOne();
      assert.strictEqual(doc.nested.schema, 'test');
    });
  });

  describe('overwrite() (gh-7830)', function() {
    let Model;

    beforeEach(function() {
      const schema = new Schema({
        _id: Number,
        name: String,
        nested: {
          prop: String
        },
        arr: [Number],
        immutable: {
          type: String,
          immutable: true
        }
      });
      Model = db.model('Test', schema);
    });

    it('works', function() {
      return co(function*() {
        const doc = yield Model.create({
          _id: 1,
          name: 'test',
          nested: { prop: 'foo' },
          immutable: 'bar'
        });
        doc.overwrite({ name: 'test2' });

        assert.deepEqual(doc.toObject(), {
          _id: 1,
          __v: 0,
          name: 'test2',
          immutable: 'bar'
        });
      });
    });

    it('skips version key', function() {
      return co(function*() {
        yield Model.collection.insertOne({
          _id: 2,
          __v: 5,
          name: 'test',
          nested: { prop: 'foo' },
          immutable: 'bar'
        });
        const doc = yield Model.findOne({ _id: 2 });
        doc.overwrite({ _id: 2, name: 'test2' });

        assert.deepEqual(doc.toObject(), {
          _id: 2,
          __v: 5,
          name: 'test2',
          immutable: 'bar'
        });
      });
    });

    it('skips discriminator key', function() {
      return co(function*() {
        const D = Model.discriminator('D', Schema({ other: String }));
        yield Model.collection.insertOne({
          _id: 2,
          __v: 5,
          __t: 'D',
          name: 'test',
          nested: { prop: 'foo' },
          immutable: 'bar',
          other: 'baz'
        });
        const doc = yield D.findOne({ _id: 2 });
        doc.overwrite({ _id: 2, name: 'test2' });

        assert.deepEqual(doc.toObject(), {
          _id: 2,
          __v: 5,
          __t: 'D',
          name: 'test2',
          immutable: 'bar'
        });
        return doc.validate();
      });
    });
  });

  it('copies virtuals from array subdocs when casting array of docs with same schema (gh-7898)', function() {
    const ChildSchema = new Schema({ name: String },
      { _id: false, id: false });

    ChildSchema.virtual('foo').
      set(function(foo) { this.__foo = foo; }).
      get(function() { return this.__foo || 0; });

    const ParentSchema = new Schema({
      name: String,
      children: [ChildSchema]
    }, { _id: false, id: false });

    const WrapperSchema = new Schema({
      name: String,
      parents: [ParentSchema]
    }, { _id: false, id: false });

    const Parent = db.model('Parent', ParentSchema);
    const Wrapper = db.model('Test', WrapperSchema);

    const data = { name: 'P1', children: [{ name: 'C1' }, { name: 'C2' }] };
    const parent = new Parent(data);
    parent.children[0].foo = 123;

    const wrapper = new Wrapper({ name: 'test', parents: [parent] });
    assert.equal(wrapper.parents[0].children[0].foo, 123);
  });

  describe('immutable properties (gh-7671)', function() {
    let Model;

    beforeEach(function() {
      const schema = new Schema({
        createdAt: {
          type: Date,
          immutable: true,
          default: new Date('6/1/2019')
        },
        name: String
      });
      Model = db.model('Test', schema);
    });

    it('SchemaType#immutable()', function() {
      const schema = new Schema({
        createdAt: {
          type: Date,
          default: new Date('6/1/2019')
        },
        name: String
      });

      assert.ok(!schema.path('createdAt').$immutable);

      schema.path('createdAt').immutable(true);
      assert.ok(schema.path('createdAt').$immutable);
      assert.equal(schema.path('createdAt').setters.length, 1);

      schema.path('createdAt').immutable(false);
      assert.ok(!schema.path('createdAt').$immutable);
      assert.equal(schema.path('createdAt').setters.length, 0);
    });

    it('with save()', function() {
      let doc = new Model({ name: 'Foo' });
      return co(function*() {
        assert.equal(doc.createdAt.toLocaleDateString('en-us'), '6/1/2019');
        yield doc.save();

        doc = yield Model.findOne({ createdAt: new Date('6/1/2019') });
        doc.createdAt = new Date('6/1/2017');
        assert.equal(doc.createdAt.toLocaleDateString('en-us'), '6/1/2019');

        doc.set({ createdAt: new Date('6/1/2021') });
        assert.equal(doc.createdAt.toLocaleDateString('en-us'), '6/1/2019');

        yield doc.save();

        doc = yield Model.findOne({ createdAt: new Date('6/1/2019') });
        assert.ok(doc);
      });
    });

    it('with update', function() {
      let doc = new Model({ name: 'Foo' });
      return co(function*() {
        assert.equal(doc.createdAt.toLocaleDateString('en-us'), '6/1/2019');
        yield doc.save();

        const update = { createdAt: new Date('6/1/2020') };

        yield Model.updateOne({}, update);

        doc = yield Model.findOne();
        assert.equal(doc.createdAt.toLocaleDateString('en-us'), '6/1/2019');

        const err = yield Model.updateOne({}, update, { strict: 'throw' }).
          then(() => null, err => err);
        assert.equal(err.name, 'StrictModeError');
        assert.ok(err.message.indexOf('createdAt') !== -1, err.message);
      });
    });

    it('conditional immutable (gh-8001)', function() {
      const schema = new Schema({
        name: String,
        test: {
          type: String,
          immutable: doc => doc.name === 'foo'
        }
      });
      const Model = db.model('Test1', schema);

      return co(function*() {
        const doc1 = yield Model.create({ name: 'foo', test: 'before' });
        const doc2 = yield Model.create({ name: 'bar', test: 'before' });

        doc1.set({ test: 'after' });
        doc2.set({ test: 'after' });
        yield doc1.save();
        yield doc2.save();

        const fromDb1 = yield Model.collection.findOne({ name: 'foo' });
        const fromDb2 = yield Model.collection.findOne({ name: 'bar' });
        assert.equal(fromDb1.test, 'before');
        assert.equal(fromDb2.test, 'after');
      });
    });

    it('immutable with strict mode (gh-8149)', function() {
      return co(function*() {
        const schema = new mongoose.Schema({
          name: String,
          yearOfBirth: { type: Number, immutable: true }
        }, { strict: 'throw' });
        const Person = db.model('Person', schema);
        const joe = yield Person.create({ name: 'Joe', yearOfBirth: 2001 });

        joe.set({ yearOfBirth: 2002 });
        const err = yield joe.save().then(() => null, err => err);
        assert.ok(err);
        assert.equal(err.errors['yearOfBirth'].name, 'StrictModeError');
      });
    });
  });

  it('consistent post order traversal for array subdocs (gh-7929)', function() {
    const Grandchild = Schema({ value: Number });
    const Child = Schema({ children: [Grandchild] });
    const Parent = Schema({ children: [Child] });

    const calls = [];
    Grandchild.pre('save', () => calls.push(1));
    Child.pre('save', () => calls.push(2));
    Parent.pre('save', () => calls.push(3));

    const Model = db.model('Parent', Parent);

    return Model.create({ children: [{ children: [{ value: 3 }] }] }).then(() => {
      assert.deepEqual(calls, [1, 2, 3]);
    });
  });

  it('respects projection for getters (gh-7940)', function() {
    const schema = new Schema({
      foo: String,
      bar: {
        type: String,
        get: () => {
          return 'getter value';
        }
      }
    }, { toObject: { getters: true } });

    const Model = db.model('Test', schema);

    return co(function*() {
      yield Model.create({ foo: 'test', bar: 'baz' });

      const doc = yield Model.findOne({ foo: 'test' }, 'foo');

      assert.ok(!doc.toObject().bar);
    });
  });

  it('loads doc with a `once` property successfully (gh-7958)', function() {
    const eventSchema = Schema({ once: { prop: String } });
    const Event = db.model('Test', eventSchema);

    return co(function*() {
      yield Event.create({ once: { prop: 'test' } });

      const doc = yield Event.findOne();
      assert.equal(doc.once.prop, 'test');
    });
  });

  it('caster that converts to Number class works (gh-8150)', function() {
    return co(function*() {
      const mySchema = new Schema({
        id: {
          type: Number,
          set: value => new Number(value.valueOf())
        }
      });

      const MyModel = db.model('Test', mySchema);

      yield MyModel.create({ id: 12345 });

      const doc = yield MyModel.findOne({ id: 12345 });
      assert.ok(doc);
    });
  });

  it('handles objectids and decimals with strict: false (gh-7973)', function() {
    const testSchema = Schema({}, { strict: false });
    const Test = db.model('Test', testSchema);

    let doc = new Test({
      testId: new mongoose.Types.ObjectId(),
      testDecimal: new mongoose.Types.Decimal128('1.23')
    });

    assert.ok(doc.testId instanceof mongoose.Types.ObjectId);
    assert.ok(doc.testDecimal instanceof mongoose.Types.Decimal128);

    return co(function*() {
      yield doc.save();

      doc = yield Test.collection.findOne();
      assert.ok(doc.testId instanceof mongoose.Types.ObjectId);
      assert.ok(doc.testDecimal instanceof mongoose.Types.Decimal128);
    });
  });

  it('allows enum on array of array of strings (gh-7926)', function() {
    const schema = new Schema({
      test: {
        type: [[String]],
        enum: ['bar']
      }
    });

    const Model = db.model('Test', schema);

    return Model.create({ test: [['foo']] }).then(() => assert.ok(false), err => {
      assert.ok(err);
      assert.ok(err.errors['test.0.0']);
      assert.ok(err.errors['test.0.0'].message.indexOf('foo') !== -1,
        err.errors['test.0.0'].message);
    });
  });

  it('allows saving an unchanged document if required populated path is null (gh-8018)', function() {
    const schema = Schema({ test: String });
    const schema2 = Schema({
      keyToPopulate: {
        type: mongoose.Schema.Types.ObjectId,
        ref: 'Child',
        required: true
      }
    });

    const Child = db.model('Child', schema);
    const Parent = db.model('Parent', schema2);

    return co(function*() {
      const child = yield Child.create({ test: 'test' });
      yield Parent.create({ keyToPopulate: child._id });

      yield child.deleteOne();

      const doc = yield Parent.findOne().populate('keyToPopulate');

      // Should not throw
      yield doc.save();
    });
  });

  it('only calls validator once on mixed validator (gh-8067)', function() {
    let called = 0;
    function validator() {
      ++called;
      return true;
    }

    const itemArray = new Schema({
      timer: {
        time: {
          type: {},
          validate: {
            validator: validator
          }
        }
      }
    });

    const schema = new Schema({
      items: [itemArray]
    });
    const Model = db.model('Test', schema);

    const obj = new Model({
      items: [
        { timer: { time: { type: { hours: 24, allowed: true } } } }
      ]
    });

    obj.validateSync();
    assert.equal(called, 1);
  });

  it('only calls validator once on nested mixed validator (gh-8117)', function() {
    const called = [];
    const Model = db.model('Test', Schema({
      name: { type: String },
      level1: {
        level2: {
          type: Object,
          validate: {
            validator: v => {
              called.push(v);
              return true;
            }
          }
        }
      }
    }));

    const doc = new Model({ name: 'bob' });
    doc.level1 = { level2: { a: 'one', b: 'two', c: 'three' } };
    return doc.validate().then(() => {
      assert.equal(called.length, 1);
      assert.deepEqual(called[0], { a: 'one', b: 'two', c: 'three' });
    });
  });

  it('handles populate() with custom type that does not cast to doc (gh-8062)', function() {
    class Gh8062 extends mongoose.SchemaType {
      cast(val) {
        if (typeof val === 'string') {
          return val;
        }
        throw new Error('Failed!');
      }
    }

    mongoose.Schema.Types.Gh8062 = Gh8062;

    const schema = new Schema({ arr: [{ type: Gh8062, ref: 'Child' }] });
    const Model = db.model('Test', schema);
    const Child = db.model('Child', Schema({ _id: Gh8062 }));

    return co(function*() {
      yield Child.create({ _id: 'test' });
      yield Model.create({ arr: ['test'] });

      const doc = yield Model.findOne().populate('arr');
      assert.ok(doc.populated('arr'));
      assert.equal(doc.arr[0]._id, 'test');
      assert.ok(doc.arr[0].$__ != null);
    });
  });

  it('can inspect() on a document array (gh-8037)', function() {
    const subdocSchema = mongoose.Schema({ a: String });
    const schema = mongoose.Schema({ subdocs: { type: [subdocSchema] } });
    const Model = db.model('Test', schema);
    const data = { _id: new mongoose.Types.ObjectId(), subdocs: [{ a: 'a' }] };
    const doc = new Model();
    doc.init(data);
    require('util').inspect(doc.subdocs);
  });

  it('set() merge option with single nested (gh-8201)', function() {
    const AddressSchema = Schema({
      street: { type: String, required: true },
      city: { type: String, required: true }
    });
    const PersonSchema = Schema({
      name: { type: String, required: true },
      address: { type: AddressSchema, required: true }
    });
    const Person = db.model('Person', PersonSchema);

    return co(function*() {
      yield Person.create({
        name: 'John Smith',
        address: {
          street: 'Real Street',
          city: 'Somewhere'
        }
      });

      const person = yield Person.findOne();
      const obj = {
        name: 'John Smythe',
        address: { street: 'Fake Street' }
      };
      person.set(obj, undefined, { merge: true });

      assert.equal(person.address.city, 'Somewhere');
      yield person.save();
    });
  });

  it('setting single nested subdoc with timestamps (gh-8251)', function() {
    const ActivitySchema = Schema({ description: String }, { timestamps: true });
    const RequestSchema = Schema({ activity: ActivitySchema });
    const Request = db.model('Test', RequestSchema);

    return co(function*() {
      const doc = yield Request.create({
        activity: { description: 'before' }
      });
      doc.activity.set({ description: 'after' });
      yield doc.save();

      const fromDb = yield Request.findOne().lean();
      assert.equal(fromDb.activity.description, 'after');
    });
  });

  it('passing an object with toBSON() into `save()` (gh-8299)', function() {
    const ActivitySchema = Schema({ description: String });
    const RequestSchema = Schema({ activity: ActivitySchema });
    const Request = db.model('Test', RequestSchema);

    return co(function*() {
      const doc = yield Request.create({
        activity: { description: 'before' }
      });
      doc.activity.set({ description: 'after' });
      yield doc.save();

      const fromDb = yield Request.findOne().lean();
      assert.equal(fromDb.activity.description, 'after');
    });
  });

  it('handles getter setting virtual on manually populated doc when calling toJSON (gh-8295)', function() {
    const childSchema = Schema({}, { toJSON: { getters: true } });
    childSchema.virtual('field').
      get(function() { return this._field; }).
      set(function(v) { return this._field = v; });
    const Child = db.model('Child', childSchema);

    const parentSchema = Schema({
      child: { type: mongoose.ObjectId, ref: 'Child', get: get }
    }, { toJSON: { getters: true } });
    const Parent = db.model('Parent', parentSchema);

    function get(child) {
      child.field = true;
      return child;
    }

    let p = new Parent({ child: new Child({}) });
    assert.strictEqual(p.toJSON().child.field, true);

    p = new Parent({ child: new Child({}) });
    assert.strictEqual(p.child.toJSON().field, true);
  });

  it('enum validator for number (gh-8139)', function() {
    const schema = Schema({
      num: {
        type: Number,
        enum: [1, 2, 3]
      }
    });
    const Model = db.model('Test', schema);

    let doc = new Model({});
    let err = doc.validateSync();
    assert.ifError(err);

    doc = new Model({ num: 4 });
    err = doc.validateSync();
    assert.ok(err);
    assert.equal(err.errors['num'].name, 'ValidatorError');

    doc = new Model({ num: 2 });
    err = doc.validateSync();
    assert.ifError(err);
  });

  it('support `pathsToValidate()` option for `validate()` (gh-7587)', function() {
    const schema = Schema({
      name: {
        type: String,
        required: true
      },
      age: {
        type: Number,
        required: true
      },
      rank: String
    });
    const Model = db.model('Test', schema);

    return co(function*() {
      const doc = new Model({});

      let err = yield doc.validate(['name', 'rank']).catch(err => err);
      assert.deepEqual(Object.keys(err.errors), ['name']);

      err = yield doc.validate(['age', 'rank']).catch(err => err);
      assert.deepEqual(Object.keys(err.errors), ['age']);
    });
  });

  it('array push with $position (gh-4322)', function() {
    const schema = Schema({
      nums: [Number]
    });
    const Model = db.model('Test', schema);

    return co(function*() {
      const doc = yield Model.create({ nums: [3, 4] });

      doc.nums.push({
        $each: [1, 2],
        $position: 0
      });
      assert.deepEqual(doc.toObject().nums, [1, 2, 3, 4]);

      yield doc.save();

      const fromDb = yield Model.findOne({ _id: doc._id });
      assert.deepEqual(fromDb.toObject().nums, [1, 2, 3, 4]);

      doc.nums.push({
        $each: [0],
        $position: 0
      });
      assert.throws(() => {
        doc.nums.push({ $each: [5] });
      }, /Cannot call.*multiple times/);
      assert.throws(() => {
        doc.nums.push(5);
      }, /Cannot call.*multiple times/);
    });
  });

  it('setting a path to a single nested document should update the single nested doc parent (gh-8400)', function() {
    const schema = Schema({
      name: String,
      subdoc: new Schema({
        name: String
      })
    });
    const Model = db.model('Test', schema);

    const doc1 = new Model({ name: 'doc1', subdoc: { name: 'subdoc1' } });
    const doc2 = new Model({ name: 'doc2', subdoc: { name: 'subdoc2' } });

    doc1.subdoc = doc2.subdoc;
    assert.equal(doc1.subdoc.name, 'subdoc2');
    assert.equal(doc2.subdoc.name, 'subdoc2');
    assert.strictEqual(doc1.subdoc.ownerDocument(), doc1);
    assert.strictEqual(doc2.subdoc.ownerDocument(), doc2);
  });

  it('setting an array to an array with some populated documents depopulates the whole array (gh-8443)', function() {
    const A = db.model('Test1', Schema({
      name: String,
      rel: [{ type: mongoose.ObjectId, ref: 'Test' }]
    }));

    const B = db.model('Test', Schema({ name: String }));

    return co(function*() {
      const b = yield B.create({ name: 'testb' });
      yield A.create({ name: 'testa', rel: [b._id] });

      const a = yield A.findOne().populate('rel');

      const b2 = yield B.create({ name: 'testb2' });
      a.rel = [a.rel[0], b2._id];
      yield a.save();

      assert.ok(!a.populated('rel'));
      assert.ok(a.rel[0] instanceof mongoose.Types.ObjectId);
      assert.ok(a.rel[1] instanceof mongoose.Types.ObjectId);
    });
  });

  it('handles errors with name set to "ValidationError" (gh-8466)', () => {
    const childSchema = Schema({ name: String });

    childSchema.pre('validate', function() {
      if (this.name === 'Invalid') {
        const error = new Error('invalid name');
        error.name = 'ValidationError';
        throw error;
      }
    });

    const fatherSchema = Schema({ children: [childSchema] });
    const Father = db.model('Test', fatherSchema);

    const doc = new Father({
      children: [{ name: 'Valid' }, { name: 'Invalid' }]
    });

    return doc.validate().then(() => assert.ok(false), err => {
      assert.ok(err);
      assert.ok(err.errors['children']);
      assert.equal(err.errors['children'].message, 'invalid name');
    });
  });

  it('throws an error if running validate() multiple times in parallel (gh-8468)', () => {
    const Model = db.model('Test', Schema({ name: String }));

    const doc = new Model({ name: 'test' });

    doc.validate();

    return doc.save().then(() => assert.ok(false), err => {
      assert.equal(err.name, 'ParallelValidateError');
    });
  });

  it('avoids parallel validate error when validating nested path with double nested subdocs (gh-8486)', function() {
    const testSchema = new Schema({
      foo: {
        bar: Schema({
          baz: Schema({
            num: Number
          })
        })
      }
    });
    const Test = db.model('Test', testSchema);

    return co(function*() {
      const doc = yield Test.create({});

      doc.foo = {
        bar: {
          baz: {
            num: 1
          }
        }
      };

      // Should not throw
      yield doc.save();

      const raw = yield Test.collection.findOne();
      assert.equal(raw.foo.bar.baz.num, 1);
    });
  });

  it('supports function for date min/max validator error (gh-8512)', function() {
    const schema = Schema({
      startDate: {
        type: Date,
        required: true,
        min: [new Date('2020-01-01'), () => 'test']
      }
    });

    db.deleteModel(/Test/);
    const Model = db.model('Test', schema);
    const doc = new Model({ startDate: new Date('2019-06-01') });

    const err = doc.validateSync();
    assert.ok(err.errors['startDate']);
    assert.equal(err.errors['startDate'].message, 'test');
  });

  it('sets parent and ownerDocument correctly with document array default (gh-8509)', function() {
    const locationSchema = Schema({
      name: String,
      city: String
    });
    const owners = [];

    // Middleware to set a default location name derived from the parent organization doc
    locationSchema.pre('validate', function(next) {
      const owner = this.ownerDocument();
      owners.push(owner);
      if (this.isNew && !this.get('name') && owner.get('name')) {
        this.set('name', `${owner.get('name')} Office`);
      }
      next();
    });

    const organizationSchema = Schema({
      name: String,
      // Having a default doc this way causes issues
      locations: { type: [locationSchema], default: [{}] }
    });
    const Organization = db.model('Test', organizationSchema);

    return co(function*() {
      const org = new Organization();
      org.set('name', 'MongoDB');

      yield org.save();

      assert.equal(owners.length, 1);
      assert.ok(owners[0] === org);

      assert.equal(org.locations[0].name, 'MongoDB Office');
    });
  });

  it('doesnt add `null` if property is undefined with minimize false (gh-8504)', function() {
    const minimize = false;
    const schema = Schema({
      num: Number,
      beta: { type: String }
    },
    {
      toObject: { virtuals: true, minimize: minimize },
      toJSON: { virtuals: true, minimize: minimize }
    }
    );
    const Test = db.model('Test', schema);

    const dummy1 = new Test({ num: 1, beta: null });
    const dummy2 = new Test({ num: 2, beta: void 0 });

    return co(function*() {
      yield dummy1.save();
      yield dummy2.save();

      const res = yield Test.find().lean().sort({ num: 1 });

      assert.strictEqual(res[0].beta, null);
      assert.ok(!res[1].hasOwnProperty('beta'));
    });
  });

  it('creates document array defaults in forward order, not reverse (gh-8514)', function() {
    let num = 0;
    const schema = Schema({
      arr: [{ val: { type: Number, default: () => ++num } }]
    });
    const Model = db.model('Test', schema);

    const doc = new Model({ arr: [{}, {}, {}] });
    assert.deepEqual(doc.toObject().arr.map(v => v.val), [1, 2, 3]);
  });

  it('can call subdocument validate multiple times in parallel (gh-8539)', function() {
    const schema = Schema({
      arr: [{ val: String }],
      single: Schema({ val: String })
    });
    const Model = db.model('Test', schema);

    return co(function*() {
      const doc = new Model({ arr: [{ val: 'test' }], single: { val: 'test' } });

      yield [doc.arr[0].validate(), doc.arr[0].validate()];
      yield [doc.single.validate(), doc.single.validate()];
    });
  });

  it('sets `Document#op` when calling `validate()` (gh-8439)', function() {
    const schema = Schema({ name: String });
    const ops = [];
    schema.pre('validate', function() {
      ops.push(this.$op);
    });
    schema.post('validate', function() {
      ops.push(this.$op);
    });

    const Model = db.model('Test', schema);
    const doc = new Model({ name: 'test' });

    const promise = doc.validate();
    assert.equal(doc.$op, 'validate');

    return promise.then(() => assert.deepEqual(ops, ['validate', 'validate']));
  });

  it('schema-level transform (gh-8403)', function() {
    const schema = Schema({
      myDate: {
        type: Date,
        transform: v => v.getFullYear()
      },
      dates: [{
        type: Date,
        transform: v => v.getFullYear()
      }],
      arr: [{
        myDate: {
          type: Date,
          transform: v => v.getFullYear()
        }
      }]
    });
    const Model = db.model('Test', schema);

    const doc = new Model({
      myDate: new Date('2015/06/01'),
      dates: [new Date('2016/06/01')],
      arr: [{ myDate: new Date('2017/06/01') }]
    });
    assert.equal(doc.toObject({ transform: true }).myDate, '2015');
    assert.equal(doc.toObject({ transform: true }).dates[0], '2016');
    assert.equal(doc.toObject({ transform: true }).arr[0].myDate, '2017');
  });

  it('handles setting numeric paths with single nested subdocs (gh-8583)', function() {
    const placedItemSchema = Schema({ image: String }, { _id: false });

    const subdocumentSchema = Schema({
      placedItems: {
        1: placedItemSchema,
        first: placedItemSchema
      }
    });
    const Model = db.model('Test', subdocumentSchema);

    return co(function*() {
      const doc = yield Model.create({
        placedItems: { 1: { image: 'original' }, first: { image: 'original' } }
      });

      doc.set({
        'placedItems.1.image': 'updated',
        'placedItems.first.image': 'updated'
      });

      yield doc.save();

      assert.equal(doc.placedItems['1'].image, 'updated');

      const fromDb = yield Model.findById(doc);
      assert.equal(fromDb.placedItems['1'].image, 'updated');
    });
  });

  it('setting nested array path to non-nested array wraps values top-down (gh-8544)', function() {
    const positionSchema = mongoose.Schema({
      coordinates: {
        type: [[Number]],
        required: true
      },
      lines: {
        type: [[[Number]]],
        required: true
      }
    });

    const Position = db.model('Test', positionSchema);
    const position = new Position();

    position.coordinates = [1, 2];
    position.lines = [3, 4];

    const obj = position.toObject();
    assert.deepEqual(obj.coordinates, [[1, 2]]);
    assert.deepEqual(obj.lines, [[[3, 4]]]);
  });

  it('doesnt wipe out nested keys when setting nested key to empty object with minimize (gh-8565)', function() {
    const opts = { autoIndex: false, autoCreate: false };
    const schema1 = Schema({ plaid: { nestedKey: String } }, opts);
    const schema2 = Schema({ plaid: { nestedKey: String } }, opts);
    const schema3 = Schema({ plaid: { nestedKey: String } }, opts);

    const Test1 = db.model('Test1', schema1);
    const Test2 = db.model('Test2', schema2);
    const Test3 = db.model('Test3', schema3);

    const doc1 = new Test1({});
    assert.deepEqual(doc1.toObject({ minimize: false }).plaid, {});

    const doc2 = new Test2({ plaid: doc1.plaid });
    assert.deepEqual(doc2.toObject({ minimize: false }).plaid, {});

    const doc3 = new Test3({});
    doc3.set({ plaid: doc2.plaid });
    assert.deepEqual(doc3.toObject({ minimize: false }).plaid, {});
  });

  it('allows calling `validate()` in post validate hook without causing parallel validation error (gh-8597)', function() {
    const EmployeeSchema = Schema({
      name: String,
      employeeNumber: {
        type: String,
        validate: v => v.length > 5
      }
    });
    let called = 0;

    EmployeeSchema.post('validate', function() {
      ++called;
      if (!this.employeeNumber && !this._employeeNumberRetrieved) {
        this.employeeNumber = '123456';
        this._employeeNumberRetrieved = true;
        return this.validate();
      }
    });

    const Employee = db.model('Test', EmployeeSchema);

    return co(function*() {
      const e = yield Employee.create({ name: 'foo' });
      assert.equal(e.employeeNumber, '123456');
      assert.ok(e._employeeNumberRetrieved);
      assert.equal(called, 2);
    });
  });

  it('sets defaults when setting single nested subdoc (gh-8603)', function() {
    const nestedSchema = Schema({
      name: String,
      status: { type: String, default: 'Pending' }
    });

    const Test = db.model('Test', {
      nested: nestedSchema
    });

    return co(function*() {
      let doc = yield Test.create({ nested: { name: 'foo' } });
      assert.equal(doc.nested.status, 'Pending');

      doc = yield Test.findById(doc);
      assert.equal(doc.nested.status, 'Pending');

      Object.assign(doc, { nested: { name: 'bar' } });
      assert.equal(doc.nested.status, 'Pending');
      yield doc.save();

      doc = yield Test.findById(doc);
      assert.equal(doc.nested.status, 'Pending');
    });
  });

  it('handles validating single nested paths when specified in `pathsToValidate` (gh-8626)', function() {
    const nestedSchema = Schema({
      name: { type: String, validate: v => v.length > 2 },
      age: { type: Number, validate: v => v < 200 }
    });
    const schema = Schema({ nested: nestedSchema });

    mongoose.deleteModel(/Test/);
    const Model = mongoose.model('Test', schema);

    const doc = new Model({ nested: { name: 'a', age: 9001 } });
    return doc.validate(['nested.name']).then(() => assert.ok(false), err => {
      assert.ok(err.errors['nested.name']);
      assert.ok(!err.errors['nested.age']);
    });
  });

  it('copies immutable fields when constructing new doc from old doc (gh-8642)', function() {
    const schema = Schema({ name: { type: String, immutable: true } });
    const Model = db.model('Test', schema);

    const doc = new Model({ name: 'test' });
    doc.isNew = false;

    const newDoc = new Model(doc);
    assert.equal(newDoc.name, 'test');
  });

  it('can save nested array after setting (gh-8689)', function() {
    const schema = new mongoose.Schema({
      name: String,
      array: [[{
        label: String,
        value: String
      }]]
    });
    const MyModel = db.model('Test', schema);

    return co(function*() {
      const doc = yield MyModel.create({ name: 'foo' });

      doc.set({
        'array.0': [{
          label: 'hello',
          value: 'world'
        }]
      });
      yield doc.save();

      const updatedDoc = yield MyModel.findOne({ _id: doc._id });
      assert.equal(updatedDoc.array[0][0].label, 'hello');
      assert.equal(updatedDoc.array[0][0].value, 'world');
    });
  });

  it('reports array cast error with index (gh-8888)', function() {
    const schema = Schema({ test: [Number] },
      { autoIndex: false, autoCreate: false });
    const Test = db.model('test', schema);

    const t = new Test({ test: [1, 'world'] });
    const err = t.validateSync();
    assert.ok(err);
    assert.ok(err.errors);
    assert.ok(err.errors['test']);
    assert.ok(err.errors['test.1']);
  });

  it('sets defaults if setting nested path to empty object with minimize false (gh-8829)', function() {
    const cartSchema = Schema({
      _id: 'String',
      item: {
        name: { type: 'String', default: 'Default Name' }
      }
    },
    { minimize: false });
    const Test = db.model('Test', cartSchema);

    const doc = new Test({ _id: 'foobar', item: {} });

    return doc.save().
      then(() => Test.collection.findOne()).
      then(doc => assert.equal(doc.item.name, 'Default Name'));
  });

  it('clears cast errors when setting an array subpath (gh-9080)', function() {
    const userSchema = new Schema({ tags: [Schema.ObjectId] });
    const User = db.model('User', userSchema);

    const user = new User({ tags: ['hey'] });
    user.tags = [];

    const err = user.validateSync();
    assert.ifError(err);
  });

  it('saves successfully if you splice() a sliced array (gh-9011)', function() {
    const childSchema = Schema({ values: [Number] });
    const parentSchema = Schema({ children: [childSchema] });

    const Parent = db.model('Parent', parentSchema);

    return co(function*() {
      yield Parent.create({
        children: [
          { values: [1, 2, 3] },
          { values: [4, 5, 6] }
        ]
      });

      const parent = yield Parent.findOne();
      const copy = parent.children[0].values.slice();
      copy.splice(1);

      yield parent.save();
      const _parent = yield Parent.findOne();
      assert.deepEqual(_parent.toObject().children[0].values, [1, 2, 3]);
    });
  });

  it('handles modifying a subpath of a nested array of documents (gh-8926)', function() {
    const bookSchema = new Schema({ title: String });
    const aisleSchema = new Schema({
      shelves: [[bookSchema]]
    });
    const librarySchema = new Schema({ aisles: [aisleSchema] });

    const Library = db.model('Test', librarySchema);

    return co(function*() {
      yield Library.create({
        aisles: [{ shelves: [[{ title: 'Clean Code' }]] }]
      });

      const library = yield Library.findOne();
      library.aisles[0].shelves[0][0].title = 'Refactoring';
      yield library.save();

      const foundLibrary = yield Library.findOne().lean();
      assert.equal(foundLibrary.aisles[0].shelves[0][0].title, 'Refactoring');
    });
  });

  it('Document#save accepts `timestamps` option (gh-8947) for update', function() {
    return co(function*() {
      // Arrange
      const userSchema = new Schema({ name: String }, { timestamps: true });
      const User = db.model('User', userSchema);

      const createdUser = yield User.create({ name: 'Hafez' });

      const user = yield User.findOne({ _id: createdUser._id });

      // Act
      user.name = 'John';
      yield user.save({ timestamps: false });

      // Assert
      assert.deepEqual(createdUser.updatedAt, user.updatedAt);
    });
  });

  it('Document#save accepts `timestamps` option (gh-8947) on inserting a new document', function() {
    return co(function*() {
      // Arrange
      const userSchema = new Schema({ name: String }, { timestamps: true });
      const User = db.model('User', userSchema);

      const user = new User({ name: 'Hafez' });

      // Act
      yield user.save({ timestamps: false });

      // Assert
      assert.ok(!user.createdAt);
      assert.ok(!user.updatedAt);
    });
  });

  it('Sets default when passing undefined as value for a key in a nested subdoc (gh-9039)', function() {
    const Test = db.model('Test', {
      nested: {
        prop: {
          type: String,
          default: 'some default value'
        }
      }
    });

    return co(function*() {
      const doc = yield Test.create({ nested: { prop: undefined } });
      assert.equal(doc.nested.prop, 'some default value');
    });
  });

  it('allows accessing $locals when initializing (gh-9098)', function() {
    const personSchema = new mongoose.Schema({
      name: {
        first: String,
        last: String
      }
    });

    personSchema.virtual('fullName').
      get(function() { return this.$locals.fullName; }).
      set(function(newFullName) { this.$locals.fullName = newFullName; });

    const Person = db.model('Person', personSchema);

    const axl = new Person({ fullName: 'Axl Rose' });
    assert.equal(axl.fullName, 'Axl Rose');
  });

<<<<<<< HEAD
  describe('Document#getChanges(...) (gh-9096)', function() {
    it('returns an empty object when there are no changes', function() {
      return co(function*() {
        const User = db.model('User', { name: String, age: Number, country: String });
        const user = yield User.create({ name: 'Hafez', age: 25, country: 'Egypt' });

        const changes = user.getChanges();
        assert.deepEqual(changes, {});
      });
    });

    it('returns only the changed paths', function() {
      return co(function*() {
        const User = db.model('User', { name: String, age: Number, country: String });
        const user = yield User.create({ name: 'Hafez', age: 25, country: 'Egypt' });

        user.country = undefined;
        user.age = 26;

        const changes = user.getChanges();
        assert.deepEqual(changes, { $set: { age: 26 }, $unset: { country: 1 } });
      });
    });
  });

  it('supports skipping defaults on a document (gh-8271)', function() {
    const testSchema = new mongoose.Schema({
      testTopLevel: { type: String, default: 'foo' },
      testNested: {
        prop: { type: String, default: 'bar' }
      },
      testArray: [{ prop: { type: String, defualt: 'baz' } }],
      testSingleNested: new Schema({
        prop: { type: String, default: 'qux' }
      })
    });
    const Test = db.model('Test', testSchema);

    const doc = new Test({ testArray: [{}], testSingleNested: {} }, null,
      { defaults: false });
    assert.ok(!doc.testTopLevel);
    assert.ok(!doc.testNested.prop);
    assert.ok(!doc.testArray[0].prop);
    assert.ok(!doc.testSingleNested.prop);
=======
  it('throws an error when `transform` returns a promise (gh-9163)', function() {
    const userSchema = new Schema({
      name: {
        type: String,
        transform: function() {
          return new Promise(() => {});
        }
      }
    });

    const User = db.model('User', userSchema);

    const user = new User({ name: 'Hafez' });
    assert.throws(function() {
      user.toJSON();
    }, /must be synchronous/);

    assert.throws(function() {
      user.toObject();
    }, /must be synchronous/);
>>>>>>> 0d60630a
  });

  it('uses strict equality when checking mixed paths for modifications (gh-9165)', function() {
    const schema = Schema({ obj: {} });
    const Model = db.model('gh9165', schema);

    return Model.create({ obj: { key: '2' } }).
      then(doc => {
        doc.obj = { key: 2 };
        assert.ok(doc.modifiedPaths().indexOf('obj') !== -1);
        return doc.save();
      }).
      then(doc => Model.findById(doc)).
      then(doc => assert.strictEqual(doc.obj.key, 2));
  });
});<|MERGE_RESOLUTION|>--- conflicted
+++ resolved
@@ -8976,7 +8976,6 @@
     assert.equal(axl.fullName, 'Axl Rose');
   });
 
-<<<<<<< HEAD
   describe('Document#getChanges(...) (gh-9096)', function() {
     it('returns an empty object when there are no changes', function() {
       return co(function*() {
@@ -9021,7 +9020,8 @@
     assert.ok(!doc.testNested.prop);
     assert.ok(!doc.testArray[0].prop);
     assert.ok(!doc.testSingleNested.prop);
-=======
+  });
+
   it('throws an error when `transform` returns a promise (gh-9163)', function() {
     const userSchema = new Schema({
       name: {
@@ -9042,7 +9042,6 @@
     assert.throws(function() {
       user.toObject();
     }, /must be synchronous/);
->>>>>>> 0d60630a
   });
 
   it('uses strict equality when checking mixed paths for modifications (gh-9165)', function() {
