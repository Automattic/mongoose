'use strict';

/**
 * Module dependencies.
 */

const start = require('./common');

const Document = require('../lib/document');
const EventEmitter = require('events').EventEmitter;
const ArraySubdocument = require('../lib/types/ArraySubdocument');
const Query = require('../lib/query');
const assert = require('assert');
const idGetter = require('../lib/helpers/schema/idGetter');
const util = require('./util');
const utils = require('../lib/utils');

const mongoose = start.mongoose;
const Schema = mongoose.Schema;
const ObjectId = Schema.ObjectId;
const DocumentObjectId = mongoose.Types.ObjectId;
const SchemaType = mongoose.SchemaType;
const ValidatorError = SchemaType.ValidatorError;
const ValidationError = mongoose.Document.ValidationError;
const VersionError = mongoose.Error.VersionError;
const MongooseError = mongoose.Error;
const DocumentNotFoundError = mongoose.Error.DocumentNotFoundError;

/**
 * Test Document constructor.
 */

function TestDocument() {
  Document.apply(this, arguments);
}

/**
 * Inherits from Document.
 */

Object.setPrototypeOf(TestDocument.prototype, Document.prototype);

for (const i in EventEmitter.prototype) {
  TestDocument[i] = EventEmitter.prototype[i];
}

/**
 * Set a dummy schema to simulate compilation.
 */

const em = new Schema({ title: String, body: String });
em.virtual('works').get(function() {
  return 'em virtual works';
});
const schema = new Schema({
  test: String,
  oids: [ObjectId],
  numbers: [Number],
  nested: {
    age: Number,
    cool: ObjectId,
    deep: { x: String },
    path: String,
    setr: String
  },
  nested2: {
    nested: String,
    yup: {
      nested: Boolean,
      yup: String,
      age: Number
    }
  },
  em: [em],
  date: Date
});

TestDocument.prototype.$__setSchema(idGetter(schema));

schema.virtual('nested.agePlus2').get(function() {
  return this.nested.age + 2;
});
schema.virtual('nested.setAge').set(function(v) {
  this.nested.age = v;
});
schema.path('nested.path').get(function(v) {
  return (this.nested.age || '') + (v ? v : '');
});
schema.path('nested.setr').set(function(v) {
  return v + ' setter';
});

let dateSetterCalled = false;
schema.path('date').set(function(v) {
  // should not have been cast to a Date yet
  if (v !== undefined) {
    assert.equal(typeof v, 'string');
  }
  dateSetterCalled = true;
  return v;
});

/**
 * Method subject to hooks. Simply fires the callback once the hooks are
 * executed.
 */

TestDocument.prototype.hooksTest = function(fn) {
  fn(null, arguments);
};

const childSchema = new Schema({ counter: Number });

const parentSchema = new Schema({
  name: String,
  children: [childSchema]
});

/**
 * Test.
 */

describe('document', function() {
  let db;

  before(function() {
    db = start();
  });

  after(async function() {
    await db.close();
  });

  beforeEach(() => db.deleteModel(/.*/));
  afterEach(() => util.clearTestData(db));
  afterEach(() => util.stopRemainingOps(db));

  describe('constructor', function() {
    it('supports passing in schema directly (gh-8237)', function() {
      const myUserDoc = new Document({}, { name: String });
      assert.ok(!myUserDoc.name);
      myUserDoc.name = 123;
      assert.strictEqual(myUserDoc.name, '123');

      assert.ifError(myUserDoc.validateSync());
    });
  });

  describe('deleteOne', function() {
    it('deletes the document', async function() {
      const schema = new Schema({ x: String });
      const Test = db.model('Test', schema);

      const test = new Test({ x: 'test' });
      const doc = await test.save();
      await doc.deleteOne();
      const found = await Test.findOne({ _id: doc._id });
      assert.strictEqual(found, null);

    });
  });

  describe('updateOne', function() {
    let Test;

    before(function() {
      const schema = new Schema({ x: String, y: String });
      db.deleteModel(/^Test$/);
      Test = db.model('Test', schema);
    });

    it('updates the document', async function() {
      const test = new Test({ x: 'test' });
      const doc = await test.save();
      await doc.updateOne({ y: 'test' });
      const found = await Test.findOne({ _id: doc._id });
      assert.strictEqual(found.y, 'test');
    });

    it('returns a query', function() {
      const doc = new Test({ x: 'test' });
      assert.ok(doc.updateOne() instanceof Test.Query);
    });

    it('middleware (gh-8262)', async function() {
      const schema = new Schema({ x: String, y: String });
      const docs = [];
      schema.post('updateOne', { document: true, query: false }, function(doc, next) {
        docs.push(doc);
        next();
      });
      const Model = db.model('Test', schema);


      const doc = await Model.create({ x: 2, y: 4 });

      await doc.updateOne({ x: 4 });
      assert.equal(docs.length, 1);
      assert.equal(docs[0], doc);
    });
  });

  describe('replaceOne', function() {
    it('replaces the document', async function() {
      const schema = new Schema({ x: String });
      const Test = db.model('Test', schema);

      const test = new Test({ x: 'test' });
      const doc = await test.save();
      await doc.replaceOne({ x: 'updated' });
      const found = await Test.findOne({ _id: doc._id });
      assert.strictEqual(found.x, 'updated');

    });
  });

  describe('shortcut getters', function() {
    it('return undefined for properties with a null/undefined parent object (gh-1326)', function() {
      const doc = new TestDocument();
      doc.init({ nested: null });
      assert.strictEqual(undefined, doc.nested.age);
    });

    it('work', function() {
      const doc = new TestDocument();
      doc.init({
        test: 'test',
        oids: [],
        nested: {
          age: 5,
          cool: DocumentObjectId.createFromHexString('4c6c2d6240ced95d0e00003c'),
          path: 'my path'
        }
      });

      assert.equal(doc.test, 'test');
      assert.ok(doc.oids instanceof Array);
      assert.equal(doc.nested.age, 5);
      assert.equal(String(doc.nested.cool), '4c6c2d6240ced95d0e00003c');
      assert.equal(doc.nested.agePlus2, 7);
      assert.equal(doc.nested.path, '5my path');
      doc.nested.setAge = 10;
      assert.equal(doc.nested.age, 10);
      doc.nested.setr = 'set it';
      assert.equal(doc.$__getValue('nested.setr'), 'set it setter');

      const doc2 = new TestDocument();
      doc2.init({
        test: 'toop',
        oids: [],
        nested: {
          age: 2,
          cool: DocumentObjectId.createFromHexString('4cf70857337498f95900001c'),
          deep: { x: 'yay' }
        }
      });

      assert.equal(doc2.test, 'toop');
      assert.ok(doc2.oids instanceof Array);
      assert.equal(doc2.nested.age, 2);

      // GH-366
      assert.equal(doc2.nested.bonk, undefined);
      assert.equal(doc2.nested.nested, undefined);
      assert.equal(doc2.nested.test, undefined);
      assert.equal(doc2.nested.age.test, undefined);
      assert.equal(doc2.nested.age.nested, undefined);
      assert.equal(doc2.oids.nested, undefined);
      assert.equal(doc2.nested.deep.x, 'yay');
      assert.equal(doc2.nested.deep.nested, undefined);
      assert.equal(doc2.nested.deep.cool, undefined);
      assert.equal(doc2.nested2.yup.nested, undefined);
      assert.equal(doc2.nested2.yup.nested2, undefined);
      assert.equal(doc2.nested2.yup.yup, undefined);
      assert.equal(doc2.nested2.yup.age, undefined);
      assert.equal(typeof doc2.nested2.yup, 'object');

      doc2.nested2.yup = {
        age: 150,
        yup: 'Yesiree',
        nested: true
      };

      assert.equal(doc2.nested2.nested, undefined);
      assert.equal(doc2.nested2.yup.nested, true);
      assert.equal(doc2.nested2.yup.yup, 'Yesiree');
      assert.equal(doc2.nested2.yup.age, 150);
      doc2.nested2.nested = 'y';
      assert.equal(doc2.nested2.nested, 'y');
      assert.equal(doc2.nested2.yup.nested, true);
      assert.equal(doc2.nested2.yup.yup, 'Yesiree');
      assert.equal(doc2.nested2.yup.age, 150);

      assert.equal(String(doc2.nested.cool), '4cf70857337498f95900001c');

      assert.ok(doc.oids !== doc2.oids);
    });
  });

  it('test shortcut setters', function() {
    const doc = new TestDocument();

    doc.init({
      test: 'Test',
      nested: {
        age: 5
      }
    });

    assert.equal(doc.isModified('test'), false);
    doc.test = 'Woot';
    assert.equal(doc.test, 'Woot');
    assert.equal(doc.isModified('test'), true);

    assert.equal(doc.isModified('nested.age'), false);
    doc.nested.age = 2;
    assert.equal(doc.nested.age, 2);
    assert.ok(doc.isModified('nested.age'));

    doc.nested = { path: 'overwrite the entire nested object' };
    assert.equal(doc.nested.age, undefined);
    assert.equal(Object.keys(doc._doc.nested).length, 1);
    assert.equal(doc.nested.path, 'overwrite the entire nested object');
    assert.ok(doc.isModified('nested'));
  });

  it('test accessor of id', function() {
    const doc = new TestDocument();
    assert.ok(doc._id instanceof DocumentObjectId);
  });

  it('test shortcut of id hexString', function() {
    const doc = new TestDocument();
    assert.equal(typeof doc.id, 'string');
  });

  it('toObject options', function() {
    const doc = new TestDocument();

    doc.init({
      test: 'test',
      oids: [],
      em: [{ title: 'asdf' }],
      nested: {
        age: 5,
        cool: DocumentObjectId.createFromHexString('4c6c2d6240ced95d0e00003c'),
        path: 'my path'
      },
      nested2: {},
      date: new Date()
    });

    let clone = doc.toObject({ getters: true, virtuals: false });

    assert.equal(clone.test, 'test');
    assert.ok(clone.oids instanceof Array);
    assert.equal(clone.nested.age, 5);
    assert.equal(clone.nested.cool.toString(), '4c6c2d6240ced95d0e00003c');
    assert.equal(clone.nested.path, '5my path');
    assert.equal(clone.nested.agePlus2, undefined);
    assert.equal(clone.em[0].works, undefined);
    assert.ok(clone.date instanceof Date);

    clone = doc.toObject({ virtuals: true });

    assert.equal(clone.test, 'test');
    assert.ok(clone.oids instanceof Array);
    assert.equal(clone.nested.age, 5);
    assert.equal(clone.nested.cool.toString(), '4c6c2d6240ced95d0e00003c');
    assert.equal(clone.nested.path, 'my path');
    assert.equal(clone.nested.agePlus2, 7);
    assert.equal(clone.em[0].works, 'em virtual works');

    clone = doc.toObject({ getters: true });

    assert.equal(clone.test, 'test');
    assert.ok(clone.oids instanceof Array);
    assert.equal(clone.nested.age, 5);
    assert.equal(clone.nested.cool.toString(), '4c6c2d6240ced95d0e00003c');
    assert.equal(clone.nested.path, '5my path');
    assert.equal(clone.nested.agePlus2, 7);
    assert.equal(clone.em[0].works, 'em virtual works');

    // test toObject options
    doc.schema.options.toObject = { virtuals: true };
    clone = doc.toObject({ transform: false, virtuals: true });
    assert.equal(clone.test, 'test');
    assert.ok(clone.oids instanceof Array);
    assert.equal(clone.nested.age, 5);
    assert.equal(clone.nested.cool.toString(), '4c6c2d6240ced95d0e00003c');

    assert.equal(clone.nested.path, 'my path');
    assert.equal(clone.nested.agePlus2, 7);
    assert.equal(clone.em[0].title, 'asdf');
    delete doc.schema.options.toObject;

    // minimize
    clone = doc.toObject({ minimize: true });
    assert.equal(clone.nested2, undefined);
    clone = doc.toObject({ minimize: true, getters: true });
    assert.equal(clone.nested2, undefined);
    clone = doc.toObject({ minimize: false });
    assert.equal(clone.nested2.constructor.name, 'Object');
    assert.equal(Object.keys(clone.nested2).length, 1);
    clone = doc.toObject('2');
    assert.equal(clone.nested2, undefined);

    doc.schema.options.toObject = { minimize: false };
    clone = doc.toObject({ transform: false, minimize: false });
    assert.equal(clone.nested2.constructor.name, 'Object');
    assert.equal(Object.keys(clone.nested2).length, 1);
    delete doc.schema.options.toObject;

    doc.schema.options.minimize = false;
    clone = doc.toObject();
    assert.equal(clone.nested2.constructor.name, 'Object');
    assert.equal(Object.keys(clone.nested2).length, 1);
    doc.schema.options.minimize = true;
    clone = doc.toObject();
    assert.equal(clone.nested2, undefined);

    // transform
    doc.schema.options.toObject = {};
    doc.schema.options.toObject.transform = function xform(doc, ret) {
      // ignore embedded docs
      if (doc.$isSubdocument) {
        return;
      }

      delete ret.em;
      delete ret.numbers;
      delete ret.oids;
      ret._id = ret._id.toString();
    };
    clone = doc.toObject();
    assert.equal(doc.id, clone._id);
    assert.ok(undefined === clone.em);
    assert.ok(undefined === clone.numbers);
    assert.ok(undefined === clone.oids);
    assert.equal(clone.test, 'test');
    assert.equal(clone.nested.age, 5);

    // transform with return value
    const out = { myid: doc._id.toString() };
    doc.schema.options.toObject.transform = function(doc, ret) {
      // ignore embedded docs
      if (doc.$isSubdocument) {
        return;
      }

      return { myid: ret._id.toString() };
    };

    clone = doc.toObject();
    assert.deepEqual(out, clone);

    // ignored transform with inline options
    clone = doc.toObject({ x: 1, transform: false });
    assert.ok(!('myid' in clone));
    assert.equal(clone.test, 'test');
    assert.ok(clone.oids instanceof Array);
    assert.equal(clone.nested.age, 5);
    assert.equal(clone.nested.cool.toString(), '4c6c2d6240ced95d0e00003c');
    assert.equal(clone.nested.path, 'my path');
    assert.equal(clone.em[0].constructor.name, 'Object');

    // applied transform when inline transform is true
    clone = doc.toObject({ x: 1 });
    assert.deepEqual(out, clone);

    // transform passed inline
    function xform(self, doc, opts) {
      opts.fields.split(' ').forEach(function(field) {
        delete doc[field];
      });
    }

    clone = doc.toObject({
      transform: xform,
      fields: '_id em numbers oids nested'
    });
    assert.equal(doc.test, 'test');
    assert.ok(undefined === clone.em);
    assert.ok(undefined === clone.numbers);
    assert.ok(undefined === clone.oids);
    assert.ok(undefined === clone._id);
    assert.ok(undefined === clone.nested);

    // all done
    delete doc.schema.options.toObject;
  });

  it('toObject transform', async function() {
    const schema = new Schema({
      name: String,
      places: [{ type: ObjectId, ref: 'Place' }]
    });

    const schemaPlaces = new Schema({
      identity: String
    });

    schemaPlaces.set('toObject', {
      transform: function(doc, ret) {
        assert.equal(doc.constructor.modelName, 'Place');
        return ret;
      }
    });

    const Test = db.model('Test', schema);
    const Places = db.model('Place', schemaPlaces);

    const [a, b, c] = await Places.create({ identity: 'a' }, { identity: 'b' }, { identity: 'c' });

    await Test.create({ name: 'chetverikov', places: [a, b, c] });

    const docs = await Test.findOne({}).populate('places').exec();

    docs.toObject({ transform: true });
  });

  it('disabling aliases in toObject options (gh-7548)', function() {
    const schema = new mongoose.Schema({
      name: {
        type: String,
        alias: 'nameAlias'
      },
      age: Number
    });
    schema.virtual('answer').get(() => 42);

    const Model = db.model('Person', schema);

    const doc = new Model({ name: 'Jean-Luc Picard', age: 59 });

    let obj = doc.toObject({ virtuals: true });
    assert.equal(obj.nameAlias, 'Jean-Luc Picard');
    assert.equal(obj.answer, 42);

    obj = doc.toObject({ virtuals: true, aliases: false });
    assert.ok(!obj.nameAlias);
    assert.equal(obj.answer, 42);
  });

  it('can save multiple times with changes to complex subdocuments (gh-8531)', () => {
    const clipSchema = Schema({
      height: Number,
      rows: Number,
      width: Number
    }, { _id: false, id: false });
    const questionSchema = Schema({
      type: String,
      age: Number,
      clip: {
        type: clipSchema
      }
    }, { _id: false, id: false });
    const keySchema = Schema({ ql: [questionSchema] }, { _id: false, id: false });
    const Model = db.model('Test', Schema({
      name: String,
      keys: [keySchema]
    }));
    const doc = new Model({
      name: 'test',
      keys: [
        { ql: [
          { type: 'mc', clip: { width: 1 } },
          { type: 'mc', clip: { height: 1, rows: 1 } },
          { type: 'mc', clip: { height: 2, rows: 1 } },
          { type: 'mc', clip: { height: 3, rows: 1 } }
        ] }
      ]
    });
    return doc.save().then(() => {
      // The following was failing before fixing gh-8531 because
      // the validation was called for the "clip" document twice in the
      // same stack, causing a "can't validate() the same doc multiple times in
      // parallel" warning
      doc.keys[0].ql[0].clip = { width: 4.3, rows: 3 };
      doc.keys[0].ql[0].age = 42;

      return doc.save();
    }); // passes
  });

  it('saves even if `_id` is null (gh-6406)', async function() {
    const schema = new Schema({ _id: Number, val: String });
    const Model = db.model('Test', schema);


    await Model.updateOne({ _id: null }, { val: 'test' }, { upsert: true });

    let doc = await Model.findOne();

    doc.val = 'test2';

    // Should not throw
    await doc.save();

    doc = await Model.findOne();
    assert.strictEqual(doc._id, null);
    assert.equal(doc.val, 'test2');
  });

  it('allows you to skip validation on save (gh-2981)', function() {
    const schema = new Schema({ name: { type: String, required: true } });
    const MyModel = db.model('Test', schema);

    const doc = new MyModel();
    return doc.save({ validateBeforeSave: false });
  });

  it('doesnt use custom toObject options on save', async function() {
    const schema = new Schema({
      name: String,
      iWillNotBeDelete: Boolean,
      nested: {
        iWillNotBeDeleteToo: Boolean
      }
    });

    schema.set('toObject', {
      transform: function(doc, ret) {
        delete ret.iWillNotBeDelete;
        delete ret.nested.iWillNotBeDeleteToo;

        return ret;
      }
    });
    const Test = db.model('Test', schema);

    await Test.create({ name: 'chetverikov', iWillNotBeDelete: true, 'nested.iWillNotBeDeleteToo': true });

    const doc = await Test.findOne({});


    assert.equal(doc._doc.iWillNotBeDelete, true);
    assert.equal(doc._doc.nested.iWillNotBeDeleteToo, true);
  });

  describe('toObject', function() {
    it('does not apply toObject functions of subdocuments to root document', async function() {
      const subdocSchema = new Schema({
        test: String,
        wow: String
      });

      subdocSchema.options.toObject = {};
      subdocSchema.options.toObject.transform = function(doc, ret) {
        delete ret.wow;
      };

      const docSchema = new Schema({
        foo: String,
        wow: Boolean,
        sub: [subdocSchema]
      });

      const Doc = db.model('Test', docSchema);

      const doc = await Doc.create({
        foo: 'someString',
        wow: true,
        sub: [{
          test: 'someOtherString',
          wow: 'thisIsAString'
        }]
      });

      const obj = doc.toObject({
        transform: function(doc, ret) {
          ret.phew = 'new';
        }
      });

      assert.equal(obj.phew, 'new');
      assert.ok(!doc.sub.wow);
    });

    it('handles child schema transforms', function() {
      const userSchema = new Schema({
        name: String,
        email: String
      });
      const topicSchema = new Schema({
        title: String,
        email: String,
        followers: [userSchema]
      });

      userSchema.options.toObject = {
        transform: function(doc, ret) {
          delete ret.email;
        }
      };

      topicSchema.options.toObject = {
        transform: function(doc, ret) {
          ret.title = ret.title.toLowerCase();
        }
      };

      const Topic = db.model('Test', topicSchema);

      const topic = new Topic({
        title: 'Favorite Foods',
        email: 'a@b.co',
        followers: [{ name: 'Val', email: 'val@test.co' }]
      });

      const output = topic.toObject({ transform: true });
      assert.equal(output.title, 'favorite foods');
      assert.equal(output.email, 'a@b.co');
      assert.equal(output.followers[0].name, 'Val');
      assert.equal(output.followers[0].email, undefined);
    });

    it('doesnt clobber child schema options when called with no params (gh-2035)', async function() {
      const userSchema = new Schema({
        firstName: String,
        lastName: String,
        password: String
      });

      userSchema.virtual('fullName').get(function() {
        return this.firstName + ' ' + this.lastName;
      });

      userSchema.set('toObject', { virtuals: false });

      const postSchema = new Schema({
        owner: { type: Schema.Types.ObjectId, ref: 'User' },
        content: String
      });

      postSchema.virtual('capContent').get(function() {
        return this.content.toUpperCase();
      });

      postSchema.set('toObject', { virtuals: true });
      const User = db.model('User', userSchema);
      const Post = db.model('BlogPost', postSchema);

      const user = new User({ firstName: 'Joe', lastName: 'Smith', password: 'password' });

      const savedUser = await user.save();

      const post = await Post.create({ owner: savedUser._id, content: 'lorem ipsum' });

      const newPost = await Post.findById(post._id).populate('owner').exec();

      const obj = newPost.toObject();
      assert.equal(obj.owner.fullName, undefined);
    });

    it('respects child schemas minimize (gh-9405)', function() {
      const postSchema = new Schema({
        owner: { type: Schema.Types.ObjectId, ref: 'User' },
        props: { type: Object, default: {} }
      });
      const userSchema = new Schema({
        firstName: String,
        props: { type: Object, default: {} }
      }, { minimize: false });

      const User = db.model('User', userSchema);
      const Post = db.model('BlogPost', postSchema);

      const user = new User({ firstName: 'test' });
      const post = new Post({ owner: user });

      let obj = post.toObject();
      assert.strictEqual(obj.props, void 0);
      assert.deepEqual(obj.owner.props, {});

      obj = post.toObject({ minimize: false });
      assert.deepEqual(obj.props, {});
      assert.deepEqual(obj.owner.props, {});

      obj = post.toObject({ minimize: true });
      assert.strictEqual(obj.props, void 0);
      assert.strictEqual(obj.owner.props, void 0);
    });

    it('minimizes single nested subdocs (gh-11247)', async function() {
      const nestedSchema = Schema({ bar: String }, { _id: false });
      const schema = Schema({ foo: nestedSchema });

      const MyModel = db.model('Test', schema);

      const myModel = await MyModel.create({ foo: {} });

      assert.strictEqual(myModel.toObject().foo, void 0);
    });

    it('should propogate toObject to implicitly created schemas gh-13325', async function() {
      const userSchema = Schema({
        firstName: String,
        company: {
          type: { companyId: { type: Schema.Types.ObjectId }, companyName: String }
        }
      }, {
        toObject: { virtuals: true }
      });

      userSchema.virtual('company.details').get(() => 42);

      const User = db.model('User', userSchema);
      const user = new User({ firstName: 'test', company: { companyName: 'foo' } });
      const obj = user.toObject();
      assert.strictEqual(obj.company.details, 42);
    });
  });

  describe('toJSON', function() {
    it('toJSON options', function() {
      const doc = new TestDocument();

      doc.init({
        test: 'test',
        oids: [],
        em: [{ title: 'asdf' }],
        nested: {
          age: 5,
          cool: DocumentObjectId.createFromHexString('4c6c2d6240ced95d0e00003c'),
          path: 'my path'
        },
        nested2: {}
      });

      // override to check if toJSON gets fired
      const path = TestDocument.prototype.schema.path('em');
      path.casterConstructor.prototype.toJSON = function() {
        return {};
      };

      doc.schema.options.toJSON = { virtuals: true };
      let clone = doc.toJSON();
      assert.equal(clone.test, 'test');
      assert.ok(clone.oids instanceof Array);
      assert.equal(clone.nested.age, 5);
      assert.equal(clone.nested.cool.toString(), '4c6c2d6240ced95d0e00003c');
      assert.equal(clone.nested.path, 'my path');
      assert.equal(clone.nested.agePlus2, 7);
      assert.equal(clone.em[0].constructor.name, 'Object');
      assert.equal(Object.keys(clone.em[0]).length, 0);
      delete doc.schema.options.toJSON;
      delete path.casterConstructor.prototype.toJSON;

      doc.schema.options.toJSON = { minimize: false };
      clone = doc.toJSON();
      assert.equal(clone.nested2.constructor.name, 'Object');
      assert.equal(Object.keys(clone.nested2).length, 1);
      clone = doc.toJSON('8');
      assert.equal(clone.nested2.constructor.name, 'Object');
      assert.equal(Object.keys(clone.nested2).length, 1);

      // gh-852
      const arr = [doc];
      let err = false;
      let str;
      try {
        str = JSON.stringify(arr);
      } catch (_) {
        err = true;
      }
      assert.equal(err, false);
      assert.ok(/nested2/.test(str));
      assert.equal(clone.nested2.constructor.name, 'Object');
      assert.equal(Object.keys(clone.nested2).length, 1);

      // transform
      doc.schema.options.toJSON = {};
      doc.schema.options.toJSON.transform = function xform(doc, ret) {
        // ignore embedded docs
        if (doc.$isSubdocument) {
          return;
        }

        delete ret.em;
        delete ret.numbers;
        delete ret.oids;
        ret._id = ret._id.toString();
      };

      clone = doc.toJSON();
      assert.equal(clone._id, doc.id);
      assert.ok(undefined === clone.em);
      assert.ok(undefined === clone.numbers);
      assert.ok(undefined === clone.oids);
      assert.equal(clone.test, 'test');
      assert.equal(clone.nested.age, 5);

      // transform with return value
      const out = { myid: doc._id.toString() };
      doc.schema.options.toJSON.transform = function(doc, ret) {
        // ignore embedded docs
        if (doc.$isSubdocument) {
          return;
        }

        return { myid: ret._id.toString() };
      };

      clone = doc.toJSON();
      assert.deepEqual(out, clone);

      // ignored transform with inline options
      clone = doc.toJSON({ x: 1, transform: false });
      assert.ok(!('myid' in clone));
      assert.equal(clone.test, 'test');
      assert.ok(clone.oids instanceof Array);
      assert.equal(clone.nested.age, 5);
      assert.equal(clone.nested.cool.toString(), '4c6c2d6240ced95d0e00003c');
      assert.equal(clone.nested.path, 'my path');
      assert.equal(clone.em[0].constructor.name, 'Object');

      // applied transform when inline transform is true
      clone = doc.toJSON({ x: 1 });
      assert.deepEqual(out, clone);

      // transform passed inline
      function xform(self, doc, opts) {
        opts.fields.split(' ').forEach(function(field) {
          delete doc[field];
        });
      }

      clone = doc.toJSON({
        transform: xform,
        fields: '_id em numbers oids nested'
      });
      assert.equal(doc.test, 'test');
      assert.ok(undefined === clone.em);
      assert.ok(undefined === clone.numbers);
      assert.ok(undefined === clone.oids);
      assert.ok(undefined === clone._id);
      assert.ok(undefined === clone.nested);

      // all done
      delete doc.schema.options.toJSON;
    });

    it('jsonifying an object', function() {
      const doc = new TestDocument({ test: 'woot' });
      const oidString = doc._id.toString();
      // convert to json string
      const json = JSON.stringify(doc);
      // parse again
      const obj = JSON.parse(json);

      assert.equal(obj.test, 'woot');
      assert.equal(obj._id, oidString);
    });

    it('jsonifying an object\'s populated items works (gh-1376)', async function() {
      const userSchema = new Schema({ name: String });
      // includes virtual path when 'toJSON'
      userSchema.set('toJSON', { getters: true });
      userSchema.virtual('hello').get(function() {
        return 'Hello, ' + this.name;
      });
      const User = db.model('User', userSchema);

      const groupSchema = new Schema({
        name: String,
        _users: [{ type: Schema.ObjectId, ref: 'User' }]
      });

      const Group = db.model('Group', groupSchema);

      const [alice, bob] = await User.create({ name: 'Alice' }, { name: 'Bob' });


      const group = await Group.create({ name: 'mongoose', _users: [alice, bob] });
      const foundGroup = await Group.findById(group).populate('_users').exec();

      assert.ok(foundGroup.toJSON()._users[0].hello);
    });

    it('jsonifying with undefined path (gh-11922)', async function() {
      const userSchema = new Schema({
        name: String,
        friends: [{
          type: String,
          transform(friendName) {
            return `Hi, ${friendName}`;
          }
        }]
      });
      const User = db.model('User', userSchema);
      const alice = await User.create({ name: 'Alic', friends: ['Bob', 'Jack'] });
      const foundAlice = await User.findById(alice._id, { name: true });
      assert.equal(foundAlice.friends, undefined);
      const foundAlicJson = foundAlice.toJSON();
      assert.equal(foundAlicJson.friends, undefined);
      assert.equal(foundAlicJson.name, 'Alic');
    });
    it('should propogate toJSON to implicitly created schemas gh-13325', async function() {
      const userSchema = Schema({
        firstName: String,
        company: {
          type: { companyId: { type: Schema.Types.ObjectId }, companyName: String }
        }
      }, {
        id: false,
        toJSON: { virtuals: true }
      });

      userSchema.virtual('company.details').get(() => 'foo');

      const User = db.model('User', userSchema);
      const doc = new User({
        firstName: 'test',
        company: { companyName: 'Acme Inc' }
      });
      const obj = doc.toJSON();
      assert.strictEqual(obj.company.details, 'foo');
    });
  });

  describe('inspect', function() {
    it('inspect inherits schema options (gh-4001)', async function() {
      const opts = {
        toObject: { virtuals: true },
        toJSON: { virtuals: true }
      };
      const taskSchema = mongoose.Schema({
        name: {
          type: String,
          required: true
        }
      }, opts);

      taskSchema.virtual('title').
        get(function() {
          return this.name;
        }).
        set(function(title) {
          this.name = title;
        });

      const Task = db.model('Test', taskSchema);

      const doc = { name: 'task1', title: 'task999' };
      await Task.collection.insertOne(doc);

      const foundDoc = await Task.findById(doc._id);

      assert.equal(foundDoc.inspect().title, 'task1');
    });

    it('does not apply transform to populated docs (gh-4213)', async function() {
      const UserSchema = new Schema({
        name: String
      });

      const PostSchema = new Schema({
        title: String,
        postedBy: {
          type: mongoose.Schema.Types.ObjectId,
          ref: 'User'
        }
      },
      {
        toObject: {
          transform: function(doc, ret) {
            delete ret._id;
          }
        },
        toJSON: {
          transform: function(doc, ret) {
            delete ret._id;
          }
        }
      });

      const User = db.model('User', UserSchema);
      const Post = db.model('BlogPost', PostSchema);

      const val = new User({ name: 'Val' });
      const post = new Post({ title: 'Test', postedBy: val._id });

      await Post.create(post);

      await User.create(val);

      const posts = await Post.find({}).
        populate('postedBy').
        exec();

      assert.equal(posts.length, 1);
      assert.ok(posts[0].postedBy._id);
    });

    it('handles infinite recursion (gh-11756)', function() {
      const User = db.model('User', Schema({
        name: { type: String, required: true },
        posts: [{ type: mongoose.Types.ObjectId, ref: 'Post' }]
      }));

      const Post = db.model('Post', Schema({
        creator: { type: Schema.Types.ObjectId, ref: 'User' }
      }));

      const user = new User({ name: 'Test', posts: [] });
      const post = new Post({ creator: user });
      user.posts.push(post);

      const inspected = post.inspect();
      assert.ok(inspected);
      assert.equal(inspected.creator.posts[0].creator.name, 'Test');
    });

    it('populate on nested path (gh-5703)', function() {
      const toySchema = new mongoose.Schema({ color: String });
      const Toy = db.model('Cat', toySchema);

      const childSchema = new mongoose.Schema({
        name: String,
        values: {
          toy: { type: mongoose.Schema.Types.ObjectId, ref: 'Cat' }
        }
      });
      const Child = db.model('Child', childSchema);

      return Toy.create({ color: 'brown' }).
        then(function(toy) {
          return Child.create({ values: { toy: toy._id } });
        }).
        then(function(child) {
          return Child.findById(child._id);
        }).
        then(function(child) {
          return child.values.populate('toy').then(function() {
            return child;
          });
        }).
        then(function(child) {
          assert.equal(child.values.toy.color, 'brown');
        });
    });
  });

  describe.skip('#update', function() {
    it('returns a Query', function() {
      const mg = new mongoose.Mongoose();
      const M = mg.model('Test', { s: String });
      const doc = new M();
      assert.ok(doc.update() instanceof Query);
    });
    it('calling update on document should relay to its model (gh-794)', async function() {
      const Docs = new Schema({ text: String });
      const docs = db.model('Test', Docs);
      const d = new docs({ text: 'A doc' });
      let called = false;
      await d.save();

      const oldUpdate = docs.update;
      docs.update = function(query, operation) {
        assert.equal(Object.keys(query).length, 1);
        assert.equal(d._id, query._id);
        assert.equal(Object.keys(operation).length, 1);
        assert.equal(Object.keys(operation.$set).length, 1);
        assert.equal(operation.$set.text, 'A changed doc');
        called = true;
        docs.update = oldUpdate;
        oldUpdate.apply(docs, arguments);
      };

      await d.update({ $set: { text: 'A changed doc' } });

      assert.equal(called, true);
    });
  });

  it('toObject should not set undefined values to null', function() {
    const doc = new TestDocument();
    const obj = doc.toObject();

    delete obj._id;
    assert.deepEqual(obj, { numbers: [], oids: [], em: [] });
  });

  describe('Errors', function() {
    it('MongooseErrors should be instances of Error (gh-209)', function() {
      const MongooseError = require('../lib/error');
      const err = new MongooseError('Some message');
      assert.ok(err instanceof Error);
    });
    it('ValidationErrors should be instances of Error', function() {
      const ValidationError = Document.ValidationError;
      const err = new ValidationError(new TestDocument());
      assert.ok(err instanceof Error);
    });
  });

  it('methods on embedded docs should work', function() {
    const ESchema = new Schema({ name: String });

    ESchema.methods.test = function() {
      return this.name + ' butter';
    };
    ESchema.statics.ten = function() {
      return 10;
    };

    const E = db.model('Test', ESchema);
    const PSchema = new Schema({ embed: [ESchema] });
    const P = db.model('Test2', PSchema);

    let p = new P({ embed: [{ name: 'peanut' }] });
    assert.equal(typeof p.embed[0].test, 'function');
    assert.equal(typeof E.ten, 'function');
    assert.equal(p.embed[0].test(), 'peanut butter');
    assert.equal(E.ten(), 10);

    // test push casting
    p = new P();
    p.embed.push({ name: 'apple' });
    assert.equal(typeof p.embed[0].test, 'function');
    assert.equal(typeof E.ten, 'function');
    assert.equal(p.embed[0].test(), 'apple butter');
  });

  it('setting a positional path does not cast value to array', function() {
    const doc = new TestDocument();
    doc.init({ numbers: [1, 3] });
    assert.equal(doc.numbers[0], 1);
    assert.equal(doc.numbers[1], 3);
    doc.set('numbers.1', 2);
    assert.equal(doc.numbers[0], 1);
    assert.equal(doc.numbers[1], 2);
  });

  it('no maxListeners warning should occur', function() {
    let traced = false;
    const trace = console.trace;

    console.trace = function() {
      traced = true;
      console.trace = trace;
    };

    const schema = new Schema({
      title: String,
      embed1: [new Schema({ name: String })],
      embed2: [new Schema({ name: String })],
      embed3: [new Schema({ name: String })],
      embed4: [new Schema({ name: String })],
      embed5: [new Schema({ name: String })],
      embed6: [new Schema({ name: String })],
      embed7: [new Schema({ name: String })],
      embed8: [new Schema({ name: String })],
      embed9: [new Schema({ name: String })],
      embed10: [new Schema({ name: String })],
      embed11: [new Schema({ name: String })]
    });

    const S = db.model('Test', schema);

    new S({ title: 'test' });
    assert.equal(traced, false);
  });

  it('unselected required fields should pass validation', async function() {
    const userSchema = new Schema({
      name: String,
      req: { type: String, required: true }
    });
    const User = db.model('Test', userSchema);

    const user = await User.create({ name: 'teeee', req: 'i am required' });

    const user1 = await User.findById(user).select('name').exec();
    assert.equal(user1.req, void 0);

    user1.name = 'wooo';
    await user1.save();
    const user2 = await User.findById(user1).select('name').exec();

    user2.req = undefined;
    let err = await user2.save().then(() => null, err => err);
    err = String(err);

    const invalid = /Path `req` is required./.test(err);
    assert.ok(invalid);

    user2.req = 'it works again';
    await user2.save();

    const user3 = await User.findById(user2).select('_id').exec();
    await user3.save();
  });

  describe('#validate', function() {
    it('works (gh-891)', async function() {
      let schema = null;
      let called = false;

      const validate = [function() {
        called = true;
        return true;
      }, 'BAM'];

      schema = new Schema({
        prop: { type: String, required: true, validate: validate },
        nick: { type: String, required: true }
      });

      const M = db.model('Test', schema);
      const m = new M({ prop: 'gh891', nick: 'validation test' });
      await m.save();

      assert.equal(called, true);
      called = false;

      const m2 = await M.findById(m, 'nick');
      assert.equal(called, false);

      m2.nick = 'gh-891';
      await m2.save();

      assert.equal(called, false);
    });

    it('can return a promise', async function() {
      let schema = null;

      const validate = [function() {
        return true;
      }, 'BAM'];

      schema = new Schema({
        prop: { type: String, required: true, validate: validate },
        nick: { type: String, required: true }
      });

      const M = db.model('Test', schema);
      const m = new M({ prop: 'gh891', nick: 'validation test' });
      const mBad = new M({ prop: 'other' });

      await m.validate().then(res => res);

      const err = await mBad.validate().then(() => null, err => err);
      assert.ok(err);
    });

    it('doesnt have stale cast errors (gh-2766)', async function() {
      const testSchema = new Schema({ name: String });
      const M = db.model('Test', testSchema);

      const m = new M({ _id: 'this is not a valid _id' });
      assert.ok(!m.$isValid('_id'));
      assert.ok(m.validateSync().errors['_id'].name, 'CastError');

      m._id = '000000000000000000000001';
      assert.ok(m.$isValid('_id'));
      assert.ifError(m.validateSync());
      await m.validate();
    });

    it('cast errors persist across validate() calls (gh-2766)', async function() {
      const db = start();
      const testSchema = new Schema({ name: String });
      const M = db.model('Test', testSchema);

      const m = new M({ _id: 'this is not a valid _id' });
      assert.ok(!m.$isValid('_id'));
      const error = await m.validate().then(() => null, err => err);

      assert.ok(error);
      assert.equal(error.errors['_id'].name, 'CastError');
      const error2 = await m.validate().then(() => null, err => err);

      assert.ok(error2);
      assert.equal(error2.errors['_id'].name, 'CastError');

      const err1 = m.validateSync();
      const err2 = m.validateSync();
      assert.equal(err1.errors['_id'].name, 'CastError');
      assert.equal(err2.errors['_id'].name, 'CastError');
      await db.close();
    });

    it('returns a promise when there are no validators', function(done) {
      let schema = null;

      schema = new Schema({ _id: String });

      const M = db.model('Test', schema);
      const m = new M();

      const promise = m.validate();
      promise.then(function() {
        clearTimeout(timeout);
        done();
      });

      const timeout = setTimeout(function() {
        db.close();
        throw new Error('Promise not fulfilled!');
      }, 500);
    });

    describe('works on arrays', function() {
      it('with required', async function() {
        const schema = new Schema({
          name: String,
          arr: { type: [], required: true }
        });
        const M = db.model('Test', schema);
        const m = new M({ name: 'gh1109-1', arr: null });
        try {
          await m.save();

          assert.ok(false);
        } catch (error) {
          assert.ok(/Path `arr` is required/.test(error));
        }

        m.arr = null;
        try {
          await m.save();

          assert.ok(false);
        } catch (error) {
          assert.ok(/Path `arr` is required/.test(error));
        }

        m.arr = [];
        m.arr.push('works');
        await m.save();
      });

      it('with custom validator', async function() {
        let called = false;

        function validator(val) {
          called = true;
          return val && val.length > 1;
        }

        const validate = [validator, 'BAM'];

        const schema = new Schema({
          arr: { type: [], validate: validate }
        });

        const M = db.model('Test', schema);
        const m = new M({ name: 'gh1109-2', arr: [1] });
        assert.equal(called, false);
        try {
          await m.save();
          throw new Error('Should not have succeeded');
        } catch (err) {
          assert.equal(String(err), 'ValidationError: arr: BAM');
          assert.equal(called, true);
          m.arr.push(2);
          called = false;
          await m.save();
          assert.equal(called, true);
        }
      });

      it('with both required + custom validator', async function() {
        function validator(val) {
          return val && val.length > 1;
        }

        const validate = [validator, 'BAM'];

        const schema = new Schema({
          arr: { type: [], required: true, validate: validate }
        });

        const M = db.model('Test', schema);
        const m = new M({ name: 'gh1109-3', arr: null });
        try {
          await m.save();
          throw new Error('Should not get here');
        } catch (err) {
          assert.equal(err.errors.arr.message, 'Path `arr` is required.');
        }

        m.arr = [{ nice: true }];
        try {
          await m.save();
          throw new Error('Should not get here');
        } catch (err) {
          assert.equal(String(err), 'ValidationError: arr: BAM');
        }

        m.arr.push(95);
        await m.save();
      });
    });

    it('validator should run only once gh-1743', async function() {
      let count = 0;

      const Control = new Schema({
        test: {
          type: String,
          validate: function() {
            count++;
            return true;
          }
        }
      });
      const PostSchema = new Schema({
        controls: [Control]
      });

      const Post = db.model('BlogPost', PostSchema);

      const post = new Post({
        controls: [{
          test: 'xx'
        }]
      });

      await post.save();

      assert.equal(count, 1);
    });

    it('validator should run only once per sub-doc gh-1743', async function() {
      this.timeout(4500);

      let count = 0;
      const db = start();

      const Control = new Schema({
        test: {
          type: String,
          validate: function() {
            count++;
          }
        }
      });
      const PostSchema = new Schema({
        controls: [Control]
      });

      const Post = db.model('BlogPost', PostSchema);

      const post = new Post({
        controls: [
          { test: 'xx' },
          { test: 'yy' }
        ]
      });

      await post.save();

      assert.equal(count, post.controls.length);
      await db.close();
    });
  });

  it('#invalidate', async function() {
    let InvalidateSchema = null;
    let Post = null;
    let post = null;

    InvalidateSchema = new Schema({ prop: { type: String } },
      { strict: false });

    Post = db.model('Test', InvalidateSchema);
    post = new Post();
    post.set({ baz: 'val' });
    const _err = post.invalidate('baz', 'validation failed for path {PATH}',
      'val', 'custom error');
    assert.ok(_err instanceof ValidationError);

    try {
      await post.save();
      assert.ok(false);
    } catch (err) {
      assert.ok(err instanceof MongooseError);
      assert.ok(err instanceof ValidationError);
      assert.ok(err.errors.baz instanceof ValidatorError);
      assert.equal(err.errors.baz.message, 'validation failed for path baz');
      assert.equal(err.errors.baz.path, 'baz');
      assert.equal(err.errors.baz.value, 'val');
      assert.equal(err.errors.baz.kind, 'custom error');
    }

    await post.save();
  });

  describe('#equals', function() {
    describe('should work', function() {
      let S;
      let N;
      let O;
      let B;
      let M;

      before(function() {
        db.deleteModel(/^Test/);
        S = db.model('Test', new Schema({ _id: String }));
        N = db.model('Test2', new Schema({ _id: Number }));
        O = db.model('Test3', new Schema({ _id: Schema.ObjectId }));
        B = db.model('Test4', new Schema({ _id: Buffer }));
        M = db.model('Test5', new Schema({ name: String }, { _id: false }));
      });

      it('with string _ids', function() {
        const s1 = new S({ _id: 'one' });
        const s2 = new S({ _id: 'one' });
        assert.ok(s1.equals(s2));
      });
      it('with number _ids', function() {
        const n1 = new N({ _id: 0 });
        const n2 = new N({ _id: 0 });
        assert.ok(n1.equals(n2));
      });
      it('with ObjectId _ids', function() {
        let id = new mongoose.Types.ObjectId();
        let o1 = new O({ _id: id });
        let o2 = new O({ _id: id });
        assert.ok(o1.equals(o2));

        id = String(new mongoose.Types.ObjectId());
        o1 = new O({ _id: id });
        o2 = new O({ _id: id });
        assert.ok(o1.equals(o2));
      });
      it('with Buffer _ids', function() {
        const n1 = new B({ _id: 0 });
        const n2 = new B({ _id: 0 });
        assert.ok(n1.equals(n2));
      });
      it('with _id disabled (gh-1687)', function() {
        const m1 = new M();
        const m2 = new M();
        assert.doesNotThrow(function() {
          m1.equals(m2);
        });
      });
    });
  });

  describe('setter', function() {
    describe('order', function() {
      it('is applied correctly', function() {
        const date = 'Thu Aug 16 2012 09:45:59 GMT-0700';
        const d = new TestDocument();
        dateSetterCalled = false;
        d.date = date;
        assert.ok(dateSetterCalled);
        dateSetterCalled = false;
        assert.ok(d._doc.date instanceof Date);
        assert.ok(d.date instanceof Date);
        assert.equal(+d.date, +new Date(date));
      });
    });

    it('works with undefined (gh-1892)', async function() {
      const d = new TestDocument();
      d.nested.setr = undefined;
      assert.equal(d.nested.setr, 'undefined setter');
      dateSetterCalled = false;
      d.date = undefined;
      await d.validate();
      assert.ok(dateSetterCalled);
    });

    it('passes priorVal (gh-8629)', function() {
      const names = [];
      const profiles = [];
      const Model = db.model('Test', Schema({
        name: {
          type: String,
          set: (v, priorVal) => {
            names.push(priorVal);
            return v;
          }
        },
        profile: {
          type: Schema({ age: Number }, { _id: false }),
          set: (v, priorVal) => {
            profiles.push(priorVal == null ? priorVal : priorVal.toObject());
            return v;
          }
        }
      }));
      const doc = new Model({ name: 'test', profile: { age: 29 } });
      assert.deepEqual(names, [null]);
      assert.deepEqual(profiles, [null]);

      doc.name = 'test2';
      doc.profile = { age: 30 };
      assert.deepEqual(names, [null, 'test']);
      assert.deepEqual(profiles, [null, { age: 29 }]);
    });

    describe('on nested paths', function() {
      describe('using set(path, object)', function() {
        it('overwrites the entire object', function() {
          const doc = new TestDocument();

          doc.init({
            test: 'Test',
            nested: {
              age: 5
            }
          });

          doc.set('nested', { path: 'overwrite the entire nested object' });
          assert.equal(doc.nested.age, undefined);
          assert.equal(Object.keys(doc._doc.nested).length, 1);
          assert.equal(doc.nested.path, 'overwrite the entire nested object');
          assert.ok(doc.isModified('nested'));
        });

        it('allows positional syntax on mixed nested paths (gh-6738)', function() {
          const schema = new Schema({ nested: {} });
          const M = db.model('Test', schema);
          const doc = new M({
            'nested.x': 'foo',
            'nested.y': 42,
            'nested.a.b.c': { d: { e: { f: 'g' } } }
          });
          assert.strictEqual(doc.nested.x, 'foo');
          assert.strictEqual(doc.nested.y, 42);
          assert.strictEqual(doc.nested.a.b.c.d.e.f, 'g');
        });

        it('gh-1954', function() {
          const schema = new Schema({
            schedule: [new Schema({ open: Number, close: Number })]
          });

          const M = db.model('BlogPost', schema);

          const doc = new M({
            schedule: [{
              open: 1000,
              close: 1900
            }]
          });

          assert.ok(doc.schedule[0] instanceof ArraySubdocument);
          doc.set('schedule.0.open', 1100);
          assert.ok(doc.schedule);
          assert.ok(doc.schedule.isMongooseDocumentArray);
          assert.ok(doc.schedule[0] instanceof ArraySubdocument);
          assert.equal(doc.schedule[0].open, 1100);
          assert.equal(doc.schedule[0].close, 1900);
        });
      });

      describe('when overwriting with a document instance', function() {
        it('does not cause StackOverflows (gh-1234)', function() {
          const doc = new TestDocument({ nested: { age: 35 } });
          doc.nested = doc.nested;
          assert.doesNotThrow(function() {
            doc.nested.age;
          });
        });
      });
    });
  });

  describe('virtual', function() {
    describe('setter', function() {
      let val;
      let M;

      beforeEach(function() {
        const schema = new mongoose.Schema({ v: Number });
        schema.virtual('thang').set(function(v) {
          val = v;
        });

        db.deleteModel(/Test/);
        M = db.model('Test', schema);
      });

      it('works with objects', function() {
        new M({ thang: {} });
        assert.deepEqual({}, val);
      });
      it('works with arrays', function() {
        new M({ thang: [] });
        assert.deepEqual([], val);
      });
      it('works with numbers', function() {
        new M({ thang: 4 });
        assert.deepEqual(4, val);
      });
      it('works with strings', function() {
        new M({ thang: '3' });
        assert.deepEqual('3', val);
      });
    });

    it('passes doc as third param for arrow functions (gh-4143)', function() {
      const schema = new mongoose.Schema({
        name: {
          first: String,
          last: String
        }
      });
      schema.virtual('fullname').
        get((v, virtual, doc) => `${doc.name.first} ${doc.name.last}`).
        set((v, virtual, doc) => {
          const parts = v.split(' ');
          doc.name.last = parts[parts.length - 1];
          doc.name.first = parts.slice(0, parts.length - 1).join(' ');
        });
      const Model = db.model('Person', schema);

      const doc = new Model({ name: { first: 'Jean-Luc', last: 'Picard' } });
      assert.equal(doc.fullname, 'Jean-Luc Picard');

      doc.fullname = 'Will Riker';
      assert.equal(doc.name.first, 'Will');
      assert.equal(doc.name.last, 'Riker');
    });
  });

  describe('gh-2082', function() {
    it('works', async function() {
      const Parent = db.model('Test', parentSchema);

      const parent = new Parent({ name: 'Hello' });
      await parent.save();

      parent.children.push({ counter: 0 });
      await parent.save();

      parent.children[0].counter += 1;
      await parent.save();

      parent.children[0].counter += 1;
      await parent.save();

      await Parent.findOne({});

      assert.equal(parent.children[0].counter, 2);
    });
  });

  describe('gh-1933', function() {
    it('works', async function() {
      const M = db.model('Test', new Schema({ id: String, field: Number }));

      const doc = await M.create({});

      doc.__v = 123;
      doc.field = 5;

      // Does not throw
      await doc.save();
    });
  });

  describe('gh-1638', function() {
    it('works', async function() {
      const ItemChildSchema = new mongoose.Schema({
        name: { type: String, required: true, default: 'hello' }
      });

      const ItemParentSchema = new mongoose.Schema({
        children: [ItemChildSchema]
      });

      const ItemParent = db.model('Parent', ItemParentSchema);
      const ItemChild = db.model('Child', ItemChildSchema);

      const c1 = new ItemChild({ name: 'first child' });
      const c2 = new ItemChild({ name: 'second child' });

      const p = new ItemParent({
        children: [c1, c2]
      });

      await p.save();

      c2.name = 'updated 2';
      p.children = [c2];
      await p.save();

      assert.equal(p.children.length, 1);
    });
  });

  describe('gh-2434', function() {
    it('will save the new value', async function() {
      const ItemSchema = new mongoose.Schema({
        st: Number,
        s: []
      });

      const Item = db.model('Test', ItemSchema);

      const item = new Item({ st: 1 });

      await item.save();

      item.st = 3;
      item.s = [];
      await item.save();

      // item.st is 3 but may not be saved to DB
      const doc = await Item.findById(item._id);
      assert.equal(doc.st, 3);
    });
  });

  describe('gh-8371', function() {
    beforeEach(async() => {
      const Person = db.model('Person', Schema({ name: String }));

      await Person.deleteMany({});

      db.deleteModel('Person');
    });

    it('setting isNew to true makes save tries to insert a new document (gh-8371)', async function() {
      const personSchema = new Schema({ name: String });
      const Person = db.model('Person', personSchema);

      const createdPerson = await Person.create({ name: 'Hafez' });
      const removedPerson = await Person.findOneAndRemove({ _id: createdPerson._id });

      removedPerson.isNew = true;

      await removedPerson.save();

      const foundPerson = await Person.findOne({ _id: removedPerson._id });
      assert.ok(foundPerson);
    });

    it('setting isNew to true throws an error when a document already exists (gh-8371)', async function() {

      const personSchema = new Schema({ name: String });
      const Person = db.model('Person', personSchema);

      const createdPerson = await Person.create({ name: 'Hafez' });

      createdPerson.isNew = true;

      let threw = false;
      try {
        await createdPerson.save();
      } catch (err) {
        threw = true;
        assert.equal(err.code, 11000);
      }

      assert.equal(threw, true);
    });

    it('saving a document with no changes, throws an error when document is not found', async function() {
      const personSchema = new Schema({ name: String });
      const Person = db.model('Person', personSchema);

      const person = await Person.create({ name: 'Hafez' });

      await Person.deleteOne({ _id: person._id });

      const err = await person.save().then(() => null, err => err);
      assert.equal(err instanceof DocumentNotFoundError, true);
      assert.equal(err.message, `No document found for query "{ _id: new ObjectId("${person._id}") }" on model "Person"`);
    });

    it('saving a document when version bump required, throws a VersionError when document is not found (gh-10974)', async function() {
      const personSchema = new Schema({ tags: [String] });
      const Person = db.model('Person', personSchema);

      const person = await Person.create({ tags: ['tag1', 'tag2'] });

      await Person.deleteOne({ _id: person._id });

      person.tags.splice(0, 1);

      const err = await person.save().then(() => null, err => err);
      assert.ok(err instanceof VersionError);
      assert.equal(err.message, `No matching document found for id "${person._id}" version 0 modifiedPaths "tags"`);
    });

    it('saving a document with changes, throws an error when document is not found', async function() {

      const personSchema = new Schema({ name: String });
      const Person = db.model('Person', personSchema);

      const person = await Person.create({ name: 'Hafez' });

      await Person.deleteOne({ _id: person._id });

      person.name = 'Different Name';

      let threw = false;
      try {
        await person.save();
      }
      catch (err) {
        assert.equal(err instanceof DocumentNotFoundError, true);
        assert.equal(err.message, `No document found for query "{ _id: new ObjectId("${person._id}") }" on model "Person"`);
        threw = true;
      }

      assert.equal(threw, true);
    });
  });

  it('properly calls queue functions (gh-2856)', function() {
    const personSchema = new mongoose.Schema({
      name: String
    });

    let calledName;
    personSchema.methods.fn = function() {
      calledName = this.name;
    };
    personSchema.queue('fn');

    const Person = db.model('Person', personSchema);
    new Person({ name: 'Val' });
    assert.equal(calledName, 'Val');
  });

  describe('bug fixes', function() {
    it('applies toJSON transform correctly for populated docs (gh-2910) (gh-2990)', async function() {
      const parentSchema = mongoose.Schema({
        c: { type: mongoose.Schema.Types.ObjectId, ref: 'Child' }
      });

      let called = [];
      parentSchema.options.toJSON = {
        transform: function(doc, ret) {
          called.push(ret);
          return ret;
        }
      };

      const childSchema = mongoose.Schema({
        name: String
      });

      let childCalled = [];
      childSchema.options.toJSON = {
        transform: function(doc, ret) {
          childCalled.push(ret);
          return ret;
        }
      };

      const Child = db.model('Child', childSchema);
      const Parent = db.model('Parent', parentSchema);

      const c = await Child.create({ name: 'test' });

      const createdParent = await Parent.create({ c: c._id });

      const p = await Parent.findOne({ _id: createdParent._id }).populate('c').exec();

      let doc = p.toJSON();
      assert.equal(called.length, 1);
      assert.equal(called[0]._id.toString(), p._id.toString());
      assert.equal(doc._id.toString(), p._id.toString());
      assert.equal(childCalled.length, 1);
      assert.equal(childCalled[0]._id.toString(), c._id.toString());

      called = [];
      childCalled = [];

      // JSON.stringify() passes field name, so make sure we don't treat
      // that as a param to toJSON (gh-2990)
      doc = JSON.parse(JSON.stringify({ parent: p })).parent;
      assert.equal(called.length, 1);
      assert.equal(called[0]._id.toString(), p._id.toString());
      assert.equal(doc._id.toString(), p._id.toString());
      assert.equal(childCalled.length, 1);
      assert.equal(childCalled[0]._id.toString(), c._id.toString());
    });

    it('single nested schema transform with save() (gh-5807)', function() {
      const embeddedSchema = new Schema({
        test: String
      });

      let called = false;
      embeddedSchema.options.toObject = {
        transform: function(doc, ret) {
          called = true;
          delete ret.test;
          return ret;
        }
      };
      const topLevelSchema = new Schema({
        embedded: embeddedSchema
      });
      const MyModel = db.model('Test', topLevelSchema);

      return MyModel.create({}).
        then(function(doc) {
          doc.embedded = { test: '123' };
          return doc.save();
        }).
        then(function(doc) {
          return MyModel.findById(doc._id);
        }).
        then(function(doc) {
          assert.equal(doc.embedded.test, '123');
          assert.ok(!called);
        });
    });

    it('setters firing with objects on real paths (gh-2943)', function() {
      const M = db.model('Test', {
        myStr: {
          type: String, set: function(v) {
            return v.value;
          }
        },
        otherStr: String
      });

      const t = new M({ myStr: { value: 'test' } });
      assert.equal(t.myStr, 'test');

      new M({ otherStr: { value: 'test' } });
      assert.ok(!t.otherStr);
    });

    describe('gh-2782', function() {
      it('should set data from a sub doc', function() {
        const schema1 = new mongoose.Schema({
          data: {
            email: String
          }
        });
        const schema2 = new mongoose.Schema({
          email: String
        });
        const Model1 = db.model('Test', schema1);
        const Model2 = db.model('Test1', schema2);

        const doc1 = new Model1({ 'data.email': 'some@example.com' });
        assert.equal(doc1.data.email, 'some@example.com');
        const doc2 = new Model2();
        doc2.set(doc1.data);
        assert.equal(doc2.email, 'some@example.com');
      });
    });

    it('set data from subdoc keys (gh-3346)', function() {
      const schema1 = new mongoose.Schema({
        data: {
          email: String
        }
      });
      const Model1 = db.model('Test', schema1);

      const doc1 = new Model1({ 'data.email': 'some@example.com' });
      assert.equal(doc1.data.email, 'some@example.com');
      const doc2 = new Model1({ data: doc1.data });
      assert.equal(doc2.data.email, 'some@example.com');
    });

    it('doesnt attempt to cast generic objects as strings (gh-3030)', async function() {
      const M = db.model('Test', {
        myStr: {
          type: String
        }
      });

      const t = new M({ myStr: { thisIs: 'anObject' } });
      assert.ok(!t.myStr);
      await assert.rejects(t.validate());
    });

    it('single embedded schemas 1 (gh-2689)', async function() {
      const userSchema = new mongoose.Schema({
        name: String,
        email: String
      }, { _id: false, id: false });

      let userHookCount = 0;
      userSchema.pre('save', function(next) {
        ++userHookCount;
        next();
      });

      const eventSchema = new mongoose.Schema({
        user: userSchema,
        name: String
      });

      let eventHookCount = 0;
      eventSchema.pre('save', function(next) {
        ++eventHookCount;
        next();
      });

      const Event = db.model('Event', eventSchema);

      const e = new Event({ name: 'test', user: { name: 123, email: 'val' } });
      await e.save();
      assert.strictEqual(e.user.name, '123');
      assert.equal(eventHookCount, 1);
      assert.equal(userHookCount, 1);

      const doc = await Event.findOne({ user: { name: '123', email: 'val' } });
      assert.ok(doc);

      const doc2 = await Event.findOne({ user: { $in: [{ name: '123', email: 'val' }] } });
      assert.ok(doc2);
    });

    it('single embedded schemas with validation (gh-2689)', function() {
      const userSchema = new mongoose.Schema({
        name: String,
        email: { type: String, required: true, match: /.+@.+/ }
      }, { _id: false, id: false });

      const eventSchema = new mongoose.Schema({
        user: userSchema,
        name: String
      });

      const Event = db.model('Event', eventSchema);

      const e = new Event({ name: 'test', user: {} });
      let error = e.validateSync();
      assert.ok(error);
      assert.ok(error.errors['user.email']);
      assert.equal(error.errors['user.email'].kind, 'required');

      e.user.email = 'val';
      error = e.validateSync();

      assert.ok(error);
      assert.ok(error.errors['user.email']);
      assert.equal(error.errors['user.email'].kind, 'regexp');
    });

    it('single embedded parent() (gh-5134)', function() {
      const userSchema = new mongoose.Schema({
        name: String,
        email: { type: String, required: true, match: /.+@.+/ }
      }, { _id: false, id: false });

      const eventSchema = new mongoose.Schema({
        user: userSchema,
        name: String
      });

      const Event = db.model('Event', eventSchema);

      const e = new Event({ name: 'test', user: {} });
      assert.strictEqual(e.user.parent(), e.user.ownerDocument());
    });

    it('single embedded schemas with markmodified (gh-2689)', async function() {
      const userSchema = new mongoose.Schema({
        name: String,
        email: { type: String, required: true, match: /.+@.+/ }
      }, { _id: false, id: false });

      const eventSchema = new mongoose.Schema({
        user: userSchema,
        name: String
      });

      const Event = db.model('Event', eventSchema);

      const e = new Event({ name: 'test', user: { email: 'a@b' } });
      const doc = await e.save();

      assert.ok(doc);
      assert.ok(!doc.isModified('user'));
      assert.ok(!doc.isModified('user.email'));
      assert.ok(!doc.isModified('user.name'));
      doc.user.name = 'Val';
      assert.ok(doc.isModified('user'));
      assert.ok(!doc.isModified('user.email'));
      assert.ok(doc.isModified('user.name'));

      const delta = doc.$__delta()[1];
      assert.deepEqual(delta, {
        $set: { 'user.name': 'Val' }
      });

      await doc.save();

      const event = await Event.findOne({ _id: doc._id });

      assert.deepEqual(event.user.toObject(), { email: 'a@b', name: 'Val' });
    });

    it('single embedded schemas + update validators (gh-2689)', async function() {
      const userSchema = new mongoose.Schema({
        name: { type: String, default: 'Val' },
        email: { type: String, required: true, match: /.+@.+/ }
      }, { _id: false, id: false });

      const eventSchema = new mongoose.Schema({
        user: userSchema,
        name: String
      });

      const Event = db.model('Event', eventSchema);

      const badUpdate = { $set: { 'user.email': 'a' } };
      const options = { runValidators: true };

      const error = await Event.updateOne({}, badUpdate, options).then(() => null, err => err);

      assert.ok(error);
      assert.equal(error.errors['user.email'].kind, 'regexp');

      const nestedUpdate = { name: 'test', user: {} };

      // Does not throw
      await Event.updateOne({}, nestedUpdate, { upsert: true });

      const ev = await Event.findOne({ name: 'test' });

      assert.equal(ev.user.name, 'Val');
    });

    it('single embedded schema update validators ignore _id (gh-6269)', async function() {

      const subDocSchema = new mongoose.Schema({ name: String });

      const schema = new mongoose.Schema({
        subDoc: subDocSchema,
        test: String
      });

      const Model = db.model('Test', schema);

      const fakeDoc = new Model({});
      await Model.create({});

      const res = await Model.findOneAndUpdate(
        { _id: fakeDoc._id },
        { test: 'test' },
        { upsert: true, new: true }
      );

      assert.equal(res.test, 'test');
      assert.ok(!res.subDoc);
    });
  });

  describe('error processing (gh-2284)', async function() {
    it('save errors', async function() {
      const schema = new Schema({
        name: { type: String, required: true }
      });

      schema.post('save', function(error, doc, next) {
        assert.ok(doc instanceof Model);
        next(new Error('Catch all'));
      });

      schema.post('save', function(error, doc, next) {
        assert.ok(doc instanceof Model);
        next(new Error('Catch all #2'));
      });

      const Model = db.model('Test', schema);

      const error = await Model.create({}).then(() => null, err => err);

      assert.ok(error);
      assert.equal(error.message, 'Catch all #2');
    });

    it('validate errors (gh-4885)', async function() {
      const testSchema = new Schema({ title: { type: String, required: true } });

      let called = 0;
      testSchema.post('validate', function(error, doc, next) {
        ++called;
        next(error);
      });

      const Test = db.model('Test', testSchema);

      const error = await Test.create({}).then(() => null, err => err);

      assert.ok(error);
      assert.equal(called, 1);
    });

    it('does not filter validation on unmodified paths when validateModifiedOnly not set (gh-7421)', async function() {
      const testSchema = new Schema({ title: { type: String, required: true }, other: String });

      const Test = db.model('Test', testSchema);

      const docs = await Test.create([{}], { validateBeforeSave: false });

      const doc = docs[0];
      doc.other = 'something';
      assert.ok(doc.validateSync().errors);
      const error = await doc.save().then(() => null, err => err);
      assert.ok(error.errors);
    });

    it('filters out validation on unmodified paths when validateModifiedOnly set (gh-7421) (gh-9963)', async function() {
      const testSchema = new Schema({
        title: { type: String, required: true },
        other: String,
        subdocs: [{ name: { type: String, required: true } }]
      });

      const Test = db.model('Test', testSchema);

      const docs = await Test.create(
        [{ subdocs: [{ name: null }, { name: 'test' }] }],
        { validateBeforeSave: false }
      );

      const doc = docs[0];
      doc.other = 'something';
      doc.subdocs[1].name = 'test2';
      assert.equal(doc.validateSync({ validateModifiedOnly: true }), null);
      assert.equal(doc.validateSync('other'), null);
      assert.ok(doc.validateSync('other title').errors['title']);

      // Does not throw
      await doc.save({ validateModifiedOnly: true });
    });

    it('does not filter validation on modified paths when validateModifiedOnly set (gh-7421)', async function() {
      const testSchema = new Schema({ title: { type: String, required: true }, other: String });

      const Test = db.model('Test', testSchema);

      const docs = await Test.create([{ title: 'title' }], { validateBeforeSave: false });

      const doc = docs[0];
      doc.title = '';
      assert.ok(doc.validateSync({ validateModifiedOnly: true }).errors);
      const error = await doc.save({ validateModifiedOnly: true }).then(() => null, err => err);

      assert.ok(error.errors);
    });

    it('validateModifiedOnly with pre existing validation error (gh-8091)', async function() {
      const schema = mongoose.Schema({
        title: String,
        coverId: Number
      }, { validateModifiedOnly: true });

      const Model = db.model('Test', schema);


      await Model.collection.insertOne({ title: 'foo', coverId: parseFloat('not a number') });

      const doc = await Model.findOne();
      doc.title = 'bar';
      // Should not throw
      await doc.save();
    });

    it('should use schema-level validateModifiedOnly option if not in options', async function() {
      const testSchema = new Schema({ title: { type: String, required: true }, other: String }, { validateModifiedOnly: true });

      const Test = db.model('Test', testSchema);

      const docs = await Test.create([{ }], { validateBeforeSave: false });

      const doc = docs[0];
      doc.other = 'hello world';
      assert.equal(doc.validateSync(), undefined);
      const error = await doc.save().then(() => null, err => err);
      assert.equal(error, null);
    });

    it('handles non-errors', async function() {
      const schema = new Schema({
        name: { type: String, required: true }
      });

      schema.post('save', function(error, doc, next) {
        next(new Error('Catch all'));
      });

      schema.post('save', function(error, doc, next) {
        next(new Error('Catch all #2'));
      });

      const Model = db.model('Test', schema);

      // Does not throw
      await Model.create({ name: 'test' });
    });
  });

  describe('bug fixes', function() {
    beforeEach(() => db.deleteModel(/.*/));

    it('single embedded schemas with populate (gh-3501)', async function() {
      const PopulateMeSchema = new Schema({});

      const Child = db.model('Child', PopulateMeSchema);

      const SingleNestedSchema = new Schema({
        populateMeArray: [{
          type: Schema.Types.ObjectId,
          ref: 'Child'
        }]
      });

      const parentSchema = new Schema({
        singleNested: SingleNestedSchema
      });

      const P = db.model('Parent', parentSchema);

      const docs = await Child.create([{}, {}]);

      const obj = {
        singleNested: { populateMeArray: [docs[0]._id, docs[1]._id] }
      };
      const doc = await P.create(obj);

      const foundDoc = await P.
        findById(doc._id).
        populate('singleNested.populateMeArray').
        exec();

      assert.ok(foundDoc.singleNested.populateMeArray[0]._id);
    });

    it('single embedded schemas with methods (gh-3534)', function() {
      const personSchema = new Schema({ name: String });
      personSchema.methods.firstName = function() {
        return this.name.substring(0, this.name.indexOf(' '));
      };

      const bandSchema = new Schema({ leadSinger: personSchema });
      const Band = db.model('Band', bandSchema);

      const gnr = new Band({ leadSinger: { name: 'Axl Rose' } });
      assert.equal(gnr.leadSinger.firstName(), 'Axl');
    });

    it('single embedded schemas with models (gh-3535)', async function() {
      const personSchema = new Schema({ name: String });
      const Person = db.model('Person', personSchema);

      const bandSchema = new Schema({ leadSinger: personSchema });
      const Band = db.model('Band', bandSchema);

      const axl = new Person({ name: 'Axl Rose' });
      const gnr = new Band({ leadSinger: axl });

      await gnr.save();
      assert.equal(gnr.leadSinger.name, 'Axl Rose');
    });

    it('single embedded schemas with indexes (gh-3594)', function() {
      const personSchema = new Schema({ name: { type: String, unique: true } });

      const bandSchema = new Schema({ leadSinger: personSchema });

      assert.equal(bandSchema.indexes().length, 1);
      const index = bandSchema.indexes()[0];
      assert.deepEqual(index[0], { 'leadSinger.name': 1 });
      assert.ok(index[1].unique);
    });

    it('removing single embedded docs (gh-3596)', async function() {
      const personSchema = new Schema({ name: String });

      const bandSchema = new Schema({ guitarist: personSchema, name: String });
      const Band = db.model('Band', bandSchema);

      const gnr = new Band({
        name: 'Guns N\' Roses',
        guitarist: { name: 'Slash' }
      });

      await gnr.save();

      gnr.guitarist = undefined;
      await gnr.save();

      assert.ok(!gnr.guitarist);
    });

    it('setting single embedded docs (gh-3601)', async function() {
      const personSchema = new Schema({ name: String });

      const bandSchema = new Schema({ guitarist: personSchema, name: String });
      const Band = db.model('Band', bandSchema);

      const gnr = new Band({
        name: 'Guns N\' Roses',
        guitarist: { name: 'Slash' }
      });
      const velvetRevolver = new Band({
        name: 'Velvet Revolver'
      });
      velvetRevolver.guitarist = gnr.guitarist;
      await velvetRevolver.save();

      assert.equal(velvetRevolver.guitarist.name, 'Slash');
    });

    it('single embedded docs init obeys strict mode (gh-3642)', async function() {
      const personSchema = new Schema({ name: String });

      const bandSchema = new Schema({ guitarist: personSchema, name: String });
      const Band = db.model('Band', bandSchema);

      const velvetRevolver = new Band({
        name: 'Velvet Revolver',
        guitarist: { name: 'Slash', realName: 'Saul Hudson' }
      });

      await velvetRevolver.save();

      const query = { name: 'Velvet Revolver' };
      const band = await Band.collection.findOne(query);

      assert.ok(!band.guitarist.realName);
    });

    it('single embedded docs post hooks (gh-3679)', async function() {
      const postHookCalls = [];
      const personSchema = new Schema({ name: String });
      personSchema.post('save', function() {
        postHookCalls.push(this);
      });

      const bandSchema = new Schema({ guitarist: personSchema, name: String });
      const Band = db.model('Band', bandSchema);
      const obj = { name: 'Guns N\' Roses', guitarist: { name: 'Slash' } };

      await Band.create(obj);
      await new Promise((resolve) => {
        setTimeout(function() {
          assert.equal(postHookCalls.length, 1);
          assert.equal(postHookCalls[0].name, 'Slash');
          resolve();
        });
      });

    });

    it('single embedded docs .set() (gh-3686)', async function() {
      const personSchema = new Schema({ name: String, realName: String });

      const bandSchema = new Schema({
        guitarist: personSchema,
        name: String
      });
      const Band = db.model('Band', bandSchema);
      const obj = {
        name: 'Guns N\' Roses',
        guitarist: { name: 'Slash', realName: 'Saul Hudson' }
      };

      const gnr = await Band.create(obj);

      gnr.set('guitarist.name', 'Buckethead');
      await gnr.save();

      assert.equal(gnr.guitarist.name, 'Buckethead');
      assert.equal(gnr.guitarist.realName, 'Saul Hudson');
    });

    it('single embedded docs with arrays pre hooks (gh-3680)', async function() {
      const childSchema = new Schema({ count: Number });

      let preCalls = 0;
      childSchema.pre('save', function(next) {
        ++preCalls;
        next();
      });

      const SingleNestedSchema = new Schema({
        children: [childSchema]
      });

      const ParentSchema = new Schema({
        singleNested: SingleNestedSchema
      });

      const Parent = db.model('Parent', ParentSchema);
      const obj = { singleNested: { children: [{ count: 0 }] } };
      await Parent.create(obj);

      assert.equal(preCalls, 1);
    });

    it('nested single embedded doc validation (gh-3702)', async() => {
      const childChildSchema = new Schema({ count: { type: Number, min: 1 } });
      const childSchema = new Schema({ child: childChildSchema });
      const parentSchema = new Schema({ child: childSchema });

      const Parent = db.model('Parent', parentSchema);
      const obj = { child: { child: { count: 0 } } };

      try {
        await Parent.create(obj);

        assert.ok(false);
      } catch (error) {
        assert.ok(error);
        assert.ok(/ValidationError/.test(error.toString()));
      }
    });

    it('handles virtuals with dots correctly (gh-3618)', function() {
      const testSchema = new Schema({ nested: { type: Object, default: {} } });
      testSchema.virtual('nested.test').get(function() {
        return true;
      });

      const Test = db.model('Test', testSchema);

      const test = new Test();

      let doc = test.toObject({ getters: true, virtuals: true });
      delete doc._id;
      delete doc.id;
      assert.deepEqual(doc, { nested: { test: true } });

      doc = test.toObject({ getters: false, virtuals: true });
      delete doc._id;
      delete doc.id;
      assert.deepEqual(doc, { nested: { test: true } });
    });

    it('handles pushing with numeric keys (gh-3623)', async function() {
      const schema = new Schema({
        array: [{
          1: {
            date: Date
          },
          2: {
            date: Date
          },
          3: {
            date: Date
          }
        }]
      });

      const MyModel = db.model('Test', schema);

      const doc = { array: [{ 2: {} }] };
      await MyModel.collection.insertOne(doc);

      const foundDoc = await MyModel.findOne({ _id: doc._id });

      foundDoc.array.push({ 2: {} });
      await foundDoc.save();
    });

    it('handles 0 for numeric subdoc ids (gh-3776)', async function() {
      const personSchema = new Schema({
        _id: Number,
        name: String,
        age: Number,
        friends: [{ type: Number, ref: 'Person' }]
      });

      const Person = db.model('Person', personSchema);


      const people = await Person.create([
        { _id: 0, name: 'Alice' },
        { _id: 1, name: 'Bob' }
      ]);

      const alice = people[0];
      alice.friends.push(people[1]);

      // Should not throw
      await alice.save();
    });

    it('handles conflicting names (gh-3867)', function() {
      const testSchema = new Schema({
        name: {
          type: String,
          required: true
        },
        things: [{
          name: {
            type: String,
            required: true
          }
        }]
      });

      const M = db.model('Test', testSchema);

      const doc = M({
        things: [{}]
      });

      const fields = Object.keys(doc.validateSync().errors).sort();
      assert.deepEqual(fields, ['name', 'things.0.name']);
    });

    it('populate with lean (gh-3873)', async function() {
      const companySchema = new mongoose.Schema({
        name: String,
        description: String,
        userCnt: { type: Number, default: 0, select: false }
      });

      const userSchema = new mongoose.Schema({
        name: String,
        company: { type: mongoose.Schema.Types.ObjectId, ref: 'Company' }
      });

      const Company = db.model('Company', companySchema);
      const User = db.model('User', userSchema);

      const company = new Company({ name: 'IniTech', userCnt: 1 });
      const user = new User({ name: 'Peter', company: company._id });

      await company.save();

      await user.save();

      const pop = { path: 'company', select: 'name', options: { lean: true } };
      const docs = await User.find({}).populate(pop).exec();

      assert.equal(docs.length, 1);
      assert.strictEqual(docs[0].company.userCnt, undefined);
    });

    it('init single nested subdoc with select (gh-3880)', async function() {
      const childSchema = new mongoose.Schema({
        name: { type: String },
        friends: [{ type: String }]
      });

      const parentSchema = new mongoose.Schema({
        name: { type: String },
        child: childSchema
      });

      const Parent = db.model('Parent', parentSchema);
      const p = new Parent({
        name: 'Mufasa',
        child: {
          name: 'Simba',
          friends: ['Pumbaa', 'Timon', 'Nala']
        }
      });

      await p.save();

      const fields = 'name child.name';
      const doc = await Parent.findById(p._id).select(fields).exec();

      assert.strictEqual(doc.child.friends, void 0);
    });

    it('single nested subdoc isModified() (gh-3910)', async function() {
      let called = 0;

      const ChildSchema = new Schema({
        name: String
      });

      ChildSchema.pre('save', function(next) {
        assert.ok(this.isModified('name'));
        ++called;
        next();
      });

      const ParentSchema = new Schema({
        name: String,
        child: ChildSchema
      });

      const Parent = db.model('Parent', ParentSchema);

      const p = new Parent({
        name: 'Darth Vader',
        child: {
          name: 'Luke Skywalker'
        }
      });

      await p.save();

      assert.strictEqual(called, 1);
    });

    it('pre and post as schema keys (gh-3902)', async function() {
      const schema = new mongoose.Schema({
        pre: String,
        post: String
      }, { versionKey: false });

      const MyModel = db.model('Test', schema);

      const doc = await MyModel.create({ pre: 'test', post: 'test' });

      assert.deepEqual(
        utils.omit(doc.toObject(), '_id'),
        { pre: 'test', post: 'test' }
      );
    });

    it('manual population and isNew (gh-3982)', async function() {
      const NestedModelSchema = new mongoose.Schema({
        field: String
      });

      const NestedModel = db.model('Test', NestedModelSchema);

      const ModelSchema = new mongoose.Schema({
        field: String,
        array: [{
          type: mongoose.Schema.ObjectId,
          ref: 'Test',
          required: true
        }]
      });

      const Model = db.model('Test1', ModelSchema);

      const nestedModel = new NestedModel({
        field: 'nestedModel'
      });

      await nestedModel.save();

      const doc = await Model.create({ array: [nestedModel._id] });

      const foundDoc = await Model.findById(doc._id).populate('array').exec();

      foundDoc.array.push(nestedModel);
      assert.strictEqual(foundDoc.isNew, false);
      assert.strictEqual(foundDoc.array[0].isNew, false);
      assert.strictEqual(foundDoc.array[1].isNew, false);
      assert.strictEqual(nestedModel.isNew, false);
    });

    it('manual population with refPath (gh-7070)', async function() {
      const ChildModelSchema = new mongoose.Schema({
        name: String
      });

      const ChildModel = db.model('Child', ChildModelSchema);

      const ParentModelSchema = new mongoose.Schema({
        model: String,
        childId: { type: mongoose.ObjectId, refPath: 'model' },
        otherId: mongoose.ObjectId
      });

      const ParentModel = db.model('Parent', ParentModelSchema);


      const child = await ChildModel.create({ name: 'test' });

      let parent = await ParentModel.create({
        model: 'Child',
        childId: child._id
      });

      parent = await ParentModel.findOne();

      parent.childId = child;
      parent.otherId = child;

      assert.equal(parent.childId.name, 'test');
      assert.ok(parent.otherId instanceof mongoose.Types.ObjectId);
    });

    it('doesnt skipId for single nested subdocs (gh-4008)', async function() {
      const childSchema = new Schema({
        name: String
      });

      const parentSchema = new Schema({
        child: childSchema
      });

      const Parent = db.model('Parent', parentSchema);

      const doc = await Parent.create({ child: { name: 'My child' } });

      const foundDoc = await Parent.collection.findOne({ _id: doc._id });
      assert.ok(foundDoc.child._id);
    });

    it('single embedded docs with $near (gh-4014)', async function() {
      const schema = new mongoose.Schema({
        placeName: String
      });

      const geoSchema = new mongoose.Schema({
        type: {
          type: String,
          enum: 'Point',
          default: 'Point'
        },
        coordinates: {
          type: [Number],
          default: [0, 0]
        }
      });

      schema.add({ geo: geoSchema });
      schema.index({ geo: '2dsphere' });

      const MyModel = db.model('Test', schema);
      await MyModel.init();

      await MyModel.
        where('geo').near({ center: [50, 50], spherical: true }).
        exec();
    });

    it('skip validation if required returns false (gh-4094)', function() {
      const schema = new Schema({
        div: {
          type: Number,
          required: function() { return false; },
          validate: function(v) { return !!v; }
        }
      });
      const Model = db.model('Test', schema);
      const m = new Model();
      assert.ifError(m.validateSync());
    });

    it('ability to overwrite array default (gh-4109)', async function() {
      const schema = new Schema({
        names: {
          type: [String],
          default: void 0
        }
      });

      const Model = db.model('Test', schema);
      const m = new Model();
      assert.ok(!m.names);
      await m.save();

      const doc = await Model.collection.findOne({ _id: m._id });

      assert.ok(!('names' in doc));
    });

    it('validation works when setting array index (gh-3816)', async function() {
      const mySchema = new mongoose.Schema({
        items: [
          { month: Number, date: Date }
        ]
      });

      const Test = db.model('test', mySchema);

      const a = [
        { month: 0, date: new Date() },
        { month: 1, date: new Date() }
      ];
      const doc = await Test.create({ items: a });

      const foundDoc = await Test.findById(doc._id).exec();

      assert.ok(foundDoc);
      foundDoc.items[0] = {
        month: 5,
        date: new Date()
      };
      foundDoc.markModified('items');

      // Should not throw
      await foundDoc.save();
    });

    it('validateSync works when setting array index nested (gh-5389)', async function() {
      const childSchema = new mongoose.Schema({
        _id: false,
        name: String,
        age: Number
      });

      const schema = new mongoose.Schema({
        name: String,
        children: [childSchema]
      });

      const Model = db.model('Test', schema);

      const doc = await Model.create({
        name: 'test',
        children: [
          { name: 'test-child', age: 24 }
        ]
      });

      const foundDoc = await Model.findById(doc._id);

      foundDoc.children[0] = { name: 'updated-child', age: 53 };
      const errors = foundDoc.validateSync();
      assert.ok(!errors);
    });

    it('single embedded with defaults have $parent (gh-4115)', function() {
      const ChildSchema = new Schema({
        name: {
          type: String,
          default: 'child'
        }
      });

      const ParentSchema = new Schema({
        child: {
          type: ChildSchema,
          default: {}
        }
      });

      const Parent = db.model('Parent', ParentSchema);

      const p = new Parent();
      assert.equal(p.child.$parent(), p);
    });

    it('removing parent doc calls deleteOne hooks on subdocs (gh-2348) (gh-4566)', async function() {
      const ChildSchema = new Schema({
        name: String
      });

      const called = {};
      ChildSchema.pre('deleteOne', { document: true, query: false }, function(next) {
        called[this.name] = true;
        next();
      });

      const ParentSchema = new Schema({
        children: [ChildSchema],
        child: ChildSchema
      });

      const Parent = db.model('Parent', ParentSchema);

      const doc = await Parent.create({
        children: [{ name: 'Jacen' }, { name: 'Jaina' }],
        child: { name: 'Anakin' }
      });

      await doc.deleteOne();

      assert.deepEqual(called, {
        Jacen: true,
        Jaina: true,
        Anakin: true
      });

      const arr = doc.children.toObject().map(function(v) { return v.name; });
      assert.deepEqual(arr, ['Jacen', 'Jaina']);
      assert.equal(doc.child.name, 'Anakin');
    });

    it('strings of length 12 are valid oids (gh-3365)', async function() {
      const schema = new Schema({ myId: mongoose.Schema.Types.ObjectId });
      const M = db.model('Test', schema);
      const doc = new M({ myId: 'blablablabla' });
      await doc.validate();
    });

    it('set() empty obj unmodifies subpaths (gh-4182)', async function() {
      const omeletteSchema = new Schema({
        topping: {
          meat: {
            type: String,
            enum: ['bacon', 'sausage']
          },
          cheese: Boolean
        }
      });
      const Omelette = db.model('Test', omeletteSchema);
      const doc = new Omelette({
        topping: {
          meat: 'bacon',
          cheese: true
        }
      });
      doc.topping = {};
      await doc.save();
      assert.strictEqual(doc.topping.meat, void 0);
    });

    it('clears subpaths when removing single nested (gh-4216)', async function() {
      const RecurrenceSchema = new Schema({
        frequency: Number,
        interval: {
          type: String,
          enum: ['days', 'weeks', 'months', 'years']
        }
      }, { _id: false });

      const EventSchema = new Schema({
        name: {
          type: String,
          trim: true
        },
        recurrence: RecurrenceSchema
      });

      const Event = db.model('Test', EventSchema);
      const ev = new Event({
        name: 'test',
        recurrence: { frequency: 2, interval: 'days' }
      });
      ev.recurrence = null;
      await ev.save();
    });

    it('setting path to empty object works (gh-4218)', async function() {
      const schema = new Schema({
        object: {
          nested: {
            field1: { type: Number, default: 1 }
          }
        }
      });

      const MyModel = db.model('Test', schema);


      let doc = await MyModel.create({});
      doc.object.nested = {};
      await doc.save();
      doc = await MyModel.collection.findOne({ _id: doc._id });
      assert.deepEqual(doc.object.nested, {});
    });

    it('setting path to object with strict and no paths in the schema (gh-6436) (gh-4218)', async function() {
      const schema = new Schema({
        object: {
          nested: {
            field1: { type: Number, default: 1 }
          }
        }
      });

      const MyModel = db.model('Test', schema);


      let doc = await MyModel.create({});
      doc.object.nested = { field2: 'foo' }; // `field2` not in the schema
      await doc.save();
      doc = await MyModel.collection.findOne({ _id: doc._id });
      assert.deepEqual(doc.object.nested, {});
    });

    it('minimize + empty object (gh-4337)', function() {
      const SomeModelSchema = new mongoose.Schema(
        {},
        { minimize: false }
      );

      const SomeModel = db.model('Test', SomeModelSchema);

      assert.doesNotThrow(function() {
        new SomeModel({});
      });
    });

    it('directModifiedPaths() (gh-7373)', async function() {
      const schema = new Schema({ foo: String, nested: { bar: String } });
      const Model = db.model('Test', schema);


      await Model.create({ foo: 'original', nested: { bar: 'original' } });

      const doc = await Model.findOne();
      doc.nested.bar = 'modified';

      assert.deepEqual(doc.directModifiedPaths(), ['nested.bar']);
      assert.deepEqual(doc.modifiedPaths().sort(), ['nested', 'nested.bar']);
    });

    describe('modifiedPaths', function() {
      it('doesnt markModified child paths if parent is modified (gh-4224)', async function() {
        const childSchema = new Schema({
          name: String
        });
        const parentSchema = new Schema({
          child: childSchema
        });

        const Parent = db.model('Test', parentSchema);
        const doc = await Parent.create({ child: { name: 'Jacen' } });

        doc.child = { name: 'Jaina' };
        doc.child.name = 'Anakin';
        assert.deepEqual(doc.modifiedPaths(), ['child']);
        assert.ok(doc.isModified('child.name'));
      });

      it('includeChildren option (gh-6134)', function() {
        const personSchema = new mongoose.Schema({
          name: { type: String },
          colors: {
            primary: {
              type: String,
              default: 'white',
              enum: ['blue', 'green', 'red', 'purple', 'yellow']
            }
          }
        });

        const Person = db.model('Person', personSchema);

        const luke = new Person({
          name: 'Luke',
          colors: {
            primary: 'blue'
          }
        });
        assert.deepEqual(luke.modifiedPaths(), ['name', 'colors']);

        const obiwan = new Person({ name: 'Obi-Wan' });
        obiwan.colors.primary = 'blue';
        assert.deepEqual(obiwan.modifiedPaths(), ['name', 'colors', 'colors.primary']);

        const anakin = new Person({ name: 'Anakin' });
        anakin.colors = { primary: 'blue' };
        assert.deepEqual(anakin.modifiedPaths({ includeChildren: true }), ['name', 'colors', 'colors.primary']);
      });

      it('includeChildren option with arrays (gh-5904)', function() {
        const teamSchema = new mongoose.Schema({
          name: String,
          colors: {
            primary: {
              type: String,
              enum: ['blue', 'green', 'red', 'purple', 'yellow', 'white', 'black']
            }
          },
          members: [{
            name: String
          }]
        });

        const Team = db.model('Team', teamSchema);

        const jedis = new Team({
          name: 'Jedis',
          colors: {
            primary: 'blue'
          },
          members: [{ name: 'luke' }]
        });

        const paths = jedis.modifiedPaths({ includeChildren: true });
        assert.deepEqual(paths, [
          'name',
          'colors',
          'colors.primary',
          'members',
          'members.0',
          'members.0.name'
        ]);
      });

      it('1 level down nested paths get marked modified on initial set (gh-7313) (gh-6944)', function() {
        const testSchema = new Schema({
          name: {
            first: String,
            last: String
          },
          relatives: {
            aunt: {
              name: String
            },
            uncle: {
              name: String
            }
          }
        });
        const M = db.model('Test', testSchema);

        const doc = new M({
          name: { first: 'A', last: 'B' },
          relatives: {
            aunt: { name: 'foo' },
            uncle: { name: 'bar' }
          }
        });

        assert.ok(doc.modifiedPaths().indexOf('name') !== -1);
        assert.ok(doc.modifiedPaths().indexOf('relatives') !== -1);
        assert.ok(doc.modifiedPaths({ includeChildren: true }).indexOf('name.first') !== -1);
        assert.ok(doc.modifiedPaths({ includeChildren: true }).indexOf('name.last') !== -1);
        assert.ok(doc.modifiedPaths({ includeChildren: true }).indexOf('relatives.aunt') !== -1);
        assert.ok(doc.modifiedPaths({ includeChildren: true }).indexOf('relatives.uncle') !== -1);

        return Promise.resolve();
      });
    });

    it('single nested isNew (gh-4369)', async function() {
      const childSchema = new Schema({
        name: String
      });
      const parentSchema = new Schema({
        child: childSchema
      });

      const Parent = db.model('Test', parentSchema);
      let called = 0;

      const doc = new Parent({ child: { name: 'Jacen' } });
      doc.child.on('isNew', function(val) {
        assert.ok(!val);
        assert.ok(!doc.child.isNew);
        ++called;
      });

      const savedDoc = await doc.save();
      assert.ok(!savedDoc.child.isNew);
      assert.equal(called, 1);
    });

    it('deep default array values (gh-4540)', function() {
      const schema = new Schema({
        arr: [{
          test: {
            type: Array,
            default: ['test']
          }
        }]
      });
      assert.doesNotThrow(function() {
        db.model('Test', schema);
      });
    });

    it('default values with subdoc array (gh-4390)', async function() {
      const childSchema = new Schema({
        name: String
      });
      const parentSchema = new Schema({
        child: [childSchema]
      });

      parentSchema.path('child').default([{ name: 'test' }]);

      const Parent = db.model('Parent', parentSchema);

      const doc = await Parent.create({});
      const arr = doc.toObject().child.map(function(doc) {
        assert.ok(doc._id);
        delete doc._id;
        return doc;
      });
      assert.deepEqual(arr, [{ name: 'test' }]);
    });

    it('handles invalid dates (gh-4404)', async function() {
      const testSchema = new Schema({
        date: Date
      });

      const Test = db.model('Test', testSchema);

      try {
        await Test.create({ date: new Date('invalid date') });

        assert.ok(false);
      } catch (error) {
        assert.ok(error);
        assert.equal(error.errors['date'].name, 'CastError');
      }
    });

    it('setting array subpath (gh-4472)', function() {
      const ChildSchema = new mongoose.Schema({
        name: String,
        age: Number
      }, { _id: false });

      const ParentSchema = new mongoose.Schema({
        data: {
          children: [ChildSchema]
        }
      });

      const Parent = db.model('Parent', ParentSchema);

      const p = new Parent();
      p.set('data.children.0', {
        name: 'Bob',
        age: 900
      });

      assert.deepEqual(p.toObject().data.children, [{ name: 'Bob', age: 900 }]);
    });

    it('ignore paths (gh-4480)', async function() {
      const TestSchema = new Schema({
        name: { type: String, required: true }
      });

      const Test = db.model('Parent', TestSchema);


      await Test.create({ name: 'val' });

      let doc = await Test.findOne();

      doc.name = null;
      doc.$ignore('name');

      await doc.save();

      doc = await Test.findById(doc._id);

      assert.equal(doc.name, 'val');
    });

    it('ignore subdocs paths (gh-4480) (gh-6152)', async function() {
      const childSchema = new Schema({
        name: { type: String, required: true }
      });
      const testSchema = new Schema({
        child: childSchema,
        children: [childSchema]
      });

      const Test = db.model('Test', testSchema);


      await Test.create({
        child: { name: 'testSingle' },
        children: [{ name: 'testArr' }]
      });

      let doc = await Test.findOne();
      doc.child.name = null;
      doc.child.$ignore('name');

      await doc.save();

      doc = await Test.findById(doc._id);

      assert.equal(doc.child.name, 'testSingle');

      doc.children[0].name = null;
      doc.children[0].$ignore('name');

      await doc.save();

      doc = await Test.findById(doc._id);

      assert.equal(doc.children[0].name, 'testArr');
    });

    it('composite _ids (gh-4542)', function(done) {
      const schema = new Schema({
        _id: {
          key1: String,
          key2: String
        },
        content: String
      });

      const Model = db.model('Test', schema);

      const object = new Model();
      object._id = { key1: 'foo', key2: 'bar' };
      object.save().
        then(function(obj) {
          obj.content = 'Hello';
          return obj.save();
        }).
        then(function(obj) {
          return Model.findOne({ _id: obj._id });
        }).
        then(function(obj) {
          assert.equal(obj.content, 'Hello');
          done();
        }).
        catch(done);
    });

    it('validateSync with undefined and conditional required (gh-4607)', function() {
      const schema = new mongoose.Schema({
        type: mongoose.SchemaTypes.Number,
        conditional: {
          type: mongoose.SchemaTypes.String,
          required: function() {
            return this.type === 1;
          },
          maxlength: 128
        }
      });

      const Model = db.model('Test', schema);

      assert.doesNotThrow(function() {
        new Model({
          type: 2,
          conditional: void 0
        }).validateSync();
      });
    });

    it('conditional required on single nested (gh-4663)', function() {
      const childSchema = new Schema({
        name: String
      });
      const schema = new Schema({
        child: {
          type: childSchema,
          required: function() {
            assert.equal(this.child.name, 'test');
          }
        }
      });

      const M = db.model('Test', schema);

      const err = new M({ child: { name: 'test' } }).validateSync();
      assert.ifError(err);
    });

    it('setting full path under single nested schema works (gh-4578) (gh-4528)', async function() {
      const ChildSchema = new mongoose.Schema({
        age: Number
      });

      const ParentSchema = new mongoose.Schema({
        age: Number,
        family: {
          child: ChildSchema
        }
      });

      const M = db.model('Test', ParentSchema);

      const doc = await M.create({ age: 45 });
      assert.ok(!doc.family.child);
      doc.set('family.child.age', 15);
      assert.ok(doc.family.child.schema);
      assert.ok(doc.isModified('family.child'));
      assert.ok(doc.isModified('family.child.age'));
      assert.equal(doc.family.child.toObject().age, 15);
    });

    it('setting a nested path retains nested modified paths (gh-5206)', async function() {
      const testSchema = new mongoose.Schema({
        name: String,
        surnames: {
          docarray: [{ name: String }]
        }
      });

      const Cat = db.model('Cat', testSchema);

      const kitty = new Cat({
        name: 'Test',
        surnames: {
          docarray: [{ name: 'test1' }, { name: 'test2' }]
        }
      });

      await kitty.save();

      kitty.surnames = {
        docarray: [{ name: 'test1' }, { name: 'test2' }, { name: 'test3' }]
      };

      assert.deepEqual(
        kitty.modifiedPaths(),
        ['surnames', 'surnames.docarray']
      );
    });

    it('toObject() does not depopulate top level (gh-3057)', function() {
      const Cat = db.model('Cat', { name: String });
      const Human = db.model('Person', {
        name: String,
        petCat: { type: mongoose.Schema.Types.ObjectId, ref: 'Cat' }
      });

      const kitty = new Cat({ name: 'Zildjian' });
      const person = new Human({ name: 'Val', petCat: kitty });

      assert.equal(kitty.toObject({ depopulate: true }).name, 'Zildjian');
      assert.ok(!person.toObject({ depopulate: true }).petCat.name);
    });

    it('toObject() respects schema-level depopulate (gh-6313)', function() {
      const personSchema = Schema({
        name: String,
        car: {
          type: Schema.Types.ObjectId,
          ref: 'Car'
        }
      });

      personSchema.set('toObject', {
        depopulate: true
      });

      const carSchema = Schema({
        name: String
      });

      const Car = db.model('Car', carSchema);
      const Person = db.model('Person', personSchema);

      const car = new Car({
        name: 'Ford'
      });

      const person = new Person({
        name: 'John',
        car: car
      });

      assert.equal(person.toObject().car.toHexString(), car._id.toHexString());
    });

    it('single nested doc conditional required (gh-4654)', async function() {
      const ProfileSchema = new Schema({
        firstName: String,
        lastName: String
      });

      function validator() {
        assert.equal(this.email, 'test');
        return true;
      }

      const UserSchema = new Schema({
        email: String,
        profile: {
          type: ProfileSchema,
          required: [validator, 'profile required']
        }
      });

      const User = db.model('User', UserSchema);
      try {
        await User.create({ email: 'test' });

        assert.ok(false);
      } catch (error) {
        assert.equal(error.errors['profile'].message, 'profile required');
      }
    });

    it('handles setting single nested schema to equal value (gh-4676)', async function() {
      const companySchema = new mongoose.Schema({
        _id: false,
        name: String,
        description: String
      });

      const userSchema = new mongoose.Schema({
        name: String,
        company: companySchema
      });

      const User = db.model('User', userSchema);

      const user = new User({ company: { name: 'Test' } });
      await user.save();
      user.company.description = 'test';
      assert.ok(user.isModified('company'));
      user.company = user.company;
      assert.ok(user.isModified('company'));
    });

    it('handles setting single nested doc to null after setting (gh-4766)', function(done) {
      const EntitySchema = new Schema({
        company: {
          type: String,
          required: true
        },
        name: {
          type: String,
          required: false
        },
        email: {
          type: String,
          required: false
        }
      }, { _id: false, id: false });

      const ShipmentSchema = new Schema({
        entity: {
          shipper: {
            type: EntitySchema,
            required: false
          },
          manufacturer: {
            type: EntitySchema,
            required: false
          }
        }
      });

      const Shipment = db.model('Test', ShipmentSchema);
      const doc = new Shipment({
        entity: {
          shipper: null,
          manufacturer: {
            company: 'test',
            name: 'test',
            email: 'test@email'
          }
        }
      });

      doc.save().
        then(function() { return Shipment.findById(doc._id); }).
        then(function(shipment) {
          shipment.entity = shipment.entity;
          shipment.entity.manufacturer = null;
          return shipment.save();
        }).
        then(function() {
          done();
        }).
        catch(done);
    });

    it('buffers with subtypes as ids (gh-4506)', function(done) {
      const uuid = require('uuid');

      const UserSchema = new mongoose.Schema({
        _id: {
          type: Buffer,
          default: function() {
            return mongoose.Types.Buffer(uuid.parse(uuid.v4())).toObject(4);
          },
          required: true
        },
        email: {
          type: String,
          lowercase: true,
          required: true
        },
        name: String
      });

      const User = db.model('User', UserSchema);

      const user = new User({
        email: 'me@email.com',
        name: 'My name'
      });

      user.save().
        then(function() {
          return User.findOne({ email: 'me@email.com' });
        }).
        then(function(user) {
          user.name = 'other';
          return user.save();
        }).
        then(function() {
          return User.findOne({ email: 'me@email.com' });
        }).
        then(function(doc) {
          assert.equal(doc.name, 'other');
          done();
        }).
        catch(done);
    });

    it('embedded docs dont mark parent as invalid (gh-4681)', async() => {
      const NestedSchema = new mongoose.Schema({
        nestedName: { type: String, required: true },
        createdAt: { type: Date, required: true }
      });
      const RootSchema = new mongoose.Schema({
        rootName: String,
        nested: { type: [NestedSchema] }
      });

      const Root = db.model('Test', RootSchema);
      const root = new Root({ rootName: 'root', nested: [{ }] });
      try {
        await root.save();

        assert.ok(false);
      } catch (error) {
        assert.ok(error);
        assert.deepEqual(Object.keys(error.errors).sort(),
          ['nested.0.createdAt', 'nested.0.nestedName']);
      }
    });

    it('should depopulate the shard key when saving (gh-4658)', function(done) {
      const ChildSchema = new mongoose.Schema({
        name: String
      });

      const ChildModel = db.model('Child', ChildSchema);

      const ParentSchema = new mongoose.Schema({
        name: String,
        child: { type: Schema.Types.ObjectId, ref: 'Child' }
      }, { shardKey: { child: 1, _id: 1 } });

      const ParentModel = db.model('Parent', ParentSchema);

      ChildModel.create({ name: 'Luke' }).
        then(function(child) {
          const p = new ParentModel({ name: 'Vader' });
          p.child = child;
          return p.save();
        }).
        then(function(p) {
          p.name = 'Anakin';
          return p.save();
        }).
        then(function(p) {
          return ParentModel.findById(p);
        }).
        then(function(doc) {
          assert.equal(doc.name, 'Anakin');
          done();
        }).
        catch(done);
    });

    it('handles setting virtual subpaths (gh-4716)', function() {
      const childSchema = new Schema({
        name: { type: String, default: 'John' },
        favorites: {
          color: {
            type: String,
            default: 'Blue'
          }
        }
      });

      const parentSchema = new Schema({
        name: { type: String },
        children: {
          type: [childSchema],
          default: [{}]
        }
      });

      parentSchema.virtual('favorites').set(function(v) {
        return this.children[0].set('favorites', v);
      }).get(function() {
        return this.children[0].get('favorites');
      });

      const Parent = db.model('Parent', parentSchema);
      const p = new Parent({ name: 'Anakin' });
      p.set('children.0.name', 'Leah');
      p.set('favorites.color', 'Red');
      assert.equal(p.children[0].favorites.color, 'Red');
    });

    it('handles selected nested elements with defaults (gh-4739) (gh-11376)', async function() {
      const userSchema = new Schema({
        preferences: {
          sleep: { type: Boolean, default: false },
          test: { type: Boolean, default: true }
        },
        arr: [{ test: Number, test2: Number }],
        name: String
      });

      const User = db.model('User', userSchema);

      let user = { name: 'test' };
      await User.collection.insertOne(user);
      user = await User.findById(user, { 'preferences.sleep': 1, name: 1 });
      assert.strictEqual(user.preferences.sleep, false);
      assert.ok(!user.preferences.test);

      user = await User.findById(user, { 'arr.test': 1 });
      assert.strictEqual(user.name, undefined);
      assert.strictEqual(user.toObject().preferences, undefined);
      assert.deepEqual(user.toObject().arr, []);
    });

    it('handles mark valid in subdocs correctly (gh-4778)', function() {
      const SubSchema = new mongoose.Schema({
        field: {
          nestedField: {
            type: mongoose.Schema.ObjectId,
            required: false
          }
        }
      }, { _id: false, id: false });

      const Model2Schema = new mongoose.Schema({
        sub: {
          type: SubSchema,
          required: false
        }
      });
      const Model2 = db.model('Test', Model2Schema);

      const doc = new Model2({
        sub: {}
      });

      doc.sub.field.nestedField = { };
      doc.sub.field.nestedField = '574b69d0d9daf106aaa62974';
      assert.ok(!doc.validateSync());
    });

    it('timestamps set to false works (gh-7074)', async function() {
      const schema = new Schema({ name: String }, { timestamps: false });
      const Test = db.model('Test', schema);

      const doc = await Test.create({ name: 'test' });
      assert.strictEqual(doc.updatedAt, undefined);
      assert.strictEqual(doc.createdAt, undefined);
    });

    it('timestamps with nested paths (gh-5051)', async function() {
      const schema = new Schema({ props: {} }, {
        timestamps: {
          createdAt: 'props.createdAt',
          updatedAt: 'props.updatedAt'
        }
      });

      const M = db.model('Test', schema);
      const now = Date.now();
      const doc = await M.create({});
      assert.ok(doc.props.createdAt);
      assert.ok(doc.props.createdAt instanceof Date);
      assert.ok(doc.props.createdAt.valueOf() >= now);
      assert.ok(doc.props.updatedAt);
      assert.ok(doc.props.updatedAt instanceof Date);
      assert.ok(doc.props.updatedAt.valueOf() >= now);
    });

    it('Declaring defaults in your schema with timestamps defined (gh-6024)', function() {
      const schemaDefinition = {
        name: String,
        misc: {
          hometown: String,
          isAlive: { type: Boolean, default: true }
        }
      };

      const schemaWithTimestamps = new Schema(schemaDefinition, { timestamps: { createdAt: 'misc.createdAt' } });
      const PersonWithTimestamps = db.model('Person', schemaWithTimestamps);
      const dude = new PersonWithTimestamps({ name: 'Keanu', misc: { hometown: 'Beirut' } });
      assert.equal(dude.misc.isAlive, true);
    });

    it('supports $where in pre save hook (gh-4004)', function(done) {
      const schema = new Schema({
        name: String
      }, { timestamps: true, versionKey: null });

      schema.pre('save', function(next) {
        this.$where = { updatedAt: this.updatedAt };
        next();
      });

      schema.post('save', function(error, res, next) {
        assert.ok(error instanceof MongooseError.DocumentNotFoundError);
        assert.ok(error.message.indexOf('Test') !== -1, error.message);

        error = new Error('Somebody else updated the document!');
        next(error);
      });

      const MyModel = db.model('Test', schema);

      MyModel.create({ name: 'test' }).
        then(function() {
          return Promise.all([
            MyModel.findOne(),
            MyModel.findOne()
          ]);
        }).
        then(function(docs) {
          docs[0].name = 'test2';
          return Promise.all([
            docs[0].save(),
            Promise.resolve(docs[1])
          ]);
        }).
        then(function(docs) {
          docs[1].name = 'test3';
          return docs[1].save();
        }).
        then(function() {
          done(new Error('Should not get here'));
        }).
        catch(function(error) {
          assert.equal(error.message, 'Somebody else updated the document!');
          done();
        });
    });

    it('toObject() with buffer and minimize (gh-4800)', function(done) {
      const TestSchema = new mongoose.Schema({ buf: Buffer }, {
        toObject: {
          virtuals: true,
          getters: true
        }
      });

      const Test = db.model('Test', TestSchema);

      Test.create({ buf: Buffer.from('abcd') }).
        then(function(doc) {
          return Test.findById(doc._id);
        }).
        then(function(doc) {
          assert.doesNotThrow(function() {
            require('util').inspect(doc);
          });
          done();
        }).
        catch(done);
    });

    it('buffer subtype prop (gh-5530)', function() {
      const TestSchema = new mongoose.Schema({
        uuid: {
          type: Buffer,
          subtype: 4
        }
      });

      const Test = db.model('Test', TestSchema);

      const doc = new Test({ uuid: 'test1' });
      assert.equal(doc.uuid._subtype, 4);
    });

    it('runs validate hooks on single nested subdocs if not directly modified (gh-3884)', function(done) {
      const childSchema = new Schema({
        name: { type: String },
        friends: [{ type: String }]
      });
      let count = 0;

      childSchema.pre('validate', function(next) {
        ++count;
        next();
      });

      const parentSchema = new Schema({
        name: { type: String },
        child: childSchema
      });

      const Parent = db.model('Parent', parentSchema);

      const p = new Parent({
        name: 'Mufasa',
        child: {
          name: 'Simba',
          friends: ['Pumbaa', 'Timon', 'Nala']
        }
      });

      p.save().
        then(function(p) {
          assert.equal(count, 1);
          p.child.friends.push('Rafiki');
          return p.save();
        }).
        then(function() {
          assert.equal(count, 2);
          done();
        }).
        catch(done);
    });

    it('runs validate hooks on arrays subdocs if not directly modified (gh-5861)', function(done) {
      const childSchema = new Schema({
        name: { type: String },
        friends: [{ type: String }]
      });
      let count = 0;

      childSchema.pre('validate', function(next) {
        ++count;
        next();
      });

      const parentSchema = new Schema({
        name: { type: String },
        children: [childSchema]
      });

      const Parent = db.model('Parent', parentSchema);

      const p = new Parent({
        name: 'Mufasa',
        children: [{
          name: 'Simba',
          friends: ['Pumbaa', 'Timon', 'Nala']
        }]
      });

      p.save().
        then(function(p) {
          assert.equal(count, 1);
          p.children[0].friends.push('Rafiki');
          return p.save();
        }).
        then(function() {
          assert.equal(count, 2);
          done();
        }).
        catch(done);
    });

    it('does not run schema type validator on single nested if not direct modified (gh-5885)', async function() {
      let childValidateCalls = 0;
      const childSchema = new Schema({
        name: String,
        otherProp: {
          type: String,
          validate: () => {
            ++childValidateCalls;
            return true;
          }
        }
      });

      let validateCalls = 0;
      const parentSchema = new Schema({
        child: {
          type: childSchema,
          validate: () => {
            ++validateCalls;
            return true;
          }
        }
      });


      const Parent = db.model('Parent', parentSchema);

      const doc = await Parent.create({
        child: {
          name: 'test',
          otherProp: 'test'
        }
      });

      assert.equal(childValidateCalls, 1);
      assert.equal(validateCalls, 1);
      childValidateCalls = 0;
      validateCalls = 0;

      doc.set('child.name', 'test2');
      await doc.validate();

      assert.equal(childValidateCalls, 0);
      assert.equal(validateCalls, 0);
    });

    it('runs schema type validator on single nested if parent has default (gh-7493)', function() {
      const childSchema = new Schema({
        test: String
      });
      const parentSchema = new Schema({
        child: {
          type: childSchema,
          default: {},
          validate: () => false
        }
      });
      const Parent = db.model('Test', parentSchema);

      const parentDoc = new Parent({});

      parentDoc.child.test = 'foo';

      const err = parentDoc.validateSync();
      assert.ok(err);
      assert.ok(err.errors['child']);
      return Promise.resolve();
    });

    it('does not overwrite when setting nested (gh-4793)', function() {
      const grandchildSchema = new mongoose.Schema();
      grandchildSchema.method({
        foo: function() { return 'bar'; }
      });
      const Grandchild = db.model('Test', grandchildSchema);

      const childSchema = new mongoose.Schema({
        grandchild: grandchildSchema
      });
      const Child = db.model('Child', childSchema);

      const parentSchema = new mongoose.Schema({
        children: [childSchema]
      });
      const Parent = db.model('Parent', parentSchema);

      const grandchild = new Grandchild();
      const child = new Child({ grandchild: grandchild });

      assert.equal(child.grandchild.foo(), 'bar');

      const p = new Parent({ children: [child] });

      assert.equal(child.grandchild.foo(), 'bar');
      assert.equal(p.children[0].grandchild.foo(), 'bar');
    });

    it('hooks/middleware for custom methods (gh-6385) (gh-7456)', async function() {
      const mySchema = new Schema({
        name: String
      });

      mySchema.methods.foo = function(cb) {
        return cb(null, this.name);
      };
      mySchema.methods.bar = function() {
        return this.name;
      };
      mySchema.methods.baz = function(arg) {
        return Promise.resolve(arg);
      };

      let preFoo = 0;
      let postFoo = 0;
      mySchema.pre('foo', function() {
        ++preFoo;
      });
      mySchema.post('foo', function() {
        ++postFoo;
      });

      let preBaz = 0;
      let postBaz = 0;
      mySchema.pre('baz', function() {
        ++preBaz;
      });
      mySchema.post('baz', function() {
        ++postBaz;
      });

      const MyModel = db.model('Test', mySchema);


      const doc = new MyModel({ name: 'test' });

      assert.equal(doc.bar(), 'test');

      assert.equal(preFoo, 0);
      assert.equal(postFoo, 0);

      const fooResult = await doc.foo();
      assert.equal(fooResult, 'test');
      assert.equal(preFoo, 1);
      assert.equal(postFoo, 1);

      assert.equal(preBaz, 0);
      assert.equal(postBaz, 0);

      assert.equal(await doc.baz('foobar'), 'foobar');
      assert.equal(preBaz, 1);
      assert.equal(preBaz, 1);
    });

    it('custom methods with promises (gh-6385)', async function() {
      const mySchema = new Schema({
        name: String
      });

      mySchema.methods.foo = function() {
        return Promise.resolve(this.name + ' foo');
      };
      mySchema.methods.bar = function() {
        return this.name + ' bar';
      };

      let preFoo = 0;
      let preBar = 0;
      mySchema.pre('foo', function() {
        ++preFoo;
      });
      mySchema.pre('bar', function() {
        ++preBar;
      });

      const MyModel = db.model('Test', mySchema);


      const doc = new MyModel({ name: 'test' });

      assert.equal(preFoo, 0);
      assert.equal(preBar, 0);

      let foo = doc.foo();
      let bar = doc.bar();
      assert.ok(foo instanceof Promise);
      assert.ok(bar instanceof Promise);

      foo = await foo;
      bar = await bar;

      assert.equal(preFoo, 1);
      assert.equal(preBar, 1);
      assert.equal(foo, 'test foo');
      assert.equal(bar, 'test bar');
    });

    it('toString() as custom method (gh-6538)', function() {
      const commentSchema = new Schema({ title: String });
      commentSchema.methods.toString = function() {
        return `${this.constructor.modelName}(${this.title})`;
      };
      const Comment = db.model('Comment', commentSchema);
      const c = new Comment({ title: 'test' });
      assert.strictEqual('Comment(test)', `${c}`);
    });

    it('setting to discriminator (gh-4935)', function() {
      const Buyer = db.model('Test1', new Schema({
        name: String,
        vehicle: { type: Schema.Types.ObjectId, ref: 'Test' }
      }));
      const Vehicle = db.model('Test', new Schema({ name: String }));
      const Car = Vehicle.discriminator('gh4935_1', new Schema({
        model: String
      }));

      const eleanor = new Car({ name: 'Eleanor', model: 'Shelby Mustang GT' });
      const nick = new Buyer({ name: 'Nicolas', vehicle: eleanor });

      assert.ok(!!nick.vehicle);
      assert.ok(nick.vehicle === eleanor);
      assert.ok(nick.vehicle instanceof Car);
      assert.equal(nick.vehicle.name, 'Eleanor');
    });

    it('handles errors in sync validators (gh-2185)', async function() {
      const schema = new Schema({
        name: {
          type: String,
          validate: function() {
            throw new Error('woops!');
          }
        }
      });

      const M = db.model('Test', schema);

      const error = (new M({ name: 'test' })).validateSync();
      assert.ok(error);
      assert.equal(error.errors['name'].reason.message, 'woops!');

      try {
        await new M({ name: 'test' }).validate();
        assert.ok(false);
      } catch (error) {
        assert.ok(error);
        assert.equal(error.errors['name'].reason.message, 'woops!');
      }
    });

    it('allows hook as a schema key (gh-5047)', async function() {
      const schema = new mongoose.Schema({
        name: String,
        hook: { type: String }
      });

      const Model = db.model('Test', schema);

      await Model.create({ hook: 'test ' });
    });

    it('save errors with callback and promise work (gh-5216)', function(done) {
      const schema = new mongoose.Schema({});

      const Model = db.model('Test', schema);

      const _id = new mongoose.Types.ObjectId();
      const doc1 = new Model({ _id: _id });
      const doc2 = new Model({ _id: _id });

      let remaining = 2;
      Model.on('error', function(error) {
        assert.ok(error);
        --remaining || done();
      });

      doc1.save().
        then(function() { return doc2.save(); }).
        catch(function(error) {
          assert.ok(error);
          --remaining || done();
        });
    });

    it('post hooks on child subdocs run after save (gh-5085)', async function() {
      const ChildModelSchema = new mongoose.Schema({
        text: {
          type: String
        }
      });
      ChildModelSchema.post('save', function(doc) {
        doc.text = 'bar';
      });
      const ParentModelSchema = new mongoose.Schema({
        children: [ChildModelSchema]
      });

      const Model = db.model('Parent', ParentModelSchema);

      await Model.create({ children: [{ text: 'test' }] });
      const doc = await Model.findOne({});
      assert.equal(doc.children.length, 1);
      assert.equal(doc.children[0].text, 'test');
    });

    it('post hooks on array child subdocs run after save (gh-5085) (gh-6926)', function() {
      const subSchema = new Schema({
        val: String
      });

      subSchema.post('save', function() {
        return Promise.reject(new Error('Oops'));
      });

      const schema = new Schema({
        sub: subSchema
      });

      const Test = db.model('Test', schema);

      const test = new Test({ sub: { val: 'test' } });

      return test.save().
        then(() => assert.ok(false), err => assert.equal(err.message, 'Oops')).
        then(() => Test.findOne()).
        then(doc => assert.equal(doc.sub.val, 'test'));
    });

    it('nested docs toObject() clones (gh-5008)', function() {
      const schema = new mongoose.Schema({
        sub: {
          height: Number
        }
      });

      const Model = db.model('Test', schema);

      const doc = new Model({
        sub: {
          height: 3
        }
      });

      assert.equal(doc.sub.height, 3);

      const leanDoc = doc.sub.toObject();
      assert.equal(leanDoc.height, 3);

      doc.sub.height = 55;
      assert.equal(doc.sub.height, 55);
      assert.equal(leanDoc.height, 3);
    });

    it('toObject() with null (gh-5143)', function() {
      const schema = new mongoose.Schema({
        customer: {
          name: { type: String, required: false }
        }
      });

      const Model = db.model('Test', schema);

      const model = new Model();
      model.customer = null;
      assert.strictEqual(model.toObject().customer, null);
      assert.strictEqual(model.toObject({ getters: true }).customer, null);
    });

    it('handles array subdocs with single nested subdoc default (gh-5162)', function() {
      const RatingsItemSchema = new mongoose.Schema({
        value: Number
      }, { versionKey: false, _id: false });

      const RatingsSchema = new mongoose.Schema({
        ratings: {
          type: RatingsItemSchema,
          default: { id: 1, value: 0 }
        },
        _id: false
      });

      const RestaurantSchema = new mongoose.Schema({
        menu: {
          type: [RatingsSchema]
        }
      });

      const Restaurant = db.model('Test', RestaurantSchema);

      // Should not throw
      const r = new Restaurant();
      assert.deepEqual(r.toObject().menu, []);
    });

    it('iterating through nested doc keys (gh-5078)', function() {
      const schema = new Schema({
        nested: {
          test1: String,
          test2: String
        }
      });

      schema.virtual('tests').get(function() {
        return Object.values(this.nested);
      });

      const M = db.model('Test', schema);

      const doc = new M({ nested: { test1: 'a', test2: 'b' } });

      assert.deepEqual(doc.toObject({ virtuals: true }).tests, ['a', 'b']);

      assert.doesNotThrow(function() {
        require('util').inspect(doc);
      });
      JSON.stringify(doc);
    });

    it('deeply nested virtual paths (gh-5250)', function() {
      const TestSchema = new Schema({});
      TestSchema.
        virtual('a.b.c').
        get(function() {
          return this.v;
        }).
        set(function(value) {
          this.v = value;
        });

      const TestModel = db.model('Test', TestSchema);
      const t = new TestModel({ 'a.b.c': 5 });
      assert.equal(t.a.b.c, 5);
    });

    it('nested virtual when populating with parent projected out (gh-7491)', async function() {
      const childSchema = Schema({
        _id: Number,
        nested: { childPath: String },
        otherPath: String
      }, { toObject: { virtuals: true } });

      childSchema.virtual('nested.childVirtual').get(() => true);

      const parentSchema = Schema({
        child: { type: Number, ref: 'Child' }
      }, { toObject: { virtuals: true } });

      parentSchema.virtual('_nested').get(function() {
        return this.child.nested;
      });

      const Child = db.model('Child', childSchema);
      const Parent = db.model('Parent', parentSchema);


      await Child.create({
        _id: 1,
        nested: { childPath: 'foo' },
        otherPath: 'bar'
      });
      await Parent.create({ child: 1 });

      const doc = await Parent.findOne().populate('child', 'otherPath').
        then(doc => doc.toObject());

      assert.ok(!doc.child.nested.childPath);
    });

    it('JSON.stringify nested errors (gh-5208)', async function() {
      const AdditionalContactSchema = new Schema({
        contactName: {
          type: String,
          required: true
        },
        contactValue: {
          type: String,
          required: true
        }
      });

      const ContactSchema = new Schema({
        name: {
          type: String,
          required: true
        },
        email: {
          type: String,
          required: true
        },
        additionalContacts: [AdditionalContactSchema]
      });

      const EmergencyContactSchema = new Schema({
        contactName: {
          type: String,
          required: true
        },
        contact: ContactSchema
      });

      const EmergencyContact = db.model('Test', EmergencyContactSchema);

      const contact = new EmergencyContact({
        contactName: 'Electrical Service',
        contact: {
          name: 'John Smith',
          email: 'john@gmail.com',
          additionalContacts: [
            {
              contactName: 'skype'
              // Forgotten value
            }
          ]
        }
      });
      const error = await contact.validate().then(() => null, err => err);
      assert.ok(error.errors['contact.additionalContacts.0.contactValue']);

      // This `JSON.stringify()` should not throw
      assert.ok(JSON.stringify(error).indexOf('contactValue') !== -1);

    });

    it('handles errors in subdoc pre validate (gh-5215)', async function() {
      const childSchema = new mongoose.Schema({});

      childSchema.pre('validate', function(next) {
        next(new Error('child pre validate'));
      });

      const parentSchema = new mongoose.Schema({
        child: childSchema
      });

      const Parent = db.model('Parent', parentSchema);

      const error = await Parent.create({ child: {} }).catch(error => error);
      assert.ok(error);
      assert.ok(error.errors['child']);
      assert.equal(error.errors['child'].message, 'child pre validate');
    });

    it('custom error types (gh-4009)', async function() {
      const CustomError = function() {};

      const testSchema = new mongoose.Schema({
        num: {
          type: Number,
          required: {
            ErrorConstructor: CustomError
          },
          min: 5
        }
      });

      const Test = db.model('Test', testSchema);

      try {
        await Test.create({});
        assert.ok(false);
      } catch (error) {
        assert.ok(error);
        assert.ok(error.errors['num']);
        assert.ok(error.errors['num'] instanceof CustomError);
      }

      try {
        await Test.create({ num: 1 });
        assert.ok(false);
      } catch (error) {
        assert.ok(error);
        assert.ok(error.errors['num']);
        assert.ok(error.errors['num'].constructor.name, 'ValidatorError');
        assert.ok(!(error.errors['num'] instanceof CustomError));
      }
    });

    it('saving a doc with nested string array (gh-5282)', async function() {
      const testSchema = new mongoose.Schema({
        strs: [[String]]
      });

      const Test = db.model('Test', testSchema);

      const t = new Test({
        strs: [['a', 'b']]
      });

      await t.save();
      assert.deepEqual(t.toObject().strs, [['a', 'b']]);
    });

    it('push() onto a nested doc array (gh-6398)', async function() {
      const schema = new mongoose.Schema({
        name: String,
        array: [[{ key: String, value: Number }]]
      });

      const Model = db.model('Test', schema);


      await Model.create({
        name: 'small',
        array: [[{ key: 'answer', value: 42 }]]
      });

      let doc = await Model.findOne();

      assert.ok(doc);
      doc.array[0].push({ key: 'lucky', value: 7 });

      await doc.save();

      doc = await Model.findOne();
      assert.equal(doc.array.length, 1);
      assert.equal(doc.array[0].length, 2);
      assert.equal(doc.array[0][1].key, 'lucky');
    });

    it('push() onto a triple nested doc array (gh-6602) (gh-6398)', async function() {
      const schema = new mongoose.Schema({
        array: [[[{ key: String, value: Number }]]]
      });

      const Model = db.model('Test', schema);


      await Model.create({
        array: [[[{ key: 'answer', value: 42 }]]]
      });

      let doc = await Model.findOne();

      assert.ok(doc);
      doc.array[0][0].push({ key: 'lucky', value: 7 });

      await doc.save();

      doc = await Model.findOne();
      assert.equal(doc.array.length, 1);
      assert.equal(doc.array[0].length, 1);
      assert.equal(doc.array[0][0].length, 2);
      assert.equal(doc.array[0][0][1].key, 'lucky');
    });

    it('null _id (gh-5236)', async function() {
      const childSchema = new mongoose.Schema({});

      const M = db.model('Test', childSchema);

      const m = new M({ _id: null });
      const doc = await m.save();
      assert.equal(doc._id, null);
    });

    it('setting populated path with typeKey (gh-5313)', function() {
      const personSchema = Schema({
        name: { $type: String },
        favorite: { $type: Schema.Types.ObjectId, ref: 'Book' },
        books: [{ $type: Schema.Types.ObjectId, ref: 'Book' }]
      }, { typeKey: '$type' });

      const bookSchema = Schema({
        title: String
      });

      const Book = db.model('Book', bookSchema);
      const Person = db.model('Person', personSchema);

      const book1 = new Book({ title: 'The Jungle Book' });
      const book2 = new Book({ title: '1984' });

      const person = new Person({
        name: 'Bob',
        favorite: book1,
        books: [book1, book2]
      });

      assert.equal(person.books[0].title, 'The Jungle Book');
      assert.equal(person.books[1].title, '1984');
    });

    it('save twice with write concern (gh-5294)', async function() {
      const schema = new mongoose.Schema({
        name: String
      }, {
        w: 'majority',
        wtimeout: 1e4
      });

      const M = db.model('Test', schema);

      const doc = await M.create({ name: 'Test' });
      doc.name = 'test2';
      await doc.save();
    });

    it('undefined field with conditional required (gh-5296)', async function() {
      const schema = Schema({
        name: {
          type: String,
          maxlength: 63,
          required: function() {
            return false;
          }
        }
      });

      const Model = db.model('Test', schema);

      await Model.create({ name: undefined });
    });

    it('dotted virtuals in toObject (gh-5473)', function() {
      const schema = new mongoose.Schema({}, {
        toObject: { virtuals: true },
        toJSON: { virtuals: true }
      });
      schema.virtual('test.a').get(function() {
        return 1;
      });
      schema.virtual('test.b').get(function() {
        return 2;
      });

      const Model = db.model('Test', schema);

      const m = new Model({});
      assert.deepEqual(m.toJSON().test, {
        a: 1,
        b: 2
      });
      assert.deepEqual(m.toObject().test, {
        a: 1,
        b: 2
      });
      assert.equal(m.toObject({ virtuals: false }).test, void 0);
    });

    it('dotted virtuals in toObject (gh-5506)', function(done) {
      const childSchema = new Schema({
        name: String,
        _id: false
      });
      const parentSchema = new Schema({
        child: {
          type: childSchema,
          default: {}
        }
      });

      const Parent = db.model('Parent', parentSchema);

      const p = new Parent({ child: { name: 'myName' } });

      p.save().
        then(function() {
          return Parent.findOne();
        }).
        then(function(doc) {
          doc.child = {};
          return doc.save();
        }).
        then(function() {
          return Parent.findOne();
        }).
        then(function(doc) {
          assert.deepEqual(doc.toObject({ minimize: false }).child, {});
          done();
        }).
        catch(done);
    });

    it('parent props not in child (gh-5470)', function() {
      const employeeSchema = new mongoose.Schema({
        name: {
          first: String,
          last: String
        },
        department: String
      });
      const Employee = db.model('Test', employeeSchema);

      const employee = new Employee({
        name: {
          first: 'Ron',
          last: 'Swanson'
        },
        department: 'Parks and Recreation'
      });
      const ownPropertyNames = Object.getOwnPropertyNames(employee.name);

      assert.ok(ownPropertyNames.indexOf('department') === -1, ownPropertyNames.join(','));
      assert.ok(ownPropertyNames.indexOf('first') !== -1, ownPropertyNames.join(','));
      assert.ok(ownPropertyNames.indexOf('last') !== -1, ownPropertyNames.join(','));
    });

    it('modifying array with existing ids (gh-5523)', async function() {
      const friendSchema = new mongoose.Schema(
        {
          _id: String,
          name: String,
          age: Number,
          dob: Date
        },
        { _id: false });

      const socialSchema = new mongoose.Schema(
        {
          friends: [friendSchema]
        },
        { _id: false });

      const userSchema = new mongoose.Schema({
        social: {
          type: socialSchema,
          required: true
        }
      });

      const User = db.model('User', userSchema);

      const user = new User({
        social: {
          friends: [
            { _id: 'val', age: 28 }
          ]
        }
      });

      user.social.friends = [{ _id: 'val', name: 'Val' }];

      assert.deepEqual(user.toObject().social.friends[0], {
        _id: 'val',
        name: 'Val'
      });

      await user.save();

      const doc = await User.findOne({ _id: user._id });

      assert.deepEqual(doc.toObject().social.friends[0], {
        _id: 'val',
        name: 'Val'
      });
    });

    it('consistent setter context for single nested (gh-5363)', function(done) {
      const contentSchema = new Schema({
        blocks: [{ type: String }],
        previous: [{ type: String }]
      });

      // Subdocument setter
      const oldVals = [];
      contentSchema.path('blocks').set(function(newVal, oldVal) {
        if (!this.ownerDocument().isNew && oldVal != null) {
          oldVals.push(oldVal.toObject());
          this.set('previous', [].concat(oldVal.toObject()));
        }

        return newVal;
      });

      const noteSchema = new Schema({
        title: { type: String, required: true },
        body: contentSchema
      });

      const Note = db.model('Test', noteSchema);

      const note = new Note({
        title: 'Lorem Ipsum Dolor',
        body: {
          summary: 'Summary Test',
          blocks: ['html']
        }
      });

      note.save().
        then(function(note) {
          assert.equal(oldVals.length, 0);
          note.set('body', {
            blocks: ['gallery', 'html']
          });
          return note.save();
        }).
        then(function() {
          assert.equal(oldVals.length, 1);
          assert.deepEqual(oldVals[0], ['html']);
          assert.deepEqual(note.body.previous, ['html']);
          done();
        }).
        catch(done);
    });

    it('deeply nested subdocs and markModified (gh-5406)', function(done) {
      const nestedValueSchema = new mongoose.Schema({
        _id: false,
        value: Number
      });
      const nestedPropertySchema = new mongoose.Schema({
        _id: false,
        active: Boolean,
        nestedValue: nestedValueSchema
      });
      const nestedSchema = new mongoose.Schema({
        _id: false,
        nestedProperty: nestedPropertySchema,
        nestedTwoProperty: nestedPropertySchema
      });
      const optionsSchema = new mongoose.Schema({
        _id: false,
        nestedField: nestedSchema
      });
      const TestSchema = new mongoose.Schema({
        fieldOne: String,
        options: optionsSchema
      });

      const Test = db.model('Test', TestSchema);

      const doc = new Test({
        fieldOne: 'Test One',
        options: {
          nestedField: {
            nestedProperty: {
              active: true,
              nestedValue: {
                value: 42
              }
            }
          }
        }
      });

      doc.
        save().
        then(function(doc) {
          doc.options.nestedField.nestedTwoProperty = {
            active: true,
            nestedValue: {
              value: 1337
            }
          };

          assert.ok(doc.isModified('options'));

          return doc.save();
        }).
        then(function(doc) {
          return Test.findById(doc._id);
        }).
        then(function(doc) {
          assert.equal(doc.options.nestedField.nestedTwoProperty.nestedValue.value,
            1337);
          done();
        }).
        catch(done);
    });

    it('single nested subdoc post deleteOne hooks (gh-5388)', async function() {
      const contentSchema = new Schema({
        blocks: [{ type: String }],
        summary: { type: String }
      });

      let called = 0;

      contentSchema.post('deleteOne', { document: true, query: false }, function() {
        ++called;
      });

      const noteSchema = new Schema({
        body: { type: contentSchema }
      });

      const Note = db.model('Test', noteSchema);

      const note = new Note({
        title: 'Lorem Ipsum Dolor',
        body: {
          summary: 'Summary Test',
          blocks: ['html']
        }
      });

      await note.save();
      await note.deleteOne();
      assert.equal(called, 1);
    });

    it('push populated doc onto empty array triggers manual population (gh-5504)', function() {
      const ReferringSchema = new Schema({
        reference: [{
          type: Schema.Types.ObjectId,
          ref: 'Test'
        }]
      });

      const Referrer = db.model('Test', ReferringSchema);

      const referenceA = new Referrer();
      const referenceB = new Referrer();

      const referrerA = new Referrer({ reference: [referenceA] });
      const referrerB = new Referrer();
      const referrerC = new Referrer();
      const referrerD = new Referrer();
      const referrerE = new Referrer();

      referrerA.reference.push(referenceB);
      assert.ok(referrerA.reference[0] instanceof Referrer);
      assert.ok(referrerA.reference[1] instanceof Referrer);

      referrerB.reference.push(referenceB);
      assert.ok(referrerB.reference[0] instanceof Referrer);

      referrerC.reference.unshift(referenceB);
      assert.ok(referrerC.reference[0] instanceof Referrer);

      referrerD.reference.splice(0, 0, referenceB);
      assert.ok(referrerD.reference[0] instanceof Referrer);

      referrerE.reference.addToSet(referenceB);
      assert.ok(referrerE.reference[0] instanceof Referrer);
    });

    it('single nested conditional required scope (gh-5569)', async function() {
      const scopes = [];

      const ThingSchema = new mongoose.Schema({
        undefinedDisallowed: {
          type: String,
          required: function() {
            scopes.push(this);
            return this.undefinedDisallowed === undefined;
          },
          default: null
        }
      });

      const SuperDocumentSchema = new mongoose.Schema({
        thing: {
          type: ThingSchema,
          default: function() { return {}; }
        }
      });

      const SuperDocument = db.model('Test', SuperDocumentSchema);

      let doc = new SuperDocument();
      doc.thing.undefinedDisallowed = null;

      await doc.save();

      doc = new SuperDocument();
      doc.thing.undefinedDisallowed = undefined;

      try {
        await doc.save();
      } catch (error) {
        assert.ok(error);
        assert.ok(error.errors['thing.undefinedDisallowed']);
      }
    });

    it('single nested setters only get called once (gh-5601)', function() {
      const vals = [];
      const ChildSchema = new mongoose.Schema({
        number: {
          type: String,
          set: function(v) {
            vals.push(v);
            return v;
          }
        },
        _id: false
      });
      ChildSchema.set('toObject', { getters: true, minimize: false });

      const ParentSchema = new mongoose.Schema({
        child: {
          type: ChildSchema,
          default: {}
        }
      });

      const Parent = db.model('Parent', ParentSchema);
      const p = new Parent();
      p.child = { number: '555.555.0123' };
      assert.equal(vals.length, 1);
      assert.equal(vals[0], '555.555.0123');
    });

    it('single getters only get called once (gh-7442)', function() {
      let called = 0;

      const childSchema = new Schema({
        value: {
          type: String,
          get: function(v) {
            ++called;
            return v;
          }
        }
      });

      const schema = new Schema({
        name: childSchema
      });
      const Model = db.model('Test', schema);

      const doc = new Model({ 'name.value': 'test' });

      called = 0;

      doc.toObject({ getters: true });
      assert.equal(called, 1);

      doc.toObject({ getters: false });
      assert.equal(called, 1);
    });

    it('calls subdocument getters if child schema has getters: true (gh-12105)', function() {
      let called = 0;

      const childSchema = new Schema({
        _id: false,
        value: {
          type: String,
          get: function(v) {
            ++called;
            return v.toUpperCase();
          }
        }
      }, { toJSON: { getters: true } });
      const schema = new Schema({ name: childSchema });
      const Test = db.model('Test', schema);

      const doc = new Test({ name: { value: 'John Smith' } });

      const res = doc.toJSON();
      assert.equal(called, 1);
      assert.deepStrictEqual(res.name, { value: 'JOHN SMITH' });
    });

    it('setting doc array to array of top-level docs works (gh-5632)', async function() {
      const MainSchema = new Schema({
        name: { type: String },
        children: [{
          name: { type: String }
        }]
      });
      const RelatedSchema = new Schema({ name: { type: String } });
      const Model = db.model('Test', MainSchema);
      const RelatedModel = db.model('Test1', RelatedSchema);

      const doc = await RelatedModel.create({ name: 'test' });
      const m = await Model.create({ name: 'test1', children: [doc] });
      m.children = [doc];
      await m.save();
      assert.equal(m.children.length, 1);
      assert.equal(m.children[0].name, 'test');
    });

    it('Using set as a schema path (gh-1939)', async function() {
      const testSchema = new Schema({ set: String });

      const Test = db.model('Test', testSchema);

      const t = new Test({ set: 'test 1' });
      assert.equal(t.set, 'test 1');
      await t.save();
      t.set = 'test 2';
      await t.save();
      assert.equal(t.set, 'test 2');
    });

    it('handles array defaults correctly (gh-5780)', function() {
      const testSchema = new Schema({
        nestedArr: {
          type: [[Number]],
          default: [[0, 1]]
        }
      });

      const Test = db.model('Test', testSchema);

      const t = new Test({});
      assert.deepEqual(t.toObject().nestedArr, [[0, 1]]);

      t.nestedArr.push([1, 2]);
      const t2 = new Test({});
      assert.deepEqual(t2.toObject().nestedArr, [[0, 1]]);
    });

    it('sets path to the empty string on save after query (gh-6477)', async function() {
      const schema = new Schema({
        name: String,
        s: {
          type: String,
          default: ''
        }
      });

      const Test = db.model('Test', schema);

      const test = new Test();
      assert.strictEqual(test.s, '');

      // use native driver directly to insert an empty doc
      await Test.collection.insertOne({});

      // udate the doc with the expectation that default booleans will be saved.
      const found = await Test.findOne({});
      found.name = 'Max';
      await found.save();

      // use native driver directly to check doc for saved string
      const final = await Test.collection.findOne({});
      assert.strictEqual(final.name, 'Max');
      assert.strictEqual(final.s, '');
    });

    it('sets path to the default boolean on save after query (gh-6477)', async function() {
      const schema = new Schema({
        name: String,
        f: {
          type: Boolean,
          default: false
        },
        t: {
          type: Boolean,
          default: true
        }
      });

      const Test = db.model('Test', schema);

      // use native driver directly to kill the fields
      await Test.collection.insertOne({});

      // udate the doc with the expectation that default booleans will be saved.
      const found = await Test.findOne({});
      found.name = 'Britney';
      await found.save();

      // use native driver directly to check doc for saved string
      const final = await Test.collection.findOne({});
      assert.strictEqual(final.name, 'Britney');
      assert.strictEqual(final.t, true);
      assert.strictEqual(final.f, false);
    });

    it('virtuals with no getters return undefined (gh-6223)', function() {
      const personSchema = new mongoose.Schema({
        name: { type: String },
        children: [{
          name: { type: String }
        }]
      }, {
        toObject: { getters: true, virtuals: true },
        toJSON: { getters: true, virtuals: true },
        id: false
      });

      personSchema.virtual('favoriteChild').set(function(v) {
        return this.set('children.0', v);
      });

      personSchema.virtual('heir').get(function() {
        return this.get('children.0');
      });

      const Person = db.model('Person', personSchema);

      const person = new Person({
        name: 'Anakin'
      });

      assert.strictEqual(person.favoriteChild, void 0);
      assert.ok(!('favoriteChild' in person.toJSON()));
      assert.ok(!('favoriteChild' in person.toObject()));
    });

    it('add default getter/setter (gh-6262)', function() {
      const testSchema = new mongoose.Schema({});

      testSchema.virtual('totalValue');

      const Test = db.model('Test', testSchema);

      assert.equal(Test.schema.virtuals.totalValue.getters.length, 1);
      assert.equal(Test.schema.virtuals.totalValue.setters.length, 1);

      const doc = new Test();
      doc.totalValue = 5;
      assert.equal(doc.totalValue, 5);
    });

    it('calls array getters (gh-9889)', function() {
      let called = 0;
      const testSchema = new mongoose.Schema({
        arr: [{
          type: 'ObjectId',
          ref: 'Doesnt Matter',
          get: () => {
            ++called;
            return 42;
          }
        }]
      });

      const Test = db.model('Test', testSchema);

      const doc = new Test({ arr: [new mongoose.Types.ObjectId()] });
      assert.deepEqual(doc.toObject({ getters: true }).arr, [42]);
      assert.equal(called, 1);
    });

    it('doesnt call setters when init-ing an array (gh-9889)', async function() {
      let called = 0;
      const testSchema = new mongoose.Schema({
        arr: [{
          type: 'ObjectId',
          set: v => {
            ++called;
            return v;
          }
        }]
      });

      const Test = db.model('Test', testSchema);


      let doc = await Test.create({ arr: [new mongoose.Types.ObjectId()] });
      assert.equal(called, 1);

      called = 0;
      doc = await Test.findById(doc._id);
      assert.ok(doc);
      assert.equal(called, 0);
    });

    it('nested virtuals + nested toJSON (gh-6294)', function() {
      const schema = mongoose.Schema({
        nested: {
          prop: String
        }
      }, { _id: false, id: false });

      schema.virtual('nested.virtual').get(() => 'test 2');

      schema.set('toJSON', {
        virtuals: true
      });

      const MyModel = db.model('Test', schema);

      const doc = new MyModel({ nested: { prop: 'test 1' } });

      assert.deepEqual(doc.toJSON(), {
        nested: { prop: 'test 1', virtual: 'test 2' }
      });
      assert.deepEqual(doc.nested.toJSON(), {
        prop: 'test 1', virtual: 'test 2'
      });
    });

    it('Disallows writing to __proto__ and other special properties', function() {
      const schema = new mongoose.Schema({
        name: String
      }, { strict: false });

      const Model = db.model('Test', schema);
      const doc = new Model({ '__proto__.x': 'foo' });

      assert.strictEqual(Model.x, void 0);
      doc.set('__proto__.y', 'bar');

      assert.strictEqual(Model.y, void 0);

      doc.set('constructor.prototype.z', 'baz');

      assert.strictEqual(Model.z, void 0);
    });

    it('save() depopulates pushed arrays (gh-6048)', async function() {
      const blogPostSchema = new Schema({
        comments: [{
          type: mongoose.Schema.Types.ObjectId,
          ref: 'Comment'
        }]
      });

      const BlogPost = db.model('BlogPost', blogPostSchema);

      const commentSchema = new Schema({
        text: String
      });

      const Comment = db.model('Comment', commentSchema);


      let blogPost = await BlogPost.create({});
      const comment = await Comment.create({ text: 'Hello' });

      blogPost = await BlogPost.findById(blogPost);
      blogPost.comments.push(comment);
      await blogPost.save();

      const savedBlogPost = await BlogPost.collection.
        findOne({ _id: blogPost._id });
      assert.equal(savedBlogPost.comments.length, 1);
      assert.equal(savedBlogPost.comments[0].constructor.name, 'ObjectId');
      assert.equal(savedBlogPost.comments[0].toString(),
        blogPost.comments[0]._id.toString());
    });

    it('Handles setting populated path set via `Document#populate()` (gh-7302)', function() {
      const authorSchema = new Schema({ name: String });
      const bookSchema = new Schema({
        author: { type: mongoose.Schema.Types.ObjectId, ref: 'Author' }
      });

      const Author = db.model('Author', authorSchema);
      const Book = db.model('Book', bookSchema);

      return Author.create({ name: 'Victor Hugo' }).
        then(function(author) { return Book.create({ author: author._id }); }).
        then(function() { return Book.findOne(); }).
        then(function(doc) { return doc.populate('author'); }).
        then(function(doc) {
          doc.author = {};
          assert.ok(!doc.author.name);
          assert.ifError(doc.validateSync());
        });
    });

    it('Single nested subdocs using discriminator can be modified (gh-5693)', async() => {
      const eventSchema = new Schema({ message: String }, {
        discriminatorKey: 'kind',
        _id: false
      });

      const trackSchema = new Schema({ event: eventSchema });

      trackSchema.path('event').discriminator('Clicked', new Schema({
        element: String
      }, { _id: false }));

      trackSchema.path('event').discriminator('Purchased', new Schema({
        product: String
      }, { _id: false }));

      const MyModel = db.model('Test', trackSchema);

      const doc = new MyModel({
        event: {
          message: 'Test',
          kind: 'Clicked',
          element: 'Amazon Link'
        }
      });

      await doc.save();
      assert.equal(doc.event.message, 'Test');
      assert.equal(doc.event.kind, 'Clicked');
      assert.equal(doc.event.element, 'Amazon Link');

      doc.set('event', {
        kind: 'Purchased',
        product: 'Professional AngularJS'
      });

      await doc.save();
      assert.equal(doc.event.kind, 'Purchased');
      assert.equal(doc.event.product, 'Professional AngularJS');
      assert.ok(!doc.event.element);
      assert.ok(!doc.event.message);
    });

    it('required function only gets called once (gh-6801)', function() {
      let reqCount = 0;
      const childSchema = new Schema({
        name: {
          type: String,
          required: function() {
            reqCount++;
            return true;
          }
        }
      });
      const Child = db.model('Child', childSchema);

      const parentSchema = new Schema({
        name: String,
        child: childSchema
      });
      const Parent = db.model('Parent', parentSchema);

      const child = new Child(/* name is required */);
      const parent = new Parent({ child: child });

      return parent.validate().then(
        () => assert.ok(false),
        error => {
          assert.equal(reqCount, 1);
          assert.ok(error.errors['child.name']);
        }
      );
    });

    it('required function called again after save() (gh-6892)', async function() {
      const schema = new mongoose.Schema({
        field: {
          type: String,
          default: null,
          required: function() { return this && this.field === undefined; }
        }
      });
      const Model = db.model('Test', schema);


      await Model.create({});
      const doc1 = await Model.findOne({}).select({ _id: 1 });
      await doc1.save();

      // Should not throw
      await Model.create({});
    });

    it('doc array: set then remove (gh-3511)', async function() {
      const ItemChildSchema = new mongoose.Schema({
        name: {
          type: String,
          required: true
        }
      });

      const ItemParentSchema = new mongoose.Schema({
        children: [ItemChildSchema]
      });

      const ItemParent = db.model('Parent', ItemParentSchema);

      const p = new ItemParent({
        children: [{ name: 'test1' }, { name: 'test2' }]
      });

      await p.save();

      const doc = await ItemParent.findById(p._id);

      assert.ok(doc);
      assert.equal(doc.children.length, 2);

      doc.children[1].name = 'test3';
      doc.children.remove(doc.children[0]);

      await doc.save();

      const doc2 = await ItemParent.findById(doc._id);

      assert.equal(doc2.children.length, 1);
      assert.equal(doc2.children[0].name, 'test3');
    });

    it('doc array: modify then sort (gh-7556)', async function() {
      const assetSchema = new Schema({
        name: { type: String, required: true },
        namePlural: { type: String, required: true }
      });
      assetSchema.pre('validate', function() {
        if (this.isNew) {
          this.namePlural = this.name + 's';
        }
      });
      const personSchema = new Schema({
        name: String,
        assets: [assetSchema]
      });

      const Person = db.model('Person', personSchema);

      await Person.create({
        name: 'test',
        assets: [{ name: 'Cash', namePlural: 'Cash' }]
      });
      const p = await Person.findOne();

      p.assets.push({ name: 'Home' });
      p.assets.id(p.assets[0].id).set('name', 'Cash');
      p.assets.id(p.assets[0].id).set('namePlural', 'Cash');

      p.assets.sort((doc1, doc2) => doc1.name > doc2.name ? -1 : 1);

      await p.save();
    });

    it('modifying unselected nested object (gh-5800)', function() {
      const MainSchema = new mongoose.Schema({
        a: {
          b: { type: String, default: 'some default' },
          c: { type: Number, default: 0 },
          d: { type: String }
        },
        e: { type: String }
      });

      MainSchema.pre('save', function(next) {
        if (this.isModified()) {
          this.set('a.c', 100, Number);
        }
        next();
      });

      const Main = db.model('Test', MainSchema);

      const doc = { a: { b: 'not the default', d: 'some value' }, e: 'e' };
      return Main.create(doc).
        then(function(doc) {
          assert.equal(doc.a.b, 'not the default');
          assert.equal(doc.a.d, 'some value');
          return Main.findOne().select('e');
        }).
        then(function(doc) {
          doc.e = 'e modified';
          return doc.save();
        }).
        then(function() {
          return Main.findOne();
        }).
        then(function(doc) {
          assert.equal(doc.a.b, 'not the default');
          assert.equal(doc.a.d, 'some value');
        });
    });

    it('set() underneath embedded discriminator (gh-6482)', async function() {
      const mediaSchema = new Schema({ file: String },
        { discriminatorKey: 'kind', _id: false });

      const photoSchema = new Schema({ position: String });
      const pageSchema = new Schema({ media: mediaSchema });

      pageSchema.path('media').discriminator('photo', photoSchema);

      const Page = db.model('Test', pageSchema);


      let doc = await Page.create({
        media: { kind: 'photo', file: 'cover.jpg', position: 'left' }
      });

      // Using positional args syntax
      doc.set('media.position', 'right');
      assert.equal(doc.media.position, 'right');

      await doc.save();

      doc = await Page.findById(doc._id);
      assert.equal(doc.media.position, 'right');

      // Using object syntax
      doc.set({ 'media.position': 'left' });
      assert.equal(doc.media.position, 'left');

      await doc.save();

      doc = await Page.findById(doc._id);
      assert.equal(doc.media.position, 'left');
    });

    it('set() underneath array embedded discriminator (gh-6526)', async function() {
      const mediaSchema = new Schema({ file: String },
        { discriminatorKey: 'kind', _id: false });

      const photoSchema = new Schema({ position: String });
      const pageSchema = new Schema({ media: [mediaSchema] });

      pageSchema.path('media').discriminator('photo', photoSchema);

      const Page = db.model('Test', pageSchema);


      let doc = await Page.create({
        media: [{ kind: 'photo', file: 'cover.jpg', position: 'left' }]
      });

      // Using positional args syntax
      doc.set('media.0.position', 'right');
      assert.equal(doc.media[0].position, 'right');

      await doc.save();

      doc = await Page.findById(doc._id);
      assert.equal(doc.media[0].position, 'right');
    });

    it('consistent context for nested docs (gh-5347)', async function() {
      const contexts = [];
      const childSchema = new mongoose.Schema({
        phoneNumber: {
          type: String,
          required: function() {
            contexts.push(this);
            return this.notifications.isEnabled;
          }
        },
        notifications: {
          isEnabled: { type: Boolean, required: true }
        }
      });

      const parentSchema = new mongoose.Schema({
        name: String,
        children: [childSchema]
      });

      const Parent = db.model('Parent', parentSchema);

      const doc = await Parent.create({
        name: 'test',
        children: [
          {
            phoneNumber: '123',
            notifications: {
              isEnabled: true
            }
          }
        ]
      });

      const child = doc.children.id(doc.children[0]._id);
      child.phoneNumber = '345';

      assert.equal(contexts.length, 1);

      await doc.save();

      assert.equal(contexts.length, 2);

      assert.ok(contexts[0].toObject().notifications.isEnabled);

      assert.ok(contexts[1].toObject().notifications.isEnabled);
    });

    it('accessing arrays in setters on initial document creation (gh-6155)', function() {
      const artistSchema = new mongoose.Schema({
        name: {
          type: String,
          set: function(v) {
            const splitStrings = v.split(' ');
            for (const keyword of splitStrings) {
              this.keywords.push(keyword);
            }
            return v;
          }
        },
        keywords: [String]
      });

      const Artist = db.model('Test', artistSchema);

      const artist = new Artist({ name: 'Motley Crue' });
      assert.deepEqual(artist.toObject().keywords, ['Motley', 'Crue']);
    });

    it('handles 2nd level nested field with null child (gh-6187)', function() {
      const NestedSchema = new Schema({
        parent: new Schema({
          name: String,
          child: {
            name: String
          }
        }, { strict: false })
      });
      const NestedModel = db.model('Test', NestedSchema);
      const n = new NestedModel({
        parent: {
          name: 'foo',
          child: null // does not fail if undefined
        }
      });

      assert.equal(n.parent.name, 'foo');
    });

    it('does not call default function on init if value set (gh-6410)', async function() {
      let called = 0;

      function generateRandomID() {
        called++;
        return called;
      }

      const TestDefaultsWithFunction = db.model('Test', new Schema({
        randomID: { type: Number, default: generateRandomID }
      }));

      const post = new TestDefaultsWithFunction();
      assert.equal(post.get('randomID'), 1);
      assert.equal(called, 1);


      await post.save();

      await TestDefaultsWithFunction.findById(post._id);

      assert.equal(called, 1);
    });

    describe('convertToFalse and convertToTrue (gh-6758)', function() {
      let convertToFalse = null;
      let convertToTrue = null;

      beforeEach(function() {
        convertToFalse = new Set(mongoose.Schema.Types.Boolean.convertToFalse);
        convertToTrue = new Set(mongoose.Schema.Types.Boolean.convertToTrue);
      });

      afterEach(function() {
        mongoose.Schema.Types.Boolean.convertToFalse = convertToFalse;
        mongoose.Schema.Types.Boolean.convertToTrue = convertToTrue;
      });

      it('lets you add custom strings that get converted to true/false', function() {
        const TestSchema = new Schema({ b: Boolean });
        const Test = db.model('Test', TestSchema);

        mongoose.Schema.Types.Boolean.convertToTrue.add('aye');
        mongoose.Schema.Types.Boolean.convertToFalse.add('nay');

        const doc1 = new Test({ b: 'aye' });
        const doc2 = new Test({ b: 'nay' });

        assert.strictEqual(doc1.b, true);
        assert.strictEqual(doc2.b, false);

        return doc1.save().
          then(() => Test.findOne({ b: { $exists: 'aye' } })).
          then(doc => assert.ok(doc)).
          then(() => {
            mongoose.Schema.Types.Boolean.convertToTrue.delete('aye');
            mongoose.Schema.Types.Boolean.convertToFalse.delete('nay');
          });
      });

      it('allows adding `null` to list of values that convert to false (gh-9223)', function() {
        const TestSchema = new Schema({ b: Boolean });
        const Test = db.model('Test', TestSchema);

        mongoose.Schema.Types.Boolean.convertToFalse.add(null);

        const doc1 = new Test({ b: null });
        const doc2 = new Test();
        doc2.init({ b: null });

        assert.strictEqual(doc1.b, false);
        assert.strictEqual(doc2.b, false);
      });
    });

    it('doesnt double-call getters when using get() (gh-6779)', function() {
      const schema = new Schema({
        nested: {
          arr: [{ key: String }]
        }
      });

      schema.path('nested.arr.0.key').get(v => {
        return 'foobar' + v;
      });

      const M = db.model('Test', schema);
      const test = new M();

      test.nested.arr.push({ key: 'value' });
      test.nested.arr.push({ key: 'value2' });

      assert.equal(test.get('nested.arr.0.key'), 'foobarvalue');
      assert.equal(test.get('nested.arr.1.key'), 'foobarvalue2');

      return Promise.resolve();
    });

    it('returns doubly nested field in inline sub schema when using get() (gh-6925)', function() {
      const child = new Schema({
        nested: {
          key: String
        }
      });
      const parent = new Schema({
        child: child
      });

      const M = db.model('Test', parent);
      const test = new M({
        child: {
          nested: {
            key: 'foobarvalue'
          }
        }
      });

      assert.equal(test.get('child.nested.key'), 'foobarvalue');

      return Promise.resolve();
    });

    it('defaults should see correct isNew (gh-3793)', async function() {
      let isNew = [];
      const TestSchema = new mongoose.Schema({
        test: {
          type: Date,
          default: function() {
            isNew.push(this.isNew);
            if (this.isNew) {
              return Date.now();
            }
            return void 0;
          }
        }
      });

      const TestModel = db.model('Test', TestSchema);


      await Promise.resolve(db);

      await TestModel.collection.insertOne({});

      let doc = await TestModel.findOne({});
      assert.strictEqual(doc.test, void 0);
      assert.deepEqual(isNew, [false]);

      isNew = [];

      doc = await TestModel.create({});
      assert.ok(doc.test instanceof Date);
      assert.deepEqual(isNew, [true]);
    });

    it('modify multiple subdoc paths (gh-4405)', async() => {
      const ChildObjectSchema = new Schema({
        childProperty1: String,
        childProperty2: String,
        childProperty3: String
      });

      const ParentObjectSchema = new Schema({
        parentProperty1: String,
        parentProperty2: String,
        child: ChildObjectSchema
      });

      const Parent = db.model('Parent', ParentObjectSchema);

      const p = new Parent({
        parentProperty1: 'abc',
        parentProperty2: '123',
        child: {
          childProperty1: 'a',
          childProperty2: 'b',
          childProperty3: 'c'
        }
      });

      await p.save();

      const p1 = await Parent.findById(p._id);

      p1.parentProperty1 = 'foo';
      p1.parentProperty2 = 'bar';
      p1.child.childProperty1 = 'ping';
      p1.child.childProperty2 = 'pong';
      p1.child.childProperty3 = 'weee';

      await p1.save();

      const p2 = await Parent.findById(p._id);

      assert.equal(p2.child.childProperty1, 'ping');
      assert.equal(p2.child.childProperty2, 'pong');
      assert.equal(p2.child.childProperty3, 'weee');
    });

    it('doesnt try to cast populated embedded docs (gh-6390)', async function() {
      const otherSchema = new Schema({
        name: String
      });

      const subSchema = new Schema({
        my: String,
        other: {
          type: Schema.Types.ObjectId,
          refPath: 'sub.my'
        }
      });

      const schema = new Schema({
        name: String,
        sub: subSchema
      });

      const Other = db.model('Test1', otherSchema);
      const Test = db.model('Test', schema);

      const other = new Other({ name: 'Nicole' });

      const test = new Test({
        name: 'abc',
        sub: {
          my: 'Test1',
          other: other._id
        }
      });

      await other.save();
      await test.save();
      const doc = await Test.findOne({}).populate('sub.other');
      assert.strictEqual('Nicole', doc.sub.other.name);

    });
  });

  describe('clobbered Array.prototype', function() {
    beforeEach(() => db.deleteModel(/.*/));

    afterEach(function() {
      delete Array.prototype.remove;
    });

    it('handles clobbered Array.prototype.remove (gh-6431)', function() {
      Object.defineProperty(Array.prototype, 'remove', {
        value: 42,
        configurable: true,
        writable: false
      });

      const schema = new Schema({ arr: [{ name: String }] });
      const MyModel = db.model('Test', schema);

      const doc = new MyModel();
      assert.deepEqual(doc.toObject().arr, []);
    });

    it('calls array validators again after save (gh-6818)', async function() {
      const schema = new Schema({
        roles: {
          type: [{
            name: String,
            folders: {
              type: [{ folderId: String }],
              validate: v => {
                assert.ok(v.length === new Set(v.map(el => el.folderId)).size, 'Duplicate');
              }
            }
          }]
        }
      });
      const Model = db.model('Test', schema);

      await Model.create({
        roles: [
          { name: 'admin' },
          { name: 'mod', folders: [{ folderId: 'foo' }] }
        ]
      });

      const doc = await Model.findOne();

      doc.roles[1].folders.push({ folderId: 'bar' });

      await doc.save();

      doc.roles[1].folders[1].folderId = 'foo';
      let threw = false;
      try {
        await doc.save();
      } catch (error) {
        threw = true;
        assert.equal(error.errors['roles.1.folders'].reason.message, 'Duplicate');
      }
      assert.ok(threw);
    });

    it('set single nested to num throws ObjectExpectedError (gh-6710) (gh-6753)', function() {
      const schema = new Schema({
        nested: new Schema({
          num: Number
        })
      });

      const Test = db.model('Test', schema);

      const doc = new Test({ nested: { num: 123 } });
      doc.nested = 123;

      return doc.validate().
        then(() => { throw new Error('Should have errored'); }).
        catch(err => {
          assert.ok(err.message.indexOf('Cast to Embedded') !== -1, err.message);
          assert.equal(err.errors['nested'].reason.name, 'ObjectExpectedError');

          const doc = new Test({ nested: { num: 123 } });
          doc.nested = [];
          return doc.validate();
        }).
        then(() => { throw new Error('Should have errored'); }).
        catch(err => {
          assert.ok(err.message.indexOf('Cast to Embedded') !== -1, err.message);
          assert.equal(err.errors['nested'].reason.name, 'ObjectExpectedError');
        });
    });

    it('set array to false throws ObjectExpectedError (gh-7242)', function() {
      const Child = new mongoose.Schema({});
      const Parent = new mongoose.Schema({
        children: [Child]
      });
      const ParentModel = db.model('Parent', Parent);
      const doc = new ParentModel({ children: false });

      return doc.save().then(
        () => assert.ok(false),
        err => {
          assert.ok(err.errors['children']);
          assert.equal(err.errors['children'].name, 'ObjectParameterError');
        }
      );
    });
  });

  it('does not save duplicate items after two saves (gh-6900)', async function() {
    const M = db.model('Test', { items: [{ name: String }] });
    const doc = new M();
    doc.items.push({ name: '1' });


    await doc.save();
    doc.items.push({ name: '2' });
    await doc.save();

    const found = await M.findById(doc.id);
    assert.equal(found.items.length, 2);
  });

  it('validateSync() on embedded doc (gh-6931)', async function() {
    const innerSchema = new mongoose.Schema({
      innerField: {
        type: mongoose.Schema.Types.ObjectId,
        required: true
      }
    });

    const schema = new mongoose.Schema({
      field: {
        type: mongoose.Schema.Types.ObjectId,
        required: true
      },
      inner: [innerSchema]
    });

    const Model = db.model('Test', schema);


    const doc2 = new Model();
    doc2.field = new mongoose.Types.ObjectId();
    doc2.inner.push({
      innerField: new mongoose.Types.ObjectId()
    });
    doc2.inner[0].innerField = '';

    let err = doc2.inner[0].validateSync();
    assert.ok(err);
    assert.ok(err.errors['innerField']);

    err = await doc2.inner[0].validate().then(() => assert.ok(false), err => err);
    assert.ok(err);
    assert.ok(err.errors['innerField']);
  });

  it('retains user-defined key order with nested docs (gh-6944)', function() {
    const schema = new Schema({
      _id: String,
      foo: String,
      bar: {
        a: String
      }
    });

    const Model = db.model('Test', schema);

    const doc = new Model({ _id: 'test', foo: 'hello', bar: { a: 'world' } });

    // Same order as in the initial set above
    assert.deepEqual(Object.keys(doc._doc), ['_id', 'foo', 'bar']);

    return Promise.resolve();
  });

  it('does not mark modified if setting nested subdoc to same value (gh-7048)', async function() {
    const BarSchema = new Schema({ bar: String }, { _id: false });
    const FooNestedSchema = new Schema({ foo: BarSchema });

    const Model = db.model('Test', FooNestedSchema);


    const doc = await Model.create({ foo: { bar: 'test' } });
    doc.set({ foo: { bar: 'test' } });

    assert.deepEqual(doc.modifiedPaths(), []);

    doc.set('foo.bar', 'test');

    assert.deepEqual(doc.modifiedPaths(), []);
  });

  it('allow saving validation error in db (gh-7127)', async function() {

    const schema = new Schema({
      error: mongoose.Schema.Types.Mixed,
      name: { type: String, required: true }
    });
    const Model = db.model('Test', schema);

    const doc = new Model();

    const error = await doc.validate().catch(error => error);

    doc.name = 'foo';
    doc.error = error;

    await doc.save();

    const fromDb = await Model.findOne();
    assert.ok(fromDb.error.errors.name);
  });

  it('handles mixed arrays with all syntaxes (gh-7109)', function() {
    const schema = new Schema({
      arr1: [Schema.Types.Mixed],
      arr2: [{}],
      arr3: [Object]
    });

    const Test = db.model('Test', schema);

    const test = new Test({
      arr1: ['test1', { two: 'three' }, [4, 'five', 6]],
      arr2: ['test2', { three: 'four' }, [5, 'six', 7]],
      arr3: ['test3', { four: 'five' }, [6, 'seven', 8]]
    });

    assert.ok(test.validateSync() == null, test.validateSync());

    return Promise.resolve();
  });

  it('propsParameter option (gh-7145)', async function() {
    const schema = new Schema({
      name: {
        type: String,
        validate: {
          validator: (v, props) => props.validator != null,
          propsParameter: true
        }
      }
    });

    const Test = db.model('Test', schema);

    const doc = new Test({ name: 'foo' });
    const syncValidationError = doc.validateSync();
    assert.ok(syncValidationError == null, syncValidationError);


    const asyncValidationError = await doc.validate().then(() => null, err => err);

    assert.ok(asyncValidationError == null, asyncValidationError);
  });

  it('surfaces errors in subdoc pre validate (gh-7187)', function() {
    const InnerSchema = new Schema({ name: String });

    InnerSchema.pre('validate', function() {
      throw new Error('Oops!');
    });

    const TestSchema = new Schema({ subdocs: [InnerSchema] });

    const Test = db.model('Test', TestSchema);

    return Test.create({ subdocs: [{ name: 'foo' }] }).then(
      () => { throw new Error('Fail'); },
      err => { assert.ok(err.message.indexOf('Oops!') !== -1, err.message); }
    );
  });

  it('runs setter only once when doing .set() underneath single nested (gh-7196)', function() {
    let called = [];
    const InnerSchema = new Schema({
      name: String,
      withSetter: {
        type: String,
        set: function(v) {
          called.push(this);
          return v;
        }
      }
    });

    const TestSchema = new Schema({ nested: InnerSchema });

    const Model = db.model('Test', TestSchema);

    const doc = new Model({ nested: { name: 'foo' } });

    // Make sure setter only gets called once
    called = [];
    doc.set('nested.withSetter', 'bar');

    assert.equal(called.length, 1);
    assert.equal(called[0].name, 'foo');

    return Promise.resolve();
  });

  it('should enable key with dot(.) on mixed types with checkKeys (gh-7144)', async function() {
    const s = new Schema({ raw: { type: Schema.Types.Mixed } });
    const M = db.model('Test', s);

    const raw = { 'foo.bar': 'baz' };


    let doc = await M.create([{ raw: raw }], { checkKeys: false }).
      then(res => res[0]);
    assert.deepEqual(doc.raw, raw);

    doc = await M.findOneAndUpdate({}, { raw: { 'a.b': 2 } }, { new: true });
    assert.deepEqual(doc.raw, { 'a.b': 2 });
  });

  it('doesnt mark array as modified on init if embedded schema has default (gh-7227)', async function() {
    const subSchema = new mongoose.Schema({
      users: {
        type: [{ name: { type: String } }],
        // This test ensures the whole array won't be modified on init because
        // of this default
        default: [{ name: 'test' }]
      }
    });

    const schema = new mongoose.Schema({
      sub: [subSchema]
    });
    const Model = db.model('Test', schema);


    let doc = new Model({ name: 'test', sub: [{}] });
    await doc.save();

    assert.ok(!doc.isModified());

    doc = await Model.findOne();
    assert.ok(!doc.isModified());
  });

  it('casts defaults for doc arrays (gh-7337)', async function() {
    const accountSchema = new mongoose.Schema({
      roles: {
        type: [{
          otherProperties: {
            example: Boolean
          },
          name: String
        }],
        default: function() {
          return [
            { otherProperties: { example: true }, name: 'First' },
            { otherProperties: { example: false }, name: 'Second' }
          ];
        }
      }
    });

    const Account = db.model('Test', accountSchema);


    await Account.create({});

    const doc = await Account.findOne();

    assert.ok(doc.roles[0]._id);
    assert.ok(doc.roles[1]._id);
  });

  it('updateOne() hooks (gh-7133) (gh-7423)', async function() {
    const schema = new mongoose.Schema({ name: String });

    let queryCount = 0;
    let docCount = 0;
    let docPostCount = 0;

    let docRegexCount = 0;
    let docPostRegexCount = 0;

    schema.pre('updateOne', () => ++queryCount);
    schema.pre('updateOne', { document: true, query: false }, () => ++docCount);
    schema.post('updateOne', { document: true, query: false }, () => ++docPostCount);

    schema.pre(/^updateOne$/, { document: true, query: false }, () => ++docRegexCount);
    schema.post(/^updateOne$/, { document: true, query: false }, () => ++docPostRegexCount);

    let removeCount1 = 0;
    let removeCount2 = 0;
    schema.pre('deleteOne', { document: true }, () => ++removeCount1);
    schema.pre('deleteOne', { document: true, query: false }, () => ++removeCount2);

    const Model = db.model('Test', schema);


    const doc = new Model({ name: 'test' });
    await doc.save();

    assert.equal(queryCount, 0);
    assert.equal(docCount, 0);
    assert.equal(docPostCount, 0);
    assert.equal(docRegexCount, 0);
    assert.equal(docPostRegexCount, 0);

    await doc.updateOne({ name: 'test2' });

    assert.equal(queryCount, 1);
    assert.equal(docCount, 1);
    assert.equal(docPostCount, 1);
    assert.equal(docRegexCount, 1);
    assert.equal(docPostRegexCount, 1);

    assert.equal(removeCount1, 0);
    assert.equal(removeCount2, 0);

    await doc.deleteOne();

    assert.equal(removeCount1, 1);
    assert.equal(removeCount2, 1);
  });

  it('doesnt mark single nested doc date as modified if setting with string (gh-7264)', async function() {
    const subSchema = new mongoose.Schema({
      date2: Date
    });

    const schema = new mongoose.Schema({
      date1: Date,
      sub: subSchema
    });

    const Model = db.model('Test', schema);


    const date = '2018-11-22T09:00:00.000Z';

    const doc = await Model.create({
      date1: date,
      sub: { date2: date }
    });

    assert.deepEqual(doc.modifiedPaths(), []);

    doc.set('date1', date);
    doc.set('sub.date2', date);

    assert.deepEqual(doc.modifiedPaths(), []);
  });

  it('handles null `fields` param to constructor (gh-7271)', function() {
    const ActivityBareSchema = new Schema({
      _id: {
        type: Schema.Types.ObjectId,
        ref: 'Activity'
      },
      name: String
    });

    const EventSchema = new Schema({
      activity: ActivityBareSchema,
      name: String
    });

    const data = {
      name: 'Test',
      activity: {
        _id: '5bf606f6471b6056b3f2bfc9',
        name: 'Activity name'
      }
    };

    const Event = db.model('Test', EventSchema);
    const event = new Event(data, null);

    assert.equal(event.activity.name, 'Activity name');

    return event.validate();
  });

  it('flattenMaps option for toObject() (gh-10872) (gh-7274) (gh-10486)', function() {
    const subSchema = new Schema({ name: String });

    let schema = new Schema({
      test: {
        type: Map,
        of: subSchema,
        default: new Map()
      }
    }, { versionKey: false });

    let Test = db.model('Test', schema);

    let mapTest = new Test({});
    mapTest.test.set('key1', { name: 'value1' });
    // getters: true for gh-10486
    assert.equal(mapTest.toObject({ getters: true, flattenMaps: true }).test.key1.name, 'value1');

    assert.equal(mapTest.toJSON({ getters: true, flattenMaps: true }).test.key1.name, 'value1');
    assert.equal(mapTest.toJSON({ getters: true, flattenMaps: false }).test.get('key1').name, 'value1');

    schema = new Schema({
      test: {
        type: Map,
        of: subSchema,
        default: new Map()
      }
    }, { versionKey: false });
    schema.set('toObject', { flattenMaps: true });

    db.deleteModel('Test');
    Test = db.model('Test', schema);

    mapTest = new Test({});
    mapTest.test.set('key1', { name: 'value1' });
    assert.equal(mapTest.toObject({}).test.key1.name, 'value1');
  });

  it('flattenObjectIds option for toObject() (gh-13341) (gh-2790)', function() {
    const schema = new Schema({
      _id: 'ObjectId',
      nested: {
        id: 'ObjectId'
      },
      subdocument: new Schema({}),
      documentArray: [new Schema({})]
    }, { versionKey: false });

    const Test = db.model('Test', schema);

    const doc = new Test({
      _id: new mongoose.Types.ObjectId('0'.repeat(24)),
      nested: {
        id: new mongoose.Types.ObjectId('1'.repeat(24))
      },
      subdocument: {
        _id: new mongoose.Types.ObjectId('2'.repeat(24))
      },
      documentArray: [{ _id: new mongoose.Types.ObjectId('3'.repeat(24)) }]
    });
    assert.deepStrictEqual(doc.toObject({ flattenObjectIds: true }), {
      _id: '0'.repeat(24),
      nested: {
        id: '1'.repeat(24)
      },
      subdocument: {
        _id: '2'.repeat(24)
      },
      documentArray: [{ _id: '3'.repeat(24) }]
    });
  });

  it('`collection` property with strict: false (gh-7276)', async function() {
    const schema = new Schema({}, { strict: false, versionKey: false });
    const Model = db.model('Test', schema);

    let doc = new Model({ test: 'foo', collection: 'bar' });

    await doc.save();

    assert.equal(doc.collection, 'bar');

    doc = await Model.findOne();
    assert.equal(doc.toObject().collection, 'bar');
  });

  it('should validateSync() all elements in doc array (gh-6746)', function() {
    const Model = db.model('Test', new Schema({
      colors: [{
        name: { type: String, required: true },
        hex: { type: String, required: true }
      }]
    }));

    const model = new Model({
      colors: [
        { name: 'steelblue' },
        { hex: '#4682B4' }
      ]
    });

    const errors = model.validateSync().errors;
    const keys = Object.keys(errors).sort();
    assert.deepEqual(keys, ['colors.0.hex', 'colors.1.name']);
  });

  it('handles fake constructor (gh-7290)', async function() {
    const TestSchema = new Schema({ test: String });

    const TestModel = db.model('Test', TestSchema);

    const badQuery = {
      test: {
        length: 1e10,
        constructor: {
          name: 'Array'
        }
      }
    };


    let err = await TestModel.findOne(badQuery).then(() => null, e => e);
    assert.equal(err.name, 'CastError', err.stack);

    err = await TestModel.updateOne(badQuery, { name: 'foo' }).
      then(() => null, err => err);
    assert.equal(err.name, 'CastError', err.stack);

    err = await TestModel.updateOne({}, badQuery).then(() => null, e => e);
    assert.equal(err.name, 'CastError', err.stack);

    err = await TestModel.deleteOne(badQuery).then(() => null, e => e);
    assert.equal(err.name, 'CastError', err.stack);
  });

  it('handles fake __proto__ (gh-7290)', async function() {
    const TestSchema = new Schema({ test: String, name: String });

    const TestModel = db.model('Test', TestSchema);

    const badQuery = JSON.parse('{"test":{"length":1000000000,"__proto__":[]}}');


    let err = await TestModel.findOne(badQuery).then(() => null, e => e);
    assert.equal(err.name, 'CastError', err.stack);

    err = await TestModel.updateOne(badQuery, { name: 'foo' }).
      then(() => null, err => err);
    assert.equal(err.name, 'CastError', err.stack);

    err = await TestModel.updateOne({}, badQuery).then(() => null, e => e);
    assert.equal(err.name, 'CastError', err.stack);

    err = await TestModel.deleteOne(badQuery).then(() => null, e => e);
    assert.equal(err.name, 'CastError', err.stack);
  });

  it('cast error with string path set to array in db (gh-7619)', async function() {
    const TestSchema = new Schema({ name: String });

    const TestModel = db.model('Test', TestSchema);


    await TestModel.findOne();

    await TestModel.collection.insertOne({ name: ['foo', 'bar'] });

    const doc = await TestModel.findOne();
    assert.ok(!doc.name);
    const err = doc.validateSync();
    assert.ok(err);
    assert.ok(err.errors['name']);
  });

  it('doesnt crash if nested path with `get()` (gh-7316)', function() {
    const schema = new mongoose.Schema({ http: { get: Number } });
    const Model = db.model('Test', schema);

    return Model.create({ http: { get: 400 } }); // Should succeed
  });

  it('copies atomics from existing document array when setting doc array (gh-7472)', async function() {
    const Dog = db.model('Test', new mongoose.Schema({
      name: String,
      toys: [{
        name: String
      }]
    }));


    const dog = new Dog({ name: 'Dash' });

    dog.toys.push({ name: '1' });
    dog.toys.push({ name: '2' });
    dog.toys.push({ name: '3' });

    await dog.save();

    for (const toy of ['4', '5', '6']) {
      dog.toys = dog.toys || [];
      dog.toys.push({ name: toy, count: 1 });
    }

    await dog.save();

    const fromDb = await Dog.findOne();
    assert.deepEqual(fromDb.toys.map(t => t.name), ['1', '2', '3', '4', '5', '6']);
  });

  it('doesnt fail with custom update function (gh-7342)', async function() {
    const catalogSchema = new mongoose.Schema({
      name: String,
      sub: new Schema({ name: String })
    }, { runSettersOnQuery: true });

    catalogSchema.methods.update = function(data) {
      for (const key in data) {
        this[key] = data[key];
      }
      return this.save();
    };

    const Catalog = db.model('Test', catalogSchema);


    let doc = await Catalog.create({ name: 'test', sub: { name: 'foo' } });
    doc = await doc.update({ name: 'test2' });
    assert.equal(doc.name, 'test2');
  });

  it('setters that modify `this` should work on single nested when overwriting (gh-7585)', function() {
    const NameSchema = new Schema({
      full: {
        type: String,
        set: function(v) {
          this.first = 'foo';
          this.last = 'bar';
          return v + ' baz';
        }
      },
      first: String,
      last: String
    }, { _id: false });

    const User = db.model('User', new Schema({
      name: {
        type: NameSchema,
        default: {}
      }
    }));

    const s = new User();
    s.name = { full: 'test' };
    assert.equal(s.name.first, 'foo');
    assert.equal(s.name.last, 'bar');
    assert.equal(s.name.full, 'test baz');

    return Promise.resolve();
  });

  it('handles setting embedded doc to Object.assign() from another doc (gh-7645)', function() {
    const profileSchema = new Schema({ name: String, email: String });
    const companyUserSchema = new Schema({
      profile: {
        type: profileSchema,
        default: {}
      }
    });

    const CompanyUser = db.model('User', companyUserSchema);

    const cu = new CompanyUser({ profile: { name: 'foo', email: 'bar' } });
    cu.profile = Object.assign({}, cu.profile);

    assert.equal(cu.profile.name, 'foo');
    assert.equal(cu.profile.email, 'bar');
    assert.doesNotThrow(function() {
      cu.toObject();
    });
  });

  it('setting single nested subdoc with custom date types and getters/setters (gh-7601)', async function() {
    const moment = require('moment');

    const schema = new Schema({
      start: { type: Date, get: get, set: set, required: true },
      end: { type: Date, get: get, set: set, required: true }
    }, { toObject: { getters: true } });
    function get(v) {
      return moment(v);
    }
    function set(v) {
      return v.toDate();
    }
    const parentSchema = new Schema({
      nested: schema
    });
    const Model = db.model('Parent', parentSchema);


    const doc = await Model.create({
      nested: { start: moment('2019-01-01'), end: moment('2019-01-02') }
    });

    doc.nested = { start: moment('2019-03-01'), end: moment('2019-04-01') };
    await doc.save();

    const _doc = await Model.collection.findOne();
    assert.ok(_doc.nested.start instanceof Date);
    assert.ok(_doc.nested.end instanceof Date);
  });

  it('get() and set() underneath alias (gh-7592)', async function() {
    const photoSchema = new Schema({
      foo: String
    });

    const pageSchema = new Schema({
      p: { type: [photoSchema], alias: 'photos' }
    });
    const Page = db.model('Test', pageSchema);


    const doc = await Page.create({ p: [{ foo: 'test' }] });

    assert.equal(doc.p[0].foo, 'test');
    assert.equal(doc.get('photos.0.foo'), 'test');

    doc.set('photos.0.foo', 'bar');
    assert.equal(doc.p[0].foo, 'bar');
    assert.equal(doc.get('photos.0.foo'), 'bar');
  });

  it('get() with getters: false (gh-7233)', function() {
    const testSchema = new Schema({
      foo: { type: String, get: v => v.toLowerCase() }
    });
    const Test = db.model('Test', testSchema);

    const doc = new Test({ foo: 'Bar' });
    assert.equal(doc.foo, 'bar');
    assert.equal(doc._doc.foo, 'Bar');

    assert.equal(doc.get('foo'), 'bar');
    assert.equal(doc.get('foo', null, { getters: false }), 'Bar');

    return Promise.resolve();
  });

  it('overwriting single nested (gh-7660)', function() {
    const childSchema = new mongoose.Schema({
      foo: String,
      bar: Number
    }, { _id: false, id: false });

    const parentSchema = new mongoose.Schema({
      child: childSchema
    });
    const Test = db.model('Test', parentSchema);

    const test = new Test({
      child: {
        foo: 'test',
        bar: 42
      }
    });

    test.set({
      child: {
        foo: 'modified',
        bar: 43
      }
    });

    assert.deepEqual(test.toObject().child, {
      foo: 'modified',
      bar: 43
    });

    return Promise.resolve();
  });

  it('setting path to non-POJO object (gh-7639)', function() {
    class Nested {
      constructor(prop) {
        this.prop = prop;
      }
    }

    const schema = new Schema({ nested: { prop: String } });
    const Model = db.model('Test', schema);

    const doc = new Model({ nested: { prop: '1' } });

    doc.set('nested', new Nested('2'));
    assert.equal(doc.nested.prop, '2');

    doc.set({ nested: new Nested('3') });
    assert.equal(doc.nested.prop, '3');
  });

  it('supports setting date properties with strict: false (gh-7907)', function() {
    const schema = Schema({}, { strict: false });
    const SettingsModel = db.model('Test', schema);

    const date = new Date();
    const obj = new SettingsModel({
      timestamp: date,
      subDoc: {
        timestamp: date
      }
    });

    assert.strictEqual(obj.timestamp, date);
    assert.strictEqual(obj.subDoc.timestamp, date);
  });

  it('handles .set() on doc array within embedded discriminator (gh-7656)', function() {
    const pageElementSchema = new Schema({
      type: { type: String, required: true }
    }, { discriminatorKey: 'type' });

    const textElementSchema = new Schema({
      body: { type: String }
    });

    const blockElementSchema = new Schema({
      elements: [pageElementSchema]
    });

    blockElementSchema.path('elements').discriminator('block', blockElementSchema);
    blockElementSchema.path('elements').discriminator('text', textElementSchema);

    const pageSchema = new Schema({ elements: [pageElementSchema] });

    pageSchema.path('elements').discriminator('block', blockElementSchema);
    pageSchema.path('elements').discriminator('text', textElementSchema);

    const Page = db.model('Test', pageSchema);
    const page = new Page({
      elements: [
        { type: 'text', body: 'Page Title' },
        { type: 'block', elements: [{ type: 'text', body: 'Page Content' }] }
      ]
    });

    page.set('elements.0.body', 'Page Heading');
    assert.equal(page.elements[0].body, 'Page Heading');
    assert.equal(page.get('elements.0.body'), 'Page Heading');

    page.set('elements.1.elements.0.body', 'Page Body');
    assert.equal(page.elements[1].elements[0].body, 'Page Body');
    assert.equal(page.get('elements.1.elements.0.body'), 'Page Body');

    page.elements[1].elements[0].body = 'Page Body';
    assert.equal(page.elements[1].elements[0].body, 'Page Body');
    assert.equal(page.get('elements.1.elements.0.body'), 'Page Body');
  });

  it('$isEmpty() (gh-5369)', function() {
    const schema = new Schema({
      nested: { foo: String },
      subdoc: new Schema({ bar: String }, { _id: false }),
      docArr: [new Schema({ baz: String }, { _id: false })],
      mixed: {}
    });

    const Model = db.model('Test', schema);
    const doc = new Model({ subdoc: {}, docArr: [{}] });

    assert.ok(doc.nested.$isEmpty());
    assert.ok(doc.subdoc.$isEmpty());
    assert.ok(doc.docArr[0].$isEmpty());
    assert.ok(doc.$isEmpty('nested'));
    assert.ok(doc.$isEmpty('subdoc'));
    assert.ok(doc.$isEmpty('docArr.0'));
    assert.ok(doc.$isEmpty('mixed'));

    doc.nested.foo = 'test';
    assert.ok(!doc.nested.$isEmpty());
    assert.ok(doc.subdoc.$isEmpty());
    assert.ok(doc.docArr[0].$isEmpty());
    assert.ok(!doc.$isEmpty('nested'));
    assert.ok(doc.$isEmpty('subdoc'));
    assert.ok(doc.$isEmpty('docArr.0'));
    assert.ok(doc.$isEmpty('mixed'));

    doc.subdoc.bar = 'test';
    assert.ok(!doc.nested.$isEmpty());
    assert.ok(!doc.subdoc.$isEmpty());
    assert.ok(doc.docArr[0].$isEmpty());
    assert.ok(!doc.$isEmpty('nested'));
    assert.ok(!doc.$isEmpty('subdoc'));
    assert.ok(doc.$isEmpty('docArr.0'));
    assert.ok(doc.$isEmpty('mixed'));

    doc.docArr[0].baz = 'test';
    assert.ok(!doc.nested.$isEmpty());
    assert.ok(!doc.subdoc.$isEmpty());
    assert.ok(!doc.docArr[0].$isEmpty());
    assert.ok(!doc.$isEmpty('nested'));
    assert.ok(!doc.$isEmpty('subdoc'));
    assert.ok(!doc.$isEmpty('docArr.0'));
    assert.ok(doc.$isEmpty('mixed'));

    doc.mixed = {};
    assert.ok(doc.$isEmpty('mixed'));

    doc.mixed.test = 1;
    assert.ok(!doc.$isEmpty('mixed'));

    return Promise.resolve();
  });

  it('push() onto discriminator doc array (gh-7704)', function() {
    const opts = {
      minimize: false, // So empty objects are returned
      strict: true,
      typeKey: '$type', // So that we can use fields named `type`
      discriminatorKey: 'type'
    };

    const IssueSchema = new mongoose.Schema({
      _id: String,
      text: String,
      type: String
    }, opts);

    const IssueModel = db.model('Test', IssueSchema);

    const SubIssueSchema = new mongoose.Schema({
      checklist: [{
        completed: { $type: Boolean, default: false }
      }]
    }, opts);
    IssueModel.discriminator('gh7704_sub', SubIssueSchema);

    const doc = new IssueModel({ _id: 'foo', text: 'text', type: 'gh7704_sub' });
    doc.checklist.push({ completed: true });

    assert.ifError(doc.validateSync());

    return Promise.resolve();
  });

  it('doesnt call getter when saving (gh-7719)', function() {
    let called = 0;
    const kittySchema = new mongoose.Schema({
      name: {
        type: String,
        get: function(v) {
          ++called;
          return v;
        }
      }
    });
    const Kitten = db.model('Test', kittySchema);

    const k = new Kitten({ name: 'Mr Sprinkles' });
    return k.save().then(() => assert.equal(called, 0));
  });

  it('skips malformed validators property (gh-7720)', function() {
    const NewSchema = new Schema({
      object: {
        type: 'string',
        validators: ['string'] // This caused the issue
      }
    });

    const TestModel = db.model('Test', NewSchema);
    const instance = new TestModel();
    instance.object = 'value';

    assert.ifError(instance.validateSync());

    return instance.validate();
  });

  it('nested set on subdocs works (gh-7748)', async function() {
    const geojsonSchema = new Schema({
      type: { type: String, default: 'Feature' },
      geometry: {
        type: {
          type: String,
          required: true
        },
        coordinates: { type: [] }
      },
      properties: { type: Object }
    });

    const userSchema = new Schema({
      position: geojsonSchema
    });

    const User = db.model('User', userSchema);

    const position = {
      geometry: {
        type: 'Point',
        coordinates: [1.11111, 2.22222]
      },
      properties: {
        a: 'b'
      }
    };

    const newUser = new User({
      position: position
    });

    await newUser.save();

    const editUser = await User.findById(newUser._id);
    editUser.position = position;

    await editUser.validate();
    await editUser.save();

    const fromDb = await User.findById(newUser._id);
    assert.equal(fromDb.position.properties.a, 'b');
    assert.equal(fromDb.position.geometry.coordinates[0], 1.11111);
  });

  it('does not convert array to object with strict: false (gh-7733)', async function() {
    const ProductSchema = new mongoose.Schema({}, { strict: false });
    const Product = db.model('Test', ProductSchema);


    await Product.create({ arr: [{ test: 1 }, { test: 2 }] });

    const doc = await Product.collection.findOne();
    assert.ok(Array.isArray(doc.arr));
    assert.deepEqual(doc.arr, [{ test: 1 }, { test: 2 }]);
  });

  it('does not crash with array property named "undefined" (gh-7756)', async function() {
    const schema = new Schema({ undefined: [String] });
    const Model = db.model('Test', schema);


    const doc = await Model.create({ undefined: ['foo'] });

    doc['undefined'].push('bar');
    await doc.save();

    const _doc = await Model.collection.findOne();
    assert.equal(_doc['undefined'][0], 'foo');
  });

  it('fires pre save hooks on nested child schemas (gh-7792)', function() {
    const childSchema1 = new mongoose.Schema({ name: String });
    let called1 = 0;
    childSchema1.pre('save', function() {
      ++called1;
    });

    const childSchema2 = new mongoose.Schema({ name: String });
    let called2 = 0;
    childSchema2.pre('save', function() {
      ++called2;
    });

    const parentSchema = new mongoose.Schema({
      nested: {
        child: childSchema1,
        arr: [childSchema2]
      }
    });

    const Parent = db.model('Parent', parentSchema);

    const obj = { nested: { child: { name: 'foo' }, arr: [{ name: 'bar' }] } };
    return Parent.create(obj).then(() => {
      assert.equal(called1, 1);
      assert.equal(called2, 1);
    });
  });

  it('takes message from async custom validator promise rejection (gh-4913)', function() {
    const schema = new Schema({
      name: {
        type: String,
        validate: async function() {
          await Promise.resolve((resolve) => setImmediate(resolve));
          throw new Error('Oops!');
        }
      }
    });
    const Model = db.model('Test', schema);

    return Model.create({ name: 'foo' }).then(() => assert.ok(false), err => {
      assert.equal(err.errors['name'].message, 'Oops!');
      assert.ok(err.message.indexOf('Oops!') !== -1, err.message);
    });
  });

  it('handles nested properties named `schema` (gh-7831)', async function() {
    const schema = new mongoose.Schema({ nested: { schema: String } });
    const Model = db.model('Test', schema);

    await Model.collection.insertOne({ nested: { schema: 'test' } });

    const doc = await Model.findOne();
    assert.strictEqual(doc.nested.schema, 'test');
  });

  it('handles nested properties named `on` (gh-11656)', async function() {
    const schema = new mongoose.Schema({ on: String }, { suppressReservedKeysWarning: true });
    const Model = db.model('Test', schema);

    await Model.create({ on: 'test string' });

    const doc = await Model.findOne();
    assert.strictEqual(doc.on, 'test string');
  });

  describe('overwrite() (gh-7830)', function() {
    let Model;

    beforeEach(function() {
      const schema = new Schema({
        _id: Number,
        name: String,
        nested: {
          prop: String
        },
        arr: [Number],
        immutable: {
          type: String,
          immutable: true
        }
      });
      Model = db.model('Test', schema);
    });

    it('works', async function() {

      const doc = await Model.create({
        _id: 1,
        name: 'test',
        nested: { prop: 'foo' },
        immutable: 'bar'
      });
      doc.overwrite({ name: 'test2' });

      assert.deepEqual(doc.toObject(), {
        _id: 1,
        __v: 0,
        name: 'test2',
        immutable: 'bar'
      });
    });

    it('skips version key', async function() {

      await Model.collection.insertOne({
        _id: 2,
        __v: 5,
        name: 'test',
        nested: { prop: 'foo' },
        immutable: 'bar'
      });
      const doc = await Model.findOne({ _id: 2 });
      doc.overwrite({ _id: 2, name: 'test2' });

      assert.deepEqual(doc.toObject(), {
        _id: 2,
        __v: 5,
        name: 'test2',
        immutable: 'bar'
      });
    });

    it('skips discriminator key', async function() {

      const D = Model.discriminator('D', Schema({ other: String }));
      await Model.collection.insertOne({
        _id: 2,
        __v: 5,
        __t: 'D',
        name: 'test',
        nested: { prop: 'foo' },
        immutable: 'bar',
        other: 'baz'
      });
      const doc = await D.findOne({ _id: 2 });
      doc.overwrite({ _id: 2, name: 'test2' });

      assert.deepEqual(doc.toObject(), {
        _id: 2,
        __v: 5,
        __t: 'D',
        name: 'test2',
        immutable: 'bar'
      });
      return doc.validate();
    });

    it('overwrites maps (gh-9549)', async function() {
      const schema = new Schema({
        name: String,
        myMap: { type: Map, of: String }
      });
      db.deleteModel(/Test/);
      const Test = db.model('Test', schema);

      let doc = new Test({ name: 'test', myMap: { a: 1, b: 2 } });


      await doc.save();

      doc = await Test.findById(doc);
      doc.overwrite({ name: 'test2', myMap: { b: 2, c: 3 } });
      await doc.save();

      doc = await Test.findById(doc);
      assert.deepEqual(Array.from(doc.toObject().myMap.values()), [2, 3]);
    });
  });

  it('copies virtuals from array subdocs when casting array of docs with same schema (gh-7898)', function() {
    const ChildSchema = new Schema({ name: String },
      { _id: false, id: false });

    ChildSchema.virtual('foo').
      set(function(foo) { this.__foo = foo; }).
      get(function() { return this.__foo || 0; });

    const ParentSchema = new Schema({
      name: String,
      children: [ChildSchema]
    }, { _id: false, id: false });

    const WrapperSchema = new Schema({
      name: String,
      parents: [ParentSchema]
    }, { _id: false, id: false });

    const Parent = db.model('Parent', ParentSchema);
    const Wrapper = db.model('Test', WrapperSchema);

    const data = { name: 'P1', children: [{ name: 'C1' }, { name: 'C2' }] };
    const parent = new Parent(data);
    parent.children[0].foo = 123;

    const wrapper = new Wrapper({ name: 'test', parents: [parent] });
    assert.equal(wrapper.parents[0].children[0].foo, 123);
  });

  describe('immutable properties (gh-7671)', function() {
    let Model;

    beforeEach(function() {
      const schema = new Schema({
        createdAt: {
          type: Date,
          immutable: true,
          default: new Date('6/1/2019')
        },
        name: String
      });
      Model = db.model('Test', schema);
    });

    it('SchemaType#immutable()', function() {
      const schema = new Schema({
        createdAt: {
          type: Date,
          default: new Date('6/1/2019')
        },
        name: String
      });

      assert.ok(!schema.path('createdAt').$immutable);

      schema.path('createdAt').immutable(true);
      assert.ok(schema.path('createdAt').$immutable);
      assert.equal(
        schema.path('createdAt').setters.length,
        1,
        schema.path('createdAt').setters.map(setter => setter.toString())
      );

      schema.path('createdAt').immutable(false);
      assert.ok(!schema.path('createdAt').$immutable);
      assert.equal(schema.path('createdAt').setters.length, 0);
    });

    it('with save()', async function() {
      let doc = new Model({ name: 'Foo' });

      assert.equal(doc.createdAt.toLocaleDateString('en-us'), '6/1/2019');
      await doc.save();

      doc = await Model.findOne({ createdAt: new Date('6/1/2019') });
      doc.createdAt = new Date('6/1/2017');
      assert.equal(doc.createdAt.toLocaleDateString('en-us'), '6/1/2019');

      doc.set({ createdAt: new Date('6/1/2021') });
      assert.equal(doc.createdAt.toLocaleDateString('en-us'), '6/1/2019');

      await doc.save();

      doc = await Model.findOne({ createdAt: new Date('6/1/2019') });
      assert.ok(doc);
    });

    it('with update', async function() {
      let doc = new Model({ name: 'Foo' });

      assert.equal(doc.createdAt.toLocaleDateString('en-us'), '6/1/2019');
      await doc.save();

      const update = { createdAt: new Date('6/1/2020') };

      await Model.updateOne({}, update);

      doc = await Model.findOne();
      assert.equal(doc.createdAt.toLocaleDateString('en-us'), '6/1/2019');

      const err = await Model.updateOne({}, update, { strict: 'throw' }).
        then(() => null, err => err);
      assert.equal(err.name, 'StrictModeError');
      assert.ok(err.message.indexOf('createdAt') !== -1, err.message);
    });

    it('conditional immutable (gh-8001)', async function() {
      const schema = new Schema({
        name: String,
        test: {
          type: String,
          immutable: doc => doc.name === 'foo'
        }
      });
      const Model = db.model('Test1', schema);


      const doc1 = await Model.create({ name: 'foo', test: 'before' });
      const doc2 = await Model.create({ name: 'bar', test: 'before' });

      doc1.set({ test: 'after' });
      doc2.set({ test: 'after' });
      await doc1.save();
      await doc2.save();

      const fromDb1 = await Model.collection.findOne({ name: 'foo' });
      const fromDb2 = await Model.collection.findOne({ name: 'bar' });
      assert.equal(fromDb1.test, 'before');
      assert.equal(fromDb2.test, 'after');
    });

    it('immutable with strict mode (gh-8149)', async function() {

      const schema = new mongoose.Schema({
        name: String,
        yearOfBirth: { type: Number, immutable: true }
      }, { strict: 'throw' });
      const Person = db.model('Person', schema);
      const joe = await Person.create({ name: 'Joe', yearOfBirth: 2001 });

      joe.set({ yearOfBirth: 2002 });
      const err = await joe.save().then(() => null, err => err);
      assert.ok(err);
      assert.equal(err.errors['yearOfBirth'].name, 'StrictModeError');
    });
  });

  it('consistent post order traversal for array subdocs (gh-7929)', function() {
    const Grandchild = Schema({ value: Number });
    const Child = Schema({ children: [Grandchild] });
    const Parent = Schema({ children: [Child] });

    const calls = [];
    Grandchild.pre('save', () => calls.push(1));
    Child.pre('save', () => calls.push(2));
    Parent.pre('save', () => calls.push(3));

    const Model = db.model('Parent', Parent);

    return Model.create({ children: [{ children: [{ value: 3 }] }] }).then(() => {
      assert.deepEqual(calls, [1, 2, 3]);
    });
  });

  it('respects projection for getters (gh-7940)', async function() {
    const schema = new Schema({
      foo: String,
      bar: {
        type: String,
        get: () => {
          return 'getter value';
        }
      }
    }, { toObject: { getters: true } });

    const Model = db.model('Test', schema);


    await Model.create({ foo: 'test', bar: 'baz' });

    const doc = await Model.findOne({ foo: 'test' }, 'foo');

    assert.ok(!doc.toObject().bar);
  });

  it('loads doc with a `once` property successfully (gh-7958)', async function() {
    const eventSchema = Schema({ once: { prop: String } });
    const Event = db.model('Test', eventSchema);


    await Event.create({ once: { prop: 'test' } });

    const doc = await Event.findOne();
    assert.equal(doc.once.prop, 'test');
  });

  it('caster that converts to Number class works (gh-8150)', async function() {

    const mySchema = new Schema({
      id: {
        type: Number,
        set: value => new Number(value.valueOf())
      }
    });

    const MyModel = db.model('Test', mySchema);

    await MyModel.create({ id: 12345 });

    const doc = await MyModel.findOne({ id: 12345 });
    assert.ok(doc);
  });

  it('handles objectids and decimals with strict: false (gh-7973)', async function() {
    const testSchema = Schema({}, { strict: false });
    const Test = db.model('Test', testSchema);

    let doc = new Test({
      testId: new mongoose.Types.ObjectId(),
      testDecimal: new mongoose.Types.Decimal128('1.23')
    });

    assert.ok(doc.testId instanceof mongoose.Types.ObjectId);
    assert.ok(doc.testDecimal instanceof mongoose.Types.Decimal128);


    await doc.save();

    doc = await Test.collection.findOne();
    assert.ok(doc.testId instanceof mongoose.Types.ObjectId);
    assert.ok(doc.testDecimal instanceof mongoose.Types.Decimal128);
  });

  it('allows enum on array of array of strings (gh-7926)', function() {
    const schema = new Schema({
      test: {
        type: [[String]],
        enum: ['bar']
      }
    });

    const Model = db.model('Test', schema);

    return Model.create({ test: [['foo']] }).then(() => assert.ok(false), err => {
      assert.ok(err);
      assert.ok(err.errors['test.0.0']);
      assert.ok(err.errors['test.0.0'].message.indexOf('foo') !== -1,
        err.errors['test.0.0'].message);
    });
  });

  it('allows saving an unchanged document if required populated path is null (gh-8018)', async function() {
    const schema = Schema({ test: String });
    const schema2 = Schema({
      keyToPopulate: {
        type: mongoose.Schema.Types.ObjectId,
        ref: 'Child',
        required: true
      }
    });

    const Child = db.model('Child', schema);
    const Parent = db.model('Parent', schema2);


    const child = await Child.create({ test: 'test' });
    await Parent.create({ keyToPopulate: child._id });

    await child.deleteOne();

    const doc = await Parent.findOne().populate('keyToPopulate');

    // Should not throw
    await doc.save();
  });

  it('only calls validator once on mixed validator (gh-8067)', function() {
    let called = 0;
    function validator() {
      ++called;
      return true;
    }

    const itemArray = new Schema({
      timer: {
        time: {
          type: {},
          validate: {
            validator: validator
          }
        }
      }
    });

    const schema = new Schema({
      items: [itemArray]
    });
    const Model = db.model('Test', schema);

    const obj = new Model({
      items: [
        { timer: { time: { type: { hours: 24, allowed: true } } } }
      ]
    });

    obj.validateSync();
    assert.equal(called, 1);
  });

  it('only calls validator once on nested mixed validator (gh-8117)', function() {
    const called = [];
    const Model = db.model('Test', Schema({
      name: { type: String },
      level1: {
        level2: {
          type: Object,
          validate: {
            validator: v => {
              called.push(v);
              return true;
            }
          }
        }
      }
    }));

    const doc = new Model({ name: 'bob' });
    doc.level1 = { level2: { a: 'one', b: 'two', c: 'three' } };
    return doc.validate().then(() => {
      assert.equal(called.length, 1);
      assert.deepEqual(called[0], { a: 'one', b: 'two', c: 'three' });
    });
  });

  it('handles populate() with custom type that does not cast to doc (gh-8062)', async function() {
    class Gh8062 extends mongoose.SchemaType {
      cast(val) {
        if (typeof val === 'string') {
          return val;
        }
        throw new Error('Failed!');
      }
    }

    mongoose.Schema.Types.Gh8062 = Gh8062;

    const schema = new Schema({ arr: [{ type: Gh8062, ref: 'Child' }] });
    const Model = db.model('Test', schema);
    const Child = db.model('Child', Schema({ _id: Gh8062 }));


    await Child.create({ _id: 'test' });
    await Model.create({ arr: ['test'] });

    const doc = await Model.findOne().populate('arr');
    assert.ok(doc.populated('arr'));
    assert.equal(doc.arr[0]._id, 'test');
    assert.ok(doc.arr[0].$__ != null);
  });

  it('can inspect() on a document array (gh-8037)', function() {
    const subdocSchema = mongoose.Schema({ a: String });
    const schema = mongoose.Schema({ subdocs: { type: [subdocSchema] } });
    const Model = db.model('Test', schema);
    const data = { _id: new mongoose.Types.ObjectId(), subdocs: [{ a: 'a' }] };
    const doc = new Model();
    doc.init(data);
    require('util').inspect(doc.subdocs);
  });

  it('always passes unpopulated paths to validators (gh-8042)', async function() {
    const schema = Schema({ test: String });

    const calledWith = [];
    function validate(v) {
      calledWith.push(v);
      return true;
    }
    const schema2 = Schema({
      keyToPopulate: {
        type: mongoose.Schema.Types.ObjectId,
        ref: 'gh8018_child',
        required: true,
        validate: validate
      },
      array: [{
        type: mongoose.Schema.Types.ObjectId,
        ref: 'gh8018_child',
        required: true,
        validate: validate
      }],
      subdoc: Schema({
        keyToPopulate: {
          type: mongoose.Schema.Types.ObjectId,
          ref: 'gh8018_child',
          required: true,
          validate: validate
        }
      })
    });

    const Child = db.model('gh8018_child', schema);
    const Parent = db.model('gh8018_parent', schema2);


    const child = await Child.create({ test: 'test' });
    await Parent.create({ keyToPopulate: child, array: [child], subdoc: { keyToPopulate: child } });

    assert.equal(calledWith.length, 3);

    assert.ok(calledWith[0] instanceof mongoose.Types.ObjectId);
    assert.ok(calledWith[1] instanceof mongoose.Types.ObjectId);
    assert.ok(calledWith[2] instanceof mongoose.Types.ObjectId);

    await child.deleteOne();

    const doc = await Parent.findOne().populate(['keyToPopulate', 'array', 'subdoc']);
    assert.equal(doc.keyToPopulate, null);

    // Should not throw
    await doc.save();
  });

  it('set() merge option with single nested (gh-8201)', async function() {
    const AddressSchema = Schema({
      street: { type: String, required: true },
      city: { type: String, required: true }
    });
    const PersonSchema = Schema({
      name: { type: String, required: true },
      address: { type: AddressSchema, required: true }
    });
    const Person = db.model('Person', PersonSchema);


    await Person.create({
      name: 'John Smith',
      address: {
        street: 'Real Street',
        city: 'Somewhere'
      }
    });

    const person = await Person.findOne();
    const obj = {
      name: 'John Smythe',
      address: { street: 'Fake Street' }
    };
    person.set(obj, undefined, { merge: true });

    assert.equal(person.address.city, 'Somewhere');
    await person.save();
  });

  it('setting single nested subdoc with timestamps (gh-8251)', async function() {
    const ActivitySchema = Schema({ description: String }, { timestamps: true });
    const RequestSchema = Schema({ activity: ActivitySchema });
    const Request = db.model('Test', RequestSchema);


    const doc = await Request.create({
      activity: { description: 'before' }
    });
    doc.activity.set({ description: 'after' });
    await doc.save();

    const fromDb = await Request.findOne().lean();
    assert.equal(fromDb.activity.description, 'after');
  });

  it('passing an object with toBSON() into `save()` (gh-8299)', async function() {
    const ActivitySchema = Schema({ description: String });
    const RequestSchema = Schema({ activity: ActivitySchema });
    const Request = db.model('Test', RequestSchema);


    const doc = await Request.create({
      activity: { description: 'before' }
    });
    doc.activity.set({ description: 'after' });
    await doc.save();

    const fromDb = await Request.findOne().lean();
    assert.equal(fromDb.activity.description, 'after');
  });

  it('handles getter setting virtual on manually populated doc when calling toJSON (gh-8295)', function() {
    const childSchema = Schema({}, { toJSON: { getters: true } });
    childSchema.virtual('field').
      get(function() { return this._field; }).
      set(function(v) { return this._field = v; });
    const Child = db.model('Child', childSchema);

    const parentSchema = Schema({
      child: { type: mongoose.ObjectId, ref: 'Child', get: get }
    }, { toJSON: { getters: true } });
    const Parent = db.model('Parent', parentSchema);

    function get(child) {
      child.field = true;
      return child;
    }

    let p = new Parent({ child: new Child({}) });
    assert.strictEqual(p.toJSON().child.field, true);

    p = new Parent({ child: new Child({}) });
    assert.strictEqual(p.child.toJSON().field, true);
  });

  it('enum validator for number (gh-8139)', function() {
    const schema = Schema({
      num: {
        type: Number,
        enum: [1, 2, 3]
      }
    });
    const Model = db.model('Test', schema);

    let doc = new Model({});
    let err = doc.validateSync();
    assert.ifError(err);

    doc = new Model({ num: 4 });
    err = doc.validateSync();
    assert.ok(err);
    assert.equal(err.errors['num'].name, 'ValidatorError');

    doc = new Model({ num: 2 });
    err = doc.validateSync();
    assert.ifError(err);
  });

  it('enum object syntax for number (gh-10648) (gh-8139)', function() {
    const schema = Schema({
      num: {
        type: Number,
        enum: {
          values: [1, 2, 3],
          message: 'Invalid number'
        }
      }
    });
    const Model = db.model('Test', schema);

    let doc = new Model({});
    let err = doc.validateSync();
    assert.ifError(err);

    doc = new Model({ num: 4 });
    err = doc.validateSync();
    assert.ok(err);
    assert.equal(err.errors['num'].name, 'ValidatorError');
    assert.equal(err.errors['num'].message, 'Invalid number');

    doc = new Model({ num: 2 });
    err = doc.validateSync();
    assert.ifError(err);
  });

  it('support `pathsToValidate()` option for `validate()` (gh-7587)', async function() {
    const schema = Schema({
      name: {
        type: String,
        required: true
      },
      age: {
        type: Number,
        required: true
      },
      rank: String
    });
    const Model = db.model('Test', schema);


    const doc = new Model({});

    let err = await doc.validate(['name', 'rank']).catch(err => err);
    assert.deepEqual(Object.keys(err.errors), ['name']);

    err = await doc.validate(['age', 'rank']).catch(err => err);
    assert.deepEqual(Object.keys(err.errors), ['age']);
  });

  it('array push with $position (gh-4322)', async function() {
    const schema = Schema({
      nums: [Number]
    });
    const Model = db.model('Test', schema);


    const doc = await Model.create({ nums: [3, 4] });

    doc.nums.push({
      $each: [1, 2],
      $position: 0
    });
    assert.deepEqual(doc.toObject().nums, [1, 2, 3, 4]);

    await doc.save();

    const fromDb = await Model.findOne({ _id: doc._id });
    assert.deepEqual(fromDb.toObject().nums, [1, 2, 3, 4]);

    doc.nums.push({
      $each: [0],
      $position: 0
    });
    assert.throws(() => {
      doc.nums.push({ $each: [5] });
    }, /Cannot call.*multiple times/);
    assert.throws(() => {
      doc.nums.push(5);
    }, /Cannot call.*multiple times/);
  });

  it('setting a path to a single nested document should update the single nested doc parent (gh-8400)', function() {
    const schema = Schema({
      name: String,
      subdoc: new Schema({
        name: String
      })
    });
    const Model = db.model('Test', schema);

    const doc1 = new Model({ name: 'doc1', subdoc: { name: 'subdoc1' } });
    const doc2 = new Model({ name: 'doc2', subdoc: { name: 'subdoc2' } });

    doc1.subdoc = doc2.subdoc;
    assert.equal(doc1.subdoc.name, 'subdoc2');
    assert.equal(doc2.subdoc.name, 'subdoc2');
    assert.strictEqual(doc1.subdoc.ownerDocument(), doc1);
    assert.strictEqual(doc2.subdoc.ownerDocument(), doc2);
  });

  it('setting an array to an array with some populated documents depopulates the whole array (gh-8443)', async function() {
    const A = db.model('Test1', Schema({
      name: String,
      rel: [{ type: mongoose.ObjectId, ref: 'Test' }]
    }));

    const B = db.model('Test', Schema({ name: String }));


    const b = await B.create({ name: 'testb' });
    await A.create({ name: 'testa', rel: [b._id] });

    const a = await A.findOne().populate('rel');

    const b2 = await B.create({ name: 'testb2' });
    a.rel = [a.rel[0], b2._id];
    await a.save();

    assert.ok(!a.populated('rel'));
    assert.ok(a.rel[0] instanceof mongoose.Types.ObjectId);
    assert.ok(a.rel[1] instanceof mongoose.Types.ObjectId);
  });

  it('handles errors with name set to "ValidationError" (gh-8466)', () => {
    const childSchema = Schema({ name: String });

    childSchema.pre('validate', function() {
      if (this.name === 'Invalid') {
        const error = new Error('invalid name');
        error.name = 'ValidationError';
        throw error;
      }
    });

    const fatherSchema = Schema({ children: [childSchema] });
    const Father = db.model('Test', fatherSchema);

    const doc = new Father({
      children: [{ name: 'Valid' }, { name: 'Invalid' }]
    });

    return doc.validate().then(() => assert.ok(false), err => {
      assert.ok(err);
      assert.ok(err.errors['children']);
      assert.equal(err.errors['children'].message, 'invalid name');
    });
  });

  it('throws an error if running validate() multiple times in parallel (gh-8468)', () => {
    const Model = db.model('Test', Schema({ name: String }));

    const doc = new Model({ name: 'test' });

    doc.validate();

    return doc.save().then(() => assert.ok(false), err => {
      assert.equal(err.name, 'ParallelValidateError');
    });
  });

  it('avoids parallel validate error when validating nested path with double nested subdocs (gh-8486)', async function() {
    const testSchema = new Schema({
      foo: {
        bar: Schema({
          baz: Schema({
            num: Number
          })
        })
      }
    });
    const Test = db.model('Test', testSchema);


    const doc = await Test.create({});

    doc.foo = {
      bar: {
        baz: {
          num: 1
        }
      }
    };

    // Should not throw
    await doc.save();

    const raw = await Test.collection.findOne();
    assert.equal(raw.foo.bar.baz.num, 1);
  });

  it('supports function for date min/max validator error (gh-8512)', function() {
    const schema = Schema({
      startDate: {
        type: Date,
        required: true,
        min: [new Date('2020-01-01'), () => 'test']
      }
    });

    db.deleteModel(/Test/);
    const Model = db.model('Test', schema);
    const doc = new Model({ startDate: new Date('2019-06-01') });

    const err = doc.validateSync();
    assert.ok(err.errors['startDate']);
    assert.equal(err.errors['startDate'].message, 'test');
  });

  it('sets parent and ownerDocument correctly with document array default (gh-8509)', async function() {
    const locationSchema = Schema({
      name: String,
      city: String
    });
    const owners = [];

    // Middleware to set a default location name derived from the parent organization doc
    locationSchema.pre('validate', function(next) {
      const owner = this.ownerDocument();
      owners.push(owner);
      if (this.isNew && !this.get('name') && owner.get('name')) {
        this.set('name', `${owner.get('name')} Office`);
      }
      next();
    });

    const organizationSchema = Schema({
      name: String,
      // Having a default doc this way causes issues
      locations: { type: [locationSchema], default: [{}] }
    });
    const Organization = db.model('Test', organizationSchema);

    const org = new Organization();
    org.set('name', 'MongoDB');

    await org.save();

    assert.equal(owners.length, 1);
    assert.ok(owners[0] === org);

    assert.equal(org.locations[0].name, 'MongoDB Office');
  });

  it('doesnt add `null` if property is undefined with minimize false (gh-8504)', async function() {
    const minimize = false;
    const schema = Schema({
      num: Number,
      beta: { type: String }
    },
    {
      toObject: { virtuals: true, minimize: minimize },
      toJSON: { virtuals: true, minimize: minimize }
    }
    );
    const Test = db.model('Test', schema);

    const dummy1 = new Test({ num: 1, beta: null });
    const dummy2 = new Test({ num: 2, beta: void 0 });


    await dummy1.save();
    await dummy2.save();

    const res = await Test.find().lean().sort({ num: 1 });

    assert.strictEqual(res[0].beta, null);
    assert.ok(!res[1].hasOwnProperty('beta'));
  });

  it('creates document array defaults in forward order, not reverse (gh-8514)', function() {
    let num = 0;
    const schema = Schema({
      arr: [{ val: { type: Number, default: () => ++num } }]
    });
    const Model = db.model('Test', schema);

    const doc = new Model({ arr: [{}, {}, {}] });
    assert.deepEqual(doc.toObject().arr.map(v => v.val), [1, 2, 3]);
  });

  it('can call subdocument validate multiple times in parallel (gh-8539)', async function() {
    const schema = Schema({
      arr: [{ val: String }],
      single: Schema({ val: String })
    });
    const Model = db.model('Test', schema);


    const doc = new Model({ arr: [{ val: 'test' }], single: { val: 'test' } });

    await Promise.all([doc.arr[0].validate(), doc.arr[0].validate()]);
    await Promise.all([doc.single.validate(), doc.single.validate()]);
  });

  it('sets `Document#op` when calling `validate()` (gh-8439)', function() {
    const schema = Schema({ name: String });
    const ops = [];
    schema.pre('validate', function() {
      ops.push(this.$op);
    });
    schema.post('validate', function() {
      ops.push(this.$op);
    });

    const Model = db.model('Test', schema);
    const doc = new Model({ name: 'test' });

    const promise = doc.validate();
    assert.equal(doc.$op, 'validate');

    return promise.then(() => assert.deepEqual(ops, ['validate', 'validate']));
  });

  it('schema-level transform (gh-8403)', function() {
    const schema = Schema({
      myDate: {
        type: Date,
        transform: v => v.getFullYear()
      },
      dates: [{
        type: Date,
        transform: v => v.getFullYear()
      }],
      arr: [{
        myDate: {
          type: Date,
          transform: v => v.getFullYear()
        }
      }]
    });
    const Model = db.model('Test', schema);

    const doc = new Model({
      myDate: new Date('2015/06/01'),
      dates: [new Date('2016/06/01')],
      arr: [{ myDate: new Date('2017/06/01') }]
    });
    assert.equal(doc.toObject({ transform: true }).myDate, '2015');
    assert.equal(doc.toObject({ transform: true }).dates[0], '2016');
    assert.equal(doc.toObject({ transform: true }).arr[0].myDate, '2017');
  });

  it('transforms nested paths (gh-9543)', function() {
    const schema = Schema({
      nested: {
        date: {
          type: Date,
          transform: v => v.getFullYear()
        }
      }
    });
    const Model = db.model('Test', schema);

    const doc = new Model({
      nested: {
        date: new Date('2020-06-01')
      }
    });
    assert.equal(doc.toObject({ transform: true }).nested.date, '2020');
  });

  it('handles setting numeric paths with single nested subdocs (gh-8583)', async function() {
    const placedItemSchema = Schema({ image: String }, { _id: false });

    const subdocumentSchema = Schema({
      placedItems: {
        1: placedItemSchema,
        first: placedItemSchema
      }
    });
    const Model = db.model('Test', subdocumentSchema);


    const doc = await Model.create({
      placedItems: { 1: { image: 'original' }, first: { image: 'original' } }
    });

    doc.set({
      'placedItems.1.image': 'updated',
      'placedItems.first.image': 'updated'
    });

    await doc.save();

    assert.equal(doc.placedItems['1'].image, 'updated');

    const fromDb = await Model.findById(doc);
    assert.equal(fromDb.placedItems['1'].image, 'updated');
  });

  it('setting nested array path to non-nested array wraps values top-down (gh-8544)', function() {
    const positionSchema = mongoose.Schema({
      coordinates: {
        type: [[Number]],
        required: true
      },
      lines: {
        type: [[[Number]]],
        required: true
      }
    });

    const Position = db.model('Test', positionSchema);
    const position = new Position();

    position.coordinates = [1, 2];
    position.lines = [3, 4];

    const obj = position.toObject();
    assert.deepEqual(obj.coordinates, [[1, 2]]);
    assert.deepEqual(obj.lines, [[[3, 4]]]);
  });

  it('doesnt wrap empty nested array with insufficient depth', function() {
    const weekSchema = mongoose.Schema({
      days: {
        type: [[[Number]]],
        required: true
      }
    });

    const Week = db.model('Test', weekSchema);
    const emptyWeek = new Week();

    emptyWeek.days = [[], [], [], [], [], [], []];
    const obj = emptyWeek.toObject();
    assert.deepEqual(obj.days, [[], [], [], [], [], [], []]);
  });

  it('doesnt wipe out nested keys when setting nested key to empty object with minimize (gh-8565)', function() {
    const opts = { autoIndex: false, autoCreate: false };
    const schema1 = Schema({ plaid: { nestedKey: String } }, opts);
    const schema2 = Schema({ plaid: { nestedKey: String } }, opts);
    const schema3 = Schema({ plaid: { nestedKey: String } }, opts);

    const Test1 = db.model('Test1', schema1);
    const Test2 = db.model('Test2', schema2);
    const Test3 = db.model('Test3', schema3);

    const doc1 = new Test1({});
    assert.deepEqual(doc1.toObject({ minimize: false }).plaid, {});

    const doc2 = new Test2({ plaid: doc1.plaid });
    assert.deepEqual(doc2.toObject({ minimize: false }).plaid, {});

    const doc3 = new Test3({});
    doc3.set({ plaid: doc2.plaid });
    assert.deepEqual(doc3.toObject({ minimize: false }).plaid, {});
  });

  it('allows calling `validate()` in post validate hook without causing parallel validation error (gh-8597)', async function() {
    const EmployeeSchema = Schema({
      name: String,
      employeeNumber: {
        type: String,
        validate: v => v.length > 5
      }
    });
    let called = 0;

    EmployeeSchema.post('validate', function() {
      ++called;
      if (!this.employeeNumber && !this._employeeNumberRetrieved) {
        this.employeeNumber = '123456';
        this._employeeNumberRetrieved = true;
        return this.validate();
      }
    });

    const Employee = db.model('Test', EmployeeSchema);


    const e = await Employee.create({ name: 'foo' });
    assert.equal(e.employeeNumber, '123456');
    assert.ok(e._employeeNumberRetrieved);
    assert.equal(called, 2);
  });

  it('sets defaults when setting single nested subdoc (gh-8603)', async function() {
    const nestedSchema = Schema({
      name: String,
      status: { type: String, default: 'Pending' }
    });

    const Test = db.model('Test', {
      nested: nestedSchema
    });


    let doc = await Test.create({ nested: { name: 'foo' } });
    assert.equal(doc.nested.status, 'Pending');

    doc = await Test.findById(doc);
    assert.equal(doc.nested.status, 'Pending');

    Object.assign(doc, { nested: { name: 'bar' } });
    assert.equal(doc.nested.status, 'Pending');
    await doc.save();

    doc = await Test.findById(doc);
    assert.equal(doc.nested.status, 'Pending');
  });

  it('handles validating single nested paths when specified in `pathsToValidate` (gh-8626)', function() {
    const nestedSchema = Schema({
      name: { type: String, validate: v => v.length > 2 },
      age: { type: Number, validate: v => v < 200 }
    });
    const schema = Schema({ nested: nestedSchema });

    mongoose.deleteModel(/Test/);
    const Model = mongoose.model('Test', schema);

    const doc = new Model({ nested: { name: 'a', age: 9001 } });
    return doc.validate(['nested.name']).then(() => assert.ok(false), err => {
      assert.ok(err.errors['nested.name']);
      assert.ok(!err.errors['nested.age']);
    });
  });

  it('copies immutable fields when constructing new doc from old doc (gh-8642)', function() {
    const schema = Schema({ name: { type: String, immutable: true } });
    const Model = db.model('Test', schema);

    const doc = new Model({ name: 'test' });
    doc.isNew = false;

    const newDoc = new Model(doc);
    assert.equal(newDoc.name, 'test');
  });

  it('can save nested array after setting (gh-8689)', async function() {
    const schema = new mongoose.Schema({
      name: String,
      array: [[{
        label: String,
        value: String
      }]]
    });
    const MyModel = db.model('Test', schema);


    const doc = await MyModel.create({ name: 'foo' });

    doc.set({
      'array.0': [{
        label: 'hello',
        value: 'world'
      }]
    });
    await doc.save();

    const updatedDoc = await MyModel.findOne({ _id: doc._id });
    assert.equal(updatedDoc.array[0][0].label, 'hello');
    assert.equal(updatedDoc.array[0][0].value, 'world');
  });

  it('handles validator errors on subdoc paths (gh-5226)', function() {
    const schema = Schema({
      child: {
        type: Schema({ name: String }),
        validate: () => false
      },
      children: {
        type: [{ name: String }],
        validate: () => false
      }
    });
    const Model = db.model('Test', schema);

    const doc = new Model({ child: {}, children: [] });
    return doc.validate().then(() => assert.ok(false), err => {
      assert.ok(err);
      assert.ok(err.errors);
      assert.ok(err.errors.child);
      assert.ok(err.errors.children);
    });
  });

  it('reports array cast error with index (gh-8888)', function() {
    const schema = Schema({ test: [Number] },
      { autoIndex: false, autoCreate: false });
    const Test = db.model('test', schema);

    const t = new Test({ test: [1, 'world'] });
    const err = t.validateSync();
    assert.ok(err);
    assert.ok(err.errors);
    assert.ok(err.errors['test.1']);
  });

  it('sets defaults if setting nested path to empty object with minimize false (gh-8829)', function() {
    const cartSchema = Schema({
      _id: 'String',
      item: {
        name: { type: 'String', default: 'Default Name' }
      }
    },
    { minimize: false });
    const Test = db.model('Test', cartSchema);

    const doc = new Test({ _id: 'foobar', item: {} });

    return doc.save().
      then(() => Test.collection.findOne()).
      then(doc => assert.equal(doc.item.name, 'Default Name'));
  });

  it('clears cast errors when setting an array subpath (gh-9080)', function() {
    const userSchema = new Schema({ tags: [Schema.ObjectId] });
    const User = db.model('User', userSchema);

    const user = new User({ tags: ['hey'] });
    user.tags = [];

    const err = user.validateSync();
    assert.ifError(err);
  });

  it('saves successfully if you splice() a sliced array (gh-9011)', async function() {
    const childSchema = Schema({ values: [Number] });
    const parentSchema = Schema({ children: [childSchema] });

    const Parent = db.model('Parent', parentSchema);


    await Parent.create({
      children: [
        { values: [1, 2, 3] },
        { values: [4, 5, 6] }
      ]
    });

    const parent = await Parent.findOne();
    const copy = parent.children[0].values.slice();
    copy.splice(1);

    await parent.save();
    const _parent = await Parent.findOne();
    assert.deepEqual(_parent.toObject().children[0].values, [1, 2, 3]);
  });

  it('handles modifying a subpath of a nested array of documents (gh-8926)', async function() {
    const bookSchema = new Schema({ title: String });
    const aisleSchema = new Schema({
      shelves: [[bookSchema]]
    });
    const librarySchema = new Schema({ aisles: [aisleSchema] });

    const Library = db.model('Test', librarySchema);


    await Library.create({
      aisles: [{ shelves: [[{ title: 'Clean Code' }]] }]
    });

    const library = await Library.findOne();
    library.aisles[0].shelves[0][0].title = 'Refactoring';
    await library.save();

    const foundLibrary = await Library.findOne().lean();
    assert.equal(foundLibrary.aisles[0].shelves[0][0].title, 'Refactoring');
  });

  it('Document#save accepts `timestamps` option (gh-8947) for update', async function() {

    // Arrange
    const userSchema = new Schema({ name: String }, { timestamps: true });
    const User = db.model('User', userSchema);

    const createdUser = await User.create({ name: 'Hafez' });

    const user = await User.findOne({ _id: createdUser._id });

    // Act
    user.name = 'John';
    await user.save({ timestamps: false });

    // Assert
    assert.deepEqual(createdUser.updatedAt, user.updatedAt);
  });

  it('Document#save accepts `timestamps` option (gh-8947) on inserting a new document', async function() {

    // Arrange
    const userSchema = new Schema({ name: String }, { timestamps: true });
    const User = db.model('User', userSchema);

    const user = new User({ name: 'Hafez' });

    // Act
    await user.save({ timestamps: false });

    // Assert
    assert.ok(!user.createdAt);
    assert.ok(!user.updatedAt);
  });

  it('Sets default when passing undefined as value for a key in a nested subdoc (gh-12102) (gh-9039)', async function() {
    const Test = db.model('Test', {
      nested: {
        prop: {
          type: String,
          default: 'some default value'
        }
      }
    });

    const obj = { nested: { prop: undefined } };
    const doc = await Test.create(obj);
    assert.equal(doc.nested.prop, 'some default value');

    assert.deepStrictEqual(obj, { nested: { prop: undefined } });
  });

  it('allows accessing $locals when initializing (gh-9098)', function() {
    const personSchema = new mongoose.Schema({
      name: {
        first: String,
        last: String
      }
    });

    personSchema.virtual('fullName').
      get(function() { return this.$locals.fullName; }).
      set(function(newFullName) { this.$locals.fullName = newFullName; });

    const Person = db.model('Person', personSchema);

    const axl = new Person({ fullName: 'Axl Rose' });
    assert.equal(axl.fullName, 'Axl Rose');
  });

  describe('Document#getChanges(...) (gh-9096)', function() {
    it('returns an empty object when there are no changes', async function() {

      const User = db.model('User', { name: String, age: Number, country: String });
      const user = await User.create({ name: 'Hafez', age: 25, country: 'Egypt' });

      const changes = user.getChanges();
      assert.deepEqual(changes, {});
    });

    it('returns only the changed paths', async function() {

      const User = db.model('User', { name: String, age: Number, country: String });
      const user = await User.create({ name: 'Hafez', age: 25, country: 'Egypt' });

      user.country = undefined;
      user.age = 26;

      const changes = user.getChanges();
      assert.deepEqual(changes, { $set: { age: 26 }, $unset: { country: 1 } });
    });
  });

  it('supports skipping defaults on a document (gh-8271)', function() {
    const testSchema = new mongoose.Schema({
      testTopLevel: { type: String, default: 'foo' },
      testNested: {
        prop: { type: String, default: 'bar' }
      },
      testArray: [{ prop: { type: String, default: 'baz' } }],
      testSingleNested: new Schema({
        prop: { type: String, default: 'qux' }
      })
    });
    const Test = db.model('Test', testSchema);

    const doc = new Test({ testArray: [{}], testSingleNested: {} }, null,
      { defaults: false });
    assert.ok(!doc.testTopLevel);
    assert.ok(!doc.testNested.prop);
    assert.ok(!doc.testArray[0].prop);
    assert.ok(!doc.testSingleNested.prop);
  });

  it('throws an error when `transform` returns a promise (gh-9163)', function() {
    const userSchema = new Schema({
      name: {
        type: String,
        transform: function() {
          return new Promise(() => {});
        }
      }
    });

    const User = db.model('User', userSchema);

    const user = new User({ name: 'Hafez' });
    assert.throws(function() {
      user.toJSON();
    }, /must be synchronous/);

    assert.throws(function() {
      user.toObject();
    }, /must be synchronous/);
  });

  it('uses strict equality when checking mixed paths for modifications (gh-9165)', function() {
    const schema = Schema({ obj: {} });
    const Model = db.model('gh9165', schema);

    return Model.create({ obj: { key: '2' } }).
      then(doc => {
        doc.obj = { key: 2 };
        assert.ok(doc.modifiedPaths().indexOf('obj') !== -1);
        return doc.save();
      }).
      then(doc => Model.findById(doc)).
      then(doc => assert.strictEqual(doc.obj.key, 2));
  });

  it('supports `useProjection` option for `toObject()` (gh-9118)', function() {
    const authorSchema = new mongoose.Schema({
      name: String,
      hiddenField: { type: String, select: false }
    });

    const Author = db.model('Author', authorSchema);

    const example = new Author({ name: 'John', hiddenField: 'A secret' });
    assert.strictEqual(example.toJSON({ useProjection: true }).hiddenField, void 0);
  });

  it('clears out priorDoc after overwriting single nested subdoc (gh-9208)', async function() {
    const TestModel = db.model('Test', Schema({
      nested: Schema({
        myBool: Boolean,
        myString: String
      })
    }));


    const test = new TestModel();

    test.nested = { myBool: true };
    await test.save();

    test.nested = { myString: 'asdf' };
    await test.save();

    test.nested.myBool = true;
    await test.save();

    const doc = await TestModel.findById(test);
    assert.strictEqual(doc.nested.myBool, true);
  });

  it('handles immutable properties underneath single nested subdocs when overwriting (gh-9281)', async function() {
    const SubSchema = Schema({
      nestedProp: {
        type: String,
        immutable: true
      }
    }, { strict: 'throw' });

    const TestSchema = Schema({ object: SubSchema }, { strict: 'throw' });
    const Test = db.model('Test', TestSchema);


    await Test.create({ object: { nestedProp: 'A' } });
    const doc = await Test.findOne();

    doc.object = {};
    const err = await doc.save().then(() => null, err => err);

    assert.ok(err);
    assert.ok(err.errors['object']);
    assert.ok(err.message.includes('Path `nestedProp` is immutable'), err.message);

    // Setting to the same value as the previous doc is ok.
    doc.object = { nestedProp: 'A' };
    await doc.save();
  });

  it('allows removing boolean key by setting it to `undefined` (gh-9275)', async function() {
    const Test = db.model('Test', Schema({ a: Boolean }));


    const doc = await Test.create({ a: true });
    doc.a = undefined;
    await doc.save();

    const fromDb = await Test.findOne().lean();
    assert.ok(!('a' in fromDb));
  });

  it('keeps manually populated paths when setting a nested path to itself (gh-9293)', async function() {
    const StepSchema = Schema({
      ride: { type: ObjectId, ref: 'Ride' },
      status: Number
    });

    const RideSchema = Schema({
      status: Number,
      steps: {
        taxi: [{ type: ObjectId, ref: 'Step' }],
        rent: [{ type: ObjectId, ref: 'Step' }],
        vehicle: [{ type: ObjectId, ref: 'Step' }]
      }
    });

    const Step = db.model('Step', StepSchema);
    const Ride = db.model('Ride', RideSchema);


    let ride = await Ride.create({ status: 0 });
    const steps = await Step.create([
      { ride: ride, status: 0 },
      { ride: ride, status: 1 },
      { ride: ride, status: 2 }
    ]);

    ride.steps = { taxi: [steps[0]], rent: [steps[1]], vehicle: [steps[2]] };
    await ride.save();

    ride = await Ride.findOne({}).populate('steps.taxi steps.vehicle steps.rent');

    assert.equal(ride.steps.taxi[0].status, 0);
    assert.equal(ride.steps.rent[0].status, 1);
    assert.equal(ride.steps.vehicle[0].status, 2);

    ride.steps = ride.steps;
    assert.equal(ride.steps.taxi[0].status, 0);
    assert.equal(ride.steps.rent[0].status, 1);
    assert.equal(ride.steps.vehicle[0].status, 2);
  });

  it('doesnt wipe out nested paths when setting a nested path to itself (gh-9313)', async function() {
    const schema = new Schema({
      nested: {
        prop1: { type: Number, default: 50 },
        prop2: {
          type: String,
          enum: ['val1', 'val2'],
          default: 'val1',
          required: true
        },
        prop3: {
          prop4: { type: Number, default: 0 }
        }
      }
    });

    const Model = db.model('Test', schema);


    let doc = await Model.create({});

    doc = await Model.findById(doc);

    doc.nested = doc.nested;

    assert.equal(doc.nested.prop2, 'val1');
    await doc.save();

    const fromDb = await Model.collection.findOne({ _id: doc._id });
    assert.equal(fromDb.nested.prop2, 'val1');
  });

  it('allows saving after setting document array to itself (gh-9266)', async function() {
    const Model = db.model('Test', Schema({ keys: [{ _id: false, name: String }] }));


    const document = new Model({});

    document.keys[0] = { name: 'test' };
    document.keys = document.keys;

    await document.save();

    const fromDb = await Model.findOne();
    assert.deepEqual(fromDb.toObject().keys, [{ name: 'test' }]);
  });

  it('allows accessing document values from function default on array (gh-9351) (gh-6155)', function() {
    const schema = Schema({
      publisher: String,
      authors: {
        type: [String],
        default: function() {
          return [this.publisher];
        }
      }
    });
    const Test = db.model('Test', schema);

    const doc = new Test({ publisher: 'Mastering JS' });
    assert.deepEqual(doc.toObject().authors, ['Mastering JS']);
  });

  it('handles pulling array subdocs when _id is an alias (gh-9319)', async function() {
    const childSchema = Schema({
      field: {
        type: String,
        alias: '_id'
      }
    }, { _id: false });

    const parentSchema = Schema({ children: [childSchema] });
    const Parent = db.model('Parent', parentSchema);


    await Parent.create({ children: [{ field: '1' }] });
    const p = await Parent.findOne();

    p.children.pull('1');
    await p.save();

    assert.equal(p.children.length, 0);

    const fromDb = await Parent.findOne();
    assert.equal(fromDb.children.length, 0);
  });

  it('allows setting nested path to instance of model (gh-9392)', function() {
    const def = { test: String };
    const Child = db.model('Child', def);

    const Parent = db.model('Parent', { nested: def });

    const c = new Child({ test: 'new' });

    const p = new Parent({ nested: { test: 'old' } });
    p.nested = c;

    assert.equal(p.nested.test, 'new');
  });

  it('unmarks modified if setting a value to the same value as it was previously (gh-9396)', async function() {
    const schema = new Schema({
      bar: String
    });

    const Test = db.model('Test', schema);

    const foo = new Test({ bar: 'bar' });
    await foo.save();
    assert.ok(!foo.isModified('bar'));

    foo.bar = 'baz';
    assert.ok(foo.isModified('bar'));

    foo.bar = 'bar';
    assert.ok(!foo.isModified('bar'));
  });

  it('unmarks modified if setting a value to the same subdoc as it was previously (gh-9396)', async function() {
    const schema = new Schema({
      nested: { bar: String },
      subdoc: new Schema({ bar: String }, { _id: false })
    });
    const Test = db.model('Test', schema);


    const foo = new Test({ nested: { bar: 'bar' }, subdoc: { bar: 'bar' } });
    await foo.save();
    assert.ok(!foo.isModified('nested'));
    assert.ok(!foo.isModified('subdoc'));

    foo.nested = { bar: 'baz' };
    foo.subdoc = { bar: 'baz' };
    assert.ok(foo.isModified('nested'));
    assert.ok(foo.isModified('subdoc'));

    foo.nested = { bar: 'bar' };
    foo.subdoc = { bar: 'bar' };
    assert.ok(!foo.isModified('nested'));
    assert.ok(!foo.isModified('subdoc'));
    assert.ok(!foo.isModified('subdoc.bar'));

    foo.nested = { bar: 'baz' };
    foo.subdoc = { bar: 'baz' };
    assert.ok(foo.isModified('nested'));
    assert.ok(foo.isModified('subdoc'));
    await foo.save();

    foo.nested = { bar: 'bar' };
    foo.subdoc = { bar: 'bar' };
    assert.ok(foo.isModified('nested'));
    assert.ok(foo.isModified('subdoc'));
    assert.ok(foo.isModified('subdoc.bar'));
  });

  it('correctly tracks saved state for deeply nested objects (gh-10773) (gh-9396)', async function() {
    const PaymentSchema = Schema({ status: String }, { _id: false });
    const OrderSchema = new Schema({
      status: String,
      payments: {
        payout: PaymentSchema
      }
    });

    const Order = db.model('Order', OrderSchema);

    const order = new Order({
      status: 'unpaid',
      payments: {
        payout: {
          status: 'unpaid'
        }
      }
    });

    await order.save();

    const newPaymentsStatus = Object.assign({}, order.payments);

    newPaymentsStatus.payout.status = 'paid';

    order.payments = newPaymentsStatus;
    assert.ok(order.isModified('payments'));

    await order.save();

    const fromDb = await Order.findById(order._id).lean();
    assert.equal(fromDb.payments.payout.status, 'paid');
  });

  it('marks path as errored if default function throws (gh-9408)', function() {
    const jobSchema = new Schema({
      deliveryAt: Date,
      subJob: [{
        deliveryAt: Date,
        shippingAt: {
          type: Date,
          default: () => { throw new Error('Oops!'); }
        },
        prop: { type: String, default: 'default' }
      }]
    });

    const Job = db.model('Test', jobSchema);

    const doc = new Job({ subJob: [{ deliveryAt: new Date() }] });
    assert.equal(doc.subJob[0].prop, 'default');
  });

  it('passes subdoc with initial values set to default function when init-ing (gh-9408)', function() {
    const jobSchema = new Schema({
      deliveryAt: Date,
      subJob: [{
        deliveryAt: Date,
        shippingAt: {
          type: Date,
          default: function() {
            return this.deliveryAt;
          }
        }
      }]
    });

    const Job = db.model('Test', jobSchema);

    const date = new Date();
    const doc = new Job({ subJob: [{ deliveryAt: date }] });

    assert.equal(doc.subJob[0].shippingAt.valueOf(), date.valueOf());
  });

  it('passes document as an argument for `required` function in schema definition (gh-9433)', function() {
    let docFromValidation;

    const userSchema = new Schema({
      name: {
        type: String,
        required: (doc) => {
          docFromValidation = doc;
          return doc.age > 18;
        }
      },
      age: Number
    });

    const User = db.model('User', userSchema);
    const user = new User({ age: 26 });
    const err = user.validateSync();
    assert.ok(err);

    assert.ok(docFromValidation === user);
  });

  it('works with path named isSelected (gh-9438)', function() {
    const categorySchema = new Schema({
      name: String,
      categoryUrl: { type: String, required: true }, // Makes test fail
      isSelected: Boolean
    });

    const siteSchema = new Schema({ categoryUrls: [categorySchema] });

    const Test = db.model('Test', siteSchema);
    const test = new Test({
      categoryUrls: [
        { name: 'A', categoryUrl: 'B', isSelected: false, isModified: false }
      ]
    });
    const err = test.validateSync();
    assert.ifError(err);
  });

  it('init tracks cast error reason (gh-9448)', function() {
    const Test = db.model('Test', Schema({
      num: Number
    }));

    const doc = new Test();
    doc.init({ num: 'not a number' });

    const err = doc.validateSync();
    assert.ok(err.errors['num'].reason);
  });

  it('correctly handles setting nested path underneath single nested subdocs (gh-9459)', function() {
    const preferencesSchema = mongoose.Schema({
      notifications: {
        email: Boolean,
        push: Boolean
      },
      keepSession: Boolean
    }, { _id: false });

    const User = db.model('User', Schema({
      email: String,
      username: String,
      preferences: preferencesSchema
    }));

    const userFixture = {
      email: 'foo@bar.com',
      username: 'foobars',
      preferences: {
        keepSession: true,
        notifications: {
          email: false,
          push: false
        }
      }
    };

    let userWithEmailNotifications = Object.assign({}, userFixture, {
      'preferences.notifications': { email: true }
    });
    let testUser = new User(userWithEmailNotifications);

    assert.deepEqual(testUser.toObject().preferences.notifications, { email: true });

    userWithEmailNotifications = Object.assign({}, userFixture, {
      'preferences.notifications.email': true
    });
    testUser = new User(userWithEmailNotifications);

    assert.deepEqual(testUser.toObject().preferences.notifications, { email: true, push: false });
  });

  it('$isValid() with space-delimited and array syntax (gh-9474)', function() {
    const Test = db.model('Test', Schema({
      name: String,
      email: String,
      age: Number,
      answer: Number
    }));

    const doc = new Test({ name: 'test', email: 'test@gmail.com', age: 'bad', answer: 'bad' });

    assert.ok(doc.$isValid('name'));
    assert.ok(doc.$isValid('email'));
    assert.ok(!doc.$isValid('age'));
    assert.ok(!doc.$isValid('answer'));

    assert.ok(doc.$isValid('name email'));
    assert.ok(doc.$isValid('name age'));
    assert.ok(!doc.$isValid('age answer'));

    assert.ok(doc.$isValid(['name', 'email']));
    assert.ok(doc.$isValid(['name', 'age']));
    assert.ok(!doc.$isValid(['age', 'answer']));
  });

  it('avoids overwriting array subdocument when setting dotted path that is not selected (gh-9427)', async function() {
    const Test = db.model('Test', Schema({
      arr: [{ _id: false, val: Number }],
      name: String,
      age: Number
    }));


    let doc = await Test.create({
      name: 'Test',
      arr: [{ val: 1 }, { val: 2 }],
      age: 30
    });

    doc = await Test.findById(doc._id).select('name');
    doc.set('arr.0.val', 2);
    await doc.save();

    const fromDb = await Test.findById(doc._id);
    assert.deepEqual(fromDb.toObject().arr, [{ val: 2 }, { val: 2 }]);
  });

  it('ignore getters when diffing objects for change tracking (gh-9501)', async function() {
    const schema = new Schema({
      title: {
        type: String,
        required: true
      },
      price: {
        type: Number,
        min: 0
      },
      taxPercent: {
        type: Number,
        required: function() {
          return this.price != null;
        },
        min: 0,
        max: 100,
        get: value => value || 10
      }
    });

    const Test = db.model('Test', schema);


    const doc = await Test.create({
      title: 'original'
    });

    doc.set({
      title: 'updated',
      price: 10,
      taxPercent: 10
    });

    assert.ok(doc.modifiedPaths().indexOf('taxPercent') !== -1);

    await doc.save();

    const fromDb = await Test.findById(doc).lean();
    assert.equal(fromDb.taxPercent, 10);
  });

  it('allows defining middleware for all document hooks using regexp (gh-9190)', async function() {
    const schema = Schema({ name: String });

    let called = 0;
    schema.pre(/.*/, { document: true, query: false }, function() {
      ++called;
    });
    const Model = db.model('Test', schema);


    await Model.find();
    assert.equal(called, 0);

    await Model.findOne();
    assert.equal(called, 0);

    await Model.countDocuments();
    assert.equal(called, 0);

    const docs = await Model.create([{ name: 'test' }], { validateBeforeSave: false });
    assert.equal(called, 1);

    await docs[0].validate();
    assert.equal(called, 2);

    await docs[0].updateOne({ name: 'test2' });
    assert.equal(called, 3);

    await Model.aggregate([{ $match: { name: 'test' } }]);
    assert.equal(called, 3);
  });

  it('correctly handles setting nested props to other nested props (gh-9519)', async function() {
    const schemaA = Schema({
      propX: {
        nested1: { prop: Number },
        nested2: { prop: Number },
        nested3: { prop: Number }
      },
      propY: {
        nested1: { prop: Number },
        nested2: { prop: Number },
        nested3: { prop: Number }
      }
    });

    const schemaB = Schema({ prop: { prop: Number } });

    const ModelA = db.model('Test1', schemaA);
    const ModelB = db.model('Test2', schemaB);


    const saved = await ModelA.create({
      propX: {
        nested1: { prop: 1 },
        nested2: { prop: 1 },
        nested3: { prop: 1 }
      },
      propY: {
        nested1: { prop: 2 },
        nested2: { prop: 2 },
        nested3: { prop: 2 }
      }
    });

    const objA = await ModelA.findById(saved._id);
    const objB = new ModelB();

    objB.prop = objA.propX.nested1;

    assert.strictEqual(objB.prop.prop, 1);
  });

  it('sets fields after an undefined field (gh-9585)', function() {
    const personSchema = new Schema({
      items: { type: Array },
      email: { type: String }
    });

    const Person = db.model('Person', personSchema);


    const person = new Person({ items: undefined, email: 'test@gmail.com' });
    assert.equal(person.email, 'test@gmail.com');
  });

  it('passes document to `default` functions (gh-9633)', function() {
    let documentFromDefault;
    const userSchema = new Schema({
      name: { type: String },
      age: {
        type: Number,
        default: function(doc) {
          documentFromDefault = doc;
        }
      }

    });

    const User = db.model('User', userSchema);

    const user = new User({ name: 'Hafez' });

    assert.ok(documentFromDefault === user);
    assert.equal(documentFromDefault.name, 'Hafez');
  });

  it('handles pre hook throwing a sync error (gh-9659)', async function() {
    const TestSchema = new Schema({ name: String });

    TestSchema.pre('save', function() {
      throw new Error('test err');
    });
    const TestModel = db.model('Test', TestSchema);


    const testObject = new TestModel({ name: 't' });

    const err = await testObject.save().then(() => null, err => err);
    assert.ok(err);
    assert.equal(err.message, 'test err');
  });

  it('returns undefined rather than entire object when calling `get()` with empty string (gh-9681)', function() {
    const TestSchema = new Schema({ name: String });
    const TestModel = db.model('Test', TestSchema);

    const testObject = new TestModel({ name: 't' });

    assert.strictEqual(testObject.get(''), void 0);
  });

  it('keeps atomics when assigning array to filtered array (gh-9651)', async function() {
    const Model = db.model('Test', { arr: [{ abc: String }] });


    const m1 = new Model({ arr: [{ abc: 'old' }] });
    await m1.save();

    const m2 = await Model.findOne({ _id: m1._id });

    m2.arr = [];
    m2.arr = m2.arr.filter(() => true);
    m2.arr.push({ abc: 'ghi' });
    await m2.save();

    const fromDb = await Model.findById(m1._id);
    assert.equal(fromDb.arr.length, 1);
    assert.equal(fromDb.arr[0].abc, 'ghi');
  });

  it('does not pass doc to ObjectId or Date.now (gh-9633) (gh-9636)', function() {
    const userSchema = new Schema({
      parentId: { type: Schema.ObjectId, ref: 'User', default: () => new mongoose.Types.ObjectId() },
      createdAt: { type: Date, default: Date.now }
    });

    const User = db.model('User', userSchema);

    const user = new User();

    assert.ok(user.parentId instanceof mongoose.Types.ObjectId);
    assert.ok(user.createdAt instanceof Date);
  });

  it('supports getting a list of populated docs (gh-9702)', async function() {
    const Child = db.model('Child', Schema({ name: String }));
    const Parent = db.model('Parent', {
      children: [{ type: ObjectId, ref: 'Child' }],
      child: { type: ObjectId, ref: 'Child' }
    });


    const c = await Child.create({ name: 'test' });
    await Parent.create({
      children: [c._id],
      child: c._id
    });

    const p = await Parent.findOne();
    await p.populate('children');
    await p.populate('child');

    p.children; // [{ _id: '...', name: 'test' }]

    assert.equal(p.$getPopulatedDocs().length, 2);
    assert.equal(p.$getPopulatedDocs()[0], p.children[0]);
    assert.equal(p.$getPopulatedDocs()[0].name, 'test');
    assert.equal(p.$getPopulatedDocs()[1], p.child);
    assert.equal(p.$getPopulatedDocs()[1].name, 'test');
  });

  it('with virtual populate (gh-10148)', async function() {
    const childSchema = Schema({ name: String, parentId: 'ObjectId' });
    childSchema.virtual('parent', {
      ref: 'Parent',
      localField: 'parentId',
      foreignField: '_id',
      justOne: true
    });
    const Child = db.model('Child', childSchema);

    const Parent = db.model('Parent', Schema({ name: String }));


    const p = await Parent.create({ name: 'Anakin' });
    await Child.create({ name: 'Luke', parentId: p._id });

    const res = await Child.findOne().populate('parent');
    assert.equal(res.parent.name, 'Anakin');
    const docs = res.$getPopulatedDocs();
    assert.equal(docs.length, 1);
    assert.equal(docs[0].name, 'Anakin');
  });

  it('handles paths named `db` (gh-9798)', async function() {
    const schema = new Schema({
      db: String
    });
    const Test = db.model('Test', schema);


    const doc = await Test.create({ db: 'foo' });
    doc.db = 'bar';
    await doc.save();
    await doc.deleteOne();

    const _doc = await Test.findOne({ db: 'bar' });
    assert.ok(!_doc);
  });

  it('handles paths named `schema` gh-8798', async function() {
    const schema = new Schema({
      schema: String,
      name: String
    });
    const Test = db.model('Test', schema);


    const doc = await Test.create({ schema: 'test', name: 'test' });
    await doc.save();
    assert.ok(doc);
    assert.equal(doc.schema, 'test');
    assert.equal(doc.name, 'test');

    const fromDb = await Test.findById(doc);
    assert.equal(fromDb.schema, 'test');
    assert.equal(fromDb.name, 'test');

    doc.schema = 'test2';
    await doc.save();

    await fromDb.deleteOne();
    doc.name = 'test3';
    const err = await doc.save().then(() => null, err => err);
    assert.ok(err);
    assert.equal(err.name, 'DocumentNotFoundError');
  });

  it('handles nested paths named `schema` gh-8798', async function() {
    const schema = new Schema({
      nested: {
        schema: String
      },
      name: String
    });
    const Test = db.model('Test', schema);


    const doc = await Test.create({ nested: { schema: 'test' }, name: 'test' });
    await doc.save();
    assert.ok(doc);
    assert.equal(doc.nested.schema, 'test');
    assert.equal(doc.name, 'test');

    const fromDb = await Test.findById(doc);
    assert.equal(fromDb.nested.schema, 'test');
    assert.equal(fromDb.name, 'test');

    doc.nested.schema = 'test2';
    await doc.save();
  });

  it('object setters will be applied for each object in array after populate (gh-9838)', async function() {
    const updatedElID = '123456789012345678901234';

    const ElementSchema = new Schema({
      name: 'string',
      nested: [{ type: Schema.Types.ObjectId, ref: 'Nested' }]
    });

    const NestedSchema = new Schema({});

    const Element = db.model('Test', ElementSchema);
    const NestedElement = db.model('Nested', NestedSchema);


    const nes = new NestedElement({});
    await nes.save();
    const ele = new Element({ nested: [nes.id], name: 'test' });
    await ele.save();

    const ss = await Element.findById(ele._id).populate({ path: 'nested', model: NestedElement });
    ss.nested = [updatedElID];
    await ss.save();

    assert.ok(typeof ss.nested[0] !== 'string');
    assert.equal(ss.nested[0].toHexString(), updatedElID);
  });
  it('gh9884', async function() {


    const obi = new Schema({
      eType: {
        type: String,
        required: true,
        uppercase: true
      },
      eOrigin: {
        type: String,
        required: true
      },
      eIds: [
        {
          type: String
        }
      ]
    }, { _id: false });

    const schema = new Schema({
      name: String,
      description: String,
      isSelected: {
        type: Boolean,
        default: false
      },
      wan: {
        type: [obi],
        default: undefined,
        required: true
      }
    });

    const newDoc = {
      name: 'name',
      description: 'new desc',
      isSelected: true,
      wan: [
        {
          eType: 'X',
          eOrigin: 'Y',
          eIds: ['Y', 'Z']
        }
      ]
    };

    const Model = db.model('Test', schema);
    await Model.create(newDoc);
    const doc = await Model.findOne();
    assert.ok(doc);
  });

  it('Makes sure pre remove hook is executed gh-9885', async function() {
    const SubSchema = new Schema({
      myValue: {
        type: String
      }
    }, {});
    let count = 0;
    SubSchema.pre('deleteOne', { document: true, query: false }, function(next) {
      count++;
      next();
    });
    const thisSchema = new Schema({
      foo: {
        type: String,
        required: true
      },
      mySubdoc: {
        type: [SubSchema],
        required: true
      }
    }, { minimize: false, collection: 'test' });

    const Model = db.model('TestModel', thisSchema);

    await Model.deleteMany({}); // remove all existing documents
    const newModel = {
      foo: 'bar',
      mySubdoc: [{ myValue: 'some value' }]
    };
    const document = await Model.create(newModel);
    document.mySubdoc[0].deleteOne();
    await document.save().catch((error) => {
      console.error(error);
    });
    assert.equal(count, 1);
  });

  it('gh9880', async function() {
    const testSchema = new Schema({
      prop: String,
      nestedProp: {
        prop: String
      }
    });
    const Test = db.model('Test', testSchema);

    const doc = await new Test({
      prop: 'Test',
      nestedProp: null
    }).save();

    doc.id;
    doc.nestedProp;

    new Test({
      prop: 'Test 2',
      nestedProp: doc.nestedProp
    });

    await Test.updateOne({
      _id: doc._id
    }, {
      nestedProp: null
    });

    const updatedDoc = await Test.findOne({
      _id: doc._id
    });

    new Test({
      prop: 'Test 3',
      nestedProp: updatedDoc.nestedProp
    });
  });

  it('handles directly setting embedded document array element with projection (gh-9909)', async function() {
    const schema = Schema({
      elements: [{
        text: String,
        subelements: [{
          text: String
        }]
      }]
    });

    const Test = db.model('Test', schema);


    let doc = await Test.create({ elements: [{ text: 'hello' }] });
    doc = await Test.findById(doc).select('elements');

    doc.elements[0].subelements[0] = { text: 'my text' };
    await doc.save();

    const fromDb = await Test.findById(doc).lean();
    assert.equal(fromDb.elements.length, 1);
    assert.equal(fromDb.elements[0].subelements.length, 1);
    assert.equal(fromDb.elements[0].subelements[0].text, 'my text');
  });

  it('toObject() uses child schema `flattenMaps` option by default (gh-9995)', async function() {
    const MapSchema = new Schema({
      value: { type: Number }
    }, { _id: false });

    const ChildSchema = new Schema({
      map: { type: Map, of: MapSchema }
    });
    ChildSchema.set('toObject', { flattenMaps: true });

    const ParentSchema = new Schema({
      child: { type: Schema.ObjectId, ref: 'Child' }
    });

    const ChildModel = db.model('Child', ChildSchema);
    const ParentModel = db.model('Parent', ParentSchema);


    const childDocument = new ChildModel({
      map: { first: { value: 1 }, second: { value: 2 } }
    });
    await childDocument.save();

    const parentDocument = new ParentModel({ child: childDocument });
    await parentDocument.save();

    const resultDocument = await ParentModel.findOne().populate('child').exec();

    let resultObject = resultDocument.toObject();
    assert.ok(resultObject.child.map);
    assert.ok(!(resultObject.child.map instanceof Map));

    resultObject = resultDocument.toObject({ flattenMaps: false });
    assert.ok(resultObject.child.map instanceof Map);
  });

  it('does not double validate paths under mixed objects (gh-10141)', async function() {
    let validatorCallCount = 0;
    const Test = db.model('Test', Schema({
      name: String,
      object: {
        type: Object,
        validate: () => {
          validatorCallCount++;
          return true;
        }
      }
    }));


    const doc = await Test.create({ name: 'test', object: { answer: 42 } });

    validatorCallCount = 0;
    doc.set('object.question', 'secret');
    doc.set('object.answer', 0);
    await doc.validate();
    assert.equal(validatorCallCount, 0);
  });

  it('clears child document modified when setting map path underneath single nested (gh-10295)', async function() {
    const SecondMapSchema = new mongoose.Schema({
      data: { type: Map, of: Number, default: {}, _id: false }
    });

    const FirstMapSchema = new mongoose.Schema({
      data: { type: Map, of: SecondMapSchema, default: {}, _id: false }
    });

    const NestedSchema = new mongoose.Schema({
      data: { type: Map, of: SecondMapSchema, default: {}, _id: false }
    });

    const TestSchema = new mongoose.Schema({
      _id: Number,
      firstMap: { type: Map, of: FirstMapSchema, default: {}, _id: false },
      nested: { type: NestedSchema, default: {}, _id: false }
    });

    const Test = db.model('Test', TestSchema);


    const doc = await Test.create({ _id: Date.now() });

    doc.nested.data.set('second', {});
    assert.ok(doc.modifiedPaths().indexOf('nested.data.second') !== -1, doc.modifiedPaths());
    await doc.save();

    doc.nested.data.get('second').data.set('final', 3);
    assert.ok(doc.modifiedPaths().indexOf('nested.data.second.data.final') !== -1, doc.modifiedPaths());
    await doc.save();

    const fromDb = await Test.findById(doc).lean();
    assert.equal(fromDb.nested.data.second.data.final, 3);
  });

  it('avoids infinite recursion when setting single nested subdoc to array (gh-10351)', async function() {
    const userInfoSchema = new mongoose.Schema({ _id: String }, { _id: false });
    const observerSchema = new mongoose.Schema({ user: {} }, { _id: false });

    const entrySchema = new mongoose.Schema({
      creator: userInfoSchema,
      observers: [observerSchema]
    });

    entrySchema.pre('save', function(next) {
      this.observers = [{ user: this.creator }];

      next();
    });

    const Test = db.model('Test', entrySchema);


    const entry = new Test({
      creator: { _id: 'u1' }
    });

    await entry.save();

    const fromDb = await Test.findById(entry);
    assert.equal(fromDb.observers.length, 1);
  });

  describe('reserved keywords can be used optionally (gh-9010)', () => {
    describe('Document#validate(...)', () => {
      it('is available as `$validate`', async() => {
        const userSchema = new Schema({
          name: String
        });

        const User = db.model('User', userSchema);
        const user = new User({ name: 'Sam' });
        const err = await user.$validate();
        assert.ok(err == null);
        assert.equal(user.$validate, user.validate);
      });
      it('can be used as a property in documents', () => {
        const userSchema = new Schema({
          name: String,
          validate: Boolean
        });

        const User = db.model('User', userSchema);
        const user = new User({ name: 'Sam', validate: true });
        assert.equal(user.validate, true);
      });
    });
    describe('Document#save(...)', () => {
      it('is available as `$save`', async() => {
        const userSchema = new Schema({
          name: String
        });

        const User = db.model('User', userSchema);
        const user = new User({ name: 'Sam' });
        const userFromSave = await user.$save();
        assert.ok(userFromSave === user);
        assert.equal(user.$save, user.save);
      });
      it('can be used as a property in documents', () => {
        const userSchema = new Schema({
          name: String,
          save: Boolean
        });

        const User = db.model('User', userSchema);
        const user = new User({ name: 'Sam', save: true });
        assert.equal(user.save, true);
      });
    });
    describe('Document#isModified(...)', () => {
      it('is available as `$isModified`', async() => {
        const userSchema = new Schema({
          name: String
        });

        const User = db.model('User', userSchema);
        const user = new User({ name: 'Sam' });
        await user.save();

        assert.ok(user.$isModified() === false);

        user.name = 'John';
        assert.ok(user.$isModified() === true);
      });
      it('can be used as a property in documents', () => {
        const userSchema = new Schema({
          name: String,
          isModified: String
        });

        const User = db.model('User', userSchema);
        const user = new User({ name: 'Sam', isModified: 'nope' });
        assert.equal(user.isModified, 'nope');
      });
    });
    describe('Document#isNew', () => {
      it('is available as `$isNew`', async() => {
        const userSchema = new Schema({
          name: String
        });

        const User = db.model('User', userSchema);
        const user = new User({ name: 'Sam' });

        assert.ok(user.$isNew === true);
        await user.save();
        assert.ok(user.$isNew === false);
      });
      it('can be used as a property in documents', () => {
        const userSchema = new Schema({
          name: String,
          isNew: String
        });

        const User = db.model('User', userSchema);
        const user = new User({ name: 'Sam', isNew: 'yep' });
        assert.equal(user.isNew, 'yep');
      });
    });
    describe('Document#populated(...)', () => {
      it('is available as `$populated`', async() => {
        const userSchema = new Schema({ name: String });
        const User = db.model('User', userSchema);

        const postSchema = new Schema({
          title: String,
          userId: { type: Schema.ObjectId, ref: 'User' }
        });
        const Post = db.model('Post', postSchema);

        const user = await User.create({ name: 'Sam' });

        const postFromCreate = await Post.create({ title: 'I am a title', userId: user._id });

        const post = await Post.findOne({ _id: postFromCreate }).populate({ path: 'userId' });

        assert.ok(post.$populated('userId'));
        post.depopulate('userId');
        assert.ok(!post.$populated('userId'));
      });
      it('can be used as a property in documents', () => {
        const userSchema = new Schema({
          name: String,
          populated: String
        });

        const User = db.model('User', userSchema);
        const user = new User({ name: 'Sam', populated: 'yep' });
        assert.equal(user.populated, 'yep');
      });
    });
    describe('Document#toObject(...)', () => {
      it('is available as `$toObject`', async() => {
        const userSchema = new Schema({ name: String });
        const User = db.model('User', userSchema);

        const user = await User.create({ name: 'Sam' });

        assert.deepEqual(user.$toObject(), user.toObject());
      });
      it('can be used as a property in documents', () => {
        const userSchema = new Schema({
          name: String,
          toObject: String
        });

        const User = db.model('User', userSchema);
        const user = new User({ name: 'Sam', toObject: 'yep' });
        assert.equal(user.toObject, 'yep');
      });
    });
    describe('Document#init(...)', () => {
      it('is available as `$init`', async() => {
        const userSchema = new Schema({ name: String });
        const User = db.model('User', userSchema);

        const user = new User();
        const sam = new User({ name: 'Sam' });

        assert.equal(user.$init(sam).name, 'Sam');
      });
      it('can be used as a property in documents', () => {
        const userSchema = new Schema({
          name: String,
          init: Number
        });

        const User = db.model('User', userSchema);
        const user = new User({ name: 'Sam', init: 12 });
        assert.equal(user.init, 12);
      });
    });
    xdescribe('Document#collection', () => {
      it('is available as `$collection`', async() => {
        const userSchema = new Schema({ name: String });
        const User = db.model('User', userSchema);

        const user = await User.create({ name: 'Hafez' });
        const userFromCollection = await user.$collection.findOne({ _id: user._id });
        assert.ok(userFromCollection);
      });
      it('can be used as a property in documents', () => {
        const userSchema = new Schema({
          collection: Number
        });

        const User = db.model('User', userSchema);
        const user = new User({ collection: 12 });
        assert.equal(user.collection, 12);
        assert.ok(user.$collection !== user.collection);
        assert.ok(user.$collection);
      });
    });
    describe('Document#errors', () => {
      it('is available as `$errors`', async() => {
        const userSchema = new Schema({ name: { type: String, required: true } });
        const User = db.model('User', userSchema);

        const user = new User();
        user.validateSync();

        assert.ok(user.$errors.name.kind === 'required');
      });
      it('can be used as a property in documents', () => {
        const userSchema = new Schema({
          name: { type: String, required: true },
          errors: Number
        });

        const User = db.model('User', userSchema);
        const user = new User({ errors: 12 });
        user.validateSync();

        assert.equal(user.errors, 12);

        assert.ok(user.$errors.name.kind === 'required');
      });
    });
    describe('Document#removeListener', () => {
      it('is available as `$removeListener`', async() => {
        const userSchema = new Schema({ name: String });
        const User = db.model('User', userSchema);

        const user = new User({ name: 'Hafez' });

        assert.ok(user.$removeListener('save', () => {}));
        assert.ok(user.$removeListener === user.removeListener);
      });
      it('can be used as a property in documents', () => {
        const userSchema = new Schema({
          name: { type: String, required: true },
          removeListener: Number
        });

        const User = db.model('User', userSchema);
        const user = new User({ removeListener: 12 });

        assert.equal(user.removeListener, 12);
      });
    });
    describe('Document#listeners', () => {
      it('is available as `$listeners`', async() => {
        const userSchema = new Schema({ name: String });
        const User = db.model('User', userSchema);

        const user = new User({ name: 'Hafez' });

        assert.ok(user.$listeners === user.listeners);
      });
      it('can be used as a property in documents', () => {
        const userSchema = new Schema({
          name: { type: String, required: true },
          listeners: Number
        });

        const User = db.model('User', userSchema);
        const user = new User({ listeners: 12 });

        assert.equal(user.listeners, 12);
      });
    });
    describe('Document#on', () => {
      it('is available as `$on`', async() => {
        const userSchema = new Schema({ name: String });
        const User = db.model('User', userSchema);

        const user = new User({ name: 'Hafez' });

        assert.ok(user.$on === user.on);
      });
      it('can be used as a property in documents', () => {
        const userSchema = new Schema({
          name: { type: String, required: true },
          on: Number
        });

        const User = db.model('User', userSchema);
        const user = new User({ on: 12 });

        assert.equal(user.on, 12);
      });
    });
    describe('Document#emit', () => {
      it('is available as `$emit`', async() => {
        const userSchema = new Schema({ name: String });
        const User = db.model('User', userSchema);

        const user = new User({ name: 'Hafez' });

        assert.ok(user.$emit === user.emit);
      });
      it('can be used as a property in documents', () => {
        const userSchema = new Schema({
          name: { type: String, required: true },
          emit: Number
        });

        const User = db.model('User', userSchema);
        const user = new User({ emit: 12 });

        assert.equal(user.emit, 12);
      });
    });
    describe('Document#get', () => {
      it('is available as `$get`', async() => {
        const userSchema = new Schema({ name: String });
        const User = db.model('User', userSchema);

        const user = new User({ name: 'Hafez' });

        assert.ok(user.$get === user.get);
      });
      it('can be used as a property in documents', () => {
        const userSchema = new Schema({
          name: { type: String, required: true },
          get: Number
        });

        const User = db.model('User', userSchema);
        const user = new User({ get: 12 });

        assert.equal(user.get, 12);
      });
    });
  });

  describe('virtuals `pathsToSkip` (gh-10120)', () => {
    it('adds support for `pathsToSkip` for virtuals feat-10120', function() {
      const schema = new mongoose.Schema({
        name: String,
        age: Number,
        nested: {
          test: String
        }
      });
      schema.virtual('nameUpper').get(function() { return this.name.toUpperCase(); });
      schema.virtual('answer').get(() => 42);
      schema.virtual('nested.hello').get(() => 'world');

      const Model = db.model('Person', schema);
      const doc = new Model({ name: 'Jean-Luc Picard', age: 59, nested: { test: 'hello' } });
      let obj = doc.toObject({ virtuals: { pathsToSkip: ['answer'] } });
      assert.ok(obj.nameUpper);
      assert.equal(obj.answer, null);
      assert.equal(obj.nested.hello, 'world');
      obj = doc.toObject({ virtuals: { pathsToSkip: ['nested.hello'] } });
      assert.equal(obj.nameUpper, 'JEAN-LUC PICARD');
      assert.equal(obj.answer, 42);
      assert.equal(obj.nested.hello, null);
    });

    it('supports passing a list of virtuals to `toObject()` (gh-10120)', function() {
      const schema = new mongoose.Schema({
        name: String,
        age: Number,
        nested: {
          test: String
        }
      });
      schema.virtual('nameUpper').get(function() { return this.name.toUpperCase(); });
      schema.virtual('answer').get(() => 42);
      schema.virtual('nested.hello').get(() => 'world');

      const Model = db.model('Person', schema);

      const doc = new Model({ name: 'Jean-Luc Picard', age: 59, nested: { test: 'hello' } });

      let obj = doc.toObject({ virtuals: true });
      assert.equal(obj.nameUpper, 'JEAN-LUC PICARD');
      assert.equal(obj.answer, 42);
      assert.equal(obj.nested.hello, 'world');

      obj = doc.toObject({ virtuals: ['answer'] });
      assert.ok(!obj.nameUpper);
      assert.equal(obj.answer, 42);
      assert.equal(obj.nested.hello, null);

      obj = doc.toObject({ virtuals: ['nameUpper'] });
      assert.equal(obj.nameUpper, 'JEAN-LUC PICARD');
      assert.equal(obj.answer, null);
      assert.equal(obj.nested.hello, null);

      obj = doc.toObject({ virtuals: ['nested.hello'] });
      assert.equal(obj.nameUpper, null);
      assert.equal(obj.answer, null);
      assert.equal(obj.nested.hello, 'world');
    });
  });
  describe('validation `pathsToSkip` (gh-10230)', () => {
    it('support `pathsToSkip` option for `Document#validate()`', async function() {

      const User = getUserModel();
      const user = new User();

      const err1 = await user.validate({ pathsToSkip: ['age'] }).then(() => null, err => err);
      assert.deepEqual(Object.keys(err1.errors), ['name']);

      const err2 = await user.validate({ pathsToSkip: ['name'] }).then(() => null, err => err);
      assert.deepEqual(Object.keys(err2.errors), ['age']);
    });

    it('support `pathsToSkip` option for `Document#validate()`', async function() {

      const User = getUserModel();
      const user = new User();

      const err1 = await user.validate({ pathsToSkip: ['age'] }).then(() => null, err => err);
      assert.deepEqual(Object.keys(err1.errors), ['name']);

      const err2 = await user.validate({ pathsToSkip: ['name'] }).then(() => null, err => err);
      assert.deepEqual(Object.keys(err2.errors), ['age']);
    });

    it('support `pathsToSkip` option for `Document#validateSync()`', () => {
      const User = getUserModel();

      const user = new User();

      const err1 = user.validateSync({ pathsToSkip: ['age'] });
      assert.deepEqual(Object.keys(err1.errors), ['name']);

      const err2 = user.validateSync({ pathsToSkip: ['name'] });
      assert.deepEqual(Object.keys(err2.errors), ['age']);
    });

    // skip until gh-10367 is implemented
    xit('support `pathsToSkip` option for `Model.validate()`', async() => {

      const User = getUserModel();
      const err1 = await User.validate({}, { pathsToSkip: ['age'] });
      assert.deepEqual(Object.keys(err1.errors), ['name']);

      const err2 = await User.validate({}, { pathsToSkip: ['name'] });
      assert.deepEqual(Object.keys(err2.errors), ['age']);
    });

    it('`pathsToSkip` accepts space separated paths', async() => {
      const userSchema = Schema({
        name: { type: String, required: true },
        age: { type: Number, required: true },
        country: { type: String, required: true },
        rank: { type: String, required: true }
      });

      const User = db.model('User', userSchema);

      const user = new User({ name: 'Sam', age: 26 });

      const err1 = user.validateSync({ pathsToSkip: 'country rank' });
      assert.ok(err1 == null);

      const err2 = await user.validate({ pathsToSkip: 'country rank' }).then(() => null, err => err);
      assert.ok(err2 == null);
    });


    function getUserModel() {
      const userSchema = Schema({
        name: { type: String, required: true },
        age: { type: Number, required: true },
        rank: String
      });

      const User = db.model('User', userSchema);
      return User;
    }
  });

  it('skips recursive merging (gh-9121)', function() {
    // Subdocument
    const subdocumentSchema = new mongoose.Schema({
      child: new mongoose.Schema({ name: String, age: Number }, { _id: false })
    });
    const Subdoc = mongoose.model('Subdoc', subdocumentSchema);

    // Nested path
    const nestedSchema = new mongoose.Schema({
      child: { name: String, age: Number }
    });
    const Nested = mongoose.model('Nested', nestedSchema);

    const doc1 = new Subdoc({ child: { name: 'Luke', age: 19 } });
    doc1.set({ child: { age: 21 } });
    assert.deepEqual(doc1.toObject().child, { age: 21 });

    const doc2 = new Nested({ child: { name: 'Luke', age: 19 } });
    doc2.set({ child: { age: 21 } });
    assert.deepEqual(doc2.toObject().child, { age: 21 });
  });

  it('does not pull non-schema paths from parent documents into nested paths (gh-10449)', function() {
    const schema = new Schema({
      name: String,
      nested: {
        data: String
      }
    });
    const Test = db.model('Test', schema);

    const doc = new Test({});
    doc.otherProp = 'test';

    assert.ok(!doc.nested.otherProp);
  });

  it('sets properties in the order they are defined in the schema (gh-4665)', async function() {
    const schema = new Schema({
      test: String,
      internal: {
        status: String,
        createdAt: Date
      },
      profile: {
        name: {
          first: String,
          last: String
        }
      }
    });
    const Test = db.model('Test', schema);


    const doc = new Test({
      profile: { name: { last: 'Musashi', first: 'Miyamoto' } },
      internal: { createdAt: new Date('1603-06-01'), status: 'approved' },
      test: 'test'
    });

    assert.deepEqual(Object.keys(doc.toObject()), ['test', 'internal', 'profile', '_id']);
    assert.deepEqual(Object.keys(doc.toObject().profile.name), ['first', 'last']);
    assert.deepEqual(Object.keys(doc.toObject().internal), ['status', 'createdAt']);

    await doc.save();
    const res = await Test.findOne({ _id: doc._id, 'profile.name': { first: 'Miyamoto', last: 'Musashi' } });
    assert.ok(res);
  });

  it('depopulate all should depopulate nested array population (gh-10592)', async function() {
    const Person = db.model('Person', {
      name: String
    });

    const Band = db.model('Band', {
      name: String,
      members: [{ type: Schema.Types.ObjectId, ref: 'Person' }],
      lead: { type: Schema.Types.ObjectId, ref: 'Person' },
      embeddedMembers: [{
        active: Boolean,
        member: {
          type: Schema.Types.ObjectId, ref: 'Person'
        }
      }]
    });

    const people = [{ name: 'Axl Rose' }, { name: 'Slash' }];

    const docs = await Person.create(people);
    let band = {
      name: 'Guns N\' Roses',
      members: [docs[0]._id, docs[1]],
      lead: docs[0]._id,
      embeddedMembers: [{ active: true, member: docs[0]._id }, { active: false, member: docs[1]._id }]
    };

    band = await Band.create(band);
    await band.populate('members lead embeddedMembers.member');
    assert.ok(band.populated('members'));
    assert.ok(band.populated('lead'));
    assert.ok(band.populated('embeddedMembers.member'));
    assert.equal(band.members[0].name, 'Axl Rose');
    assert.equal(band.embeddedMembers[0].member.name, 'Axl Rose');
    band.depopulate();

    assert.ok(!band.populated('members'));
    assert.ok(!band.populated('lead'));
    assert.ok(!band.populated('embeddedMembers.member'));
    assert.ok(!band.embeddedMembers[0].member.name);
  });

  it('should allow dashes in the path name (gh-10677)', async function() {
    const schema = new mongoose.Schema({
      values: {
        type: Map,
        of: { entries: String },
        default: {}
      }
    });

    const Model = db.model('test', schema, 'test');

    const saved = new Model({});
    await saved.save();
    const document = await Model.findById({ _id: saved._id });
    document.values.set('abc', { entries: 'a' });
    document.values.set('abc-d', { entries: 'b' });
    await document.save();
  });

  it('inits non-schema values if strict is false (gh-10828)', function() {
    const FooSchema = new Schema({}, {
      id: false,
      _id: false,
      strict: false
    });
    const BarSchema = new Schema({
      name: String,
      foo: FooSchema
    });

    const Test = db.model('Test', BarSchema);

    const doc = new Test();
    doc.init({
      name: 'Test',
      foo: {
        something: 'A',
        other: 2
      }
    });

    assert.strictEqual(doc.foo.something, 'A');
    assert.strictEqual(doc.foo.other, 2);
  });

  it('avoids depopulating when setting array of subdocs from different doc (gh-10819)', function() {
    const Model1 = db.model('Test', Schema({ someField: String }));
    const Model2 = db.model('Test2', Schema({
      subDocuments: [{
        subDocument: {
          type: 'ObjectId',
          ref: 'Test'
        }
      }]
    }));

    const doc1 = new Model1({ someField: '111' });
    const doc2 = new Model2({
      subDocuments: {
        subDocument: doc1
      }
    });

    const doc3 = new Model2(doc2);
    assert.ok(doc3.populated('subDocuments.subDocument'));
    assert.equal(doc3.subDocuments[0].subDocument.someField, '111');

    const doc4 = new Model2();
    doc4.subDocuments = doc2.subDocuments;
    assert.ok(doc4.populated('subDocuments.subDocument'));
    assert.equal(doc4.subDocuments[0].subDocument.someField, '111');
  });

  it('allows validating doc again if pre validate errors out (gh-10830)', async function() {
    const BookSchema = Schema({
      name: String,
      price: Number,
      quantity: Number
    });

    BookSchema.pre('validate', disallownumflows);

    const Book = db.model('Test', BookSchema);

    function disallownumflows(next) {
      const self = this;
      if (self.isNew) return next();

      if (self.quantity === 27) {
        return next(new Error('Wrong Quantity'));
      }

      next();
    }

    const { _id } = await Book.create({ name: 'Hello', price: 50, quantity: 25 });

    const doc = await Book.findById(_id);

    doc.quantity = 27;
    const err = await doc.save().then(() => null, err => err);
    assert.ok(err);

    doc.quantity = 26;
    await doc.save();
  });

  it('ensures that doc.ownerDocument() and doc.parent() by default return this on the root document (gh-10884)', async function() {
    const userSchema = new mongoose.Schema({
      name: String,
      email: String
    });

    const Event = db.model('Rainbow', userSchema);

    const e = new Event({ name: 'test' });
    assert.strictEqual(e, e.parent());
    assert.strictEqual(e, e.ownerDocument());
  });

  it('catches errors in `required` functions (gh-10968)', async function() {
    const TestSchema = new Schema({
      url: {
        type: String,
        required: function() {
          throw new Error('oops!');
        }
      }
    });
    const Test = db.model('Test', TestSchema);

    const err = await Test.create({}).then(() => null, err => err);
    assert.ok(err);
    assert.equal(err.errors['url'].message, 'oops!');
  });

  it('does not allow overwriting schema methods with strict: false (gh-11001)', async function() {
    const TestSchema = new Schema({
      text: { type: String, default: 'text' }
    }, { strict: false });
    TestSchema.methods.someFn = () => 'good';
    const Test = db.model('Test', TestSchema);

    const unTrusted = { someFn: () => 'bad' };

    let x = await Test.create(unTrusted);
    await x.save();
    assert.equal(x.someFn(), 'good');

    x = new Test(unTrusted);
    await x.save();
    assert.equal(x.someFn(), 'good');

    x = await Test.create({});
    await x.set(unTrusted);
    assert.equal(x.someFn(), 'good');
  });

  it('allows setting nested to instance of document (gh-11011)', async function() {
    const TransactionSchema = new Schema({
      payments: [
        {
          id: { type: String },
          terminal: {
            _id: { type: Schema.Types.ObjectId },
            name: { type: String }
          }
        }
      ]
    });

    const TerminalSchema = new Schema({
      name: { type: String },
      apiKey: { type: String }
    });

    const Transaction = db.model('Test1', TransactionSchema);
    const Terminal = db.model('Test2', TerminalSchema);

    const transaction = new Transaction();
    const terminal = new Terminal({
      name: 'Front desk',
      apiKey: 'somesecret'
    });
    transaction.payments.push({
      id: 'testPayment',
      terminal: terminal
    });
    assert.equal(transaction.payments[0].terminal.name, 'Front desk');
  });

  it('cleans modified paths on deeply nested subdocuments (gh-11060)', async function() {
    const childSchema = new Schema({ status: String });

    const deploymentsSchema = new Schema({
      before: { type: childSchema, required: false },
      after: { type: childSchema, required: false }
    }, { _id: false });

    const testSchema = new Schema({
      name: String,
      deployments: { type: deploymentsSchema }
    });
    const Test = db.model('Test', testSchema);

    await Test.create({
      name: 'hello',
      deployments: {
        before: { status: 'foo' }
      }
    });

    const entry = await Test.findOne({ name: 'hello' });
    const deployment = entry.deployments.before;
    deployment.status = 'bar';
    entry.deployments.before = null;
    entry.deployments.after = deployment;

    assert.ok(!entry.isDirectModified('deployments.before.status'));
    await entry.save();
  });

  it('can manually populate subdocument refs (gh-10856)', async function() {
    // Bar model, has a name property and some other properties that we are interested in
    const BarSchema = new Schema({
      name: String,
      more: String,
      another: Number
    });
    const Bar = db.model('Bar', BarSchema);

    // Denormalised Bar schema with just the name, for use on the Foo model
    const BarNameSchema = new Schema({
      _id: {
        type: Schema.Types.ObjectId,
        ref: 'Bar'
      },
      name: String
    });

    // Foo model, which contains denormalized bar data (just the name)
    const FooSchema = new Schema({
      something: String,
      other: Number,
      bar: {
        type: BarNameSchema,
        ref: 'Bar'
      }
    });
    const Foo = db.model('Foo', FooSchema);

    const bar2 = await Bar.create({
      name: 'I am another Bar',
      more: 'With even more data',
      another: 3
    });
    const foo2 = await Foo.create({
      something: 'I am another Foo',
      other: 4
    });

    foo2.bar = bar2;
    assert.ok(foo2.bar instanceof Bar);
    assert.equal(foo2.bar.another, 3);
    assert.equal(foo2.get('bar.another'), 3);

    const obj = foo2.toObject({ depopulate: true });
    assert.equal(obj.bar.name, 'I am another Bar');
    assert.strictEqual(obj.bar.another, undefined);

    await foo2.save();
    const fromDb = await Foo.findById(foo2).lean();
    assert.strictEqual(fromDb.bar.name, 'I am another Bar');
    assert.strictEqual(fromDb.bar.another, undefined);
  });

  it('can manually populate subdocument refs in `create()` (gh-10856)', async function() {
    // Bar model, has a name property and some other properties that we are interested in
    const BarSchema = new Schema({
      name: String,
      more: String,
      another: Number
    });
    const Bar = db.model('Bar', BarSchema);

    // Denormalised Bar schema with just the name, for use on the Foo model
    const BarNameSchema = new Schema({
      _id: {
        type: Schema.Types.ObjectId,
        ref: 'Bar'
      },
      name: String
    });

    // Foo model, which contains denormalized bar data (just the name)
    const FooSchema = new Schema({
      something: String,
      other: Number,
      bar: {
        type: BarNameSchema,
        ref: 'Bar'
      }
    });
    const Foo = db.model('Foo', FooSchema);

    const bar = await Bar.create({
      name: 'I am Bar',
      more: 'With more data',
      another: 2
    });
    const foo = await Foo.create({
      something: 'I am Foo',
      other: 1,
      bar
    });

    assert.ok(foo.bar instanceof Bar);
    assert.equal(foo.bar.another, 2);
    assert.equal(foo.get('bar.another'), 2);
  });

  it('populating subdocument refs underneath maps throws (gh-12494) (gh-10856)', async function() {
    // Bar model, has a name property and some other properties that we are interested in
    const BarSchema = new Schema({
      name: String,
      more: String,
      another: Number
    });
    const Bar = db.model('Bar', BarSchema);

    // Denormalised Bar schema with just the name, for use on the Foo model
    const BarNameSchema = new Schema({
      _id: {
        type: Schema.Types.ObjectId,
        ref: 'Bar'
      },
      name: String
    });

    // Foo model, which contains denormalized bar data (just the name)
    const FooSchema = new Schema({
      something: String,
      other: Number,
      map: {
        type: Map,
        of: {
          type: BarNameSchema,
          ref: 'Bar'
        }
      }
    });
    const Foo = db.model('Foo', FooSchema);

    const bar = await Bar.create({
      name: 'I am Bar',
      more: 'With more data',
      another: 2
    });
    const { _id } = await Foo.create({
      something: 'I am Foo',
      other: 1,
      map: { test: bar }
    });

    const err = await Foo.findById(_id).populate('map').then(() => null, err => err);
    assert.ok(err);
    assert.ok(err.message.includes('Cannot manually populate single nested subdoc underneath Map'), err.message);
  });

  it('handles save with undefined nested doc under subdoc (gh-11110)', async function() {
    const testSchema = new Schema({
      level_1_array: [new Schema({
        level_1: {
          level_2: new Schema({
            level_3: {
              name_3: String,
              level_4: {
                name_4: String
              }
            }
          })
        }
      })]
    });

    const Test = db.model('Test', testSchema);

    const doc = {
      level_1_array: [{
        level_1: {
          level_2: {
            level_3: {
              name_3: 'test',
              level_4: undefined
            }
          }
        }
      }]
    };

    await new Test(doc).save();
  });

  it('correctly handles modifying array subdoc after setting array subdoc to same value (gh-11172)', async function() {
    const Order = db.model('Order', new Schema({
      cumulativeConsumption: [{
        _id: false,
        unit: String,
        value: Number
      }]
    }));

    await Order.create({
      cumulativeConsumption: [{ unit: 'foo', value: 123 }, { unit: 'bar', value: 42 }]
    });

    const doc = await Order.findOne();
    doc.cumulativeConsumption = doc.toObject().cumulativeConsumption;

    const match = doc.cumulativeConsumption.find(o => o.unit === 'bar');
    match.value = 43;
    match.unit = 'baz';

    assert.ok(doc.isModified());
    assert.ok(doc.isModified('cumulativeConsumption.1'));
  });

  it('handles `String` with `type` (gh-11199)', function() {
    String.type = String;
    const schema = new mongoose.Schema({
      something: String,
      somethingElse: { type: String, trim: true }
    });

    const Test = db.model('Test', schema);
    const doc = new Test({ something: 'test', somethingElse: 'test 2' });
    assert.equal(typeof doc.something, 'string');
    assert.equal(typeof doc.somethingElse, 'string');
    delete String.type;
  });

  it('applies subdocument defaults when projecting dotted subdocument fields', async function() {
    const version = await start.mongodVersion();
    if (version[0] < 5) {
      return this.skip();
    }

    const grandChildSchema = new mongoose.Schema({
      name: {
        type: mongoose.Schema.Types.String,
        default: () => 'grandchild'
      }
    });

    const childSchema = new mongoose.Schema({
      name: {
        type: mongoose.Schema.Types.String,
        default: () => 'child'
      },
      grandChild: {
        type: grandChildSchema,
        default: () => ({})
      }
    });

    const parentSchema = new mongoose.Schema({
      name: mongoose.Schema.Types.String,
      child: {
        type: childSchema,
        default: () => ({})
      }
    });

    const ParentModel = db.model('Parent', parentSchema);
    // insert an object without mongoose adding missing defaults
    const result = await db.collection('Parent').insertOne({ name: 'parent' });

    // ensure that the defaults are populated when no projections are used
    const doc = await ParentModel.findById(result.insertedId).exec();
    assert.equal(doc.name, 'parent');
    assert.equal(doc.child.name, 'child');
    assert.equal(doc.child.grandChild.name, 'grandchild');

    // ensure that defaults are populated when using an object projection
    const projectedDoc = await ParentModel.findById(result.insertedId, {
      name: 1,
      child: {
        name: 1,
        grandChild: {
          name: 1
        }
      }
    }).exec();
    assert.equal(projectedDoc.name, 'parent');
    assert.equal(projectedDoc.child.name, 'child');
    assert.equal(projectedDoc.child.grandChild.name, 'grandchild');

    // ensure that defaults are populated when using dotted path projections
    const dottedProjectedDoc = await ParentModel.findById(result.insertedId, {
      name: 1,
      'child.name': 1,
      'child.grandChild.name': 1
    }).exec();
    assert.equal(dottedProjectedDoc.name, 'parent');
    assert.equal(dottedProjectedDoc.child.name, 'child');
    assert.equal(dottedProjectedDoc.child.grandChild.name, 'grandchild');
  });

  it('handles initing nested properties in non-strict documents (gh-11309)', async function() {
    const NestedSchema = new Schema({}, {
      id: false,
      _id: false,
      strict: false
    });

    const ItemSchema = new Schema({
      name: {
        type: String
      },
      nested: NestedSchema
    });

    const Test = db.model('Test', ItemSchema);

    const item = await Test.create({
      nested: {
        foo: {
          bar: 55
        }
      }
    });

    // Modify nested data
    item.nested.foo.bar = 66;
    item.markModified('nested.foo.bar');
    await item.save();

    const reloaded = await Test.findOne({ _id: item._id });

    assert.deepEqual(reloaded.nested.foo, { bar: 66 });
    assert.ok(!reloaded.nested.foo.$__isNested);
    assert.strictEqual(reloaded.nested.foo.bar, 66);
  });

  it('saves changes when setting a nested path to itself (gh-11395)', async function() {
    const Test = db.model('Test', new Schema({
      co: { value: Number }
    }));

    await Test.create({});

    const doc = await Test.findOne();
    doc.co.value = 123;
    doc.co = doc.co;
    await doc.save();

    const res = await Test.findById(doc._id);
    assert.strictEqual(res.co.value, 123);
  });

  it('avoids setting nested properties on top-level document when init-ing with strict: false (gh-11526) (gh-11309)', async function() {
    const testSchema = Schema({ name: String }, { strict: false, strictQuery: false });
    const Test = db.model('Test', testSchema);

    const doc = new Test();
    doc.init({
      details: {
        person: {
          name: 'Baz'
        }
      }
    });

    assert.strictEqual(doc.name, void 0);
  });

  it('handles deeply nested subdocuments when getting paths to validate (gh-11501)', async function() {
    const schema = Schema({
      parameters: {
        test: {
          type: new Schema({
            value: 'Mixed'
          })
        }
      },
      nested: Schema({
        parameters: {
          type: Map,
          of: Schema({
            value: 'Mixed'
          })
        }
      })
    });
    const Test = db.model('Test', schema);

    await Test.create({
      nested: {
        parameters: new Map([['test', { answer: 42 }]])
      }
    });
  });

  it('handles casting array of spread documents (gh-11522)', async function() {
    const Test = db.model('Test', new Schema({
      arr: [{ _id: false, prop1: String, prop2: String }]
    }));

    const doc = new Test({ arr: [{ prop1: 'test' }] });

    doc.arr = doc.arr.map(member => ({
      ...member,
      prop2: 'foo'
    }));

    assert.deepStrictEqual(doc.toObject().arr, [{ prop1: 'test', prop2: 'foo' }]);

    await doc.validate();
  });

  it('avoids setting modified on subdocument defaults (gh-11528)', async function() {
    const textSchema = new Schema({
      text: { type: String }
    }, { _id: false });

    const messageSchema = new Schema({
      body: { type: textSchema, default: { text: 'hello' } },
      date: { type: Date, default: Date.now }
    });


    const Message = db.model('Test', messageSchema);

    const entry = await Message.create({});

    const failure = await Message.findById({ _id: entry._id });

    assert.deepEqual(failure.modifiedPaths(), []);
  });

  it('works when passing dot notation to mixed property (gh-1946)', async function() {
    const schema = Schema({
      name: String,
      mix: { type: Schema.Types.Mixed },
      nested: { prop: String }
    });
    const M = db.model('Test', schema);
    const m1 = new M({ name: 'test', 'mix.val': 'foo', 'nested.prop': 'bar' });
    assert.equal(m1.name, 'test');
    assert.equal(m1.mix.val, 'foo');
    assert.equal(m1.nested.prop, 'bar');
    await m1.save();
    assert.equal(m1.name, 'test');
    assert.equal(m1.mix.val, 'foo');

    const doc = await M.findById(m1);
    assert.equal(doc.name, 'test');
    assert.equal(doc.mix.val, 'foo');
  });

  it('correctly validates deeply nested document arrays (gh-11564)', async function() {
    const testSchemaSub3 = new mongoose.Schema({
      name: {
        type: String,
        required: true
      }
    });

    const testSchemaSub2 = new mongoose.Schema({
      name: {
        type: String,
        required: true
      },
      list: [testSchemaSub3]
    });

    const testSchemaSub1 = new mongoose.Schema({
      name: {
        type: String,
        required: true
      },
      list: [testSchemaSub2]
    });

    const testSchema = new mongoose.Schema({
      name: String,
      list: [testSchemaSub1]
    });

    const testModel = db.model('Test', testSchema);

    await testModel.create({
      name: 'lvl1',
      list: [{
        name: 'lvl2',
        list: [{
          name: 'lvl3'
        }]
      }]
    });
  });

  it('reruns validation when modifying a document array path under a nested path after save (gh-11672)', async function() {
    const ChildSchema = new Schema({
      price: {
        type: Number,
        validate: function(val) {
          return val > 0;
        }
      }
    });

    const ParentSchema = new Schema({
      rootField: { nestedSubdocArray: [ChildSchema] }
    });
    const Test = db.model('Test', ParentSchema);

    const parentDoc = new Test({
      rootField: {
        nestedSubdocArray: [
          {
            price: 1
          }
        ]
      }
    });

    await parentDoc.save();

    // Now we try editing to an invalid value which should throw
    parentDoc.rootField.nestedSubdocArray[0].price = -1;
    const err = await parentDoc.save().then(() => null, err => err);

    assert.ok(err);
    assert.equal(err.name, 'ValidationError');
    assert.ok(err.message.includes('failed for path'), err.message);
    assert.ok(err.message.includes('value `-1`'), err.message);
  });

  it('avoids setting nested paths to null when they are set to `undefined` (gh-11723)', async function() {
    const nestedSchema = new mongoose.Schema({
      count: Number
    }, { _id: false });

    const mySchema = new mongoose.Schema({
      name: String,
      nested: { count: Number },
      nestedSchema: nestedSchema
    }, { minimize: false });

    const Test = db.model('Test', mySchema);

    const instance1 = new Test({ name: 'test1', nested: { count: 1 }, nestedSchema: { count: 1 } });
    await instance1.save();

    const update = { nested: { count: undefined }, nestedSchema: { count: undefined } };
    instance1.set(update);
    await instance1.save();

    const doc = await Test.findById(instance1);
    assert.strictEqual(doc.nested.count, undefined);
    assert.strictEqual(doc.nestedSchema.count, undefined);
  });

  it('cleans modified subpaths when setting nested path under array to null when subpaths are modified (gh-11764)', async function() {
    const Test = db.model('Test', new Schema({
      list: [{
        quantity: {
          value: Number,
          unit: String
        }
      }]
    }));

    let doc = await Test.create({ list: [{ quantity: { value: 1, unit: 'case' } }] });

    doc = await Test.findById(doc);
    doc.list[0].quantity.value = null;
    doc.list[0].quantity.unit = null;
    doc.list[0].quantity = null;

    await doc.save();

    doc = await Test.findById(doc);
    assert.strictEqual(doc.list[0].toObject().quantity, null);
  });

  it('avoids manually populating document that is manually populated in another doc with different unpopulatedValue (gh-11442) (gh-11008)', async function() {
    const BarSchema = new Schema({
      name: String,
      more: String
    });
    const Bar = db.model('Bar', BarSchema);

    // Denormalised Bar schema with just the name, for use on the Foo model
    const BarNameSchema = new Schema({
      _id: {
        type: Schema.Types.ObjectId,
        ref: 'Bar'
      },
      name: String
    });

    // Foo model, which contains denormalized bar data (just the name)
    const FooSchema = new Schema({
      something: String,
      other: Number,
      bar: {
        type: BarNameSchema,
        ref: 'Bar'
      }
    });
    const Foo = db.model('Foo', FooSchema);

    const Baz = db.model('Baz', new Schema({ bar: { type: 'ObjectId', ref: 'Bar' } }));

    const bar = await Bar.create({
      name: 'I am another Bar',
      more: 'With even more data'
    });
    const foo = await Foo.create({
      something: 'I am another Foo',
      other: 4
    });
    foo.bar = bar;
    const baz = await Baz.create({});
    baz.bar = bar;

    assert.ok(foo.populated('bar'));
    assert.ok(!baz.populated('bar'));

    let res = foo.toObject({ depopulate: true });
    assert.strictEqual(res.bar._id.toString(), bar._id.toString());
    assert.strictEqual(res.bar.name, 'I am another Bar');

    res = baz.toObject({ depopulate: true });
    assert.strictEqual(res.bar.toString(), bar._id.toString());

    const bar2 = await Bar.create({
      name: 'test2'
    });
    baz.bar = bar2;
    assert.ok(baz.populated('bar'));

    const baz2 = await Baz.create({});
    baz2.bar = bar2;
    assert.ok(baz.populated('bar'));
  });

  it('$getAllSubdocs gets document arrays underneath a nested path (gh-11917)', function() {
    const nestedSettingsSchema = new Schema({
      value: String,
      active: Boolean
    });

    const userSettingsSchema = new Schema({
      nestedSettings: {
        settingsProps: [nestedSettingsSchema]
      }
    });

    const userSchema = new Schema({
      first_name: String,
      last_name: String,
      settings: userSettingsSchema
    });

    const User = db.model('User', userSchema);

    const doc = new User({
      settings: {
        nestedSettings: {
          settingsProps: [{ value: 'test', active: true }]
        }
      }
    });

    const subdocs = doc.$getAllSubdocs();
    assert.equal(subdocs.length, 2);
    assert.equal(subdocs[0].value, 'test');
    assert.ok(subdocs[1].nestedSettings);
  });

  it('handles validation errors on deeply nested subdocuments underneath a nested path (gh-12021)', async function() {
    const SubSubSchema = new mongoose.Schema(
      {
        from: {
          type: mongoose.Schema.Types.String,
          required: true
        }
      },
      { _id: false }
    );

    const SubSchema = new mongoose.Schema(
      {
        nested: {
          type: SubSubSchema,
          required: false // <-- important
        }
      },
      { _id: false }
    );

    const TestLeafSchema = new mongoose.Schema({
      testProp: {
        testSubProp: {
          type: SubSchema,
          required: true
        }
      }
    });

    const TestLeafModel = mongoose.model('test-leaf-model', TestLeafSchema);

    const testModelInstance = new TestLeafModel({
      testProp: {
        testSubProp: {
          nested: { from: null }
        }
      }
    });

    const err = await testModelInstance.validate().then(() => null, err => err);
    assert.ok(err);
    assert.ok(err.errors['testProp.testSubProp.nested.from']);
  });

  describe('$inc (gh-11915)', function() {
    describe('top-level path', function() {
      let Test;

      beforeEach(function() {
        const schema = new Schema({
          counter: Number
        });
        Test = db.model('Test', schema);
      });

      it('sends a $inc command for a given path', async function() {
        await Test.create({ counter: 0 });
        const doc = await Test.findOne();
        assert.strictEqual(doc.counter, 0);
        const doc2 = await Test.findOne();

        doc2.counter = 1;
        await doc2.save();

        doc.$inc('counter', 1);
        await doc.save();

        const res = await Test.findById(doc);
        assert.equal(res.counter, 2);
      });

      it('calls setters on the value passed to `$inc()` (gh-13158)', async function() {
        const called = [];
        const Test2 = db.model('Test2', Schema({
          counter: {
            type: Number,
            set: v => { called.push(v); return v.toFixed(2); }
          }
        }));
        const doc = await Test2.create({ counter: 2 });
        assert.deepEqual(called, [2]);

        doc.$inc('counter', 1.14159);
        assert.deepEqual(called, [2, 3.14159]);
        assert.equal(doc.counter, 3.14);
        await doc.save();

        const res = await Test2.findById(doc);
        assert.equal(res.counter, 3.14);
      });

      it('avoids updating value if setter fails (gh-13158)', async function() {
        const called = [];
        const Test2 = db.model('Test2', Schema({
          counter: {
            type: Number,
            set: v => {
              called.push(v);
              if (v > 3) {
                throw new Error('Oops!');
              }
              return v;
            }
          }
        }));
        const doc = await Test2.create({ counter: 2 });
        assert.deepEqual(called, [2]);

        doc.$inc('counter', 3);
        assert.deepEqual(called, [2, 5]);
        assert.equal(doc.counter, 2);
        const err = await doc.save().then(() => null, err => err);
        assert.ok(err);
        assert.ok(err.errors['counter']);
      });

      it('works as a $set if the document is new', async function() {
        const doc = new Test({ counter: 0 });
        doc.$inc('counter', 2);
        assert.equal(doc.counter, 2);

        await doc.save();

        const res = await Test.findById(doc);
        assert.equal(res.counter, 2);
      });

      it('treats as a $set if set after $inc', async function() {
        await Test.create({ counter: 0 });
        const doc = await Test.findOne();

        doc.$inc('counter', 2);
        doc.counter = 5;
        assert.deepStrictEqual(doc.getChanges(), { $set: { counter: 5 } });
        await doc.save();

        const res = await Test.findOne();
        assert.equal(res.counter, 5);
      });

      it('tries to cast to number', async function() {
        await Test.create({ counter: 0 });
        const doc = await Test.findOne();

        doc.$inc('counter', '2');
        assert.deepStrictEqual(doc.getChanges(), { $inc: { counter: 2 } });
        await doc.save();

        const res = await Test.findOne();
        assert.equal(res.counter, 2);
      });

      it('stores CastError if can\'t convert to number', async function() {
        await Test.create({ counter: 0 });
        const doc = await Test.findOne();

        doc.$inc('counter', 'foobar');
        const err = await doc.save().then(() => null, err => err);
        assert.ok(err);
        assert.equal(err.errors['counter'].name, 'CastError');
      });
    });

    describe('nested paths', function() {
      let Test;

      beforeEach(function() {
        const schema = new Schema({
          nested: {
            counter: Number
          }
        });
        Test = db.model('Test', schema);
      });

      it('handles nested paths', async function() {
        await Test.create({ nested: { counter: 0 } });
        const doc = await Test.findOne();

        doc.$inc('nested.counter', 2);
        await doc.save();

        const res = await Test.findById(doc);
        assert.equal(res.nested.counter, 2);
      });

      it('treats as $set if overwriting nested path', async function() {
        await Test.create({ nested: { counter: 0 } });
        const doc = await Test.findOne();

        doc.$inc('nested.counter', 2);
        doc.nested.counter += 3;
        await doc.save();

        const res = await Test.findById(doc);
        assert.equal(res.nested.counter, 5);
      });
    });

    describe('subdocuments', function() {
      let Test;

      beforeEach(function() {
        const schema = new Schema({
          subdoc: new Schema({
            counter: Number
          })
        });
        Test = db.model('Test', schema);
      });

      it('handles paths underneath subdocuments', async function() {
        await Test.create({ subdoc: { counter: 0 } });
        const doc = await Test.findOne();

        doc.$inc('subdoc.counter', 2);
        await doc.save();

        const res = await Test.findById(doc);
        assert.equal(res.subdoc.counter, 2);
      });

      it('treats as a $set if setting subdocument after $inc', async function() {
        await Test.create({ subdoc: { counter: 0 } });
        const doc = await Test.findOne();

        doc.$inc('subdoc.counter', 2);
        doc.subdoc = { counter: 5 };
        await doc.save();

        const res = await Test.findById(doc);
        assert.equal(res.subdoc.counter, 5);
      });
    });

    describe('document array', function() {
      let Test;

      beforeEach(function() {
        const schema = new Schema({
          docArr: [{ counter: Number }]
        });
        Test = db.model('Test', schema);
      });

      it('handles paths underneath subdocuments', async function() {
        await Test.create({ docArr: [{ counter: 0 }] });
        const doc = await Test.findOne();

        doc.docArr[0].$inc('counter');
        await doc.save();

        const res = await Test.findById(doc);
        assert.equal(res.docArr[0].counter, 1);
      });

      it('works on pushed subdocs', async function() {
        await Test.create({ docArr: [] });
        const doc = await Test.findOne();

        doc.docArr.push({ counter: 0 });
        doc.docArr[0].$inc('counter');
        await doc.save();

        const res = await Test.findById(doc);
        assert.equal(res.docArr[0].counter, 1);
      });
      it('Splice call registers path modification', async function() {
        await Test.create({ docArr: [{ counter: 0 }, { counter: 2 }, { counter: 3 }, { counter: 4 }] });
        const doc = await Test.findOne();
        doc.docArr.splice(1, 0, { counter: 1 });
        assert.equal(doc.isModified('docArr'), true);
      });
    });

    it('stores CastError if trying to $inc a non-numeric path', async function() {
      const schema = new Schema({
        prop: String
      });
      const Test = db.model('Test', schema);

      await Test.create({ prop: '' });
      const doc = await Test.findOne();

      doc.$inc('prop', 2);
      const err = await doc.save().then(() => null, err => err);
      assert.ok(err);
      assert.equal(err.errors['prop'].name, 'CastError');
    });
    it('should correctly increment even if the document has not saved after each increment gh-13274', async function() {
      const schema = new Schema({
        coins: Number
      });
      const Test = db.model('gh13274', schema);
      await Test.create({ coins: 0 });
      const doc = await Test.findOne();
      doc.$inc('coins', 1000);
      doc.$inc('coins', 2000);
      await doc.save();
      const check = await Test.findOne();
      assert.equal(check.coins, 3000);
    });
  });

  it('supports virtuals named `isValid` (gh-12124) (gh-6262)', async function() {
    const Schema = new mongoose.Schema({
      test: String,
      data: { sub: String }
    });

    Schema.virtual('isValid');

    const Test = db.model('Test', Schema);
    let doc = new Test();

    assert.ok(doc.$isValid('test'));
    await doc.save();

    doc = await Test.findOne();

    doc.set('isValid', true);
    assert.ok(doc.$isValid('test'));

    doc.set({ test: 'test' });
    await doc.save();
    assert.equal(doc.test, 'test');

    doc.set({ data: { sub: 'sub' } });
    await doc.save();
    assert.equal(doc.data.sub, 'sub');
  });

  it('handles maps when applying defaults to nested paths (gh-12220)', async function() {
    const nestedSchema = new mongoose.Schema({
      1: {
        type: Number,
        default: 0
      }
    });

    const topSchema = new mongoose.Schema({
      nestedPath1: {
        mapOfSchema: {
          type: Map,
          of: nestedSchema
        }
      }
    });

    const Test = db.model('Test', topSchema);

    const data = {
      nestedPath1: {
        mapOfSchema: {}
      }
    };
    const doc = await Test.create(data);

    assert.ok(doc.nestedPath1.mapOfSchema);
  });

  it('correct context for default functions in subdocuments with init (gh-12328)', async function() {
    let called = 0;

    const subSchema = new mongoose.Schema({
      propertyA: { type: String },
      propertyB: {
        type: String,
        default: function() {
          ++called;
          return this.propertyA;
        }
      }
    });

    const testSchema = new mongoose.Schema(
      {
        name: String,
        sub: { type: subSchema, default: () => ({}) }
      }
    );

    const Test = db.model('Test', testSchema);

    await Test.collection.insertOne({ name: 'test', sub: { propertyA: 'foo' } });
    assert.strictEqual(called, 0);

    const doc = await Test.findOne({ name: 'test' });
    assert.strictEqual(doc.sub.propertyB, 'foo');
    assert.strictEqual(called, 1);
  });

  it('applies defaults to pushed subdocs after initing document (gh-12515)', async function() {
    const animalSchema = new Schema({ title: String });
    const animalsSchema = new Schema({
      species: [animalSchema],
      totalAnimals: Number
    });
    const Userschema = new Schema({
      animals: animalsSchema
    });
    const UserModel = db.model('User', Userschema);

    const doc = new UserModel();
    doc.animals = { totalAnimals: 1 };
    doc.animals.species = [{ title: 'Lion' }];
    await doc.save();
    // once created we fetch it again
    let user = await UserModel.findById(doc._id);

    // add new animal
    user.animals.species.push({ title: 'Elephant' });
    await user.save();
    assert.ok(user.animals.species[0]._id);
    assert.ok(user.animals.species[1]._id);
    user = await UserModel.collection.findOne({ _id: user._id });

    assert.ok(user.animals.species[0]._id);
    assert.ok(user.animals.species[1]._id);
  });

  it('If the field does not exist, $inc should create it and set is value to the specified one (gh-12435)', async function() {
    const schema = new mongoose.Schema({
      name: String,
      count: Number
    });
    const Model = db.model('IncTest', schema);
    const doc = new Model({ name: 'Test' });
    await doc.save();
    doc.$inc('count', 1);
    await doc.save();

    assert.strictEqual(doc.count, 1);

    const addedDoc = await Model.findOne({ name: 'Test' });
    assert.strictEqual(addedDoc.count, 1);
  });

  it('avoids overwriting array if saving with no changes with array deselected (gh-12414)', async function() {
    const schema = new mongoose.Schema({
      name: String,
      tags: [String]
    });
    const Test = db.model('Test', schema);

    const { _id } = await Test.create({ name: 'Mongoose', tags: ['mongodb'] });

    const doc = await Test.findById(_id).select('name');
    assert.deepStrictEqual(doc.getChanges(), {});
    await doc.save();

    const rawDoc = await Test.collection.findOne({ _id });
    assert.ok(rawDoc);
    assert.deepStrictEqual(rawDoc.tags, ['mongodb']);
  });

  it('$clone() (gh-11849)', async function() {
    const schema = new mongoose.Schema({
      name: {
        type: String,
        validate: {
          validator: (v) => v !== 'Invalid'
        }
      }
    });
    const Test = db.model('Test', schema);

    const item = await Test.create({ name: 'Test' });

    const doc = await Test.findById(item._id);
    const clonedDoc = doc.$clone();

    assert.deepEqual(clonedDoc, doc);
    assert.deepEqual(clonedDoc._doc, doc._doc);
    assert.deepEqual(clonedDoc.$__, doc.$__);

    // Editing a field in the cloned doc does not effect
    // the original doc
    clonedDoc.name = 'Test 2';
    assert.equal(doc.name, 'Test');
    assert.equal(clonedDoc.name, 'Test 2');
    assert.ok(!doc.$isModified('name'));
    assert.ok(clonedDoc.$isModified('name'));

    // Saving the cloned doc does not effect `modifiedPaths`
    // in the original doc
    const modifiedPaths = [...doc.modifiedPaths()];
    await clonedDoc.save();
    assert.deepEqual(doc.modifiedPaths(), modifiedPaths);

    // Cloning a doc with invalid field preserve the
    // invalid field value
    doc.name = 'Invalid';
    await assert.rejects(async() => {
      await doc.validate();
    });

    await clonedDoc.validate();

    const invalidClonedDoc = doc.$clone();
    doc.name = 'Test';
    await doc.validate();
    await assert.rejects(async() => {
      await invalidClonedDoc.validate();
    });

    // Setting a session on the cloned doc does not
    // affect the session in the original doc
    const session = await Test.startSession();
    clonedDoc.$session(session);
    assert.strictEqual(doc.$session(), null);
    assert.strictEqual(clonedDoc.$session(), session);
  });

  it('can create document with document array and top-level key named `schema` (gh-12480)', async function() {
    const AuthorSchema = new Schema({
      fullName: { type: 'String', required: true }
    });

    const BookSchema = new Schema({
      schema: { type: 'String', required: true },
      title: { type: 'String', required: true },
      authors: [AuthorSchema]
    }, { suppressReservedKeysWarning: true });

    const Book = db.model('Book', BookSchema);

    await Book.create({
      schema: 'design',
      authors: [{ fullName: 'Sourabh Bagrecha' }],
      title: 'The power of JavaScript'
    });
  });

  it('handles setting array to itself after saving and pushing a new value (gh-12656)', async function() {
    const Test = db.model('Test', new Schema({
      list: [{
        a: Number
      }]
    }));
    await Test.create({ list: [{ a: 1, b: 11 }] });

    let doc = await Test.findOne();
    doc.list.push({ a: 2 });
    doc.list = [...doc.list];
    await doc.save();

    doc.list.push({ a: 3 });
    doc.list = [...doc.list];
    await doc.save();

    doc = await Test.findOne();
    assert.equal(doc.list.length, 3);
    assert.deepStrictEqual(doc.list.map(el => el.a), [1, 2, 3]);
  });

  it('should not trigger isModified when setting a nested boolean to the same value as previously  (gh-12992)', async function() {
    const Test = db.model('Test', new Schema({
      result: new Schema(
        {
          score: Number,
          passed: Boolean
        },
        { _id: false }
      )
    }));
    const newTest = await Test.create({
      result: {
        score: 40,
        passed: false
      }
    });

    const existingTest = await Test.findById(newTest._id);
    existingTest.result = {
      score: 40,
      passed: false
    };

    assert.equal(existingTest.isModified(), false);
    assert.equal(existingTest.modifiedPaths().length, 0);

    existingTest.result = {
      score: 40,
      passed: true
    };

    assert.equal(existingTest.isModified(), true);
    assert.equal(existingTest.modifiedPaths().length, 1);
  });

  it('saves single nested subdoc defaults (gh-12905)', async function() {
    const nestedSchema = new mongoose.Schema({
      refOriginal: String,
      refAnother: {
        type: String,
        default: () => 'goodbye'
      }
    });
    const testSchema = new mongoose.Schema({
      original: String,
      another: {
        type: String,
        default: 'hello'
      },
      referenced: {
        type: nestedSchema,
        default: () => ({})
      }
    });
    const Test = db.model('Test', testSchema);

    const _id = new mongoose.Types.ObjectId();
    await Test.collection.insertOne({
      _id,
      original: 'foo',
      referenced: { refOriginal: 'hello' }
    });

    const doc = await Test.findById(_id);
    assert.equal(doc.referenced.refOriginal, 'hello');
    assert.equal(doc.referenced.refAnother, 'goodbye');

    await doc.save();
    const rawDoc = await Test.findById(_id).lean();
    assert.equal(rawDoc.referenced.refOriginal, 'hello');
    assert.equal(rawDoc.referenced.refAnother, 'goodbye');
  });

  it('$shift() triggers $pop', function() {
    const Test = db.model('Test', mongoose.Schema({
      arr: [String]
    }, { autoCreate: false, autoIndex: false }));

    const doc = Test.hydrate({ arr: ['a', 'b', 'c'] });
    doc.arr.$shift();

    assert.deepStrictEqual(
      doc.getChanges(),
      { $pop: { arr: -1 }, $inc: { __v: 1 } }
    );
  });

  it('avoids setting array default if document array projected out by sibling projection (gh-13003)', async function() {
    const schema = new mongoose.Schema({
      name: String,
      arr: [String],
      properties: {
        foo: String,
        bar: [{ baz: String, qux: Boolean }],
        baz: String
      }
    });
    const Test = db.model('Test', schema);

    const doc = new Test({}, { 'properties.foo': 1 });
    doc.init({ properties: { foo: 'foo' } });
    assert.strictEqual(doc.properties.bar, undefined);
  });

  it('avoids overwriting array with sibling projection (gh-13043)', async function() {
    const testSchema = new mongoose.Schema({
      str: 'string',
      obj: {
        subObj: {
          str: 'string'
        },
        subArr: [{
          str: 'string'
        }]
      },
      arr: [{
        str: 'string'
      }]
    });
    const Test = db.model('Test', testSchema);
    // Create one test document : obj.subArr[0].str === 'subArr.test1'
    await Test.create({
      str: 'test1',
      obj: {
        subObj: {
          str: 'subObj.test1'
        },
        subArr: [{
          str: 'subArr.test1'
        }]
      },
      arr: [{ str: 'arr.test1' }]
    });

    const test = await Test.findOne({ str: 'test1' }, 'str obj.subObj');

    // Update one property
    test.str = test.str + ' - updated';
    await test.save();

    const fromDb = await Test.findById(test);
    assert.equal(fromDb.obj.subArr.length, 1);
    assert.equal(fromDb.obj.subArr[0].str, 'subArr.test1');
  });

  it('can set() from top-level on nested schema with strict: false (gh-13327)', async function() {
    const testSchema = new Schema({
      d: new Schema({}, { strict: false, _id: false })
    });
    const Test = db.model('Test', testSchema);

    const x = new Test();
    x.set('d.x.y', 1);
    assert.strictEqual(x.get('d.x.y'), 1);
    await x.save();

    const fromDb = await Test.findById(x._id).lean();
    assert.equal(fromDb.d.x.y, 1);
  });

  it('can set() from top-level on path underneath map of mixed (gh-13327)', async function() {
    const testSchema = new Schema({
      c: {
        type: Map,
        of: 'Mixed'
      }
    });
    const Test = db.model('Test', testSchema);

    const x = new Test();
    x.set('c.x.y', 1);
    assert.strictEqual(x.get('c.x.y'), 1);
    await x.save();

    const fromDb = await Test.findById(x._id).lean();
    assert.equal(fromDb.c.x.y, 1);
  });

<<<<<<< HEAD
  it('can change the value of the id property on documents gh-10096', async function() {
    const testSchema = new Schema({
      name: String
    });
    const Test = db.model('Test', testSchema);
    const doc = new Test({ name: 'Test Testerson ' });
    const oldVal = doc.id;
    doc.id = '648b8aa6a97549b03835c0b3';
    await doc.save();
    assert.notEqual(oldVal, doc.id);
    assert.equal(doc.id, '648b8aa6a97549b03835c0b3');
  });

  it('should allow storing keys with dots in name in mixed under nested (gh-13530)', async function() {
    const TestModelSchema = new mongoose.Schema({
      metadata:
        {
          labels: mongoose.Schema.Types.Mixed
        }
    });
    const TestModel = db.model('Test', TestModelSchema);
    const { _id } = await TestModel.create({
      metadata: {
        labels: { 'my.label.com': 'true' }
      }
    });
    const doc = await TestModel.findById(_id).lean();
    assert.deepStrictEqual(doc.metadata, {
      labels: {
        'my.label.com': 'true'
      }
    });
=======
  it('cleans up all array subdocs modified state on save (gh-13582)', async function() {
    const ElementSchema = new mongoose.Schema({
      elementName: String
    });

    const MyDocSchema = new mongoose.Schema({
      docName: String,
      elements: [ElementSchema]
    });

    const Test = db.model('Test', MyDocSchema);
    let doc = new Test({ docName: 'MyDocName' });
    doc.elements.push({ elementName: 'ElementName1' });
    doc.elements.push({ elementName: 'ElementName2' });
    doc = await doc.save();
    assert.deepStrictEqual(doc.elements[0].modifiedPaths(), []);
    assert.deepStrictEqual(doc.elements[1].modifiedPaths(), []);
  });

  it('avoids prototype pollution on init', async function() {
    const Example = db.model('Example', new Schema({ hello: String }));

    const example = await new Example({ hello: 'world!' }).save();
    await Example.findByIdAndUpdate(example._id, {
      $rename: {
        hello: '__proto__.polluted'
      }
    });

    // this is what causes the pollution
    await Example.find();

    const test = {};
    assert.strictEqual(test.polluted, undefined);
    assert.strictEqual(Object.prototype.polluted, undefined);

    const example2 = await new Example({ hello: 'world!' }).save();
    await Example.findByIdAndUpdate(example2._id, {
      $rename: {
        hello: 'constructor.polluted'
      }
    });

    await Example.find();
    const test2 = {};
    assert.strictEqual(test2.constructor.polluted, undefined);
    assert.strictEqual(Object.polluted, undefined);
>>>>>>> eeefdd2b
  });
});

describe('Check if instance function that is supplied in schema option is availabe', function() {
  it('should give an instance function back rather than undefined', function ModelJS() {
    const testSchema = new mongoose.Schema({}, { methods: { instanceFn() { return 'Returned from DocumentInstanceFn'; } } });
    const TestModel = mongoose.model('TestModel', testSchema);
    const TestDocument = new TestModel({});
    assert.equal(TestDocument.instanceFn(), 'Returned from DocumentInstanceFn');
  });
});
<|MERGE_RESOLUTION|>--- conflicted
+++ resolved
@@ -12219,7 +12219,6 @@
     assert.equal(fromDb.c.x.y, 1);
   });
 
-<<<<<<< HEAD
   it('can change the value of the id property on documents gh-10096', async function() {
     const testSchema = new Schema({
       name: String
@@ -12252,7 +12251,8 @@
         'my.label.com': 'true'
       }
     });
-=======
+  });
+
   it('cleans up all array subdocs modified state on save (gh-13582)', async function() {
     const ElementSchema = new mongoose.Schema({
       elementName: String
@@ -12300,7 +12300,6 @@
     const test2 = {};
     assert.strictEqual(test2.constructor.polluted, undefined);
     assert.strictEqual(Object.polluted, undefined);
->>>>>>> eeefdd2b
   });
 });
 
