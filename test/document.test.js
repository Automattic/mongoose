'use strict';

/**
 * Module dependencies.
 */

const start = require('./common');

const Document = require('../lib/document');
const EventEmitter = require('events').EventEmitter;
const ArraySubdocument = require('../lib/types/ArraySubdocument');
const Query = require('../lib/query');
const assert = require('assert');
const idGetter = require('../lib/helpers/schema/idGetter');
const util = require('./util');
const utils = require('../lib/utils');

const mongoose = start.mongoose;
const Schema = mongoose.Schema;
const ObjectId = Schema.ObjectId;
const DocumentObjectId = mongoose.Types.ObjectId;
const SchemaType = mongoose.SchemaType;
const ValidatorError = SchemaType.ValidatorError;
const ValidationError = mongoose.Document.ValidationError;
const VersionError = mongoose.Error.VersionError;
const MongooseError = mongoose.Error;
const DocumentNotFoundError = mongoose.Error.DocumentNotFoundError;

/**
 * Test Document constructor.
 */

function TestDocument() {
  Document.apply(this, arguments);
}

/**
 * Inherits from Document.
 */

Object.setPrototypeOf(TestDocument.prototype, Document.prototype);

for (const i in EventEmitter.prototype) {
  TestDocument[i] = EventEmitter.prototype[i];
}

/**
 * Set a dummy schema to simulate compilation.
 */

const em = new Schema({ title: String, body: String });
em.virtual('works').get(function() {
  return 'em virtual works';
});
const schema = new Schema({
  test: String,
  oids: [ObjectId],
  numbers: [Number],
  nested: {
    age: Number,
    cool: ObjectId,
    deep: { x: String },
    path: String,
    setr: String
  },
  nested2: {
    nested: String,
    yup: {
      nested: Boolean,
      yup: String,
      age: Number
    }
  },
  em: [em],
  date: Date
});

TestDocument.prototype.$__setSchema(idGetter(schema));

schema.virtual('nested.agePlus2').get(function() {
  return this.nested.age + 2;
});
schema.virtual('nested.setAge').set(function(v) {
  this.nested.age = v;
});
schema.path('nested.path').get(function(v) {
  return (this.nested.age || '') + (v ? v : '');
});
schema.path('nested.setr').set(function(v) {
  return v + ' setter';
});

let dateSetterCalled = false;
schema.path('date').set(function(v) {
  // should not have been cast to a Date yet
  if (v !== undefined) {
    assert.equal(typeof v, 'string');
  }
  dateSetterCalled = true;
  return v;
});

/**
 * Method subject to hooks. Simply fires the callback once the hooks are
 * executed.
 */

TestDocument.prototype.hooksTest = function(fn) {
  fn(null, arguments);
};

const childSchema = new Schema({ counter: Number });

const parentSchema = new Schema({
  name: String,
  children: [childSchema]
});

/**
 * Test.
 */

describe('document', function() {
  let db;

  before(function() {
    db = start();
  });

  after(async function() {
    await db.close();
  });

  beforeEach(() => db.deleteModel(/.*/));
  afterEach(() => util.clearTestData(db));
  afterEach(() => util.stopRemainingOps(db));

  describe('constructor', function() {
    it('supports passing in schema directly (gh-8237)', function() {
      const myUserDoc = new Document({}, { name: String });
      assert.ok(!myUserDoc.name);
      myUserDoc.name = 123;
      assert.strictEqual(myUserDoc.name, '123');

      assert.ifError(myUserDoc.validateSync());
    });
  });

  describe('deleteOne', function() {
    it('deletes the document', async function() {
      const schema = new Schema({ x: String });
      const Test = db.model('Test', schema);

      const test = new Test({ x: 'test' });
      const doc = await test.save();
      await doc.deleteOne();
      const found = await Test.findOne({ _id: doc._id });
      assert.strictEqual(found, null);

    });
  });

  describe('updateOne', function() {
    let Test;

    before(function() {
      const schema = new Schema({ x: String, y: String });
      db.deleteModel(/^Test$/);
      Test = db.model('Test', schema);
    });

    it('updates the document', async function() {
      const test = new Test({ x: 'test' });
      const doc = await test.save();
      await doc.updateOne({ y: 'test' });
      const found = await Test.findOne({ _id: doc._id });
      assert.strictEqual(found.y, 'test');
    });

    it('returns a query', function() {
      const doc = new Test({ x: 'test' });
      assert.ok(doc.updateOne() instanceof Test.Query);
    });

    it('middleware (gh-8262)', async function() {
      const schema = new Schema({ x: String, y: String });
      const docs = [];
      schema.post('updateOne', { document: true, query: false }, function(doc, next) {
        docs.push(doc);
        next();
      });
      const Model = db.model('Test', schema);


      const doc = await Model.create({ x: 2, y: 4 });

      await doc.updateOne({ x: 4 });
      assert.equal(docs.length, 1);
      assert.equal(docs[0], doc);
    });
  });

  describe('replaceOne', function() {
    it('replaces the document', async function() {
      const schema = new Schema({ x: String });
      const Test = db.model('Test', schema);

      const test = new Test({ x: 'test' });
      const doc = await test.save();
      await doc.replaceOne({ x: 'updated' });
      const found = await Test.findOne({ _id: doc._id });
      assert.strictEqual(found.x, 'updated');

    });
  });

  describe('shortcut getters', function() {
    it('return undefined for properties with a null/undefined parent object (gh-1326)', function() {
      const doc = new TestDocument();
      doc.init({ nested: null });
      assert.strictEqual(undefined, doc.nested.age);
    });

    it('work', function() {
      const doc = new TestDocument();
      doc.init({
        test: 'test',
        oids: [],
        nested: {
          age: 5,
          cool: DocumentObjectId.createFromHexString('4c6c2d6240ced95d0e00003c'),
          path: 'my path'
        }
      });

      assert.equal(doc.test, 'test');
      assert.ok(doc.oids instanceof Array);
      assert.equal(doc.nested.age, 5);
      assert.equal(String(doc.nested.cool), '4c6c2d6240ced95d0e00003c');
      assert.equal(doc.nested.agePlus2, 7);
      assert.equal(doc.nested.path, '5my path');
      doc.nested.setAge = 10;
      assert.equal(doc.nested.age, 10);
      doc.nested.setr = 'set it';
      assert.equal(doc.$__getValue('nested.setr'), 'set it setter');

      const doc2 = new TestDocument();
      doc2.init({
        test: 'toop',
        oids: [],
        nested: {
          age: 2,
          cool: DocumentObjectId.createFromHexString('4cf70857337498f95900001c'),
          deep: { x: 'yay' }
        }
      });

      assert.equal(doc2.test, 'toop');
      assert.ok(doc2.oids instanceof Array);
      assert.equal(doc2.nested.age, 2);

      // GH-366
      assert.equal(doc2.nested.bonk, undefined);
      assert.equal(doc2.nested.nested, undefined);
      assert.equal(doc2.nested.test, undefined);
      assert.equal(doc2.nested.age.test, undefined);
      assert.equal(doc2.nested.age.nested, undefined);
      assert.equal(doc2.oids.nested, undefined);
      assert.equal(doc2.nested.deep.x, 'yay');
      assert.equal(doc2.nested.deep.nested, undefined);
      assert.equal(doc2.nested.deep.cool, undefined);
      assert.equal(doc2.nested2.yup.nested, undefined);
      assert.equal(doc2.nested2.yup.nested2, undefined);
      assert.equal(doc2.nested2.yup.yup, undefined);
      assert.equal(doc2.nested2.yup.age, undefined);
      assert.equal(typeof doc2.nested2.yup, 'object');

      doc2.nested2.yup = {
        age: 150,
        yup: 'Yesiree',
        nested: true
      };

      assert.equal(doc2.nested2.nested, undefined);
      assert.equal(doc2.nested2.yup.nested, true);
      assert.equal(doc2.nested2.yup.yup, 'Yesiree');
      assert.equal(doc2.nested2.yup.age, 150);
      doc2.nested2.nested = 'y';
      assert.equal(doc2.nested2.nested, 'y');
      assert.equal(doc2.nested2.yup.nested, true);
      assert.equal(doc2.nested2.yup.yup, 'Yesiree');
      assert.equal(doc2.nested2.yup.age, 150);

      assert.equal(String(doc2.nested.cool), '4cf70857337498f95900001c');

      assert.ok(doc.oids !== doc2.oids);
    });
  });

  it('test shortcut setters', function() {
    const doc = new TestDocument();

    doc.init({
      test: 'Test',
      nested: {
        age: 5
      }
    });

    assert.equal(doc.isModified('test'), false);
    doc.test = 'Woot';
    assert.equal(doc.test, 'Woot');
    assert.equal(doc.isModified('test'), true);

    assert.equal(doc.isModified('nested.age'), false);
    doc.nested.age = 2;
    assert.equal(doc.nested.age, 2);
    assert.ok(doc.isModified('nested.age'));

    doc.nested = { path: 'overwrite the entire nested object' };
    assert.equal(doc.nested.age, undefined);
    assert.equal(Object.keys(doc._doc.nested).length, 1);
    assert.equal(doc.nested.path, 'overwrite the entire nested object');
    assert.ok(doc.isModified('nested'));
  });

  it('test accessor of id', function() {
    const doc = new TestDocument();
    assert.ok(doc._id instanceof DocumentObjectId);
  });

  it('test shortcut of id hexString', function() {
    const doc = new TestDocument();
    assert.equal(typeof doc.id, 'string');
  });

  it('toObject options', function() {
    const doc = new TestDocument();

    doc.init({
      test: 'test',
      oids: [],
      em: [{ title: 'asdf' }],
      nested: {
        age: 5,
        cool: DocumentObjectId.createFromHexString('4c6c2d6240ced95d0e00003c'),
        path: 'my path'
      },
      nested2: {},
      date: new Date()
    });

    let clone = doc.toObject({ getters: true, virtuals: false });

    assert.equal(clone.test, 'test');
    assert.ok(clone.oids instanceof Array);
    assert.equal(clone.nested.age, 5);
    assert.equal(clone.nested.cool.toString(), '4c6c2d6240ced95d0e00003c');
    assert.equal(clone.nested.path, '5my path');
    assert.equal(clone.nested.agePlus2, undefined);
    assert.equal(clone.em[0].works, undefined);
    assert.ok(clone.date instanceof Date);

    clone = doc.toObject({ virtuals: true });

    assert.equal(clone.test, 'test');
    assert.ok(clone.oids instanceof Array);
    assert.equal(clone.nested.age, 5);
    assert.equal(clone.nested.cool.toString(), '4c6c2d6240ced95d0e00003c');
    assert.equal(clone.nested.path, 'my path');
    assert.equal(clone.nested.agePlus2, 7);
    assert.equal(clone.em[0].works, 'em virtual works');

    clone = doc.toObject({ getters: true });

    assert.equal(clone.test, 'test');
    assert.ok(clone.oids instanceof Array);
    assert.equal(clone.nested.age, 5);
    assert.equal(clone.nested.cool.toString(), '4c6c2d6240ced95d0e00003c');
    assert.equal(clone.nested.path, '5my path');
    assert.equal(clone.nested.agePlus2, 7);
    assert.equal(clone.em[0].works, 'em virtual works');

    // test toObject options
    doc.schema.options.toObject = { virtuals: true };
    clone = doc.toObject({ transform: false, virtuals: true });
    assert.equal(clone.test, 'test');
    assert.ok(clone.oids instanceof Array);
    assert.equal(clone.nested.age, 5);
    assert.equal(clone.nested.cool.toString(), '4c6c2d6240ced95d0e00003c');

    assert.equal(clone.nested.path, 'my path');
    assert.equal(clone.nested.agePlus2, 7);
    assert.equal(clone.em[0].title, 'asdf');
    delete doc.schema.options.toObject;

    // minimize
    clone = doc.toObject({ minimize: true });
    assert.equal(clone.nested2, undefined);
    clone = doc.toObject({ minimize: true, getters: true });
    assert.equal(clone.nested2, undefined);
    clone = doc.toObject({ minimize: false });
    assert.equal(clone.nested2.constructor.name, 'Object');
    assert.equal(Object.keys(clone.nested2).length, 1);
    clone = doc.toObject('2');
    assert.equal(clone.nested2, undefined);

    doc.schema.options.toObject = { minimize: false };
    clone = doc.toObject({ transform: false, minimize: false });
    assert.equal(clone.nested2.constructor.name, 'Object');
    assert.equal(Object.keys(clone.nested2).length, 1);
    delete doc.schema.options.toObject;

    doc.schema.options.minimize = false;
    clone = doc.toObject();
    assert.equal(clone.nested2.constructor.name, 'Object');
    assert.equal(Object.keys(clone.nested2).length, 1);
    doc.schema.options.minimize = true;
    clone = doc.toObject();
    assert.equal(clone.nested2, undefined);

    // transform
    doc.schema.options.toObject = {};
    doc.schema.options.toObject.transform = function xform(doc, ret) {
      // ignore embedded docs
      if (doc.$isSubdocument) {
        return;
      }

      delete ret.em;
      delete ret.numbers;
      delete ret.oids;
      ret._id = ret._id.toString();
    };
    clone = doc.toObject();
    assert.equal(doc.id, clone._id);
    assert.ok(undefined === clone.em);
    assert.ok(undefined === clone.numbers);
    assert.ok(undefined === clone.oids);
    assert.equal(clone.test, 'test');
    assert.equal(clone.nested.age, 5);

    // transform with return value
    const out = { myid: doc._id.toString() };
    doc.schema.options.toObject.transform = function(doc, ret) {
      // ignore embedded docs
      if (doc.$isSubdocument) {
        return;
      }

      return { myid: ret._id.toString() };
    };

    clone = doc.toObject();
    assert.deepEqual(out, clone);

    // ignored transform with inline options
    clone = doc.toObject({ x: 1, transform: false });
    assert.ok(!('myid' in clone));
    assert.equal(clone.test, 'test');
    assert.ok(clone.oids instanceof Array);
    assert.equal(clone.nested.age, 5);
    assert.equal(clone.nested.cool.toString(), '4c6c2d6240ced95d0e00003c');
    assert.equal(clone.nested.path, 'my path');
    assert.equal(clone.em[0].constructor.name, 'Object');

    // applied transform when inline transform is true
    clone = doc.toObject({ x: 1 });
    assert.deepEqual(out, clone);

    // transform passed inline
    function xform(self, doc, opts) {
      opts.fields.split(' ').forEach(function(field) {
        delete doc[field];
      });
    }

    clone = doc.toObject({
      transform: xform,
      fields: '_id em numbers oids nested'
    });
    assert.equal(doc.test, 'test');
    assert.ok(undefined === clone.em);
    assert.ok(undefined === clone.numbers);
    assert.ok(undefined === clone.oids);
    assert.ok(undefined === clone._id);
    assert.ok(undefined === clone.nested);

    // all done
    delete doc.schema.options.toObject;
  });

  it('toObject transform', async function() {
    const schema = new Schema({
      name: String,
      places: [{ type: ObjectId, ref: 'Place' }]
    });

    const schemaPlaces = new Schema({
      identity: String
    });

    schemaPlaces.set('toObject', {
      transform: function(doc, ret) {
        assert.equal(doc.constructor.modelName, 'Place');
        return ret;
      }
    });

    const Test = db.model('Test', schema);
    const Places = db.model('Place', schemaPlaces);

    const [a, b, c] = await Places.create({ identity: 'a' }, { identity: 'b' }, { identity: 'c' });

    await Test.create({ name: 'chetverikov', places: [a, b, c] });

    const docs = await Test.findOne({}).populate('places').exec();

    docs.toObject({ transform: true });
  });

  it('disabling aliases in toObject options (gh-7548)', function() {
    const schema = new mongoose.Schema({
      name: {
        type: String,
        alias: 'nameAlias'
      },
      age: Number
    });
    schema.virtual('answer').get(() => 42);

    const Model = db.model('Person', schema);

    const doc = new Model({ name: 'Jean-Luc Picard', age: 59 });

    let obj = doc.toObject({ virtuals: true });
    assert.equal(obj.nameAlias, 'Jean-Luc Picard');
    assert.equal(obj.answer, 42);

    obj = doc.toObject({ virtuals: true, aliases: false });
    assert.ok(!obj.nameAlias);
    assert.equal(obj.answer, 42);
  });

  it('can save multiple times with changes to complex subdocuments (gh-8531)', () => {
    const clipSchema = Schema({
      height: Number,
      rows: Number,
      width: Number
    }, { _id: false, id: false });
    const questionSchema = Schema({
      type: String,
      age: Number,
      clip: {
        type: clipSchema
      }
    }, { _id: false, id: false });
    const keySchema = Schema({ ql: [questionSchema] }, { _id: false, id: false });
    const Model = db.model('Test', Schema({
      name: String,
      keys: [keySchema]
    }));
    const doc = new Model({
      name: 'test',
      keys: [
        { ql: [
          { type: 'mc', clip: { width: 1 } },
          { type: 'mc', clip: { height: 1, rows: 1 } },
          { type: 'mc', clip: { height: 2, rows: 1 } },
          { type: 'mc', clip: { height: 3, rows: 1 } }
        ] }
      ]
    });
    return doc.save().then(() => {
      // The following was failing before fixing gh-8531 because
      // the validation was called for the "clip" document twice in the
      // same stack, causing a "can't validate() the same doc multiple times in
      // parallel" warning
      doc.keys[0].ql[0].clip = { width: 4.3, rows: 3 };
      doc.keys[0].ql[0].age = 42;

      return doc.save();
    }); // passes
  });

  it('saves even if `_id` is null (gh-6406)', async function() {
    const schema = new Schema({ _id: Number, val: String });
    const Model = db.model('Test', schema);


    await Model.updateOne({ _id: null }, { val: 'test' }, { upsert: true });

    let doc = await Model.findOne();

    doc.val = 'test2';

    // Should not throw
    await doc.save();

    doc = await Model.findOne();
    assert.strictEqual(doc._id, null);
    assert.equal(doc.val, 'test2');
  });

  it('allows you to skip validation on save (gh-2981)', function() {
    const schema = new Schema({ name: { type: String, required: true } });
    const MyModel = db.model('Test', schema);

    const doc = new MyModel();
    return doc.save({ validateBeforeSave: false });
  });

  it('doesnt use custom toObject options on save', async function() {
    const schema = new Schema({
      name: String,
      iWillNotBeDelete: Boolean,
      nested: {
        iWillNotBeDeleteToo: Boolean
      }
    });

    schema.set('toObject', {
      transform: function(doc, ret) {
        delete ret.iWillNotBeDelete;
        delete ret.nested.iWillNotBeDeleteToo;

        return ret;
      }
    });
    const Test = db.model('Test', schema);

    await Test.create({ name: 'chetverikov', iWillNotBeDelete: true, 'nested.iWillNotBeDeleteToo': true });

    const doc = await Test.findOne({});


    assert.equal(doc._doc.iWillNotBeDelete, true);
    assert.equal(doc._doc.nested.iWillNotBeDeleteToo, true);
  });

  describe('toObject', function() {
    it('does not apply toObject functions of subdocuments to root document', async function() {
      const subdocSchema = new Schema({
        test: String,
        wow: String
      });

      subdocSchema.options.toObject = {};
      subdocSchema.options.toObject.transform = function(doc, ret) {
        delete ret.wow;
      };

      const docSchema = new Schema({
        foo: String,
        wow: Boolean,
        sub: [subdocSchema]
      });

      const Doc = db.model('Test', docSchema);

      const doc = await Doc.create({
        foo: 'someString',
        wow: true,
        sub: [{
          test: 'someOtherString',
          wow: 'thisIsAString'
        }]
      });

      const obj = doc.toObject({
        transform: function(doc, ret) {
          ret.phew = 'new';
        }
      });

      assert.equal(obj.phew, 'new');
      assert.ok(!doc.sub.wow);
    });

    it('handles child schema transforms', function() {
      const userSchema = new Schema({
        name: String,
        email: String
      });
      const topicSchema = new Schema({
        title: String,
        email: String,
        followers: [userSchema]
      });

      userSchema.options.toObject = {
        transform: function(doc, ret) {
          delete ret.email;
        }
      };

      topicSchema.options.toObject = {
        transform: function(doc, ret) {
          ret.title = ret.title.toLowerCase();
        }
      };

      const Topic = db.model('Test', topicSchema);

      const topic = new Topic({
        title: 'Favorite Foods',
        email: 'a@b.co',
        followers: [{ name: 'Val', email: 'val@test.co' }]
      });

      const output = topic.toObject({ transform: true });
      assert.equal(output.title, 'favorite foods');
      assert.equal(output.email, 'a@b.co');
      assert.equal(output.followers[0].name, 'Val');
      assert.equal(output.followers[0].email, undefined);
    });

    it('doesnt clobber child schema options when called with no params (gh-2035)', async function() {
      const userSchema = new Schema({
        firstName: String,
        lastName: String,
        password: String
      });

      userSchema.virtual('fullName').get(function() {
        return this.firstName + ' ' + this.lastName;
      });

      userSchema.set('toObject', { virtuals: false });

      const postSchema = new Schema({
        owner: { type: Schema.Types.ObjectId, ref: 'User' },
        content: String
      });

      postSchema.virtual('capContent').get(function() {
        return this.content.toUpperCase();
      });

      postSchema.set('toObject', { virtuals: true });
      const User = db.model('User', userSchema);
      const Post = db.model('BlogPost', postSchema);

      const user = new User({ firstName: 'Joe', lastName: 'Smith', password: 'password' });

      const savedUser = await user.save();

      const post = await Post.create({ owner: savedUser._id, content: 'lorem ipsum' });

      const newPost = await Post.findById(post._id).populate('owner').exec();

      const obj = newPost.toObject();
      assert.equal(obj.owner.fullName, undefined);
    });

    it('respects child schemas minimize (gh-9405)', function() {
      const postSchema = new Schema({
        owner: { type: Schema.Types.ObjectId, ref: 'User' },
        props: { type: Object, default: {} }
      });
      const userSchema = new Schema({
        firstName: String,
        props: { type: Object, default: {} }
      }, { minimize: false });

      const User = db.model('User', userSchema);
      const Post = db.model('BlogPost', postSchema);

      const user = new User({ firstName: 'test' });
      const post = new Post({ owner: user });

      let obj = post.toObject();
      assert.strictEqual(obj.props, void 0);
      assert.deepEqual(obj.owner.props, {});

      obj = post.toObject({ minimize: false });
      assert.deepEqual(obj.props, {});
      assert.deepEqual(obj.owner.props, {});

      obj = post.toObject({ minimize: true });
      assert.strictEqual(obj.props, void 0);
      assert.strictEqual(obj.owner.props, void 0);
    });

    it('minimizes single nested subdocs (gh-11247)', async function() {
      const nestedSchema = Schema({ bar: String }, { _id: false });
      const schema = Schema({ foo: nestedSchema });

      const MyModel = db.model('Test', schema);

      const myModel = await MyModel.create({ foo: {} });

      assert.strictEqual(myModel.toObject().foo, void 0);
    });

    it('should propogate toObject to implicitly created schemas gh-13325', async function() {
      const userSchema = Schema({
        firstName: String,
        company: {
          type: { companyId: { type: Schema.Types.ObjectId }, companyName: String }
        }
      }, {
        toObject: { virtuals: true }
      });

      userSchema.virtual('company.details').get(() => 42);

      const User = db.model('User', userSchema);
      const user = new User({ firstName: 'test', company: { companyName: 'foo' } });
      const obj = user.toObject();
      assert.strictEqual(obj.company.details, 42);
    });
  });

  describe('toJSON', function() {
    it('toJSON options', function() {
      const doc = new TestDocument();

      doc.init({
        test: 'test',
        oids: [],
        em: [{ title: 'asdf' }],
        nested: {
          age: 5,
          cool: DocumentObjectId.createFromHexString('4c6c2d6240ced95d0e00003c'),
          path: 'my path'
        },
        nested2: {}
      });

      // override to check if toJSON gets fired
      const path = TestDocument.prototype.schema.path('em');
      path.casterConstructor.prototype.toJSON = function() {
        return {};
      };

      doc.schema.options.toJSON = { virtuals: true };
      let clone = doc.toJSON();
      assert.equal(clone.test, 'test');
      assert.ok(clone.oids instanceof Array);
      assert.equal(clone.nested.age, 5);
      assert.equal(clone.nested.cool.toString(), '4c6c2d6240ced95d0e00003c');
      assert.equal(clone.nested.path, 'my path');
      assert.equal(clone.nested.agePlus2, 7);
      assert.equal(clone.em[0].constructor.name, 'Object');
      assert.equal(Object.keys(clone.em[0]).length, 0);
      delete doc.schema.options.toJSON;
      delete path.casterConstructor.prototype.toJSON;

      doc.schema.options.toJSON = { minimize: false };
      clone = doc.toJSON();
      assert.equal(clone.nested2.constructor.name, 'Object');
      assert.equal(Object.keys(clone.nested2).length, 1);
      clone = doc.toJSON('8');
      assert.equal(clone.nested2.constructor.name, 'Object');
      assert.equal(Object.keys(clone.nested2).length, 1);

      // gh-852
      const arr = [doc];
      let err = false;
      let str;
      try {
        str = JSON.stringify(arr);
      } catch (_) {
        err = true;
      }
      assert.equal(err, false);
      assert.ok(/nested2/.test(str));
      assert.equal(clone.nested2.constructor.name, 'Object');
      assert.equal(Object.keys(clone.nested2).length, 1);

      // transform
      doc.schema.options.toJSON = {};
      doc.schema.options.toJSON.transform = function xform(doc, ret) {
        // ignore embedded docs
        if (doc.$isSubdocument) {
          return;
        }

        delete ret.em;
        delete ret.numbers;
        delete ret.oids;
        ret._id = ret._id.toString();
      };

      clone = doc.toJSON();
      assert.equal(clone._id, doc.id);
      assert.ok(undefined === clone.em);
      assert.ok(undefined === clone.numbers);
      assert.ok(undefined === clone.oids);
      assert.equal(clone.test, 'test');
      assert.equal(clone.nested.age, 5);

      // transform with return value
      const out = { myid: doc._id.toString() };
      doc.schema.options.toJSON.transform = function(doc, ret) {
        // ignore embedded docs
        if (doc.$isSubdocument) {
          return;
        }

        return { myid: ret._id.toString() };
      };

      clone = doc.toJSON();
      assert.deepEqual(out, clone);

      // ignored transform with inline options
      clone = doc.toJSON({ x: 1, transform: false });
      assert.ok(!('myid' in clone));
      assert.equal(clone.test, 'test');
      assert.ok(clone.oids instanceof Array);
      assert.equal(clone.nested.age, 5);
      assert.equal(clone.nested.cool.toString(), '4c6c2d6240ced95d0e00003c');
      assert.equal(clone.nested.path, 'my path');
      assert.equal(clone.em[0].constructor.name, 'Object');

      // applied transform when inline transform is true
      clone = doc.toJSON({ x: 1 });
      assert.deepEqual(out, clone);

      // transform passed inline
      function xform(self, doc, opts) {
        opts.fields.split(' ').forEach(function(field) {
          delete doc[field];
        });
      }

      clone = doc.toJSON({
        transform: xform,
        fields: '_id em numbers oids nested'
      });
      assert.equal(doc.test, 'test');
      assert.ok(undefined === clone.em);
      assert.ok(undefined === clone.numbers);
      assert.ok(undefined === clone.oids);
      assert.ok(undefined === clone._id);
      assert.ok(undefined === clone.nested);

      // all done
      delete doc.schema.options.toJSON;
    });

    it('jsonifying an object', function() {
      const doc = new TestDocument({ test: 'woot' });
      const oidString = doc._id.toString();
      // convert to json string
      const json = JSON.stringify(doc);
      // parse again
      const obj = JSON.parse(json);

      assert.equal(obj.test, 'woot');
      assert.equal(obj._id, oidString);
    });

    it('jsonifying an object\'s populated items works (gh-1376)', async function() {
      const userSchema = new Schema({ name: String });
      // includes virtual path when 'toJSON'
      userSchema.set('toJSON', { getters: true });
      userSchema.virtual('hello').get(function() {
        return 'Hello, ' + this.name;
      });
      const User = db.model('User', userSchema);

      const groupSchema = new Schema({
        name: String,
        _users: [{ type: Schema.ObjectId, ref: 'User' }]
      });

      const Group = db.model('Group', groupSchema);

      const [alice, bob] = await User.create({ name: 'Alice' }, { name: 'Bob' });


      const group = await Group.create({ name: 'mongoose', _users: [alice, bob] });
      const foundGroup = await Group.findById(group).populate('_users').exec();

      assert.ok(foundGroup.toJSON()._users[0].hello);
    });

    it('jsonifying with undefined path (gh-11922)', async function() {
      const userSchema = new Schema({
        name: String,
        friends: [{
          type: String,
          transform(friendName) {
            return `Hi, ${friendName}`;
          }
        }]
      });
      const User = db.model('User', userSchema);
      const alice = await User.create({ name: 'Alic', friends: ['Bob', 'Jack'] });
      const foundAlice = await User.findById(alice._id, { name: true });
      assert.equal(foundAlice.friends, undefined);
      const foundAlicJson = foundAlice.toJSON();
      assert.equal(foundAlicJson.friends, undefined);
      assert.equal(foundAlicJson.name, 'Alic');
    });
    it('should propogate toJSON to implicitly created schemas gh-13325', async function() {
      const userSchema = Schema({
        firstName: String,
        company: {
          type: { companyId: { type: Schema.Types.ObjectId }, companyName: String }
        }
      }, {
        id: false,
        toJSON: { virtuals: true }
      });

      userSchema.virtual('company.details').get(() => 'foo');

      const User = db.model('User', userSchema);
      const doc = new User({
        firstName: 'test',
        company: { companyName: 'Acme Inc' }
      });
      const obj = doc.toJSON();
      assert.strictEqual(obj.company.details, 'foo');
    });
  });

  describe('inspect', function() {
    it('inspect inherits schema options (gh-4001)', async function() {
      const opts = {
        toObject: { virtuals: true },
        toJSON: { virtuals: true }
      };
      const taskSchema = mongoose.Schema({
        name: {
          type: String,
          required: true
        }
      }, opts);

      taskSchema.virtual('title').
        get(function() {
          return this.name;
        }).
        set(function(title) {
          this.name = title;
        });

      const Task = db.model('Test', taskSchema);

      const doc = { name: 'task1', title: 'task999' };
      await Task.collection.insertOne(doc);

      const foundDoc = await Task.findById(doc._id);

      assert.equal(foundDoc.inspect().title, 'task1');
    });

    it('does not apply transform to populated docs (gh-4213)', async function() {
      const UserSchema = new Schema({
        name: String
      });

      const PostSchema = new Schema({
        title: String,
        postedBy: {
          type: mongoose.Schema.Types.ObjectId,
          ref: 'User'
        }
      },
      {
        toObject: {
          transform: function(doc, ret) {
            delete ret._id;
          }
        },
        toJSON: {
          transform: function(doc, ret) {
            delete ret._id;
          }
        }
      });

      const User = db.model('User', UserSchema);
      const Post = db.model('BlogPost', PostSchema);

      const val = new User({ name: 'Val' });
      const post = new Post({ title: 'Test', postedBy: val._id });

      await Post.create(post);

      await User.create(val);

      const posts = await Post.find({}).
        populate('postedBy').
        exec();

      assert.equal(posts.length, 1);
      assert.ok(posts[0].postedBy._id);
    });

    it('handles infinite recursion (gh-11756)', function() {
      const User = db.model('User', Schema({
        name: { type: String, required: true },
        posts: [{ type: mongoose.Types.ObjectId, ref: 'Post' }]
      }));

      const Post = db.model('Post', Schema({
        creator: { type: Schema.Types.ObjectId, ref: 'User' }
      }));

      const user = new User({ name: 'Test', posts: [] });
      const post = new Post({ creator: user });
      user.posts.push(post);

      const inspected = post.inspect();
      assert.ok(inspected);
      assert.equal(inspected.creator.posts[0].creator.name, 'Test');
    });

    it('populate on nested path (gh-5703)', function() {
      const toySchema = new mongoose.Schema({ color: String });
      const Toy = db.model('Cat', toySchema);

      const childSchema = new mongoose.Schema({
        name: String,
        values: {
          toy: { type: mongoose.Schema.Types.ObjectId, ref: 'Cat' }
        }
      });
      const Child = db.model('Child', childSchema);

      return Toy.create({ color: 'brown' }).
        then(function(toy) {
          return Child.create({ values: { toy: toy._id } });
        }).
        then(function(child) {
          return Child.findById(child._id);
        }).
        then(function(child) {
          return child.values.populate('toy').then(function() {
            return child;
          });
        }).
        then(function(child) {
          assert.equal(child.values.toy.color, 'brown');
        });
    });
  });

  describe.skip('#update', function() {
    it('returns a Query', function() {
      const mg = new mongoose.Mongoose();
      const M = mg.model('Test', { s: String });
      const doc = new M();
      assert.ok(doc.update() instanceof Query);
    });
    it('calling update on document should relay to its model (gh-794)', async function() {
      const Docs = new Schema({ text: String });
      const docs = db.model('Test', Docs);
      const d = new docs({ text: 'A doc' });
      let called = false;
      await d.save();

      const oldUpdate = docs.update;
      docs.update = function(query, operation) {
        assert.equal(Object.keys(query).length, 1);
        assert.equal(d._id, query._id);
        assert.equal(Object.keys(operation).length, 1);
        assert.equal(Object.keys(operation.$set).length, 1);
        assert.equal(operation.$set.text, 'A changed doc');
        called = true;
        docs.update = oldUpdate;
        oldUpdate.apply(docs, arguments);
      };

      await d.update({ $set: { text: 'A changed doc' } });

      assert.equal(called, true);
    });
  });

  it('toObject should not set undefined values to null', function() {
    const doc = new TestDocument();
    const obj = doc.toObject();

    delete obj._id;
    assert.deepEqual(obj, { numbers: [], oids: [], em: [] });
  });

  describe('Errors', function() {
    it('MongooseErrors should be instances of Error (gh-209)', function() {
      const MongooseError = require('../lib/error');
      const err = new MongooseError('Some message');
      assert.ok(err instanceof Error);
    });
    it('ValidationErrors should be instances of Error', function() {
      const ValidationError = Document.ValidationError;
      const err = new ValidationError(new TestDocument());
      assert.ok(err instanceof Error);
    });
  });

  it('methods on embedded docs should work', function() {
    const ESchema = new Schema({ name: String });

    ESchema.methods.test = function() {
      return this.name + ' butter';
    };
    ESchema.statics.ten = function() {
      return 10;
    };

    const E = db.model('Test', ESchema);
    const PSchema = new Schema({ embed: [ESchema] });
    const P = db.model('Test2', PSchema);

    let p = new P({ embed: [{ name: 'peanut' }] });
    assert.equal(typeof p.embed[0].test, 'function');
    assert.equal(typeof E.ten, 'function');
    assert.equal(p.embed[0].test(), 'peanut butter');
    assert.equal(E.ten(), 10);

    // test push casting
    p = new P();
    p.embed.push({ name: 'apple' });
    assert.equal(typeof p.embed[0].test, 'function');
    assert.equal(typeof E.ten, 'function');
    assert.equal(p.embed[0].test(), 'apple butter');
  });

  it('setting a positional path does not cast value to array', function() {
    const doc = new TestDocument();
    doc.init({ numbers: [1, 3] });
    assert.equal(doc.numbers[0], 1);
    assert.equal(doc.numbers[1], 3);
    doc.set('numbers.1', 2);
    assert.equal(doc.numbers[0], 1);
    assert.equal(doc.numbers[1], 2);
  });

  it('no maxListeners warning should occur', function() {
    let traced = false;
    const trace = console.trace;

    console.trace = function() {
      traced = true;
      console.trace = trace;
    };

    const schema = new Schema({
      title: String,
      embed1: [new Schema({ name: String })],
      embed2: [new Schema({ name: String })],
      embed3: [new Schema({ name: String })],
      embed4: [new Schema({ name: String })],
      embed5: [new Schema({ name: String })],
      embed6: [new Schema({ name: String })],
      embed7: [new Schema({ name: String })],
      embed8: [new Schema({ name: String })],
      embed9: [new Schema({ name: String })],
      embed10: [new Schema({ name: String })],
      embed11: [new Schema({ name: String })]
    });

    const S = db.model('Test', schema);

    new S({ title: 'test' });
    assert.equal(traced, false);
  });

  it('unselected required fields should pass validation', async function() {
    const userSchema = new Schema({
      name: String,
      req: { type: String, required: true }
    });
    const User = db.model('Test', userSchema);

    const user = await User.create({ name: 'teeee', req: 'i am required' });

    const user1 = await User.findById(user).select('name').exec();
    assert.equal(user1.req, void 0);

    user1.name = 'wooo';
    await user1.save();
    const user2 = await User.findById(user1).select('name').exec();

    user2.req = undefined;
    let err = await user2.save().then(() => null, err => err);
    err = String(err);

    const invalid = /Path `req` is required./.test(err);
    assert.ok(invalid);

    user2.req = 'it works again';
    await user2.save();

    const user3 = await User.findById(user2).select('_id').exec();
    await user3.save();
  });

  describe('#validate', function() {
    it('works (gh-891)', async function() {
      let schema = null;
      let called = false;

      const validate = [function() {
        called = true;
        return true;
      }, 'BAM'];

      schema = new Schema({
        prop: { type: String, required: true, validate: validate },
        nick: { type: String, required: true }
      });

      const M = db.model('Test', schema);
      const m = new M({ prop: 'gh891', nick: 'validation test' });
      await m.save();

      assert.equal(called, true);
      called = false;

      const m2 = await M.findById(m, 'nick');
      assert.equal(called, false);

      m2.nick = 'gh-891';
      await m2.save();

      assert.equal(called, false);
    });

    it('can return a promise', async function() {
      let schema = null;

      const validate = [function() {
        return true;
      }, 'BAM'];

      schema = new Schema({
        prop: { type: String, required: true, validate: validate },
        nick: { type: String, required: true }
      });

      const M = db.model('Test', schema);
      const m = new M({ prop: 'gh891', nick: 'validation test' });
      const mBad = new M({ prop: 'other' });

      await m.validate().then(res => res);

      const err = await mBad.validate().then(() => null, err => err);
      assert.ok(err);
    });

    it('doesnt have stale cast errors (gh-2766)', async function() {
      const testSchema = new Schema({ name: String });
      const M = db.model('Test', testSchema);

      const m = new M({ _id: 'this is not a valid _id' });
      assert.ok(!m.$isValid('_id'));
      assert.ok(m.validateSync().errors['_id'].name, 'CastError');

      m._id = '000000000000000000000001';
      assert.ok(m.$isValid('_id'));
      assert.ifError(m.validateSync());
      await m.validate();
    });

    it('cast errors persist across validate() calls (gh-2766)', async function() {
      const db = start();
      const testSchema = new Schema({ name: String });
      const M = db.model('Test', testSchema);

      const m = new M({ _id: 'this is not a valid _id' });
      assert.ok(!m.$isValid('_id'));
      const error = await m.validate().then(() => null, err => err);

      assert.ok(error);
      assert.equal(error.errors['_id'].name, 'CastError');
      const error2 = await m.validate().then(() => null, err => err);

      assert.ok(error2);
      assert.equal(error2.errors['_id'].name, 'CastError');

      const err1 = m.validateSync();
      const err2 = m.validateSync();
      assert.equal(err1.errors['_id'].name, 'CastError');
      assert.equal(err2.errors['_id'].name, 'CastError');
      await db.close();
    });

    it('returns a promise when there are no validators', function(done) {
      let schema = null;

      schema = new Schema({ _id: String });

      const M = db.model('Test', schema);
      const m = new M();

      const promise = m.validate();
      promise.then(function() {
        clearTimeout(timeout);
        done();
      });

      const timeout = setTimeout(function() {
        db.close();
        throw new Error('Promise not fulfilled!');
      }, 500);
    });

    describe('works on arrays', function() {
      it('with required', async function() {
        const schema = new Schema({
          name: String,
          arr: { type: [], required: true }
        });
        const M = db.model('Test', schema);
        const m = new M({ name: 'gh1109-1', arr: null });
        try {
          await m.save();

          assert.ok(false);
        } catch (error) {
          assert.ok(/Path `arr` is required/.test(error));
        }

        m.arr = null;
        try {
          await m.save();

          assert.ok(false);
        } catch (error) {
          assert.ok(/Path `arr` is required/.test(error));
        }

        m.arr = [];
        m.arr.push('works');
        await m.save();
      });

      it('with custom validator', async function() {
        let called = false;

        function validator(val) {
          called = true;
          return val && val.length > 1;
        }

        const validate = [validator, 'BAM'];

        const schema = new Schema({
          arr: { type: [], validate: validate }
        });

        const M = db.model('Test', schema);
        const m = new M({ name: 'gh1109-2', arr: [1] });
        assert.equal(called, false);
        try {
          await m.save();
          throw new Error('Should not have succeeded');
        } catch (err) {
          assert.equal(String(err), 'ValidationError: arr: BAM');
          assert.equal(called, true);
          m.arr.push(2);
          called = false;
          await m.save();
          assert.equal(called, true);
        }
      });

      it('with both required + custom validator', async function() {
        function validator(val) {
          return val && val.length > 1;
        }

        const validate = [validator, 'BAM'];

        const schema = new Schema({
          arr: { type: [], required: true, validate: validate }
        });

        const M = db.model('Test', schema);
        const m = new M({ name: 'gh1109-3', arr: null });
        try {
          await m.save();
          throw new Error('Should not get here');
        } catch (err) {
          assert.equal(err.errors.arr.message, 'Path `arr` is required.');
        }

        m.arr = [{ nice: true }];
        try {
          await m.save();
          throw new Error('Should not get here');
        } catch (err) {
          assert.equal(String(err), 'ValidationError: arr: BAM');
        }

        m.arr.push(95);
        await m.save();
      });
    });

    it('validator should run only once gh-1743', async function() {
      let count = 0;

      const Control = new Schema({
        test: {
          type: String,
          validate: function() {
            count++;
            return true;
          }
        }
      });
      const PostSchema = new Schema({
        controls: [Control]
      });

      const Post = db.model('BlogPost', PostSchema);

      const post = new Post({
        controls: [{
          test: 'xx'
        }]
      });

      await post.save();

      assert.equal(count, 1);
    });

    it('validator should run only once per sub-doc gh-1743', async function() {
      this.timeout(4500);

      let count = 0;
      const db = start();

      const Control = new Schema({
        test: {
          type: String,
          validate: function() {
            count++;
          }
        }
      });
      const PostSchema = new Schema({
        controls: [Control]
      });

      const Post = db.model('BlogPost', PostSchema);

      const post = new Post({
        controls: [
          { test: 'xx' },
          { test: 'yy' }
        ]
      });

      await post.save();

      assert.equal(count, post.controls.length);
      await db.close();
    });
  });

  it('#invalidate', async function() {
    let InvalidateSchema = null;
    let Post = null;
    let post = null;

    InvalidateSchema = new Schema({ prop: { type: String } },
      { strict: false });

    Post = db.model('Test', InvalidateSchema);
    post = new Post();
    post.set({ baz: 'val' });
    const _err = post.invalidate('baz', 'validation failed for path {PATH}',
      'val', 'custom error');
    assert.ok(_err instanceof ValidationError);

    try {
      await post.save();
      assert.ok(false);
    } catch (err) {
      assert.ok(err instanceof MongooseError);
      assert.ok(err instanceof ValidationError);
      assert.ok(err.errors.baz instanceof ValidatorError);
      assert.equal(err.errors.baz.message, 'validation failed for path baz');
      assert.equal(err.errors.baz.path, 'baz');
      assert.equal(err.errors.baz.value, 'val');
      assert.equal(err.errors.baz.kind, 'custom error');
    }

    await post.save();
  });

  describe('#equals', function() {
    describe('should work', function() {
      let S;
      let N;
      let O;
      let B;
      let M;

      before(function() {
        db.deleteModel(/^Test/);
        S = db.model('Test', new Schema({ _id: String }));
        N = db.model('Test2', new Schema({ _id: Number }));
        O = db.model('Test3', new Schema({ _id: Schema.ObjectId }));
        B = db.model('Test4', new Schema({ _id: Buffer }));
        M = db.model('Test5', new Schema({ name: String }, { _id: false }));
      });

      it('with string _ids', function() {
        const s1 = new S({ _id: 'one' });
        const s2 = new S({ _id: 'one' });
        assert.ok(s1.equals(s2));
      });
      it('with number _ids', function() {
        const n1 = new N({ _id: 0 });
        const n2 = new N({ _id: 0 });
        assert.ok(n1.equals(n2));
      });
      it('with ObjectId _ids', function() {
        let id = new mongoose.Types.ObjectId();
        let o1 = new O({ _id: id });
        let o2 = new O({ _id: id });
        assert.ok(o1.equals(o2));

        id = String(new mongoose.Types.ObjectId());
        o1 = new O({ _id: id });
        o2 = new O({ _id: id });
        assert.ok(o1.equals(o2));
      });
      it('with Buffer _ids', function() {
        const n1 = new B({ _id: 0 });
        const n2 = new B({ _id: 0 });
        assert.ok(n1.equals(n2));
      });
      it('with _id disabled (gh-1687)', function() {
        const m1 = new M();
        const m2 = new M();
        assert.doesNotThrow(function() {
          m1.equals(m2);
        });
      });
    });
  });

  describe('setter', function() {
    describe('order', function() {
      it('is applied correctly', function() {
        const date = 'Thu Aug 16 2012 09:45:59 GMT-0700';
        const d = new TestDocument();
        dateSetterCalled = false;
        d.date = date;
        assert.ok(dateSetterCalled);
        dateSetterCalled = false;
        assert.ok(d._doc.date instanceof Date);
        assert.ok(d.date instanceof Date);
        assert.equal(+d.date, +new Date(date));
      });
    });

    it('works with undefined (gh-1892)', async function() {
      const d = new TestDocument();
      d.nested.setr = undefined;
      assert.equal(d.nested.setr, 'undefined setter');
      dateSetterCalled = false;
      d.date = undefined;
      await d.validate();
      assert.ok(dateSetterCalled);
    });

    it('passes priorVal (gh-8629)', function() {
      const names = [];
      const profiles = [];
      const Model = db.model('Test', Schema({
        name: {
          type: String,
          set: (v, priorVal) => {
            names.push(priorVal);
            return v;
          }
        },
        profile: {
          type: Schema({ age: Number }, { _id: false }),
          set: (v, priorVal) => {
            profiles.push(priorVal == null ? priorVal : priorVal.toObject());
            return v;
          }
        }
      }));
      const doc = new Model({ name: 'test', profile: { age: 29 } });
      assert.deepEqual(names, [null]);
      assert.deepEqual(profiles, [null]);

      doc.name = 'test2';
      doc.profile = { age: 30 };
      assert.deepEqual(names, [null, 'test']);
      assert.deepEqual(profiles, [null, { age: 29 }]);
    });

    describe('on nested paths', function() {
      describe('using set(path, object)', function() {
        it('overwrites the entire object', function() {
          const doc = new TestDocument();

          doc.init({
            test: 'Test',
            nested: {
              age: 5
            }
          });

          doc.set('nested', { path: 'overwrite the entire nested object' });
          assert.equal(doc.nested.age, undefined);
          assert.equal(Object.keys(doc._doc.nested).length, 1);
          assert.equal(doc.nested.path, 'overwrite the entire nested object');
          assert.ok(doc.isModified('nested'));
        });

        it('allows positional syntax on mixed nested paths (gh-6738)', function() {
          const schema = new Schema({ nested: {} });
          const M = db.model('Test', schema);
          const doc = new M({
            'nested.x': 'foo',
            'nested.y': 42,
            'nested.a.b.c': { d: { e: { f: 'g' } } }
          });
          assert.strictEqual(doc.nested.x, 'foo');
          assert.strictEqual(doc.nested.y, 42);
          assert.strictEqual(doc.nested.a.b.c.d.e.f, 'g');
        });

        it('gh-1954', function() {
          const schema = new Schema({
            schedule: [new Schema({ open: Number, close: Number })]
          });

          const M = db.model('BlogPost', schema);

          const doc = new M({
            schedule: [{
              open: 1000,
              close: 1900
            }]
          });

          assert.ok(doc.schedule[0] instanceof ArraySubdocument);
          doc.set('schedule.0.open', 1100);
          assert.ok(doc.schedule);
          assert.ok(doc.schedule.isMongooseDocumentArray);
          assert.ok(doc.schedule[0] instanceof ArraySubdocument);
          assert.equal(doc.schedule[0].open, 1100);
          assert.equal(doc.schedule[0].close, 1900);
        });
      });

      describe('when overwriting with a document instance', function() {
        it('does not cause StackOverflows (gh-1234)', function() {
          const doc = new TestDocument({ nested: { age: 35 } });
          doc.nested = doc.nested;
          assert.doesNotThrow(function() {
            doc.nested.age;
          });
        });
      });
    });
  });

  describe('virtual', function() {
    describe('setter', function() {
      let val;
      let M;

      beforeEach(function() {
        const schema = new mongoose.Schema({ v: Number });
        schema.virtual('thang').set(function(v) {
          val = v;
        });

        db.deleteModel(/Test/);
        M = db.model('Test', schema);
      });

      it('works with objects', function() {
        new M({ thang: {} });
        assert.deepEqual({}, val);
      });
      it('works with arrays', function() {
        new M({ thang: [] });
        assert.deepEqual([], val);
      });
      it('works with numbers', function() {
        new M({ thang: 4 });
        assert.deepEqual(4, val);
      });
      it('works with strings', function() {
        new M({ thang: '3' });
        assert.deepEqual('3', val);
      });
    });

    it('passes doc as third param for arrow functions (gh-4143)', function() {
      const schema = new mongoose.Schema({
        name: {
          first: String,
          last: String
        }
      });
      schema.virtual('fullname').
        get((v, virtual, doc) => `${doc.name.first} ${doc.name.last}`).
        set((v, virtual, doc) => {
          const parts = v.split(' ');
          doc.name.last = parts[parts.length - 1];
          doc.name.first = parts.slice(0, parts.length - 1).join(' ');
        });
      const Model = db.model('Person', schema);

      const doc = new Model({ name: { first: 'Jean-Luc', last: 'Picard' } });
      assert.equal(doc.fullname, 'Jean-Luc Picard');

      doc.fullname = 'Will Riker';
      assert.equal(doc.name.first, 'Will');
      assert.equal(doc.name.last, 'Riker');
    });
  });

  describe('gh-2082', function() {
    it('works', async function() {
      const Parent = db.model('Test', parentSchema);

      const parent = new Parent({ name: 'Hello' });
      await parent.save();

      parent.children.push({ counter: 0 });
      await parent.save();

      parent.children[0].counter += 1;
      await parent.save();

      parent.children[0].counter += 1;
      await parent.save();

      await Parent.findOne({});

      assert.equal(parent.children[0].counter, 2);
    });
  });

  describe('gh-1933', function() {
    it('works', async function() {
      const M = db.model('Test', new Schema({ id: String, field: Number }));

      const doc = await M.create({});

      doc.__v = 123;
      doc.field = 5;

      // Does not throw
      await doc.save();
    });
  });

  describe('gh-1638', function() {
    it('works', async function() {
      const ItemChildSchema = new mongoose.Schema({
        name: { type: String, required: true, default: 'hello' }
      });

      const ItemParentSchema = new mongoose.Schema({
        children: [ItemChildSchema]
      });

      const ItemParent = db.model('Parent', ItemParentSchema);
      const ItemChild = db.model('Child', ItemChildSchema);

      const c1 = new ItemChild({ name: 'first child' });
      const c2 = new ItemChild({ name: 'second child' });

      const p = new ItemParent({
        children: [c1, c2]
      });

      await p.save();

      c2.name = 'updated 2';
      p.children = [c2];
      await p.save();

      assert.equal(p.children.length, 1);
    });
  });

  describe('gh-2434', function() {
    it('will save the new value', async function() {
      const ItemSchema = new mongoose.Schema({
        st: Number,
        s: []
      });

      const Item = db.model('Test', ItemSchema);

      const item = new Item({ st: 1 });

      await item.save();

      item.st = 3;
      item.s = [];
      await item.save();

      // item.st is 3 but may not be saved to DB
      const doc = await Item.findById(item._id);
      assert.equal(doc.st, 3);
    });
  });

  describe('gh-8371', function() {
    beforeEach(async() => {
      const Person = db.model('Person', Schema({ name: String }));

      await Person.deleteMany({});

      db.deleteModel('Person');
    });

    it('setting isNew to true makes save tries to insert a new document (gh-8371)', async function() {
      const personSchema = new Schema({ name: String });
      const Person = db.model('Person', personSchema);

      const createdPerson = await Person.create({ name: 'Hafez' });
      const removedPerson = await Person.findOneAndRemove({ _id: createdPerson._id });

      removedPerson.isNew = true;

      await removedPerson.save();

      const foundPerson = await Person.findOne({ _id: removedPerson._id });
      assert.ok(foundPerson);
    });

    it('setting isNew to true throws an error when a document already exists (gh-8371)', async function() {

      const personSchema = new Schema({ name: String });
      const Person = db.model('Person', personSchema);

      const createdPerson = await Person.create({ name: 'Hafez' });

      createdPerson.isNew = true;

      let threw = false;
      try {
        await createdPerson.save();
      } catch (err) {
        threw = true;
        assert.equal(err.code, 11000);
      }

      assert.equal(threw, true);
    });

    it('saving a document with no changes, throws an error when document is not found', async function() {
      const personSchema = new Schema({ name: String });
      const Person = db.model('Person', personSchema);

      const person = await Person.create({ name: 'Hafez' });

      await Person.deleteOne({ _id: person._id });

      const err = await person.save().then(() => null, err => err);
      assert.equal(err instanceof DocumentNotFoundError, true);
      assert.equal(err.message, `No document found for query "{ _id: new ObjectId("${person._id}") }" on model "Person"`);
    });

    it('saving a document when version bump required, throws a VersionError when document is not found (gh-10974)', async function() {
      const personSchema = new Schema({ tags: [String] });
      const Person = db.model('Person', personSchema);

      const person = await Person.create({ tags: ['tag1', 'tag2'] });

      await Person.deleteOne({ _id: person._id });

      person.tags.splice(0, 1);

      const err = await person.save().then(() => null, err => err);
      assert.ok(err instanceof VersionError);
      assert.equal(err.message, `No matching document found for id "${person._id}" version 0 modifiedPaths "tags"`);
    });

    it('saving a document with changes, throws an error when document is not found', async function() {

      const personSchema = new Schema({ name: String });
      const Person = db.model('Person', personSchema);

      const person = await Person.create({ name: 'Hafez' });

      await Person.deleteOne({ _id: person._id });

      person.name = 'Different Name';

      let threw = false;
      try {
        await person.save();
      }
      catch (err) {
        assert.equal(err instanceof DocumentNotFoundError, true);
        assert.equal(err.message, `No document found for query "{ _id: new ObjectId("${person._id}") }" on model "Person"`);
        threw = true;
      }

      assert.equal(threw, true);
    });
  });

  it('properly calls queue functions (gh-2856)', function() {
    const personSchema = new mongoose.Schema({
      name: String
    });

    let calledName;
    personSchema.methods.fn = function() {
      calledName = this.name;
    };
    personSchema.queue('fn');

    const Person = db.model('Person', personSchema);
    new Person({ name: 'Val' });
    assert.equal(calledName, 'Val');
  });

  describe('bug fixes', function() {
    it('applies toJSON transform correctly for populated docs (gh-2910) (gh-2990)', async function() {
      const parentSchema = mongoose.Schema({
        c: { type: mongoose.Schema.Types.ObjectId, ref: 'Child' }
      });

      let called = [];
      parentSchema.options.toJSON = {
        transform: function(doc, ret) {
          called.push(ret);
          return ret;
        }
      };

      const childSchema = mongoose.Schema({
        name: String
      });

      let childCalled = [];
      childSchema.options.toJSON = {
        transform: function(doc, ret) {
          childCalled.push(ret);
          return ret;
        }
      };

      const Child = db.model('Child', childSchema);
      const Parent = db.model('Parent', parentSchema);

      const c = await Child.create({ name: 'test' });

      const createdParent = await Parent.create({ c: c._id });

      const p = await Parent.findOne({ _id: createdParent._id }).populate('c').exec();

      let doc = p.toJSON();
      assert.equal(called.length, 1);
      assert.equal(called[0]._id.toString(), p._id.toString());
      assert.equal(doc._id.toString(), p._id.toString());
      assert.equal(childCalled.length, 1);
      assert.equal(childCalled[0]._id.toString(), c._id.toString());

      called = [];
      childCalled = [];

      // JSON.stringify() passes field name, so make sure we don't treat
      // that as a param to toJSON (gh-2990)
      doc = JSON.parse(JSON.stringify({ parent: p })).parent;
      assert.equal(called.length, 1);
      assert.equal(called[0]._id.toString(), p._id.toString());
      assert.equal(doc._id.toString(), p._id.toString());
      assert.equal(childCalled.length, 1);
      assert.equal(childCalled[0]._id.toString(), c._id.toString());
    });

    it('single nested schema transform with save() (gh-5807)', function() {
      const embeddedSchema = new Schema({
        test: String
      });

      let called = false;
      embeddedSchema.options.toObject = {
        transform: function(doc, ret) {
          called = true;
          delete ret.test;
          return ret;
        }
      };
      const topLevelSchema = new Schema({
        embedded: embeddedSchema
      });
      const MyModel = db.model('Test', topLevelSchema);

      return MyModel.create({}).
        then(function(doc) {
          doc.embedded = { test: '123' };
          return doc.save();
        }).
        then(function(doc) {
          return MyModel.findById(doc._id);
        }).
        then(function(doc) {
          assert.equal(doc.embedded.test, '123');
          assert.ok(!called);
        });
    });

    it('setters firing with objects on real paths (gh-2943)', function() {
      const M = db.model('Test', {
        myStr: {
          type: String, set: function(v) {
            return v.value;
          }
        },
        otherStr: String
      });

      const t = new M({ myStr: { value: 'test' } });
      assert.equal(t.myStr, 'test');

      new M({ otherStr: { value: 'test' } });
      assert.ok(!t.otherStr);
    });

    describe('gh-2782', function() {
      it('should set data from a sub doc', function() {
        const schema1 = new mongoose.Schema({
          data: {
            email: String
          }
        });
        const schema2 = new mongoose.Schema({
          email: String
        });
        const Model1 = db.model('Test', schema1);
        const Model2 = db.model('Test1', schema2);

        const doc1 = new Model1({ 'data.email': 'some@example.com' });
        assert.equal(doc1.data.email, 'some@example.com');
        const doc2 = new Model2();
        doc2.set(doc1.data);
        assert.equal(doc2.email, 'some@example.com');
      });
    });

    it('set data from subdoc keys (gh-3346)', function() {
      const schema1 = new mongoose.Schema({
        data: {
          email: String
        }
      });
      const Model1 = db.model('Test', schema1);

      const doc1 = new Model1({ 'data.email': 'some@example.com' });
      assert.equal(doc1.data.email, 'some@example.com');
      const doc2 = new Model1({ data: doc1.data });
      assert.equal(doc2.data.email, 'some@example.com');
    });

    it('doesnt attempt to cast generic objects as strings (gh-3030)', async function() {
      const M = db.model('Test', {
        myStr: {
          type: String
        }
      });

      const t = new M({ myStr: { thisIs: 'anObject' } });
      assert.ok(!t.myStr);
      await assert.rejects(t.validate());
    });

    it('single embedded schemas 1 (gh-2689)', async function() {
      const userSchema = new mongoose.Schema({
        name: String,
        email: String
      }, { _id: false, id: false });

      let userHookCount = 0;
      userSchema.pre('save', function(next) {
        ++userHookCount;
        next();
      });

      const eventSchema = new mongoose.Schema({
        user: userSchema,
        name: String
      });

      let eventHookCount = 0;
      eventSchema.pre('save', function(next) {
        ++eventHookCount;
        next();
      });

      const Event = db.model('Event', eventSchema);

      const e = new Event({ name: 'test', user: { name: 123, email: 'val' } });
      await e.save();
      assert.strictEqual(e.user.name, '123');
      assert.equal(eventHookCount, 1);
      assert.equal(userHookCount, 1);

      const doc = await Event.findOne({ user: { name: '123', email: 'val' } });
      assert.ok(doc);

      const doc2 = await Event.findOne({ user: { $in: [{ name: '123', email: 'val' }] } });
      assert.ok(doc2);
    });

    it('single embedded schemas with validation (gh-2689)', function() {
      const userSchema = new mongoose.Schema({
        name: String,
        email: { type: String, required: true, match: /.+@.+/ }
      }, { _id: false, id: false });

      const eventSchema = new mongoose.Schema({
        user: userSchema,
        name: String
      });

      const Event = db.model('Event', eventSchema);

      const e = new Event({ name: 'test', user: {} });
      let error = e.validateSync();
      assert.ok(error);
      assert.ok(error.errors['user.email']);
      assert.equal(error.errors['user.email'].kind, 'required');

      e.user.email = 'val';
      error = e.validateSync();

      assert.ok(error);
      assert.ok(error.errors['user.email']);
      assert.equal(error.errors['user.email'].kind, 'regexp');
    });

    it('single embedded parent() (gh-5134)', function() {
      const userSchema = new mongoose.Schema({
        name: String,
        email: { type: String, required: true, match: /.+@.+/ }
      }, { _id: false, id: false });

      const eventSchema = new mongoose.Schema({
        user: userSchema,
        name: String
      });

      const Event = db.model('Event', eventSchema);

      const e = new Event({ name: 'test', user: {} });
      assert.strictEqual(e.user.parent(), e.user.ownerDocument());
    });

    it('single embedded schemas with markmodified (gh-2689)', async function() {
      const userSchema = new mongoose.Schema({
        name: String,
        email: { type: String, required: true, match: /.+@.+/ }
      }, { _id: false, id: false });

      const eventSchema = new mongoose.Schema({
        user: userSchema,
        name: String
      });

      const Event = db.model('Event', eventSchema);

      const e = new Event({ name: 'test', user: { email: 'a@b' } });
      const doc = await e.save();

      assert.ok(doc);
      assert.ok(!doc.isModified('user'));
      assert.ok(!doc.isModified('user.email'));
      assert.ok(!doc.isModified('user.name'));
      doc.user.name = 'Val';
      assert.ok(doc.isModified('user'));
      assert.ok(!doc.isModified('user.email'));
      assert.ok(doc.isModified('user.name'));

      const delta = doc.$__delta()[1];
      assert.deepEqual(delta, {
        $set: { 'user.name': 'Val' }
      });

      await doc.save();

      const event = await Event.findOne({ _id: doc._id });

      assert.deepEqual(event.user.toObject(), { email: 'a@b', name: 'Val' });
    });

    it('single embedded schemas + update validators (gh-2689)', async function() {
      const userSchema = new mongoose.Schema({
        name: { type: String, default: 'Val' },
        email: { type: String, required: true, match: /.+@.+/ }
      }, { _id: false, id: false });

      const eventSchema = new mongoose.Schema({
        user: userSchema,
        name: String
      });

      const Event = db.model('Event', eventSchema);

      const badUpdate = { $set: { 'user.email': 'a' } };
      const options = { runValidators: true };

      const error = await Event.updateOne({}, badUpdate, options).then(() => null, err => err);

      assert.ok(error);
      assert.equal(error.errors['user.email'].kind, 'regexp');

      const nestedUpdate = { name: 'test', user: {} };

      // Does not throw
      await Event.updateOne({}, nestedUpdate, { upsert: true });

      const ev = await Event.findOne({ name: 'test' });

      assert.equal(ev.user.name, 'Val');
    });

    it('single embedded schema update validators ignore _id (gh-6269)', async function() {

      const subDocSchema = new mongoose.Schema({ name: String });

      const schema = new mongoose.Schema({
        subDoc: subDocSchema,
        test: String
      });

      const Model = db.model('Test', schema);

      const fakeDoc = new Model({});
      await Model.create({});

      const res = await Model.findOneAndUpdate(
        { _id: fakeDoc._id },
        { test: 'test' },
        { upsert: true, new: true }
      );

      assert.equal(res.test, 'test');
      assert.ok(!res.subDoc);
    });
  });

  describe('error processing (gh-2284)', async function() {
    it('save errors', async function() {
      const schema = new Schema({
        name: { type: String, required: true }
      });

      schema.post('save', function(error, doc, next) {
        assert.ok(doc instanceof Model);
        next(new Error('Catch all'));
      });

      schema.post('save', function(error, doc, next) {
        assert.ok(doc instanceof Model);
        next(new Error('Catch all #2'));
      });

      const Model = db.model('Test', schema);

      const error = await Model.create({}).then(() => null, err => err);

      assert.ok(error);
      assert.equal(error.message, 'Catch all #2');
    });

    it('validate errors (gh-4885)', async function() {
      const testSchema = new Schema({ title: { type: String, required: true } });

      let called = 0;
      testSchema.post('validate', function(error, doc, next) {
        ++called;
        next(error);
      });

      const Test = db.model('Test', testSchema);

      const error = await Test.create({}).then(() => null, err => err);

      assert.ok(error);
      assert.equal(called, 1);
    });

    it('does not filter validation on unmodified paths when validateModifiedOnly not set (gh-7421)', async function() {
      const testSchema = new Schema({ title: { type: String, required: true }, other: String });

      const Test = db.model('Test', testSchema);

      const docs = await Test.create([{}], { validateBeforeSave: false });

      const doc = docs[0];
      doc.other = 'something';
      assert.ok(doc.validateSync().errors);
      const error = await doc.save().then(() => null, err => err);
      assert.ok(error.errors);
    });

    it('filters out validation on unmodified paths when validateModifiedOnly set (gh-7421) (gh-9963)', async function() {
      const testSchema = new Schema({
        title: { type: String, required: true },
        other: String,
        subdocs: [{ name: { type: String, required: true } }]
      });

      const Test = db.model('Test', testSchema);

      const docs = await Test.create(
        [{ subdocs: [{ name: null }, { name: 'test' }] }],
        { validateBeforeSave: false }
      );

      const doc = docs[0];
      doc.other = 'something';
      doc.subdocs[1].name = 'test2';
      assert.equal(doc.validateSync({ validateModifiedOnly: true }), null);
      assert.equal(doc.validateSync('other'), null);
      assert.ok(doc.validateSync('other title').errors['title']);

      // Does not throw
      await doc.save({ validateModifiedOnly: true });
    });

    it('does not filter validation on modified paths when validateModifiedOnly set (gh-7421)', async function() {
      const testSchema = new Schema({ title: { type: String, required: true }, other: String });

      const Test = db.model('Test', testSchema);

      const docs = await Test.create([{ title: 'title' }], { validateBeforeSave: false });

      const doc = docs[0];
      doc.title = '';
      assert.ok(doc.validateSync({ validateModifiedOnly: true }).errors);
      const error = await doc.save({ validateModifiedOnly: true }).then(() => null, err => err);

      assert.ok(error.errors);
    });

    it('validateModifiedOnly with pre existing validation error (gh-8091)', async function() {
      const schema = mongoose.Schema({
        title: String,
        coverId: Number
      }, { validateModifiedOnly: true });

      const Model = db.model('Test', schema);


      await Model.collection.insertOne({ title: 'foo', coverId: parseFloat('not a number') });

      const doc = await Model.findOne();
      doc.title = 'bar';
      // Should not throw
      await doc.save();
    });

    it('should use schema-level validateModifiedOnly option if not in options', async function() {
      const testSchema = new Schema({ title: { type: String, required: true }, other: String }, { validateModifiedOnly: true });

      const Test = db.model('Test', testSchema);

      const docs = await Test.create([{ }], { validateBeforeSave: false });

      const doc = docs[0];
      doc.other = 'hello world';
      assert.equal(doc.validateSync(), undefined);
      const error = await doc.save().then(() => null, err => err);
      assert.equal(error, null);
    });

    it('handles non-errors', async function() {
      const schema = new Schema({
        name: { type: String, required: true }
      });

      schema.post('save', function(error, doc, next) {
        next(new Error('Catch all'));
      });

      schema.post('save', function(error, doc, next) {
        next(new Error('Catch all #2'));
      });

      const Model = db.model('Test', schema);

      // Does not throw
      await Model.create({ name: 'test' });
    });
  });

  describe('bug fixes', function() {
    beforeEach(() => db.deleteModel(/.*/));

    it('single embedded schemas with populate (gh-3501)', async function() {
      const PopulateMeSchema = new Schema({});

      const Child = db.model('Child', PopulateMeSchema);

      const SingleNestedSchema = new Schema({
        populateMeArray: [{
          type: Schema.Types.ObjectId,
          ref: 'Child'
        }]
      });

      const parentSchema = new Schema({
        singleNested: SingleNestedSchema
      });

      const P = db.model('Parent', parentSchema);

      const docs = await Child.create([{}, {}]);

      const obj = {
        singleNested: { populateMeArray: [docs[0]._id, docs[1]._id] }
      };
      const doc = await P.create(obj);

      const foundDoc = await P.
        findById(doc._id).
        populate('singleNested.populateMeArray').
        exec();

      assert.ok(foundDoc.singleNested.populateMeArray[0]._id);
    });

    it('single embedded schemas with methods (gh-3534)', function() {
      const personSchema = new Schema({ name: String });
      personSchema.methods.firstName = function() {
        return this.name.substring(0, this.name.indexOf(' '));
      };

      const bandSchema = new Schema({ leadSinger: personSchema });
      const Band = db.model('Band', bandSchema);

      const gnr = new Band({ leadSinger: { name: 'Axl Rose' } });
      assert.equal(gnr.leadSinger.firstName(), 'Axl');
    });

    it('single embedded schemas with models (gh-3535)', async function() {
      const personSchema = new Schema({ name: String });
      const Person = db.model('Person', personSchema);

      const bandSchema = new Schema({ leadSinger: personSchema });
      const Band = db.model('Band', bandSchema);

      const axl = new Person({ name: 'Axl Rose' });
      const gnr = new Band({ leadSinger: axl });

      await gnr.save();
      assert.equal(gnr.leadSinger.name, 'Axl Rose');
    });

    it('single embedded schemas with indexes (gh-3594)', function() {
      const personSchema = new Schema({ name: { type: String, unique: true } });

      const bandSchema = new Schema({ leadSinger: personSchema });

      assert.equal(bandSchema.indexes().length, 1);
      const index = bandSchema.indexes()[0];
      assert.deepEqual(index[0], { 'leadSinger.name': 1 });
      assert.ok(index[1].unique);
    });

    it('removing single embedded docs (gh-3596)', async function() {
      const personSchema = new Schema({ name: String });

      const bandSchema = new Schema({ guitarist: personSchema, name: String });
      const Band = db.model('Band', bandSchema);

      const gnr = new Band({
        name: 'Guns N\' Roses',
        guitarist: { name: 'Slash' }
      });

      await gnr.save();

      gnr.guitarist = undefined;
      await gnr.save();

      assert.ok(!gnr.guitarist);
    });

    it('setting single embedded docs (gh-3601)', async function() {
      const personSchema = new Schema({ name: String });

      const bandSchema = new Schema({ guitarist: personSchema, name: String });
      const Band = db.model('Band', bandSchema);

      const gnr = new Band({
        name: 'Guns N\' Roses',
        guitarist: { name: 'Slash' }
      });
      const velvetRevolver = new Band({
        name: 'Velvet Revolver'
      });
      velvetRevolver.guitarist = gnr.guitarist;
      await velvetRevolver.save();

      assert.equal(velvetRevolver.guitarist.name, 'Slash');
    });

    it('single embedded docs init obeys strict mode (gh-3642)', async function() {
      const personSchema = new Schema({ name: String });

      const bandSchema = new Schema({ guitarist: personSchema, name: String });
      const Band = db.model('Band', bandSchema);

      const velvetRevolver = new Band({
        name: 'Velvet Revolver',
        guitarist: { name: 'Slash', realName: 'Saul Hudson' }
      });

      await velvetRevolver.save();

      const query = { name: 'Velvet Revolver' };
      const band = await Band.collection.findOne(query);

      assert.ok(!band.guitarist.realName);
    });

    it('single embedded docs post hooks (gh-3679)', async function() {
      const postHookCalls = [];
      const personSchema = new Schema({ name: String });
      personSchema.post('save', function() {
        postHookCalls.push(this);
      });

      const bandSchema = new Schema({ guitarist: personSchema, name: String });
      const Band = db.model('Band', bandSchema);
      const obj = { name: 'Guns N\' Roses', guitarist: { name: 'Slash' } };

      await Band.create(obj);
      await new Promise((resolve) => {
        setTimeout(function() {
          assert.equal(postHookCalls.length, 1);
          assert.equal(postHookCalls[0].name, 'Slash');
          resolve();
        });
      });

    });

    it('single embedded docs .set() (gh-3686)', async function() {
      const personSchema = new Schema({ name: String, realName: String });

      const bandSchema = new Schema({
        guitarist: personSchema,
        name: String
      });
      const Band = db.model('Band', bandSchema);
      const obj = {
        name: 'Guns N\' Roses',
        guitarist: { name: 'Slash', realName: 'Saul Hudson' }
      };

      const gnr = await Band.create(obj);

      gnr.set('guitarist.name', 'Buckethead');
      await gnr.save();

      assert.equal(gnr.guitarist.name, 'Buckethead');
      assert.equal(gnr.guitarist.realName, 'Saul Hudson');
    });

    it('single embedded docs with arrays pre hooks (gh-3680)', async function() {
      const childSchema = new Schema({ count: Number });

      let preCalls = 0;
      childSchema.pre('save', function(next) {
        ++preCalls;
        next();
      });

      const SingleNestedSchema = new Schema({
        children: [childSchema]
      });

      const ParentSchema = new Schema({
        singleNested: SingleNestedSchema
      });

      const Parent = db.model('Parent', ParentSchema);
      const obj = { singleNested: { children: [{ count: 0 }] } };
      await Parent.create(obj);

      assert.equal(preCalls, 1);
    });

    it('nested single embedded doc validation (gh-3702)', async() => {
      const childChildSchema = new Schema({ count: { type: Number, min: 1 } });
      const childSchema = new Schema({ child: childChildSchema });
      const parentSchema = new Schema({ child: childSchema });

      const Parent = db.model('Parent', parentSchema);
      const obj = { child: { child: { count: 0 } } };

      try {
        await Parent.create(obj);

        assert.ok(false);
      } catch (error) {
        assert.ok(error);
        assert.ok(/ValidationError/.test(error.toString()));
      }
    });

    it('handles virtuals with dots correctly (gh-3618)', function() {
      const testSchema = new Schema({ nested: { type: Object, default: {} } });
      testSchema.virtual('nested.test').get(function() {
        return true;
      });

      const Test = db.model('Test', testSchema);

      const test = new Test();

      let doc = test.toObject({ getters: true, virtuals: true });
      delete doc._id;
      delete doc.id;
      assert.deepEqual(doc, { nested: { test: true } });

      doc = test.toObject({ getters: false, virtuals: true });
      delete doc._id;
      delete doc.id;
      assert.deepEqual(doc, { nested: { test: true } });
    });

    it('handles pushing with numeric keys (gh-3623)', async function() {
      const schema = new Schema({
        array: [{
          1: {
            date: Date
          },
          2: {
            date: Date
          },
          3: {
            date: Date
          }
        }]
      });

      const MyModel = db.model('Test', schema);

      const doc = { array: [{ 2: {} }] };
      await MyModel.collection.insertOne(doc);

      const foundDoc = await MyModel.findOne({ _id: doc._id });

      foundDoc.array.push({ 2: {} });
      await foundDoc.save();
    });

    it('handles 0 for numeric subdoc ids (gh-3776)', async function() {
      const personSchema = new Schema({
        _id: Number,
        name: String,
        age: Number,
        friends: [{ type: Number, ref: 'Person' }]
      });

      const Person = db.model('Person', personSchema);


      const people = await Person.create([
        { _id: 0, name: 'Alice' },
        { _id: 1, name: 'Bob' }
      ]);

      const alice = people[0];
      alice.friends.push(people[1]);

      // Should not throw
      await alice.save();
    });

    it('handles conflicting names (gh-3867)', function() {
      const testSchema = new Schema({
        name: {
          type: String,
          required: true
        },
        things: [{
          name: {
            type: String,
            required: true
          }
        }]
      });

      const M = db.model('Test', testSchema);

      const doc = M({
        things: [{}]
      });

      const fields = Object.keys(doc.validateSync().errors).sort();
      assert.deepEqual(fields, ['name', 'things.0.name']);
    });

    it('populate with lean (gh-3873)', async function() {
      const companySchema = new mongoose.Schema({
        name: String,
        description: String,
        userCnt: { type: Number, default: 0, select: false }
      });

      const userSchema = new mongoose.Schema({
        name: String,
        company: { type: mongoose.Schema.Types.ObjectId, ref: 'Company' }
      });

      const Company = db.model('Company', companySchema);
      const User = db.model('User', userSchema);

      const company = new Company({ name: 'IniTech', userCnt: 1 });
      const user = new User({ name: 'Peter', company: company._id });

      await company.save();

      await user.save();

      const pop = { path: 'company', select: 'name', options: { lean: true } };
      const docs = await User.find({}).populate(pop).exec();

      assert.equal(docs.length, 1);
      assert.strictEqual(docs[0].company.userCnt, undefined);
    });

    it('init single nested subdoc with select (gh-3880)', async function() {
      const childSchema = new mongoose.Schema({
        name: { type: String },
        friends: [{ type: String }]
      });

      const parentSchema = new mongoose.Schema({
        name: { type: String },
        child: childSchema
      });

      const Parent = db.model('Parent', parentSchema);
      const p = new Parent({
        name: 'Mufasa',
        child: {
          name: 'Simba',
          friends: ['Pumbaa', 'Timon', 'Nala']
        }
      });

      await p.save();

      const fields = 'name child.name';
      const doc = await Parent.findById(p._id).select(fields).exec();

      assert.strictEqual(doc.child.friends, void 0);
    });

    it('single nested subdoc isModified() (gh-3910)', async function() {
      let called = 0;

      const ChildSchema = new Schema({
        name: String
      });

      ChildSchema.pre('save', function(next) {
        assert.ok(this.isModified('name'));
        ++called;
        next();
      });

      const ParentSchema = new Schema({
        name: String,
        child: ChildSchema
      });

      const Parent = db.model('Parent', ParentSchema);

      const p = new Parent({
        name: 'Darth Vader',
        child: {
          name: 'Luke Skywalker'
        }
      });

      await p.save();

      assert.strictEqual(called, 1);
    });

    it('pre and post as schema keys (gh-3902)', async function() {
      const schema = new mongoose.Schema({
        pre: String,
        post: String
      }, { versionKey: false });

      const MyModel = db.model('Test', schema);

      const doc = await MyModel.create({ pre: 'test', post: 'test' });

      assert.deepEqual(
        utils.omit(doc.toObject(), '_id'),
        { pre: 'test', post: 'test' }
      );
    });

    it('manual population and isNew (gh-3982)', async function() {
      const NestedModelSchema = new mongoose.Schema({
        field: String
      });

      const NestedModel = db.model('Test', NestedModelSchema);

      const ModelSchema = new mongoose.Schema({
        field: String,
        array: [{
          type: mongoose.Schema.ObjectId,
          ref: 'Test',
          required: true
        }]
      });

      const Model = db.model('Test1', ModelSchema);

      const nestedModel = new NestedModel({
        field: 'nestedModel'
      });

      await nestedModel.save();

      const doc = await Model.create({ array: [nestedModel._id] });

      const foundDoc = await Model.findById(doc._id).populate('array').exec();

      foundDoc.array.push(nestedModel);
      assert.strictEqual(foundDoc.isNew, false);
      assert.strictEqual(foundDoc.array[0].isNew, false);
      assert.strictEqual(foundDoc.array[1].isNew, false);
      assert.strictEqual(nestedModel.isNew, false);
    });

    it('manual population with refPath (gh-7070)', async function() {
      const ChildModelSchema = new mongoose.Schema({
        name: String
      });

      const ChildModel = db.model('Child', ChildModelSchema);

      const ParentModelSchema = new mongoose.Schema({
        model: String,
        childId: { type: mongoose.ObjectId, refPath: 'model' },
        otherId: mongoose.ObjectId
      });

      const ParentModel = db.model('Parent', ParentModelSchema);


      const child = await ChildModel.create({ name: 'test' });

      let parent = await ParentModel.create({
        model: 'Child',
        childId: child._id
      });

      parent = await ParentModel.findOne();

      parent.childId = child;
      parent.otherId = child;

      assert.equal(parent.childId.name, 'test');
      assert.ok(parent.otherId instanceof mongoose.Types.ObjectId);
    });

    it('doesnt skipId for single nested subdocs (gh-4008)', async function() {
      const childSchema = new Schema({
        name: String
      });

      const parentSchema = new Schema({
        child: childSchema
      });

      const Parent = db.model('Parent', parentSchema);

      const doc = await Parent.create({ child: { name: 'My child' } });

      const foundDoc = await Parent.collection.findOne({ _id: doc._id });
      assert.ok(foundDoc.child._id);
    });

    it('single embedded docs with $near (gh-4014)', async function() {
      const schema = new mongoose.Schema({
        placeName: String
      });

      const geoSchema = new mongoose.Schema({
        type: {
          type: String,
          enum: 'Point',
          default: 'Point'
        },
        coordinates: {
          type: [Number],
          default: [0, 0]
        }
      });

      schema.add({ geo: geoSchema });
      schema.index({ geo: '2dsphere' });

      const MyModel = db.model('Test', schema);
      await MyModel.init();

      await MyModel.
        where('geo').near({ center: [50, 50], spherical: true }).
        exec();
    });

    it('skip validation if required returns false (gh-4094)', function() {
      const schema = new Schema({
        div: {
          type: Number,
          required: function() { return false; },
          validate: function(v) { return !!v; }
        }
      });
      const Model = db.model('Test', schema);
      const m = new Model();
      assert.ifError(m.validateSync());
    });

    it('ability to overwrite array default (gh-4109)', async function() {
      const schema = new Schema({
        names: {
          type: [String],
          default: void 0
        }
      });

      const Model = db.model('Test', schema);
      const m = new Model();
      assert.ok(!m.names);
      await m.save();

      const doc = await Model.collection.findOne({ _id: m._id });

      assert.ok(!('names' in doc));
    });

    it('validation works when setting array index (gh-3816)', async function() {
      const mySchema = new mongoose.Schema({
        items: [
          { month: Number, date: Date }
        ]
      });

      const Test = db.model('test', mySchema);

      const a = [
        { month: 0, date: new Date() },
        { month: 1, date: new Date() }
      ];
      const doc = await Test.create({ items: a });

      const foundDoc = await Test.findById(doc._id).exec();

      assert.ok(foundDoc);
      foundDoc.items[0] = {
        month: 5,
        date: new Date()
      };
      foundDoc.markModified('items');

      // Should not throw
      await foundDoc.save();
    });

    it('validateSync works when setting array index nested (gh-5389)', async function() {
      const childSchema = new mongoose.Schema({
        _id: false,
        name: String,
        age: Number
      });

      const schema = new mongoose.Schema({
        name: String,
        children: [childSchema]
      });

      const Model = db.model('Test', schema);

      const doc = await Model.create({
        name: 'test',
        children: [
          { name: 'test-child', age: 24 }
        ]
      });

      const foundDoc = await Model.findById(doc._id);

      foundDoc.children[0] = { name: 'updated-child', age: 53 };
      const errors = foundDoc.validateSync();
      assert.ok(!errors);
    });

    it('single embedded with defaults have $parent (gh-4115)', function() {
      const ChildSchema = new Schema({
        name: {
          type: String,
          default: 'child'
        }
      });

      const ParentSchema = new Schema({
        child: {
          type: ChildSchema,
          default: {}
        }
      });

      const Parent = db.model('Parent', ParentSchema);

      const p = new Parent();
      assert.equal(p.child.$parent(), p);
    });

    it('removing parent doc calls deleteOne hooks on subdocs (gh-2348) (gh-4566)', async function() {
      const ChildSchema = new Schema({
        name: String
      });

      const called = {};
      ChildSchema.pre('deleteOne', { document: true, query: false }, function(next) {
        called[this.name] = true;
        next();
      });

      const ParentSchema = new Schema({
        children: [ChildSchema],
        child: ChildSchema
      });

      const Parent = db.model('Parent', ParentSchema);

      const doc = await Parent.create({
        children: [{ name: 'Jacen' }, { name: 'Jaina' }],
        child: { name: 'Anakin' }
      });

      await doc.deleteOne();

      assert.deepEqual(called, {
        Jacen: true,
        Jaina: true,
        Anakin: true
      });

      const arr = doc.children.toObject().map(function(v) { return v.name; });
      assert.deepEqual(arr, ['Jacen', 'Jaina']);
      assert.equal(doc.child.name, 'Anakin');
    });

    it('strings of length 12 are valid oids (gh-3365)', async function() {
      const schema = new Schema({ myId: mongoose.Schema.Types.ObjectId });
      const M = db.model('Test', schema);
      const doc = new M({ myId: 'blablablabla' });
      await doc.validate();
    });

    it('set() empty obj unmodifies subpaths (gh-4182)', async function() {
      const omeletteSchema = new Schema({
        topping: {
          meat: {
            type: String,
            enum: ['bacon', 'sausage']
          },
          cheese: Boolean
        }
      });
      const Omelette = db.model('Test', omeletteSchema);
      const doc = new Omelette({
        topping: {
          meat: 'bacon',
          cheese: true
        }
      });
      doc.topping = {};
      await doc.save();
      assert.strictEqual(doc.topping.meat, void 0);
    });

    it('clears subpaths when removing single nested (gh-4216)', async function() {
      const RecurrenceSchema = new Schema({
        frequency: Number,
        interval: {
          type: String,
          enum: ['days', 'weeks', 'months', 'years']
        }
      }, { _id: false });

      const EventSchema = new Schema({
        name: {
          type: String,
          trim: true
        },
        recurrence: RecurrenceSchema
      });

      const Event = db.model('Test', EventSchema);
      const ev = new Event({
        name: 'test',
        recurrence: { frequency: 2, interval: 'days' }
      });
      ev.recurrence = null;
      await ev.save();
    });

    it('setting path to empty object works (gh-4218)', async function() {
      const schema = new Schema({
        object: {
          nested: {
            field1: { type: Number, default: 1 }
          }
        }
      });

      const MyModel = db.model('Test', schema);


      let doc = await MyModel.create({});
      doc.object.nested = {};
      await doc.save();
      doc = await MyModel.collection.findOne({ _id: doc._id });
      assert.deepEqual(doc.object.nested, {});
    });

    it('setting path to object with strict and no paths in the schema (gh-6436) (gh-4218)', async function() {
      const schema = new Schema({
        object: {
          nested: {
            field1: { type: Number, default: 1 }
          }
        }
      });

      const MyModel = db.model('Test', schema);


      let doc = await MyModel.create({});
      doc.object.nested = { field2: 'foo' }; // `field2` not in the schema
      await doc.save();
      doc = await MyModel.collection.findOne({ _id: doc._id });
      assert.deepEqual(doc.object.nested, {});
    });

    it('minimize + empty object (gh-4337)', function() {
      const SomeModelSchema = new mongoose.Schema(
        {},
        { minimize: false }
      );

      const SomeModel = db.model('Test', SomeModelSchema);

      assert.doesNotThrow(function() {
        new SomeModel({});
      });
    });

    it('directModifiedPaths() (gh-7373)', async function() {
      const schema = new Schema({ foo: String, nested: { bar: String } });
      const Model = db.model('Test', schema);


      await Model.create({ foo: 'original', nested: { bar: 'original' } });

      const doc = await Model.findOne();
      doc.nested.bar = 'modified';

      assert.deepEqual(doc.directModifiedPaths(), ['nested.bar']);
      assert.deepEqual(doc.modifiedPaths().sort(), ['nested', 'nested.bar']);
    });

    describe('modifiedPaths', function() {
      it('doesnt markModified child paths if parent is modified (gh-4224)', async function() {
        const childSchema = new Schema({
          name: String
        });
        const parentSchema = new Schema({
          child: childSchema
        });

        const Parent = db.model('Test', parentSchema);
        const doc = await Parent.create({ child: { name: 'Jacen' } });

        doc.child = { name: 'Jaina' };
        doc.child.name = 'Anakin';
        assert.deepEqual(doc.modifiedPaths(), ['child']);
        assert.ok(doc.isModified('child.name'));
      });

      it('includeChildren option (gh-6134)', function() {
        const personSchema = new mongoose.Schema({
          name: { type: String },
          colors: {
            primary: {
              type: String,
              default: 'white',
              enum: ['blue', 'green', 'red', 'purple', 'yellow']
            }
          }
        });

        const Person = db.model('Person', personSchema);

        const luke = new Person({
          name: 'Luke',
          colors: {
            primary: 'blue'
          }
        });
        assert.deepEqual(luke.modifiedPaths(), ['name', 'colors']);

        const obiwan = new Person({ name: 'Obi-Wan' });
        obiwan.colors.primary = 'blue';
        assert.deepEqual(obiwan.modifiedPaths(), ['name', 'colors', 'colors.primary']);

        const anakin = new Person({ name: 'Anakin' });
        anakin.colors = { primary: 'blue' };
        assert.deepEqual(anakin.modifiedPaths({ includeChildren: true }), ['name', 'colors', 'colors.primary']);
      });

      it('includeChildren option with arrays (gh-5904)', function() {
        const teamSchema = new mongoose.Schema({
          name: String,
          colors: {
            primary: {
              type: String,
              enum: ['blue', 'green', 'red', 'purple', 'yellow', 'white', 'black']
            }
          },
          members: [{
            name: String
          }]
        });

        const Team = db.model('Team', teamSchema);

        const jedis = new Team({
          name: 'Jedis',
          colors: {
            primary: 'blue'
          },
          members: [{ name: 'luke' }]
        });

        const paths = jedis.modifiedPaths({ includeChildren: true });
        assert.deepEqual(paths, [
          'name',
          'colors',
          'colors.primary',
          'members',
          'members.0',
          'members.0.name'
        ]);
      });

      it('1 level down nested paths get marked modified on initial set (gh-7313) (gh-6944)', function() {
        const testSchema = new Schema({
          name: {
            first: String,
            last: String
          },
          relatives: {
            aunt: {
              name: String
            },
            uncle: {
              name: String
            }
          }
        });
        const M = db.model('Test', testSchema);

        const doc = new M({
          name: { first: 'A', last: 'B' },
          relatives: {
            aunt: { name: 'foo' },
            uncle: { name: 'bar' }
          }
        });

        assert.ok(doc.modifiedPaths().indexOf('name') !== -1);
        assert.ok(doc.modifiedPaths().indexOf('relatives') !== -1);
        assert.ok(doc.modifiedPaths({ includeChildren: true }).indexOf('name.first') !== -1);
        assert.ok(doc.modifiedPaths({ includeChildren: true }).indexOf('name.last') !== -1);
        assert.ok(doc.modifiedPaths({ includeChildren: true }).indexOf('relatives.aunt') !== -1);
        assert.ok(doc.modifiedPaths({ includeChildren: true }).indexOf('relatives.uncle') !== -1);

        return Promise.resolve();
      });
    });

    it('single nested isNew (gh-4369)', async function() {
      const childSchema = new Schema({
        name: String
      });
      const parentSchema = new Schema({
        child: childSchema
      });

      const Parent = db.model('Test', parentSchema);
      let called = 0;

      const doc = new Parent({ child: { name: 'Jacen' } });
      doc.child.on('isNew', function(val) {
        assert.ok(!val);
        assert.ok(!doc.child.isNew);
        ++called;
      });

      const savedDoc = await doc.save();
      assert.ok(!savedDoc.child.isNew);
      assert.equal(called, 1);
    });

    it('deep default array values (gh-4540)', function() {
      const schema = new Schema({
        arr: [{
          test: {
            type: Array,
            default: ['test']
          }
        }]
      });
      assert.doesNotThrow(function() {
        db.model('Test', schema);
      });
    });

    it('default values with subdoc array (gh-4390)', async function() {
      const childSchema = new Schema({
        name: String
      });
      const parentSchema = new Schema({
        child: [childSchema]
      });

      parentSchema.path('child').default([{ name: 'test' }]);

      const Parent = db.model('Parent', parentSchema);

      const doc = await Parent.create({});
      const arr = doc.toObject().child.map(function(doc) {
        assert.ok(doc._id);
        delete doc._id;
        return doc;
      });
      assert.deepEqual(arr, [{ name: 'test' }]);
    });

    it('handles invalid dates (gh-4404)', async function() {
      const testSchema = new Schema({
        date: Date
      });

      const Test = db.model('Test', testSchema);

      try {
        await Test.create({ date: new Date('invalid date') });

        assert.ok(false);
      } catch (error) {
        assert.ok(error);
        assert.equal(error.errors['date'].name, 'CastError');
      }
    });

    it('setting array subpath (gh-4472)', function() {
      const ChildSchema = new mongoose.Schema({
        name: String,
        age: Number
      }, { _id: false });

      const ParentSchema = new mongoose.Schema({
        data: {
          children: [ChildSchema]
        }
      });

      const Parent = db.model('Parent', ParentSchema);

      const p = new Parent();
      p.set('data.children.0', {
        name: 'Bob',
        age: 900
      });

      assert.deepEqual(p.toObject().data.children, [{ name: 'Bob', age: 900 }]);
    });

    it('ignore paths (gh-4480)', async function() {
      const TestSchema = new Schema({
        name: { type: String, required: true }
      });

      const Test = db.model('Parent', TestSchema);


      await Test.create({ name: 'val' });

      let doc = await Test.findOne();

      doc.name = null;
      doc.$ignore('name');

      await doc.save();

      doc = await Test.findById(doc._id);

      assert.equal(doc.name, 'val');
    });

    it('ignore subdocs paths (gh-4480) (gh-6152)', async function() {
      const childSchema = new Schema({
        name: { type: String, required: true }
      });
      const testSchema = new Schema({
        child: childSchema,
        children: [childSchema]
      });

      const Test = db.model('Test', testSchema);


      await Test.create({
        child: { name: 'testSingle' },
        children: [{ name: 'testArr' }]
      });

      let doc = await Test.findOne();
      doc.child.name = null;
      doc.child.$ignore('name');

      await doc.save();

      doc = await Test.findById(doc._id);

      assert.equal(doc.child.name, 'testSingle');

      doc.children[0].name = null;
      doc.children[0].$ignore('name');

      await doc.save();

      doc = await Test.findById(doc._id);

      assert.equal(doc.children[0].name, 'testArr');
    });

    it('composite _ids (gh-4542)', function(done) {
      const schema = new Schema({
        _id: {
          key1: String,
          key2: String
        },
        content: String
      });

      const Model = db.model('Test', schema);

      const object = new Model();
      object._id = { key1: 'foo', key2: 'bar' };
      object.save().
        then(function(obj) {
          obj.content = 'Hello';
          return obj.save();
        }).
        then(function(obj) {
          return Model.findOne({ _id: obj._id });
        }).
        then(function(obj) {
          assert.equal(obj.content, 'Hello');
          done();
        }).
        catch(done);
    });

    it('validateSync with undefined and conditional required (gh-4607)', function() {
      const schema = new mongoose.Schema({
        type: mongoose.SchemaTypes.Number,
        conditional: {
          type: mongoose.SchemaTypes.String,
          required: function() {
            return this.type === 1;
          },
          maxlength: 128
        }
      });

      const Model = db.model('Test', schema);

      assert.doesNotThrow(function() {
        new Model({
          type: 2,
          conditional: void 0
        }).validateSync();
      });
    });

    it('conditional required on single nested (gh-4663)', function() {
      const childSchema = new Schema({
        name: String
      });
      const schema = new Schema({
        child: {
          type: childSchema,
          required: function() {
            assert.equal(this.child.name, 'test');
          }
        }
      });

      const M = db.model('Test', schema);

      const err = new M({ child: { name: 'test' } }).validateSync();
      assert.ifError(err);
    });

    it('setting full path under single nested schema works (gh-4578) (gh-4528)', async function() {
      const ChildSchema = new mongoose.Schema({
        age: Number
      });

      const ParentSchema = new mongoose.Schema({
        age: Number,
        family: {
          child: ChildSchema
        }
      });

      const M = db.model('Test', ParentSchema);

      const doc = await M.create({ age: 45 });
      assert.ok(!doc.family.child);
      doc.set('family.child.age', 15);
      assert.ok(doc.family.child.schema);
      assert.ok(doc.isModified('family.child'));
      assert.ok(doc.isModified('family.child.age'));
      assert.equal(doc.family.child.toObject().age, 15);
    });

    it('setting a nested path retains nested modified paths (gh-5206)', async function() {
      const testSchema = new mongoose.Schema({
        name: String,
        surnames: {
          docarray: [{ name: String }]
        }
      });

      const Cat = db.model('Cat', testSchema);

      const kitty = new Cat({
        name: 'Test',
        surnames: {
          docarray: [{ name: 'test1' }, { name: 'test2' }]
        }
      });

      await kitty.save();

      kitty.surnames = {
        docarray: [{ name: 'test1' }, { name: 'test2' }, { name: 'test3' }]
      };

      assert.deepEqual(
        kitty.modifiedPaths(),
        ['surnames', 'surnames.docarray']
      );
    });

    it('toObject() does not depopulate top level (gh-3057)', function() {
      const Cat = db.model('Cat', { name: String });
      const Human = db.model('Person', {
        name: String,
        petCat: { type: mongoose.Schema.Types.ObjectId, ref: 'Cat' }
      });

      const kitty = new Cat({ name: 'Zildjian' });
      const person = new Human({ name: 'Val', petCat: kitty });

      assert.equal(kitty.toObject({ depopulate: true }).name, 'Zildjian');
      assert.ok(!person.toObject({ depopulate: true }).petCat.name);
    });

    it('toObject() respects schema-level depopulate (gh-6313)', function() {
      const personSchema = Schema({
        name: String,
        car: {
          type: Schema.Types.ObjectId,
          ref: 'Car'
        }
      });

      personSchema.set('toObject', {
        depopulate: true
      });

      const carSchema = Schema({
        name: String
      });

      const Car = db.model('Car', carSchema);
      const Person = db.model('Person', personSchema);

      const car = new Car({
        name: 'Ford'
      });

      const person = new Person({
        name: 'John',
        car: car
      });

      assert.equal(person.toObject().car.toHexString(), car._id.toHexString());
    });

    it('single nested doc conditional required (gh-4654)', async function() {
      const ProfileSchema = new Schema({
        firstName: String,
        lastName: String
      });

      function validator() {
        assert.equal(this.email, 'test');
        return true;
      }

      const UserSchema = new Schema({
        email: String,
        profile: {
          type: ProfileSchema,
          required: [validator, 'profile required']
        }
      });

      const User = db.model('User', UserSchema);
      try {
        await User.create({ email: 'test' });

        assert.ok(false);
      } catch (error) {
        assert.equal(error.errors['profile'].message, 'profile required');
      }
    });

    it('handles setting single nested schema to equal value (gh-4676)', async function() {
      const companySchema = new mongoose.Schema({
        _id: false,
        name: String,
        description: String
      });

      const userSchema = new mongoose.Schema({
        name: String,
        company: companySchema
      });

      const User = db.model('User', userSchema);

      const user = new User({ company: { name: 'Test' } });
      await user.save();
      user.company.description = 'test';
      assert.ok(user.isModified('company'));
      user.company = user.company;
      assert.ok(user.isModified('company'));
    });

    it('handles setting single nested doc to null after setting (gh-4766)', function(done) {
      const EntitySchema = new Schema({
        company: {
          type: String,
          required: true
        },
        name: {
          type: String,
          required: false
        },
        email: {
          type: String,
          required: false
        }
      }, { _id: false, id: false });

      const ShipmentSchema = new Schema({
        entity: {
          shipper: {
            type: EntitySchema,
            required: false
          },
          manufacturer: {
            type: EntitySchema,
            required: false
          }
        }
      });

      const Shipment = db.model('Test', ShipmentSchema);
      const doc = new Shipment({
        entity: {
          shipper: null,
          manufacturer: {
            company: 'test',
            name: 'test',
            email: 'test@email'
          }
        }
      });

      doc.save().
        then(function() { return Shipment.findById(doc._id); }).
        then(function(shipment) {
          shipment.entity = shipment.entity;
          shipment.entity.manufacturer = null;
          return shipment.save();
        }).
        then(function() {
          done();
        }).
        catch(done);
    });

    it('buffers with subtypes as ids (gh-4506)', function(done) {
      const uuid = require('uuid');

      const UserSchema = new mongoose.Schema({
        _id: {
          type: Buffer,
          default: function() {
            return mongoose.Types.Buffer(uuid.parse(uuid.v4())).toObject(4);
          },
          required: true
        },
        email: {
          type: String,
          lowercase: true,
          required: true
        },
        name: String
      });

      const User = db.model('User', UserSchema);

      const user = new User({
        email: 'me@email.com',
        name: 'My name'
      });

      user.save().
        then(function() {
          return User.findOne({ email: 'me@email.com' });
        }).
        then(function(user) {
          user.name = 'other';
          return user.save();
        }).
        then(function() {
          return User.findOne({ email: 'me@email.com' });
        }).
        then(function(doc) {
          assert.equal(doc.name, 'other');
          done();
        }).
        catch(done);
    });

    it('embedded docs dont mark parent as invalid (gh-4681)', async() => {
      const NestedSchema = new mongoose.Schema({
        nestedName: { type: String, required: true },
        createdAt: { type: Date, required: true }
      });
      const RootSchema = new mongoose.Schema({
        rootName: String,
        nested: { type: [NestedSchema] }
      });

      const Root = db.model('Test', RootSchema);
      const root = new Root({ rootName: 'root', nested: [{ }] });
      try {
        await root.save();

        assert.ok(false);
      } catch (error) {
        assert.ok(error);
        assert.deepEqual(Object.keys(error.errors).sort(),
          ['nested.0.createdAt', 'nested.0.nestedName']);
      }
    });

    it('should depopulate the shard key when saving (gh-4658)', function(done) {
      const ChildSchema = new mongoose.Schema({
        name: String
      });

      const ChildModel = db.model('Child', ChildSchema);

      const ParentSchema = new mongoose.Schema({
        name: String,
        child: { type: Schema.Types.ObjectId, ref: 'Child' }
      }, { shardKey: { child: 1, _id: 1 } });

      const ParentModel = db.model('Parent', ParentSchema);

      ChildModel.create({ name: 'Luke' }).
        then(function(child) {
          const p = new ParentModel({ name: 'Vader' });
          p.child = child;
          return p.save();
        }).
        then(function(p) {
          p.name = 'Anakin';
          return p.save();
        }).
        then(function(p) {
          return ParentModel.findById(p);
        }).
        then(function(doc) {
          assert.equal(doc.name, 'Anakin');
          done();
        }).
        catch(done);
    });

    it('handles setting virtual subpaths (gh-4716)', function() {
      const childSchema = new Schema({
        name: { type: String, default: 'John' },
        favorites: {
          color: {
            type: String,
            default: 'Blue'
          }
        }
      });

      const parentSchema = new Schema({
        name: { type: String },
        children: {
          type: [childSchema],
          default: [{}]
        }
      });

      parentSchema.virtual('favorites').set(function(v) {
        return this.children[0].set('favorites', v);
      }).get(function() {
        return this.children[0].get('favorites');
      });

      const Parent = db.model('Parent', parentSchema);
      const p = new Parent({ name: 'Anakin' });
      p.set('children.0.name', 'Leah');
      p.set('favorites.color', 'Red');
      assert.equal(p.children[0].favorites.color, 'Red');
    });

    it('handles selected nested elements with defaults (gh-4739) (gh-11376)', async function() {
      const userSchema = new Schema({
        preferences: {
          sleep: { type: Boolean, default: false },
          test: { type: Boolean, default: true }
        },
        arr: [{ test: Number, test2: Number }],
        name: String
      });

      const User = db.model('User', userSchema);

      let user = { name: 'test' };
      await User.collection.insertOne(user);
      user = await User.findById(user, { 'preferences.sleep': 1, name: 1 });
      assert.strictEqual(user.preferences.sleep, false);
      assert.ok(!user.preferences.test);

      user = await User.findById(user, { 'arr.test': 1 });
      assert.strictEqual(user.name, undefined);
      assert.strictEqual(user.toObject().preferences, undefined);
      assert.deepEqual(user.toObject().arr, []);
    });

    it('handles mark valid in subdocs correctly (gh-4778)', function() {
      const SubSchema = new mongoose.Schema({
        field: {
          nestedField: {
            type: mongoose.Schema.ObjectId,
            required: false
          }
        }
      }, { _id: false, id: false });

      const Model2Schema = new mongoose.Schema({
        sub: {
          type: SubSchema,
          required: false
        }
      });
      const Model2 = db.model('Test', Model2Schema);

      const doc = new Model2({
        sub: {}
      });

      doc.sub.field.nestedField = { };
      doc.sub.field.nestedField = '574b69d0d9daf106aaa62974';
      assert.ok(!doc.validateSync());
    });

    it('timestamps set to false works (gh-7074)', async function() {
      const schema = new Schema({ name: String }, { timestamps: false });
      const Test = db.model('Test', schema);

      const doc = await Test.create({ name: 'test' });
      assert.strictEqual(doc.updatedAt, undefined);
      assert.strictEqual(doc.createdAt, undefined);
    });

    it('timestamps with nested paths (gh-5051)', async function() {
      const schema = new Schema({ props: {} }, {
        timestamps: {
          createdAt: 'props.createdAt',
          updatedAt: 'props.updatedAt'
        }
      });

      const M = db.model('Test', schema);
      const now = Date.now();
      const doc = await M.create({});
      assert.ok(doc.props.createdAt);
      assert.ok(doc.props.createdAt instanceof Date);
      assert.ok(doc.props.createdAt.valueOf() >= now);
      assert.ok(doc.props.updatedAt);
      assert.ok(doc.props.updatedAt instanceof Date);
      assert.ok(doc.props.updatedAt.valueOf() >= now);
    });

    it('Declaring defaults in your schema with timestamps defined (gh-6024)', function() {
      const schemaDefinition = {
        name: String,
        misc: {
          hometown: String,
          isAlive: { type: Boolean, default: true }
        }
      };

      const schemaWithTimestamps = new Schema(schemaDefinition, { timestamps: { createdAt: 'misc.createdAt' } });
      const PersonWithTimestamps = db.model('Person', schemaWithTimestamps);
      const dude = new PersonWithTimestamps({ name: 'Keanu', misc: { hometown: 'Beirut' } });
      assert.equal(dude.misc.isAlive, true);
    });

    it('supports $where in pre save hook (gh-4004)', function(done) {
      const schema = new Schema({
        name: String
      }, { timestamps: true, versionKey: null });

      schema.pre('save', function(next) {
        this.$where = { updatedAt: this.updatedAt };
        next();
      });

      schema.post('save', function(error, res, next) {
        assert.ok(error instanceof MongooseError.DocumentNotFoundError);
        assert.ok(error.message.indexOf('Test') !== -1, error.message);

        error = new Error('Somebody else updated the document!');
        next(error);
      });

      const MyModel = db.model('Test', schema);

      MyModel.create({ name: 'test' }).
        then(function() {
          return Promise.all([
            MyModel.findOne(),
            MyModel.findOne()
          ]);
        }).
        then(function(docs) {
          docs[0].name = 'test2';
          return Promise.all([
            docs[0].save(),
            Promise.resolve(docs[1])
          ]);
        }).
        then(function(docs) {
          docs[1].name = 'test3';
          return docs[1].save();
        }).
        then(function() {
          done(new Error('Should not get here'));
        }).
        catch(function(error) {
          assert.equal(error.message, 'Somebody else updated the document!');
          done();
        });
    });

    it('toObject() with buffer and minimize (gh-4800)', function(done) {
      const TestSchema = new mongoose.Schema({ buf: Buffer }, {
        toObject: {
          virtuals: true,
          getters: true
        }
      });

      const Test = db.model('Test', TestSchema);

      Test.create({ buf: Buffer.from('abcd') }).
        then(function(doc) {
          return Test.findById(doc._id);
        }).
        then(function(doc) {
          assert.doesNotThrow(function() {
            require('util').inspect(doc);
          });
          done();
        }).
        catch(done);
    });

    it('buffer subtype prop (gh-5530)', function() {
      const TestSchema = new mongoose.Schema({
        uuid: {
          type: Buffer,
          subtype: 4
        }
      });

      const Test = db.model('Test', TestSchema);

      const doc = new Test({ uuid: 'test1' });
      assert.equal(doc.uuid._subtype, 4);
    });

    it('runs validate hooks on single nested subdocs if not directly modified (gh-3884)', function(done) {
      const childSchema = new Schema({
        name: { type: String },
        friends: [{ type: String }]
      });
      let count = 0;

      childSchema.pre('validate', function(next) {
        ++count;
        next();
      });

      const parentSchema = new Schema({
        name: { type: String },
        child: childSchema
      });

      const Parent = db.model('Parent', parentSchema);

      const p = new Parent({
        name: 'Mufasa',
        child: {
          name: 'Simba',
          friends: ['Pumbaa', 'Timon', 'Nala']
        }
      });

      p.save().
        then(function(p) {
          assert.equal(count, 1);
          p.child.friends.push('Rafiki');
          return p.save();
        }).
        then(function() {
          assert.equal(count, 2);
          done();
        }).
        catch(done);
    });

    it('runs validate hooks on arrays subdocs if not directly modified (gh-5861)', function(done) {
      const childSchema = new Schema({
        name: { type: String },
        friends: [{ type: String }]
      });
      let count = 0;

      childSchema.pre('validate', function(next) {
        ++count;
        next();
      });

      const parentSchema = new Schema({
        name: { type: String },
        children: [childSchema]
      });

      const Parent = db.model('Parent', parentSchema);

      const p = new Parent({
        name: 'Mufasa',
        children: [{
          name: 'Simba',
          friends: ['Pumbaa', 'Timon', 'Nala']
        }]
      });

      p.save().
        then(function(p) {
          assert.equal(count, 1);
          p.children[0].friends.push('Rafiki');
          return p.save();
        }).
        then(function() {
          assert.equal(count, 2);
          done();
        }).
        catch(done);
    });

    it('does not run schema type validator on single nested if not direct modified (gh-5885)', async function() {
      let childValidateCalls = 0;
      const childSchema = new Schema({
        name: String,
        otherProp: {
          type: String,
          validate: () => {
            ++childValidateCalls;
            return true;
          }
        }
      });

      let validateCalls = 0;
      const parentSchema = new Schema({
        child: {
          type: childSchema,
          validate: () => {
            ++validateCalls;
            return true;
          }
        }
      });


      const Parent = db.model('Parent', parentSchema);

      const doc = await Parent.create({
        child: {
          name: 'test',
          otherProp: 'test'
        }
      });

      assert.equal(childValidateCalls, 1);
      assert.equal(validateCalls, 1);
      childValidateCalls = 0;
      validateCalls = 0;

      doc.set('child.name', 'test2');
      await doc.validate();

      assert.equal(childValidateCalls, 0);
      assert.equal(validateCalls, 0);
    });

    it('runs schema type validator on single nested if parent has default (gh-7493)', function() {
      const childSchema = new Schema({
        test: String
      });
      const parentSchema = new Schema({
        child: {
          type: childSchema,
          default: {},
          validate: () => false
        }
      });
      const Parent = db.model('Test', parentSchema);

      const parentDoc = new Parent({});

      parentDoc.child.test = 'foo';

      const err = parentDoc.validateSync();
      assert.ok(err);
      assert.ok(err.errors['child']);
      return Promise.resolve();
    });

    it('does not overwrite when setting nested (gh-4793)', function() {
      const grandchildSchema = new mongoose.Schema();
      grandchildSchema.method({
        foo: function() { return 'bar'; }
      });
      const Grandchild = db.model('Test', grandchildSchema);

      const childSchema = new mongoose.Schema({
        grandchild: grandchildSchema
      });
      const Child = db.model('Child', childSchema);

      const parentSchema = new mongoose.Schema({
        children: [childSchema]
      });
      const Parent = db.model('Parent', parentSchema);

      const grandchild = new Grandchild();
      const child = new Child({ grandchild: grandchild });

      assert.equal(child.grandchild.foo(), 'bar');

      const p = new Parent({ children: [child] });

      assert.equal(child.grandchild.foo(), 'bar');
      assert.equal(p.children[0].grandchild.foo(), 'bar');
    });

    it('hooks/middleware for custom methods (gh-6385) (gh-7456)', async function() {
      const mySchema = new Schema({
        name: String
      });

      mySchema.methods.foo = function(cb) {
        return cb(null, this.name);
      };
      mySchema.methods.bar = function() {
        return this.name;
      };
      mySchema.methods.baz = function(arg) {
        return Promise.resolve(arg);
      };

      let preFoo = 0;
      let postFoo = 0;
      mySchema.pre('foo', function() {
        ++preFoo;
      });
      mySchema.post('foo', function() {
        ++postFoo;
      });

      let preBaz = 0;
      let postBaz = 0;
      mySchema.pre('baz', function() {
        ++preBaz;
      });
      mySchema.post('baz', function() {
        ++postBaz;
      });

      const MyModel = db.model('Test', mySchema);


      const doc = new MyModel({ name: 'test' });

      assert.equal(doc.bar(), 'test');

      assert.equal(preFoo, 0);
      assert.equal(postFoo, 0);

      const fooResult = await doc.foo();
      assert.equal(fooResult, 'test');
      assert.equal(preFoo, 1);
      assert.equal(postFoo, 1);

      assert.equal(preBaz, 0);
      assert.equal(postBaz, 0);

      assert.equal(await doc.baz('foobar'), 'foobar');
      assert.equal(preBaz, 1);
      assert.equal(preBaz, 1);
    });

    it('custom methods with promises (gh-6385)', async function() {
      const mySchema = new Schema({
        name: String
      });

      mySchema.methods.foo = function() {
        return Promise.resolve(this.name + ' foo');
      };
      mySchema.methods.bar = function() {
        return this.name + ' bar';
      };

      let preFoo = 0;
      let preBar = 0;
      mySchema.pre('foo', function() {
        ++preFoo;
      });
      mySchema.pre('bar', function() {
        ++preBar;
      });

      const MyModel = db.model('Test', mySchema);


      const doc = new MyModel({ name: 'test' });

      assert.equal(preFoo, 0);
      assert.equal(preBar, 0);

      let foo = doc.foo();
      let bar = doc.bar();
      assert.ok(foo instanceof Promise);
      assert.ok(bar instanceof Promise);

      foo = await foo;
      bar = await bar;

      assert.equal(preFoo, 1);
      assert.equal(preBar, 1);
      assert.equal(foo, 'test foo');
      assert.equal(bar, 'test bar');
    });

    it('toString() as custom method (gh-6538)', function() {
      const commentSchema = new Schema({ title: String });
      commentSchema.methods.toString = function() {
        return `${this.constructor.modelName}(${this.title})`;
      };
      const Comment = db.model('Comment', commentSchema);
      const c = new Comment({ title: 'test' });
      assert.strictEqual('Comment(test)', `${c}`);
    });

    it('setting to discriminator (gh-4935)', function() {
      const Buyer = db.model('Test1', new Schema({
        name: String,
        vehicle: { type: Schema.Types.ObjectId, ref: 'Test' }
      }));
      const Vehicle = db.model('Test', new Schema({ name: String }));
      const Car = Vehicle.discriminator('gh4935_1', new Schema({
        model: String
      }));

      const eleanor = new Car({ name: 'Eleanor', model: 'Shelby Mustang GT' });
      const nick = new Buyer({ name: 'Nicolas', vehicle: eleanor });

      assert.ok(!!nick.vehicle);
      assert.ok(nick.vehicle === eleanor);
      assert.ok(nick.vehicle instanceof Car);
      assert.equal(nick.vehicle.name, 'Eleanor');
    });

    it('handles errors in sync validators (gh-2185)', async function() {
      const schema = new Schema({
        name: {
          type: String,
          validate: function() {
            throw new Error('woops!');
          }
        }
      });

      const M = db.model('Test', schema);

      const error = (new M({ name: 'test' })).validateSync();
      assert.ok(error);
      assert.equal(error.errors['name'].reason.message, 'woops!');

      try {
        await new M({ name: 'test' }).validate();
        assert.ok(false);
      } catch (error) {
        assert.ok(error);
        assert.equal(error.errors['name'].reason.message, 'woops!');
      }
    });

    it('allows hook as a schema key (gh-5047)', async function() {
      const schema = new mongoose.Schema({
        name: String,
        hook: { type: String }
      });

      const Model = db.model('Test', schema);

      await Model.create({ hook: 'test ' });
    });

    it('save errors with callback and promise work (gh-5216)', function(done) {
      const schema = new mongoose.Schema({});

      const Model = db.model('Test', schema);

      const _id = new mongoose.Types.ObjectId();
      const doc1 = new Model({ _id: _id });
      const doc2 = new Model({ _id: _id });

      let remaining = 2;
      Model.on('error', function(error) {
        assert.ok(error);
        --remaining || done();
      });

      doc1.save().
        then(function() { return doc2.save(); }).
        catch(function(error) {
          assert.ok(error);
          --remaining || done();
        });
    });

    it('post hooks on child subdocs run after save (gh-5085)', async function() {
      const ChildModelSchema = new mongoose.Schema({
        text: {
          type: String
        }
      });
      ChildModelSchema.post('save', function(doc) {
        doc.text = 'bar';
      });
      const ParentModelSchema = new mongoose.Schema({
        children: [ChildModelSchema]
      });

      const Model = db.model('Parent', ParentModelSchema);

      await Model.create({ children: [{ text: 'test' }] });
      const doc = await Model.findOne({});
      assert.equal(doc.children.length, 1);
      assert.equal(doc.children[0].text, 'test');
    });

    it('post hooks on array child subdocs run after save (gh-5085) (gh-6926)', function() {
      const subSchema = new Schema({
        val: String
      });

      subSchema.post('save', function() {
        return Promise.reject(new Error('Oops'));
      });

      const schema = new Schema({
        sub: subSchema
      });

      const Test = db.model('Test', schema);

      const test = new Test({ sub: { val: 'test' } });

      return test.save().
        then(() => assert.ok(false), err => assert.equal(err.message, 'Oops')).
        then(() => Test.findOne()).
        then(doc => assert.equal(doc.sub.val, 'test'));
    });

    it('nested docs toObject() clones (gh-5008)', function() {
      const schema = new mongoose.Schema({
        sub: {
          height: Number
        }
      });

      const Model = db.model('Test', schema);

      const doc = new Model({
        sub: {
          height: 3
        }
      });

      assert.equal(doc.sub.height, 3);

      const leanDoc = doc.sub.toObject();
      assert.equal(leanDoc.height, 3);

      doc.sub.height = 55;
      assert.equal(doc.sub.height, 55);
      assert.equal(leanDoc.height, 3);
    });

    it('toObject() with null (gh-5143)', function() {
      const schema = new mongoose.Schema({
        customer: {
          name: { type: String, required: false }
        }
      });

      const Model = db.model('Test', schema);

      const model = new Model();
      model.customer = null;
      assert.strictEqual(model.toObject().customer, null);
      assert.strictEqual(model.toObject({ getters: true }).customer, null);
    });

    it('handles array subdocs with single nested subdoc default (gh-5162)', function() {
      const RatingsItemSchema = new mongoose.Schema({
        value: Number
      }, { versionKey: false, _id: false });

      const RatingsSchema = new mongoose.Schema({
        ratings: {
          type: RatingsItemSchema,
          default: { id: 1, value: 0 }
        },
        _id: false
      });

      const RestaurantSchema = new mongoose.Schema({
        menu: {
          type: [RatingsSchema]
        }
      });

      const Restaurant = db.model('Test', RestaurantSchema);

      // Should not throw
      const r = new Restaurant();
      assert.deepEqual(r.toObject().menu, []);
    });

    it('iterating through nested doc keys (gh-5078)', function() {
      const schema = new Schema({
        nested: {
          test1: String,
          test2: String
        }
      });

      schema.virtual('tests').get(function() {
        return Object.values(this.nested);
      });

      const M = db.model('Test', schema);

      const doc = new M({ nested: { test1: 'a', test2: 'b' } });

      assert.deepEqual(doc.toObject({ virtuals: true }).tests, ['a', 'b']);

      assert.doesNotThrow(function() {
        require('util').inspect(doc);
      });
      JSON.stringify(doc);
    });

    it('deeply nested virtual paths (gh-5250)', function() {
      const TestSchema = new Schema({});
      TestSchema.
        virtual('a.b.c').
        get(function() {
          return this.v;
        }).
        set(function(value) {
          this.v = value;
        });

      const TestModel = db.model('Test', TestSchema);
      const t = new TestModel({ 'a.b.c': 5 });
      assert.equal(t.a.b.c, 5);
    });

    it('nested virtual when populating with parent projected out (gh-7491)', async function() {
      const childSchema = Schema({
        _id: Number,
        nested: { childPath: String },
        otherPath: String
      }, { toObject: { virtuals: true } });

      childSchema.virtual('nested.childVirtual').get(() => true);

      const parentSchema = Schema({
        child: { type: Number, ref: 'Child' }
      }, { toObject: { virtuals: true } });

      parentSchema.virtual('_nested').get(function() {
        return this.child.nested;
      });

      const Child = db.model('Child', childSchema);
      const Parent = db.model('Parent', parentSchema);


      await Child.create({
        _id: 1,
        nested: { childPath: 'foo' },
        otherPath: 'bar'
      });
      await Parent.create({ child: 1 });

      const doc = await Parent.findOne().populate('child', 'otherPath').
        then(doc => doc.toObject());

      assert.ok(!doc.child.nested.childPath);
    });

    it('JSON.stringify nested errors (gh-5208)', async function() {
      const AdditionalContactSchema = new Schema({
        contactName: {
          type: String,
          required: true
        },
        contactValue: {
          type: String,
          required: true
        }
      });

      const ContactSchema = new Schema({
        name: {
          type: String,
          required: true
        },
        email: {
          type: String,
          required: true
        },
        additionalContacts: [AdditionalContactSchema]
      });

      const EmergencyContactSchema = new Schema({
        contactName: {
          type: String,
          required: true
        },
        contact: ContactSchema
      });

      const EmergencyContact = db.model('Test', EmergencyContactSchema);

      const contact = new EmergencyContact({
        contactName: 'Electrical Service',
        contact: {
          name: 'John Smith',
          email: 'john@gmail.com',
          additionalContacts: [
            {
              contactName: 'skype'
              // Forgotten value
            }
          ]
        }
      });
      const error = await contact.validate().then(() => null, err => err);
      assert.ok(error.errors['contact.additionalContacts.0.contactValue']);

      // This `JSON.stringify()` should not throw
      assert.ok(JSON.stringify(error).indexOf('contactValue') !== -1);

    });

    it('handles errors in subdoc pre validate (gh-5215)', async function() {
      const childSchema = new mongoose.Schema({});

      childSchema.pre('validate', function(next) {
        next(new Error('child pre validate'));
      });

      const parentSchema = new mongoose.Schema({
        child: childSchema
      });

      const Parent = db.model('Parent', parentSchema);

      const error = await Parent.create({ child: {} }).catch(error => error);
      assert.ok(error);
      assert.ok(error.errors['child']);
      assert.equal(error.errors['child'].message, 'child pre validate');
    });

    it('custom error types (gh-4009)', async function() {
      const CustomError = function() {};

      const testSchema = new mongoose.Schema({
        num: {
          type: Number,
          required: {
            ErrorConstructor: CustomError
          },
          min: 5
        }
      });

      const Test = db.model('Test', testSchema);

      try {
        await Test.create({});
        assert.ok(false);
      } catch (error) {
        assert.ok(error);
        assert.ok(error.errors['num']);
        assert.ok(error.errors['num'] instanceof CustomError);
      }

      try {
        await Test.create({ num: 1 });
        assert.ok(false);
      } catch (error) {
        assert.ok(error);
        assert.ok(error.errors['num']);
        assert.ok(error.errors['num'].constructor.name, 'ValidatorError');
        assert.ok(!(error.errors['num'] instanceof CustomError));
      }
    });

    it('saving a doc with nested string array (gh-5282)', async function() {
      const testSchema = new mongoose.Schema({
        strs: [[String]]
      });

      const Test = db.model('Test', testSchema);

      const t = new Test({
        strs: [['a', 'b']]
      });

      await t.save();
      assert.deepEqual(t.toObject().strs, [['a', 'b']]);
    });

    it('push() onto a nested doc array (gh-6398)', async function() {
      const schema = new mongoose.Schema({
        name: String,
        array: [[{ key: String, value: Number }]]
      });

      const Model = db.model('Test', schema);


      await Model.create({
        name: 'small',
        array: [[{ key: 'answer', value: 42 }]]
      });

      let doc = await Model.findOne();

      assert.ok(doc);
      doc.array[0].push({ key: 'lucky', value: 7 });

      await doc.save();

      doc = await Model.findOne();
      assert.equal(doc.array.length, 1);
      assert.equal(doc.array[0].length, 2);
      assert.equal(doc.array[0][1].key, 'lucky');
    });

    it('push() onto a triple nested doc array (gh-6602) (gh-6398)', async function() {
      const schema = new mongoose.Schema({
        array: [[[{ key: String, value: Number }]]]
      });

      const Model = db.model('Test', schema);


      await Model.create({
        array: [[[{ key: 'answer', value: 42 }]]]
      });

      let doc = await Model.findOne();

      assert.ok(doc);
      doc.array[0][0].push({ key: 'lucky', value: 7 });

      await doc.save();

      doc = await Model.findOne();
      assert.equal(doc.array.length, 1);
      assert.equal(doc.array[0].length, 1);
      assert.equal(doc.array[0][0].length, 2);
      assert.equal(doc.array[0][0][1].key, 'lucky');
    });

    it('null _id (gh-5236)', async function() {
      const childSchema = new mongoose.Schema({});

      const M = db.model('Test', childSchema);

      const m = new M({ _id: null });
      const doc = await m.save();
      assert.equal(doc._id, null);
    });

    it('setting populated path with typeKey (gh-5313)', function() {
      const personSchema = Schema({
        name: { $type: String },
        favorite: { $type: Schema.Types.ObjectId, ref: 'Book' },
        books: [{ $type: Schema.Types.ObjectId, ref: 'Book' }]
      }, { typeKey: '$type' });

      const bookSchema = Schema({
        title: String
      });

      const Book = db.model('Book', bookSchema);
      const Person = db.model('Person', personSchema);

      const book1 = new Book({ title: 'The Jungle Book' });
      const book2 = new Book({ title: '1984' });

      const person = new Person({
        name: 'Bob',
        favorite: book1,
        books: [book1, book2]
      });

      assert.equal(person.books[0].title, 'The Jungle Book');
      assert.equal(person.books[1].title, '1984');
    });

    it('save twice with write concern (gh-5294)', async function() {
      const schema = new mongoose.Schema({
        name: String
      }, {
        w: 'majority',
        wtimeout: 1e4
      });

      const M = db.model('Test', schema);

      const doc = await M.create({ name: 'Test' });
      doc.name = 'test2';
      await doc.save();
    });

    it('undefined field with conditional required (gh-5296)', async function() {
      const schema = Schema({
        name: {
          type: String,
          maxlength: 63,
          required: function() {
            return false;
          }
        }
      });

      const Model = db.model('Test', schema);

      await Model.create({ name: undefined });
    });

    it('dotted virtuals in toObject (gh-5473)', function() {
      const schema = new mongoose.Schema({}, {
        toObject: { virtuals: true },
        toJSON: { virtuals: true }
      });
      schema.virtual('test.a').get(function() {
        return 1;
      });
      schema.virtual('test.b').get(function() {
        return 2;
      });

      const Model = db.model('Test', schema);

      const m = new Model({});
      assert.deepEqual(m.toJSON().test, {
        a: 1,
        b: 2
      });
      assert.deepEqual(m.toObject().test, {
        a: 1,
        b: 2
      });
      assert.equal(m.toObject({ virtuals: false }).test, void 0);
    });

    it('dotted virtuals in toObject (gh-5506)', function(done) {
      const childSchema = new Schema({
        name: String,
        _id: false
      });
      const parentSchema = new Schema({
        child: {
          type: childSchema,
          default: {}
        }
      });

      const Parent = db.model('Parent', parentSchema);

      const p = new Parent({ child: { name: 'myName' } });

      p.save().
        then(function() {
          return Parent.findOne();
        }).
        then(function(doc) {
          doc.child = {};
          return doc.save();
        }).
        then(function() {
          return Parent.findOne();
        }).
        then(function(doc) {
          assert.deepEqual(doc.toObject({ minimize: false }).child, {});
          done();
        }).
        catch(done);
    });

    it('parent props not in child (gh-5470)', function() {
      const employeeSchema = new mongoose.Schema({
        name: {
          first: String,
          last: String
        },
        department: String
      });
      const Employee = db.model('Test', employeeSchema);

      const employee = new Employee({
        name: {
          first: 'Ron',
          last: 'Swanson'
        },
        department: 'Parks and Recreation'
      });
      const ownPropertyNames = Object.getOwnPropertyNames(employee.name);

      assert.ok(ownPropertyNames.indexOf('department') === -1, ownPropertyNames.join(','));
      assert.ok(ownPropertyNames.indexOf('first') !== -1, ownPropertyNames.join(','));
      assert.ok(ownPropertyNames.indexOf('last') !== -1, ownPropertyNames.join(','));
    });

    it('modifying array with existing ids (gh-5523)', async function() {
      const friendSchema = new mongoose.Schema(
        {
          _id: String,
          name: String,
          age: Number,
          dob: Date
        },
        { _id: false });

      const socialSchema = new mongoose.Schema(
        {
          friends: [friendSchema]
        },
        { _id: false });

      const userSchema = new mongoose.Schema({
        social: {
          type: socialSchema,
          required: true
        }
      });

      const User = db.model('User', userSchema);

      const user = new User({
        social: {
          friends: [
            { _id: 'val', age: 28 }
          ]
        }
      });

      user.social.friends = [{ _id: 'val', name: 'Val' }];

      assert.deepEqual(user.toObject().social.friends[0], {
        _id: 'val',
        name: 'Val'
      });

      await user.save();

      const doc = await User.findOne({ _id: user._id });

      assert.deepEqual(doc.toObject().social.friends[0], {
        _id: 'val',
        name: 'Val'
      });
    });

    it('consistent setter context for single nested (gh-5363)', function(done) {
      const contentSchema = new Schema({
        blocks: [{ type: String }],
        previous: [{ type: String }]
      });

      // Subdocument setter
      const oldVals = [];
      contentSchema.path('blocks').set(function(newVal, oldVal) {
        if (!this.ownerDocument().isNew && oldVal != null) {
          oldVals.push(oldVal.toObject());
          this.set('previous', [].concat(oldVal.toObject()));
        }

        return newVal;
      });

      const noteSchema = new Schema({
        title: { type: String, required: true },
        body: contentSchema
      });

      const Note = db.model('Test', noteSchema);

      const note = new Note({
        title: 'Lorem Ipsum Dolor',
        body: {
          summary: 'Summary Test',
          blocks: ['html']
        }
      });

      note.save().
        then(function(note) {
          assert.equal(oldVals.length, 0);
          note.set('body', {
            blocks: ['gallery', 'html']
          });
          return note.save();
        }).
        then(function() {
          assert.equal(oldVals.length, 1);
          assert.deepEqual(oldVals[0], ['html']);
          assert.deepEqual(note.body.previous, ['html']);
          done();
        }).
        catch(done);
    });

    it('deeply nested subdocs and markModified (gh-5406)', function(done) {
      const nestedValueSchema = new mongoose.Schema({
        _id: false,
        value: Number
      });
      const nestedPropertySchema = new mongoose.Schema({
        _id: false,
        active: Boolean,
        nestedValue: nestedValueSchema
      });
      const nestedSchema = new mongoose.Schema({
        _id: false,
        nestedProperty: nestedPropertySchema,
        nestedTwoProperty: nestedPropertySchema
      });
      const optionsSchema = new mongoose.Schema({
        _id: false,
        nestedField: nestedSchema
      });
      const TestSchema = new mongoose.Schema({
        fieldOne: String,
        options: optionsSchema
      });

      const Test = db.model('Test', TestSchema);

      const doc = new Test({
        fieldOne: 'Test One',
        options: {
          nestedField: {
            nestedProperty: {
              active: true,
              nestedValue: {
                value: 42
              }
            }
          }
        }
      });

      doc.
        save().
        then(function(doc) {
          doc.options.nestedField.nestedTwoProperty = {
            active: true,
            nestedValue: {
              value: 1337
            }
          };

          assert.ok(doc.isModified('options'));

          return doc.save();
        }).
        then(function(doc) {
          return Test.findById(doc._id);
        }).
        then(function(doc) {
          assert.equal(doc.options.nestedField.nestedTwoProperty.nestedValue.value,
            1337);
          done();
        }).
        catch(done);
    });

    it('single nested subdoc post deleteOne hooks (gh-5388)', async function() {
      const contentSchema = new Schema({
        blocks: [{ type: String }],
        summary: { type: String }
      });

      let called = 0;

      contentSchema.post('deleteOne', { document: true, query: false }, function() {
        ++called;
      });

      const noteSchema = new Schema({
        body: { type: contentSchema }
      });

      const Note = db.model('Test', noteSchema);

      const note = new Note({
        title: 'Lorem Ipsum Dolor',
        body: {
          summary: 'Summary Test',
          blocks: ['html']
        }
      });

      await note.save();
      await note.deleteOne();
      assert.equal(called, 1);
    });

    it('push populated doc onto empty array triggers manual population (gh-5504)', function() {
      const ReferringSchema = new Schema({
        reference: [{
          type: Schema.Types.ObjectId,
          ref: 'Test'
        }]
      });

      const Referrer = db.model('Test', ReferringSchema);

      const referenceA = new Referrer();
      const referenceB = new Referrer();

      const referrerA = new Referrer({ reference: [referenceA] });
      const referrerB = new Referrer();
      const referrerC = new Referrer();
      const referrerD = new Referrer();
      const referrerE = new Referrer();

      referrerA.reference.push(referenceB);
      assert.ok(referrerA.reference[0] instanceof Referrer);
      assert.ok(referrerA.reference[1] instanceof Referrer);

      referrerB.reference.push(referenceB);
      assert.ok(referrerB.reference[0] instanceof Referrer);

      referrerC.reference.unshift(referenceB);
      assert.ok(referrerC.reference[0] instanceof Referrer);

      referrerD.reference.splice(0, 0, referenceB);
      assert.ok(referrerD.reference[0] instanceof Referrer);

      referrerE.reference.addToSet(referenceB);
      assert.ok(referrerE.reference[0] instanceof Referrer);
    });

    it('single nested conditional required scope (gh-5569)', async function() {
      const scopes = [];

      const ThingSchema = new mongoose.Schema({
        undefinedDisallowed: {
          type: String,
          required: function() {
            scopes.push(this);
            return this.undefinedDisallowed === undefined;
          },
          default: null
        }
      });

      const SuperDocumentSchema = new mongoose.Schema({
        thing: {
          type: ThingSchema,
          default: function() { return {}; }
        }
      });

      const SuperDocument = db.model('Test', SuperDocumentSchema);

      let doc = new SuperDocument();
      doc.thing.undefinedDisallowed = null;

      await doc.save();

      doc = new SuperDocument();
      doc.thing.undefinedDisallowed = undefined;

      try {
        await doc.save();
      } catch (error) {
        assert.ok(error);
        assert.ok(error.errors['thing.undefinedDisallowed']);
      }
    });

    it('single nested setters only get called once (gh-5601)', function() {
      const vals = [];
      const ChildSchema = new mongoose.Schema({
        number: {
          type: String,
          set: function(v) {
            vals.push(v);
            return v;
          }
        },
        _id: false
      });
      ChildSchema.set('toObject', { getters: true, minimize: false });

      const ParentSchema = new mongoose.Schema({
        child: {
          type: ChildSchema,
          default: {}
        }
      });

      const Parent = db.model('Parent', ParentSchema);
      const p = new Parent();
      p.child = { number: '555.555.0123' };
      assert.equal(vals.length, 1);
      assert.equal(vals[0], '555.555.0123');
    });

    it('single getters only get called once (gh-7442)', function() {
      let called = 0;

      const childSchema = new Schema({
        value: {
          type: String,
          get: function(v) {
            ++called;
            return v;
          }
        }
      });

      const schema = new Schema({
        name: childSchema
      });
      const Model = db.model('Test', schema);

      const doc = new Model({ 'name.value': 'test' });

      called = 0;

      doc.toObject({ getters: true });
      assert.equal(called, 1);

      doc.toObject({ getters: false });
      assert.equal(called, 1);
    });

    it('calls subdocument getters if child schema has getters: true (gh-12105)', function() {
      let called = 0;

      const childSchema = new Schema({
        _id: false,
        value: {
          type: String,
          get: function(v) {
            ++called;
            return v.toUpperCase();
          }
        }
      }, { toJSON: { getters: true } });
      const schema = new Schema({ name: childSchema });
      const Test = db.model('Test', schema);

      const doc = new Test({ name: { value: 'John Smith' } });

      const res = doc.toJSON();
      assert.equal(called, 1);
      assert.deepStrictEqual(res.name, { value: 'JOHN SMITH' });
    });

    it('setting doc array to array of top-level docs works (gh-5632)', async function() {
      const MainSchema = new Schema({
        name: { type: String },
        children: [{
          name: { type: String }
        }]
      });
      const RelatedSchema = new Schema({ name: { type: String } });
      const Model = db.model('Test', MainSchema);
      const RelatedModel = db.model('Test1', RelatedSchema);

      const doc = await RelatedModel.create({ name: 'test' });
      const m = await Model.create({ name: 'test1', children: [doc] });
      m.children = [doc];
      await m.save();
      assert.equal(m.children.length, 1);
      assert.equal(m.children[0].name, 'test');
    });

    it('Using set as a schema path (gh-1939)', async function() {
      const testSchema = new Schema({ set: String });

      const Test = db.model('Test', testSchema);

      const t = new Test({ set: 'test 1' });
      assert.equal(t.set, 'test 1');
      await t.save();
      t.set = 'test 2';
      await t.save();
      assert.equal(t.set, 'test 2');
    });

    it('handles array defaults correctly (gh-5780)', function() {
      const testSchema = new Schema({
        nestedArr: {
          type: [[Number]],
          default: [[0, 1]]
        }
      });

      const Test = db.model('Test', testSchema);

      const t = new Test({});
      assert.deepEqual(t.toObject().nestedArr, [[0, 1]]);

      t.nestedArr.push([1, 2]);
      const t2 = new Test({});
      assert.deepEqual(t2.toObject().nestedArr, [[0, 1]]);
    });

    it('sets path to the empty string on save after query (gh-6477)', async function() {
      const schema = new Schema({
        name: String,
        s: {
          type: String,
          default: ''
        }
      });

      const Test = db.model('Test', schema);

      const test = new Test();
      assert.strictEqual(test.s, '');

      // use native driver directly to insert an empty doc
      await Test.collection.insertOne({});

      // udate the doc with the expectation that default booleans will be saved.
      const found = await Test.findOne({});
      found.name = 'Max';
      await found.save();

      // use native driver directly to check doc for saved string
      const final = await Test.collection.findOne({});
      assert.strictEqual(final.name, 'Max');
      assert.strictEqual(final.s, '');
    });

    it('sets path to the default boolean on save after query (gh-6477)', async function() {
      const schema = new Schema({
        name: String,
        f: {
          type: Boolean,
          default: false
        },
        t: {
          type: Boolean,
          default: true
        }
      });

      const Test = db.model('Test', schema);

      // use native driver directly to kill the fields
      await Test.collection.insertOne({});

      // udate the doc with the expectation that default booleans will be saved.
      const found = await Test.findOne({});
      found.name = 'Britney';
      await found.save();

      // use native driver directly to check doc for saved string
      const final = await Test.collection.findOne({});
      assert.strictEqual(final.name, 'Britney');
      assert.strictEqual(final.t, true);
      assert.strictEqual(final.f, false);
    });

    it('virtuals with no getters return undefined (gh-6223)', function() {
      const personSchema = new mongoose.Schema({
        name: { type: String },
        children: [{
          name: { type: String }
        }]
      }, {
        toObject: { getters: true, virtuals: true },
        toJSON: { getters: true, virtuals: true },
        id: false
      });

      personSchema.virtual('favoriteChild').set(function(v) {
        return this.set('children.0', v);
      });

      personSchema.virtual('heir').get(function() {
        return this.get('children.0');
      });

      const Person = db.model('Person', personSchema);

      const person = new Person({
        name: 'Anakin'
      });

      assert.strictEqual(person.favoriteChild, void 0);
      assert.ok(!('favoriteChild' in person.toJSON()));
      assert.ok(!('favoriteChild' in person.toObject()));
    });

    it('add default getter/setter (gh-6262)', function() {
      const testSchema = new mongoose.Schema({});

      testSchema.virtual('totalValue');

      const Test = db.model('Test', testSchema);

      assert.equal(Test.schema.virtuals.totalValue.getters.length, 1);
      assert.equal(Test.schema.virtuals.totalValue.setters.length, 1);

      const doc = new Test();
      doc.totalValue = 5;
      assert.equal(doc.totalValue, 5);
    });

    it('calls array getters (gh-9889)', function() {
      let called = 0;
      const testSchema = new mongoose.Schema({
        arr: [{
          type: 'ObjectId',
          ref: 'Doesnt Matter',
          get: () => {
            ++called;
            return 42;
          }
        }]
      });

      const Test = db.model('Test', testSchema);

      const doc = new Test({ arr: [new mongoose.Types.ObjectId()] });
      assert.deepEqual(doc.toObject({ getters: true }).arr, [42]);
      assert.equal(called, 1);
    });

    it('doesnt call setters when init-ing an array (gh-9889)', async function() {
      let called = 0;
      const testSchema = new mongoose.Schema({
        arr: [{
          type: 'ObjectId',
          set: v => {
            ++called;
            return v;
          }
        }]
      });

      const Test = db.model('Test', testSchema);


      let doc = await Test.create({ arr: [new mongoose.Types.ObjectId()] });
      assert.equal(called, 1);

      called = 0;
      doc = await Test.findById(doc._id);
      assert.ok(doc);
      assert.equal(called, 0);
    });

    it('nested virtuals + nested toJSON (gh-6294)', function() {
      const schema = mongoose.Schema({
        nested: {
          prop: String
        }
      }, { _id: false, id: false });

      schema.virtual('nested.virtual').get(() => 'test 2');

      schema.set('toJSON', {
        virtuals: true
      });

      const MyModel = db.model('Test', schema);

      const doc = new MyModel({ nested: { prop: 'test 1' } });

      assert.deepEqual(doc.toJSON(), {
        nested: { prop: 'test 1', virtual: 'test 2' }
      });
      assert.deepEqual(doc.nested.toJSON(), {
        prop: 'test 1', virtual: 'test 2'
      });
    });

    it('Disallows writing to __proto__ and other special properties', function() {
      const schema = new mongoose.Schema({
        name: String
      }, { strict: false });

      const Model = db.model('Test', schema);
      const doc = new Model({ '__proto__.x': 'foo' });

      assert.strictEqual(Model.x, void 0);
      doc.set('__proto__.y', 'bar');

      assert.strictEqual(Model.y, void 0);

      doc.set('constructor.prototype.z', 'baz');

      assert.strictEqual(Model.z, void 0);
    });

    it('save() depopulates pushed arrays (gh-6048)', async function() {
      const blogPostSchema = new Schema({
        comments: [{
          type: mongoose.Schema.Types.ObjectId,
          ref: 'Comment'
        }]
      });

      const BlogPost = db.model('BlogPost', blogPostSchema);

      const commentSchema = new Schema({
        text: String
      });

      const Comment = db.model('Comment', commentSchema);


      let blogPost = await BlogPost.create({});
      const comment = await Comment.create({ text: 'Hello' });

      blogPost = await BlogPost.findById(blogPost);
      blogPost.comments.push(comment);
      await blogPost.save();

      const savedBlogPost = await BlogPost.collection.
        findOne({ _id: blogPost._id });
      assert.equal(savedBlogPost.comments.length, 1);
      assert.equal(savedBlogPost.comments[0].constructor.name, 'ObjectId');
      assert.equal(savedBlogPost.comments[0].toString(),
        blogPost.comments[0]._id.toString());
    });

    it('Handles setting populated path set via `Document#populate()` (gh-7302)', function() {
      const authorSchema = new Schema({ name: String });
      const bookSchema = new Schema({
        author: { type: mongoose.Schema.Types.ObjectId, ref: 'Author' }
      });

      const Author = db.model('Author', authorSchema);
      const Book = db.model('Book', bookSchema);

      return Author.create({ name: 'Victor Hugo' }).
        then(function(author) { return Book.create({ author: author._id }); }).
        then(function() { return Book.findOne(); }).
        then(function(doc) { return doc.populate('author'); }).
        then(function(doc) {
          doc.author = {};
          assert.ok(!doc.author.name);
          assert.ifError(doc.validateSync());
        });
    });

    it('Single nested subdocs using discriminator can be modified (gh-5693)', async() => {
      const eventSchema = new Schema({ message: String }, {
        discriminatorKey: 'kind',
        _id: false
      });

      const trackSchema = new Schema({ event: eventSchema });

      trackSchema.path('event').discriminator('Clicked', new Schema({
        element: String
      }, { _id: false }));

      trackSchema.path('event').discriminator('Purchased', new Schema({
        product: String
      }, { _id: false }));

      const MyModel = db.model('Test', trackSchema);

      const doc = new MyModel({
        event: {
          message: 'Test',
          kind: 'Clicked',
          element: 'Amazon Link'
        }
      });

      await doc.save();
      assert.equal(doc.event.message, 'Test');
      assert.equal(doc.event.kind, 'Clicked');
      assert.equal(doc.event.element, 'Amazon Link');

      doc.set('event', {
        kind: 'Purchased',
        product: 'Professional AngularJS'
      });

      await doc.save();
      assert.equal(doc.event.kind, 'Purchased');
      assert.equal(doc.event.product, 'Professional AngularJS');
      assert.ok(!doc.event.element);
      assert.ok(!doc.event.message);
    });

    it('required function only gets called once (gh-6801)', function() {
      let reqCount = 0;
      const childSchema = new Schema({
        name: {
          type: String,
          required: function() {
            reqCount++;
            return true;
          }
        }
      });
      const Child = db.model('Child', childSchema);

      const parentSchema = new Schema({
        name: String,
        child: childSchema
      });
      const Parent = db.model('Parent', parentSchema);

      const child = new Child(/* name is required */);
      const parent = new Parent({ child: child });

      return parent.validate().then(
        () => assert.ok(false),
        error => {
          assert.equal(reqCount, 1);
          assert.ok(error.errors['child.name']);
        }
      );
    });

    it('required function called again after save() (gh-6892)', async function() {
      const schema = new mongoose.Schema({
        field: {
          type: String,
          default: null,
          required: function() { return this && this.field === undefined; }
        }
      });
      const Model = db.model('Test', schema);


      await Model.create({});
      const doc1 = await Model.findOne({}).select({ _id: 1 });
      await doc1.save();

      // Should not throw
      await Model.create({});
    });

    it('doc array: set then remove (gh-3511)', async function() {
      const ItemChildSchema = new mongoose.Schema({
        name: {
          type: String,
          required: true
        }
      });

      const ItemParentSchema = new mongoose.Schema({
        children: [ItemChildSchema]
      });

      const ItemParent = db.model('Parent', ItemParentSchema);

      const p = new ItemParent({
        children: [{ name: 'test1' }, { name: 'test2' }]
      });

      await p.save();

      const doc = await ItemParent.findById(p._id);

      assert.ok(doc);
      assert.equal(doc.children.length, 2);

      doc.children[1].name = 'test3';
      doc.children.remove(doc.children[0]);

      await doc.save();

      const doc2 = await ItemParent.findById(doc._id);

      assert.equal(doc2.children.length, 1);
      assert.equal(doc2.children[0].name, 'test3');
    });

    it('doc array: modify then sort (gh-7556)', async function() {
      const assetSchema = new Schema({
        name: { type: String, required: true },
        namePlural: { type: String, required: true }
      });
      assetSchema.pre('validate', function() {
        if (this.isNew) {
          this.namePlural = this.name + 's';
        }
      });
      const personSchema = new Schema({
        name: String,
        assets: [assetSchema]
      });

      const Person = db.model('Person', personSchema);

      await Person.create({
        name: 'test',
        assets: [{ name: 'Cash', namePlural: 'Cash' }]
      });
      const p = await Person.findOne();

      p.assets.push({ name: 'Home' });
      p.assets.id(p.assets[0].id).set('name', 'Cash');
      p.assets.id(p.assets[0].id).set('namePlural', 'Cash');

      p.assets.sort((doc1, doc2) => doc1.name > doc2.name ? -1 : 1);

      await p.save();
    });

    it('modifying unselected nested object (gh-5800)', function() {
      const MainSchema = new mongoose.Schema({
        a: {
          b: { type: String, default: 'some default' },
          c: { type: Number, default: 0 },
          d: { type: String }
        },
        e: { type: String }
      });

      MainSchema.pre('save', function(next) {
        if (this.isModified()) {
          this.set('a.c', 100, Number);
        }
        next();
      });

      const Main = db.model('Test', MainSchema);

      const doc = { a: { b: 'not the default', d: 'some value' }, e: 'e' };
      return Main.create(doc).
        then(function(doc) {
          assert.equal(doc.a.b, 'not the default');
          assert.equal(doc.a.d, 'some value');
          return Main.findOne().select('e');
        }).
        then(function(doc) {
          doc.e = 'e modified';
          return doc.save();
        }).
        then(function() {
          return Main.findOne();
        }).
        then(function(doc) {
          assert.equal(doc.a.b, 'not the default');
          assert.equal(doc.a.d, 'some value');
        });
    });

    it('set() underneath embedded discriminator (gh-6482)', async function() {
      const mediaSchema = new Schema({ file: String },
        { discriminatorKey: 'kind', _id: false });

      const photoSchema = new Schema({ position: String });
      const pageSchema = new Schema({ media: mediaSchema });

      pageSchema.path('media').discriminator('photo', photoSchema);

      const Page = db.model('Test', pageSchema);


      let doc = await Page.create({
        media: { kind: 'photo', file: 'cover.jpg', position: 'left' }
      });

      // Using positional args syntax
      doc.set('media.position', 'right');
      assert.equal(doc.media.position, 'right');

      await doc.save();

      doc = await Page.findById(doc._id);
      assert.equal(doc.media.position, 'right');

      // Using object syntax
      doc.set({ 'media.position': 'left' });
      assert.equal(doc.media.position, 'left');

      await doc.save();

      doc = await Page.findById(doc._id);
      assert.equal(doc.media.position, 'left');
    });

    it('set() underneath array embedded discriminator (gh-6526)', async function() {
      const mediaSchema = new Schema({ file: String },
        { discriminatorKey: 'kind', _id: false });

      const photoSchema = new Schema({ position: String });
      const pageSchema = new Schema({ media: [mediaSchema] });

      pageSchema.path('media').discriminator('photo', photoSchema);

      const Page = db.model('Test', pageSchema);


      let doc = await Page.create({
        media: [{ kind: 'photo', file: 'cover.jpg', position: 'left' }]
      });

      // Using positional args syntax
      doc.set('media.0.position', 'right');
      assert.equal(doc.media[0].position, 'right');

      await doc.save();

      doc = await Page.findById(doc._id);
      assert.equal(doc.media[0].position, 'right');
    });

    it('consistent context for nested docs (gh-5347)', async function() {
      const contexts = [];
      const childSchema = new mongoose.Schema({
        phoneNumber: {
          type: String,
          required: function() {
            contexts.push(this);
            return this.notifications.isEnabled;
          }
        },
        notifications: {
          isEnabled: { type: Boolean, required: true }
        }
      });

      const parentSchema = new mongoose.Schema({
        name: String,
        children: [childSchema]
      });

      const Parent = db.model('Parent', parentSchema);

      const doc = await Parent.create({
        name: 'test',
        children: [
          {
            phoneNumber: '123',
            notifications: {
              isEnabled: true
            }
          }
        ]
      });

      const child = doc.children.id(doc.children[0]._id);
      child.phoneNumber = '345';

      assert.equal(contexts.length, 1);

      await doc.save();

      assert.equal(contexts.length, 2);

      assert.ok(contexts[0].toObject().notifications.isEnabled);

      assert.ok(contexts[1].toObject().notifications.isEnabled);
    });

    it('accessing arrays in setters on initial document creation (gh-6155)', function() {
      const artistSchema = new mongoose.Schema({
        name: {
          type: String,
          set: function(v) {
            const splitStrings = v.split(' ');
            for (const keyword of splitStrings) {
              this.keywords.push(keyword);
            }
            return v;
          }
        },
        keywords: [String]
      });

      const Artist = db.model('Test', artistSchema);

      const artist = new Artist({ name: 'Motley Crue' });
      assert.deepEqual(artist.toObject().keywords, ['Motley', 'Crue']);
    });

    it('handles 2nd level nested field with null child (gh-6187)', function() {
      const NestedSchema = new Schema({
        parent: new Schema({
          name: String,
          child: {
            name: String
          }
        }, { strict: false })
      });
      const NestedModel = db.model('Test', NestedSchema);
      const n = new NestedModel({
        parent: {
          name: 'foo',
          child: null // does not fail if undefined
        }
      });

      assert.equal(n.parent.name, 'foo');
    });

    it('does not call default function on init if value set (gh-6410)', async function() {
      let called = 0;

      function generateRandomID() {
        called++;
        return called;
      }

      const TestDefaultsWithFunction = db.model('Test', new Schema({
        randomID: { type: Number, default: generateRandomID }
      }));

      const post = new TestDefaultsWithFunction();
      assert.equal(post.get('randomID'), 1);
      assert.equal(called, 1);


      await post.save();

      await TestDefaultsWithFunction.findById(post._id);

      assert.equal(called, 1);
    });

    describe('convertToFalse and convertToTrue (gh-6758)', function() {
      let convertToFalse = null;
      let convertToTrue = null;

      beforeEach(function() {
        convertToFalse = new Set(mongoose.Schema.Types.Boolean.convertToFalse);
        convertToTrue = new Set(mongoose.Schema.Types.Boolean.convertToTrue);
      });

      afterEach(function() {
        mongoose.Schema.Types.Boolean.convertToFalse = convertToFalse;
        mongoose.Schema.Types.Boolean.convertToTrue = convertToTrue;
      });

      it('lets you add custom strings that get converted to true/false', function() {
        const TestSchema = new Schema({ b: Boolean });
        const Test = db.model('Test', TestSchema);

        mongoose.Schema.Types.Boolean.convertToTrue.add('aye');
        mongoose.Schema.Types.Boolean.convertToFalse.add('nay');

        const doc1 = new Test({ b: 'aye' });
        const doc2 = new Test({ b: 'nay' });

        assert.strictEqual(doc1.b, true);
        assert.strictEqual(doc2.b, false);

        return doc1.save().
          then(() => Test.findOne({ b: { $exists: 'aye' } })).
          then(doc => assert.ok(doc)).
          then(() => {
            mongoose.Schema.Types.Boolean.convertToTrue.delete('aye');
            mongoose.Schema.Types.Boolean.convertToFalse.delete('nay');
          });
      });

      it('allows adding `null` to list of values that convert to false (gh-9223)', function() {
        const TestSchema = new Schema({ b: Boolean });
        const Test = db.model('Test', TestSchema);

        mongoose.Schema.Types.Boolean.convertToFalse.add(null);

        const doc1 = new Test({ b: null });
        const doc2 = new Test();
        doc2.init({ b: null });

        assert.strictEqual(doc1.b, false);
        assert.strictEqual(doc2.b, false);
      });
    });

    it('doesnt double-call getters when using get() (gh-6779)', function() {
      const schema = new Schema({
        nested: {
          arr: [{ key: String }]
        }
      });

      schema.path('nested.arr.0.key').get(v => {
        return 'foobar' + v;
      });

      const M = db.model('Test', schema);
      const test = new M();

      test.nested.arr.push({ key: 'value' });
      test.nested.arr.push({ key: 'value2' });

      assert.equal(test.get('nested.arr.0.key'), 'foobarvalue');
      assert.equal(test.get('nested.arr.1.key'), 'foobarvalue2');

      return Promise.resolve();
    });

    it('returns doubly nested field in inline sub schema when using get() (gh-6925)', function() {
      const child = new Schema({
        nested: {
          key: String
        }
      });
      const parent = new Schema({
        child: child
      });

      const M = db.model('Test', parent);
      const test = new M({
        child: {
          nested: {
            key: 'foobarvalue'
          }
        }
      });

      assert.equal(test.get('child.nested.key'), 'foobarvalue');

      return Promise.resolve();
    });

    it('defaults should see correct isNew (gh-3793)', async function() {
      let isNew = [];
      const TestSchema = new mongoose.Schema({
        test: {
          type: Date,
          default: function() {
            isNew.push(this.isNew);
            if (this.isNew) {
              return Date.now();
            }
            return void 0;
          }
        }
      });

      const TestModel = db.model('Test', TestSchema);


      await Promise.resolve(db);

      await TestModel.collection.insertOne({});

      let doc = await TestModel.findOne({});
      assert.strictEqual(doc.test, void 0);
      assert.deepEqual(isNew, [false]);

      isNew = [];

      doc = await TestModel.create({});
      assert.ok(doc.test instanceof Date);
      assert.deepEqual(isNew, [true]);
    });

    it('modify multiple subdoc paths (gh-4405)', async() => {
      const ChildObjectSchema = new Schema({
        childProperty1: String,
        childProperty2: String,
        childProperty3: String
      });

      const ParentObjectSchema = new Schema({
        parentProperty1: String,
        parentProperty2: String,
        child: ChildObjectSchema
      });

      const Parent = db.model('Parent', ParentObjectSchema);

      const p = new Parent({
        parentProperty1: 'abc',
        parentProperty2: '123',
        child: {
          childProperty1: 'a',
          childProperty2: 'b',
          childProperty3: 'c'
        }
      });

      await p.save();

      const p1 = await Parent.findById(p._id);

      p1.parentProperty1 = 'foo';
      p1.parentProperty2 = 'bar';
      p1.child.childProperty1 = 'ping';
      p1.child.childProperty2 = 'pong';
      p1.child.childProperty3 = 'weee';

      await p1.save();

      const p2 = await Parent.findById(p._id);

      assert.equal(p2.child.childProperty1, 'ping');
      assert.equal(p2.child.childProperty2, 'pong');
      assert.equal(p2.child.childProperty3, 'weee');
    });

    it('doesnt try to cast populated embedded docs (gh-6390)', async function() {
      const otherSchema = new Schema({
        name: String
      });

      const subSchema = new Schema({
        my: String,
        other: {
          type: Schema.Types.ObjectId,
          refPath: 'sub.my'
        }
      });

      const schema = new Schema({
        name: String,
        sub: subSchema
      });

      const Other = db.model('Test1', otherSchema);
      const Test = db.model('Test', schema);

      const other = new Other({ name: 'Nicole' });

      const test = new Test({
        name: 'abc',
        sub: {
          my: 'Test1',
          other: other._id
        }
      });

      await other.save();
      await test.save();
      const doc = await Test.findOne({}).populate('sub.other');
      assert.strictEqual('Nicole', doc.sub.other.name);

    });
  });

  describe('clobbered Array.prototype', function() {
    beforeEach(() => db.deleteModel(/.*/));

    afterEach(function() {
      delete Array.prototype.remove;
    });

    it('handles clobbered Array.prototype.remove (gh-6431)', function() {
      Object.defineProperty(Array.prototype, 'remove', {
        value: 42,
        configurable: true,
        writable: false
      });

      const schema = new Schema({ arr: [{ name: String }] });
      const MyModel = db.model('Test', schema);

      const doc = new MyModel();
      assert.deepEqual(doc.toObject().arr, []);
    });

    it('calls array validators again after save (gh-6818)', async function() {
      const schema = new Schema({
        roles: {
          type: [{
            name: String,
            folders: {
              type: [{ folderId: String }],
              validate: v => {
                assert.ok(v.length === new Set(v.map(el => el.folderId)).size, 'Duplicate');
              }
            }
          }]
        }
      });
      const Model = db.model('Test', schema);

      await Model.create({
        roles: [
          { name: 'admin' },
          { name: 'mod', folders: [{ folderId: 'foo' }] }
        ]
      });

      const doc = await Model.findOne();

      doc.roles[1].folders.push({ folderId: 'bar' });

      await doc.save();

      doc.roles[1].folders[1].folderId = 'foo';
      let threw = false;
      try {
        await doc.save();
      } catch (error) {
        threw = true;
        assert.equal(error.errors['roles.1.folders'].reason.message, 'Duplicate');
      }
      assert.ok(threw);
    });

    it('set single nested to num throws ObjectExpectedError (gh-6710) (gh-6753)', function() {
      const schema = new Schema({
        nested: new Schema({
          num: Number
        })
      });

      const Test = db.model('Test', schema);

      const doc = new Test({ nested: { num: 123 } });
      doc.nested = 123;

      return doc.validate().
        then(() => { throw new Error('Should have errored'); }).
        catch(err => {
          assert.ok(err.message.indexOf('Cast to Embedded') !== -1, err.message);
          assert.equal(err.errors['nested'].reason.name, 'ObjectExpectedError');

          const doc = new Test({ nested: { num: 123 } });
          doc.nested = [];
          return doc.validate();
        }).
        then(() => { throw new Error('Should have errored'); }).
        catch(err => {
          assert.ok(err.message.indexOf('Cast to Embedded') !== -1, err.message);
          assert.equal(err.errors['nested'].reason.name, 'ObjectExpectedError');
        });
    });

    it('set array to false throws ObjectExpectedError (gh-7242)', function() {
      const Child = new mongoose.Schema({});
      const Parent = new mongoose.Schema({
        children: [Child]
      });
      const ParentModel = db.model('Parent', Parent);
      const doc = new ParentModel({ children: false });

      return doc.save().then(
        () => assert.ok(false),
        err => {
          assert.ok(err.errors['children']);
          assert.equal(err.errors['children'].name, 'ObjectParameterError');
        }
      );
    });
  });

  it('does not save duplicate items after two saves (gh-6900)', async function() {
    const M = db.model('Test', { items: [{ name: String }] });
    const doc = new M();
    doc.items.push({ name: '1' });


    await doc.save();
    doc.items.push({ name: '2' });
    await doc.save();

    const found = await M.findById(doc.id);
    assert.equal(found.items.length, 2);
  });

  it('validateSync() on embedded doc (gh-6931)', async function() {
    const innerSchema = new mongoose.Schema({
      innerField: {
        type: mongoose.Schema.Types.ObjectId,
        required: true
      }
    });

    const schema = new mongoose.Schema({
      field: {
        type: mongoose.Schema.Types.ObjectId,
        required: true
      },
      inner: [innerSchema]
    });

    const Model = db.model('Test', schema);


    const doc2 = new Model();
    doc2.field = new mongoose.Types.ObjectId();
    doc2.inner.push({
      innerField: new mongoose.Types.ObjectId()
    });
    doc2.inner[0].innerField = '';

    let err = doc2.inner[0].validateSync();
    assert.ok(err);
    assert.ok(err.errors['innerField']);

    err = await doc2.inner[0].validate().then(() => assert.ok(false), err => err);
    assert.ok(err);
    assert.ok(err.errors['innerField']);
  });

  it('retains user-defined key order with nested docs (gh-6944)', function() {
    const schema = new Schema({
      _id: String,
      foo: String,
      bar: {
        a: String
      }
    });

    const Model = db.model('Test', schema);

    const doc = new Model({ _id: 'test', foo: 'hello', bar: { a: 'world' } });

    // Same order as in the initial set above
    assert.deepEqual(Object.keys(doc._doc), ['_id', 'foo', 'bar']);

    return Promise.resolve();
  });

  it('does not mark modified if setting nested subdoc to same value (gh-7048)', async function() {
    const BarSchema = new Schema({ bar: String }, { _id: false });
    const FooNestedSchema = new Schema({ foo: BarSchema });

    const Model = db.model('Test', FooNestedSchema);


    const doc = await Model.create({ foo: { bar: 'test' } });
    doc.set({ foo: { bar: 'test' } });

    assert.deepEqual(doc.modifiedPaths(), []);

    doc.set('foo.bar', 'test');

    assert.deepEqual(doc.modifiedPaths(), []);
  });

  it('allow saving validation error in db (gh-7127)', async function() {

    const schema = new Schema({
      error: mongoose.Schema.Types.Mixed,
      name: { type: String, required: true }
    });
    const Model = db.model('Test', schema);

    const doc = new Model();

    const error = await doc.validate().catch(error => error);

    doc.name = 'foo';
    doc.error = error;

    await doc.save();

    const fromDb = await Model.findOne();
    assert.ok(fromDb.error.errors.name);
  });

  it('handles mixed arrays with all syntaxes (gh-7109)', function() {
    const schema = new Schema({
      arr1: [Schema.Types.Mixed],
      arr2: [{}],
      arr3: [Object]
    });

    const Test = db.model('Test', schema);

    const test = new Test({
      arr1: ['test1', { two: 'three' }, [4, 'five', 6]],
      arr2: ['test2', { three: 'four' }, [5, 'six', 7]],
      arr3: ['test3', { four: 'five' }, [6, 'seven', 8]]
    });

    assert.ok(test.validateSync() == null, test.validateSync());

    return Promise.resolve();
  });

  it('propsParameter option (gh-7145)', async function() {
    const schema = new Schema({
      name: {
        type: String,
        validate: {
          validator: (v, props) => props.validator != null,
          propsParameter: true
        }
      }
    });

    const Test = db.model('Test', schema);

    const doc = new Test({ name: 'foo' });
    const syncValidationError = doc.validateSync();
    assert.ok(syncValidationError == null, syncValidationError);


    const asyncValidationError = await doc.validate().then(() => null, err => err);

    assert.ok(asyncValidationError == null, asyncValidationError);
  });

  it('surfaces errors in subdoc pre validate (gh-7187)', function() {
    const InnerSchema = new Schema({ name: String });

    InnerSchema.pre('validate', function() {
      throw new Error('Oops!');
    });

    const TestSchema = new Schema({ subdocs: [InnerSchema] });

    const Test = db.model('Test', TestSchema);

    return Test.create({ subdocs: [{ name: 'foo' }] }).then(
      () => { throw new Error('Fail'); },
      err => { assert.ok(err.message.indexOf('Oops!') !== -1, err.message); }
    );
  });

  it('runs setter only once when doing .set() underneath single nested (gh-7196)', function() {
    let called = [];
    const InnerSchema = new Schema({
      name: String,
      withSetter: {
        type: String,
        set: function(v) {
          called.push(this);
          return v;
        }
      }
    });

    const TestSchema = new Schema({ nested: InnerSchema });

    const Model = db.model('Test', TestSchema);

    const doc = new Model({ nested: { name: 'foo' } });

    // Make sure setter only gets called once
    called = [];
    doc.set('nested.withSetter', 'bar');

    assert.equal(called.length, 1);
    assert.equal(called[0].name, 'foo');

    return Promise.resolve();
  });

  it('should enable key with dot(.) on mixed types with checkKeys (gh-7144)', async function() {
    const s = new Schema({ raw: { type: Schema.Types.Mixed } });
    const M = db.model('Test', s);

    const raw = { 'foo.bar': 'baz' };


    let doc = await M.create([{ raw: raw }], { checkKeys: false }).
      then(res => res[0]);
    assert.deepEqual(doc.raw, raw);

    doc = await M.findOneAndUpdate({}, { raw: { 'a.b': 2 } }, { new: true });
    assert.deepEqual(doc.raw, { 'a.b': 2 });
  });

  it('doesnt mark array as modified on init if embedded schema has default (gh-7227)', async function() {
    const subSchema = new mongoose.Schema({
      users: {
        type: [{ name: { type: String } }],
        // This test ensures the whole array won't be modified on init because
        // of this default
        default: [{ name: 'test' }]
      }
    });

    const schema = new mongoose.Schema({
      sub: [subSchema]
    });
    const Model = db.model('Test', schema);


    let doc = new Model({ name: 'test', sub: [{}] });
    await doc.save();

    assert.ok(!doc.isModified());

    doc = await Model.findOne();
    assert.ok(!doc.isModified());
  });

  it('casts defaults for doc arrays (gh-7337)', async function() {
    const accountSchema = new mongoose.Schema({
      roles: {
        type: [{
          otherProperties: {
            example: Boolean
          },
          name: String
        }],
        default: function() {
          return [
            { otherProperties: { example: true }, name: 'First' },
            { otherProperties: { example: false }, name: 'Second' }
          ];
        }
      }
    });

    const Account = db.model('Test', accountSchema);


    await Account.create({});

    const doc = await Account.findOne();

    assert.ok(doc.roles[0]._id);
    assert.ok(doc.roles[1]._id);
  });

  it('updateOne() hooks (gh-7133) (gh-7423)', async function() {
    const schema = new mongoose.Schema({ name: String });

    let queryCount = 0;
    let docCount = 0;
    let docPostCount = 0;

    let docRegexCount = 0;
    let docPostRegexCount = 0;

    schema.pre('updateOne', () => ++queryCount);
    schema.pre('updateOne', { document: true, query: false }, () => ++docCount);
    schema.post('updateOne', { document: true, query: false }, () => ++docPostCount);

    schema.pre(/^updateOne$/, { document: true, query: false }, () => ++docRegexCount);
    schema.post(/^updateOne$/, { document: true, query: false }, () => ++docPostRegexCount);

    let removeCount1 = 0;
    let removeCount2 = 0;
    schema.pre('deleteOne', { document: true }, () => ++removeCount1);
    schema.pre('deleteOne', { document: true, query: false }, () => ++removeCount2);

    const Model = db.model('Test', schema);


    const doc = new Model({ name: 'test' });
    await doc.save();

    assert.equal(queryCount, 0);
    assert.equal(docCount, 0);
    assert.equal(docPostCount, 0);
    assert.equal(docRegexCount, 0);
    assert.equal(docPostRegexCount, 0);

    await doc.updateOne({ name: 'test2' });

    assert.equal(queryCount, 1);
    assert.equal(docCount, 1);
    assert.equal(docPostCount, 1);
    assert.equal(docRegexCount, 1);
    assert.equal(docPostRegexCount, 1);

    assert.equal(removeCount1, 0);
    assert.equal(removeCount2, 0);

    await doc.deleteOne();

    assert.equal(removeCount1, 1);
    assert.equal(removeCount2, 1);
  });

  it('doesnt mark single nested doc date as modified if setting with string (gh-7264)', async function() {
    const subSchema = new mongoose.Schema({
      date2: Date
    });

    const schema = new mongoose.Schema({
      date1: Date,
      sub: subSchema
    });

    const Model = db.model('Test', schema);


    const date = '2018-11-22T09:00:00.000Z';

    const doc = await Model.create({
      date1: date,
      sub: { date2: date }
    });

    assert.deepEqual(doc.modifiedPaths(), []);

    doc.set('date1', date);
    doc.set('sub.date2', date);

    assert.deepEqual(doc.modifiedPaths(), []);
  });

  it('handles null `fields` param to constructor (gh-7271)', function() {
    const ActivityBareSchema = new Schema({
      _id: {
        type: Schema.Types.ObjectId,
        ref: 'Activity'
      },
      name: String
    });

    const EventSchema = new Schema({
      activity: ActivityBareSchema,
      name: String
    });

    const data = {
      name: 'Test',
      activity: {
        _id: '5bf606f6471b6056b3f2bfc9',
        name: 'Activity name'
      }
    };

    const Event = db.model('Test', EventSchema);
    const event = new Event(data, null);

    assert.equal(event.activity.name, 'Activity name');

    return event.validate();
  });

  it('flattenMaps option for toObject() (gh-10872) (gh-7274) (gh-10486)', function() {
    const subSchema = new Schema({ name: String });

    let schema = new Schema({
      test: {
        type: Map,
        of: subSchema,
        default: new Map()
      }
    }, { versionKey: false });

    let Test = db.model('Test', schema);

    let mapTest = new Test({});
    mapTest.test.set('key1', { name: 'value1' });
    // getters: true for gh-10486
    assert.equal(mapTest.toObject({ getters: true, flattenMaps: true }).test.key1.name, 'value1');

    assert.equal(mapTest.toJSON({ getters: true, flattenMaps: true }).test.key1.name, 'value1');
    assert.equal(mapTest.toJSON({ getters: true, flattenMaps: false }).test.get('key1').name, 'value1');

    schema = new Schema({
      test: {
        type: Map,
        of: subSchema,
        default: new Map()
      }
    }, { versionKey: false });
    schema.set('toObject', { flattenMaps: true });

    db.deleteModel('Test');
    Test = db.model('Test', schema);

    mapTest = new Test({});
    mapTest.test.set('key1', { name: 'value1' });
    assert.equal(mapTest.toObject({}).test.key1.name, 'value1');
  });

  it('flattenObjectIds option for toObject() (gh-13341) (gh-2790)', function() {
    const schema = new Schema({
      _id: 'ObjectId',
      nested: {
        id: 'ObjectId'
      },
      subdocument: new Schema({}),
      documentArray: [new Schema({})]
    }, { versionKey: false });

    const Test = db.model('Test', schema);

    const doc = new Test({
      _id: new mongoose.Types.ObjectId('0'.repeat(24)),
      nested: {
        id: new mongoose.Types.ObjectId('1'.repeat(24))
      },
      subdocument: {
        _id: new mongoose.Types.ObjectId('2'.repeat(24))
      },
      documentArray: [{ _id: new mongoose.Types.ObjectId('3'.repeat(24)) }]
    });
    assert.deepStrictEqual(doc.toObject({ flattenObjectIds: true }), {
      _id: '0'.repeat(24),
      nested: {
        id: '1'.repeat(24)
      },
      subdocument: {
        _id: '2'.repeat(24)
      },
      documentArray: [{ _id: '3'.repeat(24) }]
    });
  });

  it('`collection` property with strict: false (gh-7276)', async function() {
    const schema = new Schema({}, { strict: false, versionKey: false });
    const Model = db.model('Test', schema);

    let doc = new Model({ test: 'foo', collection: 'bar' });

    await doc.save();

    assert.equal(doc.collection, 'bar');

    doc = await Model.findOne();
    assert.equal(doc.toObject().collection, 'bar');
  });

  it('should validateSync() all elements in doc array (gh-6746)', function() {
    const Model = db.model('Test', new Schema({
      colors: [{
        name: { type: String, required: true },
        hex: { type: String, required: true }
      }]
    }));

    const model = new Model({
      colors: [
        { name: 'steelblue' },
        { hex: '#4682B4' }
      ]
    });

    const errors = model.validateSync().errors;
    const keys = Object.keys(errors).sort();
    assert.deepEqual(keys, ['colors.0.hex', 'colors.1.name']);
  });

  it('handles fake constructor (gh-7290)', async function() {
    const TestSchema = new Schema({ test: String });

    const TestModel = db.model('Test', TestSchema);

    const badQuery = {
      test: {
        length: 1e10,
        constructor: {
          name: 'Array'
        }
      }
    };


    let err = await TestModel.findOne(badQuery).then(() => null, e => e);
    assert.equal(err.name, 'CastError', err.stack);

    err = await TestModel.updateOne(badQuery, { name: 'foo' }).
      then(() => null, err => err);
    assert.equal(err.name, 'CastError', err.stack);

    err = await TestModel.updateOne({}, badQuery).then(() => null, e => e);
    assert.equal(err.name, 'CastError', err.stack);

    err = await TestModel.deleteOne(badQuery).then(() => null, e => e);
    assert.equal(err.name, 'CastError', err.stack);
  });

  it('handles fake __proto__ (gh-7290)', async function() {
    const TestSchema = new Schema({ test: String, name: String });

    const TestModel = db.model('Test', TestSchema);

    const badQuery = JSON.parse('{"test":{"length":1000000000,"__proto__":[]}}');


    let err = await TestModel.findOne(badQuery).then(() => null, e => e);
    assert.equal(err.name, 'CastError', err.stack);

    err = await TestModel.updateOne(badQuery, { name: 'foo' }).
      then(() => null, err => err);
    assert.equal(err.name, 'CastError', err.stack);

    err = await TestModel.updateOne({}, badQuery).then(() => null, e => e);
    assert.equal(err.name, 'CastError', err.stack);

    err = await TestModel.deleteOne(badQuery).then(() => null, e => e);
    assert.equal(err.name, 'CastError', err.stack);
  });

  it('cast error with string path set to array in db (gh-7619)', async function() {
    const TestSchema = new Schema({ name: String });

    const TestModel = db.model('Test', TestSchema);


    await TestModel.findOne();

    await TestModel.collection.insertOne({ name: ['foo', 'bar'] });

    const doc = await TestModel.findOne();
    assert.ok(!doc.name);
    const err = doc.validateSync();
    assert.ok(err);
    assert.ok(err.errors['name']);
  });

  it('doesnt crash if nested path with `get()` (gh-7316)', function() {
    const schema = new mongoose.Schema({ http: { get: Number } });
    const Model = db.model('Test', schema);

    return Model.create({ http: { get: 400 } }); // Should succeed
  });

  it('copies atomics from existing document array when setting doc array (gh-7472)', async function() {
    const Dog = db.model('Test', new mongoose.Schema({
      name: String,
      toys: [{
        name: String
      }]
    }));


    const dog = new Dog({ name: 'Dash' });

    dog.toys.push({ name: '1' });
    dog.toys.push({ name: '2' });
    dog.toys.push({ name: '3' });

    await dog.save();

    for (const toy of ['4', '5', '6']) {
      dog.toys = dog.toys || [];
      dog.toys.push({ name: toy, count: 1 });
    }

    await dog.save();

    const fromDb = await Dog.findOne();
    assert.deepEqual(fromDb.toys.map(t => t.name), ['1', '2', '3', '4', '5', '6']);
  });

  it('doesnt fail with custom update function (gh-7342)', async function() {
    const catalogSchema = new mongoose.Schema({
      name: String,
      sub: new Schema({ name: String })
    }, { runSettersOnQuery: true });

    catalogSchema.methods.update = function(data) {
      for (const key in data) {
        this[key] = data[key];
      }
      return this.save();
    };

    const Catalog = db.model('Test', catalogSchema);


    let doc = await Catalog.create({ name: 'test', sub: { name: 'foo' } });
    doc = await doc.update({ name: 'test2' });
    assert.equal(doc.name, 'test2');
  });

  it('setters that modify `this` should work on single nested when overwriting (gh-7585)', function() {
    const NameSchema = new Schema({
      full: {
        type: String,
        set: function(v) {
          this.first = 'foo';
          this.last = 'bar';
          return v + ' baz';
        }
      },
      first: String,
      last: String
    }, { _id: false });

    const User = db.model('User', new Schema({
      name: {
        type: NameSchema,
        default: {}
      }
    }));

    const s = new User();
    s.name = { full: 'test' };
    assert.equal(s.name.first, 'foo');
    assert.equal(s.name.last, 'bar');
    assert.equal(s.name.full, 'test baz');

    return Promise.resolve();
  });

  it('handles setting embedded doc to Object.assign() from another doc (gh-7645)', function() {
    const profileSchema = new Schema({ name: String, email: String });
    const companyUserSchema = new Schema({
      profile: {
        type: profileSchema,
        default: {}
      }
    });

    const CompanyUser = db.model('User', companyUserSchema);

    const cu = new CompanyUser({ profile: { name: 'foo', email: 'bar' } });
    cu.profile = Object.assign({}, cu.profile);

    assert.equal(cu.profile.name, 'foo');
    assert.equal(cu.profile.email, 'bar');
    assert.doesNotThrow(function() {
      cu.toObject();
    });
  });

  it('setting single nested subdoc with custom date types and getters/setters (gh-7601)', async function() {
    const moment = require('moment');

    const schema = new Schema({
      start: { type: Date, get: get, set: set, required: true },
      end: { type: Date, get: get, set: set, required: true }
    }, { toObject: { getters: true } });
    function get(v) {
      return moment(v);
    }
    function set(v) {
      return v.toDate();
    }
    const parentSchema = new Schema({
      nested: schema
    });
    const Model = db.model('Parent', parentSchema);


    const doc = await Model.create({
      nested: { start: moment('2019-01-01'), end: moment('2019-01-02') }
    });

    doc.nested = { start: moment('2019-03-01'), end: moment('2019-04-01') };
    await doc.save();

    const _doc = await Model.collection.findOne();
    assert.ok(_doc.nested.start instanceof Date);
    assert.ok(_doc.nested.end instanceof Date);
  });

  it('get() and set() underneath alias (gh-7592)', async function() {
    const photoSchema = new Schema({
      foo: String
    });

    const pageSchema = new Schema({
      p: { type: [photoSchema], alias: 'photos' }
    });
    const Page = db.model('Test', pageSchema);


    const doc = await Page.create({ p: [{ foo: 'test' }] });

    assert.equal(doc.p[0].foo, 'test');
    assert.equal(doc.get('photos.0.foo'), 'test');

    doc.set('photos.0.foo', 'bar');
    assert.equal(doc.p[0].foo, 'bar');
    assert.equal(doc.get('photos.0.foo'), 'bar');
  });

  it('get() with getters: false (gh-7233)', function() {
    const testSchema = new Schema({
      foo: { type: String, get: v => v.toLowerCase() }
    });
    const Test = db.model('Test', testSchema);

    const doc = new Test({ foo: 'Bar' });
    assert.equal(doc.foo, 'bar');
    assert.equal(doc._doc.foo, 'Bar');

    assert.equal(doc.get('foo'), 'bar');
    assert.equal(doc.get('foo', null, { getters: false }), 'Bar');

    return Promise.resolve();
  });

  it('overwriting single nested (gh-7660)', function() {
    const childSchema = new mongoose.Schema({
      foo: String,
      bar: Number
    }, { _id: false, id: false });

    const parentSchema = new mongoose.Schema({
      child: childSchema
    });
    const Test = db.model('Test', parentSchema);

    const test = new Test({
      child: {
        foo: 'test',
        bar: 42
      }
    });

    test.set({
      child: {
        foo: 'modified',
        bar: 43
      }
    });

    assert.deepEqual(test.toObject().child, {
      foo: 'modified',
      bar: 43
    });

    return Promise.resolve();
  });

  it('setting path to non-POJO object (gh-7639)', function() {
    class Nested {
      constructor(prop) {
        this.prop = prop;
      }
    }

    const schema = new Schema({ nested: { prop: String } });
    const Model = db.model('Test', schema);

    const doc = new Model({ nested: { prop: '1' } });

    doc.set('nested', new Nested('2'));
    assert.equal(doc.nested.prop, '2');

    doc.set({ nested: new Nested('3') });
    assert.equal(doc.nested.prop, '3');
  });

  it('supports setting date properties with strict: false (gh-7907)', function() {
    const schema = Schema({}, { strict: false });
    const SettingsModel = db.model('Test', schema);

    const date = new Date();
    const obj = new SettingsModel({
      timestamp: date,
      subDoc: {
        timestamp: date
      }
    });

    assert.strictEqual(obj.timestamp, date);
    assert.strictEqual(obj.subDoc.timestamp, date);
  });

  it('handles .set() on doc array within embedded discriminator (gh-7656)', function() {
    const pageElementSchema = new Schema({
      type: { type: String, required: true }
    }, { discriminatorKey: 'type' });

    const textElementSchema = new Schema({
      body: { type: String }
    });

    const blockElementSchema = new Schema({
      elements: [pageElementSchema]
    });

    blockElementSchema.path('elements').discriminator('block', blockElementSchema);
    blockElementSchema.path('elements').discriminator('text', textElementSchema);

    const pageSchema = new Schema({ elements: [pageElementSchema] });

    pageSchema.path('elements').discriminator('block', blockElementSchema);
    pageSchema.path('elements').discriminator('text', textElementSchema);

    const Page = db.model('Test', pageSchema);
    const page = new Page({
      elements: [
        { type: 'text', body: 'Page Title' },
        { type: 'block', elements: [{ type: 'text', body: 'Page Content' }] }
      ]
    });

    page.set('elements.0.body', 'Page Heading');
    assert.equal(page.elements[0].body, 'Page Heading');
    assert.equal(page.get('elements.0.body'), 'Page Heading');

    page.set('elements.1.elements.0.body', 'Page Body');
    assert.equal(page.elements[1].elements[0].body, 'Page Body');
    assert.equal(page.get('elements.1.elements.0.body'), 'Page Body');

    page.elements[1].elements[0].body = 'Page Body';
    assert.equal(page.elements[1].elements[0].body, 'Page Body');
    assert.equal(page.get('elements.1.elements.0.body'), 'Page Body');
  });

  it('$isEmpty() (gh-5369)', function() {
    const schema = new Schema({
      nested: { foo: String },
      subdoc: new Schema({ bar: String }, { _id: false }),
      docArr: [new Schema({ baz: String }, { _id: false })],
      mixed: {}
    });

    const Model = db.model('Test', schema);
    const doc = new Model({ subdoc: {}, docArr: [{}] });

    assert.ok(doc.nested.$isEmpty());
    assert.ok(doc.subdoc.$isEmpty());
    assert.ok(doc.docArr[0].$isEmpty());
    assert.ok(doc.$isEmpty('nested'));
    assert.ok(doc.$isEmpty('subdoc'));
    assert.ok(doc.$isEmpty('docArr.0'));
    assert.ok(doc.$isEmpty('mixed'));

    doc.nested.foo = 'test';
    assert.ok(!doc.nested.$isEmpty());
    assert.ok(doc.subdoc.$isEmpty());
    assert.ok(doc.docArr[0].$isEmpty());
    assert.ok(!doc.$isEmpty('nested'));
    assert.ok(doc.$isEmpty('subdoc'));
    assert.ok(doc.$isEmpty('docArr.0'));
    assert.ok(doc.$isEmpty('mixed'));

    doc.subdoc.bar = 'test';
    assert.ok(!doc.nested.$isEmpty());
    assert.ok(!doc.subdoc.$isEmpty());
    assert.ok(doc.docArr[0].$isEmpty());
    assert.ok(!doc.$isEmpty('nested'));
    assert.ok(!doc.$isEmpty('subdoc'));
    assert.ok(doc.$isEmpty('docArr.0'));
    assert.ok(doc.$isEmpty('mixed'));

    doc.docArr[0].baz = 'test';
    assert.ok(!doc.nested.$isEmpty());
    assert.ok(!doc.subdoc.$isEmpty());
    assert.ok(!doc.docArr[0].$isEmpty());
    assert.ok(!doc.$isEmpty('nested'));
    assert.ok(!doc.$isEmpty('subdoc'));
    assert.ok(!doc.$isEmpty('docArr.0'));
    assert.ok(doc.$isEmpty('mixed'));

    doc.mixed = {};
    assert.ok(doc.$isEmpty('mixed'));

    doc.mixed.test = 1;
    assert.ok(!doc.$isEmpty('mixed'));

    return Promise.resolve();
  });

  it('push() onto discriminator doc array (gh-7704)', function() {
    const opts = {
      minimize: false, // So empty objects are returned
      strict: true,
      typeKey: '$type', // So that we can use fields named `type`
      discriminatorKey: 'type'
    };

    const IssueSchema = new mongoose.Schema({
      _id: String,
      text: String,
      type: String
    }, opts);

    const IssueModel = db.model('Test', IssueSchema);

    const SubIssueSchema = new mongoose.Schema({
      checklist: [{
        completed: { $type: Boolean, default: false }
      }]
    }, opts);
    IssueModel.discriminator('gh7704_sub', SubIssueSchema);

    const doc = new IssueModel({ _id: 'foo', text: 'text', type: 'gh7704_sub' });
    doc.checklist.push({ completed: true });

    assert.ifError(doc.validateSync());

    return Promise.resolve();
  });

  it('doesnt call getter when saving (gh-7719)', function() {
    let called = 0;
    const kittySchema = new mongoose.Schema({
      name: {
        type: String,
        get: function(v) {
          ++called;
          return v;
        }
      }
    });
    const Kitten = db.model('Test', kittySchema);

    const k = new Kitten({ name: 'Mr Sprinkles' });
    return k.save().then(() => assert.equal(called, 0));
  });

  it('skips malformed validators property (gh-7720)', function() {
    const NewSchema = new Schema({
      object: {
        type: 'string',
        validators: ['string'] // This caused the issue
      }
    });

    const TestModel = db.model('Test', NewSchema);
    const instance = new TestModel();
    instance.object = 'value';

    assert.ifError(instance.validateSync());

    return instance.validate();
  });

  it('nested set on subdocs works (gh-7748)', async function() {
    const geojsonSchema = new Schema({
      type: { type: String, default: 'Feature' },
      geometry: {
        type: {
          type: String,
          required: true
        },
        coordinates: { type: [] }
      },
      properties: { type: Object }
    });

    const userSchema = new Schema({
      position: geojsonSchema
    });

    const User = db.model('User', userSchema);

    const position = {
      geometry: {
        type: 'Point',
        coordinates: [1.11111, 2.22222]
      },
      properties: {
        a: 'b'
      }
    };

    const newUser = new User({
      position: position
    });

    await newUser.save();

    const editUser = await User.findById(newUser._id);
    editUser.position = position;

    await editUser.validate();
    await editUser.save();

    const fromDb = await User.findById(newUser._id);
    assert.equal(fromDb.position.properties.a, 'b');
    assert.equal(fromDb.position.geometry.coordinates[0], 1.11111);
  });

  it('does not convert array to object with strict: false (gh-7733)', async function() {
    const ProductSchema = new mongoose.Schema({}, { strict: false });
    const Product = db.model('Test', ProductSchema);


    await Product.create({ arr: [{ test: 1 }, { test: 2 }] });

    const doc = await Product.collection.findOne();
    assert.ok(Array.isArray(doc.arr));
    assert.deepEqual(doc.arr, [{ test: 1 }, { test: 2 }]);
  });

  it('does not crash with array property named "undefined" (gh-7756)', async function() {
    const schema = new Schema({ undefined: [String] });
    const Model = db.model('Test', schema);


    const doc = await Model.create({ undefined: ['foo'] });

    doc['undefined'].push('bar');
    await doc.save();

    const _doc = await Model.collection.findOne();
    assert.equal(_doc['undefined'][0], 'foo');
  });

  it('fires pre save hooks on nested child schemas (gh-7792)', function() {
    const childSchema1 = new mongoose.Schema({ name: String });
    let called1 = 0;
    childSchema1.pre('save', function() {
      ++called1;
    });

    const childSchema2 = new mongoose.Schema({ name: String });
    let called2 = 0;
    childSchema2.pre('save', function() {
      ++called2;
    });

    const parentSchema = new mongoose.Schema({
      nested: {
        child: childSchema1,
        arr: [childSchema2]
      }
    });

    const Parent = db.model('Parent', parentSchema);

    const obj = { nested: { child: { name: 'foo' }, arr: [{ name: 'bar' }] } };
    return Parent.create(obj).then(() => {
      assert.equal(called1, 1);
      assert.equal(called2, 1);
    });
  });

  it('takes message from async custom validator promise rejection (gh-4913)', function() {
    const schema = new Schema({
      name: {
        type: String,
        validate: async function() {
          await Promise.resolve((resolve) => setImmediate(resolve));
          throw new Error('Oops!');
        }
      }
    });
    const Model = db.model('Test', schema);

    return Model.create({ name: 'foo' }).then(() => assert.ok(false), err => {
      assert.equal(err.errors['name'].message, 'Oops!');
      assert.ok(err.message.indexOf('Oops!') !== -1, err.message);
    });
  });

  it('handles nested properties named `schema` (gh-7831)', async function() {
    const schema = new mongoose.Schema({ nested: { schema: String } });
    const Model = db.model('Test', schema);

    await Model.collection.insertOne({ nested: { schema: 'test' } });

    const doc = await Model.findOne();
    assert.strictEqual(doc.nested.schema, 'test');
  });

  it('handles nested properties named `on` (gh-11656)', async function() {
    const schema = new mongoose.Schema({ on: String }, { suppressReservedKeysWarning: true });
    const Model = db.model('Test', schema);

    await Model.create({ on: 'test string' });

    const doc = await Model.findOne();
    assert.strictEqual(doc.on, 'test string');
  });

  describe('overwrite() (gh-7830)', function() {
    let Model;

    beforeEach(function() {
      const schema = new Schema({
        _id: Number,
        name: String,
        nested: {
          prop: String
        },
        arr: [Number],
        immutable: {
          type: String,
          immutable: true
        }
      });
      Model = db.model('Test', schema);
    });

    it('works', async function() {

      const doc = await Model.create({
        _id: 1,
        name: 'test',
        nested: { prop: 'foo' },
        immutable: 'bar'
      });
      doc.overwrite({ name: 'test2' });

      assert.deepEqual(doc.toObject(), {
        _id: 1,
        __v: 0,
        name: 'test2',
        immutable: 'bar'
      });
    });

    it('skips version key', async function() {

      await Model.collection.insertOne({
        _id: 2,
        __v: 5,
        name: 'test',
        nested: { prop: 'foo' },
        immutable: 'bar'
      });
      const doc = await Model.findOne({ _id: 2 });
      doc.overwrite({ _id: 2, name: 'test2' });

      assert.deepEqual(doc.toObject(), {
        _id: 2,
        __v: 5,
        name: 'test2',
        immutable: 'bar'
      });
    });

    it('skips discriminator key', async function() {

      const D = Model.discriminator('D', Schema({ other: String }));
      await Model.collection.insertOne({
        _id: 2,
        __v: 5,
        __t: 'D',
        name: 'test',
        nested: { prop: 'foo' },
        immutable: 'bar',
        other: 'baz'
      });
      const doc = await D.findOne({ _id: 2 });
      doc.overwrite({ _id: 2, name: 'test2' });

      assert.deepEqual(doc.toObject(), {
        _id: 2,
        __v: 5,
        __t: 'D',
        name: 'test2',
        immutable: 'bar'
      });
      return doc.validate();
    });

    it('overwrites maps (gh-9549)', async function() {
      const schema = new Schema({
        name: String,
        myMap: { type: Map, of: String }
      });
      db.deleteModel(/Test/);
      const Test = db.model('Test', schema);

      let doc = new Test({ name: 'test', myMap: { a: 1, b: 2 } });


      await doc.save();

      doc = await Test.findById(doc);
      doc.overwrite({ name: 'test2', myMap: { b: 2, c: 3 } });
      await doc.save();

      doc = await Test.findById(doc);
      assert.deepEqual(Array.from(doc.toObject().myMap.values()), [2, 3]);
    });
  });

  it('copies virtuals from array subdocs when casting array of docs with same schema (gh-7898)', function() {
    const ChildSchema = new Schema({ name: String },
      { _id: false, id: false });

    ChildSchema.virtual('foo').
      set(function(foo) { this.__foo = foo; }).
      get(function() { return this.__foo || 0; });

    const ParentSchema = new Schema({
      name: String,
      children: [ChildSchema]
    }, { _id: false, id: false });

    const WrapperSchema = new Schema({
      name: String,
      parents: [ParentSchema]
    }, { _id: false, id: false });

    const Parent = db.model('Parent', ParentSchema);
    const Wrapper = db.model('Test', WrapperSchema);

    const data = { name: 'P1', children: [{ name: 'C1' }, { name: 'C2' }] };
    const parent = new Parent(data);
    parent.children[0].foo = 123;

    const wrapper = new Wrapper({ name: 'test', parents: [parent] });
    assert.equal(wrapper.parents[0].children[0].foo, 123);
  });

  describe('immutable properties (gh-7671)', function() {
    let Model;

    beforeEach(function() {
      const schema = new Schema({
        createdAt: {
          type: Date,
          immutable: true,
          default: new Date('6/1/2019')
        },
        name: String
      });
      Model = db.model('Test', schema);
    });

    it('SchemaType#immutable()', function() {
      const schema = new Schema({
        createdAt: {
          type: Date,
          default: new Date('6/1/2019')
        },
        name: String
      });

      assert.ok(!schema.path('createdAt').$immutable);

      schema.path('createdAt').immutable(true);
      assert.ok(schema.path('createdAt').$immutable);
      assert.equal(schema.path('createdAt').setters.length, 1);

      schema.path('createdAt').immutable(false);
      assert.ok(!schema.path('createdAt').$immutable);
      assert.equal(schema.path('createdAt').setters.length, 0);
    });

    it('with save()', async function() {
      let doc = new Model({ name: 'Foo' });

      assert.equal(doc.createdAt.toLocaleDateString('en-us'), '6/1/2019');
      await doc.save();

      doc = await Model.findOne({ createdAt: new Date('6/1/2019') });
      doc.createdAt = new Date('6/1/2017');
      assert.equal(doc.createdAt.toLocaleDateString('en-us'), '6/1/2019');

      doc.set({ createdAt: new Date('6/1/2021') });
      assert.equal(doc.createdAt.toLocaleDateString('en-us'), '6/1/2019');

      await doc.save();

      doc = await Model.findOne({ createdAt: new Date('6/1/2019') });
      assert.ok(doc);
    });

    it('with update', async function() {
      let doc = new Model({ name: 'Foo' });

      assert.equal(doc.createdAt.toLocaleDateString('en-us'), '6/1/2019');
      await doc.save();

      const update = { createdAt: new Date('6/1/2020') };

      await Model.updateOne({}, update);

      doc = await Model.findOne();
      assert.equal(doc.createdAt.toLocaleDateString('en-us'), '6/1/2019');

      const err = await Model.updateOne({}, update, { strict: 'throw' }).
        then(() => null, err => err);
      assert.equal(err.name, 'StrictModeError');
      assert.ok(err.message.indexOf('createdAt') !== -1, err.message);
    });

    it('conditional immutable (gh-8001)', async function() {
      const schema = new Schema({
        name: String,
        test: {
          type: String,
          immutable: doc => doc.name === 'foo'
        }
      });
      const Model = db.model('Test1', schema);


      const doc1 = await Model.create({ name: 'foo', test: 'before' });
      const doc2 = await Model.create({ name: 'bar', test: 'before' });

      doc1.set({ test: 'after' });
      doc2.set({ test: 'after' });
      await doc1.save();
      await doc2.save();

      const fromDb1 = await Model.collection.findOne({ name: 'foo' });
      const fromDb2 = await Model.collection.findOne({ name: 'bar' });
      assert.equal(fromDb1.test, 'before');
      assert.equal(fromDb2.test, 'after');
    });

    it('immutable with strict mode (gh-8149)', async function() {

      const schema = new mongoose.Schema({
        name: String,
        yearOfBirth: { type: Number, immutable: true }
      }, { strict: 'throw' });
      const Person = db.model('Person', schema);
      const joe = await Person.create({ name: 'Joe', yearOfBirth: 2001 });

      joe.set({ yearOfBirth: 2002 });
      const err = await joe.save().then(() => null, err => err);
      assert.ok(err);
      assert.equal(err.errors['yearOfBirth'].name, 'StrictModeError');
    });
  });

  it('consistent post order traversal for array subdocs (gh-7929)', function() {
    const Grandchild = Schema({ value: Number });
    const Child = Schema({ children: [Grandchild] });
    const Parent = Schema({ children: [Child] });

    const calls = [];
    Grandchild.pre('save', () => calls.push(1));
    Child.pre('save', () => calls.push(2));
    Parent.pre('save', () => calls.push(3));

    const Model = db.model('Parent', Parent);

    return Model.create({ children: [{ children: [{ value: 3 }] }] }).then(() => {
      assert.deepEqual(calls, [1, 2, 3]);
    });
  });

  it('respects projection for getters (gh-7940)', async function() {
    const schema = new Schema({
      foo: String,
      bar: {
        type: String,
        get: () => {
          return 'getter value';
        }
      }
    }, { toObject: { getters: true } });

    const Model = db.model('Test', schema);


    await Model.create({ foo: 'test', bar: 'baz' });

    const doc = await Model.findOne({ foo: 'test' }, 'foo');

    assert.ok(!doc.toObject().bar);
  });

  it('loads doc with a `once` property successfully (gh-7958)', async function() {
    const eventSchema = Schema({ once: { prop: String } });
    const Event = db.model('Test', eventSchema);


    await Event.create({ once: { prop: 'test' } });

    const doc = await Event.findOne();
    assert.equal(doc.once.prop, 'test');
  });

  it('caster that converts to Number class works (gh-8150)', async function() {

    const mySchema = new Schema({
      id: {
        type: Number,
        set: value => new Number(value.valueOf())
      }
    });

    const MyModel = db.model('Test', mySchema);

    await MyModel.create({ id: 12345 });

    const doc = await MyModel.findOne({ id: 12345 });
    assert.ok(doc);
  });

  it('handles objectids and decimals with strict: false (gh-7973)', async function() {
    const testSchema = Schema({}, { strict: false });
    const Test = db.model('Test', testSchema);

    let doc = new Test({
      testId: new mongoose.Types.ObjectId(),
      testDecimal: new mongoose.Types.Decimal128('1.23')
    });

    assert.ok(doc.testId instanceof mongoose.Types.ObjectId);
    assert.ok(doc.testDecimal instanceof mongoose.Types.Decimal128);


    await doc.save();

    doc = await Test.collection.findOne();
    assert.ok(doc.testId instanceof mongoose.Types.ObjectId);
    assert.ok(doc.testDecimal instanceof mongoose.Types.Decimal128);
  });

  it('allows enum on array of array of strings (gh-7926)', function() {
    const schema = new Schema({
      test: {
        type: [[String]],
        enum: ['bar']
      }
    });

    const Model = db.model('Test', schema);

    return Model.create({ test: [['foo']] }).then(() => assert.ok(false), err => {
      assert.ok(err);
      assert.ok(err.errors['test.0.0']);
      assert.ok(err.errors['test.0.0'].message.indexOf('foo') !== -1,
        err.errors['test.0.0'].message);
    });
  });

  it('allows saving an unchanged document if required populated path is null (gh-8018)', async function() {
    const schema = Schema({ test: String });
    const schema2 = Schema({
      keyToPopulate: {
        type: mongoose.Schema.Types.ObjectId,
        ref: 'Child',
        required: true
      }
    });

    const Child = db.model('Child', schema);
    const Parent = db.model('Parent', schema2);


    const child = await Child.create({ test: 'test' });
    await Parent.create({ keyToPopulate: child._id });

    await child.deleteOne();

    const doc = await Parent.findOne().populate('keyToPopulate');

    // Should not throw
    await doc.save();
  });

  it('only calls validator once on mixed validator (gh-8067)', function() {
    let called = 0;
    function validator() {
      ++called;
      return true;
    }

    const itemArray = new Schema({
      timer: {
        time: {
          type: {},
          validate: {
            validator: validator
          }
        }
      }
    });

    const schema = new Schema({
      items: [itemArray]
    });
    const Model = db.model('Test', schema);

    const obj = new Model({
      items: [
        { timer: { time: { type: { hours: 24, allowed: true } } } }
      ]
    });

    obj.validateSync();
    assert.equal(called, 1);
  });

  it('only calls validator once on nested mixed validator (gh-8117)', function() {
    const called = [];
    const Model = db.model('Test', Schema({
      name: { type: String },
      level1: {
        level2: {
          type: Object,
          validate: {
            validator: v => {
              called.push(v);
              return true;
            }
          }
        }
      }
    }));

    const doc = new Model({ name: 'bob' });
    doc.level1 = { level2: { a: 'one', b: 'two', c: 'three' } };
    return doc.validate().then(() => {
      assert.equal(called.length, 1);
      assert.deepEqual(called[0], { a: 'one', b: 'two', c: 'three' });
    });
  });

  it('handles populate() with custom type that does not cast to doc (gh-8062)', async function() {
    class Gh8062 extends mongoose.SchemaType {
      cast(val) {
        if (typeof val === 'string') {
          return val;
        }
        throw new Error('Failed!');
      }
    }

    mongoose.Schema.Types.Gh8062 = Gh8062;

    const schema = new Schema({ arr: [{ type: Gh8062, ref: 'Child' }] });
    const Model = db.model('Test', schema);
    const Child = db.model('Child', Schema({ _id: Gh8062 }));


    await Child.create({ _id: 'test' });
    await Model.create({ arr: ['test'] });

    const doc = await Model.findOne().populate('arr');
    assert.ok(doc.populated('arr'));
    assert.equal(doc.arr[0]._id, 'test');
    assert.ok(doc.arr[0].$__ != null);
  });

  it('can inspect() on a document array (gh-8037)', function() {
    const subdocSchema = mongoose.Schema({ a: String });
    const schema = mongoose.Schema({ subdocs: { type: [subdocSchema] } });
    const Model = db.model('Test', schema);
    const data = { _id: new mongoose.Types.ObjectId(), subdocs: [{ a: 'a' }] };
    const doc = new Model();
    doc.init(data);
    require('util').inspect(doc.subdocs);
  });

  it('always passes unpopulated paths to validators (gh-8042)', async function() {
    const schema = Schema({ test: String });

    const calledWith = [];
    function validate(v) {
      calledWith.push(v);
      return true;
    }
    const schema2 = Schema({
      keyToPopulate: {
        type: mongoose.Schema.Types.ObjectId,
        ref: 'gh8018_child',
        required: true,
        validate: validate
      },
      array: [{
        type: mongoose.Schema.Types.ObjectId,
        ref: 'gh8018_child',
        required: true,
        validate: validate
      }],
      subdoc: Schema({
        keyToPopulate: {
          type: mongoose.Schema.Types.ObjectId,
          ref: 'gh8018_child',
          required: true,
          validate: validate
        }
      })
    });

    const Child = db.model('gh8018_child', schema);
    const Parent = db.model('gh8018_parent', schema2);


    const child = await Child.create({ test: 'test' });
    await Parent.create({ keyToPopulate: child, array: [child], subdoc: { keyToPopulate: child } });

    assert.equal(calledWith.length, 3);

    assert.ok(calledWith[0] instanceof mongoose.Types.ObjectId);
    assert.ok(calledWith[1] instanceof mongoose.Types.ObjectId);
    assert.ok(calledWith[2] instanceof mongoose.Types.ObjectId);

    await child.deleteOne();

    const doc = await Parent.findOne().populate(['keyToPopulate', 'array', 'subdoc']);
    assert.equal(doc.keyToPopulate, null);

    // Should not throw
    await doc.save();
  });

  it('set() merge option with single nested (gh-8201)', async function() {
    const AddressSchema = Schema({
      street: { type: String, required: true },
      city: { type: String, required: true }
    });
    const PersonSchema = Schema({
      name: { type: String, required: true },
      address: { type: AddressSchema, required: true }
    });
    const Person = db.model('Person', PersonSchema);


    await Person.create({
      name: 'John Smith',
      address: {
        street: 'Real Street',
        city: 'Somewhere'
      }
    });

    const person = await Person.findOne();
    const obj = {
      name: 'John Smythe',
      address: { street: 'Fake Street' }
    };
    person.set(obj, undefined, { merge: true });

    assert.equal(person.address.city, 'Somewhere');
    await person.save();
  });

  it('setting single nested subdoc with timestamps (gh-8251)', async function() {
    const ActivitySchema = Schema({ description: String }, { timestamps: true });
    const RequestSchema = Schema({ activity: ActivitySchema });
    const Request = db.model('Test', RequestSchema);


    const doc = await Request.create({
      activity: { description: 'before' }
    });
    doc.activity.set({ description: 'after' });
    await doc.save();

    const fromDb = await Request.findOne().lean();
    assert.equal(fromDb.activity.description, 'after');
  });

  it('passing an object with toBSON() into `save()` (gh-8299)', async function() {
    const ActivitySchema = Schema({ description: String });
    const RequestSchema = Schema({ activity: ActivitySchema });
    const Request = db.model('Test', RequestSchema);


    const doc = await Request.create({
      activity: { description: 'before' }
    });
    doc.activity.set({ description: 'after' });
    await doc.save();

    const fromDb = await Request.findOne().lean();
    assert.equal(fromDb.activity.description, 'after');
  });

  it('handles getter setting virtual on manually populated doc when calling toJSON (gh-8295)', function() {
    const childSchema = Schema({}, { toJSON: { getters: true } });
    childSchema.virtual('field').
      get(function() { return this._field; }).
      set(function(v) { return this._field = v; });
    const Child = db.model('Child', childSchema);

    const parentSchema = Schema({
      child: { type: mongoose.ObjectId, ref: 'Child', get: get }
    }, { toJSON: { getters: true } });
    const Parent = db.model('Parent', parentSchema);

    function get(child) {
      child.field = true;
      return child;
    }

    let p = new Parent({ child: new Child({}) });
    assert.strictEqual(p.toJSON().child.field, true);

    p = new Parent({ child: new Child({}) });
    assert.strictEqual(p.child.toJSON().field, true);
  });

  it('enum validator for number (gh-8139)', function() {
    const schema = Schema({
      num: {
        type: Number,
        enum: [1, 2, 3]
      }
    });
    const Model = db.model('Test', schema);

    let doc = new Model({});
    let err = doc.validateSync();
    assert.ifError(err);

    doc = new Model({ num: 4 });
    err = doc.validateSync();
    assert.ok(err);
    assert.equal(err.errors['num'].name, 'ValidatorError');

    doc = new Model({ num: 2 });
    err = doc.validateSync();
    assert.ifError(err);
  });

  it('enum object syntax for number (gh-10648) (gh-8139)', function() {
    const schema = Schema({
      num: {
        type: Number,
        enum: {
          values: [1, 2, 3],
          message: 'Invalid number'
        }
      }
    });
    const Model = db.model('Test', schema);

    let doc = new Model({});
    let err = doc.validateSync();
    assert.ifError(err);

    doc = new Model({ num: 4 });
    err = doc.validateSync();
    assert.ok(err);
    assert.equal(err.errors['num'].name, 'ValidatorError');
    assert.equal(err.errors['num'].message, 'Invalid number');

    doc = new Model({ num: 2 });
    err = doc.validateSync();
    assert.ifError(err);
  });

  it('support `pathsToValidate()` option for `validate()` (gh-7587)', async function() {
    const schema = Schema({
      name: {
        type: String,
        required: true
      },
      age: {
        type: Number,
        required: true
      },
      rank: String
    });
    const Model = db.model('Test', schema);


    const doc = new Model({});

    let err = await doc.validate(['name', 'rank']).catch(err => err);
    assert.deepEqual(Object.keys(err.errors), ['name']);

    err = await doc.validate(['age', 'rank']).catch(err => err);
    assert.deepEqual(Object.keys(err.errors), ['age']);
  });

  it('array push with $position (gh-4322)', async function() {
    const schema = Schema({
      nums: [Number]
    });
    const Model = db.model('Test', schema);


    const doc = await Model.create({ nums: [3, 4] });

    doc.nums.push({
      $each: [1, 2],
      $position: 0
    });
    assert.deepEqual(doc.toObject().nums, [1, 2, 3, 4]);

    await doc.save();

    const fromDb = await Model.findOne({ _id: doc._id });
    assert.deepEqual(fromDb.toObject().nums, [1, 2, 3, 4]);

    doc.nums.push({
      $each: [0],
      $position: 0
    });
    assert.throws(() => {
      doc.nums.push({ $each: [5] });
    }, /Cannot call.*multiple times/);
    assert.throws(() => {
      doc.nums.push(5);
    }, /Cannot call.*multiple times/);
  });

  it('setting a path to a single nested document should update the single nested doc parent (gh-8400)', function() {
    const schema = Schema({
      name: String,
      subdoc: new Schema({
        name: String
      })
    });
    const Model = db.model('Test', schema);

    const doc1 = new Model({ name: 'doc1', subdoc: { name: 'subdoc1' } });
    const doc2 = new Model({ name: 'doc2', subdoc: { name: 'subdoc2' } });

    doc1.subdoc = doc2.subdoc;
    assert.equal(doc1.subdoc.name, 'subdoc2');
    assert.equal(doc2.subdoc.name, 'subdoc2');
    assert.strictEqual(doc1.subdoc.ownerDocument(), doc1);
    assert.strictEqual(doc2.subdoc.ownerDocument(), doc2);
  });

  it('setting an array to an array with some populated documents depopulates the whole array (gh-8443)', async function() {
    const A = db.model('Test1', Schema({
      name: String,
      rel: [{ type: mongoose.ObjectId, ref: 'Test' }]
    }));

    const B = db.model('Test', Schema({ name: String }));


    const b = await B.create({ name: 'testb' });
    await A.create({ name: 'testa', rel: [b._id] });

    const a = await A.findOne().populate('rel');

    const b2 = await B.create({ name: 'testb2' });
    a.rel = [a.rel[0], b2._id];
    await a.save();

    assert.ok(!a.populated('rel'));
    assert.ok(a.rel[0] instanceof mongoose.Types.ObjectId);
    assert.ok(a.rel[1] instanceof mongoose.Types.ObjectId);
  });

  it('handles errors with name set to "ValidationError" (gh-8466)', () => {
    const childSchema = Schema({ name: String });

    childSchema.pre('validate', function() {
      if (this.name === 'Invalid') {
        const error = new Error('invalid name');
        error.name = 'ValidationError';
        throw error;
      }
    });

    const fatherSchema = Schema({ children: [childSchema] });
    const Father = db.model('Test', fatherSchema);

    const doc = new Father({
      children: [{ name: 'Valid' }, { name: 'Invalid' }]
    });

    return doc.validate().then(() => assert.ok(false), err => {
      assert.ok(err);
      assert.ok(err.errors['children']);
      assert.equal(err.errors['children'].message, 'invalid name');
    });
  });

  it('throws an error if running validate() multiple times in parallel (gh-8468)', () => {
    const Model = db.model('Test', Schema({ name: String }));

    const doc = new Model({ name: 'test' });

    doc.validate();

    return doc.save().then(() => assert.ok(false), err => {
      assert.equal(err.name, 'ParallelValidateError');
    });
  });

  it('avoids parallel validate error when validating nested path with double nested subdocs (gh-8486)', async function() {
    const testSchema = new Schema({
      foo: {
        bar: Schema({
          baz: Schema({
            num: Number
          })
        })
      }
    });
    const Test = db.model('Test', testSchema);


    const doc = await Test.create({});

    doc.foo = {
      bar: {
        baz: {
          num: 1
        }
      }
    };

    // Should not throw
    await doc.save();

    const raw = await Test.collection.findOne();
    assert.equal(raw.foo.bar.baz.num, 1);
  });

  it('supports function for date min/max validator error (gh-8512)', function() {
    const schema = Schema({
      startDate: {
        type: Date,
        required: true,
        min: [new Date('2020-01-01'), () => 'test']
      }
    });

    db.deleteModel(/Test/);
    const Model = db.model('Test', schema);
    const doc = new Model({ startDate: new Date('2019-06-01') });

    const err = doc.validateSync();
    assert.ok(err.errors['startDate']);
    assert.equal(err.errors['startDate'].message, 'test');
  });

  it('sets parent and ownerDocument correctly with document array default (gh-8509)', async function() {
    const locationSchema = Schema({
      name: String,
      city: String
    });
    const owners = [];

    // Middleware to set a default location name derived from the parent organization doc
    locationSchema.pre('validate', function(next) {
      const owner = this.ownerDocument();
      owners.push(owner);
      if (this.isNew && !this.get('name') && owner.get('name')) {
        this.set('name', `${owner.get('name')} Office`);
      }
      next();
    });

    const organizationSchema = Schema({
      name: String,
      // Having a default doc this way causes issues
      locations: { type: [locationSchema], default: [{}] }
    });
    const Organization = db.model('Test', organizationSchema);

    const org = new Organization();
    org.set('name', 'MongoDB');

    await org.save();

    assert.equal(owners.length, 1);
    assert.ok(owners[0] === org);

    assert.equal(org.locations[0].name, 'MongoDB Office');
  });

  it('doesnt add `null` if property is undefined with minimize false (gh-8504)', async function() {
    const minimize = false;
    const schema = Schema({
      num: Number,
      beta: { type: String }
    },
    {
      toObject: { virtuals: true, minimize: minimize },
      toJSON: { virtuals: true, minimize: minimize }
    }
    );
    const Test = db.model('Test', schema);

    const dummy1 = new Test({ num: 1, beta: null });
    const dummy2 = new Test({ num: 2, beta: void 0 });


    await dummy1.save();
    await dummy2.save();

    const res = await Test.find().lean().sort({ num: 1 });

    assert.strictEqual(res[0].beta, null);
    assert.ok(!res[1].hasOwnProperty('beta'));
  });

  it('creates document array defaults in forward order, not reverse (gh-8514)', function() {
    let num = 0;
    const schema = Schema({
      arr: [{ val: { type: Number, default: () => ++num } }]
    });
    const Model = db.model('Test', schema);

    const doc = new Model({ arr: [{}, {}, {}] });
    assert.deepEqual(doc.toObject().arr.map(v => v.val), [1, 2, 3]);
  });

  it('can call subdocument validate multiple times in parallel (gh-8539)', async function() {
    const schema = Schema({
      arr: [{ val: String }],
      single: Schema({ val: String })
    });
    const Model = db.model('Test', schema);


    const doc = new Model({ arr: [{ val: 'test' }], single: { val: 'test' } });

    await Promise.all([doc.arr[0].validate(), doc.arr[0].validate()]);
    await Promise.all([doc.single.validate(), doc.single.validate()]);
  });

  it('sets `Document#op` when calling `validate()` (gh-8439)', function() {
    const schema = Schema({ name: String });
    const ops = [];
    schema.pre('validate', function() {
      ops.push(this.$op);
    });
    schema.post('validate', function() {
      ops.push(this.$op);
    });

    const Model = db.model('Test', schema);
    const doc = new Model({ name: 'test' });

    const promise = doc.validate();
    assert.equal(doc.$op, 'validate');

    return promise.then(() => assert.deepEqual(ops, ['validate', 'validate']));
  });

  it('schema-level transform (gh-8403)', function() {
    const schema = Schema({
      myDate: {
        type: Date,
        transform: v => v.getFullYear()
      },
      dates: [{
        type: Date,
        transform: v => v.getFullYear()
      }],
      arr: [{
        myDate: {
          type: Date,
          transform: v => v.getFullYear()
        }
      }]
    });
    const Model = db.model('Test', schema);

    const doc = new Model({
      myDate: new Date('2015/06/01'),
      dates: [new Date('2016/06/01')],
      arr: [{ myDate: new Date('2017/06/01') }]
    });
    assert.equal(doc.toObject({ transform: true }).myDate, '2015');
    assert.equal(doc.toObject({ transform: true }).dates[0], '2016');
    assert.equal(doc.toObject({ transform: true }).arr[0].myDate, '2017');
  });

  it('transforms nested paths (gh-9543)', function() {
    const schema = Schema({
      nested: {
        date: {
          type: Date,
          transform: v => v.getFullYear()
        }
      }
    });
    const Model = db.model('Test', schema);

    const doc = new Model({
      nested: {
        date: new Date('2020-06-01')
      }
    });
    assert.equal(doc.toObject({ transform: true }).nested.date, '2020');
  });

  it('handles setting numeric paths with single nested subdocs (gh-8583)', async function() {
    const placedItemSchema = Schema({ image: String }, { _id: false });

    const subdocumentSchema = Schema({
      placedItems: {
        1: placedItemSchema,
        first: placedItemSchema
      }
    });
    const Model = db.model('Test', subdocumentSchema);


    const doc = await Model.create({
      placedItems: { 1: { image: 'original' }, first: { image: 'original' } }
    });

    doc.set({
      'placedItems.1.image': 'updated',
      'placedItems.first.image': 'updated'
    });

    await doc.save();

    assert.equal(doc.placedItems['1'].image, 'updated');

    const fromDb = await Model.findById(doc);
    assert.equal(fromDb.placedItems['1'].image, 'updated');
  });

  it('setting nested array path to non-nested array wraps values top-down (gh-8544)', function() {
    const positionSchema = mongoose.Schema({
      coordinates: {
        type: [[Number]],
        required: true
      },
      lines: {
        type: [[[Number]]],
        required: true
      }
    });

    const Position = db.model('Test', positionSchema);
    const position = new Position();

    position.coordinates = [1, 2];
    position.lines = [3, 4];

    const obj = position.toObject();
    assert.deepEqual(obj.coordinates, [[1, 2]]);
    assert.deepEqual(obj.lines, [[[3, 4]]]);
  });

  it('doesnt wrap empty nested array with insufficient depth', function() {
    const weekSchema = mongoose.Schema({
      days: {
        type: [[[Number]]],
        required: true
      }
    });

    const Week = db.model('Test', weekSchema);
    const emptyWeek = new Week();

    emptyWeek.days = [[], [], [], [], [], [], []];
    const obj = emptyWeek.toObject();
    assert.deepEqual(obj.days, [[], [], [], [], [], [], []]);
  });

  it('doesnt wipe out nested keys when setting nested key to empty object with minimize (gh-8565)', function() {
    const opts = { autoIndex: false, autoCreate: false };
    const schema1 = Schema({ plaid: { nestedKey: String } }, opts);
    const schema2 = Schema({ plaid: { nestedKey: String } }, opts);
    const schema3 = Schema({ plaid: { nestedKey: String } }, opts);

    const Test1 = db.model('Test1', schema1);
    const Test2 = db.model('Test2', schema2);
    const Test3 = db.model('Test3', schema3);

    const doc1 = new Test1({});
    assert.deepEqual(doc1.toObject({ minimize: false }).plaid, {});

    const doc2 = new Test2({ plaid: doc1.plaid });
    assert.deepEqual(doc2.toObject({ minimize: false }).plaid, {});

    const doc3 = new Test3({});
    doc3.set({ plaid: doc2.plaid });
    assert.deepEqual(doc3.toObject({ minimize: false }).plaid, {});
  });

  it('allows calling `validate()` in post validate hook without causing parallel validation error (gh-8597)', async function() {
    const EmployeeSchema = Schema({
      name: String,
      employeeNumber: {
        type: String,
        validate: v => v.length > 5
      }
    });
    let called = 0;

    EmployeeSchema.post('validate', function() {
      ++called;
      if (!this.employeeNumber && !this._employeeNumberRetrieved) {
        this.employeeNumber = '123456';
        this._employeeNumberRetrieved = true;
        return this.validate();
      }
    });

    const Employee = db.model('Test', EmployeeSchema);


    const e = await Employee.create({ name: 'foo' });
    assert.equal(e.employeeNumber, '123456');
    assert.ok(e._employeeNumberRetrieved);
    assert.equal(called, 2);
  });

  it('sets defaults when setting single nested subdoc (gh-8603)', async function() {
    const nestedSchema = Schema({
      name: String,
      status: { type: String, default: 'Pending' }
    });

    const Test = db.model('Test', {
      nested: nestedSchema
    });


    let doc = await Test.create({ nested: { name: 'foo' } });
    assert.equal(doc.nested.status, 'Pending');

    doc = await Test.findById(doc);
    assert.equal(doc.nested.status, 'Pending');

    Object.assign(doc, { nested: { name: 'bar' } });
    assert.equal(doc.nested.status, 'Pending');
    await doc.save();

    doc = await Test.findById(doc);
    assert.equal(doc.nested.status, 'Pending');
  });

  it('handles validating single nested paths when specified in `pathsToValidate` (gh-8626)', function() {
    const nestedSchema = Schema({
      name: { type: String, validate: v => v.length > 2 },
      age: { type: Number, validate: v => v < 200 }
    });
    const schema = Schema({ nested: nestedSchema });

    mongoose.deleteModel(/Test/);
    const Model = mongoose.model('Test', schema);

    const doc = new Model({ nested: { name: 'a', age: 9001 } });
    return doc.validate(['nested.name']).then(() => assert.ok(false), err => {
      assert.ok(err.errors['nested.name']);
      assert.ok(!err.errors['nested.age']);
    });
  });

  it('copies immutable fields when constructing new doc from old doc (gh-8642)', function() {
    const schema = Schema({ name: { type: String, immutable: true } });
    const Model = db.model('Test', schema);

    const doc = new Model({ name: 'test' });
    doc.isNew = false;

    const newDoc = new Model(doc);
    assert.equal(newDoc.name, 'test');
  });

  it('can save nested array after setting (gh-8689)', async function() {
    const schema = new mongoose.Schema({
      name: String,
      array: [[{
        label: String,
        value: String
      }]]
    });
    const MyModel = db.model('Test', schema);


    const doc = await MyModel.create({ name: 'foo' });

    doc.set({
      'array.0': [{
        label: 'hello',
        value: 'world'
      }]
    });
    await doc.save();

    const updatedDoc = await MyModel.findOne({ _id: doc._id });
    assert.equal(updatedDoc.array[0][0].label, 'hello');
    assert.equal(updatedDoc.array[0][0].value, 'world');
  });

  it('handles validator errors on subdoc paths (gh-5226)', function() {
    const schema = Schema({
      child: {
        type: Schema({ name: String }),
        validate: () => false
      },
      children: {
        type: [{ name: String }],
        validate: () => false
      }
    });
    const Model = db.model('Test', schema);

    const doc = new Model({ child: {}, children: [] });
    return doc.validate().then(() => assert.ok(false), err => {
      assert.ok(err);
      assert.ok(err.errors);
      assert.ok(err.errors.child);
      assert.ok(err.errors.children);
    });
  });

  it('reports array cast error with index (gh-8888)', function() {
    const schema = Schema({ test: [Number] },
      { autoIndex: false, autoCreate: false });
    const Test = db.model('test', schema);

    const t = new Test({ test: [1, 'world'] });
    const err = t.validateSync();
    assert.ok(err);
    assert.ok(err.errors);
    assert.ok(err.errors['test.1']);
  });

  it('sets defaults if setting nested path to empty object with minimize false (gh-8829)', function() {
    const cartSchema = Schema({
      _id: 'String',
      item: {
        name: { type: 'String', default: 'Default Name' }
      }
    },
    { minimize: false });
    const Test = db.model('Test', cartSchema);

    const doc = new Test({ _id: 'foobar', item: {} });

    return doc.save().
      then(() => Test.collection.findOne()).
      then(doc => assert.equal(doc.item.name, 'Default Name'));
  });

  it('clears cast errors when setting an array subpath (gh-9080)', function() {
    const userSchema = new Schema({ tags: [Schema.ObjectId] });
    const User = db.model('User', userSchema);

    const user = new User({ tags: ['hey'] });
    user.tags = [];

    const err = user.validateSync();
    assert.ifError(err);
  });

  it('saves successfully if you splice() a sliced array (gh-9011)', async function() {
    const childSchema = Schema({ values: [Number] });
    const parentSchema = Schema({ children: [childSchema] });

    const Parent = db.model('Parent', parentSchema);


    await Parent.create({
      children: [
        { values: [1, 2, 3] },
        { values: [4, 5, 6] }
      ]
    });

    const parent = await Parent.findOne();
    const copy = parent.children[0].values.slice();
    copy.splice(1);

    await parent.save();
    const _parent = await Parent.findOne();
    assert.deepEqual(_parent.toObject().children[0].values, [1, 2, 3]);
  });

  it('handles modifying a subpath of a nested array of documents (gh-8926)', async function() {
    const bookSchema = new Schema({ title: String });
    const aisleSchema = new Schema({
      shelves: [[bookSchema]]
    });
    const librarySchema = new Schema({ aisles: [aisleSchema] });

    const Library = db.model('Test', librarySchema);


    await Library.create({
      aisles: [{ shelves: [[{ title: 'Clean Code' }]] }]
    });

    const library = await Library.findOne();
    library.aisles[0].shelves[0][0].title = 'Refactoring';
    await library.save();

    const foundLibrary = await Library.findOne().lean();
    assert.equal(foundLibrary.aisles[0].shelves[0][0].title, 'Refactoring');
  });

  it('Document#save accepts `timestamps` option (gh-8947) for update', async function() {

    // Arrange
    const userSchema = new Schema({ name: String }, { timestamps: true });
    const User = db.model('User', userSchema);

    const createdUser = await User.create({ name: 'Hafez' });

    const user = await User.findOne({ _id: createdUser._id });

    // Act
    user.name = 'John';
    await user.save({ timestamps: false });

    // Assert
    assert.deepEqual(createdUser.updatedAt, user.updatedAt);
  });

  it('Document#save accepts `timestamps` option (gh-8947) on inserting a new document', async function() {

    // Arrange
    const userSchema = new Schema({ name: String }, { timestamps: true });
    const User = db.model('User', userSchema);

    const user = new User({ name: 'Hafez' });

    // Act
    await user.save({ timestamps: false });

    // Assert
    assert.ok(!user.createdAt);
    assert.ok(!user.updatedAt);
  });

  it('Sets default when passing undefined as value for a key in a nested subdoc (gh-12102) (gh-9039)', async function() {
    const Test = db.model('Test', {
      nested: {
        prop: {
          type: String,
          default: 'some default value'
        }
      }
    });

    const obj = { nested: { prop: undefined } };
    const doc = await Test.create(obj);
    assert.equal(doc.nested.prop, 'some default value');

    assert.deepStrictEqual(obj, { nested: { prop: undefined } });
  });

  it('allows accessing $locals when initializing (gh-9098)', function() {
    const personSchema = new mongoose.Schema({
      name: {
        first: String,
        last: String
      }
    });

    personSchema.virtual('fullName').
      get(function() { return this.$locals.fullName; }).
      set(function(newFullName) { this.$locals.fullName = newFullName; });

    const Person = db.model('Person', personSchema);

    const axl = new Person({ fullName: 'Axl Rose' });
    assert.equal(axl.fullName, 'Axl Rose');
  });

  describe('Document#getChanges(...) (gh-9096)', function() {
    it('returns an empty object when there are no changes', async function() {

      const User = db.model('User', { name: String, age: Number, country: String });
      const user = await User.create({ name: 'Hafez', age: 25, country: 'Egypt' });

      const changes = user.getChanges();
      assert.deepEqual(changes, {});
    });

    it('returns only the changed paths', async function() {

      const User = db.model('User', { name: String, age: Number, country: String });
      const user = await User.create({ name: 'Hafez', age: 25, country: 'Egypt' });

      user.country = undefined;
      user.age = 26;

      const changes = user.getChanges();
      assert.deepEqual(changes, { $set: { age: 26 }, $unset: { country: 1 } });
    });
  });

  it('supports skipping defaults on a document (gh-8271)', function() {
    const testSchema = new mongoose.Schema({
      testTopLevel: { type: String, default: 'foo' },
      testNested: {
        prop: { type: String, default: 'bar' }
      },
      testArray: [{ prop: { type: String, default: 'baz' } }],
      testSingleNested: new Schema({
        prop: { type: String, default: 'qux' }
      })
    });
    const Test = db.model('Test', testSchema);

    const doc = new Test({ testArray: [{}], testSingleNested: {} }, null,
      { defaults: false });
    assert.ok(!doc.testTopLevel);
    assert.ok(!doc.testNested.prop);
    assert.ok(!doc.testArray[0].prop);
    assert.ok(!doc.testSingleNested.prop);
  });

  it('throws an error when `transform` returns a promise (gh-9163)', function() {
    const userSchema = new Schema({
      name: {
        type: String,
        transform: function() {
          return new Promise(() => {});
        }
      }
    });

    const User = db.model('User', userSchema);

    const user = new User({ name: 'Hafez' });
    assert.throws(function() {
      user.toJSON();
    }, /must be synchronous/);

    assert.throws(function() {
      user.toObject();
    }, /must be synchronous/);
  });

  it('uses strict equality when checking mixed paths for modifications (gh-9165)', function() {
    const schema = Schema({ obj: {} });
    const Model = db.model('gh9165', schema);

    return Model.create({ obj: { key: '2' } }).
      then(doc => {
        doc.obj = { key: 2 };
        assert.ok(doc.modifiedPaths().indexOf('obj') !== -1);
        return doc.save();
      }).
      then(doc => Model.findById(doc)).
      then(doc => assert.strictEqual(doc.obj.key, 2));
  });

  it('supports `useProjection` option for `toObject()` (gh-9118)', function() {
    const authorSchema = new mongoose.Schema({
      name: String,
      hiddenField: { type: String, select: false }
    });

    const Author = db.model('Author', authorSchema);

    const example = new Author({ name: 'John', hiddenField: 'A secret' });
    assert.strictEqual(example.toJSON({ useProjection: true }).hiddenField, void 0);
  });

  it('clears out priorDoc after overwriting single nested subdoc (gh-9208)', async function() {
    const TestModel = db.model('Test', Schema({
      nested: Schema({
        myBool: Boolean,
        myString: String
      })
    }));


    const test = new TestModel();

    test.nested = { myBool: true };
    await test.save();

    test.nested = { myString: 'asdf' };
    await test.save();

    test.nested.myBool = true;
    await test.save();

    const doc = await TestModel.findById(test);
    assert.strictEqual(doc.nested.myBool, true);
  });

  it('handles immutable properties underneath single nested subdocs when overwriting (gh-9281)', async function() {
    const SubSchema = Schema({
      nestedProp: {
        type: String,
        immutable: true
      }
    }, { strict: 'throw' });

    const TestSchema = Schema({ object: SubSchema }, { strict: 'throw' });
    const Test = db.model('Test', TestSchema);


    await Test.create({ object: { nestedProp: 'A' } });
    const doc = await Test.findOne();

    doc.object = {};
    const err = await doc.save().then(() => null, err => err);

    assert.ok(err);
    assert.ok(err.errors['object']);
    assert.ok(err.message.includes('Path `nestedProp` is immutable'), err.message);

    // Setting to the same value as the previous doc is ok.
    doc.object = { nestedProp: 'A' };
    await doc.save();
  });

  it('allows removing boolean key by setting it to `undefined` (gh-9275)', async function() {
    const Test = db.model('Test', Schema({ a: Boolean }));


    const doc = await Test.create({ a: true });
    doc.a = undefined;
    await doc.save();

    const fromDb = await Test.findOne().lean();
    assert.ok(!('a' in fromDb));
  });

  it('keeps manually populated paths when setting a nested path to itself (gh-9293)', async function() {
    const StepSchema = Schema({
      ride: { type: ObjectId, ref: 'Ride' },
      status: Number
    });

    const RideSchema = Schema({
      status: Number,
      steps: {
        taxi: [{ type: ObjectId, ref: 'Step' }],
        rent: [{ type: ObjectId, ref: 'Step' }],
        vehicle: [{ type: ObjectId, ref: 'Step' }]
      }
    });

    const Step = db.model('Step', StepSchema);
    const Ride = db.model('Ride', RideSchema);


    let ride = await Ride.create({ status: 0 });
    const steps = await Step.create([
      { ride: ride, status: 0 },
      { ride: ride, status: 1 },
      { ride: ride, status: 2 }
    ]);

    ride.steps = { taxi: [steps[0]], rent: [steps[1]], vehicle: [steps[2]] };
    await ride.save();

    ride = await Ride.findOne({}).populate('steps.taxi steps.vehicle steps.rent');

    assert.equal(ride.steps.taxi[0].status, 0);
    assert.equal(ride.steps.rent[0].status, 1);
    assert.equal(ride.steps.vehicle[0].status, 2);

    ride.steps = ride.steps;
    assert.equal(ride.steps.taxi[0].status, 0);
    assert.equal(ride.steps.rent[0].status, 1);
    assert.equal(ride.steps.vehicle[0].status, 2);
  });

  it('doesnt wipe out nested paths when setting a nested path to itself (gh-9313)', async function() {
    const schema = new Schema({
      nested: {
        prop1: { type: Number, default: 50 },
        prop2: {
          type: String,
          enum: ['val1', 'val2'],
          default: 'val1',
          required: true
        },
        prop3: {
          prop4: { type: Number, default: 0 }
        }
      }
    });

    const Model = db.model('Test', schema);


    let doc = await Model.create({});

    doc = await Model.findById(doc);

    doc.nested = doc.nested;

    assert.equal(doc.nested.prop2, 'val1');
    await doc.save();

    const fromDb = await Model.collection.findOne({ _id: doc._id });
    assert.equal(fromDb.nested.prop2, 'val1');
  });

  it('allows saving after setting document array to itself (gh-9266)', async function() {
    const Model = db.model('Test', Schema({ keys: [{ _id: false, name: String }] }));


    const document = new Model({});

    document.keys[0] = { name: 'test' };
    document.keys = document.keys;

    await document.save();

    const fromDb = await Model.findOne();
    assert.deepEqual(fromDb.toObject().keys, [{ name: 'test' }]);
  });

  it('allows accessing document values from function default on array (gh-9351) (gh-6155)', function() {
    const schema = Schema({
      publisher: String,
      authors: {
        type: [String],
        default: function() {
          return [this.publisher];
        }
      }
    });
    const Test = db.model('Test', schema);

    const doc = new Test({ publisher: 'Mastering JS' });
    assert.deepEqual(doc.toObject().authors, ['Mastering JS']);
  });

  it('handles pulling array subdocs when _id is an alias (gh-9319)', async function() {
    const childSchema = Schema({
      field: {
        type: String,
        alias: '_id'
      }
    }, { _id: false });

    const parentSchema = Schema({ children: [childSchema] });
    const Parent = db.model('Parent', parentSchema);


    await Parent.create({ children: [{ field: '1' }] });
    const p = await Parent.findOne();

    p.children.pull('1');
    await p.save();

    assert.equal(p.children.length, 0);

    const fromDb = await Parent.findOne();
    assert.equal(fromDb.children.length, 0);
  });

  it('allows setting nested path to instance of model (gh-9392)', function() {
    const def = { test: String };
    const Child = db.model('Child', def);

    const Parent = db.model('Parent', { nested: def });

    const c = new Child({ test: 'new' });

    const p = new Parent({ nested: { test: 'old' } });
    p.nested = c;

    assert.equal(p.nested.test, 'new');
  });

  it('unmarks modified if setting a value to the same value as it was previously (gh-9396)', async function() {
    const schema = new Schema({
      bar: String
    });

    const Test = db.model('Test', schema);

    const foo = new Test({ bar: 'bar' });
    await foo.save();
    assert.ok(!foo.isModified('bar'));

    foo.bar = 'baz';
    assert.ok(foo.isModified('bar'));

    foo.bar = 'bar';
    assert.ok(!foo.isModified('bar'));
  });

  it('unmarks modified if setting a value to the same subdoc as it was previously (gh-9396)', async function() {
    const schema = new Schema({
      nested: { bar: String },
      subdoc: new Schema({ bar: String }, { _id: false })
    });
    const Test = db.model('Test', schema);


    const foo = new Test({ nested: { bar: 'bar' }, subdoc: { bar: 'bar' } });
    await foo.save();
    assert.ok(!foo.isModified('nested'));
    assert.ok(!foo.isModified('subdoc'));

    foo.nested = { bar: 'baz' };
    foo.subdoc = { bar: 'baz' };
    assert.ok(foo.isModified('nested'));
    assert.ok(foo.isModified('subdoc'));

    foo.nested = { bar: 'bar' };
    foo.subdoc = { bar: 'bar' };
    assert.ok(!foo.isModified('nested'));
    assert.ok(!foo.isModified('subdoc'));
    assert.ok(!foo.isModified('subdoc.bar'));

    foo.nested = { bar: 'baz' };
    foo.subdoc = { bar: 'baz' };
    assert.ok(foo.isModified('nested'));
    assert.ok(foo.isModified('subdoc'));
    await foo.save();

    foo.nested = { bar: 'bar' };
    foo.subdoc = { bar: 'bar' };
    assert.ok(foo.isModified('nested'));
    assert.ok(foo.isModified('subdoc'));
    assert.ok(foo.isModified('subdoc.bar'));
  });

  it('correctly tracks saved state for deeply nested objects (gh-10773) (gh-9396)', async function() {
    const PaymentSchema = Schema({ status: String }, { _id: false });
    const OrderSchema = new Schema({
      status: String,
      payments: {
        payout: PaymentSchema
      }
    });

    const Order = db.model('Order', OrderSchema);

    const order = new Order({
      status: 'unpaid',
      payments: {
        payout: {
          status: 'unpaid'
        }
      }
    });

    await order.save();

    const newPaymentsStatus = Object.assign({}, order.payments);

    newPaymentsStatus.payout.status = 'paid';

    order.payments = newPaymentsStatus;
    assert.ok(order.isModified('payments'));

    await order.save();

    const fromDb = await Order.findById(order._id).lean();
    assert.equal(fromDb.payments.payout.status, 'paid');
  });

  it('marks path as errored if default function throws (gh-9408)', function() {
    const jobSchema = new Schema({
      deliveryAt: Date,
      subJob: [{
        deliveryAt: Date,
        shippingAt: {
          type: Date,
          default: () => { throw new Error('Oops!'); }
        },
        prop: { type: String, default: 'default' }
      }]
    });

    const Job = db.model('Test', jobSchema);

    const doc = new Job({ subJob: [{ deliveryAt: new Date() }] });
    assert.equal(doc.subJob[0].prop, 'default');
  });

  it('passes subdoc with initial values set to default function when init-ing (gh-9408)', function() {
    const jobSchema = new Schema({
      deliveryAt: Date,
      subJob: [{
        deliveryAt: Date,
        shippingAt: {
          type: Date,
          default: function() {
            return this.deliveryAt;
          }
        }
      }]
    });

    const Job = db.model('Test', jobSchema);

    const date = new Date();
    const doc = new Job({ subJob: [{ deliveryAt: date }] });

    assert.equal(doc.subJob[0].shippingAt.valueOf(), date.valueOf());
  });

  it('passes document as an argument for `required` function in schema definition (gh-9433)', function() {
    let docFromValidation;

    const userSchema = new Schema({
      name: {
        type: String,
        required: (doc) => {
          docFromValidation = doc;
          return doc.age > 18;
        }
      },
      age: Number
    });

    const User = db.model('User', userSchema);
    const user = new User({ age: 26 });
    const err = user.validateSync();
    assert.ok(err);

    assert.ok(docFromValidation === user);
  });

  it('works with path named isSelected (gh-9438)', function() {
    const categorySchema = new Schema({
      name: String,
      categoryUrl: { type: String, required: true }, // Makes test fail
      isSelected: Boolean
    });

    const siteSchema = new Schema({ categoryUrls: [categorySchema] });

    const Test = db.model('Test', siteSchema);
    const test = new Test({
      categoryUrls: [
        { name: 'A', categoryUrl: 'B', isSelected: false, isModified: false }
      ]
    });
    const err = test.validateSync();
    assert.ifError(err);
  });

  it('init tracks cast error reason (gh-9448)', function() {
    const Test = db.model('Test', Schema({
      num: Number
    }));

    const doc = new Test();
    doc.init({ num: 'not a number' });

    const err = doc.validateSync();
    assert.ok(err.errors['num'].reason);
  });

  it('correctly handles setting nested path underneath single nested subdocs (gh-9459)', function() {
    const preferencesSchema = mongoose.Schema({
      notifications: {
        email: Boolean,
        push: Boolean
      },
      keepSession: Boolean
    }, { _id: false });

    const User = db.model('User', Schema({
      email: String,
      username: String,
      preferences: preferencesSchema
    }));

    const userFixture = {
      email: 'foo@bar.com',
      username: 'foobars',
      preferences: {
        keepSession: true,
        notifications: {
          email: false,
          push: false
        }
      }
    };

    let userWithEmailNotifications = Object.assign({}, userFixture, {
      'preferences.notifications': { email: true }
    });
    let testUser = new User(userWithEmailNotifications);

    assert.deepEqual(testUser.toObject().preferences.notifications, { email: true });

    userWithEmailNotifications = Object.assign({}, userFixture, {
      'preferences.notifications.email': true
    });
    testUser = new User(userWithEmailNotifications);

    assert.deepEqual(testUser.toObject().preferences.notifications, { email: true, push: false });
  });

  it('$isValid() with space-delimited and array syntax (gh-9474)', function() {
    const Test = db.model('Test', Schema({
      name: String,
      email: String,
      age: Number,
      answer: Number
    }));

    const doc = new Test({ name: 'test', email: 'test@gmail.com', age: 'bad', answer: 'bad' });

    assert.ok(doc.$isValid('name'));
    assert.ok(doc.$isValid('email'));
    assert.ok(!doc.$isValid('age'));
    assert.ok(!doc.$isValid('answer'));

    assert.ok(doc.$isValid('name email'));
    assert.ok(doc.$isValid('name age'));
    assert.ok(!doc.$isValid('age answer'));

    assert.ok(doc.$isValid(['name', 'email']));
    assert.ok(doc.$isValid(['name', 'age']));
    assert.ok(!doc.$isValid(['age', 'answer']));
  });

  it('avoids overwriting array subdocument when setting dotted path that is not selected (gh-9427)', async function() {
    const Test = db.model('Test', Schema({
      arr: [{ _id: false, val: Number }],
      name: String,
      age: Number
    }));


    let doc = await Test.create({
      name: 'Test',
      arr: [{ val: 1 }, { val: 2 }],
      age: 30
    });

    doc = await Test.findById(doc._id).select('name');
    doc.set('arr.0.val', 2);
    await doc.save();

    const fromDb = await Test.findById(doc._id);
    assert.deepEqual(fromDb.toObject().arr, [{ val: 2 }, { val: 2 }]);
  });

  it('ignore getters when diffing objects for change tracking (gh-9501)', async function() {
    const schema = new Schema({
      title: {
        type: String,
        required: true
      },
      price: {
        type: Number,
        min: 0
      },
      taxPercent: {
        type: Number,
        required: function() {
          return this.price != null;
        },
        min: 0,
        max: 100,
        get: value => value || 10
      }
    });

    const Test = db.model('Test', schema);


    const doc = await Test.create({
      title: 'original'
    });

    doc.set({
      title: 'updated',
      price: 10,
      taxPercent: 10
    });

    assert.ok(doc.modifiedPaths().indexOf('taxPercent') !== -1);

    await doc.save();

    const fromDb = await Test.findById(doc).lean();
    assert.equal(fromDb.taxPercent, 10);
  });

  it('allows defining middleware for all document hooks using regexp (gh-9190)', async function() {
    const schema = Schema({ name: String });

    let called = 0;
    schema.pre(/.*/, { document: true, query: false }, function() {
      ++called;
    });
    const Model = db.model('Test', schema);


    await Model.find();
    assert.equal(called, 0);

    await Model.findOne();
    assert.equal(called, 0);

    await Model.countDocuments();
    assert.equal(called, 0);

    const docs = await Model.create([{ name: 'test' }], { validateBeforeSave: false });
    assert.equal(called, 1);

    await docs[0].validate();
    assert.equal(called, 2);

    await docs[0].updateOne({ name: 'test2' });
    assert.equal(called, 3);

    await Model.aggregate([{ $match: { name: 'test' } }]);
    assert.equal(called, 3);
  });

  it('correctly handles setting nested props to other nested props (gh-9519)', async function() {
    const schemaA = Schema({
      propX: {
        nested1: { prop: Number },
        nested2: { prop: Number },
        nested3: { prop: Number }
      },
      propY: {
        nested1: { prop: Number },
        nested2: { prop: Number },
        nested3: { prop: Number }
      }
    });

    const schemaB = Schema({ prop: { prop: Number } });

    const ModelA = db.model('Test1', schemaA);
    const ModelB = db.model('Test2', schemaB);


    const saved = await ModelA.create({
      propX: {
        nested1: { prop: 1 },
        nested2: { prop: 1 },
        nested3: { prop: 1 }
      },
      propY: {
        nested1: { prop: 2 },
        nested2: { prop: 2 },
        nested3: { prop: 2 }
      }
    });

    const objA = await ModelA.findById(saved._id);
    const objB = new ModelB();

    objB.prop = objA.propX.nested1;

    assert.strictEqual(objB.prop.prop, 1);
  });

  it('sets fields after an undefined field (gh-9585)', function() {
    const personSchema = new Schema({
      items: { type: Array },
      email: { type: String }
    });

    const Person = db.model('Person', personSchema);


    const person = new Person({ items: undefined, email: 'test@gmail.com' });
    assert.equal(person.email, 'test@gmail.com');
  });

  it('passes document to `default` functions (gh-9633)', function() {
    let documentFromDefault;
    const userSchema = new Schema({
      name: { type: String },
      age: {
        type: Number,
        default: function(doc) {
          documentFromDefault = doc;
        }
      }

    });

    const User = db.model('User', userSchema);

    const user = new User({ name: 'Hafez' });

    assert.ok(documentFromDefault === user);
    assert.equal(documentFromDefault.name, 'Hafez');
  });

  it('handles pre hook throwing a sync error (gh-9659)', async function() {
    const TestSchema = new Schema({ name: String });

    TestSchema.pre('save', function() {
      throw new Error('test err');
    });
    const TestModel = db.model('Test', TestSchema);


    const testObject = new TestModel({ name: 't' });

    const err = await testObject.save().then(() => null, err => err);
    assert.ok(err);
    assert.equal(err.message, 'test err');
  });

  it('returns undefined rather than entire object when calling `get()` with empty string (gh-9681)', function() {
    const TestSchema = new Schema({ name: String });
    const TestModel = db.model('Test', TestSchema);

    const testObject = new TestModel({ name: 't' });

    assert.strictEqual(testObject.get(''), void 0);
  });

  it('keeps atomics when assigning array to filtered array (gh-9651)', async function() {
    const Model = db.model('Test', { arr: [{ abc: String }] });


    const m1 = new Model({ arr: [{ abc: 'old' }] });
    await m1.save();

    const m2 = await Model.findOne({ _id: m1._id });

    m2.arr = [];
    m2.arr = m2.arr.filter(() => true);
    m2.arr.push({ abc: 'ghi' });
    await m2.save();

    const fromDb = await Model.findById(m1._id);
    assert.equal(fromDb.arr.length, 1);
    assert.equal(fromDb.arr[0].abc, 'ghi');
  });

  it('does not pass doc to ObjectId or Date.now (gh-9633) (gh-9636)', function() {
    const userSchema = new Schema({
      parentId: { type: Schema.ObjectId, ref: 'User', default: () => new mongoose.Types.ObjectId() },
      createdAt: { type: Date, default: Date.now }
    });

    const User = db.model('User', userSchema);

    const user = new User();

    assert.ok(user.parentId instanceof mongoose.Types.ObjectId);
    assert.ok(user.createdAt instanceof Date);
  });

  it('supports getting a list of populated docs (gh-9702)', async function() {
    const Child = db.model('Child', Schema({ name: String }));
    const Parent = db.model('Parent', {
      children: [{ type: ObjectId, ref: 'Child' }],
      child: { type: ObjectId, ref: 'Child' }
    });


    const c = await Child.create({ name: 'test' });
    await Parent.create({
      children: [c._id],
      child: c._id
    });

    const p = await Parent.findOne();
    await p.populate('children');
    await p.populate('child');

    p.children; // [{ _id: '...', name: 'test' }]

    assert.equal(p.$getPopulatedDocs().length, 2);
    assert.equal(p.$getPopulatedDocs()[0], p.children[0]);
    assert.equal(p.$getPopulatedDocs()[0].name, 'test');
    assert.equal(p.$getPopulatedDocs()[1], p.child);
    assert.equal(p.$getPopulatedDocs()[1].name, 'test');
  });

  it('with virtual populate (gh-10148)', async function() {
    const childSchema = Schema({ name: String, parentId: 'ObjectId' });
    childSchema.virtual('parent', {
      ref: 'Parent',
      localField: 'parentId',
      foreignField: '_id',
      justOne: true
    });
    const Child = db.model('Child', childSchema);

    const Parent = db.model('Parent', Schema({ name: String }));


    const p = await Parent.create({ name: 'Anakin' });
    await Child.create({ name: 'Luke', parentId: p._id });

    const res = await Child.findOne().populate('parent');
    assert.equal(res.parent.name, 'Anakin');
    const docs = res.$getPopulatedDocs();
    assert.equal(docs.length, 1);
    assert.equal(docs[0].name, 'Anakin');
  });

  it('handles paths named `db` (gh-9798)', async function() {
    const schema = new Schema({
      db: String
    });
    const Test = db.model('Test', schema);


    const doc = await Test.create({ db: 'foo' });
    doc.db = 'bar';
    await doc.save();
    await doc.deleteOne();

    const _doc = await Test.findOne({ db: 'bar' });
    assert.ok(!_doc);
  });

  it('handles paths named `schema` gh-8798', async function() {
    const schema = new Schema({
      schema: String,
      name: String
    });
    const Test = db.model('Test', schema);


    const doc = await Test.create({ schema: 'test', name: 'test' });
    await doc.save();
    assert.ok(doc);
    assert.equal(doc.schema, 'test');
    assert.equal(doc.name, 'test');

    const fromDb = await Test.findById(doc);
    assert.equal(fromDb.schema, 'test');
    assert.equal(fromDb.name, 'test');

    doc.schema = 'test2';
    await doc.save();

    await fromDb.deleteOne();
    doc.name = 'test3';
    const err = await doc.save().then(() => null, err => err);
    assert.ok(err);
    assert.equal(err.name, 'DocumentNotFoundError');
  });

  it('handles nested paths named `schema` gh-8798', async function() {
    const schema = new Schema({
      nested: {
        schema: String
      },
      name: String
    });
    const Test = db.model('Test', schema);


    const doc = await Test.create({ nested: { schema: 'test' }, name: 'test' });
    await doc.save();
    assert.ok(doc);
    assert.equal(doc.nested.schema, 'test');
    assert.equal(doc.name, 'test');

    const fromDb = await Test.findById(doc);
    assert.equal(fromDb.nested.schema, 'test');
    assert.equal(fromDb.name, 'test');

    doc.nested.schema = 'test2';
    await doc.save();
  });

  it('object setters will be applied for each object in array after populate (gh-9838)', async function() {
    const updatedElID = '123456789012345678901234';

    const ElementSchema = new Schema({
      name: 'string',
      nested: [{ type: Schema.Types.ObjectId, ref: 'Nested' }]
    });

    const NestedSchema = new Schema({});

    const Element = db.model('Test', ElementSchema);
    const NestedElement = db.model('Nested', NestedSchema);


    const nes = new NestedElement({});
    await nes.save();
    const ele = new Element({ nested: [nes.id], name: 'test' });
    await ele.save();

    const ss = await Element.findById(ele._id).populate({ path: 'nested', model: NestedElement });
    ss.nested = [updatedElID];
    await ss.save();

    assert.ok(typeof ss.nested[0] !== 'string');
    assert.equal(ss.nested[0].toHexString(), updatedElID);
  });
  it('gh9884', async function() {


    const obi = new Schema({
      eType: {
        type: String,
        required: true,
        uppercase: true
      },
      eOrigin: {
        type: String,
        required: true
      },
      eIds: [
        {
          type: String
        }
      ]
    }, { _id: false });

    const schema = new Schema({
      name: String,
      description: String,
      isSelected: {
        type: Boolean,
        default: false
      },
      wan: {
        type: [obi],
        default: undefined,
        required: true
      }
    });

    const newDoc = {
      name: 'name',
      description: 'new desc',
      isSelected: true,
      wan: [
        {
          eType: 'X',
          eOrigin: 'Y',
          eIds: ['Y', 'Z']
        }
      ]
    };

    const Model = db.model('Test', schema);
    await Model.create(newDoc);
    const doc = await Model.findOne();
    assert.ok(doc);
  });

  it('Makes sure pre remove hook is executed gh-9885', async function() {
    const SubSchema = new Schema({
      myValue: {
        type: String
      }
    }, {});
    let count = 0;
    SubSchema.pre('deleteOne', { document: true, query: false }, function(next) {
      count++;
      next();
    });
    const thisSchema = new Schema({
      foo: {
        type: String,
        required: true
      },
      mySubdoc: {
        type: [SubSchema],
        required: true
      }
    }, { minimize: false, collection: 'test' });

    const Model = db.model('TestModel', thisSchema);

    await Model.deleteMany({}); // remove all existing documents
    const newModel = {
      foo: 'bar',
      mySubdoc: [{ myValue: 'some value' }]
    };
    const document = await Model.create(newModel);
    document.mySubdoc[0].deleteOne();
    await document.save().catch((error) => {
      console.error(error);
    });
    assert.equal(count, 1);
  });

  it('gh9880', async function() {
    const testSchema = new Schema({
      prop: String,
      nestedProp: {
        prop: String
      }
    });
    const Test = db.model('Test', testSchema);

    const doc = await new Test({
      prop: 'Test',
      nestedProp: null
    }).save();

    doc.id;
    doc.nestedProp;

    new Test({
      prop: 'Test 2',
      nestedProp: doc.nestedProp
    });

    await Test.updateOne({
      _id: doc._id
    }, {
      nestedProp: null
    });

    const updatedDoc = await Test.findOne({
      _id: doc._id
    });

    new Test({
      prop: 'Test 3',
      nestedProp: updatedDoc.nestedProp
    });
  });

  it('handles directly setting embedded document array element with projection (gh-9909)', async function() {
    const schema = Schema({
      elements: [{
        text: String,
        subelements: [{
          text: String
        }]
      }]
    });

    const Test = db.model('Test', schema);


    let doc = await Test.create({ elements: [{ text: 'hello' }] });
    doc = await Test.findById(doc).select('elements');

    doc.elements[0].subelements[0] = { text: 'my text' };
    await doc.save();

    const fromDb = await Test.findById(doc).lean();
    assert.equal(fromDb.elements.length, 1);
    assert.equal(fromDb.elements[0].subelements.length, 1);
    assert.equal(fromDb.elements[0].subelements[0].text, 'my text');
  });

  it('toObject() uses child schema `flattenMaps` option by default (gh-9995)', async function() {
    const MapSchema = new Schema({
      value: { type: Number }
    }, { _id: false });

    const ChildSchema = new Schema({
      map: { type: Map, of: MapSchema }
    });
    ChildSchema.set('toObject', { flattenMaps: true });

    const ParentSchema = new Schema({
      child: { type: Schema.ObjectId, ref: 'Child' }
    });

    const ChildModel = db.model('Child', ChildSchema);
    const ParentModel = db.model('Parent', ParentSchema);


    const childDocument = new ChildModel({
      map: { first: { value: 1 }, second: { value: 2 } }
    });
    await childDocument.save();

    const parentDocument = new ParentModel({ child: childDocument });
    await parentDocument.save();

    const resultDocument = await ParentModel.findOne().populate('child').exec();

    let resultObject = resultDocument.toObject();
    assert.ok(resultObject.child.map);
    assert.ok(!(resultObject.child.map instanceof Map));

    resultObject = resultDocument.toObject({ flattenMaps: false });
    assert.ok(resultObject.child.map instanceof Map);
  });

  it('does not double validate paths under mixed objects (gh-10141)', async function() {
    let validatorCallCount = 0;
    const Test = db.model('Test', Schema({
      name: String,
      object: {
        type: Object,
        validate: () => {
          validatorCallCount++;
          return true;
        }
      }
    }));


    const doc = await Test.create({ name: 'test', object: { answer: 42 } });

    validatorCallCount = 0;
    doc.set('object.question', 'secret');
    doc.set('object.answer', 0);
    await doc.validate();
    assert.equal(validatorCallCount, 0);
  });

  it('clears child document modified when setting map path underneath single nested (gh-10295)', async function() {
    const SecondMapSchema = new mongoose.Schema({
      data: { type: Map, of: Number, default: {}, _id: false }
    });

    const FirstMapSchema = new mongoose.Schema({
      data: { type: Map, of: SecondMapSchema, default: {}, _id: false }
    });

    const NestedSchema = new mongoose.Schema({
      data: { type: Map, of: SecondMapSchema, default: {}, _id: false }
    });

    const TestSchema = new mongoose.Schema({
      _id: Number,
      firstMap: { type: Map, of: FirstMapSchema, default: {}, _id: false },
      nested: { type: NestedSchema, default: {}, _id: false }
    });

    const Test = db.model('Test', TestSchema);


    const doc = await Test.create({ _id: Date.now() });

    doc.nested.data.set('second', {});
    assert.ok(doc.modifiedPaths().indexOf('nested.data.second') !== -1, doc.modifiedPaths());
    await doc.save();

    doc.nested.data.get('second').data.set('final', 3);
    assert.ok(doc.modifiedPaths().indexOf('nested.data.second.data.final') !== -1, doc.modifiedPaths());
    await doc.save();

    const fromDb = await Test.findById(doc).lean();
    assert.equal(fromDb.nested.data.second.data.final, 3);
  });

  it('avoids infinite recursion when setting single nested subdoc to array (gh-10351)', async function() {
    const userInfoSchema = new mongoose.Schema({ _id: String }, { _id: false });
    const observerSchema = new mongoose.Schema({ user: {} }, { _id: false });

    const entrySchema = new mongoose.Schema({
      creator: userInfoSchema,
      observers: [observerSchema]
    });

    entrySchema.pre('save', function(next) {
      this.observers = [{ user: this.creator }];

      next();
    });

    const Test = db.model('Test', entrySchema);


    const entry = new Test({
      creator: { _id: 'u1' }
    });

    await entry.save();

    const fromDb = await Test.findById(entry);
    assert.equal(fromDb.observers.length, 1);
  });

  describe('reserved keywords can be used optionally (gh-9010)', () => {
    describe('Document#validate(...)', () => {
      it('is available as `$validate`', async() => {
        const userSchema = new Schema({
          name: String
        });

        const User = db.model('User', userSchema);
        const user = new User({ name: 'Sam' });
        const err = await user.$validate();
        assert.ok(err == null);
        assert.equal(user.$validate, user.validate);
      });
      it('can be used as a property in documents', () => {
        const userSchema = new Schema({
          name: String,
          validate: Boolean
        });

        const User = db.model('User', userSchema);
        const user = new User({ name: 'Sam', validate: true });
        assert.equal(user.validate, true);
      });
    });
    describe('Document#save(...)', () => {
      it('is available as `$save`', async() => {
        const userSchema = new Schema({
          name: String
        });

        const User = db.model('User', userSchema);
        const user = new User({ name: 'Sam' });
        const userFromSave = await user.$save();
        assert.ok(userFromSave === user);
        assert.equal(user.$save, user.save);
      });
      it('can be used as a property in documents', () => {
        const userSchema = new Schema({
          name: String,
          save: Boolean
        });

        const User = db.model('User', userSchema);
        const user = new User({ name: 'Sam', save: true });
        assert.equal(user.save, true);
      });
    });
    describe('Document#isModified(...)', () => {
      it('is available as `$isModified`', async() => {
        const userSchema = new Schema({
          name: String
        });

        const User = db.model('User', userSchema);
        const user = new User({ name: 'Sam' });
        await user.save();

        assert.ok(user.$isModified() === false);

        user.name = 'John';
        assert.ok(user.$isModified() === true);
      });
      it('can be used as a property in documents', () => {
        const userSchema = new Schema({
          name: String,
          isModified: String
        });

        const User = db.model('User', userSchema);
        const user = new User({ name: 'Sam', isModified: 'nope' });
        assert.equal(user.isModified, 'nope');
      });
    });
    describe('Document#isNew', () => {
      it('is available as `$isNew`', async() => {
        const userSchema = new Schema({
          name: String
        });

        const User = db.model('User', userSchema);
        const user = new User({ name: 'Sam' });

        assert.ok(user.$isNew === true);
        await user.save();
        assert.ok(user.$isNew === false);
      });
      it('can be used as a property in documents', () => {
        const userSchema = new Schema({
          name: String,
          isNew: String
        });

        const User = db.model('User', userSchema);
        const user = new User({ name: 'Sam', isNew: 'yep' });
        assert.equal(user.isNew, 'yep');
      });
    });
    describe('Document#populated(...)', () => {
      it('is available as `$populated`', async() => {
        const userSchema = new Schema({ name: String });
        const User = db.model('User', userSchema);

        const postSchema = new Schema({
          title: String,
          userId: { type: Schema.ObjectId, ref: 'User' }
        });
        const Post = db.model('Post', postSchema);

        const user = await User.create({ name: 'Sam' });

        const postFromCreate = await Post.create({ title: 'I am a title', userId: user._id });

        const post = await Post.findOne({ _id: postFromCreate }).populate({ path: 'userId' });

        assert.ok(post.$populated('userId'));
        post.depopulate('userId');
        assert.ok(!post.$populated('userId'));
      });
      it('can be used as a property in documents', () => {
        const userSchema = new Schema({
          name: String,
          populated: String
        });

        const User = db.model('User', userSchema);
        const user = new User({ name: 'Sam', populated: 'yep' });
        assert.equal(user.populated, 'yep');
      });
    });
    describe('Document#toObject(...)', () => {
      it('is available as `$toObject`', async() => {
        const userSchema = new Schema({ name: String });
        const User = db.model('User', userSchema);

        const user = await User.create({ name: 'Sam' });

        assert.deepEqual(user.$toObject(), user.toObject());
      });
      it('can be used as a property in documents', () => {
        const userSchema = new Schema({
          name: String,
          toObject: String
        });

        const User = db.model('User', userSchema);
        const user = new User({ name: 'Sam', toObject: 'yep' });
        assert.equal(user.toObject, 'yep');
      });
    });
    describe('Document#init(...)', () => {
      it('is available as `$init`', async() => {
        const userSchema = new Schema({ name: String });
        const User = db.model('User', userSchema);

        const user = new User();
        const sam = new User({ name: 'Sam' });

        assert.equal(user.$init(sam).name, 'Sam');
      });
      it('can be used as a property in documents', () => {
        const userSchema = new Schema({
          name: String,
          init: Number
        });

        const User = db.model('User', userSchema);
        const user = new User({ name: 'Sam', init: 12 });
        assert.equal(user.init, 12);
      });
    });
    xdescribe('Document#collection', () => {
      it('is available as `$collection`', async() => {
        const userSchema = new Schema({ name: String });
        const User = db.model('User', userSchema);

        const user = await User.create({ name: 'Hafez' });
        const userFromCollection = await user.$collection.findOne({ _id: user._id });
        assert.ok(userFromCollection);
      });
      it('can be used as a property in documents', () => {
        const userSchema = new Schema({
          collection: Number
        });

        const User = db.model('User', userSchema);
        const user = new User({ collection: 12 });
        assert.equal(user.collection, 12);
        assert.ok(user.$collection !== user.collection);
        assert.ok(user.$collection);
      });
    });
    describe('Document#errors', () => {
      it('is available as `$errors`', async() => {
        const userSchema = new Schema({ name: { type: String, required: true } });
        const User = db.model('User', userSchema);

        const user = new User();
        user.validateSync();

        assert.ok(user.$errors.name.kind === 'required');
      });
      it('can be used as a property in documents', () => {
        const userSchema = new Schema({
          name: { type: String, required: true },
          errors: Number
        });

        const User = db.model('User', userSchema);
        const user = new User({ errors: 12 });
        user.validateSync();

        assert.equal(user.errors, 12);

        assert.ok(user.$errors.name.kind === 'required');
      });
    });
    describe('Document#removeListener', () => {
      it('is available as `$removeListener`', async() => {
        const userSchema = new Schema({ name: String });
        const User = db.model('User', userSchema);

        const user = new User({ name: 'Hafez' });

        assert.ok(user.$removeListener('save', () => {}));
        assert.ok(user.$removeListener === user.removeListener);
      });
      it('can be used as a property in documents', () => {
        const userSchema = new Schema({
          name: { type: String, required: true },
          removeListener: Number
        });

        const User = db.model('User', userSchema);
        const user = new User({ removeListener: 12 });

        assert.equal(user.removeListener, 12);
      });
    });
    describe('Document#listeners', () => {
      it('is available as `$listeners`', async() => {
        const userSchema = new Schema({ name: String });
        const User = db.model('User', userSchema);

        const user = new User({ name: 'Hafez' });

        assert.ok(user.$listeners === user.listeners);
      });
      it('can be used as a property in documents', () => {
        const userSchema = new Schema({
          name: { type: String, required: true },
          listeners: Number
        });

        const User = db.model('User', userSchema);
        const user = new User({ listeners: 12 });

        assert.equal(user.listeners, 12);
      });
    });
    describe('Document#on', () => {
      it('is available as `$on`', async() => {
        const userSchema = new Schema({ name: String });
        const User = db.model('User', userSchema);

        const user = new User({ name: 'Hafez' });

        assert.ok(user.$on === user.on);
      });
      it('can be used as a property in documents', () => {
        const userSchema = new Schema({
          name: { type: String, required: true },
          on: Number
        });

        const User = db.model('User', userSchema);
        const user = new User({ on: 12 });

        assert.equal(user.on, 12);
      });
    });
    describe('Document#emit', () => {
      it('is available as `$emit`', async() => {
        const userSchema = new Schema({ name: String });
        const User = db.model('User', userSchema);

        const user = new User({ name: 'Hafez' });

        assert.ok(user.$emit === user.emit);
      });
      it('can be used as a property in documents', () => {
        const userSchema = new Schema({
          name: { type: String, required: true },
          emit: Number
        });

        const User = db.model('User', userSchema);
        const user = new User({ emit: 12 });

        assert.equal(user.emit, 12);
      });
    });
    describe('Document#get', () => {
      it('is available as `$get`', async() => {
        const userSchema = new Schema({ name: String });
        const User = db.model('User', userSchema);

        const user = new User({ name: 'Hafez' });

        assert.ok(user.$get === user.get);
      });
      it('can be used as a property in documents', () => {
        const userSchema = new Schema({
          name: { type: String, required: true },
          get: Number
        });

        const User = db.model('User', userSchema);
        const user = new User({ get: 12 });

        assert.equal(user.get, 12);
      });
    });
  });

  describe('virtuals `pathsToSkip` (gh-10120)', () => {
    it('adds support for `pathsToSkip` for virtuals feat-10120', function() {
      const schema = new mongoose.Schema({
        name: String,
        age: Number,
        nested: {
          test: String
        }
      });
      schema.virtual('nameUpper').get(function() { return this.name.toUpperCase(); });
      schema.virtual('answer').get(() => 42);
      schema.virtual('nested.hello').get(() => 'world');

      const Model = db.model('Person', schema);
      const doc = new Model({ name: 'Jean-Luc Picard', age: 59, nested: { test: 'hello' } });
      let obj = doc.toObject({ virtuals: { pathsToSkip: ['answer'] } });
      assert.ok(obj.nameUpper);
      assert.equal(obj.answer, null);
      assert.equal(obj.nested.hello, 'world');
      obj = doc.toObject({ virtuals: { pathsToSkip: ['nested.hello'] } });
      assert.equal(obj.nameUpper, 'JEAN-LUC PICARD');
      assert.equal(obj.answer, 42);
      assert.equal(obj.nested.hello, null);
    });

    it('supports passing a list of virtuals to `toObject()` (gh-10120)', function() {
      const schema = new mongoose.Schema({
        name: String,
        age: Number,
        nested: {
          test: String
        }
      });
      schema.virtual('nameUpper').get(function() { return this.name.toUpperCase(); });
      schema.virtual('answer').get(() => 42);
      schema.virtual('nested.hello').get(() => 'world');

      const Model = db.model('Person', schema);

      const doc = new Model({ name: 'Jean-Luc Picard', age: 59, nested: { test: 'hello' } });

      let obj = doc.toObject({ virtuals: true });
      assert.equal(obj.nameUpper, 'JEAN-LUC PICARD');
      assert.equal(obj.answer, 42);
      assert.equal(obj.nested.hello, 'world');

      obj = doc.toObject({ virtuals: ['answer'] });
      assert.ok(!obj.nameUpper);
      assert.equal(obj.answer, 42);
      assert.equal(obj.nested.hello, null);

      obj = doc.toObject({ virtuals: ['nameUpper'] });
      assert.equal(obj.nameUpper, 'JEAN-LUC PICARD');
      assert.equal(obj.answer, null);
      assert.equal(obj.nested.hello, null);

      obj = doc.toObject({ virtuals: ['nested.hello'] });
      assert.equal(obj.nameUpper, null);
      assert.equal(obj.answer, null);
      assert.equal(obj.nested.hello, 'world');
    });
  });
  describe('validation `pathsToSkip` (gh-10230)', () => {
    it('support `pathsToSkip` option for `Document#validate()`', async function() {

      const User = getUserModel();
      const user = new User();

      const err1 = await user.validate({ pathsToSkip: ['age'] }).then(() => null, err => err);
      assert.deepEqual(Object.keys(err1.errors), ['name']);

      const err2 = await user.validate({ pathsToSkip: ['name'] }).then(() => null, err => err);
      assert.deepEqual(Object.keys(err2.errors), ['age']);
    });

    it('support `pathsToSkip` option for `Document#validate()`', async function() {

      const User = getUserModel();
      const user = new User();

      const err1 = await user.validate({ pathsToSkip: ['age'] }).then(() => null, err => err);
      assert.deepEqual(Object.keys(err1.errors), ['name']);

      const err2 = await user.validate({ pathsToSkip: ['name'] }).then(() => null, err => err);
      assert.deepEqual(Object.keys(err2.errors), ['age']);
    });

    it('support `pathsToSkip` option for `Document#validateSync()`', () => {
      const User = getUserModel();

      const user = new User();

      const err1 = user.validateSync({ pathsToSkip: ['age'] });
      assert.deepEqual(Object.keys(err1.errors), ['name']);

      const err2 = user.validateSync({ pathsToSkip: ['name'] });
      assert.deepEqual(Object.keys(err2.errors), ['age']);
    });

    // skip until gh-10367 is implemented
    xit('support `pathsToSkip` option for `Model.validate()`', async() => {

      const User = getUserModel();
      const err1 = await User.validate({}, { pathsToSkip: ['age'] });
      assert.deepEqual(Object.keys(err1.errors), ['name']);

      const err2 = await User.validate({}, { pathsToSkip: ['name'] });
      assert.deepEqual(Object.keys(err2.errors), ['age']);
    });

    it('`pathsToSkip` accepts space separated paths', async() => {
      const userSchema = Schema({
        name: { type: String, required: true },
        age: { type: Number, required: true },
        country: { type: String, required: true },
        rank: { type: String, required: true }
      });

      const User = db.model('User', userSchema);

      const user = new User({ name: 'Sam', age: 26 });

      const err1 = user.validateSync({ pathsToSkip: 'country rank' });
      assert.ok(err1 == null);

      const err2 = await user.validate({ pathsToSkip: 'country rank' }).then(() => null, err => err);
      assert.ok(err2 == null);
    });


    function getUserModel() {
      const userSchema = Schema({
        name: { type: String, required: true },
        age: { type: Number, required: true },
        rank: String
      });

      const User = db.model('User', userSchema);
      return User;
    }
  });

  it('skips recursive merging (gh-9121)', function() {
    // Subdocument
    const subdocumentSchema = new mongoose.Schema({
      child: new mongoose.Schema({ name: String, age: Number }, { _id: false })
    });
    const Subdoc = mongoose.model('Subdoc', subdocumentSchema);

    // Nested path
    const nestedSchema = new mongoose.Schema({
      child: { name: String, age: Number }
    });
    const Nested = mongoose.model('Nested', nestedSchema);

    const doc1 = new Subdoc({ child: { name: 'Luke', age: 19 } });
    doc1.set({ child: { age: 21 } });
    assert.deepEqual(doc1.toObject().child, { age: 21 });

    const doc2 = new Nested({ child: { name: 'Luke', age: 19 } });
    doc2.set({ child: { age: 21 } });
    assert.deepEqual(doc2.toObject().child, { age: 21 });
  });

  it('does not pull non-schema paths from parent documents into nested paths (gh-10449)', function() {
    const schema = new Schema({
      name: String,
      nested: {
        data: String
      }
    });
    const Test = db.model('Test', schema);

    const doc = new Test({});
    doc.otherProp = 'test';

    assert.ok(!doc.nested.otherProp);
  });

  it('sets properties in the order they are defined in the schema (gh-4665)', async function() {
    const schema = new Schema({
      test: String,
      internal: {
        status: String,
        createdAt: Date
      },
      profile: {
        name: {
          first: String,
          last: String
        }
      }
    });
    const Test = db.model('Test', schema);


    const doc = new Test({
      profile: { name: { last: 'Musashi', first: 'Miyamoto' } },
      internal: { createdAt: new Date('1603-06-01'), status: 'approved' },
      test: 'test'
    });

    assert.deepEqual(Object.keys(doc.toObject()), ['test', 'internal', 'profile', '_id']);
    assert.deepEqual(Object.keys(doc.toObject().profile.name), ['first', 'last']);
    assert.deepEqual(Object.keys(doc.toObject().internal), ['status', 'createdAt']);

    await doc.save();
    const res = await Test.findOne({ _id: doc._id, 'profile.name': { first: 'Miyamoto', last: 'Musashi' } });
    assert.ok(res);
  });

  it('depopulate all should depopulate nested array population (gh-10592)', async function() {
    const Person = db.model('Person', {
      name: String
    });

    const Band = db.model('Band', {
      name: String,
      members: [{ type: Schema.Types.ObjectId, ref: 'Person' }],
      lead: { type: Schema.Types.ObjectId, ref: 'Person' },
      embeddedMembers: [{
        active: Boolean,
        member: {
          type: Schema.Types.ObjectId, ref: 'Person'
        }
      }]
    });

    const people = [{ name: 'Axl Rose' }, { name: 'Slash' }];

    const docs = await Person.create(people);
    let band = {
      name: 'Guns N\' Roses',
      members: [docs[0]._id, docs[1]],
      lead: docs[0]._id,
      embeddedMembers: [{ active: true, member: docs[0]._id }, { active: false, member: docs[1]._id }]
    };

    band = await Band.create(band);
    await band.populate('members lead embeddedMembers.member');
    assert.ok(band.populated('members'));
    assert.ok(band.populated('lead'));
    assert.ok(band.populated('embeddedMembers.member'));
    assert.equal(band.members[0].name, 'Axl Rose');
    assert.equal(band.embeddedMembers[0].member.name, 'Axl Rose');
    band.depopulate();

    assert.ok(!band.populated('members'));
    assert.ok(!band.populated('lead'));
    assert.ok(!band.populated('embeddedMembers.member'));
    assert.ok(!band.embeddedMembers[0].member.name);
  });

  it('should allow dashes in the path name (gh-10677)', async function() {
    const schema = new mongoose.Schema({
      values: {
        type: Map,
        of: { entries: String },
        default: {}
      }
    });

    const Model = db.model('test', schema, 'test');

    const saved = new Model({});
    await saved.save();
    const document = await Model.findById({ _id: saved._id });
    document.values.set('abc', { entries: 'a' });
    document.values.set('abc-d', { entries: 'b' });
    await document.save();
  });

  it('inits non-schema values if strict is false (gh-10828)', function() {
    const FooSchema = new Schema({}, {
      id: false,
      _id: false,
      strict: false
    });
    const BarSchema = new Schema({
      name: String,
      foo: FooSchema
    });

    const Test = db.model('Test', BarSchema);

    const doc = new Test();
    doc.init({
      name: 'Test',
      foo: {
        something: 'A',
        other: 2
      }
    });

    assert.strictEqual(doc.foo.something, 'A');
    assert.strictEqual(doc.foo.other, 2);
  });

  it('avoids depopulating when setting array of subdocs from different doc (gh-10819)', function() {
    const Model1 = db.model('Test', Schema({ someField: String }));
    const Model2 = db.model('Test2', Schema({
      subDocuments: [{
        subDocument: {
          type: 'ObjectId',
          ref: 'Test'
        }
      }]
    }));

    const doc1 = new Model1({ someField: '111' });
    const doc2 = new Model2({
      subDocuments: {
        subDocument: doc1
      }
    });

    const doc3 = new Model2(doc2);
    assert.ok(doc3.populated('subDocuments.subDocument'));
    assert.equal(doc3.subDocuments[0].subDocument.someField, '111');

    const doc4 = new Model2();
    doc4.subDocuments = doc2.subDocuments;
    assert.ok(doc4.populated('subDocuments.subDocument'));
    assert.equal(doc4.subDocuments[0].subDocument.someField, '111');
  });

  it('allows validating doc again if pre validate errors out (gh-10830)', async function() {
    const BookSchema = Schema({
      name: String,
      price: Number,
      quantity: Number
    });

    BookSchema.pre('validate', disallownumflows);

    const Book = db.model('Test', BookSchema);

    function disallownumflows(next) {
      const self = this;
      if (self.isNew) return next();

      if (self.quantity === 27) {
        return next(new Error('Wrong Quantity'));
      }

      next();
    }

    const { _id } = await Book.create({ name: 'Hello', price: 50, quantity: 25 });

    const doc = await Book.findById(_id);

    doc.quantity = 27;
    const err = await doc.save().then(() => null, err => err);
    assert.ok(err);

    doc.quantity = 26;
    await doc.save();
  });

  it('ensures that doc.ownerDocument() and doc.parent() by default return this on the root document (gh-10884)', async function() {
    const userSchema = new mongoose.Schema({
      name: String,
      email: String
    });

    const Event = db.model('Rainbow', userSchema);

    const e = new Event({ name: 'test' });
    assert.strictEqual(e, e.parent());
    assert.strictEqual(e, e.ownerDocument());
  });

  it('catches errors in `required` functions (gh-10968)', async function() {
    const TestSchema = new Schema({
      url: {
        type: String,
        required: function() {
          throw new Error('oops!');
        }
      }
    });
    const Test = db.model('Test', TestSchema);

    const err = await Test.create({}).then(() => null, err => err);
    assert.ok(err);
    assert.equal(err.errors['url'].message, 'oops!');
  });

  it('does not allow overwriting schema methods with strict: false (gh-11001)', async function() {
    const TestSchema = new Schema({
      text: { type: String, default: 'text' }
    }, { strict: false });
    TestSchema.methods.someFn = () => 'good';
    const Test = db.model('Test', TestSchema);

    const unTrusted = { someFn: () => 'bad' };

    let x = await Test.create(unTrusted);
    await x.save();
    assert.equal(x.someFn(), 'good');

    x = new Test(unTrusted);
    await x.save();
    assert.equal(x.someFn(), 'good');

    x = await Test.create({});
    await x.set(unTrusted);
    assert.equal(x.someFn(), 'good');
  });

  it('allows setting nested to instance of document (gh-11011)', async function() {
    const TransactionSchema = new Schema({
      payments: [
        {
          id: { type: String },
          terminal: {
            _id: { type: Schema.Types.ObjectId },
            name: { type: String }
          }
        }
      ]
    });

    const TerminalSchema = new Schema({
      name: { type: String },
      apiKey: { type: String }
    });

    const Transaction = db.model('Test1', TransactionSchema);
    const Terminal = db.model('Test2', TerminalSchema);

    const transaction = new Transaction();
    const terminal = new Terminal({
      name: 'Front desk',
      apiKey: 'somesecret'
    });
    transaction.payments.push({
      id: 'testPayment',
      terminal: terminal
    });
    assert.equal(transaction.payments[0].terminal.name, 'Front desk');
  });

  it('cleans modified paths on deeply nested subdocuments (gh-11060)', async function() {
    const childSchema = new Schema({ status: String });

    const deploymentsSchema = new Schema({
      before: { type: childSchema, required: false },
      after: { type: childSchema, required: false }
    }, { _id: false });

    const testSchema = new Schema({
      name: String,
      deployments: { type: deploymentsSchema }
    });
    const Test = db.model('Test', testSchema);

    await Test.create({
      name: 'hello',
      deployments: {
        before: { status: 'foo' }
      }
    });

    const entry = await Test.findOne({ name: 'hello' });
    const deployment = entry.deployments.before;
    deployment.status = 'bar';
    entry.deployments.before = null;
    entry.deployments.after = deployment;

    assert.ok(!entry.isDirectModified('deployments.before.status'));
    await entry.save();
  });

  it('can manually populate subdocument refs (gh-10856)', async function() {
    // Bar model, has a name property and some other properties that we are interested in
    const BarSchema = new Schema({
      name: String,
      more: String,
      another: Number
    });
    const Bar = db.model('Bar', BarSchema);

    // Denormalised Bar schema with just the name, for use on the Foo model
    const BarNameSchema = new Schema({
      _id: {
        type: Schema.Types.ObjectId,
        ref: 'Bar'
      },
      name: String
    });

    // Foo model, which contains denormalized bar data (just the name)
    const FooSchema = new Schema({
      something: String,
      other: Number,
      bar: {
        type: BarNameSchema,
        ref: 'Bar'
      }
    });
    const Foo = db.model('Foo', FooSchema);

    const bar2 = await Bar.create({
      name: 'I am another Bar',
      more: 'With even more data',
      another: 3
    });
    const foo2 = await Foo.create({
      something: 'I am another Foo',
      other: 4
    });

    foo2.bar = bar2;
    assert.ok(foo2.bar instanceof Bar);
    assert.equal(foo2.bar.another, 3);
    assert.equal(foo2.get('bar.another'), 3);

    const obj = foo2.toObject({ depopulate: true });
    assert.equal(obj.bar.name, 'I am another Bar');
    assert.strictEqual(obj.bar.another, undefined);

    await foo2.save();
    const fromDb = await Foo.findById(foo2).lean();
    assert.strictEqual(fromDb.bar.name, 'I am another Bar');
    assert.strictEqual(fromDb.bar.another, undefined);
  });

  it('can manually populate subdocument refs in `create()` (gh-10856)', async function() {
    // Bar model, has a name property and some other properties that we are interested in
    const BarSchema = new Schema({
      name: String,
      more: String,
      another: Number
    });
    const Bar = db.model('Bar', BarSchema);

    // Denormalised Bar schema with just the name, for use on the Foo model
    const BarNameSchema = new Schema({
      _id: {
        type: Schema.Types.ObjectId,
        ref: 'Bar'
      },
      name: String
    });

    // Foo model, which contains denormalized bar data (just the name)
    const FooSchema = new Schema({
      something: String,
      other: Number,
      bar: {
        type: BarNameSchema,
        ref: 'Bar'
      }
    });
    const Foo = db.model('Foo', FooSchema);

    const bar = await Bar.create({
      name: 'I am Bar',
      more: 'With more data',
      another: 2
    });
    const foo = await Foo.create({
      something: 'I am Foo',
      other: 1,
      bar
    });

    assert.ok(foo.bar instanceof Bar);
    assert.equal(foo.bar.another, 2);
    assert.equal(foo.get('bar.another'), 2);
  });

  it('populating subdocument refs underneath maps throws (gh-12494) (gh-10856)', async function() {
    // Bar model, has a name property and some other properties that we are interested in
    const BarSchema = new Schema({
      name: String,
      more: String,
      another: Number
    });
    const Bar = db.model('Bar', BarSchema);

    // Denormalised Bar schema with just the name, for use on the Foo model
    const BarNameSchema = new Schema({
      _id: {
        type: Schema.Types.ObjectId,
        ref: 'Bar'
      },
      name: String
    });

    // Foo model, which contains denormalized bar data (just the name)
    const FooSchema = new Schema({
      something: String,
      other: Number,
      map: {
        type: Map,
        of: {
          type: BarNameSchema,
          ref: 'Bar'
        }
      }
    });
    const Foo = db.model('Foo', FooSchema);

    const bar = await Bar.create({
      name: 'I am Bar',
      more: 'With more data',
      another: 2
    });
    const { _id } = await Foo.create({
      something: 'I am Foo',
      other: 1,
      map: { test: bar }
    });

    const err = await Foo.findById(_id).populate('map').then(() => null, err => err);
    assert.ok(err);
    assert.ok(err.message.includes('Cannot manually populate single nested subdoc underneath Map'), err.message);
  });

  it('handles save with undefined nested doc under subdoc (gh-11110)', async function() {
    const testSchema = new Schema({
      level_1_array: [new Schema({
        level_1: {
          level_2: new Schema({
            level_3: {
              name_3: String,
              level_4: {
                name_4: String
              }
            }
          })
        }
      })]
    });

    const Test = db.model('Test', testSchema);

    const doc = {
      level_1_array: [{
        level_1: {
          level_2: {
            level_3: {
              name_3: 'test',
              level_4: undefined
            }
          }
        }
      }]
    };

    await new Test(doc).save();
  });

  it('correctly handles modifying array subdoc after setting array subdoc to same value (gh-11172)', async function() {
    const Order = db.model('Order', new Schema({
      cumulativeConsumption: [{
        _id: false,
        unit: String,
        value: Number
      }]
    }));

    await Order.create({
      cumulativeConsumption: [{ unit: 'foo', value: 123 }, { unit: 'bar', value: 42 }]
    });

    const doc = await Order.findOne();
    doc.cumulativeConsumption = doc.toObject().cumulativeConsumption;

    const match = doc.cumulativeConsumption.find(o => o.unit === 'bar');
    match.value = 43;
    match.unit = 'baz';

    assert.ok(doc.isModified());
    assert.ok(doc.isModified('cumulativeConsumption.1'));
  });

  it('handles `String` with `type` (gh-11199)', function() {
    String.type = String;
    const schema = new mongoose.Schema({
      something: String,
      somethingElse: { type: String, trim: true }
    });

    const Test = db.model('Test', schema);
    const doc = new Test({ something: 'test', somethingElse: 'test 2' });
    assert.equal(typeof doc.something, 'string');
    assert.equal(typeof doc.somethingElse, 'string');
    delete String.type;
  });

  it('applies subdocument defaults when projecting dotted subdocument fields', async function() {
    const version = await start.mongodVersion();
    if (version[0] < 5) {
      return this.skip();
    }

    const grandChildSchema = new mongoose.Schema({
      name: {
        type: mongoose.Schema.Types.String,
        default: () => 'grandchild'
      }
    });

    const childSchema = new mongoose.Schema({
      name: {
        type: mongoose.Schema.Types.String,
        default: () => 'child'
      },
      grandChild: {
        type: grandChildSchema,
        default: () => ({})
      }
    });

    const parentSchema = new mongoose.Schema({
      name: mongoose.Schema.Types.String,
      child: {
        type: childSchema,
        default: () => ({})
      }
    });

    const ParentModel = db.model('Parent', parentSchema);
    // insert an object without mongoose adding missing defaults
    const result = await db.collection('Parent').insertOne({ name: 'parent' });

    // ensure that the defaults are populated when no projections are used
    const doc = await ParentModel.findById(result.insertedId).exec();
    assert.equal(doc.name, 'parent');
    assert.equal(doc.child.name, 'child');
    assert.equal(doc.child.grandChild.name, 'grandchild');

    // ensure that defaults are populated when using an object projection
    const projectedDoc = await ParentModel.findById(result.insertedId, {
      name: 1,
      child: {
        name: 1,
        grandChild: {
          name: 1
        }
      }
    }).exec();
    assert.equal(projectedDoc.name, 'parent');
    assert.equal(projectedDoc.child.name, 'child');
    assert.equal(projectedDoc.child.grandChild.name, 'grandchild');

    // ensure that defaults are populated when using dotted path projections
    const dottedProjectedDoc = await ParentModel.findById(result.insertedId, {
      name: 1,
      'child.name': 1,
      'child.grandChild.name': 1
    }).exec();
    assert.equal(dottedProjectedDoc.name, 'parent');
    assert.equal(dottedProjectedDoc.child.name, 'child');
    assert.equal(dottedProjectedDoc.child.grandChild.name, 'grandchild');
  });

  it('handles initing nested properties in non-strict documents (gh-11309)', async function() {
    const NestedSchema = new Schema({}, {
      id: false,
      _id: false,
      strict: false
    });

    const ItemSchema = new Schema({
      name: {
        type: String
      },
      nested: NestedSchema
    });

    const Test = db.model('Test', ItemSchema);

    const item = await Test.create({
      nested: {
        foo: {
          bar: 55
        }
      }
    });

    // Modify nested data
    item.nested.foo.bar = 66;
    item.markModified('nested.foo.bar');
    await item.save();

    const reloaded = await Test.findOne({ _id: item._id });

    assert.deepEqual(reloaded.nested.foo, { bar: 66 });
    assert.ok(!reloaded.nested.foo.$__isNested);
    assert.strictEqual(reloaded.nested.foo.bar, 66);
  });

  it('saves changes when setting a nested path to itself (gh-11395)', async function() {
    const Test = db.model('Test', new Schema({
      co: { value: Number }
    }));

    await Test.create({});

    const doc = await Test.findOne();
    doc.co.value = 123;
    doc.co = doc.co;
    await doc.save();

    const res = await Test.findById(doc._id);
    assert.strictEqual(res.co.value, 123);
  });

  it('avoids setting nested properties on top-level document when init-ing with strict: false (gh-11526) (gh-11309)', async function() {
    const testSchema = Schema({ name: String }, { strict: false, strictQuery: false });
    const Test = db.model('Test', testSchema);

    const doc = new Test();
    doc.init({
      details: {
        person: {
          name: 'Baz'
        }
      }
    });

    assert.strictEqual(doc.name, void 0);
  });

  it('handles deeply nested subdocuments when getting paths to validate (gh-11501)', async function() {
    const schema = Schema({
      parameters: {
        test: {
          type: new Schema({
            value: 'Mixed'
          })
        }
      },
      nested: Schema({
        parameters: {
          type: Map,
          of: Schema({
            value: 'Mixed'
          })
        }
      })
    });
    const Test = db.model('Test', schema);

    await Test.create({
      nested: {
        parameters: new Map([['test', { answer: 42 }]])
      }
    });
  });

  it('handles casting array of spread documents (gh-11522)', async function() {
    const Test = db.model('Test', new Schema({
      arr: [{ _id: false, prop1: String, prop2: String }]
    }));

    const doc = new Test({ arr: [{ prop1: 'test' }] });

    doc.arr = doc.arr.map(member => ({
      ...member,
      prop2: 'foo'
    }));

    assert.deepStrictEqual(doc.toObject().arr, [{ prop1: 'test', prop2: 'foo' }]);

    await doc.validate();
  });

  it('avoids setting modified on subdocument defaults (gh-11528)', async function() {
    const textSchema = new Schema({
      text: { type: String }
    }, { _id: false });

    const messageSchema = new Schema({
      body: { type: textSchema, default: { text: 'hello' } },
      date: { type: Date, default: Date.now }
    });


    const Message = db.model('Test', messageSchema);

    const entry = await Message.create({});

    const failure = await Message.findById({ _id: entry._id });

    assert.deepEqual(failure.modifiedPaths(), []);
  });

  it('works when passing dot notation to mixed property (gh-1946)', async function() {
    const schema = Schema({
      name: String,
      mix: { type: Schema.Types.Mixed },
      nested: { prop: String }
    });
    const M = db.model('Test', schema);
    const m1 = new M({ name: 'test', 'mix.val': 'foo', 'nested.prop': 'bar' });
    assert.equal(m1.name, 'test');
    assert.equal(m1.mix.val, 'foo');
    assert.equal(m1.nested.prop, 'bar');
    await m1.save();
    assert.equal(m1.name, 'test');
    assert.equal(m1.mix.val, 'foo');

    const doc = await M.findById(m1);
    assert.equal(doc.name, 'test');
    assert.equal(doc.mix.val, 'foo');
  });

  it('correctly validates deeply nested document arrays (gh-11564)', async function() {
    const testSchemaSub3 = new mongoose.Schema({
      name: {
        type: String,
        required: true
      }
    });

    const testSchemaSub2 = new mongoose.Schema({
      name: {
        type: String,
        required: true
      },
      list: [testSchemaSub3]
    });

    const testSchemaSub1 = new mongoose.Schema({
      name: {
        type: String,
        required: true
      },
      list: [testSchemaSub2]
    });

    const testSchema = new mongoose.Schema({
      name: String,
      list: [testSchemaSub1]
    });

    const testModel = db.model('Test', testSchema);

    await testModel.create({
      name: 'lvl1',
      list: [{
        name: 'lvl2',
        list: [{
          name: 'lvl3'
        }]
      }]
    });
  });

  it('reruns validation when modifying a document array path under a nested path after save (gh-11672)', async function() {
    const ChildSchema = new Schema({
      price: {
        type: Number,
        validate: function(val) {
          return val > 0;
        }
      }
    });

    const ParentSchema = new Schema({
      rootField: { nestedSubdocArray: [ChildSchema] }
    });
    const Test = db.model('Test', ParentSchema);

    const parentDoc = new Test({
      rootField: {
        nestedSubdocArray: [
          {
            price: 1
          }
        ]
      }
    });

    await parentDoc.save();

    // Now we try editing to an invalid value which should throw
    parentDoc.rootField.nestedSubdocArray[0].price = -1;
    const err = await parentDoc.save().then(() => null, err => err);

    assert.ok(err);
    assert.equal(err.name, 'ValidationError');
    assert.ok(err.message.includes('failed for path'), err.message);
    assert.ok(err.message.includes('value `-1`'), err.message);
  });

  it('avoids setting nested paths to null when they are set to `undefined` (gh-11723)', async function() {
    const nestedSchema = new mongoose.Schema({
      count: Number
    }, { _id: false });

    const mySchema = new mongoose.Schema({
      name: String,
      nested: { count: Number },
      nestedSchema: nestedSchema
    }, { minimize: false });

    const Test = db.model('Test', mySchema);

    const instance1 = new Test({ name: 'test1', nested: { count: 1 }, nestedSchema: { count: 1 } });
    await instance1.save();

    const update = { nested: { count: undefined }, nestedSchema: { count: undefined } };
    instance1.set(update);
    await instance1.save();

    const doc = await Test.findById(instance1);
    assert.strictEqual(doc.nested.count, undefined);
    assert.strictEqual(doc.nestedSchema.count, undefined);
  });

  it('cleans modified subpaths when setting nested path under array to null when subpaths are modified (gh-11764)', async function() {
    const Test = db.model('Test', new Schema({
      list: [{
        quantity: {
          value: Number,
          unit: String
        }
      }]
    }));

    let doc = await Test.create({ list: [{ quantity: { value: 1, unit: 'case' } }] });

    doc = await Test.findById(doc);
    doc.list[0].quantity.value = null;
    doc.list[0].quantity.unit = null;
    doc.list[0].quantity = null;

    await doc.save();

    doc = await Test.findById(doc);
    assert.strictEqual(doc.list[0].toObject().quantity, null);
  });

  it('avoids manually populating document that is manually populated in another doc with different unpopulatedValue (gh-11442) (gh-11008)', async function() {
    const BarSchema = new Schema({
      name: String,
      more: String
    });
    const Bar = db.model('Bar', BarSchema);

    // Denormalised Bar schema with just the name, for use on the Foo model
    const BarNameSchema = new Schema({
      _id: {
        type: Schema.Types.ObjectId,
        ref: 'Bar'
      },
      name: String
    });

    // Foo model, which contains denormalized bar data (just the name)
    const FooSchema = new Schema({
      something: String,
      other: Number,
      bar: {
        type: BarNameSchema,
        ref: 'Bar'
      }
    });
    const Foo = db.model('Foo', FooSchema);

    const Baz = db.model('Baz', new Schema({ bar: { type: 'ObjectId', ref: 'Bar' } }));

    const bar = await Bar.create({
      name: 'I am another Bar',
      more: 'With even more data'
    });
    const foo = await Foo.create({
      something: 'I am another Foo',
      other: 4
    });
    foo.bar = bar;
    const baz = await Baz.create({});
    baz.bar = bar;

    assert.ok(foo.populated('bar'));
    assert.ok(!baz.populated('bar'));

    let res = foo.toObject({ depopulate: true });
    assert.strictEqual(res.bar._id.toString(), bar._id.toString());
    assert.strictEqual(res.bar.name, 'I am another Bar');

    res = baz.toObject({ depopulate: true });
    assert.strictEqual(res.bar.toString(), bar._id.toString());

    const bar2 = await Bar.create({
      name: 'test2'
    });
    baz.bar = bar2;
    assert.ok(baz.populated('bar'));

    const baz2 = await Baz.create({});
    baz2.bar = bar2;
    assert.ok(baz.populated('bar'));
  });

  it('$getAllSubdocs gets document arrays underneath a nested path (gh-11917)', function() {
    const nestedSettingsSchema = new Schema({
      value: String,
      active: Boolean
    });

    const userSettingsSchema = new Schema({
      nestedSettings: {
        settingsProps: [nestedSettingsSchema]
      }
    });

    const userSchema = new Schema({
      first_name: String,
      last_name: String,
      settings: userSettingsSchema
    });

    const User = db.model('User', userSchema);

    const doc = new User({
      settings: {
        nestedSettings: {
          settingsProps: [{ value: 'test', active: true }]
        }
      }
    });

    const subdocs = doc.$getAllSubdocs();
    assert.equal(subdocs.length, 2);
    assert.equal(subdocs[0].value, 'test');
    assert.ok(subdocs[1].nestedSettings);
  });

  it('handles validation errors on deeply nested subdocuments underneath a nested path (gh-12021)', async function() {
    const SubSubSchema = new mongoose.Schema(
      {
        from: {
          type: mongoose.Schema.Types.String,
          required: true
        }
      },
      { _id: false }
    );

    const SubSchema = new mongoose.Schema(
      {
        nested: {
          type: SubSubSchema,
          required: false // <-- important
        }
      },
      { _id: false }
    );

    const TestLeafSchema = new mongoose.Schema({
      testProp: {
        testSubProp: {
          type: SubSchema,
          required: true
        }
      }
    });

    const TestLeafModel = mongoose.model('test-leaf-model', TestLeafSchema);

    const testModelInstance = new TestLeafModel({
      testProp: {
        testSubProp: {
          nested: { from: null }
        }
      }
    });

    const err = await testModelInstance.validate().then(() => null, err => err);
    assert.ok(err);
    assert.ok(err.errors['testProp.testSubProp.nested.from']);
  });

  describe('$inc (gh-11915)', function() {
    describe('top-level path', function() {
      let Test;

      beforeEach(function() {
        const schema = new Schema({
          counter: Number
        });
        Test = db.model('Test', schema);
      });

      it('sends a $inc command for a given path', async function() {
        await Test.create({ counter: 0 });
        const doc = await Test.findOne();
        assert.strictEqual(doc.counter, 0);
        const doc2 = await Test.findOne();

        doc2.counter = 1;
        await doc2.save();

        doc.$inc('counter', 1);
        await doc.save();

        const res = await Test.findById(doc);
        assert.equal(res.counter, 2);
      });

      it('calls setters on the value passed to `$inc()` (gh-13158)', async function() {
        const called = [];
        const Test2 = db.model('Test2', Schema({
          counter: {
            type: Number,
            set: v => { called.push(v); return v.toFixed(2); }
          }
        }));
        const doc = await Test2.create({ counter: 2 });
        assert.deepEqual(called, [2]);

        doc.$inc('counter', 1.14159);
        assert.deepEqual(called, [2, 3.14159]);
        assert.equal(doc.counter, 3.14);
        await doc.save();

        const res = await Test2.findById(doc);
        assert.equal(res.counter, 3.14);
      });

      it('avoids updating value if setter fails (gh-13158)', async function() {
        const called = [];
        const Test2 = db.model('Test2', Schema({
          counter: {
            type: Number,
            set: v => {
              called.push(v);
              if (v > 3) {
                throw new Error('Oops!');
              }
              return v;
            }
          }
        }));
        const doc = await Test2.create({ counter: 2 });
        assert.deepEqual(called, [2]);

        doc.$inc('counter', 3);
        assert.deepEqual(called, [2, 5]);
        assert.equal(doc.counter, 2);
        const err = await doc.save().then(() => null, err => err);
        assert.ok(err);
        assert.ok(err.errors['counter']);
      });

      it('works as a $set if the document is new', async function() {
        const doc = new Test({ counter: 0 });
        doc.$inc('counter', 2);
        assert.equal(doc.counter, 2);

        await doc.save();

        const res = await Test.findById(doc);
        assert.equal(res.counter, 2);
      });

      it('treats as a $set if set after $inc', async function() {
        await Test.create({ counter: 0 });
        const doc = await Test.findOne();

        doc.$inc('counter', 2);
        doc.counter = 5;
        assert.deepStrictEqual(doc.getChanges(), { $set: { counter: 5 } });
        await doc.save();

        const res = await Test.findOne();
        assert.equal(res.counter, 5);
      });

      it('tries to cast to number', async function() {
        await Test.create({ counter: 0 });
        const doc = await Test.findOne();

        doc.$inc('counter', '2');
        assert.deepStrictEqual(doc.getChanges(), { $inc: { counter: 2 } });
        await doc.save();

        const res = await Test.findOne();
        assert.equal(res.counter, 2);
      });

      it('stores CastError if can\'t convert to number', async function() {
        await Test.create({ counter: 0 });
        const doc = await Test.findOne();

        doc.$inc('counter', 'foobar');
        const err = await doc.save().then(() => null, err => err);
        assert.ok(err);
        assert.equal(err.errors['counter'].name, 'CastError');
      });
    });

    describe('nested paths', function() {
      let Test;

      beforeEach(function() {
        const schema = new Schema({
          nested: {
            counter: Number
          }
        });
        Test = db.model('Test', schema);
      });

      it('handles nested paths', async function() {
        await Test.create({ nested: { counter: 0 } });
        const doc = await Test.findOne();

        doc.$inc('nested.counter', 2);
        await doc.save();

        const res = await Test.findById(doc);
        assert.equal(res.nested.counter, 2);
      });

      it('treats as $set if overwriting nested path', async function() {
        await Test.create({ nested: { counter: 0 } });
        const doc = await Test.findOne();

        doc.$inc('nested.counter', 2);
        doc.nested.counter += 3;
        await doc.save();

        const res = await Test.findById(doc);
        assert.equal(res.nested.counter, 5);
      });
    });

    describe('subdocuments', function() {
      let Test;

      beforeEach(function() {
        const schema = new Schema({
          subdoc: new Schema({
            counter: Number
          })
        });
        Test = db.model('Test', schema);
      });

      it('handles paths underneath subdocuments', async function() {
        await Test.create({ subdoc: { counter: 0 } });
        const doc = await Test.findOne();

        doc.$inc('subdoc.counter', 2);
        await doc.save();

        const res = await Test.findById(doc);
        assert.equal(res.subdoc.counter, 2);
      });

      it('treats as a $set if setting subdocument after $inc', async function() {
        await Test.create({ subdoc: { counter: 0 } });
        const doc = await Test.findOne();

        doc.$inc('subdoc.counter', 2);
        doc.subdoc = { counter: 5 };
        await doc.save();

        const res = await Test.findById(doc);
        assert.equal(res.subdoc.counter, 5);
      });
    });

    describe('document array', function() {
      let Test;

      beforeEach(function() {
        const schema = new Schema({
          docArr: [{ counter: Number }]
        });
        Test = db.model('Test', schema);
      });

      it('handles paths underneath subdocuments', async function() {
        await Test.create({ docArr: [{ counter: 0 }] });
        const doc = await Test.findOne();

        doc.docArr[0].$inc('counter');
        await doc.save();

        const res = await Test.findById(doc);
        assert.equal(res.docArr[0].counter, 1);
      });

      it('works on pushed subdocs', async function() {
        await Test.create({ docArr: [] });
        const doc = await Test.findOne();

        doc.docArr.push({ counter: 0 });
        doc.docArr[0].$inc('counter');
        await doc.save();

        const res = await Test.findById(doc);
        assert.equal(res.docArr[0].counter, 1);
      });
      it('Splice call registers path modification', async function() {
        await Test.create({ docArr: [{ counter: 0 }, { counter: 2 }, { counter: 3 }, { counter: 4 }] });
        const doc = await Test.findOne();
        doc.docArr.splice(1, 0, { counter: 1 });
        assert.equal(doc.isModified('docArr'), true);
      });
    });

    it('stores CastError if trying to $inc a non-numeric path', async function() {
      const schema = new Schema({
        prop: String
      });
      const Test = db.model('Test', schema);

      await Test.create({ prop: '' });
      const doc = await Test.findOne();

      doc.$inc('prop', 2);
      const err = await doc.save().then(() => null, err => err);
      assert.ok(err);
      assert.equal(err.errors['prop'].name, 'CastError');
    });
    it('should correctly increment even if the document has not saved after each increment gh-13274', async function() {
      const schema = new Schema({
        coins: Number
      });
      const Test = db.model('gh13274', schema);
      await Test.create({ coins: 0 });
      const doc = await Test.findOne();
      doc.$inc('coins', 1000);
      doc.$inc('coins', 2000);
      await doc.save();
      const check = await Test.findOne();
      assert.equal(check.coins, 3000);
    });
  });

  it('supports virtuals named `isValid` (gh-12124) (gh-6262)', async function() {
    const Schema = new mongoose.Schema({
      test: String,
      data: { sub: String }
    });

    Schema.virtual('isValid');

    const Test = db.model('Test', Schema);
    let doc = new Test();

    assert.ok(doc.$isValid('test'));
    await doc.save();

    doc = await Test.findOne();

    doc.set('isValid', true);
    assert.ok(doc.$isValid('test'));

    doc.set({ test: 'test' });
    await doc.save();
    assert.equal(doc.test, 'test');

    doc.set({ data: { sub: 'sub' } });
    await doc.save();
    assert.equal(doc.data.sub, 'sub');
  });

  it('handles maps when applying defaults to nested paths (gh-12220)', async function() {
    const nestedSchema = new mongoose.Schema({
      1: {
        type: Number,
        default: 0
      }
    });

    const topSchema = new mongoose.Schema({
      nestedPath1: {
        mapOfSchema: {
          type: Map,
          of: nestedSchema
        }
      }
    });

    const Test = db.model('Test', topSchema);

    const data = {
      nestedPath1: {
        mapOfSchema: {}
      }
    };
    const doc = await Test.create(data);

    assert.ok(doc.nestedPath1.mapOfSchema);
  });

  it('correct context for default functions in subdocuments with init (gh-12328)', async function() {
    let called = 0;

    const subSchema = new mongoose.Schema({
      propertyA: { type: String },
      propertyB: {
        type: String,
        default: function() {
          ++called;
          return this.propertyA;
        }
      }
    });

    const testSchema = new mongoose.Schema(
      {
        name: String,
        sub: { type: subSchema, default: () => ({}) }
      }
    );

    const Test = db.model('Test', testSchema);

    await Test.collection.insertOne({ name: 'test', sub: { propertyA: 'foo' } });
    assert.strictEqual(called, 0);

    const doc = await Test.findOne({ name: 'test' });
    assert.strictEqual(doc.sub.propertyB, 'foo');
    assert.strictEqual(called, 1);
  });

  it('applies defaults to pushed subdocs after initing document (gh-12515)', async function() {
    const animalSchema = new Schema({ title: String });
    const animalsSchema = new Schema({
      species: [animalSchema],
      totalAnimals: Number
    });
    const Userschema = new Schema({
      animals: animalsSchema
    });
    const UserModel = db.model('User', Userschema);

    const doc = new UserModel();
    doc.animals = { totalAnimals: 1 };
    doc.animals.species = [{ title: 'Lion' }];
    await doc.save();
    // once created we fetch it again
    let user = await UserModel.findById(doc._id);

    // add new animal
    user.animals.species.push({ title: 'Elephant' });
    await user.save();
    assert.ok(user.animals.species[0]._id);
    assert.ok(user.animals.species[1]._id);
    user = await UserModel.collection.findOne({ _id: user._id });

    assert.ok(user.animals.species[0]._id);
    assert.ok(user.animals.species[1]._id);
  });

  it('If the field does not exist, $inc should create it and set is value to the specified one (gh-12435)', async function() {
    const schema = new mongoose.Schema({
      name: String,
      count: Number
    });
    const Model = db.model('IncTest', schema);
    const doc = new Model({ name: 'Test' });
    await doc.save();
    doc.$inc('count', 1);
    await doc.save();

    assert.strictEqual(doc.count, 1);

    const addedDoc = await Model.findOne({ name: 'Test' });
    assert.strictEqual(addedDoc.count, 1);
  });

  it('avoids overwriting array if saving with no changes with array deselected (gh-12414)', async function() {
    const schema = new mongoose.Schema({
      name: String,
      tags: [String]
    });
    const Test = db.model('Test', schema);

    const { _id } = await Test.create({ name: 'Mongoose', tags: ['mongodb'] });

    const doc = await Test.findById(_id).select('name');
    assert.deepStrictEqual(doc.getChanges(), {});
    await doc.save();

    const rawDoc = await Test.collection.findOne({ _id });
    assert.ok(rawDoc);
    assert.deepStrictEqual(rawDoc.tags, ['mongodb']);
  });

  it('$clone() (gh-11849)', async function() {
    const schema = new mongoose.Schema({
      name: {
        type: String,
        validate: {
          validator: (v) => v !== 'Invalid'
        }
      }
    });
    const Test = db.model('Test', schema);

    const item = await Test.create({ name: 'Test' });

    const doc = await Test.findById(item._id);
    const clonedDoc = doc.$clone();

    assert.deepEqual(clonedDoc, doc);
    assert.deepEqual(clonedDoc._doc, doc._doc);
    assert.deepEqual(clonedDoc.$__, doc.$__);

    // Editing a field in the cloned doc does not effect
    // the original doc
    clonedDoc.name = 'Test 2';
    assert.equal(doc.name, 'Test');
    assert.equal(clonedDoc.name, 'Test 2');
    assert.ok(!doc.$isModified('name'));
    assert.ok(clonedDoc.$isModified('name'));

    // Saving the cloned doc does not effect `modifiedPaths`
    // in the original doc
    const modifiedPaths = [...doc.modifiedPaths()];
    await clonedDoc.save();
    assert.deepEqual(doc.modifiedPaths(), modifiedPaths);

    // Cloning a doc with invalid field preserve the
    // invalid field value
    doc.name = 'Invalid';
    await assert.rejects(async() => {
      await doc.validate();
    });

    await clonedDoc.validate();

    const invalidClonedDoc = doc.$clone();
    doc.name = 'Test';
    await doc.validate();
    await assert.rejects(async() => {
      await invalidClonedDoc.validate();
    });

    // Setting a session on the cloned doc does not
    // affect the session in the original doc
    const session = await Test.startSession();
    clonedDoc.$session(session);
    assert.strictEqual(doc.$session(), null);
    assert.strictEqual(clonedDoc.$session(), session);
  });

  it('can create document with document array and top-level key named `schema` (gh-12480)', async function() {
    const AuthorSchema = new Schema({
      fullName: { type: 'String', required: true }
    });

    const BookSchema = new Schema({
      schema: { type: 'String', required: true },
      title: { type: 'String', required: true },
      authors: [AuthorSchema]
    }, { suppressReservedKeysWarning: true });

    const Book = db.model('Book', BookSchema);

    await Book.create({
      schema: 'design',
      authors: [{ fullName: 'Sourabh Bagrecha' }],
      title: 'The power of JavaScript'
    });
  });

  it('handles setting array to itself after saving and pushing a new value (gh-12656)', async function() {
    const Test = db.model('Test', new Schema({
      list: [{
        a: Number
      }]
    }));
    await Test.create({ list: [{ a: 1, b: 11 }] });

    let doc = await Test.findOne();
    doc.list.push({ a: 2 });
    doc.list = [...doc.list];
    await doc.save();

    doc.list.push({ a: 3 });
    doc.list = [...doc.list];
    await doc.save();

    doc = await Test.findOne();
    assert.equal(doc.list.length, 3);
    assert.deepStrictEqual(doc.list.map(el => el.a), [1, 2, 3]);
  });

  it('should not trigger isModified when setting a nested boolean to the same value as previously  (gh-12992)', async function() {
    const Test = db.model('Test', new Schema({
      result: new Schema(
        {
          score: Number,
          passed: Boolean
        },
        { _id: false }
      )
    }));
    const newTest = await Test.create({
      result: {
        score: 40,
        passed: false
      }
    });

    const existingTest = await Test.findById(newTest._id);
    existingTest.result = {
      score: 40,
      passed: false
    };

    assert.equal(existingTest.isModified(), false);
    assert.equal(existingTest.modifiedPaths().length, 0);

    existingTest.result = {
      score: 40,
      passed: true
    };

    assert.equal(existingTest.isModified(), true);
    assert.equal(existingTest.modifiedPaths().length, 1);
  });

  it('saves single nested subdoc defaults (gh-12905)', async function() {
    const nestedSchema = new mongoose.Schema({
      refOriginal: String,
      refAnother: {
        type: String,
        default: () => 'goodbye'
      }
    });
    const testSchema = new mongoose.Schema({
      original: String,
      another: {
        type: String,
        default: 'hello'
      },
      referenced: {
        type: nestedSchema,
        default: () => ({})
      }
    });
    const Test = db.model('Test', testSchema);

    const _id = new mongoose.Types.ObjectId();
    await Test.collection.insertOne({
      _id,
      original: 'foo',
      referenced: { refOriginal: 'hello' }
    });

    const doc = await Test.findById(_id);
    assert.equal(doc.referenced.refOriginal, 'hello');
    assert.equal(doc.referenced.refAnother, 'goodbye');

    await doc.save();
    const rawDoc = await Test.findById(_id).lean();
    assert.equal(rawDoc.referenced.refOriginal, 'hello');
    assert.equal(rawDoc.referenced.refAnother, 'goodbye');
  });

  it('$shift() triggers $pop', function() {
    const Test = db.model('Test', mongoose.Schema({
      arr: [String]
    }, { autoCreate: false, autoIndex: false }));

    const doc = Test.hydrate({ arr: ['a', 'b', 'c'] });
    doc.arr.$shift();

    assert.deepStrictEqual(
      doc.getChanges(),
      { $pop: { arr: -1 }, $inc: { __v: 1 } }
    );
  });

  it('avoids setting array default if document array projected out by sibling projection (gh-13003)', async function() {
    const schema = new mongoose.Schema({
      name: String,
      arr: [String],
      properties: {
        foo: String,
        bar: [{ baz: String, qux: Boolean }],
        baz: String
      }
    });
    const Test = db.model('Test', schema);

    const doc = new Test({}, { 'properties.foo': 1 });
    doc.init({ properties: { foo: 'foo' } });
    assert.strictEqual(doc.properties.bar, undefined);
  });

  it('avoids overwriting array with sibling projection (gh-13043)', async function() {
    const testSchema = new mongoose.Schema({
      str: 'string',
      obj: {
        subObj: {
          str: 'string'
        },
        subArr: [{
          str: 'string'
        }]
      },
      arr: [{
        str: 'string'
      }]
    });
    const Test = db.model('Test', testSchema);
    // Create one test document : obj.subArr[0].str === 'subArr.test1'
    await Test.create({
      str: 'test1',
      obj: {
        subObj: {
          str: 'subObj.test1'
        },
        subArr: [{
          str: 'subArr.test1'
        }]
      },
      arr: [{ str: 'arr.test1' }]
    });

    const test = await Test.findOne({ str: 'test1' }, 'str obj.subObj');

    // Update one property
    test.str = test.str + ' - updated';
    await test.save();

    const fromDb = await Test.findById(test);
    assert.equal(fromDb.obj.subArr.length, 1);
    assert.equal(fromDb.obj.subArr[0].str, 'subArr.test1');
  });

  it('can set() from top-level on nested schema with strict: false (gh-13327)', async function() {
    const testSchema = new Schema({
      d: new Schema({}, { strict: false, _id: false })
    });
    const Test = db.model('Test', testSchema);

    const x = new Test();
    x.set('d.x.y', 1);
    assert.strictEqual(x.get('d.x.y'), 1);
    await x.save();

    const fromDb = await Test.findById(x._id).lean();
    assert.equal(fromDb.d.x.y, 1);
  });

  it('can set() from top-level on path underneath map of mixed (gh-13327)', async function() {
    const testSchema = new Schema({
      c: {
        type: Map,
        of: 'Mixed'
      }
    });
    const Test = db.model('Test', testSchema);

    const x = new Test();
    x.set('c.x.y', 1);
    assert.strictEqual(x.get('c.x.y'), 1);
    await x.save();

    const fromDb = await Test.findById(x._id).lean();
    assert.equal(fromDb.c.x.y, 1);
  });

<<<<<<< HEAD
  it('cleans up all array subdocs modified state on save (gh-13582)', async function() {
    const ElementSchema = new mongoose.Schema({
      elementName: String
    });

    const MyDocSchema = new mongoose.Schema({
      docName: String,
      elements: [ElementSchema]
    });

    const Test = db.model('Test', MyDocSchema);
    let doc = new Test({ docName: 'MyDocName' });
    doc.elements.push({ elementName: 'ElementName1' });
    doc.elements.push({ elementName: 'ElementName2' });
    doc = await doc.save();
    assert.deepStrictEqual(doc.elements[0].modifiedPaths(), []);
    assert.deepStrictEqual(doc.elements[1].modifiedPaths(), []);
=======
  it('avoids prototype pollution on init', async function() {
    const Example = db.model('Example', new Schema({ hello: String }));

    const example = await new Example({ hello: 'world!' }).save();
    await Example.findByIdAndUpdate(example._id, {
      $rename: {
        hello: '__proto__.polluted'
      }
    });

    // this is what causes the pollution
    await Example.find();

    const test = {};
    assert.strictEqual(test.polluted, undefined);
    assert.strictEqual(Object.prototype.polluted, undefined);

    const example2 = await new Example({ hello: 'world!' }).save();
    await Example.findByIdAndUpdate(example2._id, {
      $rename: {
        hello: 'constructor.polluted'
      }
    });

    await Example.find();
    const test2 = {};
    assert.strictEqual(test2.constructor.polluted, undefined);
    assert.strictEqual(Object.polluted, undefined);
>>>>>>> cc722a13
  });
});

describe('Check if instance function that is supplied in schema option is availabe', function() {
  it('should give an instance function back rather than undefined', function ModelJS() {
    const testSchema = new mongoose.Schema({}, { methods: { instanceFn() { return 'Returned from DocumentInstanceFn'; } } });
    const TestModel = mongoose.model('TestModel', testSchema);
    const TestDocument = new TestModel({});
    assert.equal(TestDocument.instanceFn(), 'Returned from DocumentInstanceFn');
  });
});
<|MERGE_RESOLUTION|>--- conflicted
+++ resolved
@@ -12215,7 +12215,6 @@
     assert.equal(fromDb.c.x.y, 1);
   });
 
-<<<<<<< HEAD
   it('cleans up all array subdocs modified state on save (gh-13582)', async function() {
     const ElementSchema = new mongoose.Schema({
       elementName: String
@@ -12233,7 +12232,8 @@
     doc = await doc.save();
     assert.deepStrictEqual(doc.elements[0].modifiedPaths(), []);
     assert.deepStrictEqual(doc.elements[1].modifiedPaths(), []);
-=======
+  });
+  
   it('avoids prototype pollution on init', async function() {
     const Example = db.model('Example', new Schema({ hello: String }));
 
@@ -12262,7 +12262,6 @@
     const test2 = {};
     assert.strictEqual(test2.constructor.polluted, undefined);
     assert.strictEqual(Object.polluted, undefined);
->>>>>>> cc722a13
   });
 });
 
