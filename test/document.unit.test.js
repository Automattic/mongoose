/**
 * Module dependencies.
 */

'use strict';

const Schema = require('../lib/schema');
const start = require('./common');

const assert = require('assert');
const storeShard = require('../lib/plugins/sharding').storeShard;

const mongoose = start.mongoose;

describe('sharding', function() {
  it('should handle shard keys properly (gh-2127)', function() {
    const mockSchema = {
      options: {
        shardKey: { date: 1 }
      }
    };
    const Stub = function() {
      this.$__schema = mockSchema;
      this.$__ = {};
    };
    Object.setPrototypeOf(Stub.prototype, mongoose.Document.prototype);
    const d = new Stub();
    const currentTime = new Date();
    d._doc = { date: currentTime };

    storeShard.call(d);
    assert.equal(d.$__.shardval.date, currentTime);
  });
});

describe('toObject()', function() {
  let Stub;

  beforeEach(function() {
    Stub = function() {
<<<<<<< HEAD
      this.$__schema = new Schema({}, { toObject: { minimize: false, virtuals: true } });
      this.$__schema.virtual('virtual').get(function() { return 'test'; });
=======
      this.$__schema = {
        options: { toObject: { minimize: false, virtuals: true } },
        virtuals: { virtual: { applyGetters: () => 'test' } }
      };
>>>>>>> 5b838062
      this._doc = { empty: {} };
      this.$__ = {};
    };
    Stub.prototype = Object.create(mongoose.Document.prototype);
  });

  it('should inherit options from schema', function() {
    const d = new Stub();
    assert.deepEqual(d.toObject(), { empty: {}, virtual: 'test' });
  });

  it('can overwrite schema-set default options', function() {
    const d = new Stub();
    assert.deepEqual(d.toObject({ minimize: true, virtuals: false }), {});
  });

  it('doesnt crash with empty object (gh-3130)', function() {
    const d = new Stub();
    d._doc = undefined;
    assert.doesNotThrow(function() {
      d.toObject();
    });
  });
});<|MERGE_RESOLUTION|>--- conflicted
+++ resolved
@@ -38,15 +38,10 @@
 
   beforeEach(function() {
     Stub = function() {
-<<<<<<< HEAD
-      this.$__schema = new Schema({}, { toObject: { minimize: false, virtuals: true } });
-      this.$__schema.virtual('virtual').get(function() { return 'test'; });
-=======
       this.$__schema = {
         options: { toObject: { minimize: false, virtuals: true } },
         virtuals: { virtual: { applyGetters: () => 'test' } }
       };
->>>>>>> 5b838062
       this._doc = { empty: {} };
       this.$__ = {};
     };
