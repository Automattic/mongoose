'use strict';
const PromiseProvider = require('../../lib/promise_provider');
const assert = require('assert');
const mongoose = require('../../');

describe('promises docs', function () {
  let Band;
  let db;

  before(function (done) {
    db = mongoose.createConnection('mongodb://localhost:27017/mongoose_test');

    Band = db.model('band-promises', {name: String, members: [String]});

    done();
  });

  beforeEach(function (done) {
    Band.deleteMany({}, done);
  });

  after(function (done) {
    mongoose.Promise = global.Promise;

    db.close(done);
  });

  /**
   * Mongoose async operations, like `.save()` and queries, return thenables.
   * This means that you can do things like `MyModel.findOne({}).then()` and
   * `await MyModel.findOne({}).exec()` if you're using
   * [async/await](http://thecodebarbarian.com/80-20-guide-to-async-await-in-node.js.html).
   * 
   * You can find the return type of specific operations [in the api docs](https://mongoosejs.com/docs/api.html)
   * You can also read more about [promises in Mongoose](https://masteringjs.io/tutorials/mongoose/promise).
   */
  it('Built-in Promises', function (done) {
    const gnr = new Band({
      name: "Guns N' Roses",
      members: ['Axl', 'Slash']
    });

    const promise = gnr.save();
    assert.ok(promise instanceof Promise);

    promise.then(function (doc) {
      assert.equal(doc.name, "Guns N' Roses");
      // acquit:ignore:start
      done();
      // acquit:ignore:end
    });
  });

  /**
   * [Mongoose queries](http://mongoosejs.com/docs/queries.html) are **not** promises. They have a `.then()`
   * function for [co](https://www.npmjs.com/package/co) and async/await as
   * a convenience. If you need
   * a fully-fledged promise, use the `.exec()` function.
   */
  it('Queries are not promises', function (done) {
    const query = Band.findOne({name: "Guns N' Roses"});
    assert.ok(!(query instanceof Promise));

    // acquit:ignore:start
    let outstanding = 2;
    // acquit:ignore:end

    // A query is not a fully-fledged promise, but it does have a `.then()`.
    query.then(function (doc) {
      // use doc
      // acquit:ignore:start
      assert.ok(!doc);
      --outstanding || done();
      // acquit:ignore:end
    });

    // `.exec()` gives you a fully-fledged promise
<<<<<<< HEAD
    var promise = Band.findOne({name: "Guns N' Roses"}).exec();
=======
    const promise = query.exec();
>>>>>>> 8066fd26
    assert.ok(promise instanceof Promise);

    promise.then(function (doc) {
      // use doc
      // acquit:ignore:start
      assert.ok(!doc);
      --outstanding || done();
      // acquit:ignore:end
    });
  });

  /**
   * Although queries are not promises, queries are [thenables](https://promisesaplus.com/#terminology).
   * That means they have a `.then()` function, so you can use queries as promises with either
   * promise chaining or [async await](https://asyncawait.net)
   */
  it('Queries are thenable', function (done) {
    Band.findOne({name: "Guns N' Roses"}).then(function(doc) {
      // use doc
      // acquit:ignore:start
      assert.ok(!doc);
      done();
      // acquit:ignore:end
    });
  });

  /**
   * There are two alternatives for using `await` with queries:
   * 
   * - `await Band.findOne();`
   * - `await Band.findOne().exec();`
   * 
   * As far as functionality is concerned, these two are equivalent.
   * However, we recommend using `.exec()` because that gives you
   * better stack traces.
   */
  it('Should You Use `exec()` With `await`?', async function() {
    const doc = await Band.findOne({ name: "Guns N' Roses" }); // works
    // acquit:ignore:start
    assert.ok(!doc);
    // acquit:ignore:end

    const badId = 'this is not a valid id';
    try {
      await Band.findOne({ _id: badId });
    } catch (err) {
      // Without `exec()`, the stack trace does **not** include the
      // calling code. Below is the stack trace:
      //
      // CastError: Cast to ObjectId failed for value "this is not a valid id" at path "_id" for model "band-promises"
      //   at new CastError (/app/node_modules/mongoose/lib/error/cast.js:29:11)
      //   at model.Query.exec (/app/node_modules/mongoose/lib/query.js:4331:21)
      //   at model.Query.Query.then (/app/node_modules/mongoose/lib/query.js:4423:15)
      //   at process._tickCallback (internal/process/next_tick.js:68:7)
      err.stack;
      // acquit:ignore:start
      assert.ok(!err.stack.includes('promises.test.es6.js'));
      // acquit:ignore:end
    }

    try {
      await Band.findOne({ _id: badId }).exec();
    } catch (err) {
      // With `exec()`, the stack trace includes where in your code you
      // called `exec()`. Below is the stack trace:
      //
      // CastError: Cast to ObjectId failed for value "this is not a valid id" at path "_id" for model "band-promises"
      //   at new CastError (/app/node_modules/mongoose/lib/error/cast.js:29:11)
      //   at model.Query.exec (/app/node_modules/mongoose/lib/query.js:4331:21)
      //   at Context.<anonymous> (/app/test/index.test.js:138:42)
      //   at process._tickCallback (internal/process/next_tick.js:68:7)
      err.stack;
      // acquit:ignore:start
      assert.ok(err.stack.includes('promises.test.es6.js'));
      // acquit:ignore:end
    }
  });
  
  /**
   * If you're an advanced user, you may want to plug in your own promise
   * library like [bluebird](https://www.npmjs.com/package/bluebird). Just set
   * `mongoose.Promise` to your favorite
   * ES6-style promise constructor and mongoose will use it.
   */
  it('Plugging in your own Promises Library', function (done) {
    // acquit:ignore:start
    if (!global.Promise) {
      return done();
    }
    // acquit:ignore:end
<<<<<<< HEAD
    // Use bluebird
    mongoose.Promise = require('bluebird');
    assert.equal(Band.findOne({name: "Guns N' Roses"}).exec().constructor,
      require('bluebird'));

    // Use q. Note that you **must** use `require('q').Promise`.
    mongoose.Promise = require('q').Promise;
    const Constructor = require('q').makePromise;
    assert.ok(Band.findOne({name: "Guns N' Roses"}).exec() instanceof Constructor);
=======
    const query = Band.findOne({name: "Guns N' Roses"});

    // Use bluebird
    mongoose.Promise = require('bluebird');
    const bluebirdPromise = query.exec();
    assert.equal(bluebirdPromise.constructor, require('bluebird'));

    // Use q. Note that you **must** use `require('q').Promise`.
    mongoose.Promise = require('q').Promise;
    const qPromise = query.exec();
    assert.ok(qPromise instanceof require('q').makePromise);
>>>>>>> 8066fd26

    // acquit:ignore:start
    // Wait for promises
    bluebirdPromise.then(qPromise).then(function () {
      done();
    });
    // acquit:ignore:end
  });
});<|MERGE_RESOLUTION|>--- conflicted
+++ resolved
@@ -75,11 +75,7 @@
     });
 
     // `.exec()` gives you a fully-fledged promise
-<<<<<<< HEAD
-    var promise = Band.findOne({name: "Guns N' Roses"}).exec();
-=======
     const promise = query.exec();
->>>>>>> 8066fd26
     assert.ok(promise instanceof Promise);
 
     promise.then(function (doc) {
@@ -170,17 +166,6 @@
       return done();
     }
     // acquit:ignore:end
-<<<<<<< HEAD
-    // Use bluebird
-    mongoose.Promise = require('bluebird');
-    assert.equal(Band.findOne({name: "Guns N' Roses"}).exec().constructor,
-      require('bluebird'));
-
-    // Use q. Note that you **must** use `require('q').Promise`.
-    mongoose.Promise = require('q').Promise;
-    const Constructor = require('q').makePromise;
-    assert.ok(Band.findOne({name: "Guns N' Roses"}).exec() instanceof Constructor);
-=======
     const query = Band.findOne({name: "Guns N' Roses"});
 
     // Use bluebird
@@ -192,7 +177,6 @@
     mongoose.Promise = require('q').Promise;
     const qPromise = query.exec();
     assert.ok(qPromise instanceof require('q').makePromise);
->>>>>>> 8066fd26
 
     // acquit:ignore:start
     // Wait for promises
