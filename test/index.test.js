--- conflicted
+++ resolved
@@ -152,47 +152,6 @@
       then(() => mongoose.disconnect());
   });
 
-<<<<<<< HEAD
-  it('toJSON options (gh-6815)', function(done) {
-    const mongoose = new Mongoose();
-
-    mongoose.set('toJSON', { virtuals: true });
-
-    const schema = new Schema({});
-    schema.virtual('foo').get(() => 42);
-    const M = mongoose.model('Test', schema);
-
-    let doc = new M();
-    assert.equal(doc.toJSON().foo, 42);
-    assert.equal(doc.toObject().foo, void 0);
-
-    assert.equal(doc.toJSON({ virtuals: false }).foo, void 0);
-
-    const schema2 = new Schema({}, { toJSON: { virtuals: true } });
-    schema2.virtual('foo').get(() => 'bar');
-    const M2 = mongoose.model('Test2', schema2);
-
-    doc = new M2();
-    assert.equal(doc.toJSON({ virtuals: false }).foo, void 0);
-    assert.equal(doc.toJSON().foo, 'bar');
-
-    done();
-  });
-
-  it('toObject options (gh-6815)', function(done) {
-    const mongoose = new Mongoose();
-
-    mongoose.set('toObject', { virtuals: true });
-
-    const schema = new Schema({});
-    schema.virtual('foo').get(() => 42);
-    const M = mongoose.model('Test', schema);
-
-    const doc = new M();
-    assert.equal(doc.toObject().foo, 42);
-    assert.strictEqual(doc.toJSON().foo, void 0);
-    done();
-=======
   it('useCreateIndex option (gh-6880)', function() {
     const mongoose = new Mongoose();
 
@@ -215,7 +174,47 @@
         delete M.$init;
         return M.init();
       });
->>>>>>> 3b99dbdc
+  });
+
+  it('toJSON options (gh-6815)', function(done) {
+    const mongoose = new Mongoose();
+
+    mongoose.set('toJSON', { virtuals: true });
+
+    const schema = new Schema({});
+    schema.virtual('foo').get(() => 42);
+    const M = mongoose.model('Test', schema);
+
+    let doc = new M();
+    assert.equal(doc.toJSON().foo, 42);
+    assert.equal(doc.toObject().foo, void 0);
+
+    assert.equal(doc.toJSON({ virtuals: false }).foo, void 0);
+
+    const schema2 = new Schema({}, { toJSON: { virtuals: true } });
+    schema2.virtual('foo').get(() => 'bar');
+    const M2 = mongoose.model('Test2', schema2);
+
+    doc = new M2();
+    assert.equal(doc.toJSON({ virtuals: false }).foo, void 0);
+    assert.equal(doc.toJSON().foo, 'bar');
+
+    done();
+  });
+
+  it('toObject options (gh-6815)', function(done) {
+    const mongoose = new Mongoose();
+
+    mongoose.set('toObject', { virtuals: true });
+
+    const schema = new Schema({});
+    schema.virtual('foo').get(() => 42);
+    const M = mongoose.model('Test', schema);
+
+    const doc = new M();
+    assert.equal(doc.toObject().foo, 42);
+    assert.strictEqual(doc.toJSON().foo, void 0);
+    done();
   });
 
   it('declaring global plugins (gh-5690)', function(done) {
