--- conflicted
+++ resolved
@@ -913,7 +913,6 @@
       const m = new mongoose.Mongoose();
       assert.deepEqual(await m.syncIndexes(), {});
     });
-<<<<<<< HEAD
 
     it('Allows for the removal of indexes via string or object (gh-11547)', async function() {
       const schema = new Schema({
@@ -950,7 +949,8 @@
 
       schema.clearIndexes();
       assert.equal(schema.indexes().length, 0);
-=======
+    });
+      
     describe('global `allowDiskUse` (gh-11478)', () => {
       this.afterEach(() => sinon.restore());
 
@@ -1018,7 +1018,6 @@
         const optionsSentToMongo = nativeAggregateSpy.args[0][1];
         assert.equal(optionsSentToMongo.allowDiskUse, false);
       });
->>>>>>> 5da5312c
     });
   });
 });