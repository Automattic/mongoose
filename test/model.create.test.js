--- conflicted
+++ resolved
@@ -189,7 +189,6 @@
           catch(done);
       });
 
-<<<<<<< HEAD
       it('when passed an empty array, returns an empty array', function() {
         return co(function*() {
           const userSchema = new Schema({ name: String });
@@ -200,7 +199,6 @@
         });
       });
 
-=======
       it('treats undefined first arg as doc rather than callback (gh-9765)', function() {
         return B.create(void 0).
           then(function(doc) {
@@ -208,7 +206,6 @@
             assert.ok(doc._id);
           });
       });
->>>>>>> 8066fd26
     });
   });
 });