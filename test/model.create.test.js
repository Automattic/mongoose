'use strict';

/**
 * Test dependencies.
 */

const start = require('./common');

const assert = require('assert');

const mongoose = start.mongoose;
const Schema = mongoose.Schema;
const DocumentObjectId = mongoose.Types.ObjectId;

/**
 * Setup
 */

const schema = new Schema({
  title: { type: String }
});

describe('model', function() {
  describe('create()', function() {
    let db;
    let B;

    before(function() {
      db = start();
      B = db.model('Test', schema);
    });

    after(async function() {
      await db.close();
    });

    it('accepts an array and returns an array', async function() {
      const posts = await B.create([{ title: 'hi' }, { title: 'bye' }]);

      assert.ok(posts instanceof Array);
      assert.equal(posts.length, 2);
      const post1 = posts[0];
      const post2 = posts[1];
      assert.ok(post1.get('_id') instanceof DocumentObjectId);
      assert.equal(post1.title, 'hi');

      assert.ok(post2.get('_id') instanceof DocumentObjectId);
      assert.equal(post2.title, 'bye');
    });

    it('fires callback when passed 0 docs', async function() {
      const docs = await B.create();
      assert.strictEqual(docs, null);
    });

    it('fires callback when empty array passed', async function() {
      const a = await B.create([]);
      assert.deepEqual(a, []);
    });

    it('supports passing options', async function() {
      const docs = await B.create([{}], { validateBeforeSave: false });

      assert.ok(Array.isArray(docs));
      assert.equal(docs.length, 1);
    });

    it('returns a promise', function() {
      const p = B.create({ title: 'returns promise' });
      assert.ok(p instanceof Promise);
    });

    it('creates in parallel', async function() {
      let countPre = 0;
      let countPost = 0;

      const SchemaWithPreSaveHook = new Schema({
        preference: String
      });

      let startTime, endTime;
      SchemaWithPreSaveHook.pre('save', true, function hook(next, done) {
        setTimeout(function() {
          countPre++;
          if (countPre === 1) startTime = Date.now();
          else if (countPre === 4) endTime = Date.now();
          next();
          done();
        }, 100);
      });
      SchemaWithPreSaveHook.post('save', function() {
        countPost++;
      });

      db.deleteModel(/Test/);
      const MWPSH = db.model('Test', SchemaWithPreSaveHook);
      const docs = await MWPSH.create([
        { preference: 'xx' },
        { preference: 'yy' },
        { preference: '1' },
        { preference: '2' }
      ]);

      assert.ok(docs instanceof Array);
      assert.equal(docs.length, 4);

      const [doc1, doc2, doc3, doc4] = docs;

      assert.ok(doc1);
      assert.ok(doc2);
      assert.ok(doc3);
      assert.ok(doc4);
      assert.equal(countPre, 4);
      assert.equal(countPost, 4);
      assert.ok(endTime - startTime < 4 * 100); // serial: >= 4 * 100 parallel: < 4 * 100
    });

    describe('callback is optional', function() {
      it('with one doc', async function() {
        const doc = await B.create({ title: 'optional callback' });

        assert.equal(doc.title, 'optional callback');
      });

      it('with more than one doc', async function() {
        const docs = await B.create({ title: 'optional callback 2' }, { title: 'orient expressions' });

        assert.equal(docs.length, 2);
        const doc1 = docs[0];
        const doc2 = docs[1];
        assert.equal(doc1.title, 'optional callback 2');
        assert.equal(doc2.title, 'orient expressions');
      });

      it('with array of docs', async function() {
        const docs = await B.create([{ title: 'optional callback3' }, { title: '3' }]);

        assert.ok(docs instanceof Array);
        assert.equal(docs.length, 2);
        const doc1 = docs[0];
        const doc2 = docs[1];
        assert.equal(doc1.title, 'optional callback3');
        assert.equal(doc2.title, '3');
      });

      it('and should reject promise on error', async function() {
        const p = B.create({ title: 'optional callback 4' });
        const doc = await p;

        const err = await B.create({ _id: doc._id }).then(() => null, err => err);
        assert(err);
      });

      it('when passed an empty array, returns an empty array', async function() {
        const userSchema = new Schema({ name: String });
        const User = db.model('User', userSchema);

        const users = await User.create([]);
        assert.deepEqual(users, []);
      });

      it('treats undefined first arg as doc rather than callback (gh-9765)', function() {
        return B.create(void 0).
          then(function(doc) {
            assert.ok(doc);
            assert.ok(doc._id);
          });
      });

      it('ignores undefined last arg (gh-13487)', async function() {
        await B.deleteMany({});
        await B.create({ title: 'foo' }, void 0);
        const docs = await B.find();
        assert.equal(docs.length, 1);
        assert.equal(docs[0].title, 'foo');
      });
    });
    describe('ordered', function() {
      it('runs the document insertion in a series when using the ordered option gh-4038', async function() {
        const countSchema = new Schema({ n: Number });
        const testSchema = new Schema({ name: { type: String, unique: true }, reference: Number });

        const Count = db.model('gh4038', countSchema);

        testSchema.pre('save', async function(next) {
          const doc = await Count.findOneAndUpdate({}, { $inc: { n: 1 } }, { new: true, upsert: true });
          this.reference = doc.n;
          next();
        });

        const Test = db.model('gh4038Test', testSchema);
        const data = [];
        for (let i = 0; i < 11; i++) {
          data.push({ name: 'Test' + Math.abs(i - 4) });
        }
        await Test.create(data, { ordered: true }).catch(err => err);
        const docs = await Test.find();
        assert.equal(docs.length, 5);
      });
<<<<<<< HEAD
      it('should throw an error only after all the documents have finished saving gh-4628', async function() {
        const testSchema = new Schema({ name: { type: String, unique: true } });


        const Test = db.model('gh4628Test', testSchema);
        await Test.init();
        const data = [];
        for (let i = 0; i < 11; i++) {
          data.push({ name: 'Test' + Math.abs(i - 4) });
        }
        await Test.create(data, { ordered: false }).catch(err => err);
        const docs = await Test.find();
        assert.equal(docs.length, 7); // docs 1,2,3,4 should not go through 11-4 == 7
      });
=======

      it('should return the first error immediately if "aggregateErrors" is not explicitly set (ordered)', async function() {
        const testSchema = new Schema({ name: { type: String, required: true } });

        const TestModel = db.model('gh1731-1', testSchema);

        const res = await TestModel.create([{ name: 'test' }, {}, { name: 'another' }], { ordered: true }).then(null).catch(err => err);

        assert.ok(res instanceof mongoose.Error.ValidationError);
      });

      it('should not return errors immediately if "aggregateErrors" is "true" (ordered)', async function() {
        const testSchema = new Schema({ name: { type: String, required: true } });

        const TestModel = db.model('gh1731-2', testSchema);

        const res = await TestModel.create([{ name: 'test' }, {}, { name: 'another' }], { ordered: true, aggregateErrors: true });

        assert.equal(res.length, 3);
        assert.ok(res[0] instanceof mongoose.Document);
        assert.ok(res[1] instanceof mongoose.Error.ValidationError);
        assert.ok(res[2] instanceof mongoose.Document);
      });
    });

    it('should return the first error immediately if "aggregateErrors" is not explicitly set', async function() {
      const testSchema = new Schema({ name: { type: String, required: true } });

      const TestModel = db.model('gh1731-3', testSchema);

      const res = await TestModel.create([{ name: 'test' }, {}, { name: 'another' }], {}).then(null).catch(err => err);

      assert.ok(res instanceof mongoose.Error.ValidationError);
    });

    it('should not return errors immediately if "aggregateErrors" is "true"', async function() {
      const testSchema = new Schema({ name: { type: String, required: true } });

      const TestModel = db.model('gh1731-4', testSchema);

      const res = await TestModel.create([{ name: 'test' }, {}, { name: 'another' }], { aggregateErrors: true });

      assert.equal(res.length, 3);
      assert.ok(res[0] instanceof mongoose.Document);
      assert.ok(res[1] instanceof mongoose.Error.ValidationError);
      assert.ok(res[2] instanceof mongoose.Document);
>>>>>>> 255493b5
    });
  });
});<|MERGE_RESOLUTION|>--- conflicted
+++ resolved
@@ -197,7 +197,6 @@
         const docs = await Test.find();
         assert.equal(docs.length, 5);
       });
-<<<<<<< HEAD
       it('should throw an error only after all the documents have finished saving gh-4628', async function() {
         const testSchema = new Schema({ name: { type: String, unique: true } });
 
@@ -212,7 +211,6 @@
         const docs = await Test.find();
         assert.equal(docs.length, 7); // docs 1,2,3,4 should not go through 11-4 == 7
       });
-=======
 
       it('should return the first error immediately if "aggregateErrors" is not explicitly set (ordered)', async function() {
         const testSchema = new Schema({ name: { type: String, required: true } });
@@ -259,7 +257,6 @@
       assert.ok(res[0] instanceof mongoose.Document);
       assert.ok(res[1] instanceof mongoose.Error.ValidationError);
       assert.ok(res[2] instanceof mongoose.Document);
->>>>>>> 255493b5
     });
   });
 });