--- conflicted
+++ resolved
@@ -2090,7 +2090,6 @@
     await Square.create({ nested: { test: 'foo' } });
     assert.equal(subdocSaveCalls, 1);
   });
-<<<<<<< HEAD
   it('should not throw an error when the user is not modifying anything involving discriminators gh-12135', function() {
     const baseSchema = Schema({}, { typeKey: 'foo' });
     const Base = db.model('Base', baseSchema);
@@ -2112,8 +2111,7 @@
     const childSchema = new Schema({}, { toJSON: { virtuals: true, getters: true } });
     const Test = Base.discriminator('model-discriminator-custom1', childSchema);
     assert.deepEqual(Test.schema.options.toJSON, { virtuals: true, getters: true });
-=======
-
+  });
   it('uses "value" over "name" for multi-dimensonal arrays (gh-13201)', function() {
     const buildingSchema = new mongoose.Schema(
       {
@@ -2181,6 +2179,5 @@
     const innerBuildingsPath = AreaModel.schema.path('buildings.$');
     assert.ok(innerBuildingsPath.schemaOptions.type.discriminators.Garage);
     assert.equal(innerBuildingsPath.schemaOptions.type.discriminators.Garage.discriminatorMapping.value, 'G');
->>>>>>> 8b661fd3
   });
 });