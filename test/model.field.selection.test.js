--- conflicted
+++ resolved
@@ -324,13 +324,7 @@
         .select({ids2: {$elemMatch: {$in: [_id1.toString()]}}})
         .exec(function(err, found) {
           assert.ifError(err);
-<<<<<<< HEAD
-          assert.equal(found.ids.length, 1);
           assert.equal(found.ids2.length, 1);
-          found.ids = [];
-=======
-          assert.equal(1, found.ids2.length);
->>>>>>> c32c93eb
           found.ids2.set(0, _id2);
 
           found.save(function(err) {
