'use strict';

/**
 * Test dependencies.
 */

const start = require('./common');

const CastError = require('../lib/error/cast');
const assert = require('assert');
const mongoose = start.mongoose;
const random = require('./util').random;
const Utils = require('../lib/utils');
const Schema = mongoose.Schema;
const ObjectId = Schema.Types.ObjectId;
const DocumentObjectId = mongoose.Types.ObjectId;
const isEqual = require('lodash.isequal');
const isEqualWith = require('lodash.isequalwith');
const util = require('./util');
const uuid = require('uuid');

describe('model: findOneAndUpdate:', function() {
  let Comments;
  let BlogPost;
  let db;

  before(function() {
    db = start();
  });

  after(async function() {
    await db.close();
  });

  beforeEach(() => db.deleteModel(/.*/));
  afterEach(() => util.clearTestData(db));
  afterEach(() => require('./util').stopRemainingOps(db));

  beforeEach(function() {
    Comments = new Schema();

    Comments.add({
      title: String,
      date: Date,
      body: String,
      comments: [Comments]
    });

    BlogPost = new Schema({
      title: String,
      author: String,
      slug: String,
      date: Date,
      meta: {
        date: Date,
        visitors: Number
      },
      published: Boolean,
      mixed: {},
      numbers: [Number],
      owners: [ObjectId],
      comments: [Comments]
    });

    BlogPost.virtual('titleWithAuthor')
      .get(function() {
        return this.get('title') + ' by ' + this.get('author');
      })
      .set(function(val) {
        const split = val.split(' by ');
        this.set('title', split[0]);
        this.set('author', split[1]);
      });

    BlogPost.method('cool', function() {
      return this;
    });

    BlogPost.static('woot', function() {
      return this;
    });

    BlogPost = db.model('BlogPost', BlogPost);
  });

  it('returns the edited document', async function() {
    const M = BlogPost;
    const title = 'Tobi ' + random();
    const author = 'Brian ' + random();
    const newTitle = 'Woot ' + random();
    const id0 = new DocumentObjectId();
    const id1 = new DocumentObjectId();

    const post = new M();
    post.set('title', title);
    post.author = author;
    post.meta.visitors = 0;
    post.date = new Date();
    post.published = true;
    post.mixed = { x: 'ex' };
    post.numbers = [4, 5, 6, 7];
    post.owners = [id0, id1];
    post.comments = [{ body: 'been there' }, { body: 'done that' }];

    await post.save();

    const cf = await M.findById(post._id);

    assert.equal(cf.title, title);
    assert.equal(cf.author, author);
    assert.equal(cf.meta.visitors.valueOf(), 0);
    assert.equal(cf.date, post.date.toString());
    assert.equal(cf.published, true);
    assert.equal(cf.mixed.x, 'ex');
    assert.deepEqual([4, 5, 6, 7], cf.numbers.toObject());
    assert.equal(cf.owners.length, 2);
    assert.equal(cf.owners[0].toString(), id0.toString());
    assert.equal(cf.owners[1].toString(), id1.toString());
    assert.equal(cf.comments.length, 2);
    assert.equal(cf.comments[0].body, 'been there');
    assert.equal(cf.comments[1].body, 'done that');
    assert.ok(cf.comments[0]._id);
    assert.ok(cf.comments[1]._id);
    assert.ok(cf.comments[0]._id instanceof DocumentObjectId);
    assert.ok(cf.comments[1]._id instanceof DocumentObjectId);

    const update = {
      title: newTitle, // becomes $set
      $inc: { 'meta.visitors': 2 },
      $set: { date: new Date() },
      published: false, // becomes $set
      mixed: { x: 'ECKS', y: 'why' }, // $set
      $pullAll: { numbers: [4, 6] },
      $pull: { owners: id0 },
      'comments.1.body': 8 // $set
    };

    const up = await M.findOneAndUpdate({ title: title }, update, { new: true });

    assert.equal(up.title, newTitle);
    assert.equal(up.author, author);
    assert.equal(up.meta.visitors.valueOf(), 2);
    assert.equal(up.date.toString(), update.$set.date.toString());
    assert.equal(up.published, false);
    assert.equal(up.mixed.x, 'ECKS');
    assert.equal(up.mixed.y, 'why');
    assert.deepEqual([5, 7], up.numbers.toObject());
    assert.equal(up.owners.length, 1);
    assert.equal(up.owners[0].toString(), id1.toString());
    assert.equal(up.comments[0].body, 'been there');
    assert.equal(up.comments[1].body, '8');
    assert.ok(up.comments[0]._id);
    assert.ok(up.comments[1]._id);
    assert.ok(up.comments[0]._id instanceof DocumentObjectId);
    assert.ok(up.comments[1]._id instanceof DocumentObjectId);
  });

  describe('will correctly', function() {
    let ItemParentModel, ItemChildModel;

    beforeEach(function() {
      const itemSpec = new Schema({
        item_id: {
          type: ObjectId, required: true, default: function() {
            return new DocumentObjectId();
          }
        },
        address: {
          street: String,
          zipcode: String
        },
        age: Number
      }, { _id: false });
      const itemSchema = new Schema({
        items: [itemSpec]
      });
      ItemParentModel = db.model('Test1', itemSchema);
      ItemChildModel = db.model('Test2', itemSpec);
    });

    it('update subdocument in array item', async function() {
      const item1 = new ItemChildModel({
        address: {
          street: 'times square',
          zipcode: '10036'
        }
      });
      const item2 = new ItemChildModel({
        address: {
          street: 'bryant park',
          zipcode: '10030'
        }
      });
      const item3 = new ItemChildModel({
        address: {
          street: 'queens',
          zipcode: '1002?'
        }
      });
      const itemParent = new ItemParentModel({ items: [item1, item2, item3] });
      await itemParent.save();

      const updatedDoc = await ItemParentModel.findOneAndUpdate(
        { _id: itemParent._id, 'items.item_id': item1.item_id },
        { $set: { 'items.$.address': {} } },
        { new: true }
      );

      assert.ok(updatedDoc.items);
      assert.ok(updatedDoc.items instanceof Array);
      assert.ok(updatedDoc.items.length, 3);
      assert.ok(Utils.isObject(updatedDoc.items[0].address));
      assert.ok(Object.keys(updatedDoc.items[0].address).length, 0);
    });
  });

  it('returns the original document', async function() {
    const M = BlogPost;
    const title = 'Tobi ' + random();
    const author = 'Brian ' + random();
    const newTitle = 'Woot ' + random();
    const id0 = new DocumentObjectId();
    const id1 = new DocumentObjectId();

    const post = new M();
    post.set('title', title);
    post.author = author;
    post.meta.visitors = 0;
    post.date = new Date();
    post.published = true;
    post.mixed = { x: 'ex' };
    post.numbers = [4, 5, 6, 7];
    post.owners = [id0, id1];
    post.comments = [{ body: 'been there' }, { body: 'done that' }];

    await post.save();

    const update = {
      title: newTitle, // becomes $set
      $inc: { 'meta.visitors': 2 },
      $set: { date: new Date() },
      published: false, // becomes $set
      mixed: { x: 'ECKS', y: 'why' }, // $set
      $pullAll: { numbers: [4, 6] },
      $pull: { owners: id0 },
      'comments.1.body': 8 // $set
    };

    const up = await M.findOneAndUpdate({ title: title }, update, { new: false });

    assert.equal(up.title, post.title);
    assert.equal(up.author, post.author);
    assert.equal(up.meta.visitors.valueOf(), post.meta.visitors);
    assert.equal(post.date.toString(), up.date.toString());
    assert.equal(post.published, up.published);
    assert.equal(post.mixed.x, up.mixed.x);
    assert.equal(post.mixed.y, up.mixed.y);
    assert.deepEqual(up.numbers.toObject(), post.numbers.toObject());
    assert.equal(post.owners.length, up.owners.length);
    assert.equal(post.owners[0].toString(), up.owners[0].toString());
    assert.equal(post.comments[0].body, up.comments[0].body);
    assert.equal(post.comments[1].body, up.comments[1].body);
    assert.ok(up.comments[0]._id);
    assert.ok(up.comments[1]._id);
    assert.ok(up.comments[0]._id instanceof DocumentObjectId);
    assert.ok(up.comments[1]._id instanceof DocumentObjectId);
  });

  it('allows upserting', async function() {
    const M = BlogPost;
    const title = 'Tobi ' + random();
    const author = 'Brian ' + random();
    const newTitle = 'Woot ' + random();
    const id0 = new DocumentObjectId();
    const id1 = new DocumentObjectId();

    const post = new M();
    post.set('title', title);
    post.author = author;
    post.meta.visitors = 0;
    post.date = new Date();
    post.published = true;
    post.mixed = { x: 'ex' };
    post.numbers = [4, 5, 6, 7];
    post.owners = [id0, id1];
    post.comments = [{ body: 'been there' }, { body: 'done that' }];

    const update = {
      title: newTitle, // becomes $set
      $inc: { 'meta.visitors': 2 },
      $set: { date: new Date() },
      published: false, // becomes $set
      mixed: { x: 'ECKS', y: 'why' }, // $set
      $pullAll: { numbers: [4, 6] },
      $pull: { owners: id0 }
    };

    const up = await M.findOneAndUpdate({ title: title }, update, { upsert: true, new: true });

    assert.equal(up.title, newTitle);
    assert.equal(up.meta.visitors.valueOf(), 2);
    assert.equal(update.$set.date.toString(), up.date.toString());
    assert.equal(up.published, update.published);
    assert.deepEqual(update.mixed.x, up.mixed.x);
    assert.strictEqual(up.mixed.y, update.mixed.y);
    assert.ok(Array.isArray(up.numbers));
    assert.ok(Array.isArray(up.owners));
    assert.strictEqual(0, up.numbers.length);
    assert.strictEqual(0, up.owners.length);
  });

  it('options/conditions/doc are merged when no callback is passed', function(done) {
    const M = BlogPost;
    const now = new Date();
    let query;

    // Model.findOneAndUpdate
    query = M.findOneAndUpdate({ author: 'aaron' }, { $set: { date: now } }, { new: false, fields: 'author' });
    assert.strictEqual(false, query.options.new);
    assert.strictEqual(1, query._fields.author);
    assert.equal(query._update.$set.date.toString(), now.toString());
    assert.strictEqual('aaron', query._conditions.author);

    query = M.findOneAndUpdate({ author: 'aaron' }, { $set: { date: now } });
    assert.strictEqual(undefined, query.options.new);
    assert.equal(query._update.$set.date.toString(), now.toString());
    assert.strictEqual('aaron', query._conditions.author);

    query = M.findOneAndUpdate({ $set: { date: now } });
    assert.strictEqual(undefined, query.options.new);
    assert.equal(query._update.$set.date.toString(), now.toString());
    assert.strictEqual(undefined, query._conditions.author);

    query = M.findOneAndUpdate();
    assert.strictEqual(undefined, query.options.new);
    assert.equal(query._update, undefined);
    assert.strictEqual(undefined, query._conditions.author);

    // Query.findOneAndUpdate
    query = M.where('author', 'aaron').findOneAndUpdate({ date: now });
    assert.strictEqual(undefined, query.options.new);
    assert.equal(query._update.date.toString(), now.toString());
    assert.strictEqual('aaron', query._conditions.author);

    query = M.find().findOneAndUpdate({ author: 'aaron' }, { date: now });
    assert.strictEqual(undefined, query.options.new);
    assert.equal(query._update.date.toString(), now.toString());
    assert.strictEqual('aaron', query._conditions.author);

    query = M.find().findOneAndUpdate({ date: now });
    assert.strictEqual(undefined, query.options.new);
    assert.equal(query._update.date.toString(), now.toString());
    assert.strictEqual(undefined, query._conditions.author);

    query = M.find().findOneAndUpdate();
    assert.strictEqual(undefined, query.options.new);
    assert.equal(query._update, undefined);
    assert.strictEqual(undefined, query._conditions.author);
    done();
  });

  it('updates numbers atomically', async function() {
    const post = new BlogPost();
    post.set('meta.visitors', 5);

    await post.save();

    await Promise.all(Array(4).fill(null).map(async() => {
      await BlogPost.findOneAndUpdate({ _id: post._id }, { $inc: { 'meta.visitors': 1 } });
    }));

    const doc = await BlogPost.findOne({ _id: post.get('_id') });
    assert.equal(doc.get('meta.visitors'), 9);
  });

  it('honors strict schemas', async function() {
    const S = db.model('Test', Schema({ name: String }, { strict: true }));
    const s = new S({ name: 'orange crush' });

    await s.save();

    const name = Date.now();
    const doc = await S.findOneAndUpdate({ name: name }, { ignore: true }, { upsert: true, new: true });

    assert.ok(doc);
    assert.ok(doc._id);
    assert.equal(doc.ignore, undefined);
    assert.equal(doc._doc.ignore, undefined);
    assert.equal(doc.name, name);
    const doc2 = await S.findOneAndUpdate({ name: 'orange crush' }, { ignore: true }, { upsert: true });

    assert.ok(!doc2.ignore);
    assert.ok(!doc2._doc.ignore);
    assert.equal(doc2.name, 'orange crush');
    const doc3 = await S.findOneAndUpdate({ name: 'orange crush' }, { ignore: true });

    assert.ok(!doc3.ignore);
    assert.ok(!doc3._doc.ignore);
    assert.equal(doc3.name, 'orange crush');
  });

  it('returns errors with strict:throw schemas', async function() {
    const S = db.model('Test', Schema({ name: String }, { strict: 'throw' }));
    const s = new S({ name: 'orange crush' });

    await s.save();


    const name = Date.now();

    const err = await S.findOneAndUpdate({ name: name }, { ignore: true }, { upsert: true }).then(() => null, err => err);

    assert.ok(err);
    assert.ok(/not in schema/.test(err));

    const err2 = await S.findOneAndUpdate({ _id: s._id }, { ignore: true }).then(() => null, err => err);

    assert.ok(err2);
    assert.ok(/not in schema/.test(err2));
  });

  it('returns the original document', async function() {
    const M = BlogPost;
    const title = 'Tobi ' + random();
    const author = 'Brian ' + random();
    const newTitle = 'Woot ' + random();
    const id0 = new DocumentObjectId();
    const id1 = new DocumentObjectId();

    const post = new M();
    post.set('title', title);
    post.author = author;
    post.meta.visitors = 0;
    post.date = new Date();
    post.published = true;
    post.mixed = { x: 'ex' };
    post.numbers = [4, 5, 6, 7];
    post.owners = [id0, id1];
    post.comments = [{ body: 'been there' }, { body: 'done that' }];

    await post.save();

    await M.findById(post._id);

    const update = {
      title: newTitle, // becomes $set
      $inc: { 'meta.visitors': 2 },
      $set: { date: new Date() },
      published: false, // becomes $set
      mixed: { x: 'ECKS', y: 'why' }, // $set
      $pullAll: { numbers: [4, 6] },
      $pull: { owners: id0 },
      'comments.1.body': 8 // $set
    };

    const up = await M.findByIdAndUpdate(post.id, update, { new: false });


    assert.equal(post.title, up.title);
    assert.equal(post.author, up.author);
    assert.equal(post.meta.visitors, up.meta.visitors.valueOf());
    assert.equal(post.date.toString(), up.date.toString());
    assert.equal(post.published, up.published);
    assert.equal(post.mixed.x, up.mixed.x);
    assert.strictEqual(up.mixed.y, post.mixed.y);
    assert.deepEqual(up.numbers.toObject(), post.numbers.toObject());
    assert.equal(post.owners.length, up.owners.length);
    assert.equal(post.owners[0].toString(), up.owners[0].toString());
    assert.equal(post.comments[0].body, up.comments[0].body);
    assert.equal(post.comments[1].body, up.comments[1].body);
    assert.ok(up.comments[0]._id);
    assert.ok(up.comments[1]._id);
    assert.ok(up.comments[0]._id instanceof DocumentObjectId);
    assert.ok(up.comments[1]._id instanceof DocumentObjectId);
  });

  it('options/conditions/doc are merged when no callback is passed', function() {
    const M = BlogPost;
    const _id = new DocumentObjectId();

    const now = new Date();
    let query;

    // Model.findByIdAndUpdate
    query = M.findByIdAndUpdate(_id, { $set: { date: now } }, { new: false, fields: 'author' });
    assert.strictEqual(false, query.options.new);
    assert.strictEqual(1, query._fields.author);
    assert.equal(query._update.$set.date.toString(), now.toString());
    assert.strictEqual(_id.toString(), query._conditions._id.toString());

    query = M.findByIdAndUpdate(_id, { $set: { date: now } });
    assert.strictEqual(undefined, query.options.new);
    assert.equal(query._update.$set.date.toString(), now.toString());
    assert.strictEqual(_id.toString(), query._conditions._id.toString());

    query = M.findByIdAndUpdate(_id);
    assert.strictEqual(undefined, query.options.new);
    assert.strictEqual(_id, query._conditions._id);

    query = M.findByIdAndUpdate();
    assert.strictEqual(undefined, query.options.new);
    assert.equal(query._update, undefined);
    assert.strictEqual(undefined, query._conditions._id);
  });

  it('supports v3 select string syntax', function() {
    const M = BlogPost;
    const _id = new DocumentObjectId();

    const now = new Date();
    let query;

    query = M.findByIdAndUpdate(_id, { $set: { date: now } }, { select: 'author -title' });
    query._applyPaths();
    assert.strictEqual(1, query._fields.author);
    assert.strictEqual(0, query._fields.title);

    query = M.findOneAndUpdate({}, { $set: { date: now } }, { select: 'author -title' });
    query._applyPaths();
    assert.strictEqual(1, query._fields.author);
    assert.strictEqual(0, query._fields.title);
  });

  it('supports v3 select object syntax', function() {
    const M = BlogPost;
    const _id = new DocumentObjectId();

    const now = new Date();
    let query;

    query = M.findByIdAndUpdate(_id, { $set: { date: now } }, { select: { author: 1, title: 0 } });
    assert.strictEqual(1, query._fields.author);
    assert.strictEqual(0, query._fields.title);

    query = M.findOneAndUpdate({}, { $set: { date: now } }, { select: { author: 1, title: 0 } });
    assert.strictEqual(1, query._fields.author);
    assert.strictEqual(0, query._fields.title);
  });

  it('supports v3 sort string syntax', async function() {
    const M = BlogPost;

    const now = new Date();
    const _id = new DocumentObjectId();
    let query;

    query = M.findByIdAndUpdate(_id, { $set: { date: now } }, { sort: 'author -title' });
    assert.equal(Object.keys(query.options.sort).length, 2);
    assert.equal(query.options.sort.author, 1);
    assert.equal(query.options.sort.title, -1);

    query = M.findOneAndUpdate({}, { $set: { date: now } }, { sort: 'author -title' });
    assert.equal(Object.keys(query.options.sort).length, 2);
    assert.equal(query.options.sort.author, 1);
    assert.equal(query.options.sort.title, -1);

    // gh-1887
    await M.create(
      { title: 1, meta: { visitors: 0 } },
      { title: 2, meta: { visitors: 10 } },
      { title: 3, meta: { visitors: 5 } }
    );

    const doc = await M.findOneAndUpdate({}, { title: 'changed' })
      .sort({ 'meta.visitors': -1 })
      .exec();
    assert.equal(doc.meta.visitors, 10);
  });

  it('supports v3 sort object syntax', function(done) {
    const M = BlogPost;
    const _id = new DocumentObjectId();

    const now = new Date();
    let query;

    query = M.findByIdAndUpdate(_id, { $set: { date: now } }, { sort: { author: 1, title: -1 } });
    assert.equal(Object.keys(query.options.sort).length, 2);
    assert.equal(query.options.sort.author, 1);
    assert.equal(query.options.sort.title, -1);

    query = M.findOneAndUpdate(_id, { $set: { date: now } }, { sort: { author: 1, title: -1 } });
    assert.equal(Object.keys(query.options.sort).length, 2);
    assert.equal(query.options.sort.author, 1);
    assert.equal(query.options.sort.title, -1);

    done();
  });

  it('supports $elemMatch with $in (gh-1091 gh-1100)', async function() {
    const postSchema = new Schema({
      ids: [{ type: Schema.ObjectId }],
      title: String
    });

    db.deleteModel(/BlogPost/);
    const B = db.model('BlogPost', postSchema);
    const _id1 = new mongoose.Types.ObjectId();
    const _id2 = new mongoose.Types.ObjectId();

    const doc = await B.create({ ids: [_id1, _id2] });

    const found = await B
      .findByIdAndUpdate(doc._id, { title: 'woot' }, { new: true })
      .select({ title: 1, ids: { $elemMatch: { $in: [_id2.toString()] } } })
      .exec();

    assert.ok(found);
    assert.equal(doc.id, found.id);
    assert.equal(found.title, 'woot');
    assert.equal(found.ids.length, 1);
    assert.equal(found.ids[0].toString(), _id2.toString());
  });

  it('supports population (gh-1395)', async function() {
    const M = db.model('Test1', { name: String });
    const N = db.model('Test2', { a: { type: Schema.ObjectId, ref: 'Test1' }, i: Number });

    const a = await M.create({ name: 'i am an A' });
    const b = await N.create({ a: a._id, i: 10 });

    const doc = await N.findOneAndUpdate({ _id: b._id }, { $inc: { i: 1 } })
      .populate('a')
      .exec();

    assert.ok(doc);
    assert.ok(doc.a);
    assert.equal('i am an A', doc.a.name);
  });

  it('returns null when doing an upsert & new=false gh-1533', async function() {
    const thingSchema = new Schema({
      _id: String,
      flag: {
        type: Boolean,
        default: false
      }
    });

    const Thing = db.model('Test', thingSchema);
    const key = 'some-id';

    const thing = await Thing.findOneAndUpdate({ _id: key }, { $set: { flag: false } }, { upsert: true, new: false }).exec();
    assert.equal(thing, null);

    const thing2 = await Thing.findOneAndUpdate({ _id: key }, { $set: { flag: false } }, { upsert: true, new: false }).exec();
    assert.equal(thing2.id, key);
    assert.equal(thing2.flag, false);
  });

  it('return hydrated document (gh-7734 gh-7735)', async function() {
    const fruitSchema = new Schema({
      name: { type: String }
    });

    const Fruit = db.model('Test', fruitSchema);

    let fruit = await Fruit.create({ name: 'Apple' });

    fruit = await Fruit.findOneAndUpdate({}, { $set: { name: 'Banana' } },
      { new: true });
    assert.ok(fruit instanceof mongoose.Document);

    fruit = await Fruit.findOneAndUpdate({}, { $set: { name: 'Cherry' } },
      { new: true });
    assert.ok(fruit instanceof mongoose.Document);
  });

  it('return rawResult when doing an upsert & new=false gh-7770', async function() {
    const thingSchema = new Schema({
      _id: String,
      flag: {
        type: Boolean,
        default: false
      }
    });

    const Thing = db.model('Test', thingSchema);
    const key = 'some-new-id';

    const rawResult = await Thing.findOneAndUpdate({ _id: key }, { $set: { flag: false } }, { upsert: true, new: false, rawResult: true }).exec();
    assert.equal(rawResult.lastErrorObject.updatedExisting, false);

    const rawResult2 = await Thing.findOneAndUpdate({ _id: key }, { $set: { flag: true } }, { upsert: true, new: false, rawResult: true }).exec();
    assert.equal(rawResult2.lastErrorObject.updatedExisting, true);
    assert.equal(rawResult2.value._id, key);
    assert.equal(rawResult2.value.flag, false);
  });


  it('allows properties to be set to null gh-1643', async function() {
    const testSchema = new Schema({
      name: [String]
    });

    const Test = db.model('Test', testSchema);

    const thing = await Test.create({ name: ['Test'] });
    const doc = await Test.findOneAndUpdate({ _id: thing._id }, { name: null }, { new: true });
    assert.ok(doc);
    assert.equal(null, doc.name);
  });

  it('can do various deep equal checks (lodash.isEqual, lodash.isEqualWith, assert.deepEqual, utils.deepEqual) on object id after findOneAndUpdate (gh-2070)', async function() {
    const userSchema = new Schema({
      name: String,
      contacts: [{
        account: { type: Schema.Types.ObjectId, ref: 'User' },
        name: String
      }]
    });

    const User = db.model('User', userSchema);

    const a1 = new User({ name: 'parent' });
    const a2 = new User({ name: 'child' });

    await a1.save();
    await a2.save();

    const doc = await User.findOneAndUpdate(
      { name: 'parent' },
      { $push: { contacts: { account: a2._id, name: 'child' } } },
      { new: true }
    );

    assert.deepEqual(doc.contacts[0].account, a2._id);
    assert.ok(Utils.deepEqual(doc.contacts[0].account, a2._id));
    assert.ok(isEqualWith(doc.contacts[0].account, a2._id, compareBuffers));
    // Re: commends on https://github.com/mongodb/js-bson/commit/aa0b54597a0af28cce3530d2144af708e4b66bf0
    // Deep equality checks no longer work as expected with node 0.10.
    // Please file an issue if this is a problem for you
    assert.ok(isEqual(doc.contacts[0].account, a2._id));

    const doc2 = await User.findOne({ name: 'parent' });

    assert.deepEqual(doc2.contacts[0].account, a2._id);
    assert.ok(Utils.deepEqual(doc2.contacts[0].account, a2._id));
    assert.ok(isEqualWith(doc2.contacts[0].account, a2._id, compareBuffers));
    assert.ok(isEqual(doc2.contacts[0].account, a2._id));

    function compareBuffers(a, b) {
      if (Buffer.isBuffer(a) && Buffer.isBuffer(b)) {
        return a.toString('hex') === b.toString('hex');
      }
    }
  });

  it('adds __v on upsert (gh-2122) (gh-4505)', async function() {
    const accountSchema = new Schema({
      name: String
    });

    const Account = db.model('Test', accountSchema);

    const doc = await Account.findOneAndUpdate(
      { name: 'account' },
      { name: 'test' },
      { upsert: true, new: true }
    );

    assert.equal(doc.__v, 0);

    await Account.replaceOne({ name: 'test' }, { name: 'test' }, { upsert: true });

    const doc2 = await Account.findOne({ name: 'test' });

    assert.equal(doc2.__v, 0);
  });

  it('doesn\'t add __v on upsert if `$set` (gh-4505) (gh-5973)', function() {
    const accountSchema = new Schema({
      name: String
    });

    const Account = db.model('Test', accountSchema);

    const update = { $set: { name: 'test', __v: 1 } };
    return Account.
      findOneAndUpdate({}, update, { upsert: true, new: true }).
      then(() => Account.findOne({ name: 'test' })).
      then(doc => assert.strictEqual(doc.__v, 1));
  });

  it('doesn\'t add __v on upsert if `$set` with `update()` (gh-5973)', function() {
    const accountSchema = new Schema({
      name: String
    });

    const Account = db.model('Test', accountSchema);

    const update = { $set: { name: 'test', __v: 1 } };
    return Account.
      updateOne({}, update, { upsert: true, new: true }).
      then(() => Account.findOne({ name: 'test' })).
      then(doc => assert.strictEqual(doc.__v, 1));
  });

  it('works with nested schemas and $pull+$or (gh-1932)', async function() {
    const TickSchema = new Schema({ name: String });
    const TestSchema = new Schema({ a: Number, b: Number, ticks: [TickSchema] });

    const TestModel = db.model('Test', TestSchema);

    await TestModel.create({ a: 1, b: 0, ticks: [{ name: 'eggs' }, { name: 'bacon' }, { name: 'coffee' }] });
    await TestModel.findOneAndUpdate({ a: 1 }, { $pull: { ticks: { $or: [{ name: 'eggs' }, { name: 'bacon' }] } } });
    const doc = await TestModel.findOne({});
    assert.equal(doc.ticks.length, 1);
    assert.equal(doc.ticks[0].name, 'coffee');
  });

  it('accepts undefined', async function() {
    const s = new Schema({
      time: Date,
      base: String
    });

    const Breakfast = db.model('Test', s);

    await Breakfast.findOneAndUpdate({}, { time: undefined, base: undefined }, {});
  });

  it('cast errors for empty objects as object ids (gh-2732)', async function() {
    const s = new Schema({
      base: ObjectId
    });

    const Breakfast = db.model('Test', s);

    const err = await Breakfast.
      findOneAndUpdate({}, { base: {} }, {}).
      exec().
      then(() => null, err => err);
    assert.ok(err);
    assert.equal(err.name, 'CastError');
  });

  it('cast errors for empty objects as object ids (gh-2732)', async function() {
    const s = new Schema({
      base: ObjectId
    });

    const Breakfast = db.model('Test', s);

    try {
      await Breakfast.findOneAndUpdate({}, { base: {} }, {});

      assert.ok(false);
    } catch (error) {
      assert.ok(error);
      assert.equal(error.name, 'CastError');
    }
  });

  describe('middleware', function() {
    it('works', async function() {
      const s = new Schema({
        topping: { type: String, default: 'bacon' },
        base: String
      });

      let preCount = 0;
      s.pre('findOneAndUpdate', function() {
        ++preCount;
      });

      let postCount = 0;
      s.post('findOneAndUpdate', function() {
        ++postCount;
      });

      const Breakfast = db.model('Test', s);

      await Breakfast.findOneAndUpdate({}, { base: 'eggs' }, {});
      assert.equal(preCount, 1);
      assert.equal(postCount, 1);
    });

    it('works with exec()', async function() {
      const s = new Schema({
        topping: { type: String, default: 'bacon' },
        base: String
      });

      let preCount = 0;
      s.pre('findOneAndUpdate', function() {
        ++preCount;
      });

      let postCount = 0;
      s.post('findOneAndUpdate', function() {
        ++postCount;
      });

      const Breakfast = db.model('Test', s);

      await Breakfast.findOneAndUpdate({}, { base: 'eggs' }, {}).exec();
      assert.equal(preCount, 1);
      assert.equal(postCount, 1);
    });
  });

  describe('validators (gh-860)', function() {
    it('applies defaults on upsert', async function() {
      const s = new Schema({
        topping: { type: String, default: 'bacon' },
        base: String
      });
      const Breakfast = db.model('Test', s);

      const updateOptions = { upsert: true, new: true };
      const breakfast = await Breakfast.findOneAndUpdate(
        {},
        { base: 'eggs' },
        updateOptions
      );
      assert.equal(breakfast.base, 'eggs');
      assert.equal(breakfast.topping, 'bacon');

      const count = await Breakfast.countDocuments({ topping: 'bacon' });
      assert.equal(1, count);
    });

    it('doesnt set default on upsert if query sets it', async function() {
      const s = new Schema({
        topping: { type: String, default: 'bacon' },
        numEggs: { type: Number, default: 3 },
        base: String
      }, { versionKey: null });
      const Breakfast = db.model('Test', s);

      const updateOptions = { upsert: true, new: true };
      const breakfast = await Breakfast.findOneAndUpdate(
        { topping: 'sausage', numEggs: 4 },
        { base: 'eggs' },
        updateOptions
      );
      assert.equal(breakfast.base, 'eggs');
      assert.equal(breakfast.topping, 'sausage');
      assert.equal(breakfast.numEggs, 4);
    });

    it('properly sets default on upsert if query wont set it', async function() {
      const s = new Schema({
        topping: { type: String, default: 'bacon' },
        base: String
      });
      const Breakfast = db.model('Test', s);

      const updateOptions = { upsert: true, new: true };
      const breakfast = await Breakfast.findOneAndUpdate(
        { topping: { $ne: 'sausage' } },
        { base: 'eggs' },
        updateOptions
      );
      assert.equal(breakfast.base, 'eggs');
      assert.equal(breakfast.topping, 'bacon');

      const count = await Breakfast.countDocuments({ topping: 'bacon' });
      assert.equal(1, count);
    });

    it('skips setting defaults within maps (gh-7909)', async function() {
      const socialMediaHandleSchema = Schema({ links: [String] });
      const profileSchema = Schema({
        username: String,
        socialMediaHandles: {
          type: Map,
          of: socialMediaHandleSchema
        }
      });

      const Profile = db.model('Test', profileSchema);


      const update = { $setOnInsert: { username: 'test' } };
      const opts = { upsert: true, new: true };
      const doc = await Profile.findOneAndUpdate({}, update, opts);
      assert.equal(doc.socialMediaHandles, undefined);
    });

    it('runs validators if theyre set', async function() {
      const s = new Schema({
        topping: {
          type: String,
          validate: function() {
            return false;
          }
        },
        base: {
          type: String,
          validate: function() {
            return true;
          }
        }
      });
      const Breakfast = db.model('Test', s);

      const updateOptions = {
        upsert: true,
        runValidators: true,
        new: true
      };
      const error = await Breakfast.findOneAndUpdate(
        {},
        { topping: 'bacon', base: 'eggs' },
        updateOptions
      ).then(() => null, err => err);

      assert.ok(error);
      assert.equal(Object.keys(error.errors).length, 1);
      assert.equal(Object.keys(error.errors)[0], 'topping');
      assert.equal(error.errors.topping.message, 'Validator failed for path `topping` with value `bacon`');
    });

    it('validators handle $unset and $setOnInsert', async function() {
      const s = new Schema({
        steak: { type: String, required: true },
        eggs: {
          type: String, validate: function() {
            return false;
          }
        }
      });
      const Breakfast = db.model('Test', s);

      const updateOptions = { runValidators: true, new: true };
      const error = await Breakfast.findOneAndUpdate(
        {},
        { $unset: { steak: '' }, $setOnInsert: { eggs: 'softboiled' } },
        updateOptions
      ).then(() => null, err => err);

      assert.ok(error);
      assert.equal(Object.keys(error.errors).length, 2);
      assert.ok(Object.keys(error.errors).indexOf('eggs') !== -1);
      assert.ok(Object.keys(error.errors).indexOf('steak') !== -1);
      assert.equal(error.errors.eggs.message, 'Validator failed for path `eggs` with value `softboiled`');
      assert.equal(error.errors.steak.message, 'Path `steak` is required.');
    });

    it('min/max, enum, and regex built-in validators work', async function() {
      const s = new Schema({
        steak: { type: String, enum: ['ribeye', 'sirloin'] },
        eggs: { type: Number, min: 4, max: 6 },
        bacon: { type: String, match: /strips/ }
      });
      const Breakfast = db.model('Test', s);

      const updateOptions = { runValidators: true, new: true };
      let error = await Breakfast.findOneAndUpdate(
        {},
        { $set: { steak: 'ribeye', eggs: 3, bacon: '3 strips' } },
        updateOptions
      ).then(() => null, err => err);
      assert.equal(Object.keys(error.errors).length, 1);
      assert.equal(Object.keys(error.errors)[0], 'eggs');
      assert.equal(error.errors.eggs.message, 'Path `eggs` (3) is less than minimum allowed value (4).');

      error = await Breakfast.findOneAndUpdate(
        {},
        { $set: { steak: 'tofu', eggs: 5, bacon: '3 strips' } },
        updateOptions
      ).then(() => null, err => err);

      assert.equal(Object.keys(error.errors).length, 1);
      assert.equal(Object.keys(error.errors)[0], 'steak');
      assert.equal(error.errors.steak, '`tofu` is not a valid enum value for path `steak`.');

      error = await Breakfast.findOneAndUpdate(
        {},
        { $set: { steak: 'sirloin', eggs: 6, bacon: 'none' } },
        updateOptions
      ).then(() => null, err => err);
      assert.equal(Object.keys(error.errors).length, 1);
      assert.equal(Object.keys(error.errors)[0], 'bacon');
      assert.equal(error.errors.bacon.message, 'Path `bacon` is invalid (none).');
    });

    it('multiple validation errors', async function() {
      const s = new Schema({
        steak: { type: String, enum: ['ribeye', 'sirloin'] },
        eggs: { type: Number, min: 4, max: 6 },
        bacon: { type: String, match: /strips/ }
      });
      const Breakfast = db.model('Test', s);

      const updateOptions = { runValidators: true, new: true };
      const error = await Breakfast.findOneAndUpdate(
        {},
        { $set: { steak: 'tofu', eggs: 2, bacon: '3 strips' } },
        updateOptions
      ).then(() => null, err => err);
      assert.ok(!!error);
      assert.equal(Object.keys(error.errors).length, 2);
      assert.ok(Object.keys(error.errors).indexOf('steak') !== -1);
      assert.ok(Object.keys(error.errors).indexOf('eggs') !== -1);
    });

    it('validators ignore $inc', async function() {
      const s = new Schema({
        steak: { type: String, required: true },
        eggs: { type: Number, min: 4 }
      });
      const Breakfast = db.model('Test', s);

      const updateOptions = { runValidators: true, upsert: true, new: true };
      const breakfast = await Breakfast.findOneAndUpdate(
        {},
        { $inc: { eggs: 1 } },
        updateOptions
      );
      assert.equal(breakfast.eggs, 1);
    });

    it('validators ignore paths underneath mixed (gh-8659)', function() {
      let called = 0;
      const s = new Schema({
        n: {
          type: 'Mixed',
          validate: () => { ++called; return false; }
        }
      });
      const Test = db.model('Test', s);

      const updateOptions = { runValidators: true, upsert: true, new: true };
      return Test.findOneAndUpdate({}, { 'n.test': 'foo' }, updateOptions).
        then(() => assert.equal(called, 0));
    });

    it('should work with arrays (gh-3035)', async function() {
      const testSchema = new mongoose.Schema({
        id: String,
        name: String,
        a: [String],
        _createdAt: {
          type: Number,
          default: Date.now
        }
      });

      const TestModel = db.model('Test', testSchema);
      await TestModel.create({ id: '1' });
      await TestModel.findOneAndUpdate({ id: '1' }, { $set: { name: 'Joe' } }, { upsert: true });
    });

    it('should allow null values in query (gh-3135)', async function() {
      const testSchema = new mongoose.Schema({
        id: String,
        blob: ObjectId,
        status: String
      });

      const TestModel = db.model('Test', testSchema);
      await TestModel.create({ blob: null, status: 'active' });
      await TestModel.findOneAndUpdate({ id: '1', blob: null }, { $set: { status: 'inactive' } }, { upsert: true });
    });

    it('should work with array documents (gh-3034)', async function() {
      const testSchema = new mongoose.Schema({
        id: String,
        name: String,
        a: [{
          foo: String
        }],
        _createdAt: {
          type: Number,
          default: Date.now
        }
      });

      const TestModel = db.model('Test', testSchema);
      await TestModel.create({ id: '1' });
      await TestModel.findOneAndUpdate({ id: '1' }, { $set: { name: 'Joe' } }, { upsert: true });
    });

    it('handles setting array (gh-3107)', async function() {
      const testSchema = new mongoose.Schema({
        name: String,
        a: [{
          foo: String
        }],
        b: [Number]
      });

      const TestModel = db.model('Test', testSchema);
      const update = { $setOnInsert: { a: [{ foo: 'bar' }], b: [2] } };
      const opts = { upsert: true, new: true };
      const doc = await TestModel.findOneAndUpdate({ name: 'abc' }, update, opts);
      assert.equal(doc.a.length, 1);
      assert.equal(doc.a[0].foo, 'bar');
      assert.equal(doc.b.length, 1);
      assert.equal(doc.b[0], 2);
    });

    it('handles nested cast errors (gh-3468)', async function() {
      const recordSchema = new mongoose.Schema({
        kind: String,
        amount: Number
      }, {
        _id: false
      });

      const shiftSchema = new mongoose.Schema({
        userId: String,
        records: [recordSchema]
      });

      const Shift = db.model('Test', shiftSchema);

      await Shift.create({
        userId: 'tom',
        records: []
      });

      try {
        await Shift.findOneAndUpdate({ userId: 'tom' }, {
          records: [{ kind: 'kind1', amount: NaN }]
        }, {
          new: true
        });
      } catch (error) {
        assert.ok(error);
        assert.ok(error instanceof CastError);
      }
    });

    it('cast errors with nested schemas (gh-3580)', async function() {
      const nested = new Schema({ num: Number });
      const s = new Schema({ nested: nested });

      const MyModel = db.model('Test', s);

      const update = { nested: { num: 'Not a Number' } };
      const error = await MyModel.findOneAndUpdate({}, update).then(() => null, err => err);
      assert.ok(error);
    });

    it('pull with nested schemas (gh-3616)', async function() {
      const nested = new Schema({ arr: [{ num: Number }] });
      const s = new Schema({ nested: nested });

      const MyModel = db.model('Test', s);

      await MyModel.create({ nested: { arr: [{ num: 5 }] } });
      const update = { $pull: { 'nested.arr': { num: 5 } } };
      const options = { new: true };
      const doc = await MyModel.findOneAndUpdate({}, update, options);
      assert.equal(doc.nested.arr.length, 0);
    });

    it('setting nested schema (gh-3889)', async function() {
      const nested = new Schema({ test: String });
      const s = new Schema({ nested: nested });
      const MyModel = db.model('Test', s);
      await MyModel.findOneAndUpdate(
        {},
        { $set: { nested: { test: 'abc' } } }
      );
    });
  });

  describe('bug fixes', function() {
    it('passes raw result if rawResult specified (gh-4925)', async function() {
      const testSchema = new mongoose.Schema({
        test: String
      });

      const TestModel = db.model('Test', testSchema);
      const options = { upsert: true, new: true, rawResult: true };
      const update = { $set: { test: 'abc' } };

      const res = await TestModel.findOneAndUpdate({}, update, options).exec();
      assert.ok(res);
      assert.ok(res.ok);
      assert.equal(res.value.test, 'abc');
      assert.ok(res.value.id);
      assert.equal(res.lastErrorObject.n, 1);
    });

    it('handles setting single embedded docs to null (gh-4281)', async function() {
      const foodSchema = new mongoose.Schema({
        name: { type: String, default: 'Bacon' }
      });

      const breakfastSchema = new mongoose.Schema({
        main: foodSchema,
        for: String
      });

      const TestModel = db.model('Test', breakfastSchema);
      const options = { upsert: true, new: true };
      const update = { $set: { main: null, for: 'Val' } };

      const doc = await TestModel.findOneAndUpdate({}, update, options).exec();

      assert.ok(doc);
      assert.equal(doc.main, null);
    });

    it('custom validator on mixed field (gh-4305)', async function() {
      let called = 0;

      const boardSchema = new Schema({
        name: {
          type: String,
          required: true
        },
        structure: {
          type: Schema.Types.Mixed,
          required: true,
          validate: {
            validator: function() {
              ++called;
              return true;
            },
            message: 'The structure of the board is invalid'
          }
        }
      });
      const Board = db.model('Test', boardSchema);

      const update = {
        structure: [
          {
            capacity: 0,
            size: 0,
            category: 0,
            isColumn: true,
            title: 'Backlog'
          }
        ]
      };
      const opts = {
        new: true,
        upsert: false,
        passRawResult: false,
        overwrite: false,
        runValidators: true
      };

      await Board.findOneAndUpdate({}, update, opts).exec();

      assert.equal(called, 1);
    });

    it('single nested doc cast errors (gh-3602)', async() => {
      const AddressSchema = new Schema({
        street: {
          type: Number
        }
      });

      const PersonSchema = new Schema({
        addresses: [AddressSchema]
      });

      const Person = db.model('Person', PersonSchema);

      const update = { $push: { addresses: { street: 'not a num' } } };
      const error = await Person.findOneAndUpdate({}, update).then(() => null, err => err);
      assert.ok(error.message.indexOf('street') !== -1);
      assert.equal(error.reason.message,
        'Cast to Number failed for value "not a num" (type string) at path "street"');
    });

    it('projection option as alias for fields (gh-4315)', async function() {
      const TestSchema = new Schema({
        test1: String,
        test2: String
      });
      const Test = db.model('Test', TestSchema);
      const update = { $set: { test1: 'a', test2: 'b' } };
      const options = { projection: { test2: 0 }, new: true, upsert: true };
      const doc = await Test.findOneAndUpdate({}, update, options);
      assert.ok(!doc.test2);
      assert.equal(doc.test1, 'a');
    });

    it('handles upserting a non-existing field (gh-4757)', async function() {
      const modelSchema = new Schema({ field: Number }, { strict: 'throw' });

      const Model = db.model('Test', modelSchema);
      try {
        await Model.findOneAndUpdate({ nonexistingField: 1 }, { field: 2 }, {
          upsert: true,
          new: true
        }).exec();
        assert.ok(false);
      } catch (error) {
        assert.ok(error);
        assert.equal(error.name, 'StrictModeError');
      }
    });

    it('strict option (gh-5108)', async function() {
      const modelSchema = new Schema({ field: Number }, { strict: 'throw' });

      const Model = db.model('Test', modelSchema);
      const doc = await Model.findOneAndUpdate({}, { field: 2, otherField: 3 }, {
        upsert: true,
        strict: false,
        new: true
      });
      assert.equal(doc.field, 2);
      assert.equal(doc.get('otherField'), 3);
    });

    it('correct key order (gh-6484)', function() {
      const modelSchema = new Schema({
        nested: { field1: Number, field2: Number }
      });

      const Model = db.model('Test', modelSchema);
      const opts = { upsert: true, new: true };
      return Model.findOneAndUpdate({}, { nested: { field1: 1, field2: 2 } }, opts).exec().
        then(function() {
          return Model.collection.findOne();
        }).
        then(function(doc) {
          // Make sure order is correct
          assert.deepEqual(Object.keys(doc.nested), ['field1', 'field2']);
        });
    });

    it('should not apply schema transforms (gh-4574)', function(done) {
      const options = {
        toObject: {
          transform: function() {
            assert.ok(false, 'should not call transform');
          }
        }
      };

      const SubdocSchema = new Schema({ test: String }, options);

      const CollectionSchema = new Schema({
        field1: { type: String },
        field2: {
          arrayField: [SubdocSchema]
        }
      }, options);

      const Collection = db.model('Test', CollectionSchema);

      Collection.create({ field2: { arrayField: [] } }).
        then(function(doc) {
          return Collection.findByIdAndUpdate(doc._id, {
            $push: { 'field2.arrayField': { test: 'test' } }
          }, { new: true });
        }).
        then(function() {
          done();
        });
    });

    it('update using $ (gh-5628)', async function() {
      const schema = new mongoose.Schema({
        elems: [String]
      });

      const Model = db.model('Test', schema);

      const doc = await Model.create({ elems: ['a', 'b'] });

      const query = { _id: doc._id, elems: 'a' };
      const update = { $set: { 'elems.$': 'c' } };

      await Model.findOneAndUpdate(query, update, { new: true });

      const updatedDoc = await Model.collection.findOne({ _id: doc._id });

      assert.deepEqual(updatedDoc.elems, ['c', 'b']);
    });

    it('projection with $elemMatch (gh-5661)', async function() {
      const schema = new mongoose.Schema({
        name: { type: String, default: 'test' },
        arr: [{ tag: String }]
      });

      const Model = db.model('Test', schema);
      const doc = { arr: [{ tag: 't1' }, { tag: 't2' }] };
      await Model.create(doc);
      const query = {};
      const update = { $set: { name: 'test2' } };
      const opts = {
        new: true,
        fields: { arr: { $elemMatch: { tag: 't1' } } }
      };
      const doc2 = await Model.findOneAndUpdate(query, update, opts);
      assert.ok(!doc2.name);
      assert.equal(doc2.arr.length, 1);
      assert.equal(doc2.arr[0].tag, 't1');
    });

    it('multi cast error (gh-5609)', async function() {
      const schema = new mongoose.Schema({
        num1: Number,
        num2: Number
      });

      const Model = db.model('Test', schema);

      const opts = { multipleCastError: true };
      const error = await Model.findOneAndUpdate({}, { num1: 'fail', num2: 'fail' }, opts).then(() => null, err => err);
      assert.ok(error);
      assert.equal(error.name, 'ValidationError');
      assert.ok(error.errors['num1']);
      assert.equal(error.errors['num1'].name, 'CastError');
      assert.ok(error.errors['num2']);
      assert.equal(error.errors['num2'].name, 'CastError');
    });

    it('update validators with pushing null (gh-5710)', async function() {
      const schema = new mongoose.Schema({
        arr: [String]
      });

      const Model = db.model('Test', schema);

      const update = { $addToSet: { arr: null } };
      const options = { runValidators: true };
      await Model.findOneAndUpdate({}, update, options);
    });

    it('only calls setters once (gh-6203)', async function() {

      const calls = [];
      const userSchema = new mongoose.Schema({
        name: String,
        foo: {
          type: String,
          set: function(val) {
            calls.push(val);
            return val + val;
          }
        }
      });
      const Model = db.model('Test', userSchema);

      await Model.findOneAndUpdate({ foo: '123' }, { name: 'bar' });

      assert.deepEqual(calls, ['123']);
    });

    it('only calls setters once (gh-6203)', async function() {

      const calls = [];
      const userSchema = new mongoose.Schema({
        name: String,
        foo: {
          type: String,
          set: function(val) {
            calls.push(val);
            return val + val;
          }
        }
      });
      const Model = db.model('User', userSchema);

      await Model.findOneAndUpdate({ foo: '123' }, { name: 'bar' });

      assert.deepEqual(calls, ['123']);
    });

    it('update validators with pull + $in (gh-6240)', async function() {
      const highlightSchema = new mongoose.Schema({
        _id: {
          type: String,
          required: true
        },
        color: {
          type: String,
          required: true
        },
        range: {
          start: {
            type: Number,
            required: true
          },
          end: {
            type: Number,
            required: true
          }
        }
      });

      const schema = new mongoose.Schema({
        _id: {
          type: String,
          required: true
        },
        highlights: [highlightSchema]
      });

      const Model = db.model('Test', schema);


      await Model.create({
        _id: '1',
        highlights: [{
          _id: '1',
          color: 'green',
          range: { start: 1, end: 2 }
        }]
      });

      // Should not throw
      const res = await Model.findByIdAndUpdate('1', {
        $pull: {
          highlights: {
            _id: {
              $in: ['1', '2', '3', '4']
            }
          }
        }
      }, { runValidators: true, new: true });

      assert.equal(res.highlights.length, 0);
    });

    it('avoids edge case with middleware cloning buffers (gh-5702)', async function() {
      function toUUID(string) {
        if (!string) {
          return null;
        }
        if (Buffer.isBuffer(string) || Buffer.isBuffer(string.buffer)) {
          return string;
        }
        const buffer = uuid.parse(string);
        return new mongoose.Types.Buffer(buffer).toObject(0x04);
      }

      function fromUUID(buffer) {
        if (!buffer || buffer.length !== 16) {
          return null;
        }
        return uuid.stringify(buffer);
      }

      const UserSchema = new mongoose.Schema({
        name: String,
        lastUpdate: { type: Date },
        friends: [{
          _id: false,
          status: { type: String, required: true },
          id: {
            type: mongoose.Schema.Types.Buffer,
            get: fromUUID,
            set: toUUID
          }
        }]
      }, { collection: 'users' });

      UserSchema.pre('findOneAndUpdate', function() {
        this.updateOne({}, { $set: { lastUpdate: new Date() } });
      });

      const User = db.model('User', UserSchema);

      const friendId = uuid.v4();
      const user = {
        name: 'Sean',
        friends: [{ status: 'New', id: friendId }]
      };

      const createdUser = await User.create(user);

      const q = { _id: createdUser._id, 'friends.id': friendId };
      const upd = { 'friends.$.status': 'Active' };

      const updatedUser = await User.findOneAndUpdate(q, upd, { new: true }).lean().exec();

      assert.equal(updatedUser.friends[0].status, 'Active');
    });

    it('setting subtype when saving (gh-5551)', async function() {
      const uuid = require('uuid');
      function toUUID(string) {
        if (!string) {
          return null;
        }
        if (Buffer.isBuffer(string) || Buffer.isBuffer(string.buffer)) {
          return string;
        }
        const buffer = uuid.parse(string);
        return new mongoose.Types.Buffer(buffer).toObject(0x04);
      }

      const UserSchema = new mongoose.Schema({
        name: String,
        foo: {
          type: mongoose.Schema.Types.Buffer,
          set: toUUID
        }
      });

      const User = db.model('User', UserSchema);

      const user = { name: 'upsert', foo: uuid.v4() };
      const opts = {
        upsert: true,
        new: true
      };

      const doc = await User.findOneAndUpdate({}, user, opts).exec();

      const result = await User.collection.findOne({ _id: doc._id });

      assert.equal(result.foo.sub_type, 4);
    });

    it('properly handles casting nested objects in update (gh-4724)', function(done) {
      const locationSchema = new Schema({
        _id: false,
        location: {
          type: { type: String, default: 'Point' },
          coordinates: [Number]
        }
      });

      const testSchema = new Schema({
        locations: [locationSchema]
      });

      const T = db.model('Test', testSchema);

      const t = new T({
        locations: [{
          location: { type: 'Point', coordinates: [-122, 44] }
        }]
      });

      t.save().
        then(function(t) {
          return T.findByIdAndUpdate(t._id, {
            $set: {
              'locations.0': {
                location: { type: 'Point', coordinates: [-123, 45] }
              }
            }
          }, { new: true });
        }).
        then(function(res) {
          assert.equal(res.locations[0].location.coordinates[0], -123);
          done();
        }).
        catch(done);
    });

    it('doesnt do double validation on document arrays during updates (gh-4440)', async function() {
      const A = new Schema({ str: String });
      let B = new Schema({ a: [A] });
      let validateCalls = 0;
      B.path('a').validate(function(val) {
        ++validateCalls;
        assert(Array.isArray(val));
        return true;
      });

      B = db.model('Test', B);

      await B.findOneAndUpdate(
        { foo: 'bar' },
        { $set: { a: [{ str: 'asdf' }] } },
        { runValidators: true }
      );

      assert.equal(validateCalls, 1);
    });

    it('runs setters on array elements (gh-7679)', function() {
      const bookSchema = new Schema({
        genres: {
          type: [{
            type: String,
            lowercase: true
          }]
        }
      });

      const Book = db.model('Test', bookSchema);

      return Book.findOneAndUpdate({}, { genres: ['Sci-Fi'] }, { upsert: true }).
        then(() => Book.findOne()).
        then(doc => assert.equal(doc.genres[0], 'sci-fi'));
    });

    it('avoid calling $pull in doc array (gh-6971) (gh-6889)', function() {
      const schema = new Schema({
        arr: {
          type: [{ x: String }],
          validate: {
            validator: () => assert.ok(false)
          }
        }
      });

      const Model = db.model('Test', schema);

      const opts = { runValidators: true };
      return Model.findOneAndUpdate({}, { $pull: { arr: { x: 'three' } } }, opts);
    });

    it('$pull with `required` and runValidators (gh-6972)', async function() {
      const schema = new mongoose.Schema({
        someArray: {
          type: [{
            innerField: {
              type: mongoose.Schema.Types.ObjectId,
              required: true
            }
          }]
        }
      });


      const Model = db.model('Test', schema);
      await Model.findOneAndUpdate({}, {
        $pull: { someArray: { innerField: '507f191e810c19729de860ea' } }
      }, {
        runValidators: true
      });
    });
  });

  it('with versionKey in top-level and a `$` key (gh-7003)', async function() {
    const schema = new Schema({ name: String });
    const Model = db.model('Test', schema);


    let doc = await Model.create({ name: 'test', __v: 10 });
    await Model.findByIdAndUpdate(doc._id, {
      $unset: { name: '' },
      __v: 0
    }, { upsert: true });

    doc = await Model.findOne();
    assert.strictEqual(doc.__v, 0);
    assert.ok(!doc.name);
  });

  it('empty update with timestamps (gh-7041)', async function() {
    const schema = new Schema({ name: String }, { timestamps: true });
    const Model = db.model('Test', schema);


    let doc = await Model.create({ name: 'test' });
    // Should not throw
    doc = await Model.findOneAndUpdate({ _id: doc._id }, void 0, { new: true });
    assert.equal(doc.name, 'test');
  });

  it('skipping updatedAt and createdAt (gh-3934)', async function() {
    const schema = new Schema({ name: String }, { timestamps: true });
    const Model = db.model('Test', schema);


    let doc = await Model.findOneAndUpdate({}, { name: 'test' }, {
      upsert: true,
      new: true,
      timestamps: { createdAt: false }
    });
    assert.ok(!doc.createdAt);
    assert.ok(doc.updatedAt);
    const start = doc.updatedAt;
    doc = await Model.findOneAndUpdate({ _id: doc._id }, { name: 'test2' }, {
      new: true,
      timestamps: { updatedAt: false }
    });
    assert.equal(doc.updatedAt.valueOf(), start.valueOf());
  });

  it('runs lowercase on $addToSet, $push, etc (gh-4185)', async function() {
    const Cat = db.model('Test', {
      _id: String,
      myArr: { type: [{ type: String, lowercase: true }], default: undefined }
    });


    await Cat.create({ _id: 'test' });
    const res = await Cat.findOneAndUpdate({}, {
      $addToSet: { myArr: ['Case SenSiTive'] }
    }, { new: true });
    assert.equal(res.myArr[0], 'case sensitive');
  });

  it('returnOriginal (gh-7846)', async function() {
    const Cat = db.model('Cat', {
      name: String
    });


    await Cat.create({ name: 'test' });
    const res = await Cat.findOneAndUpdate({}, {
      name: 'test2'
    }, { returnOriginal: false });
    assert.equal(res.name, 'test2');
  });

  it('updating embedded discriminator with discriminator key in update (gh-8378)', async function() {
    const shapeSchema = Schema({ name: String }, { discriminatorKey: 'kind' });
    const schema = Schema({ shape: shapeSchema });

    schema.path('shape').discriminator('gh8378_Circle',
      Schema({ radius: String, color: String }));
    schema.path('shape').discriminator('gh8378_Square',
      Schema({ side: Number, color: String }));

    const MyModel = db.model('Test', schema);


    let doc = await MyModel.create({
      shape: {
        kind: 'gh8378_Circle',
        name: 'before',
        radius: 5,
        color: 'red'
      }
    });

    doc = await MyModel.findByIdAndUpdate(doc._id, {
      'shape.kind': 'gh8378_Circle',
      'shape.name': 'after',
      'shape.radius': 10
    }, { new: true });

    assert.equal(doc.shape.name, 'after');
    assert.equal(doc.shape.radius, 10);
  });

  it('setDefaultsOnInsert with doubly nested subdocs (gh-8392)', function() {
    const nestedSchema = Schema({ name: String });
    const Model = db.model('Test', Schema({
      L1: Schema({
        L2: {
          type: nestedSchema,
          default: () => ({ name: 'foo' })
        }
      }),
      prop: String
    }));

    const opts = { upsert: true, new: true };
    return Model.findOneAndUpdate({}, { prop: 'foo', L1: {} }, opts).lean().
      then(doc => assert.equal(doc.L1.L2.name, 'foo'));
  });

  it('calls setters on mixed type (gh-8444)', async function() {
    const userSchema = new Schema({
      jobCategory: {
        type: Object,
        set: () => {
          return {
            name: 'from setter 1',
            value: 'from setter 2'
          };
        }
      },
      num: {
        type: Number,
        set: () => 42
      }
    });

    const User = db.model('User', userSchema);


    const doc = await User.findOneAndUpdate({}, {
      num: 5,
      jobCategory: {
        name: 2,
        value: 2
      }
    }, { new: true, upsert: true }).lean();

    assert.equal(doc.num, 42);
    assert.equal(doc.jobCategory.name, 'from setter 1');
    assert.equal(doc.jobCategory.value, 'from setter 2');
  });

  it('returnDocument should work (gh-10321)', async function() {
    const testSchema = Schema({ a: Number });
    const Model = db.model('Test', testSchema);

    const opts = { returnDocument: 'after' };

    const tmp = await Model.create({ a: 1 });
    const doc = await Model.findOneAndUpdate({ _id: tmp._id }, { a: 2 }, opts).lean();
    assert.equal(doc.a, 2);
  });

  it('supports overwriting nested map paths (gh-10485)', async function() {
    const child = new mongoose.Schema({
      vals: {
        type: mongoose.Schema.Types.Map,
        of: String
      }
    });

    const parentSchema = new mongoose.Schema({
      children: {
        type: [child]
      }
    });
    const Parent = db.model('Parent', parentSchema);


    const parent = await Parent.create({
      children: [{ vals: { github: 'hello', twitter: 'world' } }]
    });

    const res = await Parent.findOneAndUpdate({ _id: parent._id, 'children.vals.github': { $exists: true } },
      { $set: { 'children.$.vals': { telegram: 'hello' } } }, { new: true });
    assert.deepEqual(res.toObject().children[0].vals, new Map([['telegram', 'hello']]));
  });

  it('supports $set on elements of map of subdocuments (gh-10720)', async function() {
    const parentSchema = new mongoose.Schema({
      data: new mongoose.Schema({
        children: {
          type: Map,
          of: new mongoose.Schema({ age: Number }, { _id: false })
        }
      }, { _id: false })
    });
    const Parent = db.model('Parent', parentSchema);
    const parent = new Parent({
      data: {
        children: {
          lisa: { age: 5 },
          john: { age: 7 }
        }
      }
    });
    await parent.save();
    const update = { $set: { 'data.children.kenny': { age: '1' } } };
    const res = await Parent.findOneAndUpdate({ _id: parent.id }, update, { new: true });
    assert.strictEqual(res.data.children.get('kenny').age, 1);
  });

  it('handles validating deeply nested subdocuments (gh-11394)', async function() {
    const userSchema = new Schema({
      myId: Number,
      address: {
        _id: false,
        type: {
          city: new Schema({ zipCode: new Schema({ value: Number }) })
        }
      }
    });

    const User = db.model('User', userSchema);

    const err = await User.findOneAndUpdate(
      { myId: 1 },
      { myId: 1, address: { city: { zipCode: { value: 1 } } } },
      { runValidators: true }
    ).then(() => null, err => err);

    assert.ifError(err);
  });

<<<<<<< HEAD
  it('casts array filters (gh-13219)', async function() {
    const MyModel = db.model('Test', new Schema({
      _id: Number,
      grades: [Number]
    }));

    await MyModel.create([
      { _id: 1, grades: [95, 102, 90] }
    ]);

    await MyModel.findOneAndUpdate(
      {},
      { $set: { 'grades.$[element]': 100 } },
      { arrayFilters: [{ element: { $gt: '100' } }] }
    );

    const doc = await MyModel.findOne();
    assert.deepEqual(doc.toObject().grades, [95, 100, 90]);
  });
=======
  it('throws error if filter is not an object (gh-13264)', async function() {
    const schema = new Schema({ name: String });
    const Model = db.model('Test', schema);

    const err = await Model.findOneAndUpdate('foobar', { name: 'foo' }).then(() => null, err => err);
    assert.ok(err);
    assert.equal(err.name, 'ObjectParameterError');
  });

>>>>>>> 7a908682
});<|MERGE_RESOLUTION|>--- conflicted
+++ resolved
@@ -2062,7 +2062,6 @@
     assert.ifError(err);
   });
 
-<<<<<<< HEAD
   it('casts array filters (gh-13219)', async function() {
     const MyModel = db.model('Test', new Schema({
       _id: Number,
@@ -2082,7 +2081,7 @@
     const doc = await MyModel.findOne();
     assert.deepEqual(doc.toObject().grades, [95, 100, 90]);
   });
-=======
+
   it('throws error if filter is not an object (gh-13264)', async function() {
     const schema = new Schema({ name: String });
     const Model = db.model('Test', schema);
@@ -2092,5 +2091,4 @@
     assert.equal(err.name, 'ObjectParameterError');
   });
 
->>>>>>> 7a908682
 });