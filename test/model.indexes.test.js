--- conflicted
+++ resolved
@@ -590,9 +590,9 @@
       assert.equal(indexes.length, 2);
       assert.deepEqual(indexes[1].key, { email: 1 });
 
-<<<<<<< HEAD
       await User.collection.drop();
-=======
+    });
+    
     it('should not re-create a compound text index that involves non-text indexes, using syncIndexes (gh-13136)', function(done) {
       const Test = new Schema({
         title: {
@@ -683,7 +683,6 @@
           { _id: 1 }
         ]);
       });
->>>>>>> 1bc07ecc
     });
 
     it('cleanIndexes (gh-6676)', async function() {
