'use strict';

/**
 * Test dependencies.
 */

const start = require('./common');

const assert = require('assert');

const mongoose = start.mongoose;
const Schema = mongoose.Schema;

describe('model middleware', function() {
  let db;

  before(function() {
    db = start();
  });

  after(async function() {
    await db.close();
  });

  beforeEach(() => db.deleteModel(/.*/));
  afterEach(() => require('./util').clearTestData(db));
  afterEach(() => require('./util').stopRemainingOps(db));

  it('post save', async function() {
    const schema = new Schema({
      title: String
    });

    let called = 0;

    schema.post('save', function(obj) {
      assert.equal(obj.title, 'Little Green Running Hood');
      assert.equal(this.title, 'Little Green Running Hood');
      assert.equal(called, 0);
      called++;
    });

    schema.post('save', function(obj) {
      assert.equal(obj.title, 'Little Green Running Hood');
      assert.equal(this.title, 'Little Green Running Hood');
      assert.equal(called, 1);
      called++;
    });

    schema.post('save', function(obj, next) {
      assert.equal(obj.title, 'Little Green Running Hood');
      assert.equal(called, 2);
      called++;
      next();
    });

    const TestMiddleware = db.model('Test', schema);

    const test = new TestMiddleware({ title: 'Little Green Running Hood' });

    await test.save();

    assert.equal(test.title, 'Little Green Running Hood');
    assert.equal(called, 3);
  });

  it('sync error in post save (gh-3483)', async function() {
    const schema = new Schema({
      title: String
    });

    schema.post('save', function() {
      throw new Error('woops!');
    });

    const TestMiddleware = db.model('Test', schema);

    const test = new TestMiddleware({ title: 'Test' });

    await test.save().catch(err => {
      assert.ok(err);
      assert.equal(err.message, 'woops!');
    });
  });

  it('pre hook promises (gh-3779)', async function() {
    const schema = new Schema({
      title: String
    });

    let calledPre = 0;
    schema.pre('save', function() {
      return new Promise(resolve => {
        setTimeout(() => {
          ++calledPre;
          resolve();
        }, 100);
      });
    });

    const TestMiddleware = db.model('Test', schema);

    const test = new TestMiddleware({ title: 'Test' });

    await test.save();
    assert.equal(calledPre, 1);
  });

  it('post hook promises (gh-3779)', async function() {
    const schema = new Schema({
      title: String
    });

    schema.post('save', function(doc) {
      return new Promise(resolve => {
        setTimeout(() => {
          doc.title = 'From Post Save';
          resolve();
        }, 100);
      });
    });

    const TestMiddleware = db.model('Test', schema);

    const test = new TestMiddleware({ title: 'Test' });

    const doc = await test.save();

    assert.equal(doc.title, 'From Post Save');
  });

  it('validate middleware runs before save middleware (gh-2462)', async() => {
    const schema = new Schema({
      title: String
    });
    let count = 0;

    schema.pre('validate', function() {
      assert.equal(count++, 0);
    });

    schema.pre('save', function() {
      assert.equal(count++, 1);
    });

    const Book = db.model('Test', schema);

    await Book.create({});
    assert.equal(count, 2);
  });

  it('works', async function() {
    const schema = new Schema({
      title: String
    });

    let called = 0;

    schema.pre('init', function() {
      called++;
    });

    schema.pre('save', function() {
      called++;
      throw new Error('Error 101');
    });

    schema.pre('deleteOne', { document: true, query: false }, function() {
      called++;
    });

    const TestMiddleware = db.model('TestMiddleware', schema);

    const test = new TestMiddleware();

    await test.init({ title: 'Test' });
    assert.equal(called, 1);

    try {
      await test.save();

      assert.ok(false);
    } catch (err) {
      assert.ok(err instanceof Error);
      assert.equal(err.message, 'Error 101');
      assert.equal(called, 2);
    }

    await test.deleteOne();
    assert.equal(called, 3);
  });

  describe('post init hooks', function() {
    it('success', function() {
      const schema = new Schema({ title: String, loadedAt: Date });

      schema.pre('init', pojo => {
        assert.equal(pojo.constructor.name, 'Object'); // Plain object before init
      });

      const now = new Date();
      schema.post('init', doc => {
        assert.ok(doc instanceof mongoose.Document); // Mongoose doc after init
        doc.loadedAt = now;
      });

      const Test = db.model('Test', schema);

      return Test.create({ title: 'Casino Royale' }).
        then(doc => Test.findById(doc)).
        then(doc => assert.equal(doc.loadedAt.valueOf(), now.valueOf()));
    });

    it('with errors', function() {
      const schema = new Schema({ title: String });

      const swallowedError = new Error('will not show');
      // acquit:ignore:start
      swallowedError.$expected = true;
      // acquit:ignore:end
      // init hooks do **not** handle async errors or any sort of async behavior
      schema.pre('init', () => Promise.reject(swallowedError));
      schema.post('init', () => { throw Error('will show'); });

      const Test = db.model('Test', schema);

      return Test.create({ title: 'Casino Royale' }).
        then(doc => Test.findById(doc)).
        catch(error => assert.equal(error.message, 'will show'));
    });
  });

  it('gh-1829', async function() {
    const childSchema = new mongoose.Schema({
      name: String
    });

    let childPreCalls = 0;
    const childPreCallsByName = {};
    let parentPreCalls = 0;

    childSchema.pre('save', function() {
      childPreCallsByName[this.name] = childPreCallsByName[this.name] || 0;
      ++childPreCallsByName[this.name];
      ++childPreCalls;
    });

    const parentSchema = new mongoose.Schema({
      name: String,
      children: [childSchema]
    });

    parentSchema.pre('save', function() {
      ++parentPreCalls;
    });

    const Parent = db.model('Parent', parentSchema);

    const parent = new Parent({
      name: 'Han',
      children: [
        { name: 'Jaina' },
        { name: 'Jacen' }
      ]
    });

    await parent.save();

    assert.equal(childPreCalls, 2);
    assert.equal(childPreCallsByName.Jaina, 1);
    assert.equal(childPreCallsByName.Jacen, 1);
    assert.equal(parentPreCalls, 1);

    parent.children[0].name = 'Anakin';

    await parent.save();

    assert.equal(childPreCalls, 4);
    assert.equal(childPreCallsByName.Anakin, 1);
    assert.equal(childPreCallsByName.Jaina, 1);
    assert.equal(childPreCallsByName.Jacen, 2);

    assert.equal(parentPreCalls, 2);
  });

  it('sync error in pre save (gh-3483)', async function() {
    const schema = new Schema({
      title: String
    });

    schema.post('save', function postSaveTestError() {
      throw new Error('woops!');
    });

    const TestMiddleware = db.model('Test', schema);

    const test = new TestMiddleware({ title: 'Test' });

    try {
      await test.save();

      throw new Error('Should not get here');
    } catch (err) {
      assert.ok(err);
      assert.equal(err.message, 'woops!');
    }
  });

  it('validate + remove', async function() {
    const schema = new Schema({
      title: String
    });

    let preValidate = 0,
        postValidate = 0,
        preRemove = 0,
        postRemove = 0;

    schema.pre('validate', function() {
      ++preValidate;
    });

<<<<<<< HEAD
    schema.pre('deleteOne', { document: true, query: false }, function() {
      ++preRemove;
=======
    schema.pre('deleteOne', { document: true, query: false }, function(next, doc, opts) {
      ++preRemove;
      assert.strictEqual(opts.testOption, 'value');
      opts.testOption = 'something else';
      next();
>>>>>>> 560d02e7
    });

    schema.post('validate', function(doc) {
      assert.ok(doc instanceof mongoose.Document);
      ++postValidate;
    });

    schema.post('deleteOne', { document: true, query: false }, function(doc) {
      assert.ok(doc instanceof mongoose.Document);
      ++postRemove;
    });

    const Test = db.model('Test', schema);

    const test = new Test({ title: 'banana' });

    await test.save();
    assert.equal(preValidate, 1);
    assert.equal(postValidate, 1);
    assert.equal(preRemove, 0);
    assert.equal(postRemove, 0);

    await test.deleteOne({ testOption: 'value' });
    assert.equal(preValidate, 1);
    assert.equal(postValidate, 1);
    assert.equal(preRemove, 1);
    assert.equal(postRemove, 1);
  });

  it('static hooks (gh-5982)', async function() {
    const schema = new Schema({
      name: String
    });

    schema.statics.findByName = function(name) {
      return this.find({ name: name });
    };

    let preCalled = 0;
    schema.pre('findByName', function() {
      ++preCalled;
    });

    let postCalled = 0;
    schema.post('findByName', function(docs) {
      ++postCalled;
      assert.equal(docs.length, 1);
      assert.equal(docs[0].name, 'foo');
    });

    const Model = db.model('Test', schema);

    await Model.create({ name: 'foo' });

    const docs = await Model.findByName('foo');
    assert.equal(docs.length, 1);
    assert.equal(docs[0].name, 'foo');
    assert.equal(preCalled, 1);
    assert.equal(postCalled, 1);
  });

  it('static hooks async stack traces (gh-15317) (gh-5982)', async function staticHookAsyncStackTrace() {
    const schema = new Schema({
      name: String
    });

    schema.statics.findByName = function() {
      return this.find({ otherProp: { $notAnOperator: 'value' } });
    };

    let preCalled = 0;
    schema.pre('findByName', function() {
      ++preCalled;
    });

    let postCalled = 0;
    schema.post('findByName', function() {
      ++postCalled;
    });

    const Model = db.model('Test', schema);

    await Model.create({ name: 'foo' });

    const err = await Model.findByName('foo').then(() => null, err => err);
    assert.equal(err.name, 'MongoServerError');
    assert.ok(err.stack.includes('staticHookAsyncStackTrace'));
    assert.equal(preCalled, 1);
    assert.equal(postCalled, 0);
  });

  it('deleteOne hooks (gh-7538)', async function() {
    const schema = new Schema({
      name: String
    });

    let queryPreCalled = 0;
    let preCalled = 0;
    schema.pre('deleteOne', { document: false, query: true }, function() {
      ++queryPreCalled;
    });
    schema.pre('deleteOne', { document: true, query: false }, function() {
      ++preCalled;
    });

    let postCalled = 0;
    schema.post('deleteOne', { document: true, query: false }, function() {
      assert.equal(this.name, 'foo');
      ++postCalled;
    });

    const Model = db.model('Test', schema);

    await Model.create({ name: 'foo' });

    const doc = await Model.findOne();

    assert.equal(preCalled, 0);
    assert.equal(postCalled, 0);

    await doc.deleteOne();

    assert.equal(queryPreCalled, 1);
    assert.equal(preCalled, 1);
    assert.equal(postCalled, 1);

    await Model.deleteOne();

    assert.equal(queryPreCalled, 2);
    assert.equal(preCalled, 1);
    assert.equal(postCalled, 1);
  });

  describe('createCollection middleware', function() {
    it('calls createCollection hooks', async function() {
      const schema = new Schema({ name: String }, { autoCreate: true });

      const pre = [];
      const post = [];
      schema.pre('createCollection', function() {
        pre.push(this);
      });
      schema.post('createCollection', function() {
        post.push(this);
      });

      const Test = db.model('Test', schema);
      await Test.init();
      assert.equal(pre.length, 1);
      assert.equal(pre[0], Test);
      assert.equal(post.length, 1);
      assert.equal(post[0], Test);
    });

    it('allows skipping createCollection from hooks', async function() {
      const schema = new Schema({ name: String }, { autoCreate: true });

      schema.pre('createCollection', function() {
        throw mongoose.skipMiddlewareFunction();
      });

      const Test = db.model('CreateCollectionHookTest', schema);
      await Test.init();
      const collections = await db.listCollections();
      assert.equal(collections.length, 0);
    });
  });

  describe('bulkWrite middleware', function() {
    it('calls bulkWrite hooks', async function() {
      const schema = new Schema({ name: String });

      const pre = [];
      const post = [];
      schema.pre('bulkWrite', function(ops) {
        pre.push(ops);
      });
      schema.post('bulkWrite', function(res) {
        post.push(res);
      });

      const Test = db.model('Test', schema);
      await Test.bulkWrite([{
        updateOne: {
          filter: { name: 'foo' },
          update: { $set: { name: 'bar' } }
        }
      }]);
      assert.equal(pre.length, 1);
      assert.deepStrictEqual(pre[0], [{
        updateOne: {
          filter: { name: 'foo' },
          update: { $set: { name: 'bar' } }
        }
      }]);
      assert.equal(post.length, 1);
      assert.equal(post[0].constructor.name, 'BulkWriteResult');
    });

    it('allows updating ops', async function() {
      const schema = new Schema({ name: String, prop: String });

      schema.pre('bulkWrite', function(ops) {
        ops[0].updateOne.filter.name = 'baz';
      });

      const Test = db.model('Test', schema);
      const { _id } = await Test.create({ name: 'baz' });
      await Test.bulkWrite([{
        updateOne: {
          filter: { name: 'foo' },
          update: { $set: { prop: 'test prop value' } }
        }
      }]);
      const { prop } = await Test.findById(_id).orFail();
      assert.equal(prop, 'test prop value');
    });

    it('supports error handlers', async function() {
      const schema = new Schema({ name: String, prop: String });

      const errors = [];
      schema.post('bulkWrite', function(err, res, next) {
        errors.push(err);
        next();
      });

      const Test = db.model('Test', schema);
      const { _id } = await Test.create({ name: 'baz' });
      await assert.rejects(
        Test.bulkWrite([{
          insertOne: {
            document: {
              _id
            }
          }
        }]),
        /duplicate key error/
      );
      assert.equal(errors.length, 1);
      assert.equal(errors[0].name, 'MongoBulkWriteError');
      assert.ok(errors[0].message.includes('duplicate key error'), errors[0].message);
    });

    it('post save error handler gets doc as param (gh-15480)', async function() {
      const userSchema = new mongoose.Schema({
        name: String,
        arr: [String]
      });

      let postSaveErrorCalled = false;
      let postSaveErrorName = null;
      let postSaveErrorDoc = undefined;

      // Add post-save error handler
      userSchema.post('save', function(err, doc, next) {
        postSaveErrorCalled = true;
        postSaveErrorName = err && err.name;
        postSaveErrorDoc = doc;
        next();
      });

      const User = db.model('User', userSchema);

      const original = await User.create({ name: 'Alice' });
      await User.updateOne({ _id: original._id }, { $unset: { arr: 1 } });

      const docA = await User.findById(original._id);
      const docB = await User.findById(original._id);

      // Modify and save docA to bump __v
      docA.name = 'Alice A';
      await docA.save();

      // Now attempt to save docB, which has stale __v
      docB.name = 'Alice B';
      const err = await docB.save().then(() => null, err => err);
      assert.ok(err);

      assert.ok(postSaveErrorCalled, 'post save error handler should be called');
      assert.equal(postSaveErrorName, 'VersionError');
      assert.strictEqual(postSaveErrorDoc, docB);
    });

    it('supports skipping wrapped function', async function() {
      const schema = new Schema({ name: String, prop: String });

      schema.pre('bulkWrite', function() {
        throw mongoose.skipMiddlewareFunction('skipMiddlewareFunction test');
      });

      const Test = db.model('Test', schema);
      const { _id } = await Test.create({ name: 'baz' });
      const res = await Test.bulkWrite([{
        insertOne: {
          document: {
            _id
          }
        }
      }]);
      assert.strictEqual(res, 'skipMiddlewareFunction test');
    });

    describe('pre-hook errors should propagate (gh-15881)', function() {
      for (const ordered of [true, false]) {
        it(`bulkWrite() should throw when pre-hook throws an error (ordered: ${ordered})`, async function() {
          // Arrange
          const preHookError = new Error('Pre-hook error - should stop bulkWrite');
          const { User } = createTestContext({ preHookError });

          // Act
          const error = await User.bulkWrite([{
            insertOne: { document: { name: 'Sam' } }
          }], { ordered }).then(() => null, err => err);

          // Assert
          assert.ok(error);
          assert.equal(error.message, preHookError.message);
        });
      }

      it('bulkWrite() should not execute operations when pre-hook throws', async function() {
        // Arrange
        const preHookError = new Error('Pre-hook error - should stop bulkWrite');
        const { User } = createTestContext({ preHookError });

        // Act
        await User.bulkWrite([{
          insertOne: { document: { name: 'Sam' } }
        }]).catch(() => null);

        // Assert
        const count = await User.countDocuments();
        assert.equal(count, 0);
      });

      it('bulkWrite() should call error post hook when pre-hook throws', async function() {
        // Arrange
        let errorPostHookCalled = false;
        let normalPostHookCalled = false;
        const preHookError = new Error('Pre-hook error - should stop bulkWrite');
        const { User } = createTestContext({
          preHookError,
          postHook: function() {
            normalPostHookCalled = true;
          },
          errorPostHook: function(error, _res, next) {
            if (error && error.message === preHookError.message) {
              errorPostHookCalled = true;
            }
            next(error);
          }
        });

        // Act
        await User.bulkWrite([{
          insertOne: { document: { name: 'Sam' } }
        }]).catch(() => {});

        // Assert
        assert.equal(errorPostHookCalled, true);
        assert.equal(normalPostHookCalled, false);
      });

      function createTestContext(options) {
        const schema = new Schema({ name: String });

        schema.pre('bulkWrite', function() {
          throw options.preHookError;
        });

        if (options.postHook) {
          schema.post('bulkWrite', options.postHook);
        }

        if (options.errorPostHook) {
          schema.post('bulkWrite', options.errorPostHook);
        }

        const User = db.model('User', schema);
        return { User };
      }
    });
  });
});<|MERGE_RESOLUTION|>--- conflicted
+++ resolved
@@ -320,16 +320,10 @@
       ++preValidate;
     });
 
-<<<<<<< HEAD
-    schema.pre('deleteOne', { document: true, query: false }, function() {
-      ++preRemove;
-=======
-    schema.pre('deleteOne', { document: true, query: false }, function(next, doc, opts) {
+    schema.pre('deleteOne', { document: true, query: false }, function(doc, opts) {
       ++preRemove;
       assert.strictEqual(opts.testOption, 'value');
       opts.testOption = 'something else';
-      next();
->>>>>>> 560d02e7
     });
 
     schema.post('validate', function(doc) {
