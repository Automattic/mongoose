'use strict';

/**
 * Test dependencies.
 */

const start = require('./common');

const assert = require('assert');
const utils = require('../lib/utils');
const util = require('./util');
const MongooseError = require('../lib/error/mongooseError');

const mongoose = start.mongoose;
const Schema = mongoose.Schema;
const ObjectId = Schema.ObjectId;
const DocObjectId = mongoose.Types.ObjectId;

/**
 * Tests.
 */

describe('model: populate:', function() {
  this.timeout(8000);

  let userSchema;
  let commentSchema;
  let blogPostSchema;
  let db;
  let db2;

  before(function() {
    userSchema = new Schema({
      name: String,
      email: String,
      gender: { type: String, enum: ['male', 'female'], default: 'male' },
      age: { type: Number, default: 21 },
      blogposts: [{ type: ObjectId, ref: 'BlogPost' }],
      followers: [{ type: ObjectId, ref: 'User' }]
    });

    /**
     * Comment subdocument schema.
     */

    commentSchema = new Schema({
      asers: [{ type: ObjectId, ref: 'User' }],
      _creator: { type: ObjectId, ref: 'User' },
      content: String
    });

    /**
     * Blog post schema.
     */

    blogPostSchema = new Schema({
      _creator: { type: ObjectId, ref: 'User' },
      title: String,
      comments: [commentSchema],
      fans: [{ type: ObjectId, ref: 'User' }]
    });

    db = start();
  });

  after(async function() {
    await db.close();

    if (db2) {
      await db2.close();
    }
  });

  beforeEach(() => db.deleteModel(/.*/));
  afterEach(async() => {
    return Promise.allSettled([util.clearTestData(db), db2 ? util.clearTestData(db2) : Promise.resolve()]);
  });
  afterEach(() => {
    require('./util').stopRemainingOps(db);

    if (db2) {
      require('./util').stopRemainingOps(db2);
    }
  });

  it('populating array of object', async function() {
    const BlogPost = db.model('BlogPost', blogPostSchema);
    const User = db.model('User', userSchema);

    const user1 = await User.create({ name: 'User 1' });
    const user2 = await User.create({ name: 'User 2' });


    const post = await BlogPost.create({
      title: 'Woot',
      _creator: user1._id,
      comments: [
        { _creator: user1._id, content: 'Woot woot' },
        { _creator: user2._id, content: 'Wha wha' }
      ]
    });

    // Does not throw
    await post.populate('comments');
  });

  it('deep population (gh-3103)', async function() {
    const BlogPost = db.model('BlogPost', blogPostSchema);
    const User = db.model('User', userSchema);

    const user1 = await User.create({ name: 'User 01' });

    const user2 = await User.create({ name: 'User 02', followers: [user1._id] });

    const user3 = await User.create({ name: 'User 03', followers: [user2._id] });


    const post = await BlogPost.create({
      title: 'w00tabulous',
      _creator: user3._id
    });


    const post2 = await BlogPost
      .findById(post._id)
      .select('_creator')
      .populate({
        path: '_creator',
        model: 'User',
        select: 'name followers',
        populate: [{
          path: 'followers',
          select: 'name followers',
          options: { limit: 5 },
          populate: { // can also use a single object instead of array of objects
            path: 'followers',
            select: 'name',
            options: { limit: 2 }
          }
        }]
      })
      .exec();

    assert.ok(post2._creator);
    assert.equal(post2._creator.name, 'User 03');
    assert.ok(post2._creator.followers);
    assert.ok(post2._creator.followers[0]);
    assert.equal(post2._creator.followers[0].name, 'User 02');
    assert.ok(post2._creator.followers[0].followers);
    assert.ok(post2._creator.followers[0].followers[0]);
    assert.equal(post2._creator.followers[0].followers[0].name, 'User 01');
  });

  describe('deep populate', function() {
    it('deep population with refs (gh-3507)', async function() {
      const handlerSchema = new Schema({
        name: String
      });

      const taskSchema = new Schema({
        name: String,
        handler: { type: Schema.Types.ObjectId, ref: 'Test' }
      });

      const applicationSchema = new Schema({
        name: String,
        tasks: [{ type: Schema.Types.ObjectId, ref: 'Test1' }]
      });

      const Handler = db.model('Test', handlerSchema);
      const Task = db.model('Test1', taskSchema);
      const Application = db.model('Test2', applicationSchema);

      const handler = await Handler.create({ name: 'test' });
      const task = await Task.create({ name: 'test2', handler: handler._id });
      const obj = { name: 'test3', tasks: [task._id] };
      const application = await Application.create(obj);

      const doc = await Application.findById(application._id).populate([{ path: 'tasks', populate: { path: 'handler' } }]);

      assert.ok(doc.tasks[0].handler._id);
    });

    it('multiple paths with same options (gh-3808)', async function() {
      const companySchema = new Schema({
        name: String,
        description: String
      });

      const userSchema = new Schema({
        name: String,
        company: {
          type: mongoose.Schema.Types.ObjectId,
          ref: 'Company',
          select: false
        }
      });

      const commentSchema = new Schema({
        message: String,
        author: { type: mongoose.Schema.Types.ObjectId, ref: 'User' },
        target: { type: mongoose.Schema.Types.ObjectId, ref: 'User' }
      });

      const Company = db.model('Company', companySchema);
      const User = db.model('User', userSchema);
      const Comment = db.model('Comment', commentSchema);

      const company = new Company({ name: 'IniTech' });
      const user1 = new User({ name: 'Bill', company: company._id });
      const user2 = new User({ name: 'Peter', company: company._id });
      const message = new Comment({
        message: 'Problems with TPS Report',
        author: user1._id,
        target: user2._id
      });

      await company.save();
      await User.create(user1, user2);
      await message.save();

      const options = {
        path: 'author target',
        select: '_id name company',
        populate: {
          path: 'company',
          model: 'Company'
        }
      };

      const message2 = await Comment.findOne({ _id: message._id });

      await message2.populate(options);

      assert.equal(message2.target.company.name, 'IniTech');
    });
  });

  it('populating a single ref', async function() {
    const BlogPost = db.model('BlogPost', blogPostSchema);
    const User = db.model('User', userSchema);

    const creator = await User.create({
      name: 'Guillermo',
      email: 'rauchg@gmail.com'
    });

    const post = await BlogPost.create({
      title: 'woot',
      _creator: creator
    });

    const postPopulated = await BlogPost.findById(post._id).populate('_creator');

    assert.ok(postPopulated._creator instanceof User);
    assert.equal(postPopulated._creator.name, 'Guillermo');
    assert.equal(postPopulated._creator.email, 'rauchg@gmail.com');
  });

  it('not failing on null as ref', async function() {
    const BlogPost = db.model('BlogPost', blogPostSchema);
    db.model('User', userSchema);

    const createdPost = await BlogPost.create({
      title: 'woot',
      _creator: null
    });


    const foundPost = await BlogPost
      .findById(createdPost._id)
      .populate('_creator');

    assert.equal(foundPost._creator, null);
  });

  it('not failing on empty object as ref', async function() {
    const BlogPost = db.model('BlogPost', blogPostSchema);

    const post = await BlogPost.create({ title: 'woot' });

    try {
      await BlogPost.findByIdAndUpdate(post._id, { $set: { _creator: {} } });
    } catch (err) {
      assert.ok(err);
    }
  });

  it('across DBs', async function() {
    db2 = db.useDb(start.databases[1]);
    const BlogPost = db.model('BlogPost', blogPostSchema);
    const User = db2.model('User', userSchema);

    const creator = await User.create({
      name: 'Guillermo',
      email: 'rauchg@gmail.com'
    });

    const post = await BlogPost.create({
      title: 'woot',
      _creator: creator._id
    });

    const populatedPost = await BlogPost
      .findById(post._id)
      .populate({ path: '_creator', select: 'name', model: User })
      .exec();

    assert.ok(populatedPost._creator.name === 'Guillermo');
  });


  it('an error in single ref population propagates', async function() {
    const BlogPost = db.model('BlogPost', blogPostSchema);
    const User = db.model('User', userSchema);

    const creator = await User.create({
      name: 'Guillermo',
      email: 'rauchg@gmail.com'
    });

    const post = await BlogPost.create({
      title: 'woot',
      _creator: creator
    });

    const origExec = User.Query.prototype.exec;

    // mock an error
    User.Query.prototype.exec = function() {
      throw new Error('woot');
    };

    try {
      await BlogPost
        .findById(post._id)
        .populate('_creator')
        .exec();
    } catch (err) {
      assert.ok(err instanceof Error);
      assert.equal(err.message, 'woot');
      User.Query.prototype.exec = origExec;
    }
  });


  it('populating with partial fields selection', async function() {
    const BlogPost = db.model('BlogPost', blogPostSchema);
    const User = db.model('User', userSchema);

    const creator = await User.create({
      name: 'Guillermo',
      email: 'rauchg@gmail.com'
    });

    const post = await BlogPost.create({
      title: 'woot',
      _creator: creator
    });

    const postFound = await BlogPost
      .findById(post._id)
      .populate('_creator', 'email')
      .exec();

    assert.ok(postFound._creator instanceof User);
    assert.equal(postFound._creator.isInit('name'), false);
    assert.equal(postFound._creator.email, 'rauchg@gmail.com');
  });

  it('population of single oid with partial field selection and filter', async function() {
    const BlogPost = db.model('BlogPost', blogPostSchema);
    const User = db.model('User', userSchema);

    const creator = await User.create({
      name: 'Banana',
      email: 'cats@example.com'
    });

    const post = await BlogPost.create({
      title: 'woot',
      _creator: creator
    });

    const post2 = await BlogPost
      .findById(post._id)
      .populate('_creator', 'email', { name: 'Peanut' })
      .exec();

    assert.strictEqual(post2._creator, null);

    const post3 = await BlogPost
      .findById(post._id)
      .populate('_creator', 'email', { name: 'Banana' })
      .exec();

    assert.ok(post3._creator instanceof User);
    assert.equal(false, post3._creator.isInit('name'));
    assert.equal(post3._creator.email, 'cats@example.com');
  });

  it('population of undefined fields in a collection of docs', async function() {
    const BlogPost = db.model('BlogPost', blogPostSchema);
    const User = db.model('User', userSchema);
    const user = await User.create({
      name: 'Eloy',
      email: 'eloytoro@gmail.com'
    });

    await BlogPost.create({
      title: 'I have a user ref',
      _creator: user
    });

    await BlogPost.create({
      title: 'I don\'t'
    });

    const posts = await BlogPost.find().populate('_creator').exec();

    posts.forEach(function(post) {
      if ('_creator' in post) {
        assert.ok(post._creator !== null);
      }
    });
  });

  it('undefined for nested paths (gh-3859)', async function() {
    const companySchema = new mongoose.Schema({
      name: String,
      description: String
    });

    const userSchema = new mongoose.Schema({
      name: String,
      company: { type: mongoose.Schema.Types.ObjectId, ref: 'Company' }
    });

    const sampleSchema = new mongoose.Schema({
      items: [userSchema]
    });

    const Company = db.model('Company', companySchema);
    const User = db.model('User', userSchema);
    const Sample = db.model('Test', sampleSchema);

    const company = new Company({ name: 'Reynholm Industrie' });
    const user1 = new User({ name: 'Douglas', company: company._id });
    const user2 = new User({ name: 'Lambda' });
    const sample = new Sample({
      items: [user1, user2]
    });

    await company.save();
    await User.create(user1, user2);
    await sample.save();

    const _id = sample._id;

    const sample2 = await Sample.findOne({ _id });

    const opts = {
      path: 'items.company',
      options: { lean: true },
      model: Company
    };

    await Sample.populate(sample2, opts);
    assert.strictEqual(sample2.items[1].company, void 0);
  });


  it('population and changing a reference', async function() {
    const BlogPost = db.model('BlogPost', blogPostSchema);
    const User = db.model('User', userSchema);

    const creator = await User.create({
      name: 'Guillermo',
      email: 'rauchg@gmail.com'
    });

    const post = await BlogPost.create({
      title: 'woot',
      _creator: creator
    });

    const populatedPost = await BlogPost
      .findById(post._id)
      .populate('_creator')
      .exec();

    assert.ok(populatedPost._creator instanceof User);
    assert.equal(populatedPost._creator.name, 'Guillermo');
    assert.equal(populatedPost._creator.email, 'rauchg@gmail.com');

    const newCreator = await User.create({
      name: 'Aaron',
      email: 'aaron.heckmann@gmail.com'
    });

    post._creator = newCreator._id;
    assert.equal(newCreator._id, String(post._creator));

    await post.save();

    const populatedPost2 = await BlogPost
      .findById(post._id)
      .populate('_creator')
      .exec();

    assert.equal(populatedPost2._creator.name, 'Aaron');
    assert.equal(populatedPost2._creator.email, 'aaron.heckmann@gmail.com');
  });

  it('populating with partial fields selection and changing ref', async function() {
    const BlogPost = db.model('BlogPost', blogPostSchema);
    const User = db.model('User', userSchema);

    const creator = await User.create({
      name: 'Guillermo',
      email: 'rauchg@gmail.com'
    });

    const post = await BlogPost.create({
      title: 'woot',
      _creator: creator
    });

    const populatedPost = await BlogPost
      .findById(post._id)
      .populate('_creator', { name: 1 })
      .exec();

    assert.ok(populatedPost._creator instanceof User);
    assert.equal(populatedPost._creator.name, 'Guillermo');

    const newCreator = await User.create({
      name: 'Aaron',
      email: 'aaron@learnboost.com'
    });

    post._creator = newCreator._id;
    await post.save();

    const populatedPost2 = await BlogPost
      .findById(post._id)
      .populate('_creator', '-email')
      .exec();

    assert.equal(populatedPost2._creator.name, 'Aaron');
    assert.ok(!populatedPost2._creator.email);
  });

  it('populating an array of refs and fetching many', async function() {
    const BlogPost = db.model('BlogPost', blogPostSchema);
    const User = db.model('User', userSchema);

    const fan1 = await User.create({
      name: 'Fan 1',
      email: 'fan1@learnboost.com'
    });

    const fan2 = await User.create({
      name: 'Fan 2',
      email: 'fan2@learnboost.com'
    });

    const post1 = await BlogPost.create({
      title: 'Woot',
      fans: [fan1, fan2]
    });

    const post2 = await BlogPost.create({
      title: 'Woot',
      fans: [fan2, fan1]
    });

    const blogposts = await BlogPost.find({ _id: { $in: [post1._id, post2._id] } }).populate('fans');

    assert.equal(blogposts[0].fans[0].name, 'Fan 1');
    assert.equal(blogposts[0].fans[0].email, 'fan1@learnboost.com');
    assert.equal(blogposts[0].fans[1].name, 'Fan 2');
    assert.equal(blogposts[0].fans[1].email, 'fan2@learnboost.com');

    assert.equal(blogposts[1].fans[0].name, 'Fan 2');
    assert.equal(blogposts[1].fans[0].email, 'fan2@learnboost.com');
    assert.equal(blogposts[1].fans[1].name, 'Fan 1');
    assert.equal(blogposts[1].fans[1].email, 'fan1@learnboost.com');
  });

  it('an error in array reference population propagates', async function() {
    const BlogPost = db.model('BlogPost', blogPostSchema);
    const User = db.model('User', userSchema);

    const fan1 = await User.create({
      name: 'Fan 1',
      email: 'fan1@learnboost.com'
    });

    const fan2 = await User.create({
      name: 'Fan 2',
      email: 'fan2@learnboost.com'
    });

    const post1 = await BlogPost.create({
      title: 'Woot',
      fans: [fan1, fan2]
    });

    const post2 = await BlogPost.create({
      title: 'Woot',
      fans: [fan2, fan1]
    });

    // mock an error
    const origExec = User.Query.prototype.exec;
    User.Query.prototype.exec = function() {
      throw new Error('woot 2');
    };

    try {
      await BlogPost
        .find({ $or: [{ _id: post1._id }, { _id: post2._id }] })
        .populate('fans')
        .exec();

      throw new Error('should not get here');
    } catch (err) {
      assert.ok(err instanceof Error);
      assert.equal(err.message, 'woot 2');
      User.Query.prototype.exec = origExec;
    }
  });

  it('populating an array of references with fields selection', async function() {
    const BlogPost = db.model('BlogPost', blogPostSchema);
    const User = db.model('User', userSchema);

    const fan1 = await User.create({
      name: 'Fan 1',
      email: 'fan1@learnboost.com'
    });

    const fan2 = await User.create({
      name: 'Fan 2',
      email: 'fan2@learnboost.com'
    });

    const post1 = await BlogPost.create({
      title: 'Woot',
      fans: [fan1, fan2]
    });

    const post2 = await BlogPost.create({
      title: 'Woot',
      fans: [fan2, fan1]
    });

    const blogposts = await BlogPost.find({ _id: { $in: [post1._id, post2._id] } })
      .populate('fans', 'name');

    assert.equal(blogposts[0].fans[0].name, 'Fan 1');
    assert.equal(blogposts[0].fans[0].isInit('email'), false);
    assert.equal(blogposts[0].fans[1].name, 'Fan 2');
    assert.equal(blogposts[0].fans[1].isInit('email'), false);
    assert.strictEqual(blogposts[0].fans[1].email, undefined);

    assert.equal(blogposts[1].fans[0].name, 'Fan 2');
    assert.equal(blogposts[1].fans[0].isInit('email'), false);
    assert.equal(blogposts[1].fans[1].name, 'Fan 1');
    assert.equal(blogposts[1].fans[1].isInit('email'), false);
  });

  it('populating an array of references and filtering', async function() {
    const BlogPost = db.model('BlogPost', blogPostSchema);
    const User = db.model('User', userSchema);

    const fan1 = await User.create({
      name: 'Fan 1',
      email: 'fan1@learnboost.com'
    });

    const fan2 = await User.create({
      name: 'Fan 2',
      email: 'fan2@learnboost.com',
      gender: 'female'
    });

    const fan3 = await User.create({
      name: 'Fan 3',
      email: 'fan3@learnboost.com',
      gender: 'female'
    });

    const post1 = await BlogPost.create({
      title: 'Woot',
      fans: [fan1, fan2, fan3]
    });

    const post2 = await BlogPost.create({
      title: 'Woot',
      fans: [fan3, fan2, fan1]
    });

    const blogposts = await BlogPost
      .find({ _id: { $in: [post1._id, post2._id] } })
      .populate('fans', '', { gender: 'female', _id: { $in: [fan2] } })
      .exec();

    assert.equal(blogposts[0].fans.length, 1);
    assert.equal(blogposts[0].fans[0].gender, 'female');
    assert.equal(blogposts[0].fans[0].name, 'Fan 2');
    assert.equal(blogposts[0].fans[0].email, 'fan2@learnboost.com');

    assert.equal(blogposts[1].fans.length, 1);
    assert.equal(blogposts[1].fans[0].gender, 'female');
    assert.equal(blogposts[1].fans[0].name, 'Fan 2');
    assert.equal(blogposts[1].fans[0].email, 'fan2@learnboost.com');

    const blogposts2 = await BlogPost
      .find({ _id: { $in: [post1._id, post2._id] } })
      .populate('fans', false, { gender: 'female' })
      .exec();

    assert.strictEqual(blogposts2[0].fans.length, 2);
    assert.equal(blogposts2[0].fans[0].gender, 'female');
    assert.equal(blogposts2[0].fans[0].name, 'Fan 2');
    assert.equal(blogposts2[0].fans[0].email, 'fan2@learnboost.com');
    assert.equal(blogposts2[0].fans[1].gender, 'female');
    assert.equal(blogposts2[0].fans[1].name, 'Fan 3');
    assert.equal(blogposts2[0].fans[1].email, 'fan3@learnboost.com');

    assert.strictEqual(blogposts2[1].fans.length, 2);
    assert.equal(blogposts2[1].fans[0].gender, 'female');
    assert.equal(blogposts2[1].fans[0].name, 'Fan 3');
    assert.equal(blogposts2[1].fans[0].email, 'fan3@learnboost.com');
    assert.equal(blogposts2[1].fans[1].gender, 'female');
    assert.equal(blogposts2[1].fans[1].name, 'Fan 2');
    assert.equal(blogposts2[1].fans[1].email, 'fan2@learnboost.com');

  });

  it('populating an array of references and multi-filtering', async function() {
    const BlogPost = db.model('BlogPost', blogPostSchema);
    const User = db.model('User', userSchema);

    const fan1 = await User.create({
      name: 'Fan 1',
      email: 'fan1@learnboost.com'
    });

    const fan2 = await User.create({
      name: 'Fan 2',
      email: 'fan2@learnboost.com',
      gender: 'female'
    });

    const fan3 = await User.create({
      name: 'Fan 3',
      email: 'fan3@learnboost.com',
      gender: 'female',
      age: 25
    });

    const post1 = await BlogPost.create({
      title: 'Woot',
      fans: [fan1, fan2, fan3]
    });

    const post2 = await BlogPost.create({
      title: 'Woot',
      fans: [fan3, fan2, fan1]
    });

    const blogposts = await BlogPost
      .find({ _id: { $in: [post1._id, post2._id] } })
      .populate('fans', undefined, { _id: fan3 })
      .exec();

    assert.equal(blogposts[0].fans.length, 1);
    assert.equal(blogposts[0].fans[0].gender, 'female');
    assert.equal(blogposts[0].fans[0].name, 'Fan 3');
    assert.equal(blogposts[0].fans[0].email, 'fan3@learnboost.com');
    assert.equal(blogposts[0].fans[0].age, 25);

    assert.equal(blogposts[1].fans.length, 1);
    assert.equal(blogposts[1].fans[0].gender, 'female');
    assert.equal(blogposts[1].fans[0].name, 'Fan 3');
    assert.equal(blogposts[1].fans[0].email, 'fan3@learnboost.com');
    assert.equal(blogposts[1].fans[0].age, 25);

    const blogposts2 = await BlogPost
      .find({ _id: { $in: [post1._id, post2._id] } })
      .populate('fans', 0, { gender: 'female' })
      .exec();

    assert.equal(blogposts2[0].fans.length, 2);
    assert.equal(blogposts2[0].fans[0].gender, 'female');
    assert.equal(blogposts2[0].fans[0].name, 'Fan 2');
    assert.equal(blogposts2[0].fans[0].email, 'fan2@learnboost.com');
    assert.equal(blogposts2[0].fans[1].gender, 'female');
    assert.equal(blogposts2[0].fans[1].name, 'Fan 3');
    assert.equal(blogposts2[0].fans[1].email, 'fan3@learnboost.com');
    assert.equal(blogposts2[0].fans[1].age, 25);

    assert.equal(blogposts2[1].fans.length, 2);
    assert.equal(blogposts2[1].fans[0].gender, 'female');
    assert.equal(blogposts2[1].fans[0].name, 'Fan 3');
    assert.equal(blogposts2[1].fans[0].email, 'fan3@learnboost.com');
    assert.equal(blogposts2[1].fans[0].age, 25);
    assert.equal(blogposts2[1].fans[1].age, 21);
    assert.equal(blogposts2[1].fans[1].gender, 'female');
    assert.equal(blogposts2[1].fans[1].name, 'Fan 2');
    assert.equal(blogposts2[1].fans[1].email, 'fan2@learnboost.com');
  });

  it('populating an array of references and multi-filtering with field selection', async function() {
    const BlogPost = db.model('BlogPost', blogPostSchema);
    const User = db.model('User', userSchema);

    const fan1 = await User.create({
      name: 'Fan 1',
      email: 'fan1@learnboost.com'
    });

    const fan2 = await User.create({
      name: 'Fan 2',
      email: 'fan2@learnboost.com',
      gender: 'female'
    });

    const fan3 = await User.create({
      name: 'Fan 3',
      email: 'fan3@learnboost.com',
      gender: 'female',
      age: 25
    });

    const post1 = await BlogPost.create({
      title: 'Woot',
      fans: [fan1, fan2, fan3]
    });

    const post2 = await BlogPost.create({
      title: 'Woot',
      fans: [fan3, fan2, fan1]
    });

    const blogposts = await BlogPost
      .find({ _id: { $in: [post1._id, post2._id] } })
      .populate('fans', 'name email', { gender: 'female', age: 25 })
      .exec();

    assert.strictEqual(blogposts[0].fans.length, 1);
    assert.equal(blogposts[0].fans[0].name, 'Fan 3');
    assert.equal(blogposts[0].fans[0].email, 'fan3@learnboost.com');
    assert.equal(blogposts[0].fans[0].isInit('email'), true);
    assert.equal(blogposts[0].fans[0].isInit(['email']), true);
    assert.equal(blogposts[0].fans[0].isInit('gender'), false);
    assert.equal(blogposts[0].fans[0].isInit('age'), false);
    assert.equal(blogposts[0].fans[0].isInit(['email', 'age']), true);
    assert.equal(blogposts[0].fans[0].isInit(['gender', 'age']), false);

    assert.strictEqual(blogposts[1].fans.length, 1);
    assert.equal(blogposts[1].fans[0].name, 'Fan 3');
    assert.equal(blogposts[1].fans[0].email, 'fan3@learnboost.com');
    assert.equal(blogposts[1].fans[0].isInit('email'), true);
    assert.equal(blogposts[1].fans[0].isInit('gender'), false);
    assert.equal(blogposts[1].fans[0].isInit('age'), false);
  });


  it('populating an array of refs changing one and removing one', async function() {
    const BlogPost = db.model('BlogPost', blogPostSchema);
    const User = db.model('User', userSchema);

    const [fan1, fan2, fan3, fan4] = await User.create([{
      name: 'Fan 1',
      email: 'fan1@learnboost.com'
    }, {
      name: 'Fan 2',
      email: 'fan2@learnboost.com'
    }, {
      name: 'Fan 3',
      email: 'fan3@learnboost.com'
    }, {
      name: 'Fan 4',
      email: 'fan4@learnboost.com'
    }]);

    const [post1, post2] = await BlogPost.create([{
      title: 'Woot',
      fans: [fan1, fan2]
    }, {
      title: 'Woot',
      fans: [fan2, fan1]
    }]);

    const blogposts = await BlogPost.find({ _id: { $in: [post1._id, post2._id] } }).populate('fans', 'name');

    assert.equal(blogposts[0].fans[0].name, 'Fan 1');
    assert.equal(blogposts[0].fans[0].isInit('email'), false);
    assert.equal(blogposts[0].fans[1].name, 'Fan 2');
    assert.equal(blogposts[0].fans[1].isInit('email'), false);

    assert.equal(blogposts[1].fans[0].name, 'Fan 2');
    assert.equal(blogposts[1].fans[0].isInit('email'), false);
    assert.equal(blogposts[1].fans[1].name, 'Fan 1');
    assert.equal(blogposts[1].fans[1].isInit('email'), false);

    blogposts[1].fans = [fan3, fan4];

    await blogposts[1].save();

    const post = await BlogPost.findById(blogposts[1]._id, '', { populate: ['fans'] });

    assert.equal(post.fans[0].name, 'Fan 3');
    assert.equal(post.fans[1].name, 'Fan 4');

    post.fans.splice(0, 1);

    await post.save();

    const postFinal = await BlogPost.findById(post._id).populate('fans');

    assert.equal(postFinal.fans.length, 1);
    assert.equal(postFinal.fans[0].name, 'Fan 4');
  });

  describe('populating sub docs', function() {
    it('works with findById', async function() {
      const BlogPost = db.model('BlogPost', blogPostSchema);
      const User = db.model('User', userSchema);

      const user1 = await User.create({ name: 'User 1' });
      const user2 = await User.create({ name: 'User 2' });

      const post = await BlogPost.create({
        title: 'Woot',
        _creator: user1._id,
        comments: [
          { _creator: user1._id, content: 'Woot woot' },
          { _creator: user2._id, content: 'Wha wha' }
        ]
      });

      const foundPost = await BlogPost
        .findById(post._id)
        .populate('_creator')
        .populate('comments._creator');

      assert.equal(foundPost._creator.name, 'User 1');
      assert.equal(foundPost.comments[0]._creator.name, 'User 1');
      assert.equal(foundPost.comments[1]._creator.name, 'User 2');
    });

    it('works when first doc returned has empty array for populated path (gh-1055)', async function() {
      const BlogPost = db.model('BlogPost', blogPostSchema);
      const User = db.model('User', userSchema);

      const [user1, user2] = await User.create({ name: 'gh-1055-1' }, { name: 'gh-1055-2' });

      await BlogPost.create({
        title: 'gh-1055 post1',
        _creator: user1._id,
        comments: []
      }, {
        title: 'gh-1055 post2',
        _creator: user1._id,
        comments: [
          { _creator: user1._id, content: 'Woot woot', asers: [] },
          { _creator: user2._id, content: 'Wha wha', asers: [user1, user2] }
        ]
      });

      const posts = await BlogPost
        .find({ title: /gh-1055/ })
        .sort('title')
        .select('comments')
        .populate('comments._creator')
        .populate('comments.asers');

      assert.ok(posts.length);
      assert.ok(posts[1].comments[0]._creator);
      assert.equal(posts[1].comments[0]._creator.name, 'gh-1055-1');
    });
  });

  it('clears cache when array has been re-assigned (gh-2176)', async function() {
    const BlogPost = db.model('BlogPost', blogPostSchema);
    const User = db.model('User', userSchema);

    const [user1, user2] = await User.create({ name: 'aaron' }, { name: 'val' });

    await BlogPost.create({
      title: 'gh-2176',
      _creator: user1._id,
      comments: []
    });

    const posts = await BlogPost.find({ title: 'gh-2176' }).populate('_creator');

    assert.equal(posts.length, 1);
    assert.equal(posts[0]._creator.name, 'aaron');

    posts[0]._creator = user2;
    assert.equal(posts[0]._creator.name, 'val');

    const post = await posts[0].save();
    assert.equal(post._creator.name, 'val');

    const doc = await posts[0].populate('_creator');
    assert.equal(doc._creator.name, 'val');
  });

  it('populating subdocuments partially', async function() {
    const BlogPost = db.model('BlogPost', blogPostSchema);
    const User = db.model('User', userSchema);

    const user1 = await User.create({
      name: 'User 1',
      email: 'user1@learnboost.com'
    });

    const user2 = await User.create({
      name: 'User 2',
      email: 'user2@learnboost.com'
    });

    const post = await BlogPost.create({
      title: 'Woot',
      comments: [
        { _creator: user1, content: 'Woot woot' },
        { _creator: user2, content: 'Wha wha' }
      ]
    });

    const post2 = await BlogPost.findById(post._id).populate('comments._creator', 'email');

    assert.equal(post2.comments[0]._creator.email, 'user1@learnboost.com');
    assert.equal(post2.comments[0]._creator.isInit('name'), false);
    assert.equal(post2.comments[1]._creator.email, 'user2@learnboost.com');
    assert.equal(post2.comments[1]._creator.isInit('name'), false);
  });

  it('populating subdocuments partially with conditions', async function() {
    const BlogPost = db.model('BlogPost', blogPostSchema);
    const User = db.model('User', userSchema);

    const user1 = await User.create({
      name: 'User 1',
      email: 'user1@learnboost.com'
    });

    const user2 = await User.create({
      name: 'User 2',
      email: 'user2@learnboost.com'
    });

    const post = await BlogPost.create({
      title: 'Woot',
      comments: [
        { _creator: user1, content: 'Woot woot' },
        { _creator: user2, content: 'Wha wha' }
      ]
    });

    const populatedPost = await BlogPost
      .findById(post._id)
      .populate('comments._creator', { email: 1 }, { name: /User/ })
      .exec();

    assert.equal(populatedPost.comments[0]._creator.email, 'user1@learnboost.com');
    assert.equal(populatedPost.comments[0]._creator.isInit('name'), false);
    assert.equal(populatedPost.comments[1]._creator.email, 'user2@learnboost.com');
    assert.equal(populatedPost.comments[1]._creator.isInit('name'), false);
  });

  it('populating subdocs with invalid/missing subproperties', async function() {
    const BlogPost = db.model('BlogPost', blogPostSchema);
    const User = db.model('User', userSchema);

    await User.create({
      name: 'T-100',
      email: 'terminator100@learnboost.com'
    });

    const user2 = await User.create({
      name: 'T-1000',
      email: 'terminator1000@learnboost.com'
    });

    const post = await BlogPost.create({
      title: 'Woot',
      comments: [
        { _creator: null, content: 'Woot woot' },
        { _creator: user2, content: 'Wha wha' }
      ]
    });

    // non-existant subprop
    await BlogPost.findById(post._id).populate({
      path: 'comments._idontexist',
      select: 'email',
      strictPopulate: false
    });

    // add a non-schema property to the document.
    await BlogPost.collection.updateOne(
      { _id: post._id }, { $set: { 'comments.0._idontexist': user2._id } }
    );

    // allow population of unknown property by passing model name.
    const post2 = await BlogPost.findById(post._id).populate({
      path: 'comments._idontexist',
      select: 'email',
      model: 'User',
      strictPopulate: false
    });

    assert.ok(post2);
    assert.equal(post2.comments.length, 2);
    assert.ok(post2.comments[0].get('_idontexist'));
    assert.equal(String(post2.comments[0].get('_idontexist')._id), user2.id);
    assert.equal(post2.comments[0].get('_idontexist').email, 'terminator1000@learnboost.com');
    assert.equal(post2.comments[0].get('_idontexist').isInit('name'), false);
    assert.strictEqual(post2.comments[0]._creator, null);
    assert.equal(post2.comments[1]._creator.toString(), user2.id);

    // subprop is null in a doc
    const post3 = await BlogPost.findById(post._id).populate('comments._creator', 'email');

    assert.ok(post3.comments);
    assert.equal(post3.comments.length, 2);
    assert.strictEqual(post3.comments[0]._creator, null);
    assert.strictEqual(post3.comments[0].content, 'Woot woot');
    assert.equal(post3.comments[1]._creator.email, 'terminator1000@learnboost.com');
    assert.equal(post3.comments[1]._creator.isInit('name'), false);
    assert.equal(post3.comments[1].content, 'Wha wha');
  });

  it('properly handles limit per document (gh-2151)', async function() {
    const ObjectId = mongoose.Types.ObjectId;

    const user = new Schema({
      name: String,
      friends: [{
        type: Schema.ObjectId,
        ref: 'User'
      }]
    });
    const User = db.model('User', user);

    const blogpost = new Schema({
      title: String,
      tags: [String],
      author: {
        type: Schema.ObjectId,
        ref: 'User'
      }
    });
    const BlogPost = db.model('BlogPost', blogpost);

    const userIds = [new ObjectId(), new ObjectId(), new ObjectId(), new ObjectId()];
    const users = [];

    users.push({
      _id: userIds[0],
      name: 'mary',
      friends: [userIds[1], userIds[2], userIds[3]]
    });
    users.push({
      _id: userIds[1],
      name: 'bob',
      friends: [userIds[0], userIds[2], userIds[3]]
    });
    users.push({
      _id: userIds[2],
      name: 'joe',
      friends: [userIds[0], userIds[1], userIds[3]]
    });
    users.push({
      _id: userIds[3],
      name: 'sally',
      friends: [userIds[0], userIds[1], userIds[2]]
    });

    await User.create(users);

    const blogposts = [];
    blogposts.push({
      title: 'blog 1',
      tags: ['fun', 'cool'],
      author: userIds[3]
    });
    blogposts.push({
      title: 'blog 2',
      tags: ['cool'],
      author: userIds[1]
    });
    blogposts.push({
      title: 'blog 3',
      tags: ['fun', 'odd'],
      author: userIds[2]
    });

    await BlogPost.create(blogposts);

    const docs = await BlogPost.find({ tags: 'fun' }).lean().populate('author');

    const opts = { path: 'author.friends', select: 'name', options: { limit: 1 } };

    await BlogPost.populate(docs, opts);

    assert.equal(docs.length, 2);
    assert.equal(docs[0].author.friends.length, 1);
    assert.equal(docs[1].author.friends.length, 1);
    assert.equal(opts.options.limit, 1);
  });

  it('populating subdocuments partially with empty array (gh-481)', async function() {
    const BlogPost = db.model('BlogPost', blogPostSchema);
    db.model('User', userSchema);

    const post = await BlogPost.create({
      title: 'Woot',
      comments: [] // EMPTY ARRAY
    });

    const returned = await BlogPost
      .findById(post._id)
      .populate('comments._creator', 'email')
      .exec();

    assert.equal(returned.id, post.id);
  });

  it('populating subdocuments partially with null array', async function() {
    const BlogPost = db.model('BlogPost', blogPostSchema);
    db.model('User', userSchema);

    const post = await BlogPost.create({
      title: 'Woot',
      comments: null
    });

    const returned = await BlogPost
      .findById(post._id)
      .populate('comments._creator');

    assert.equal(returned.id, post.id);
  });

  it('populating subdocuments with array including nulls', async function() {
    const BlogPost = db.model('BlogPost', blogPostSchema);
    const User = db.model('User', userSchema);


    const user = new User({ name: 'hans zimmer' });
    await user.save();

    const post = await BlogPost.create({
      title: 'Woot',
      fans: []
    });

    await BlogPost.collection.updateOne({ _id: post._id }, {
      $set: { fans: [null, undefined, user.id, null] }
    });

    const returned = await BlogPost.
      findById(post._id).
      populate('fans', 'name');

    assert.equal(returned.id, post.id);
    assert.equal(returned.fans.length, 1);
  });

  it('supports `retainNullValues` to override filtering out null docs (gh-6432)', async function() {
    const BlogPost = db.model('BlogPost', blogPostSchema);
    const User = db.model('User', userSchema);


    const user = new User({ name: 'Victor Hugo' });
    await user.save();

    const post = await BlogPost.create({
      title: 'Notre-Dame de Paris',
      fans: []
    });

    await BlogPost.collection.updateOne({ _id: post._id }, {
      $set: { fans: [null, user.id, null, undefined] }
    });

    const returned = await BlogPost.
      findById(post._id).
      populate({ path: 'fans', options: { retainNullValues: true } });

    assert.equal(returned.id, post.id);
    assert.equal(returned.fans.length, 4);
    assert.strictEqual(returned.fans[0], null);
    assert.equal(returned.fans[1].name, 'Victor Hugo');
    assert.strictEqual(returned.fans[2], null);
    assert.strictEqual(returned.fans[3], null);
  });

  it('supports `retainNullValues` while suppressing _id of subdocument', async function() {
    const BlogPost = db.model('BlogPost', blogPostSchema);
    const User = db.model('User', userSchema);


    const user = new User({ name: 'Victor Hugo' });
    await user.save();
    const post = await BlogPost.create({
      title: 'Notre-Dame de Paris',
      fans: []
    });

    await BlogPost.collection.updateOne({ _id: post._id }, {
      $set: { fans: [user.id] }
    });

    await user.deleteOne();

    const returned = await BlogPost.
      findById(post._id).
      populate({ path: 'fans', select: 'name -_id', options: { retainNullValues: true } });

    assert.equal(returned.fans.length, 1);
    assert.strictEqual(returned.fans[0], null);
  });

  it('populating more than one array at a time', async function() {
    const User = db.model('User', userSchema);
    const M = db.model('Test', new Schema({
      users: [{ type: ObjectId, ref: 'User' }],
      fans: [{ type: ObjectId, ref: 'User' }],
      comments: [commentSchema]
    }));

    const [fan1, fan2, fan3] = await User.create({
      email: 'fan1@learnboost.com'
    }, {
      name: 'Fan 2',
      email: 'fan2@learnboost.com',
      gender: 'female'
    }, {
      name: 'Fan 3'
    });

    const [post1, post2] = await M.create({
      users: [fan3],
      fans: [fan1],
      comments: [
        { _creator: fan1, content: 'bejeah!' },
        { _creator: fan2, content: 'chickfila' }
      ]
    }, {
      users: [fan1],
      fans: [fan2],
      comments: [
        { _creator: fan3, content: 'hello' },
        { _creator: fan1, content: 'world' }
      ]
    });

    const posts = await M.where('_id').in([post1, post2])
      .populate('fans', 'name', { gender: 'female' })
      .populate('users', 'name', { gender: 'male' })
      .populate('comments._creator', 'email', { name: null });

    assert.ok(posts);
    assert.equal(posts.length, 2);
    const p1 = posts[0];
    const p2 = posts[1];
    assert.strictEqual(p1.fans.length, 0);
    assert.strictEqual(p2.fans.length, 1);
    assert.equal(p2.fans[0].name, 'Fan 2');
    assert.equal(p2.fans[0].isInit('email'), false);
    assert.equal(p2.fans[0].isInit('gender'), false);
    assert.equal(p1.comments.length, 2);
    assert.equal(p2.comments.length, 2);
    assert.ok(p1.comments[0]._creator.email);
    assert.ok(!p2.comments[0]._creator);
    assert.equal(p1.comments[0]._creator.email, 'fan1@learnboost.com');
    assert.equal(p2.comments[1]._creator.email, 'fan1@learnboost.com');
    assert.equal(p1.comments[0]._creator.isInit('name'), false);
    assert.equal(p2.comments[1]._creator.isInit('name'), false);
    assert.equal(p1.comments[0].content, 'bejeah!');
    assert.equal(p2.comments[1].content, 'world');
    assert.ok(!p1.comments[1]._creator);
    assert.ok(!p2.comments[0]._creator);
    assert.equal(p1.comments[1].content, 'chickfila');
    assert.equal(p2.comments[0].content, 'hello');

  });

  it('populating multiple children of a sub-array at a time', async function() {
    const BlogPost = db.model('BlogPost', blogPostSchema);
    const User = db.model('User', userSchema);
    const Inner = new Schema({
      user: { type: ObjectId, ref: 'User' },
      post: { type: ObjectId, ref: 'BlogPost' }
    });
    db.model('Test1', Inner);

    const M = db.model('Test', new Schema({
      kids: [Inner]
    }));

    const [fan1, fan2] = await User.create({
      name: 'Fan 1',
      email: 'fan1@learnboost.com',
      gender: 'male'
    }, {
      name: 'Fan 2',
      email: 'fan2@learnboost.com',
      gender: 'female'
    });

    const [post1, post2] = await BlogPost.create({
      title: 'woot'
    }, {
      title: 'yay'
    });

    const m1 = await M.create({
      kids: [
        { user: fan1, post: post1, y: 5 },
        { user: fan2, post: post2, y: 8 }
      ],
      x: 4
    });

    const o = await M.findById(m1)
      .populate('kids.user', 'name')
      .populate('kids.post', 'title', { title: 'woot' })
      .exec();

    assert.strictEqual(o.kids.length, 2);
    const k1 = o.kids[0];
    const k2 = o.kids[1];
    assert.strictEqual(true, !k2.post);
    assert.strictEqual(k1.user.name, 'Fan 1');
    assert.strictEqual(k1.user.email, undefined);
    assert.strictEqual(k1.post.title, 'woot');
    assert.strictEqual(k2.user.name, 'Fan 2');
  });

  it('passing sort options to the populate method', async function() {
    const P = db.model('BlogPost', blogPostSchema);
    const User = db.model('User', userSchema);

    const [fan1, fan2, fan3, fan4] = await User.create(
      { name: 'aaron', age: 10 },
      { name: 'fan2', age: 8 },
      { name: 'someone else', age: 3 },
      { name: 'val', age: 3 }
    );

    const post = await P.create({ fans: [fan4, fan2, fan3, fan1] });

    let populatedPost = await P.findById(post)
      .populate('fans', null, null, { sort: { age: 1, name: 1 } });

    assert.equal(populatedPost.fans.length, 4);
    assert.equal(populatedPost.fans[0].name, 'someone else');
    assert.equal(populatedPost.fans[1].name, 'val');
    assert.equal(populatedPost.fans[2].name, 'fan2');
    assert.equal(populatedPost.fans[3].name, 'aaron');

    populatedPost = await P.findById(post)
      .populate('fans', 'name', null, { sort: { name: -1 } });

    assert.equal(populatedPost.fans.length, 4);
    assert.equal(populatedPost.fans[3].name, 'aaron');
    assert.strictEqual(undefined, populatedPost.fans[3].age);
    assert.equal(populatedPost.fans[2].name, 'fan2');
    assert.strictEqual(undefined, populatedPost.fans[2].age);
    assert.equal(populatedPost.fans[1].name, 'someone else');
    assert.strictEqual(undefined, populatedPost.fans[1].age);
    assert.equal(populatedPost.fans[0].name, 'val');
    assert.strictEqual(undefined, populatedPost.fans[0].age);

    populatedPost = await P.findById(post)
      .populate('fans', 'age', { age: { $gt: 3 } }, { sort: { name: 'desc' } });

    assert.equal(populatedPost.fans.length, 2);
    assert.equal(populatedPost.fans[1].age.valueOf(), 10);
    assert.equal(populatedPost.fans[0].age.valueOf(), 8);
  });

  it('limit should apply to each returned doc, not in aggregate (gh-1490)', async function() {
    const sB = new Schema({
      name: String
    });
    const sJ = new Schema({
      b: [{ type: Schema.Types.ObjectId, ref: 'Test' }]
    });
    const B = db.model('Test', sB);
    const J = db.model('Test1', sJ);

    const b1 = new B({ name: 'thing1' });
    const b2 = new B({ name: 'thing2' });
    const b3 = new B({ name: 'thing3' });
    const b4 = new B({ name: 'thing4' });
    const b5 = new B({ name: 'thing5' });

    const j1 = new J({ b: [b1.id, b2.id, b5.id] });
    const j2 = new J({ b: [b3.id, b4.id, b5.id] });

    await b1.save();
    await b2.save();
    await b3.save();
    await b4.save();
    await b5.save();
    await j1.save();
    await j2.save();

    const j = await J.find().populate({ path: 'b', options: { limit: 2 } });
    assert.equal(j.length, 2);
    assert.equal(j[0].b.length, 2);
    assert.equal(j[1].b.length, 2);
  });

  it('refs should cast to ObjectId from hexstrings', function(done) {
    const BP = db.model('BlogPost', blogPostSchema);

    const bp = new BP();
    bp._creator = new DocObjectId().toString();
    assert.ok(bp._creator instanceof DocObjectId);
    bp.set('_creator', new DocObjectId().toString());
    assert.ok(bp._creator instanceof DocObjectId);
    done();
  });

  it('populate should work on String _ids', async function() {
    const UserSchema = new Schema({
      _id: String,
      name: String
    });

    const NoteSchema = new Schema({
      author: { type: String, ref: 'User' },
      body: String
    });

    const User = db.model('User', UserSchema);
    const Note = db.model('Test', NoteSchema);

    const alice = new User({ _id: 'alice', name: 'Alice' });

    await alice.save();

    const note = new Note({ author: 'alice', body: 'Buy Milk' });
    await note.save();

    const populatedNote = await Note.findById(note.id).populate('author').exec();

    assert.equal(populatedNote.body, 'Buy Milk');
    assert.ok(populatedNote.author);
    assert.equal(populatedNote.author.name, 'Alice');
  });

  it('required works on ref fields (gh-577)', async function() {
    const userSchema = new Schema({
      email: { type: String, required: true }
    });
    const User = db.model('User', userSchema);

    const numSchema = new Schema({ _id: Number, val: Number });
    const Num = db.model('Test', numSchema);

    const strSchema = new Schema({ _id: String, val: String });
    const Str = db.model('Test1', strSchema);

    const commentSchema = new Schema({
      user: { type: ObjectId, ref: 'User', required: true },
      num: { type: Number, ref: 'Test', required: true },
      str: { type: String, ref: 'Test1', required: true },
      text: String
    });
    const Comment = db.model('Comment', commentSchema);

    let comment = new Comment({
      text: 'test'
    });

    const err = await comment.save().then(() => null, err => err);
    assert.ok(err);
    assert.ok(err.message.indexOf('Comment validation failed') === 0, err.message);
    assert.ok('num' in err.errors);
    assert.ok('str' in err.errors);
    assert.ok('user' in err.errors);

    const string = new Str({ _id: 'my string', val: 'hello' });
    const number = new Num({ _id: 1995, val: 234 });
    const user = new User({ email: 'test' });

    await Promise.all([string.save(), number.save(), user.save()]);

    comment.user = user;
    comment.num = 1995;
    comment.str = 'my string';
    await comment.save();

    comment = await Comment
      .findById(comment.id)
      .populate('user')
      .populate('num')
      .populate('str');

    assert.equal(comment.user.email, 'test');
    assert.equal(comment.num.val, 234);
    assert.equal(comment.str.val, 'hello');

    comment.set({ text: 'test2' });
    await comment.save();
  });

  it('populate should work on Number _ids', async function() {
    const UserSchema = new Schema({
      _id: Number,
      name: String
    });

    const NoteSchema = new Schema({
      author: { type: Number, ref: 'User' },
      body: String
    });

    const User = db.model('User', UserSchema);
    const Note = db.model('Test', NoteSchema);

    const alice = new User({ _id: 2359, name: 'Alice' });

    await alice.save();
    let note = new Note({ author: 2359, body: 'Buy Milk' });
    await note.save();

    note = await Note.findById(note.id).populate('author');
    assert.equal(note.body, 'Buy Milk');
    assert.ok(note.author);
    assert.equal(note.author.name, 'Alice');
  });

  it('populate works with schemas with both id and _id defined', async function() {
    const S1 = new Schema({ id: String });
    const S2 = new Schema({ things: [{ type: ObjectId, ref: 'Test' }] });

    const M1 = db.model('Test', S1);
    const M2 = db.model('Test1', S2);
    db.model('Test2', Schema({ _id: String, val: String }));

    const [a, b] = await M1.create([
      { id: 'The Tiger That Isn\'t' },
      { id: 'Users Guide To The Universe' }
    ]);

    const m2 = new M2({ things: [a, b] });
    await m2.save();
    const doc = await M2.findById(m2).populate('things');
    assert.equal(doc.things.length, 2);
    assert.equal(doc.things[0].id, 'The Tiger That Isn\'t');
    assert.equal(doc.things[1].id, 'Users Guide To The Universe');
  });

  it('Update works with populated arrays (gh-602)', async function() {
    const BlogPost = db.model('BlogPost', blogPostSchema);
    const User = db.model('User', userSchema);

    const [u1, u2] = await User.create([{ name: 'aphex' }, { name: 'twin' }]);

    let post = await BlogPost.create({
      title: 'Woot',
      fans: []
    });
    const update = { fans: [u1, u2] };
    await BlogPost.updateOne({ _id: post }, update);

    // the original update doc should not be modified
    assert.ok('fans' in update);
    assert.ok(!('$set' in update));
    assert.ok(update.fans[0] instanceof mongoose.Document);
    assert.ok(update.fans[1] instanceof mongoose.Document);

    post = await BlogPost.findById(post);
    assert.equal(post.fans.length, 2);
    assert.ok(post.fans[0] instanceof DocObjectId);
    assert.ok(post.fans[1] instanceof DocObjectId);

  });

  it('toJSON should also be called for refs (gh-675)', async function() {
    const BlogPost = db.model('BlogPost', blogPostSchema);
    const User = db.model('User', userSchema);

    User.prototype._toJSON = User.prototype.toJSON;
    User.prototype.toJSON = function() {
      const res = this._toJSON();
      res.was_in_to_json = true;
      return res;
    };

    BlogPost.prototype._toJSON = BlogPost.prototype.toJSON;
    BlogPost.prototype.toJSON = function() {
      const res = this._toJSON();
      res.was_in_to_json = true;
      return res;
    };

    const creator = await User.create({
      name: 'Jerem',
      email: 'jerem@jolicloud.com'
    });

    let post = await BlogPost.create({
      title: 'Ping Pong',
      _creator: creator
    });

    post = await BlogPost
      .findById(post._id)
      .populate('_creator');

    const json = post.toJSON();
    assert.equal(true, json.was_in_to_json);
    assert.equal(json._creator.was_in_to_json, true);
  });

  it('populate should work on Buffer _ids (gh-686)', async() => {
    const UserSchema = new Schema({
      _id: Buffer,
      name: String
    });

    const NoteSchema = new Schema({
      author: { type: Buffer, ref: 'User' },
      body: String
    });

    const User = db.model('User', UserSchema);
    const Note = db.model('Test', NoteSchema);

    const alice = new User({ _id: new mongoose.Types.Buffer('YWxpY2U=', 'base64'), name: 'Alice' });

    await alice.save();

    const note = new Note({ author: 'alice', body: 'Buy Milk' });
    await note.save();

    const foundNote = await Note.findById(note.id).populate('author').exec();

    assert.equal(foundNote.body, 'Buy Milk');
    assert.ok(foundNote.author);
    assert.equal(foundNote.author.name, 'Alice');
  });

  it('populated Buffer _ids should be requireable', async function() {
    const UserSchema = new Schema({
      _id: Buffer,
      name: String
    });

    const NoteSchema = new Schema({
      author: { type: Buffer, ref: 'User', required: true },
      body: String
    });

    const User = db.model('User', UserSchema);
    const Note = db.model('Test', NoteSchema);

    const alice = new User({ _id: new mongoose.Types.Buffer('YWxpY2U=', 'base64'), name: 'Alice' });

    await alice.save();

    const note = new Note({ author: 'alice', body: 'Buy Milk' });
    await note.save();

    const notePopulated = await Note.findById(note.id).populate('author').exec();
    await notePopulated.save();
  });

  it('populating with custom model selection (gh-773)', async function() {
    const BlogPost = db.model('BlogPost', blogPostSchema);
    const User = db.model('Test', userSchema);

    const creator = await User.create({
      name: 'Daniel',
      email: 'daniel.baulig@gmx.de'
    });

    const post = await BlogPost.create({
      title: 'woot',
      _creator: creator
    });

    const post2 = await BlogPost.findById(post._id).populate('_creator', 'email', 'Test').exec();

    assert.ok(post2._creator instanceof User);
    assert.equal(post2._creator.isInit('name'), false);
    assert.equal(post2._creator.email, 'daniel.baulig@gmx.de');
  });

  describe('specifying a custom model without specifying a ref in schema', function() {
    it('with String _id', async function() {
      const A = db.model('Test', { name: String, _id: String });
      const B = db.model('Test1', { other: String });
      const a = await A.create({ name: 'hello', _id: 'first' });
      let b = await B.create({ other: a._id });
      b = await B.findById(b._id).populate({ path: 'other', model: 'Test' });
      assert.equal(b.other.name, 'hello');

    });
    it('with Number _id', async function() {
      const A = db.model('Test', { name: String, _id: Number });
      const B = db.model('Test1', { other: Number });
      const a = await A.create({ name: 'hello', _id: 3 });
      let b = await B.create({ other: a._id });
      b = await B.findById(b._id).populate({ path: 'other', model: 'Test' });
      assert.equal(b.other.name, 'hello');

    });
    it('with Buffer _id', async function() {
      const A = db.model('Test', { name: String, _id: Buffer });
      const B = db.model('Test1', { other: Buffer });
      const a = await A.create({ name: 'hello', _id: Buffer.from('x') });
      let b = await B.create({ other: a._id });
      b = await B.findById(b._id).populate({ path: 'other', model: 'Test' });
      assert.equal(b.other.name, 'hello');

    });
    it('with ObjectId _id', async function() {
      const A = db.model('Test', { name: String });
      const B = db.model('Test1', { other: Schema.ObjectId });
      const a = await A.create({ name: 'hello' });
      let b = await B.create({ other: a._id });
      b = await B.findById(b._id).populate({ path: 'other', model: 'Test' });
      assert.equal(b.other.name, 'hello');

    });
  });

  describe('specifying all params using an object', function() {
    let B, User;
    let post;

    beforeEach(function() {
      B = db.model('BlogPost', blogPostSchema);
      db.deleteModel(/Test/);
      User = db.model('Test', userSchema);

      return User.
        create([
          { name: 'use an object', email: 'fo-real@objects.r.fun' },
          { name: 'yup' },
          { name: 'not here' }
        ]).
        then(fans => B.create({
          title: 'woot',
          fans: fans
        })).
        then(_post => { post = _post; });
    });

    it('works', async function() {
      post = await B.findById(post._id)
        .populate({
          path: 'fans',
          select: 'name',
          model: 'Test',
          match: { name: /u/ },
          options: { sort: { name: -1 } }
        });
      assert.ok(Array.isArray(post.fans));
      assert.equal(post.fans.length, 2);
      assert.ok(post.fans[0] instanceof User);
      assert.ok(post.fans[1] instanceof User);
      assert.equal(post.fans[0].isInit('name'), true);
      assert.equal(post.fans[1].isInit('name'), true);
      assert.equal(post.fans[0].isInit('email'), false);
      assert.equal(post.fans[1].isInit('email'), false);
      assert.equal(post.fans[0].name, 'yup');
      assert.equal(post.fans[1].name, 'use an object');


    });
  });

  describe('Model.populate()', function() {
    let B, User;
    let user1, user2, post1, post2, _id;

    beforeEach(async function() {
      B = db.model('BlogPost', blogPostSchema);
      User = db.model('User', userSchema);

      _id = new mongoose.Types.ObjectId();

      const [u1, u2] = await User.create({
        name: 'Phoenix',
        email: 'phx@az.com',
        blogposts: [_id]
      }, {
        name: 'Newark',
        email: 'ewr@nj.com',
        blogposts: [_id]
      });

      user1 = u1;
      user2 = u2;

      const [p1, p2] = await B.create({
        title: 'the how and why',
        _creator: user1,
        fans: [user1, user2]
      }, {
        title: 'green eggs and ham',
        _creator: user2,
        fans: [user2, user1]
      });
      post1 = p1;
      post2 = p2;

    });

    it('returns a promise', function(done) {
      const p = B.populate(post1, '_creator');
      assert.ok(p instanceof Promise);
      p.then(success, done);
      function success(doc) {
        assert.ok(doc);
        done();
      }
    });

    it('of individual document works', async function() {
      post1 = await B.findById(post1._id);
      const ret = utils.populate({ path: '_creator', model: User });
      const post = await B.populate(post1, ret);
      assert.ok(post);
      assert.ok(post._creator instanceof User);
      assert.equal(post._creator.name, 'Phoenix');

    });

    describe('a document already populated', function() {
      describe('when paths are not modified', function() {
        it('works', async function() {
          db.deleteModel(/User/);
          const User = db.model('User', userSchema);

          const doc = await B.findById(post1._id);
          let post = await B.populate(doc, [{ path: '_creator', model: 'User' }, { path: 'fans', model: 'User' }]);
          assert.ok(post);
          assert.ok(post._creator instanceof User);
          assert.equal('Phoenix', post._creator.name);
          assert.equal(post.fans.length, 2);
          assert.equal(post.fans[0].name, user1.name);
          assert.equal(post.fans[1].name, user2.name);

          assert.equal(String(post._creator._id), String(post.populated('_creator')));
          assert.ok(Array.isArray(post.populated('fans')));

          post = await B.populate(doc, [{ path: '_creator', model: 'User' }, { path: 'fans', model: 'User' }]);
          assert.ok(post);
          assert.ok(post._creator instanceof User);
          assert.equal(post._creator.name, 'Phoenix');
          assert.equal(post.fans.length, 2);
          assert.equal(post.fans[0].name, user1.name);
          assert.equal(post.fans[1].name, user2.name);
          assert.ok(Array.isArray(post.populated('fans')));
          assert.equal(String(post.fans[0]._id), String(post.populated('fans')[0]));
          assert.equal(String(post.fans[1]._id), String(post.populated('fans')[1]));


        });
      });
      describe('when paths are modified', function() {
        it('works', async function() {
          db.deleteModel(/User/);
          const User = db.model('User', userSchema);

          const doc = await B.findById(post1._id);
          let post = await B.populate(doc, [{ path: '_creator', model: 'User' }, { path: 'fans', model: 'User' }]);
          assert.ok(post);
          assert.ok(post._creator instanceof User);
          assert.equal(post._creator.name, 'Phoenix');
          assert.equal(post.fans.length, 2);
          assert.equal(post.fans[0].name, user1.name);
          assert.equal(post.fans[1].name, user2.name);

          assert.equal(String(post._creator._id), String(post.populated('_creator')));
          assert.ok(Array.isArray(post.populated('fans')));

          // modify the paths
          doc.markModified('_creator');
          doc.markModified('fans');

          post = await B.populate(doc, [{ path: '_creator', model: 'User' }, { path: 'fans', model: 'User' }]);
          assert.ok(post);
          assert.ok(post._creator instanceof User);
          assert.equal(post._creator.name, 'Phoenix');
          assert.equal(post.fans.length, 2);
          assert.equal(post.fans[0].name, user1.name);
          assert.equal(post.fans[1].name, user2.name);
          assert.ok(Array.isArray(post.populated('fans')));
          assert.equal(
            String(post.fans[0]._id)
            , String(post.populated('fans')[0]));
          assert.equal(
            String(post.fans[1]._id)
            , String(post.populated('fans')[1]));

        });
      });
    });

    describe('of multiple documents', function() {
      it('works', async function() {
        db.model('User', userSchema);
        post1 = await B.findById(post1._id);
        post2 = await B.findById(post2._id);
        const ret = utils.populate({ path: '_creator', model: 'User' });
        const posts = await B.populate([post1, post2], ret);
        assert.ok(posts);
        assert.equal(posts.length, 2);
        const p1 = posts[0];
        const p2 = posts[1];
        assert.ok(p1._creator instanceof User);
        assert.equal(p1._creator.name, 'Phoenix');
        assert.ok(p2._creator instanceof User);
        assert.equal(p2._creator.name, 'Newark');

      });
    });
  });

  describe('populating combined with lean (gh-1260)', function() {
    it('with findOne', async function() {
      const BlogPost = db.model('BlogPost', blogPostSchema);
      const User = db.model('User', userSchema);

      const creator = await User.create({
        name: 'Guillermo',
        email: 'rauchg@gmail.com'
      });

      const createdPost = await BlogPost.create({
        title: 'woot',
        _creator: creator
      });


      const post = await BlogPost
        .findById(createdPost._id)
        .lean()
        .populate('_creator');

      assert.ok(utils.isObject(post._creator));
      assert.equal(post._creator.name, 'Guillermo');
      assert.equal(post._creator.email, 'rauchg@gmail.com');
      assert.equal(typeof post._creator.update, 'undefined');
    });

    it('with find', async function() {
      const BlogPost = db.model('BlogPost', blogPostSchema);
      const User = db.model('User', userSchema);

      const [fan1, fan2] = await User.create([{
        name: 'Fan 1',
        email: 'fan1@learnboost.com'
      }, {
        name: 'Fan 2',
        email: 'fan2@learnboost.com'
      }]);
      const [post1, post2] = await BlogPost.create({
        title: 'Woot',
        fans: [fan1, fan2]
      }, {
        title: 'Woot2',
        fans: [fan2, fan1]
      });

      const blogposts = await BlogPost
        .find({ _id: { $in: [post1._id, post2._id] } })
        .populate('fans')
        .lean();
      assert.equal(blogposts[0].fans[0].name, 'Fan 1');
      assert.equal(blogposts[0].fans[0].email, 'fan1@learnboost.com');
      assert.equal(typeof blogposts[0].fans[0].update, 'undefined');
      assert.equal(blogposts[0].fans[1].name, 'Fan 2');
      assert.equal(blogposts[0].fans[1].email, 'fan2@learnboost.com');
      assert.equal(typeof blogposts[0].fans[1].update, 'undefined');

      assert.equal(blogposts[1].fans[0].name, 'Fan 2');
      assert.equal(blogposts[1].fans[0].email, 'fan2@learnboost.com');
      assert.equal(typeof blogposts[1].fans[0].update, 'undefined');
      assert.equal(blogposts[1].fans[1].name, 'Fan 1');
      assert.equal(blogposts[1].fans[1].email, 'fan1@learnboost.com');
      assert.equal(typeof blogposts[1].fans[1].update, 'undefined');
    });
  });

  describe('records paths and _ids used in population', function() {
    let B;
    let U;
    let u1, u2;
    let b1;

    beforeEach(async function() {
      B = db.model('BlogPost', blogPostSchema);
      U = db.model('User', userSchema);

      const [fan1, fan2] = await U.create([
        { name: 'Fan 1', email: 'fan1@learnboost.com' },
        {
          name: 'Fan 2',
          email: 'fan2@learnboost.com'
        }
      ]);

      u1 = fan1;
      u2 = fan2;

      const post = await B.create({
        title: 'Woot',
        fans: [fan1, fan2],
        _creator: fan1
      }, {
        title: 'Woot2',
        fans: [fan2, fan1],
        _creator: fan2
      });

      b1 = post;
    });

    it('with findOne', async function() {
      const doc = await B.findById(b1).populate('fans _creator').exec();

      assert.ok(Array.isArray(doc.populated('fans')));
      assert.equal(doc.populated('fans').length, 2);
      assert.equal(doc.populated('fans')[0], String(u1._id));
      assert.equal(doc.populated('fans')[1], String(u2._id));
      assert.equal(doc.populated('_creator'), String(u1._id));
    });

    it('with find', async function() {
      const docs = await B.find().sort('title').populate('fans _creator').exec();

      assert.equal(docs.length, 2);

      const doc1 = docs[0];
      const doc2 = docs[1];

      assert.ok(Array.isArray(doc1.populated('fans')));
      assert.equal(doc1.populated('fans').length, 2);

      assert.equal(doc1.populated('fans')[0], String(u1._id));
      assert.equal(doc1.populated('fans')[1], String(u2._id));
      assert.equal(doc1.populated('_creator'), String(u1._id));

      assert.ok(Array.isArray(doc2.populated('fans')));
      assert.equal(doc2.populated('fans').length, 2);
      assert.equal(doc2.populated('fans')[0], String(u2._id));
      assert.equal(doc2.populated('fans')[1], String(u1._id));
      assert.equal(doc2.populated('_creator'), String(u2._id));
    });
  });

  describe('deselecting _id', function() {
    let C, U, c1, c2;

    beforeEach(async function() {
      C = db.model('Comment', Schema({
        body: 'string', title: String
      }));

      db.deleteModel(/User/);
      U = db.model('User', Schema({
        name: 'string',
        comments: [{ type: Schema.ObjectId, ref: 'Comment' }],
        comment: { type: Schema.ObjectId, ref: 'Comment' }
      }));

      const [c1_, c2_] = await C.create([{ body: 'comment 1', title: '1' }, { body: 'comment 2', title: 2 }]);

      c1 = c1_;
      c2 = c2_;

      await U.create([
        { name: 'u1', comments: [c1, c2], comment: c1 },
        { name: 'u2', comment: c2 }
      ]);
    });

    describe('in a subdocument', function() {
      it('works', async function() {
        const docs = await U.find({ name: 'u1' }).populate('comments', { _id: 0 });

        let doc = docs[0];
        assert.ok(Array.isArray(doc.comments), 'comments should be an array: ' + JSON.stringify(doc));
        assert.equal(doc.comments.length, 2, 'invalid comments length for ' + JSON.stringify(doc));
        doc.comments.forEach(function(d) {
          assert.equal(d._id, undefined);
          assert.equal(Object.keys(d._doc).indexOf('_id'), -1);
          assert.ok(d.body.length);
          assert.equal(typeof d._doc.__v, 'number');
        });

        doc = await U.findOne({ name: 'u1' }).populate('comments', 'title -_id');
        assert.equal(doc.comments.length, 2);
        doc.comments.forEach(function(d) {
          assert.equal(d._id, undefined);
          assert.equal(Object.keys(d._doc).indexOf('_id'), -1);
          assert.ok(d.title.length);
          assert.equal(d.body, undefined);
          assert.equal(typeof d._doc.__v, 'undefined');
        });
        doc = await U.findOne({ name: 'u1' }).populate('comments', '-_id');
        assert.equal(doc.comments.length, 2);
        doc.comments.forEach(function(d) {
          assert.equal(d._id, undefined);
          assert.equal(Object.keys(d._doc).indexOf('_id'), -1);
          assert.ok(d.title.length);
          assert.ok(d.body.length);
          assert.equal(typeof d._doc.__v, 'number');
        });

      });

      it('with lean', async function() {
        const docs = await U.find({ name: 'u1' }).lean().populate({ path: 'comments', select: { _id: 0 }, options: { lean: true } });

        let doc = docs[0];
        assert.equal(doc.comments.length, 2);
        doc.comments.forEach(function(d) {
          assert.ok(!('_id' in d));
          assert.ok(d.body.length);
          assert.equal(typeof d.__v, 'number');
        });

        doc = await U.findOne({ name: 'u1' }).lean().populate('comments', '-_id', null, { lean: true });
        assert.equal(doc.comments.length, 2);
        doc.comments.forEach(function(d) {
          assert.ok(!('_id' in d));
          assert.ok(d.body.length);
          assert.equal(typeof d.__v, 'number');
        });

      });
    });

    describe('of documents being populated', function() {
      it('still works (gh-1441)', async function() {
        const docs = await U.find()
          .select('-_id comment name')
          .populate('comment', { _id: 0 });
        assert.equal(docs.length, 2);

        docs.forEach(function(doc) {
          assert.ok(doc.comment && doc.comment.body);
          if (doc.name === 'u1') {
            assert.equal(doc.comment.body, 'comment 1');
          } else {
            assert.equal(doc.comment.body, 'comment 2');
          }
        });

      });
    });
  });

  describe('DynRef', function() {
    let Review;
    let Item1;
    let Item2;

    beforeEach(async function() {
      const reviewSchema = new Schema({
        _id: Number,
        text: String,
        item: {
          id: {
            type: Number,
            refPath: 'item.type'
          },
          type: {
            type: String
          }
        },
        items: [
          {
            id: {
              type: Number,
              refPath: 'items.type'
            },
            type: {
              type: String
            }
          }
        ]
      });

      const item1Schema = new Schema({
        _id: Number,
        name: String
      });

      const item2Schema = new Schema({
        _id: Number,
        otherName: String
      });

      Review = db.model('Review', reviewSchema);
      Item1 = db.model('Test1', item1Schema);
      Item2 = db.model('Test2', item2Schema);

      const review = {
        _id: 0,
        text: 'Test',
        item: { id: 1, type: 'Test1' },
        items: [{ id: 1, type: 'Test1' }, { id: 2, type: 'Test2' }]
      };


      await Item1.deleteMany({});
      await Item2.deleteMany({});

      await Item1.create({ _id: 1, name: 'Val' });
      await Item2.create({ _id: 2, otherName: 'Val' });
      await Review.create(review);
    });

    it('Simple populate', async function() {
      const results = await Review.find({}).populate('item.id');
      assert.equal(results.length, 1);
      const result = results[0];
      assert.equal(result.item.id.name, 'Val');

    });

    it('Array populate', async function() {
      const results = await Review.find({}).populate('items.id');
      assert.equal(results.length, 1);
      const result = results[0];
      assert.equal(result.items.length, 2);
      assert.equal(result.items[0].id.name, 'Val');
      assert.equal(result.items[1].id.otherName, 'Val');
    });

    it('with nonexistant refPath (gh-4637)', function() {
      db.deleteModel(/Test/);
      const baseballSchema = mongoose.Schema({
        seam: String
      });
      const Baseball = db.model('Test', baseballSchema);

      const ballSchema = mongoose.Schema({
        league: String,
        kind: String,
        ball: {
          type: mongoose.Schema.Types.ObjectId,
          refPath: 'balls.kind'
        }
      });

      const basketSchema = mongoose.Schema({
        balls: [ballSchema]
      });
      const Basket = db.model('Test2', basketSchema);

      return new Baseball({ seam: 'yarn' }).
        save().
        then(function(baseball) {
          return new Basket({
            balls: [
              {
                league: 'MLB',
                kind: 'Test',
                ball: baseball._id
              },
              {
                league: 'NBA'
              }
            ]
          }).save();
        }).
        then(function(basket) {
          return basket.populate('balls.ball');
        }).
        then(function(basket) {
          assert.equal(basket.balls[0].ball.seam, 'yarn');
          assert.ok(!basket.balls[1].kind);
          assert.ok(!basket.balls[1].ball);
        });
    });

    it('array with empty refPath (gh-5377)', async function() {
      db.deleteModel(/Test/);
      const modelASchema = new mongoose.Schema({
        name: String
      });
      const ModelA = db.model('Test1', modelASchema);

      const modelBSchema = new mongoose.Schema({
        name: String
      });
      const ModelB = db.model('Test2', modelBSchema);

      const ChildSchema = new mongoose.Schema({
        name: String,
        toy: {
          kind: {
            type: String,
            enum: ['Test1', 'Test2']
          },
          value: {
            type: ObjectId,
            refPath: 'children.toy.kind'
          }
        }
      });

      const ParentSchema = new mongoose.Schema({
        children: [ChildSchema]
      });
      const Parent = db.model('Test', ParentSchema);

      const toyA = await ModelA.create({ name: 'model-A' });
      const toyB = await ModelB.create({ name: 'model-B' });
      let doc = await Parent.create({
        children: [
          {
            name: 'Child 1',
            toy: { kind: 'Test1', value: toyA._id }
          },
          {
            name: 'Child 2'
          },
          {
            name: 'Child 3',
            toy: { kind: 'Test2', value: toyB._id }
          }
        ]
      });


      doc = await Parent.findById(doc._id);
      await doc.populate('children.toy.value');
      assert.equal(doc.children[0].toy.value.name, 'model-A');
      assert.equal(doc.children[1].toy.value, null);
      assert.equal(doc.children[2].toy.value.name, 'model-B');

    });

    it('with non-arrays (gh-5114)', function(done) {
      const LocationSchema = new Schema({
        name: String
      });
      const UserSchema = new Schema({
        name: String,
        locationRef: String,
        locationIds: {
          type: [{
            location: {
              type: mongoose.Schema.Types.ObjectId,
              refPath: 'locationRef'
            }
          }]
        }
      });

      const Locations = db.model('Test', LocationSchema);
      const Users = db.model('User', UserSchema);

      const location1Id = new mongoose.Types.ObjectId();
      const location2Id = new mongoose.Types.ObjectId();

      const location1 = {
        _id: location1Id,
        name: 'loc1'
      };
      const location2 = {
        _id: location2Id,
        name: 'loc2'
      };
      const user = {
        locationRef: 'Test',
        locationIds: [
          { location: location1Id },
          { location: location2Id }
        ]
      };

      Locations.create([location1, location2]).
        then(function() {
          return Users.create(user);
        }).
        then(function() {
          return Users.findOne().populate('locationIds.location');
        }).
        then(function(doc) {
          assert.equal(doc.locationIds.length, 2);
          assert.equal(doc.locationIds[0].location.name, 'loc1');
          assert.equal(doc.locationIds[1].location.name, 'loc2');
          done();
        }).
        catch(done);
    });

    it('with different schema types for local fields (gh-6870)', async function() {
      const TestSchema = new mongoose.Schema({
        _id: Number,
        exercises: [String]
      });
      const VideoSchema = new mongoose.Schema({
        _id: String,
        url: String
      });
      const ListSchema = new mongoose.Schema({
        parts: [
          {
            title: String,
            contents: [
              {
                item: {
                  type: mongoose.Schema.Types.Mixed,
                  refPath: 'parts.contents.kind'
                },
                kind: String
              }
            ]
          }
        ]
      });

      const List = db.model('List', ListSchema);
      const Test = db.model('Test', TestSchema);
      const Video = db.model('Video', VideoSchema);

      const test = new Test({ _id: 123, exercises: ['t1', 't2'] });
      const lesson = new Video({ _id: 'lesson', url: 'https://youtube.com' });
      const list = new List({
        parts: [
          {
            title: 'Study Plan 01',
            contents: [
              {
                item: test._id,
                kind: 'Test'
              },
              {
                item: lesson._id,
                kind: 'Video'
              },
              {
                item: lesson._id,
                kind: 'Video'
              }
            ]
          }
        ]
      });


      await Promise.all([test.save(), lesson.save(), list.save()]);
      const doc = await List.findOne({}).populate('parts.contents.item');

      assert.strictEqual(doc.parts[0].contents[0].item.exercises[0], 't1');
      assert.strictEqual(doc.parts[0].contents[1].item.url, 'https://youtube.com');
    });

    it('with nested nonexistant refPath (gh-6457)', async function() {
      const CommentSchema = new Schema({
        text: String,
        references: {
          type: [{
            item: {
              type: Schema.Types.ObjectId,
              refPath: 'comments.references.kind'
            },
            kind: String
          }]
        }
      });

      const PostSchema = new Schema({
        text: String,
        comments: [CommentSchema]
      });

      const Post = db.model('Test', PostSchema);


      await Post.create({
        text: 'Post 2',
        comments: [{
          text: 'Comment'
          // No `references`
        }]
      });

      const post = await Post.findOne().populate('comments.references.item');

      assert.deepEqual(post.toObject().comments[0].references, []);
    });

    it('where first doc doesnt have a refPath (gh-6913', async function() {
      const UserSchema = new Schema({ name: String });

      const PostSchema = new Schema({
        comments: [{
          references: [{
            item: {
              type: Schema.Types.ObjectId,
              refPath: 'comments.references.kind'
            },
            kind: String
          }]
        }]
      });

      const Post = db.model('BlogPost', PostSchema);
      const User = db.model('User', UserSchema);

      const user = {
        _id: new mongoose.Types.ObjectId(),
        name: 'Arnold'
      };

      const post = {
        _id: new mongoose.Types.ObjectId(),
        comments: [
          {},
          {
            references: [{
              item: user._id,
              kind: 'User'
            }]
          }
        ]
      };


      await User.create(user);
      await Post.create(post);

      const _post = await Post.findOne().populate('comments.references.item');
      assert.equal(_post.comments.length, 2);
      assert.equal(_post.comments[1].references.length, 1);
      assert.equal(_post.comments[1].references[0].item.name, 'Arnold');
    });

    it('readable error with deselected refPath (gh-6834)', async function() {
      const offerSchema = new Schema({
        text: String,
        city: String,
        formData: {
          type: mongoose.Schema.Types.ObjectId,
          refPath: 'city'
        }
      });

      const Offer = db.model('Test', offerSchema);


      await Offer.create({
        text: 'special discount',
        city: 'New York',
        formData: new mongoose.Types.ObjectId()
      });

      let threw = false;
      try {
        await Offer.findOne().populate('formData').select('-city');
      } catch (error) {
        assert.ok(error);
        assert.ok(error.message.indexOf('refPath') !== -1, error.message);
        threw = true;
      }
      assert.ok(threw);
    });
  });

  it('strips out not-matched ids when populating a hydrated doc (gh-6435)', async function() {
    const coopBrandSchema = new Schema({
      name: String
    });

    coopBrandSchema.virtual('products', {
      ref: 'Product',
      localField: '_id',
      foreignField: 'coopBrandId',
      justOne: false
    });

    const agentSchema = new Schema({
      coopBrands: [coopBrandSchema],
      name: String
    });

    const productSchema = new Schema({
      coopBrandId: Schema.Types.ObjectId,
      name: String
    });

    const Agent = db.model('Test', agentSchema);
    const Product = db.model('Product', productSchema);


    const billy = await Agent.create({
      name: 'Billy',
      coopBrands: [
        { name: 'Has product' },
        { name: 'Has no product' }
      ]
    });

    const coopBrandId = billy.coopBrands[0]._id;
    await Product.create([
      { coopBrandId: coopBrandId, name: 'Product 1' },
      { coopBrandId: coopBrandId, name: 'Product 2' }
    ]);

    let agent = await Agent.findOne({});
    await agent.populate('coopBrands.products');
    agent = agent.toObject({ virtuals: true });
    assert.equal(agent.coopBrands[0].products.length, 2);
    assert.deepEqual(agent.coopBrands[1].products, []);
  });

  describe('leaves Documents within Mixed properties alone (gh-1471)', function() {
    let Cat;
    let Litter;

    beforeEach(function() {
      db.deleteModel(/Test/);
      Cat = db.model('Cat', new Schema({ name: String }));
      const litterSchema = new Schema({ name: String, cats: {}, o: {}, a: [] });
      Litter = db.model('Test', litterSchema);
    });

    it('when saving new docs', async function() {
      const [a, b, c] = await Cat.create([{ name: 'new1' }, { name: 'new2' }, { name: 'new3' }]);

      await Litter.create({
        name: 'new',
        cats: [a],
        o: b,
        a: [c]
      });
    });

    it('when saving existing docs 5T5', async function() {
      const [a, b, c] = await Cat.create([{ name: 'ex1' }, { name: 'ex2' }, { name: 'ex3' }]);

      const doc = await Litter.create({ name: 'existing' });
      doc.cats = [a];
      doc.o = b;
      doc.a = [c];
      await doc.save();
    });
  });

  describe('github issues', function() {
    it('populating an array of refs, slicing, and fetching many (gh-5737)', async function() {
      const BlogPost = db.model('BlogPost', new Schema({
        title: String,
        fans: [{ type: ObjectId, ref: 'User' }]
      }));
      const User = db.model('User', new Schema({ name: String }));

      const fans = await User.create([{ name: 'Fan 1' }, { name: 'Fan 2' }]);
      const posts = [
        { title: 'Test 1', fans: [fans[0]._id, fans[1]._id] },
        { title: 'Test 2', fans: [fans[1]._id, fans[0]._id] }
      ];
      await BlogPost.create(posts);
      const blogposts = await BlogPost.
        find({}).
        slice('fans', [0, 5]).
        populate('fans');

      const titles = blogposts.map(bp => bp.title).sort();

      assert.equal(titles[0], 'Test 1');
      assert.equal(titles[1], 'Test 2');

      const test1 = blogposts.find(bp => bp.title === 'Test 1');
      assert.equal(test1.fans[0].name, 'Fan 1');
      assert.equal(test1.fans[1].name, 'Fan 2');

      const test2 = blogposts.find(bp => bp.title === 'Test 2');
      assert.equal(test2.fans[0].name, 'Fan 2');
      assert.equal(test2.fans[1].name, 'Fan 1');

    });

    it('populate + slice (gh-5737a)', async function() {
      const BlogPost = db.model('BlogPost', new Schema({
        title: String,
        user: { type: ObjectId, ref: 'User' },
        fans: [{ type: ObjectId }]
      }));
      const User = db.model('User', new Schema({ name: String }));

      const fans = await User.create([{ name: 'Fan 1' }]);
      const posts = [
        { title: 'Test 1', user: fans[0]._id, fans: [fans[0]._id] }
      ];
      await BlogPost.create(posts);
      const blogposts = await BlogPost.
        find({}).
        slice('fans', [0, 2]).
        populate('user');

      assert.equal(blogposts[0].user.name, 'Fan 1');
      assert.equal(blogposts[0].title, 'Test 1');
    });

    it('handles multiple spaces in between paths to populate (gh-13951)', async function() {
      const BlogPost = db.model('BlogPost', new Schema({
        title: String,
        user: { type: ObjectId, ref: 'User' },
        fans: [{ type: ObjectId, ref: 'User' }]
      }));
      const User = db.model('User', new Schema({ name: String }));

      const fans = await User.create([{ name: 'Fan 1' }]);
      const posts = [
        { title: 'Test 1', user: fans[0]._id, fans: [fans[0]._id] }
      ];
      await BlogPost.create(posts);
      const blogPost = await BlogPost.
        findOne({ title: 'Test 1' }).
        populate('user   \t fans');

      assert.equal(blogPost.user.name, 'Fan 1');
      assert.equal(blogPost.fans[0].name, 'Fan 1');
      assert.equal(blogPost.title, 'Test 1');
    });

    it('maps results back to correct document (gh-1444)', async function() {
      const articleSchema = new Schema({
        body: String,
        mediaAttach: { type: Schema.ObjectId, ref: 'Test' },
        author: String
      });
      const Article = db.model('Article', articleSchema);

      const mediaSchema = new Schema({
        filename: String
      });
      const Media = db.model('Test', mediaSchema);

      const media = await Media.create({ filename: 'one' });

      await Article.create(
        { body: 'body1', author: 'a' },
        { body: 'body2', author: 'a', mediaAttach: media._id },
        { body: 'body3', author: 'a' }
      );


      const docs = await Article.find().populate('mediaAttach');

      const a2 = docs.filter(function(d) {
        return d.body === 'body2';
      })[0];
      assert.equal(a2.mediaAttach.id, media.id);
    });

    it('handles skip', async function() {
      const movieSchema = new Schema({});
      const categorySchema = new Schema({ movies: [{ type: ObjectId, ref: 'Movie_Skip' }] });

      const Movie = db.model('Movie_Skip', movieSchema);
      const Category = db.model('Category', categorySchema);

      await Movie.create([{}, {}, {}]);

      const movies = await Movie.find({});
      assert.equal(movies.length, 3);

      await Category.create({ movies: movies });

      const category = await Category.findOne({}).populate({ path: 'movies', options: { limit: 2, skip: 1 } }).exec();
      assert.equal(category.movies.length, 2);
    });

    it('handles slice (gh-1934)', async function() {
      const movieSchema = new Schema({ title: String, actors: [String] });
      const categorySchema = new Schema({ movies: [{ type: ObjectId, ref: 'Movie_Slice' }] });

      const Movie = db.model('Movie_Slice', movieSchema);
      const Category = db.model('Category', categorySchema);

      const movies = await Movie.create([
        { title: 'Rush', actors: ['Chris Hemsworth', 'Daniel Bruhl'] },
        { title: 'Pacific Rim', actors: ['Charlie Hunnam', 'Idris Elba'] },
        { title: 'Man of Steel', actors: ['Henry Cavill', 'Amy Adams'] }
      ]);

      await Category.create({ movies: movies });

      const category = await Category.findOne({}).populate({ path: 'movies', options: { slice: { actors: 1 } } });

      assert.equal(category.movies.length, 3);
      assert.equal(category.movies[0].actors.length, 1);
      assert.equal(category.movies[1].actors.length, 1);
      assert.equal(category.movies[2].actors.length, 1);
    });

    it('fails if sorting with a doc array subprop (gh-2202)', async function() {
      const childSchema = new Schema({ name: String });
      const Child = db.model('Child', childSchema);

      const parentSchema = new Schema({
        children1: [{
          child: {
            type: mongoose.Schema.Types.ObjectId,
            ref: 'Child'
          },
          test: Number
        }],
        children2: [{
          type: mongoose.Schema.Types.ObjectId,
          ref: 'Child'
        }]
      });
      const Parent = db.model('Parent', parentSchema);

      const c = await Child.create([{ name: 'test1' }, { name: 'test2' }]);

      const createdParent = await Parent.create({
        children1: [
          { child: c[0]._id, test: 1 },
          { child: c[1]._id, test: 2 }
        ],
        children2: [c[0]._id, c[1]._id]
      });

      const foundParent = await Parent.findById(createdParent).populate('children2');
      assert.equal(foundParent.children2[0].name, 'test1');

      const err = await Parent.findById(foundParent).
        populate({ path: 'children1.child', options: { sort: '-name' } }).then(() => null, err => err);

      assert.notEqual(err.message.indexOf('subproperty of a document array'), -1);
    });

    it('handles toObject() (gh-3279)', async function() {
      const teamSchema = new Schema({
        members: [{
          user: { type: ObjectId, ref: 'User' },
          role: String
        }]
      });

      let calls = 0;
      teamSchema.set('toJSON', {
        transform: function(doc, ret) {
          ++calls;
          return ret;
        }
      });

      const Team = db.model('Test', teamSchema);

      const userSchema = new Schema({
        username: String
      });

      userSchema.set('toJSON', {
        transform: function(doc, ret) {
          return ret;
        }
      });

      const User = db.model('User', userSchema);

      const user = new User({ username: 'Test' });

      await user.save();

      const team = new Team({ members: [{ user: user }] });

      await team.save();

      await team.populate('members.user');

      team.toJSON();

      assert.equal(calls, 1);
    });

    it('populate option (gh-2321)', async function() {
      const User = db.model('User', { name: String });
      const Group = db.model('Group', {
        users: [{ type: mongoose.Schema.Types.ObjectId, ref: 'User' }],
        name: String
      });

      const user = await User.create({ name: 'Val' });

      const group = await Group.create({ users: [user._id], name: 'test' });

      const group2 = await Group.find(
        { _id: group._id },
        '-name',
        { populate: { path: 'users', model: 'User' } }
      );
      assert.ok(group2[0].users[0]._id);
    });

    it('discriminator child schemas (gh-3878)', async function() {
      const options = { discriminatorKey: 'kind' };
      const activitySchema = new Schema({ title: { type: String } }, options);

      const dateActivitySchema = new Schema({
        postedBy: { type: Schema.Types.ObjectId, ref: 'User', required: true }
      }, options);

      const eventActivitySchema = new Schema({ test: String }, options);

      const User = db.model('User', { name: String });
      const Activity = db.model('Test', activitySchema);
      const DateActivity = Activity.discriminator('Date', dateActivitySchema);
      const EventActivity = Activity.discriminator('Event', eventActivitySchema);

      const user = await User.create({ name: 'val' });
      const dateActivity = { title: 'test', postedBy: user._id };
      await DateActivity.create(dateActivity);

      await EventActivity.create({
        title: 'test2',
        test: 'test'
      });

      const results = await Activity.find({}).populate('postedBy');
      assert.equal(results.length, 2);
      assert.equal(results[0].postedBy.name, 'val');
    });

    it('set to obj w/ same id doesnt mark modified (gh-3992)', async function() {
      const personSchema = new Schema({
        name: { type: String }
      });
      const jobSchema = new Schema({
        title: String,
        person: { type: Schema.Types.ObjectId, ref: 'Person' }
      });

      const Person = db.model('Person', personSchema);
      const Job = db.model('Job', jobSchema);

      const person = await Person.create({ name: 'Val' });

      const createdJob = await Job.create({ title: 'Engineer', person: person._id });


      const foundJob = await Job.findById(createdJob._id);
      foundJob.person = person;

      assert.ok(!foundJob.isModified('person'));
    });

    it('deep populate single -> array (gh-3904)', async function() {
      const personSchema = new Schema({
        name: { type: String }
      });

      const teamSchema = new Schema({
        name: { type: String },
        members: [{ type: Schema.Types.ObjectId, ref: 'Person' }]
      });

      const gameSchema = new Schema({
        team: { type: Schema.Types.ObjectId, ref: 'Team' },
        opponent: { type: Schema.Types.ObjectId, ref: 'Team' }
      });

      const Person = db.model('Person', personSchema);
      const Team = db.model('Team', teamSchema);
      const Game = db.model('Test', gameSchema);


      const people = await Person.create([
        { name: 'Shaq' },
        { name: 'Kobe' },
        { name: 'Horry' },
        { name: 'Duncan' },
        { name: 'Robinson' },
        { name: 'Johnson' }
      ]);

      const lakers = {
        name: 'Lakers',
        members: [people[0]._id, people[1]._id, people[2]._id]
      };
      const spurs = {
        name: 'Spurs',
        members: [people[3]._id, people[4]._id, people[5]._id]
      };

      const teams = await Team.create([lakers, spurs]);

      const game = await Game.create({ team: teams[0]._id, opponent: teams[1]._id });


      const doc = await Game.findById(game._id).populate({
        path: 'team',
        select: 'name members',
        populate: { path: 'members', select: 'name' }
      });

      const arr = doc.toObject().team.members.map(function(v) {
        return v.name;
      });

      assert.deepEqual(arr, ['Shaq', 'Kobe', 'Horry']);
    });

    it('deep populate array -> array (gh-3954)', async function() {
      const personSchema = new Schema({
        name: { type: String }
      });

      const teamSchema = new Schema({
        name: { type: String },
        members: [{ type: Schema.Types.ObjectId, ref: 'Person' }]
      });

      const gameSchema = new Schema({
        teams: [{ type: Schema.Types.ObjectId, ref: 'Team' }]
      });

      const Person = db.model('Person', personSchema);
      const Team = db.model('Team', teamSchema);
      const Game = db.model('Test', gameSchema);

      const people = await Person.create([
        { name: 'Shaq' },
        { name: 'Kobe' },
        { name: 'Horry' },
        { name: 'Duncan' },
        { name: 'Robinson' },
        { name: 'Johnson' }
      ]);

      const lakers = {
        name: 'Lakers',
        members: [people[0]._id, people[1]._id, people[2]._id]
      };
      const spurs = {
        name: 'Spurs',
        members: [people[3]._id, people[4]._id, people[5]._id]
      };
      const teams = await Team.create([lakers, spurs]);

      const game = {
        teams: [teams[0]._id, teams[1]._id]
      };
      const { _id } = await Game.create(game);

      const doc = await Game.findById(_id).populate({
        path: 'teams',
        select: 'name members',
        populate: { path: 'members', select: 'name' }
      });
      const players = doc.toObject().teams[0].members.
        concat(doc.toObject().teams[1].members);
      const arr = players.map(function(v) {
        return v.name;
      });
      assert.deepEqual(arr,
        ['Shaq', 'Kobe', 'Horry', 'Duncan', 'Robinson', 'Johnson']);
    });

    it('4 level population (gh-3973)', async function() {
      const level4Schema = new Schema({
        name: { type: String }
      });

      const level3Schema = new Schema({
        name: { type: String },
        level4: [{ type: Schema.Types.ObjectId, ref: 'Test3' }]
      });

      const level2Schema = new Schema({
        name: { type: String },
        level3: [{ type: Schema.Types.ObjectId, ref: 'Test2' }]
      });

      const level1Schema = new Schema({
        name: { type: String },
        level2: [{ type: Schema.Types.ObjectId, ref: 'Test1' }]
      });

      const level4 = db.model('Test3', level4Schema);
      const level3 = db.model('Test2', level3Schema);
      const level2 = db.model('Test1', level2Schema);
      const level1 = db.model('Test', level1Schema);

      const l4docs = [{ name: 'level 4' }];
      const l4 = await level4.create(l4docs);

      const l3docs = [{ name: 'level 3', level4: l4[0]._id }];
      const l3 = await level3.create(l3docs).catch(err => {
        console.log(err);
        throw err;
      });

      const l2docs = [{ name: 'level 2', level3: l3[0]._id }];
      const l2 = await level2.create(l2docs);

      const l1docs = [{ name: 'level 1', level2: l2[0]._id }];
      const l1 = await level1.create(l1docs);

      const opts = {
        path: 'level2',
        populate: {
          path: 'level3',
          populate: {
            path: 'level4'
          }
        }
      };

      const obj = await level1.findById(l1[0]._id).populate(opts).exec();
      assert.equal(obj.level2[0].level3[0].level4[0].name, 'level 4');
    });

    it('deep populate two paths (gh-3974)', async function() {
      const level3Schema = new Schema({
        name: { type: String }
      });

      const level2Schema = new Schema({
        name: { type: String },
        level31: [{ type: Schema.Types.ObjectId, ref: 'Test' }],
        level32: [{ type: Schema.Types.ObjectId, ref: 'Test' }]
      });

      const level1Schema = new Schema({
        name: { type: String },
        level2: [{ type: Schema.Types.ObjectId, ref: 'Test1' }]
      });

      const level3 = db.model('Test', level3Schema);
      const level2 = db.model('Test1', level2Schema);
      const level1 = db.model('Test2', level1Schema);

      let l3 = [
        { name: 'level 3/1' },
        { name: 'level 3/2' }
      ];
      l3 = await level3.create(l3);

      const l2 = await level2.create([
        { name: 'level 2', level31: l3[0]._id, level32: l3[1]._id }
      ]);

      const l1 = await level1.create([{ name: 'level 1', level2: l2[0]._id }]);

      const obj = await level1.findById(l1[0]._id).
        populate({
          path: 'level2',
          populate: [{
            path: 'level31'
          }]
        }).
        populate({
          path: 'level2',
          populate: [{
            path: 'level32'
          }]
        });

      assert.equal(obj.level2[0].level31[0].name, 'level 3/1');
      assert.equal(obj.level2[0].level32[0].name, 'level 3/2');
    });

    it('out-of-order discriminators (gh-4073)', function() {
      const UserSchema = new Schema({
        name: String
      });

      const CommentSchema = new Schema({
        content: String
      });

      const BlogPostSchema = new Schema({
        title: String
      });

      const EventSchema = new Schema({
        name: String,
        createdAt: { type: Date, default: Date.now }
      });

      const UserEventSchema = new Schema({
        user: { type: ObjectId, ref: 'User' }
      });

      const CommentEventSchema = new Schema({
        comment: { type: ObjectId, ref: 'Comment' }
      });

      const BlogPostEventSchema = new Schema({
        blogpost: { type: ObjectId, ref: 'BlogPost' }
      });

      const User = db.model('User', UserSchema);
      const Comment = db.model('Comment', CommentSchema);
      const BlogPost = db.model('BlogPost', BlogPostSchema);

      const Event = db.model('Test', EventSchema);
      const UserEvent = Event.discriminator('Test1', UserEventSchema);
      const CommentEvent = Event.discriminator('Test2',
        CommentEventSchema);
      const BlogPostEvent = Event.discriminator('Test3', BlogPostEventSchema);

      const u1 = new User({ name: 'user 1' });
      const u2 = new User({ name: 'user 2' });
      const u3 = new User({ name: 'user 3' });
      const c1 = new Comment({ content: 'comment 1' });
      const c2 = new Comment({ content: 'comment 2' });
      const c3 = new Comment({ content: 'comment 3' });
      const b1 = new BlogPost({ title: 'blog post 1' });
      const b2 = new BlogPost({ title: 'blog post 2' });
      const b3 = new BlogPost({ title: 'blog post 3' });
      const ue1 = new UserEvent({ user: u1 });
      const ue2 = new UserEvent({ user: u2 });
      const ue3 = new UserEvent({ user: u3 });
      const ce1 = new CommentEvent({ comment: c1 });
      const ce2 = new CommentEvent({ comment: c2 });
      const ce3 = new CommentEvent({ comment: c3 });
      const be1 = new BlogPostEvent({ blogpost: b1 });
      const be2 = new BlogPostEvent({ blogpost: b2 });
      const be3 = new BlogPostEvent({ blogpost: b3 });

      const docs = [u1, u2, u3, c1, c2, c3, b1, b2, b3, ce1, ue1, be1, ce2, ue2, be2, ce3, ue3, be3];

      return Promise.all(docs.map(d => d.save())).
        then(() => Event.find({}).populate('user comment blogpost')).
        then(docs => {
          docs.forEach(function(doc) {
            if (doc.__t === 'Test1') {
              assert.ok(doc.user.name.indexOf('user') !== -1);
            } else if (doc.__t === 'Test2') {
              assert.ok(doc.comment.content.indexOf('comment') !== -1);
            } else if (doc.__t === 'Test3') {
              assert.ok(doc.blogpost.title.indexOf('blog post') !== -1);
            } else {
              assert.ok(false);
            }
          });
        });
    });

    it('dynref bug (gh-4104)', async function() {
      const PersonSchema = new Schema({
        name: { type: String }
      });

      const AnimalSchema = new Schema({
        name: { type: String }
      });

      const ThingSchema = new Schema({
        createdByModel: { type: String },
        createdBy: {
          type: mongoose.Schema.Types.ObjectId, refPath: 'createdByModel'
        }
      });

      const Thing = db.model('Test1', ThingSchema);
      const Person = db.model('Person', PersonSchema);
      const Animal = db.model('Test', AnimalSchema);

      const person = await Person.create({ name: 'Val' });
      const animal = await Animal.create({ name: 'Air Bud' });

      const obj1 = { createdByModel: 'Person', createdBy: person._id };
      const obj2 = { createdByModel: 'Test', createdBy: animal._id };
      await Thing.create(obj1, obj2);

      const things = await Thing.find({}).populate('createdBy').exec();

      assert.ok(things[0].createdBy.name);
      assert.ok(things[1].createdBy.name);
    });

    it('returned array has toObject() (gh-4656)', function(done) {
      const demoWrapperSchema = new Schema({
        demo: [{
          type: String,
          ref: 'Test'
        }]
      });
      const demoSchema = new Schema({ name: String });

      const Demo = db.model('Test', demoSchema);
      const DemoWrapper = db.model('Test1', demoWrapperSchema);

      Demo.create({ name: 'test' }).
        then(function(demo) { return DemoWrapper.create({ demo: [demo._id] }); }).
        then(function(wrapper) { return DemoWrapper.findById(wrapper._id); }).
        then(function(doc) { return doc.populate('demo'); }).
        then(function(res) {
          assert.equal(res.demo.toObject()[0].name, 'test');
          done();
        }).
        catch(done);
    });

    it('empty array (gh-4284)', async function() {
      const PersonSchema = new Schema({
        name: { type: String }
      });

      const BandSchema = new Schema({
        people: [{
          type: mongoose.Schema.Types.ObjectId
        }]
      });

      const Person = db.model('Person', PersonSchema);
      const Band = db.model('Test', BandSchema);

      let band = { people: [new mongoose.Types.ObjectId()] };
      band = await Band.create(band);
      const opts = { path: 'people', model: Person };
      band = await Band.findById(band).populate(opts);
      assert.equal(band.people.length, 0);

    });

    it('empty populate string is a no-op (gh-4702)', async function() {
      const BandSchema = new Schema({
        people: [{
          type: mongoose.Schema.Types.ObjectId
        }]
      });

      const Band = db.model('Test', BandSchema);

      let band = { people: [new mongoose.Types.ObjectId()] };
      band = await Band.create(band);
      band = await Band.findById(band).populate('');
      assert.equal(band.people.length, 1);

    });

    it('checks field name correctly with nested arrays (gh-4365)', async function() {
      const UserSchema = new mongoose.Schema({
        name: {
          type: String,
          default: ''
        }
      });
      db.model('User', UserSchema);

      const GroupSchema = new mongoose.Schema({
        name: String,
        members: [String]
      });

      const OrganizationSchema = new mongoose.Schema({
        members: [{
          type: mongoose.Schema.Types.ObjectId,
          ref: 'User'
        }],
        groups: [GroupSchema]
      });
      const OrganizationModel = db.model('Test', OrganizationSchema);

      let org = {
        members: [],
        groups: []
      };
      await OrganizationModel.create(org);
      org = await OrganizationModel.
        findOne({}).
        populate('members', 'name');
      org.groups.push({ name: 'Team Rocket' });
      await org.save();
      org.groups[0].members.push('Jessie');
      assert.equal(org.groups[0].members[0], 'Jessie');
      await org.save();
      assert.equal(org.groups[0].members[0], 'Jessie');

    });

    describe('populate virtuals (gh-2562)', function() {
      it('basic populate virtuals', async function() {
        const PersonSchema = new Schema({
          name: String,
          band: String
        });

        const BandSchema = new Schema({
          name: String
        });
        BandSchema.virtual('members', {
          ref: 'Person',
          localField: 'name',
          foreignField: 'band'
        });

        const Person = db.model('Person', PersonSchema);
        const Band = db.model('Test', BandSchema);

        const people = ['Axl Rose', 'Slash'].map(function(v) {
          return { name: v, band: 'Guns N\' Roses' };
        });
        await Person.create(people);
        await Band.create({ name: 'Guns N\' Roses' });
        const query = { name: 'Guns N\' Roses' };
        const gnr = await Band.findOne(query).populate('members');
        assert.equal(gnr.members.length, 2);

      });

      it('match (gh-6787)', async function() {
        const PersonSchema = new Schema({ name: String, band: String });
        const BandSchema = new Schema({ name: String });
        BandSchema.virtual('members', {
          ref: 'Person',
          localField: 'name',
          foreignField: 'band',
          options: {
            match: { name: /^a/i }
          }
        });

        const Person = db.model('Person', PersonSchema);
        const Band = db.model('Test', BandSchema);

        const people = ['BB', 'AA', 'AB', 'BA'].map(function(v) {
          return { name: v, band: 'Test' };
        });


        await Person.create(people);
        await Band.create({ name: 'Test' });

        const band = await Band.findOne().populate('members');
        assert.deepEqual(band.members.map(b => b.name).sort(), ['AA', 'AB']);
      });

<<<<<<< HEAD
      it('multiple source docs', async function() {
=======
      it('match prevents using $where', async function() {
        const ParentSchema = new Schema({
          name: String,
          child: {
            type: mongoose.Schema.Types.ObjectId,
            ref: 'Child'
          },
          children: [{
            type: mongoose.Schema.Types.ObjectId,
            ref: 'Child'
          }]
        });

        const ChildSchema = new Schema({
          name: String
        });
        ChildSchema.virtual('parent', {
          ref: 'Parent',
          localField: '_id',
          foreignField: 'parent'
        });

        const Parent = db.model('Parent', ParentSchema);
        const Child = db.model('Child', ChildSchema);

        const child = await Child.create({ name: 'Luke' });
        const parent = await Parent.create({ name: 'Anakin', child: child._id });

        await assert.rejects(
          () => Parent.findOne().populate({ path: 'child', match: { $where: 'console.log("oops!");' } }),
          /Cannot use \$where filter with populate\(\) match/
        );
        await assert.rejects(
          () => Parent.find().populate({ path: 'child', match: { $where: 'console.log("oops!");' } }),
          /Cannot use \$where filter with populate\(\) match/
        );
        await assert.rejects(
          () => parent.populate({ path: 'child', match: { $where: 'console.log("oops!");' } }),
          /Cannot use \$where filter with populate\(\) match/
        );
        await assert.rejects(
          () => Child.find().populate({ path: 'parent', match: { $where: 'console.log("oops!");' } }),
          /Cannot use \$where filter with populate\(\) match/
        );
      });

      it('multiple source docs', function(done) {
>>>>>>> 15bdccf7
        const PersonSchema = new Schema({
          name: String,
          band: String
        });

        const BandSchema = new Schema({
          name: String
        });
        BandSchema.virtual('members', {
          ref: 'Person',
          localField: 'name',
          foreignField: 'band'
        });

        const Person = db.model('Person', PersonSchema);
        const Band = db.model('Test', BandSchema);

        let people = ['Axl Rose', 'Slash'].map(function(v) {
          return { name: v, band: 'Guns N\' Roses' };
        });
        people = people.concat(['Vince Neil', 'Nikki Sixx'].map(function(v) {
          return { name: v, band: 'Motley Crue' };
        }));
        await Person.create(people);
        let bands = [
          { name: 'Guns N\' Roses' },
          { name: 'Motley Crue' }
        ];
        await Band.create(bands);
        bands = await Band.
          find({}).
          sort({ name: 1 }).
          populate({ path: 'members', options: { sort: { name: 1 } } });

        assert.equal(bands.length, 2);
        assert.equal(bands[0].name, 'Guns N\' Roses');
        assert.equal(bands[0].members.length, 2);
        assert.deepEqual(bands[0].members.map(v => v.name),
          ['Axl Rose', 'Slash']);

        assert.equal(bands[1].name, 'Motley Crue');
        assert.equal(bands[1].members.length, 2);
        assert.deepEqual(bands[1].members.map(v => v.name),
          ['Nikki Sixx', 'Vince Neil']);

      });

      it('catchable error if localField or foreignField not specified (gh-6767)', function() {
        const BandSchema = new Schema({
          name: String
        });
        BandSchema.virtual('members');

        const Band = db.model('Test', BandSchema);

        return Band.create({ name: 'Motley Crue' }).
          then(() => Band.find().populate('members')).
          catch(error => {
            assert.ok(error.message.indexOf('foreignField') !== -1, error.message);
          });
      });

      it('source array', async function() {
        const PersonSchema = new Schema({
          name: String
        });

        const BandSchema = new Schema({
          name: String,
          people: [String]
        });
        BandSchema.virtual('members', {
          ref: 'Person',
          localField: 'people',
          foreignField: 'name'
        });

        const Person = db.model('Person', PersonSchema);
        const Band = db.model('Test', BandSchema);

        let bands = [
          { name: 'Guns N\' Roses', people: ['Axl Rose', 'Slash'] },
          { name: 'Motley Crue', people: ['Vince Neil', 'Nikki Sixx'] }
        ];
        const people = [
          { name: 'Axl Rose' },
          { name: 'Slash' },
          { name: 'Vince Neil' },
          { name: 'Nikki Sixx' }
        ];

        await Person.create(people);
        await Band.insertMany(bands);
        bands = await Band.
          find({}).
          sort({ name: 1 }).
          populate({ path: 'members', options: { sort: { name: 1 } } });

        assert.equal(bands.length, 2);
        assert.equal(bands[0].name, 'Guns N\' Roses');
        assert.equal(bands[0].members.length, 2);
        assert.deepEqual(bands[0].members.map(v => v.name),
          ['Axl Rose', 'Slash']);

        assert.equal(bands[1].name, 'Motley Crue');
        assert.equal(bands[1].members.length, 2);
        assert.deepEqual(bands[1].members.map(v => v.name),
          ['Nikki Sixx', 'Vince Neil']);


      });

      it('multiple paths (gh-4234)', async function() {
        const PersonSchema = new Schema({
          name: String,
          authored: [Number],
          favorites: [Number]
        });

        const BlogPostSchema = new Schema({
          _id: Number,
          title: String
        });
        BlogPostSchema.virtual('authors', {
          ref: 'Person',
          localField: '_id',
          foreignField: 'authored'
        });
        BlogPostSchema.virtual('favoritedBy', {
          ref: 'Person',
          localField: '_id',
          foreignField: 'favorites'
        });

        const Person = db.model('Person', PersonSchema);
        const BlogPost = db.model('BlogPost', BlogPostSchema);

        const blogPosts = [{ _id: 0, title: 'Bacon is Great' }];
        const people = [{ name: 'Val', authored: [0], favorites: [0] }];

        await Person.create(people);
        await BlogPost.create(blogPosts);
        const post = await BlogPost.
          findOne({ _id: 0 }).
          populate('authors favoritedBy');
        assert.equal(post.authors.length, 1);
        assert.equal(post.authors[0].name, 'Val');
        assert.equal(post.favoritedBy.length, 1);
        assert.equal(post.favoritedBy[0].name, 'Val');

      });

      it('in embedded array (gh-4928)', function(done) {
        const PersonSchema = new Schema({
          name: String,
          authored: [Number]
        });

        const BlogPostSchema = new Schema({
          _id: Number,
          title: String
        });
        BlogPostSchema.virtual('author', {
          ref: 'Person',
          localField: '_id',
          foreignField: 'authored',
          justOne: true
        });

        const CollectionSchema = new Schema({
          blogPosts: [BlogPostSchema]
        });

        const Person = db.model('Person', PersonSchema);
        const Collection = db.model('Test', CollectionSchema);

        Person.create({ name: 'Val', authored: 1 }).
          then(function() {
            return Collection.create({
              blogPosts: [{ _id: 1, title: 'Test' }]
            });
          }).
          then(function(c) {
            return Collection.findById(c._id).populate('blogPosts.author');
          }).
          then(function(c) {
            assert.equal(c.blogPosts[0].author.name, 'Val');
            done();
          }).
          catch(done);
      });

      it('in embedded array with sort (gh-10552)', async function() {
        const AppMenuItemSchema = new Schema({
          appId: 'ObjectId',
          moduleId: Number,
          title: String,
          parent: {
            type: mongoose.ObjectId,
            ref: 'AppMenuItem'
          },
          order: Number
        });

        const moduleSchema = new Schema({
          _id: Number,
          title: { type: String },
          hidden: { type: Boolean }
        });

        moduleSchema.virtual('menu', {
          ref: 'Test1',
          localField: '_id',
          foreignField: 'moduleId',
          options: { sort: { title: 1 } }
        });

        const appSchema = new Schema({
          modules: [moduleSchema]
        });

        const App = db.model('Test', appSchema);
        const AppMenuItem = db.model('Test1', AppMenuItemSchema);


        let app = await App.create({ modules: [{ _id: 1, title: 'File' }, { _id: 2, title: 'Preferences' }] });
        await AppMenuItem.create([
          { title: 'Save', moduleId: 1 },
          { title: 'Save As', moduleId: 1 },
          { title: 'Undo', moduleId: 2 },
          { title: 'Redo', moduleId: 2 }
        ]);

        app = await App.findById(app).populate('modules.menu');
        app = app.toObject({ virtuals: true });

        assert.equal(app.modules.length, 2);
        assert.equal(app.modules[0].menu.length, 2);
        assert.deepEqual(app.modules[0].menu.map(i => i.title), ['Save', 'Save As']);
        assert.deepEqual(app.modules[1].menu.map(i => i.title), ['Redo', 'Undo']);
      });

      it('in embedded array with sort and one result (gh-10552)', async function() {
        const AppMenuItemSchema = new Schema({
          appId: 'ObjectId',
          moduleId: Number,
          title: String,
          parent: {
            type: mongoose.ObjectId,
            ref: 'AppMenuItem'
          },
          order: Number
        });

        const moduleSchema = new Schema({
          _id: Number,
          title: { type: String },
          hidden: { type: Boolean }
        });

        moduleSchema.virtual('menu', {
          ref: 'Test1',
          localField: '_id',
          foreignField: 'moduleId',
          options: { sort: { title: 1 } }
        });

        const appSchema = new Schema({
          modules: [moduleSchema]
        });

        const App = db.model('Test', appSchema);
        const AppMenuItem = db.model('Test1', AppMenuItemSchema);

        let app = await App.create({ modules: [{ _id: 1, title: 'File' }, { _id: 2, title: 'Preferences' }] });
        await AppMenuItem.create([
          { title: 'Save', moduleId: 1 },
          { title: 'Save As', moduleId: 1 },
          // { title: 'Undo', moduleId: 2 },
          { title: 'Redo', moduleId: 2 }
        ]);

        app = await App.findById(app).populate('modules.menu');
        app = app.toObject({ virtuals: true });

        assert.equal(app.modules.length, 2);
        assert.equal(app.modules[0].menu.length, 2);
        assert.deepEqual(app.modules[0].menu.map(i => i.title), ['Save', 'Save As']);
        assert.deepEqual(app.modules[1].menu.map(i => i.title), ['Redo']);
      });

      it('justOne option (gh-4263)', async function() {
        const PersonSchema = new Schema({
          name: String,
          authored: [Number]
        });

        const BlogPostSchema = new Schema({
          _id: Number,
          title: String
        });
        BlogPostSchema.virtual('author', {
          ref: 'Person',
          localField: '_id',
          foreignField: 'authored',
          justOne: true
        });

        const Person = db.model('Person', PersonSchema);
        const BlogPost = db.model('BlogPost', BlogPostSchema);

        const blogPosts = [{ _id: 0, title: 'Bacon is Great' }];
        const people = [
          { name: 'Val', authored: [0] },
          { name: 'Test', authored: [0] }
        ];

        await Person.create(people);
        await BlogPost.create(blogPosts);
        const post = await BlogPost.
          findOne({ _id: 0 }).
          populate('author');
        assert.strictEqual(Array.isArray(post.author), false);
        assert.ok(post.author.name.match(/^(Val|Test)$/));

      });

      it('justOne + lean (gh-6234)', async function() {
        const PersonSchema = new mongoose.Schema({
          name: String,
          band: String
        });

        const BandSchema = new mongoose.Schema({
          name: String
        });

        BandSchema.virtual('member', {
          ref: 'Person',
          localField: 'name',
          foreignField: 'band',
          justOne: true
        });

        const Person = db.model('Person', PersonSchema);
        const Band = db.model('Test', BandSchema);

        await Band.create({ name: 'Guns N\' Roses' });
        await Band.create({ name: 'Motley Crue' });
        await Person.create({ name: 'Axl Rose', band: 'Guns N\' Roses' });
        await Person.create({ name: 'Slash', band: 'Guns N\' Roses' });
        await Person.create({ name: 'Vince Neil', band: 'Motley Crue' });
        await Person.create({ name: 'Nikki Sixx', band: 'Motley Crue' });

        const res = await Band.find().
          sort({ name: 1 }).
          populate('member').
          lean();

        assert.equal(res.length, 2);
        assert.equal(res[0].name, 'Guns N\' Roses');
        assert.equal(res[0].member.name, 'Axl Rose');
        assert.equal(res[1].name, 'Motley Crue');
        assert.equal(res[1].member.name, 'Vince Neil');
      });

      it('sets empty array if lean with justOne = false and no results (gh-10992)', async function() {
        const PersonSchema = new mongoose.Schema({
          name: String,
          band: String
        });

        const BandSchema = new mongoose.Schema({
          name: String
        });

        BandSchema.virtual('members', {
          ref: 'Person',
          localField: 'name',
          foreignField: 'band',
          justOne: false
        });

        db.model('Person', PersonSchema);
        const Band = db.model('Test', BandSchema);

        await Band.create({ name: 'Guns N\' Roses' });

        const res = await Band.find().populate('members').lean();

        assert.equal(res.length, 1);
        assert.equal(res[0].name, 'Guns N\' Roses');
        assert.deepStrictEqual(res[0].members, []);
      });

      it('justOne underneath array (gh-6867)', async function() {

        const ReportItemSchema = new Schema({
          idItem: String
        });

        const ReportSchema = new Schema({
          items: [ReportItemSchema]
        });

        ReportItemSchema.virtual('itemDetail', {
          ref: 'Child',
          localField: 'idItem',
          foreignField: '_id',
          justOne: true // here is the problem
        });

        const ItemSchema = new Schema({
          _id: String
        });

        const ReportModel = db.model('Parent', ReportSchema);
        const ItemModel = db.model('Child', ItemSchema);

        await ItemModel.create({ _id: 'foo' });

        await ReportModel.create({
          items: [{ idItem: 'foo' }, { idItem: 'bar' }]
        });

        let doc = await ReportModel.findOne({}).populate('items.itemDetail');
        doc = doc.toObject({ virtuals: true });
        assert.equal(doc.items[0].itemDetail._id, 'foo');
        assert.ok(!doc.items[1].itemDetail);
      });

      it('with no results and justOne (gh-4284)', async function() {
        const PersonSchema = new Schema({
          name: String,
          authored: [Number]
        });

        const BlogPostSchema = new Schema({
          _id: Number,
          title: String
        });
        BlogPostSchema.virtual('author', {
          ref: 'Person',
          localField: '_id',
          foreignField: 'authored',
          justOne: true
        });

        const Person = db.model('Person', PersonSchema);
        const BlogPost = db.model('BlogPost', BlogPostSchema);

        const blogPosts = [
          { _id: 0, title: 'Bacon is Great' },
          { _id: 1, title: 'Bacon is OK' }
        ];
        const people = [
          { name: 'Val', authored: [0] }
        ];

        await Person.create(people);
        await BlogPost.create(blogPosts);
        const posts = await BlogPost.
          find({}).
          sort({ title: 1 }).
          populate('author');
        assert.equal(posts[0].author.name, 'Val');
        assert.strictEqual(posts[1].author, null);

      });

      it('with multiple results and justOne (gh-4329)', async function() {
        const UserSchema = new Schema({
          openId: String
        });
        const CommentSchema = new Schema({
          openId: String
        });

        CommentSchema.virtual('user', {
          ref: 'User',
          localField: 'openId',
          foreignField: 'openId',
          justOne: true
        });

        const User = db.model('User', UserSchema);
        const Comment = db.model('Comment', CommentSchema);

        await User.create({ openId: 'user1' }, { openId: 'user2' });
        await Comment.create({ openId: 'user1' }, { openId: 'user2' });
        const tasks = await Comment.
          find().
          sort({ openId: 1 }).
          populate('user');

        assert.ok(tasks[0].user);
        assert.ok(tasks[1].user);
        const users = tasks.map(function(task) {
          return task.user.openId;
        });
        assert.deepEqual(users, ['user1', 'user2']);

      });

      it('virtuals with getters (gh-9343)', async function() {
        const UserSchema = new Schema({
          openId: String,
          test: String
        });
        const CommentSchema = new Schema({
          openId: String
        });

        CommentSchema.virtual('user', {
          ref: 'User',
          localField: 'openId',
          foreignField: 'openId',
          justOne: true
        }).get(v => v.test);

        const User = db.model('User', UserSchema);
        const Comment = db.model('Comment', CommentSchema);


        await Comment.create({ openId: 'test' });
        await User.create({ openId: 'test', test: 'my string' });

        const comment = await Comment.findOne({ openId: 'test' }).populate('user');
        assert.equal(comment.user, 'my string');
      });

      it('virtuals with `get` option (gh-9343)', async function() {
        const UserSchema = new Schema({
          openId: String,
          test: String
        });
        const CommentSchema = new Schema({
          openId: String
        });

        CommentSchema.virtual('user', {
          ref: 'User',
          localField: 'openId',
          foreignField: 'openId',
          justOne: true,
          get: v => v.test
        });

        const User = db.model('User', UserSchema);
        const Comment = db.model('Comment', CommentSchema);


        await Comment.create({ openId: 'test' });
        await User.create({ openId: 'test', test: 'my string' });

        const comment = await Comment.findOne({ openId: 'test' }).populate('user');
        assert.equal(comment.user, 'my string');
      });

      it('hydrates properly (gh-4618)', function(done) {
        const ASchema = new Schema({
          name: { type: String }
        });

        const BSchema = new Schema({
          name: { type: String },
          a_id: { type: ObjectId }
        }, {
          toObject: { virtuals: true },
          toJSON: { virtuals: true }
        });

        BSchema.virtual('a', {
          ref: 'Test',
          localField: 'a_id',
          foreignField: '_id'
        });

        const A = db.model('Test', ASchema);
        const B = db.model('Test1', BSchema);

        A.create({ name: 'test' }).
          then(function(a) {
            return B.create({ name: 'test2', a_id: a._id });
          }).
          then(function(b) { return B.findById(b).populate('a').exec(); }).
          then(function(b) {
            assert.equal(b.toObject().a[0].name, 'test');
            done();
          }).
          catch(done);
      });

      it('with functions for localField and foreignField (gh-5704)', function(done) {
        const ASchema = new Schema({
          name: String
        });

        const BSchema = new Schema({
          name: String,
          localField: String,
          firstId: ObjectId,
          secondId: ObjectId
        }, {
          toObject: { virtuals: true },
          toJSON: { virtuals: true }
        });

        BSchema.virtual('a', {
          ref: 'Test1',
          localField: function() { return this.localField; },
          foreignField: function() { return '_id'; },
          justOne: true
        });

        const A = db.model('Test1', ASchema);
        const B = db.model('Test2', BSchema);

        A.create([{ name: 'test1' }, { name: 'test2' }]).
          then(function(arr) {
            return B.create([
              {
                name: 'b1',
                localField: 'firstId',
                firstId: arr[0]._id,
                secondId: arr[1]._id
              },
              {
                name: 'b2',
                localField: 'secondId',
                firstId: arr[0]._id,
                secondId: arr[1]._id
              }
            ]);
          }).
          then(function() {
            return B.find().populate('a').sort([['name', 1]]).exec();
          }).
          then(function(bs) {
            assert.equal(bs[0].a.name, 'test1');
            assert.equal(bs[1].a.name, 'test2');
            done();
          }).
          catch(done);
      });

      it('with functions for ref (gh-5602)', function(done) {
        const ASchema = new Schema({
          name: String
        });

        const BSchema = new Schema({
          referencedModel: String,
          aId: ObjectId
        });

        BSchema.virtual('a', {
          ref: function() { return this.referencedModel; },
          localField: 'aId',
          foreignField: '_id',
          justOne: true
        });

        const A1 = db.model('Test1', ASchema);
        const A2 = db.model('Test2', ASchema);
        const B = db.model('Test', BSchema);

        A1.create({ name: 'a1' }).
          then(function(a1) {
            return A2.create({ name: 'a2' }).then(function(res) {
              return [a1].concat(res);
            });
          }).
          then(function(as) {
            return B.create([
              { name: 'test1', referencedModel: 'Test1', aId: as[0]._id },
              { name: 'test2', referencedModel: 'Test2', aId: as[1]._id }
            ]);
          }).
          then(function() {
            return B.find().populate('a').sort([['name', 1]]);
          }).
          then(function(bs) {
            assert.equal(bs.length, 2);
            assert.deepEqual(bs.map(b => b.a.name).sort(), ['a1', 'a2']);
            done();
          }).
          catch(done);
      });

      it('with functions for match (gh-7397)', async function() {
        const ASchema = new Schema({
          name: String,
          createdAt: Date
        });

        const BSchema = new Schema({
          as: [{ type: ObjectId, ref: 'Test' }],
          minDate: Date
        });

        const A = db.model('Test', ASchema);
        const B = db.model('Test1', BSchema);


        const as = await A.create([
          { name: 'old', createdAt: '2015-06-01' },
          { name: 'newer', createdAt: '2017-06-01' },
          { name: 'newest', createdAt: '2019-06-01' }
        ]);

        await B.create({ as: as.map(a => a._id), minDate: '2016-01-01' });
        const b = await B.findOne().populate({
          path: 'as',
          match: doc => ({ createdAt: { $gte: doc.minDate } })
        });
        assert.equal(b.as.length, 2);
        assert.deepEqual(b.as.map(a => a.name), ['newer', 'newest']);

        await B.create({ as: as.map(a => a._id), minDate: '2018-01-01' });
        const bs = await B.find().sort({ minDate: 1 }).populate({
          path: 'as',
          match: doc => ({ createdAt: { $gte: doc.minDate } })
        });
        assert.equal(bs[0].minDate.toString(), new Date('2016-01-01').toString());
        assert.equal(bs[1].minDate.toString(), new Date('2018-01-01').toString());
        assert.equal(bs[0].as.length, 2);
        assert.deepEqual(bs[0].as.map(a => a.name), ['newer', 'newest']);
        assert.equal(bs[1].as.length, 1);
        assert.deepEqual(bs[1].as.map(a => a.name), ['newest']);
      });

      it('with functions for match and foreignField (gh-7397)', async function() {
        const ASchema = new Schema({
          name: String,
          createdAt: Date,
          b: ObjectId,
          b2: ObjectId
        });

        const BSchema = new Schema({
          alternateProperty: Boolean,
          minDate: Date
        });

        BSchema.virtual('as', {
          ref: 'Test1',
          localField: '_id',
          foreignField: function() { return this.alternateProperty ? 'b2' : 'b'; },
          options: { match: doc => ({ createdAt: { $gte: doc.minDate } }) }
        });

        const A = db.model('Test1', ASchema);
        const B = db.model('Test2', BSchema);


        let bs = await B.create([
          { minDate: '2016-01-01' },
          { minDate: '2016-01-01', alternateProperty: true }
        ]);
        await A.create([
          { name: 'old', createdAt: '2015-06-01', b: bs[0]._id, b2: bs[1]._id },
          { name: 'newer', createdAt: '2017-06-01', b: bs[0]._id, b2: bs[1]._id },
          { name: 'newest', createdAt: '2019-06-01', b: bs[0]._id, b2: bs[1]._id }
        ]);

        bs = await B.find().sort({ minDate: 1 }).populate('as');

        let b = bs[0];
        assert.equal(b.as.length, 2);
        assert.deepEqual(b.as.map(a => a.name).sort(), ['newer', 'newest']);

        b = bs[1];
        assert.equal(b.as.length, 2);
        assert.deepEqual(b.as.map(a => a.name).sort(), ['newer', 'newest']);
      });

      it('with function for refPath (gh-6669)', async function() {
        const connectionSchema = new Schema({
          destination: String
        });

        const Conn = db.model('Test1', connectionSchema);

        const userSchema = new Schema({
          name: String
        });

        const User = db.model('Test2', userSchema);

        const agentSchema = new Schema({
          vendor: String
        });

        const Agent = db.model('Test3', agentSchema);

        const subSchema = new Schema({
          kind: {
            type: String
          },
          item: {
            type: Schema.Types.ObjectId,
            refPath: function(doc, path) {
              return path.replace(/\.item$/, '.kind');
            }
          }
        });

        const recordSchema = new Schema({
          name: String,
          connections: [subSchema],
          users: [subSchema],
          agents: [subSchema]
        });

        const Record = db.model('Test', recordSchema);

        const connection = new Conn({ destination: '192.168.1.15' });
        const user = new User({ name: 'Kev' });
        const agent = new Agent({ vendor: 'chrome' });
        const record = new Record({
          connections: [{ kind: 'Test1', item: connection._id }],
          users: [{ kind: 'Test2', item: user._id }],
          agents: [{ kind: 'Test3', item: agent._id }]
        });


        await connection.save();
        await user.save();
        await agent.save();
        await record.save();
        const doc = await Record.findOne({})
          .populate('connections.item')
          .populate('users.item')
          .populate('agents.item');
        assert.strictEqual(doc.connections[0].item.destination, '192.168.1.15');
        assert.strictEqual(doc.users[0].item.name, 'Kev');
        assert.strictEqual(doc.agents[0].item.vendor, 'chrome');
      });

      it('with no results (gh-4284)', async function() {
        const PersonSchema = new Schema({
          name: String,
          authored: [Number]
        });

        const BlogPostSchema = new Schema({
          _id: Number,
          title: String
        });
        BlogPostSchema.virtual('authors', {
          ref: 'Person',
          localField: '_id',
          foreignField: 'authored'
        });

        const Person = db.model('Person', PersonSchema);
        const BlogPost = db.model('BlogPost', BlogPostSchema);

        const blogPosts = [
          { _id: 0, title: 'Bacon is Great' },
          { _id: 1, title: 'Bacon is OK' },
          { _id: 2, title: 'Bacon is not great' }
        ];
        const people = [
          { name: 'Val', authored: [0] },
          { name: 'Test', authored: [0, 1] }
        ];

        await Person.create(people);
        await BlogPost.create(blogPosts);
        const posts = await BlogPost.
          find({}).
          sort({ _id: 1 }).
          populate('authors');
        const arr = posts[0].toObject({ virtuals: true }).authors.
          map(function(v) {
            return v.name;
          }).
          sort();
        assert.deepEqual(arr, ['Test', 'Val']);
        assert.equal(posts[1].authors.length, 1);
        assert.equal(posts[1].authors[0].name, 'Test');
        assert.equal(posts[2].authors.length, 0);

      });

      it('virtual is undefined when not populated (gh-7795)', async function() {
        const BlogPostSchema = new Schema({
          _id: Number,
          title: String
        });
        BlogPostSchema.virtual('authors', {
          ref: 'Person',
          localField: '_id',
          foreignField: 'authored'
        });

        const BlogPost = db.model('BlogPost', BlogPostSchema);


        await BlogPost.create({ _id: 1, title: 'test' });

        const doc = await BlogPost.findOne();
        assert.strictEqual(doc.authors, void 0);
      });

      it('deep populate virtual -> conventional (gh-4261)', async function() {
        const PersonSchema = new Schema({
          name: String
        });

        PersonSchema.virtual('blogPosts', {
          ref: 'BlogPost',
          localField: '_id',
          foreignField: 'author'
        });

        const BlogPostSchema = new Schema({
          title: String,
          author: { type: ObjectId },
          comments: [{ author: { type: ObjectId, ref: 'Person' } }]
        });

        const Person = db.model('Person', PersonSchema);
        const BlogPost = db.model('BlogPost', BlogPostSchema);

        let people = [
          { name: 'Val' },
          { name: 'Test' }
        ];

        people = await Person.create(people);
        const post = {
          title: 'Test1',
          author: people[0]._id,
          comments: [{ author: people[1]._id }]
        };
        await BlogPost.create(post);
        const person = await Person.findById(people[0]._id).
          populate({
            path: 'blogPosts',
            model: BlogPost,
            populate: {
              path: 'comments.author',
              model: Person
            }
          });
        assert.equal(person.blogPosts[0].comments[0].author.name,
          'Test');

      });

      it('deep populate virtual -> virtual (gh-4278)', async function() {
        const ASchema = new Schema({
          name: String
        });
        ASchema.virtual('bs', {
          ref: 'Test2',
          localField: '_id',
          foreignField: 'a'
        });

        const BSchema = new Schema({
          a: mongoose.Schema.Types.ObjectId,
          name: String
        });
        BSchema.virtual('cs', {
          ref: 'Test3',
          localField: '_id',
          foreignField: 'b'
        });

        const CSchema = new Schema({
          b: mongoose.Schema.Types.ObjectId,
          name: String
        });

        const A = db.model('Test1', ASchema);
        const B = db.model('Test2', BSchema);
        const C = db.model('Test3', CSchema);

        const a = await A.create({ name: 'A1' });
        const b = await B.create({ name: 'B1', a: a._id });
        await C.create({ name: 'C1', b: b._id });
        const options = {
          path: 'bs',
          populate: {
            path: 'cs'
          }
        };
        const res = await A.findById(a).populate(options);
        assert.equal(res.bs.length, 1);
        assert.equal(res.bs[0].name, 'B1');
        assert.equal(res.bs[0].cs.length, 1);
        assert.equal(res.bs[0].cs[0].name, 'C1');

      });

      it('source array (gh-4585)', function(done) {
        const tagSchema = new mongoose.Schema({
          name: String,
          tagId: String
        });

        const blogPostSchema = new mongoose.Schema({
          name: String,
          body: String,
          tags: [String]
        });

        blogPostSchema.virtual('tagsDocuments', {
          ref: 'Test', // model
          localField: 'tags',
          foreignField: 'tagId'
        });

        const Tag = db.model('Test', tagSchema);
        const BlogPost = db.model('BlogPost', blogPostSchema);

        const tags = [
          {
            name: 'angular.js',
            tagId: 'angular'
          },
          {
            name: 'node.js',
            tagId: 'node'
          },
          {
            name: 'javascript',
            tagId: 'javascript'
          }
        ];

        Tag.create(tags).
          then(function() {
            return BlogPost.create({
              title: 'test',
              tags: ['angular', 'javascript']
            });
          }).
          then(function(post) {
            return BlogPost.findById(post._id).populate('tagsDocuments');
          }).
          then(function(doc) {
            assert.equal(doc.tags[0], 'angular');
            assert.equal(doc.tags[1], 'javascript');
            assert.equal(doc.tagsDocuments[0].tagId, 'angular');
            assert.equal(doc.tagsDocuments[1].tagId, 'javascript');
            done();
          }).
          catch(done);
      });

      it('lean with single result and no justOne (gh-4288)', async function() {
        const PersonSchema = new Schema({
          name: String,
          authored: [Number]
        });

        const BlogPostSchema = new Schema({
          _id: Number,
          title: String
        });
        BlogPostSchema.virtual('authors', {
          ref: true,
          localField: '_id',
          foreignField: 'authored',
          justOne: false
        });

        const Person = db.model('Person', PersonSchema);
        const BlogPost = db.model('BlogPost', BlogPostSchema);

        const blogPosts = [
          { _id: 0, title: 'Bacon is Great' }
        ];
        const people = [
          { name: 'Val', authored: [0] }
        ];

        await Person.create(people);
        await BlogPost.create(blogPosts);
        const post = await BlogPost.
          findOne({}).
          lean().
          populate({ path: 'authors', model: Person });
        assert.equal(post.authors.length, 1);
        assert.equal(post.authors[0].name, 'Val');

      });

      it('gh-4923', function() {
        const ClusterSchema = new Schema({
          name: String
        });
        const Cluster = db.model('Test', ClusterSchema);

        const ZoneSchema = new Schema({
          name: String,
          clusters: {
            type: [ObjectId],
            ref: 'Test'
          }
        });
        const Zone = db.model('Test1', ZoneSchema);

        const DocSchema = new Schema({
          activity: [{
            cluster: {
              type: ObjectId,
              ref: 'Test'
            },
            intensity: Number
          }]
        });
        DocSchema.virtual('activity.zones', {
          ref: 'Test1',
          localField: 'activity.cluster',
          foreignField: 'clusters'
        });
        DocSchema.set('toObject', { virtuals: true });
        DocSchema.set('toJSON', { virtuals: true });
        const Doc = db.model('Test2', DocSchema);

        return Cluster.create([{ name: 'c1' }, { name: 'c2' }, { name: 'c3' }]).
          then(function(c) {
            return Zone.create([
              { name: 'z1', clusters: [c[0]._id, c[1]._id, c[2]._id] },
              { name: 'z2', clusters: [c[0]._id, c[2]._id] }
            ]).then(function() { return c; });
          }).
          then(function(c) {
            return Doc.create({
              activity: [
                { cluster: c[0]._id, intensity: 1 },
                { cluster: c[1]._id, intensity: 2 }
              ]
            });
          }).
          then(function() {
            return Doc.
              findOne({}).
              populate('activity.cluster').
              populate('activity.zones', 'name clusters').
              exec();
          }).
          then(res => {
            res = res.toObject({ virtuals: true });
            const compare = function(a, b) {
              if (a.name < b.name) {
                return -1;
              } else if (b.name < a.name) {
                return 1;
              }
              return 0;
            };
            res.activity[0].zones.sort(compare);
            res.activity[1].zones.sort(compare);
            assert.equal(res.activity[0].zones[0].name, 'z1');
            assert.equal(res.activity[1].zones[0].name, 'z1');
          });
      });

      it('supports setting default options in schema (gh-4741)', function(done) {
        const sessionSchema = new Schema({
          date: { type: Date },
          user: { type: Schema.ObjectId, ref: 'User' }
        });

        const userSchema = new Schema({
          name: String
        });

        userSchema.virtual('sessions', {
          ref: 'Test',
          localField: '_id',
          foreignField: 'user',
          options: { sort: { date: -1 }, limit: 2 }
        });

        const Session = db.model('Test', sessionSchema);
        const User = db.model('User', userSchema);

        User.create({ name: 'Val' }).
          then(function(user) {
            return Session.create([
              { date: '2011-06-01', user: user._id },
              { date: '2011-06-02', user: user._id },
              { date: '2011-06-03', user: user._id }
            ]);
          }).
          then(function(sessions) {
            return User.findById(sessions[0].user).populate('sessions');
          }).
          then(function(user) {
            assert.equal(user.sessions.length, 2);
            assert.equal(user.sessions[0].date.valueOf(),
              new Date('2011-06-03').valueOf());
            assert.equal(user.sessions[1].date.valueOf(),
              new Date('2011-06-02').valueOf());
            done();
          }).
          catch(done);
      });

      it('handles populate with 0 args (gh-5036)', async function() {
        const userSchema = new Schema({
          name: String
        });

        const User = db.model('User', userSchema);

        await User.findOne().populate();
      });

      it('attaches `_id` property to ref ids (gh-6359) (gh-6115)', function() {
        const articleSchema = new Schema({
          title: String,
          author: {
            type: mongoose.Schema.Types.ObjectId,
            ref: 'Person'
          }
        });
        const authorSchema = new Schema({
          name: String
        });

        const Article = db.model('BlogPost', articleSchema);
        const Author = db.model('Person', authorSchema);

        const author = new Author({ name: 'Val' });
        const article = new Article({
          title: 'async/await',
          author: author._id
        });

        assert.ok(!article.author.name);
        assert.equal(article.author.toHexString(), author._id.toHexString());
        assert.equal(article.author._id.toHexString(), author._id.toHexString());

        article.author = author;
        assert.equal(article.author.name, 'Val');
        assert.equal(article.author._id.toHexString(), author._id.toHexString());
      });

      describe('selectPopulatedFields (gh-5669)', function() {
        afterEach(function() {
          delete mongoose.options.selectPopulatedPaths;
        });

        it('auto select populated fields (gh-5669) (gh-5685)', async function() {
          const ProductSchema = new mongoose.Schema({
            name: {
              type: String
            },
            categories: {
              type: [{
                type: mongoose.Schema.Types.ObjectId,
                ref: 'Test'
              }],
              select: false
            }
          });

          const CategorySchema = new Schema({ name: String });
          const Product = db.model('Product', ProductSchema);
          const Category = db.model('Test', CategorySchema);

          const doc = await Category.create({ name: 'Books' });
          let product = {
            name: 'Professional AngularJS',
            categories: [doc._id]
          };
          product = await Product.create(product);
          product = await Product.findById(product._id).populate('categories');
          assert.equal(product.categories.length, 1);
          assert.equal(product.categories[0].name, 'Books');
          product = await Product.findById(product._id).populate('categories').select({ categories: 0 });
          assert.ok(!product.categories);
          product = await Product.findById(product._id).select({ name: 0 }).populate('categories');
          assert.equal(product.categories.length, 1);
          assert.equal(product.categories[0].name, 'Books');
          assert.ok(!product.name);

        });

        it('disabling at schema level (gh-6546)', async function() {
          const Person = db.model('Person', new Schema({ name: String }));

          const bookSchema = new Schema({
            title: 'String',
            author: { type: 'ObjectId', ref: 'Person' }
          }, { selectPopulatedPaths: false });
          const Book = db.model('Product', bookSchema);


          const author = await Person.create({ name: 'Val' });
          await Book.create({
            title: 'Mastering Async/Await',
            author: author._id
          });

          const res = await Book.findOne().select('title').populate('author');
          assert.ok(!res.author);
        });

        it('disabling at global level (gh-6546)', async function() {
          const Person = db.model('Person', new Schema({ name: String }));

          const bookSchema = new Schema({
            title: 'String',
            author: { type: 'ObjectId', ref: 'Person' }
          });
          const Book = db.model('Product', bookSchema);

          mongoose.set('selectPopulatedPaths', false);


          const author = await Person.create({ name: 'Val' });
          await Book.create({
            title: 'Mastering Async/Await',
            author: author._id
          });

          const res = await Book.findOne().select('title').populate('author');
          assert.ok(!res.author);
        });

        it('schema overwrites global (gh-6546)', async function() {
          const Person = db.model('Person', new Schema({ name: String }));

          const bookSchema = new Schema({
            title: 'String',
            author: { type: 'ObjectId', ref: 'Person' }
          }, { selectPopulatedPaths: true });
          const Book = db.model('Product', bookSchema);

          mongoose.set('selectPopulatedPaths', false);


          const author = await Person.create({ name: 'Val' });
          await Book.create({
            title: 'Mastering Async/Await',
            author: author._id
          });

          const res = await Book.findOne().select('title').populate('author');
          assert.equal(res.author.name, 'Val');
        });
      });

      it('handles populating with discriminators that may not have a ref (gh-4817)', function(done) {
        const imagesSchema = new mongoose.Schema({
          name: {
            type: String,
            required: true
          }
        });
        const Image = db.model('Image', imagesSchema);

        const fieldSchema = new mongoose.Schema({
          name: {
            type: String,
            required: true
          }
        });
        const Field = db.model('Test', fieldSchema);

        const imageFieldSchema = new mongoose.Schema({
          value: {
            type: mongoose.Schema.Types.ObjectId,
            ref: 'Image',
            default: null
          }
        });
        const FieldImage = Field.discriminator('Test1', imageFieldSchema);

        const textFieldSchema = new mongoose.Schema({
          value: {
            type: Schema.Types.Mixed,
            required: true,
            default: {}
          }
        });
        const FieldText = Field.discriminator('Test2', textFieldSchema);

        const objectSchema = new mongoose.Schema({
          name: {
            type: String,
            required: true
          },
          fields: [{
            type: mongoose.Schema.Types.ObjectId,
            ref: 'Test'
          }]
        });
        const ObjectModel = db.model('Test3', objectSchema);

        Image.create({ name: 'testing' }).
          then(function(image) {
            return FieldImage.create({ name: 'test', value: image._id });
          }).
          then(function(fieldImage) {
            return FieldText.create({ name: 'test', value: 'test' }).
              then(function(fieldText) {
                return [fieldImage, fieldText];
              });
          }).
          then(function(fields) {
            return ObjectModel.create({ fields: fields, name: 'test' });
          }).
          then(function(obj) {
            return ObjectModel.findOne({ _id: obj._id }).populate({
              path: 'fields',
              populate: {
                path: 'value'
              }
            }).exec();
          }).
          then(function(obj) {
            assert.equal(obj.fields.length, 2);
            assert.equal(obj.fields[0].value.name, 'testing');
            assert.equal(obj.fields[1].value, 'test');
            done();
          }).
          catch(done);
      });

      it('populate with no ref using Model.populate (gh-4843)', function(done) {
        const schema = new Schema({
          parent: mongoose.Schema.Types.ObjectId,
          name: String
        });

        const Person = db.model('Person', schema);

        Person.create({ name: 'Anakin' }).
          then(function(parent) {
            return Person.create({ name: 'Luke', parent: parent._id });
          }).
          then(function(luke) {
            return Person.findById(luke._id);
          }).
          then(function(luke) {
            return Person.populate(luke, { path: 'parent', model: 'Person' });
          }).
          then(function(luke) {
            assert.equal(luke.parent.name, 'Anakin');
            done();
          }).
          catch(done);
      });

      it('nested populate, virtual -> normal (gh-4631)', async function() {
        const PersonSchema = new Schema({
          name: String
        });

        PersonSchema.virtual('blogPosts', {
          ref: 'BlogPost',
          localField: '_id',
          foreignField: 'author'
        });

        const BlogPostSchema = new Schema({
          title: String,
          author: { type: ObjectId },
          comments: [{ author: { type: ObjectId, ref: 'Person' } }]
        });

        const Person = db.model('Person', PersonSchema);
        const BlogPost = db.model('BlogPost', BlogPostSchema);

        let people = [
          { name: 'Val' },
          { name: 'Test' }
        ];

        people = await Person.create(people);
        const post = {
          title: 'Test1',
          author: people[0]._id,
          comments: [{ author: people[1]._id }]
        };
        await BlogPost.create(post);

        const doc = await Person.findById(people[0]._id).
          populate({
            path: 'blogPosts',
            model: BlogPost,
            populate: {
              path: 'author',
              model: Person
            }
          });
        assert.equal(doc.blogPosts.length, 1);
        assert.equal(doc.blogPosts[0].author.name, 'Val');

      });

      it('populate with Decimal128 as ref (gh-4759)', async function() {
        const version = await start.mongodVersion();

        const mongo34 = version[0] > 3 || (version[0] === 3 && version[1] >= 4);
        if (!mongo34) {
          return;
        }

        const parentSchema = new Schema({
          name: String,
          child: {
            type: 'Decimal128',
            ref: 'Child'
          }
        });

        const childSchema = new Schema({
          _id: 'Decimal128',
          name: String
        });

        const Child = db.model('Child', childSchema);
        const Parent = db.model('Parent', parentSchema);

        const decimal128 = childSchema.path('_id').cast('1.337e+3');

        await Child.create({ name: 'Luke', _id: '1.337e+3' });
        const parent = await Parent.create({ name: 'Anakin', child: decimal128.bytes });
        const foundParent = await Parent.findById(parent._id).populate('child');

        assert.equal(foundParent.child.name, 'Luke');
        assert.equal(foundParent.child._id.toString(), '1337');
      });

      it('handles circular virtual -> regular (gh-5128)', function(done) {
        const ASchema = new Schema({
          title: { type: String, required: true, trim: true }
        });

        ASchema.virtual('brefs', {
          ref: 'Test2',
          localField: '_id',
          foreignField: 'arefs'
        });

        const BSchema = new Schema({
          arefs: [{ type: ObjectId, required: true, ref: 'Test1' }]
        });

        const a = db.model('Test1', ASchema);
        const b = db.model('Test2', BSchema);

        const id1 = new mongoose.Types.ObjectId();

        a.create({ _id: id1, title: 'test' }).
          then(function() { return b.create({ arefs: [id1] }); }).
          then(function() {
            return a.findOne({ _id: id1 }).populate([{
              path: 'brefs', // this gets populated
              model: 'Test2',
              populate: [{
                path: 'arefs',
                model: 'Test1'
              }]
            }]);
          }).
          then(function(doc) {
            assert.equal(doc.brefs[0].arefs[0].title, 'test');
            done();
          }).
          catch(done);
      });

      it('handles nested virtuals (gh-4851)', function(done) {
        const AuthorSchema = new Schema({ name: String });

        const BookSchema = new Schema({
          title: String,
          author: { id: mongoose.Schema.Types.ObjectId }
        });

        BookSchema.virtual('author.doc', {
          ref: 'Author',
          foreignField: '_id',
          localField: 'author.id',
          justOne: true
        });

        db.deleteModel(/.*/);
        const Author = db.model('Author', AuthorSchema);
        const Book = db.model('Book', BookSchema);

        Author.create({ name: 'Val' }).
          then(function(author) {
            return Book.create({
              title: 'Professional AngularJS',
              author: { id: author._id }
            });
          }).
          then(function(book) {
            return Book.findById(book).populate('author.doc');
          }).
          then(function(doc) {
            assert.equal(doc.author.doc.name, 'Val');
            doc = doc.toObject({ virtuals: true });
            assert.equal(doc.author.doc.name, 'Val');
            done();
          }).
          catch(done);
      });

      it('nested virtuals if top-level prop doesnt exist (gh-5431)', function(done) {
        const personSchema = new mongoose.Schema({
          name: String,
          band: String
        });
        const bandSchema = new mongoose.Schema({
          name: String,
          data: {
            field: String
          }
        });
        bandSchema.virtual('data.members', {
          ref: 'Person',
          localField: 'name',
          foreignField: 'band',
          justOne: false
        });

        bandSchema.set('toObject', { virtuals: true });

        const Person = db.model('Person', personSchema);
        const Band = db.model('Test', bandSchema);

        Band.create({ name: 'Motley Crue', data: {} }).
          then(function() {
            return Person.create({ name: 'Vince Neil', band: 'Motley Crue' });
          }).
          then(function() {
            return Band.findOne({}).populate('data.members');
          }).
          then(function(band) {
            assert.equal(band.data.members.length, 1);
            assert.equal(band.data.members[0].name, 'Vince Neil');
            done();
          }).
          catch(done);
      });

      it('nested virtuals + doc.populate() (gh-5240)', function(done) {
        const parentSchema = new Schema({ name: String });
        const childSchema = new Schema({
          parentId: mongoose.Schema.Types.ObjectId
        });
        childSchema.virtual('parent', {
          ref: 'Parent',
          localField: 'parentId',
          foreignField: '_id',
          justOne: true
        });
        const teamSchema = new Schema({ people: [childSchema] });

        const Parent = db.model('Parent', parentSchema);
        const Team = db.model('Team', teamSchema);

        Parent.create({ name: 'Darth Vader' }).
          then(function(doc) {
            return Team.create({ people: [{ parentId: doc._id }] });
          }).
          then(function(team) {
            return Team.findById(team._id);
          }).
          then(function(team) {
            return team.populate('people.parent');
          }).
          then(function(team) {
            team = team.toObject({ virtuals: true });
            assert.equal(team.people[0].parent.name, 'Darth Vader');
            done();
          }).
          catch(done);
      });

      it('no ref + cursor (gh-5334)', async function() {
        const parentSchema = new Schema({
          name: String,
          child: mongoose.Schema.Types.ObjectId
        });
        const childSchema = new Schema({
          name: String
        });

        const Parent = db.model('Parent', parentSchema);
        const Child = db.model('Child', childSchema);

        const child = await Child.create({ name: 'Luke' });
        await Parent.create({ name: 'Vader', child: child._id });
        const doc = await Parent.find().populate({ path: 'child', model: 'Child' }).cursor().next();
        assert.equal(doc.child.name, 'Luke');
      });

      it('retains limit when using cursor (gh-5468)', async function() {
        const refSchema = new mongoose.Schema({
          _id: Number,
          name: String
        }, { versionKey: null });
        const Ref = db.model('Test', refSchema);

        const testSchema = new mongoose.Schema({
          _id: Number,
          prevnxt: [{ type: Number, ref: 'Test' }]
        });
        const Test = db.model('Test1', testSchema);

        const docs = [1, 2, 3, 4, 5, 6].map(function(i) {
          return { _id: i };
        });
        await Ref.create(docs);

        const docs2 = [
          { _id: 1, prevnxt: [1, 2, 3] },
          { _id: 2, prevnxt: [4, 5, 6] }
        ];
        await Test.create(docs2);

        const cursor = Test.
          find().
          populate({ path: 'prevnxt', options: { limit: 2 } }).
          cursor();

        let count = 0;

        for (let doc = await cursor.next(); doc != null; doc = await cursor.next()) {
          assert.equal(doc.prevnxt.length, 2);
          ++count;
        }

        assert.equal(count, 2);
      });

      it('virtuals + doc.populate() (gh-5311)', function(done) {
        const parentSchema = new Schema({ name: String });
        const childSchema = new Schema({
          parentId: mongoose.Schema.Types.ObjectId
        });
        childSchema.virtual('parent', {
          ref: 'Parent',
          localField: 'parentId',
          foreignField: '_id',
          justOne: true
        });

        const Parent = db.model('Parent', parentSchema);
        const Child = db.model('Child', childSchema);

        Parent.create({ name: 'Darth Vader' }).
          then(function(doc) {
            return Child.create({ parentId: doc._id });
          }).
          then(function(c) {
            return Child.findById(c._id);
          }).
          then(function(c) {
            return c.populate('parent');
          }).
          then(function(c) {
            c = c.toObject({ virtuals: true });

            assert.equal(c.parent.name, 'Darth Vader');
            done();
          }).
          catch(done);
      });

      it('empty virtual with Model.populate (gh-5331)', async function() {
        const myModelSchema = new Schema({
          virtualRefKey: { type: String, ref: 'Test' }
        });
        myModelSchema.set('toJSON', { virtuals: true });
        myModelSchema.virtual('populatedVirtualRef', {
          ref: 'Test',
          localField: 'virtualRefKey',
          foreignField: 'handle'
        });

        const otherModelSchema = new Schema({
          handle: String
        });

        const MyModel = db.model('Test', myModelSchema);
        db.model('Test1', otherModelSchema);

        const doc = await MyModel.create({ virtualRefKey: 'test' });
        const populatedDoc = await MyModel.populate(doc, 'populatedVirtualRef');

        assert.ok(populatedDoc.populatedVirtualRef);
        assert.ok(Array.isArray(populatedDoc.populatedVirtualRef));
      });

      it('virtual populate in single nested doc (gh-4715)', function(done) {
        const someModelSchema = new mongoose.Schema({
          name: String
        });

        const SomeModel = db.model('Test', someModelSchema);

        const schema0 = new mongoose.Schema({
          name1: String
        });

        schema0.virtual('detail', {
          ref: 'Test',
          localField: '_id',
          foreignField: '_id',
          justOne: true
        });

        const schemaMain = new mongoose.Schema({
          name: String,
          obj: schema0
        });

        const ModelMain = db.model('Test1', schemaMain);

        ModelMain.create({ name: 'Test', obj: {} }).
          then(function(m) {
            return SomeModel.create({ _id: m.obj._id, name: 'test' });
          }).
          then(function() {
            return ModelMain.findOne().populate('obj.detail');
          }).
          then(function(m) {
            assert.equal(m.obj.detail.name, 'test');
            done();
          }).
          catch(done);
      });

      it('populate with missing schema (gh-5364)', async function() {
        const Foo = db.model('Test', new mongoose.Schema({
          bar: {
            type: mongoose.Schema.Types.ObjectId,
            ref: 'Bar'
          }
        }));

        await Foo.create({ bar: new mongoose.Types.ObjectId() });
        const error = await Foo.find().populate('bar').exec().then(() => null, err => err);
        assert.equal(error.name, 'MissingSchemaError');
      });

      it('populate with missing schema (gh-5460)', async function() {
        const refSchema = new mongoose.Schema({
          name: String
        });

        db.model('Test', refSchema);

        const schema = new mongoose.Schema({
          ref: { type: mongoose.Schema.Types.ObjectId, ref: 'Test' }
        });

        const Model = db.model('Test1', schema);

        const q = Model.find().read('secondaryPreferred').populate('ref');
        assert.equal(q._mongooseOptions.populate['ref'].options.readPreference.mode,
          'secondaryPreferred');
      });

      it('array underneath non-existent array (gh-6245)', async function() {

        let DepartmentSchema = new Schema({ name: String });
        let CompanySchema = new Schema({
          name: String,
          departments: [DepartmentSchema]
        });

        let Company = db.model('Company', CompanySchema);
        const company = new Company({
          name: 'Uber',
          departments: [{ name: 'Security' }, { name: 'Engineering' }]
        });

        await company.save();

        const EmployeeSchema = new Schema({ name: String });
        DepartmentSchema = new Schema({
          name: String,
          employees: [{ type: mongoose.Schema.Types.ObjectId, ref: 'Company' }]
        });
        CompanySchema = new Schema({
          name: String,
          departments: [DepartmentSchema]
        });

        delete db.models['Company'];
        const Employee = db.model('Person', EmployeeSchema);
        Company = db.model('Company', CompanySchema);

        let uber = await Company.findOne({ name: 'Uber' });
        const kurt = await Employee.create({ name: 'Kurt' });

        const engineering = uber.departments.
          find(d => d.name === 'Engineering');
        engineering.employees.addToSet(kurt);
        await uber.save();

        uber = await Company.findOne({ name: 'Uber' }).
          populate('departments.employees');
        assert.equal(uber.departments[0].name, 'Security');
        // Take extra care to make sure this isn't `null`
        assert.ok(Array.isArray(uber.departments[0].employees));
        assert.equal(uber.departments[0].employees.length, 0);
      });

      it('virtuals with justOne false and foreign field not found (gh-5336)', function(done) {
        const BandSchema = new mongoose.Schema({
          name: String,
          active: Boolean
        });

        const Band = db.model('Band', BandSchema);

        const PersonSchema = new mongoose.Schema({
          name: String,
          bands: [String]
        });

        PersonSchema.virtual('bandDetails', {
          ref: 'Band',
          localField: 'bands',
          foreignField: 'name',
          justOne: false
        });
        const Person = db.model('Person', PersonSchema);

        const band = new Band({ name: 'The Beatles', active: false });
        const person = new Person({
          name: 'George Harrison',
          bands: ['The Beatles']
        });

        person.save().
          then(function() { return band.save(); }).
          then(function() {
            return Person.findOne({ name: 'George Harrison' });
          }).
          then(function(person) {
            return person.populate({
              path: 'bandDetails',
              match: { active: { $eq: true } }
            });
          }).
          then(function(person) {
            person = person.toObject({ virtuals: true });
            assert.deepEqual(person.bandDetails, []);
            done();
          }).
          catch(done);
      });

      it('virtuals with justOne true and foreign field not found (gh-5336)', function(done) {
        const BandSchema = new mongoose.Schema({
          name: String,
          active: Boolean
        });

        const Band = db.model('Band', BandSchema);

        const PersonSchema = new mongoose.Schema({
          name: String,
          bands: [String]
        });

        PersonSchema.virtual('bandDetails', {
          ref: 'Band',
          localField: 'bands',
          foreignField: 'name',
          justOne: true
        });
        const Person = db.model('Person', PersonSchema);

        const band = new Band({ name: 'The Beatles', active: false });
        const person = new Person({
          name: 'George Harrison',
          bands: ['The Beatles']
        });

        person.save().
          then(function() { return band.save(); }).
          then(function() {
            return Person.findOne({ name: 'George Harrison' });
          }).
          then(function(person) {
            return person.populate({
              path: 'bandDetails',
              match: { active: { $eq: true } }
            });
          }).
          then(function(person) {
            person = person.toObject({ virtuals: true });
            assert.strictEqual(person.bandDetails, null);
            done();
          }).
          catch(done);
      });

      it('select foreignField automatically (gh-4959)', function(done) {
        const childSchema = new mongoose.Schema({
          name: String,
          parentId: mongoose.Schema.Types.ObjectId
        });

        const Child = db.model('Child', childSchema);

        const parentSchema = new mongoose.Schema({
          name: String
        });

        parentSchema.virtual('detail', {
          ref: 'Child',
          localField: '_id',
          foreignField: 'parentId',
          justOne: true
        });

        const Parent = db.model('Parent', parentSchema);

        Parent.create({ name: 'Test' }).
          then(function(m) {
            return Child.create({ name: 'test', parentId: m._id });
          }).
          then(function() {
            return Parent.find().populate({ path: 'detail', select: 'name' });
          }).
          then(function(res) {
            const m = res[0];
            assert.equal(m.detail.name, 'test');
            assert.ok(m.detail.parentId);
            done();
          }).
          catch(done);
      });

      it('does not set `populated()` until populate is done (gh-5564)', function() {
        const userSchema = new mongoose.Schema({});
        const User = db.model('User', userSchema);

        const testSchema = new mongoose.Schema({
          users: [{
            type: mongoose.Schema.Types.ObjectId,
            ref: 'User'
          }]
        });
        const Test = db.model('Test', testSchema);

        return User.create({}).
          then(function(user) {
            return Test.create({ users: [user._id] });
          }).
          then(function(test) {
            const promise = test.populate('users');
            assert.ok(!test.populated('users'));
            return promise;
          }).
          then(function(test) {
            assert.ok(test.populated('users'));
            assert.ok(test.users[0]._id);
            assert.equal(test.users.length, 1);
            assert.equal(test.populated('users').length, 1);
          });
      });

      it('virtual populate toJSON output (gh-5542)', function(done) {
        const AuthorSchema = new mongoose.Schema({
          name: String
        }, {
          toObject: { virtuals: true },
          toJSON: { virtuals: true }
        });

        const BookSchema = new mongoose.Schema({
          title: String,
          author: { type: ObjectId, ref: 'Person' }
        });

        AuthorSchema.virtual('books', {
          ref: 'Book',
          localField: '_id',
          foreignField: 'author',
          justOne: true
        });

        const Author = db.model('Person', AuthorSchema);
        const Book = db.model('Book', BookSchema);

        const author = new Author({ name: 'Bob' });
        author.save().
          then(function(author) {
            const book = new Book({ name: 'Book', author: author._id });
            return book.save();
          }).
          then(function() {
            return Author.findOne({})
              .populate({ path: 'books', select: 'title' })
              .exec();
          }).
          then(function(author) {
            const json = author.toJSON();
            assert.deepEqual(Object.getOwnPropertyNames(json.books),
              ['_id', 'author']);
            done();
          }).
          catch(done);
      });

      it('works if foreignField parent is selected (gh-5037)', function(done) {
        const childSchema = new mongoose.Schema({
          name: String,
          parent: {
            id: mongoose.Schema.Types.ObjectId,
            name: String
          }
        });

        const Child = db.model('Child', childSchema);

        const parentSchema = new mongoose.Schema({
          name: String
        });

        parentSchema.virtual('detail', {
          ref: 'Child',
          localField: '_id',
          foreignField: 'parent.id',
          justOne: true
        });

        const Parent = db.model('Parent', parentSchema);

        Parent.create({ name: 'Test' }).
          then(function(m) {
            return Child.create({
              name: 'test',
              parent: {
                id: m._id,
                name: 'test2'
              }
            });
          }).
          then(function() {
            return Parent.find().populate({
              path: 'detail',
              select: 'name parent'
            });
          }).
          then(function(res) {
            const m = res[0];
            assert.equal(m.detail.name, 'test');
            assert.ok(m.detail.parent.id);
            assert.equal(m.detail.parent.name, 'test2');
            done();
          }).
          catch(done);
      });

      it('subPopulate under discriminators race condition (gh-5858)', function() {
        const options = { discriminatorKey: 'kind' };
        const activitySchema = new Schema({ title: { type: String } }, options);

        const dateActivitySchema = new Schema({
          postedBy: {
            type: Schema.Types.ObjectId,
            ref: 'User',
            required: true
          }
        }, options);

        const eventActivitySchema = new Schema({ test: String }, options);

        const logSchema = new Schema({
          seq: Number,
          activity: {
            type: Schema.Types.ObjectId,
            refPath: 'kind',
            required: true
          },
          kind: String
        }, options);

        const User = db.model('User', { name: String });
        const Activity = db.model('Test1', activitySchema);
        const DateActivity = Activity.discriminator('gh5858_1', dateActivitySchema);
        const EventActivity = Activity.discriminator('gh5858_2', eventActivitySchema);
        const Log = db.model('Test2', logSchema);

        let dateActivity;
        let eventActivity;
        return User.create({ name: 'val' }).
          then(function(user) {
            return DateActivity.create({ title: 'test', postedBy: user._id });
          }).
          then(function(_dateActivity) {
            dateActivity = _dateActivity;
            return EventActivity.create({ title: 'test' });
          }).
          then(function(_eventActivity) {
            eventActivity = _eventActivity;
            return Log.create([
              { seq: 1, activity: eventActivity._id, kind: 'gh5858_2' },
              { seq: 2, activity: dateActivity._id, kind: 'gh5858_1' }
            ]);
          }).
          then(function() {
            return Log.find({}).
              populate({
                path: 'activity',
                populate: 'postedBy'
              }).
              sort({ seq: -1 });
          }).
          then(function(results) {
            assert.equal(results.length, 2);
            assert.equal(results[0].activity.kind, 'gh5858_1');
            assert.equal(results[0].activity.postedBy.name, 'val');
            assert.equal(results[1].activity.kind, 'gh5858_2');
            assert.equal(results[1].activity.postedBy, null);
          });
      });

      it('populating nested discriminator path (gh-5970)', function() {
        const Author = db.model('Person', new mongoose.Schema({
          firstName: {
            type: String,
            required: true
          },
          lastName: {
            type: String,
            required: true
          }
        }));

        const ItemSchema = new mongoose.Schema({
          title: {
            type: String,
            required: true
          }
        }, { discriminatorKey: 'type' });

        const ItemBookSchema = new mongoose.Schema({
          author: {
            type: mongoose.Schema.ObjectId,
            ref: 'Person'
          }
        });

        const ItemEBookSchema = new mongoose.Schema({
          author: {
            type: mongoose.Schema.ObjectId,
            ref: 'Person'
          },
          url: {
            type: String
          }
        });

        const BundleSchema = new mongoose.Schema({
          name: {
            type: String,
            required: true
          },
          items: [{
            type: ItemSchema,
            required: false
          }]
        });

        BundleSchema.path('items').discriminator('Book', ItemBookSchema);
        BundleSchema.path('items').discriminator('EBook', ItemEBookSchema);

        const Bundle = db.model('Test', BundleSchema);

        return Author.create({ firstName: 'David', lastName: 'Flanagan' }).
          then(function(author) {
            return Bundle.create({
              name: 'Javascript Book Collection', items: [
                { type: 'Book', title: 'JavaScript: The Definitive Guide', author: author },
                {
                  type: 'EBook',
                  title: 'JavaScript: The Definitive Guide Ebook',
                  url: 'https://google.com',
                  author: author
                }
              ]
            });
          }).
          then(function(bundle) {
            return Bundle.findById(bundle._id).populate('items.author').lean();
          }).
          then(function(bundle) {
            assert.equal(bundle.items[0].author.firstName, 'David');
            assert.equal(bundle.items[1].author.firstName, 'David');
          });
      });

      it('specify model in populate (gh-4264)', async function() {
        const PersonSchema = new Schema({
          name: String,
          authored: [Number]
        });

        const BlogPostSchema = new Schema({
          _id: Number,
          title: String
        });
        BlogPostSchema.virtual('authors', {
          ref: true,
          localField: '_id',
          foreignField: 'authored'
        });

        const Person = db.model('Person', PersonSchema);
        const BlogPost = db.model('BlogPost', BlogPostSchema);

        const blogPosts = [{ _id: 0, title: 'Bacon is Great' }];
        const people = [
          { name: 'Val', authored: [0] }
        ];

        await Person.create(people);
        await BlogPost.create(blogPosts);
        const post = await BlogPost.
          findOne({ _id: 0 }).
          populate({ path: 'authors', model: Person });
        assert.equal(post.authors.length, 1);
        assert.equal(post.authors[0].name, 'Val');
      });
    });

    it('virtual populate with embedded discriminators (gh-6273)', async function() {
      // Generate Users Model
      const userSchema = new Schema({ employeeId: Number, name: String });
      const UserModel = db.model('User', userSchema);

      // Generate Embedded Discriminators
      const eventSchema = new Schema(
        { message: String },
        { discriminatorKey: 'kind' }
      );

      const batchSchema = new Schema({ events: [eventSchema] });
      const docArray = batchSchema.path('events');

      // First embedded discriminator schema
      const clickedSchema = new Schema(
        {
          element: { type: String },
          users: [Number]
        },
        {
          toJSON: { virtuals: true },
          toObject: { virtuals: true }
        }
      );

      // Add virtual to first embedded discriminator schema for virtual population
      clickedSchema.virtual('users_$', {
        ref: 'User',
        localField: 'users',
        foreignField: 'employeeId'
      });

      docArray.discriminator('gh6273_Clicked', clickedSchema);

      // Second embedded discriminator
      docArray.discriminator('gh6273_Purchased', new Schema({
        product: { type: String }
      }));

      const Batch = db.model('Test', batchSchema);

      // Generate Items
      const user = { employeeId: 1, name: 'Test name' };
      const batch = {
        events: [
          { kind: 'gh6273_Clicked', element: '#hero', message: 'hello', users: [1] },
          { kind: 'gh6273_Purchased', product: 'action-figure-1', message: 'world' }
        ]
      };

      await UserModel.create(user);
      await Batch.create(batch);

      const doc = await Batch.findOne().populate('events.users_$');

      assert.equal(doc.events[0].users_$.length, 1);
      assert.equal(doc.events[0].users_$[0].name, 'Test name');
      assert.deepEqual(doc.toObject().events[0].users, [1]);
      assert.ok(!doc.events[1].users_$);
    });

    describe('populates an array of objects', function() {
      it('subpopulates array w/ space separated path (gh-6284)', async function() {
        const houseSchema = new Schema({ location: String });
        const citySchema = new Schema({ name: String });
        const districtSchema = new Schema({ name: String });

        const userSchema = new Schema({
          name: String,
          houseId: {
            type: Schema.Types.ObjectId,
            ref: 'Test'
          },
          cityId: {
            type: Schema.Types.ObjectId,
            ref: 'Test2'
          },
          districtId: {
            type: Schema.Types.ObjectId,
            ref: 'Test3'
          }
        });

        const postSchema = new Schema({
          content: String,
          userId: {
            type: Schema.Types.ObjectId,
            ref: 'Test1'
          }
        });

        const House = db.model('Test', houseSchema);
        const User = db.model('Test1', userSchema);
        const City = db.model('Test2', citySchema);
        const District = db.model('Test3', districtSchema);
        const Post = db.model('BlogPost', postSchema);

        const house = new House({ location: '123 abc st.' });
        const city = new City({ name: 'Some City' });
        const district = new District({ name: 'That District' });

        const user = new User({
          name: 'Billy',
          houseId: house._id,
          districtId: district._id,
          cityId: city._id
        });

        const post = new Post({
          content: 'Some meaningful insight.',
          userId: user._id
        });

        await House.create(house);
        await City.create(city);
        await District.create(district);
        await User.create(user);
        await Post.create(post);
        const doc = await Post.findOne({}).
          populate({
            path: 'userId',
            populate: [{
              path: 'houseId',
              select: 'location'
            }, {
              path: 'cityId districtId',
              select: 'name'
            }]
          });
        assert.equal(doc.userId.houseId.location, '123 abc st.');
        assert.equal(doc.userId.cityId.name, 'Some City');
        assert.equal(doc.userId.districtId.name, 'That District');

      });
      it('populates array of space separated path objs (gh-6414)', async function() {
        const userSchema = new Schema({
          name: String
        });

        const User = db.model('User', userSchema);

        const officeSchema = new Schema({
          managerId: { type: Schema.ObjectId, ref: 'User' },
          supervisorId: { type: Schema.ObjectId, ref: 'User' },
          janitorId: { type: Schema.ObjectId, ref: 'User' },
          associatesIds: [{ type: Schema.ObjectId, ref: 'User' }]
        });

        const Office = db.model('Test', officeSchema);

        const manager = new User({ name: 'John' });
        const billy = new User({ name: 'Billy' });
        const tom = new User({ name: 'Tom' });
        const kevin = new User({ name: 'Kevin' });
        const hafez = new User({ name: 'Hafez' });
        const office = new Office({
          managerId: manager._id,
          supervisorId: hafez._id,
          janitorId: kevin._id,
          associatesIds: [billy._id, tom._id]
        });

        await manager.save();
        await hafez.save();
        await billy.save();
        await tom.save();
        await kevin.save();
        await office.save();

        const doc = await Office.findOne({ _id: office._id })
          .populate([
            { path: 'managerId supervisorId associatesIds', select: 'name -_id' },
            { path: 'janitorId', select: 'name -_id' }
          ]);

        assert.strictEqual(doc.managerId.name, 'John');
        assert.strictEqual(doc.supervisorId.name, 'Hafez');
        assert.strictEqual(doc.associatesIds[0].name, 'Billy');
        assert.strictEqual(doc.associatesIds[1].name, 'Tom');
        assert.strictEqual(doc.janitorId.name, 'Kevin');

      });

      it('handles subpopulation with options (gh-6528)', async function() {
        const userSchema = new Schema({
          name: String
        });

        const teachSchema = new Schema({
          name: String
        });

        const commentSchema = new Schema({
          content: String,
          user: {
            type: Schema.Types.ObjectId,
            ref: 'User'
          }
        });

        const postSchema = new Schema({
          title: String,
          content: String,
          teacher: {
            type: Schema.Types.ObjectId,
            ref: 'Test'
          },
          commentIds: [{
            type: Schema.Types.ObjectId
          }]
        }, { timestamps: true });

        postSchema.virtual('comments', {
          ref: 'Comment',
          localField: 'commentIds',
          foreignField: '_id',
          justOne: false
        });

        db.deleteModel(/.*/);
        const User = db.model('User', userSchema);
        const Teacher = db.model('Test', teachSchema);
        const Post = db.model('BlogPost', postSchema);
        const Comment = db.model('Comment', commentSchema);

        const users = [];
        const teachers = [];
        const posts = [];
        const comments = [];

        for (let i = 0; i < 2; i++) {
          const t = new Teacher({ name: `teacher${i}` });
          users.push(new User({ name: `user${i}` }));
          for (let j = 0; j < 2; j++) {
            posts.push(new Post({
              title: `title${j}`,
              content: `content${j}`,
              teacher: t._id
            }));
          }
          teachers.push(t);
        }

        posts.forEach((post) => {
          users.forEach((user, i) => {
            const com = new Comment({
              content: `comment${i} on ${post.title}`,
              user: user._id
            });
            comments.push(com);
            post.commentIds.push(com._id);
          });
        });

        function getTeacherPosts(id, skip) {
          const cond = { teacher: id };
          const opts = {
            sort: { title: -1 },
            limit: 1,
            skip: skip
          };
          const pop = {
            path: 'comments',
            options: {
              sort: { content: -1 },
              limit: 1,
              skip: 1
            },
            populate: {
              path: 'user',
              select: 'name -_id'
            }
          };
          return Post.find(cond, null, opts).populate(pop).exec();
        }

        await User.create(users);
        await Teacher.create(teachers);
        await Post.create(posts);
        await Comment.create(comments);
        const t = await Teacher.findOne({ name: 'teacher1' });
        const found = await getTeacherPosts(t._id, 1);
        // skipped 1 posts, sorted backwards from title1 should equal title0
        assert.strictEqual(found[0].title, 'title0');
        assert.strictEqual(found[0].teacher.toHexString(), t.id);
        // skipped 1 comment
        assert.strictEqual(found[0].comments.length, 1);
        // skipped 1 comment, sorted backwards from comment1 should equal comment0
        assert.strictEqual(found[0].comments[0].content, 'comment0 on title0');

      });

      it('honors top-level match with subPopulation (gh-6451)', async function() {
        const anotherSchema = new Schema({
          name: String
        });

        const Another = db.model('Test2', anotherSchema);

        const otherSchema = new Schema({
          online: Boolean,
          value: String,
          a: {
            type: Schema.Types.ObjectId,
            ref: 'Test2'
          }
        });

        const Other = db.model('Test1', otherSchema);

        const schema = new Schema({
          visible: Boolean,
          name: String,
          o: [{
            type: Schema.Types.ObjectId,
            ref: 'Test1'
          }]
        });

        const Test = db.model('Test', schema);

        const another = new Another({
          name: 'testing'
        });

        const other = new Other({
          online: false,
          value: 'woohoo',
          a: another._id
        });

        const other2 = new Other({
          online: true,
          value: 'yippie',
          a: another._id
        });

        const test = new Test({
          visible: true,
          name: 'Billy',
          o: [other._id, other2._id]
        });

        await another.save();
        await Other.create([other, other2]);
        await test.save();

        const popObj = {
          path: 'o',
          select: '-_id',
          match: { online: true },
          populate: {
            path: 'a',
            select: '-_id name'
          }
        };
        const doc = await Test.findOne({ visible: true }).populate(popObj);
        assert.strictEqual(doc.o.length, 1);
        assert.strictEqual(doc.o[0].value, 'yippie');
        assert.strictEqual(doc.o[0].online, true);
        assert.strictEqual(doc.o[0].a.name, 'testing');

      });

      it('handles embedded discriminator (gh-6487)', async function() {
        const userSchema = new Schema({ employeeId: Number, name: String });
        const UserModel = db.model('User', userSchema);

        const eventSchema = new Schema(
          { message: String },
          { discriminatorKey: 'kind' }
        );

        const batchSchema = new Schema({
          nested: new Schema({
            events: [eventSchema]
          })
        });

        const docArray = batchSchema.path('nested.events');

        const clickedSchema = new Schema({
          element: { type: String },
          users: [Number]
        }, {
          toJSON: { virtuals: true },
          toObject: { virtuals: true }
        });

        clickedSchema.virtual('users_$', {
          ref: 'User',
          localField: 'users',
          foreignField: 'employeeId'
        });

        docArray.discriminator('Clicked', clickedSchema);

        docArray.discriminator('Purchased', new Schema({
          product: { type: String }
        }));

        const Batch = db.model('Test', batchSchema);

        const user = { employeeId: 1, name: 'Test name' };
        const batch = {
          nested: {
            events: [
              { kind: 'Clicked', element: '#hero', message: 'hello', users: [1] },
              { kind: 'Purchased', product: 'action-figure-1', message: 'world' }
            ]
          }
        };


        await UserModel.create(user);
        await Batch.create(batch);
        const docs = await Batch.find({})
          .populate('nested.events.users_$')
          .lean();
        const name = docs[0].nested.events[0].users_$[0].name;
        assert.strictEqual(name, 'Test name');
      });

      it('handles virtual embedded discriminator underneath single nested (gh-6571)', async function() {
        // Generate Users Model
        const userSchema = new Schema({ id: Number, name: String });
        db.deleteModel(/.*/);
        const User = db.model('User', userSchema);

        // Generate Product Model
        const productSchema = new Schema({ id: Number, name: String });
        const Product = db.model('Product', productSchema);

        // FlexibleItemSchema discriminator with a bunch of nested subdocs
        const flexibleItemSchema = new Schema();
        const outerSchema = new Schema();
        const innerSchema = new Schema();

        flexibleItemSchema.add({ outer: outerSchema });
        outerSchema.add({ inner: innerSchema });
        innerSchema.add({
          flexible: [new Schema({ kind: String }, { discriminatorKey: 'kind' })]
        });

        const docArray = innerSchema.path('flexible');

        const flexibleUserSchema = new Schema({ users: [{}] });

        flexibleUserSchema.virtual('users_$', {
          ref: 'User',
          localField: 'users.id',
          foreignField: 'id'
        });

        docArray.discriminator('UserDisc', flexibleUserSchema);

        const flexibleProductSchema = new Schema({ products: [{}] });

        flexibleProductSchema.virtual('products_$', {
          ref: 'Product',
          localField: 'products.id',
          foreignField: 'id'
        });

        docArray.discriminator('6571_ProductDisc', flexibleProductSchema);

        const FlexibleItem = db.model('Test', flexibleItemSchema);

        // Generate items
        await User.create({ id: 111, name: 'John Doe' });
        await Product.create({ id: 222, name: 'Notebook' });
        await FlexibleItem.create({
          outer: {
            inner: {
              flexible: [
                { kind: 'UserDisc', users: [{ id: 111, refKey: 'Users' }] },
                { kind: '6571_ProductDisc', products: [{ id: 222, refKey: 'Products' }] }
              ]
            }
          }
        });

        const doc = await FlexibleItem.findOne().
          populate('outer.inner.flexible.users_$').
          populate('outer.inner.flexible.products_$').
          then(doc => doc.toObject({ virtuals: true }));
        assert.equal(doc.outer.inner.flexible.length, 2);
        assert.equal(doc.outer.inner.flexible[0].users_$.length, 1);
        assert.equal(doc.outer.inner.flexible[0].users_$[0].name, 'John Doe');
        assert.equal(doc.outer.inner.flexible[1].products_$.length, 1);
        assert.equal(doc.outer.inner.flexible[1].products_$[0].name, 'Notebook');
      });

      it('populates undefined nested fields without error (gh-6845)', async function() {
        const metaDataSchema = new Schema({
          type: String
        });

        const commentSchema = new Schema({
          metadata: {
            type: Schema.Types.ObjectId,
            ref: 'Test'
          }
        });

        const postSchema = new Schema({
          comments: [commentSchema]
        });

        const userSchema = new Schema({
          username: String,
          password: String,
          posts: [postSchema]
        });

        db.model('Test', metaDataSchema);
        const User = db.model('User', userSchema);

        const user = await User.findOneAndUpdate(
          { username: 'Jennifer' }, /* upsert username but missing posts */
          { },
          {
            upsert: true,
            new: true
          })
          .populate(['posts.comments.metadata'])
          .exec();

        assert.ok(user && user.username === 'Jennifer');
      });

      it('populates refPath from array element (gh-6509)', async function() {
        const jobSchema = new Schema({
          kind: String,
          title: String,
          company: String
        });

        const Job = db.model('Job', jobSchema);

        const volunteerSchema = new Schema({
          kind: String,
          resp: String,
          org: String
        });

        const Volunteer = db.model('Test1', volunteerSchema);

        const cvSchema = new Schema({
          title: String,
          date: { type: Date, default: Date.now },
          sections: [{
            name: String,
            active: Boolean,
            list: [{
              kind: String,
              active: Boolean,
              item: {
                type: Schema.Types.ObjectId,
                refPath: 'sections.list.kind'
              }
            }]
          }]
        });

        const CV = db.model('Test2', cvSchema);

        const job = new Job({
          kind: 'Job',
          title: 'janitor',
          company: 'Bait & Tackle'
        });

        const volunteer = new Volunteer({
          kind: 'Test1',
          resp: 'construction',
          org: 'Habitat for Humanity'
        });

        const test = new CV({
          title: 'Billy',
          sections: [{
            name: 'Experience',
            active: true,
            list: [
              { kind: 'Job', active: true, item: job._id },
              { kind: 'Test1', active: true, item: volunteer._id }
            ]
          }]
        });

        await job.save();
        await volunteer.save();
        await test.save();
        const found = await CV.findOne({}).populate('sections.list.item');

        assert.ok(found.sections[0].list[0].item);
        assert.strictEqual(
          found.sections[0].list[0].item.company,
          'Bait & Tackle'
        );
        assert.ok(found.sections[0].list[1].item);
        assert.strictEqual(
          found.sections[0].list[1].item.org,
          'Habitat for Humanity'
        );

      });
    });

    describe('lean + deep populate (gh-6498)', function() {
      const isLean = v => v != null && !(v instanceof mongoose.Document);

      beforeEach(async function() {
        const userSchema = new Schema({
          name: String,
          roomId: { type: Schema.ObjectId, ref: 'Test1' }
        });
        const officeSchema = new Schema();
        const roomSchema = new Schema({
          officeId: { type: Schema.ObjectId, ref: 'Test2' }
        });

        const User = db.model('User', userSchema);
        const Office = db.model('Test2', officeSchema);
        const Room = db.model('Test1', roomSchema);

        const user = new User();
        const office = new Office();
        const room = new Room();

        user.roomId = room._id;
        room.officeId = office._id;

        await User.deleteMany({});
        await Promise.all([user.save(), office.save(), room.save()]);
      });

      it('document, and subdocuments are not lean by default', async function() {
        const user = await db.model('User').findOne().populate({
          path: 'roomId',
          populate: {
            path: 'officeId'
          }
        });

        assert.equal(isLean(user), false);
        assert.equal(isLean(user.roomId), false);
        assert.equal(isLean(user.roomId.officeId), false);
      });

      it('.lean() makes query result, and all populated fields lean', async function() {
        const user = await db.model('User').findOne().
          populate({
            path: 'roomId',
            populate: {
              path: 'officeId'
            }
          }).
          lean();

        assert.equal(isLean(user), true);
        assert.equal(isLean(user.roomId), true);
        assert.equal(isLean(user.roomId.officeId), true);
      });

      it('disabling lean at some populating level reflects on it, and descendants', async function() {

        const user = await db.model('User').findOne().
          populate({
            path: 'roomId',
            options: { lean: false },
            populate: {
              path: 'officeId'
            }
          }).
          lean();

        assert.equal(isLean(user), true);
        assert.equal(isLean(user.roomId), false);
        assert.equal(isLean(user.roomId.officeId), false);
      });

      it('enabling lean at some populating level reflects on it, and descendants', async function() {

        const user = await db.model('User').findOne().populate({
          path: 'roomId',
          options: { lean: true },
          populate: {
            path: 'officeId'
          }
        });

        assert.equal(isLean(user), false);
        assert.equal(isLean(user.roomId), true);
        assert.equal(isLean(user.roomId.officeId), true);
      });

      it('disabling lean on nested population overwrites parent lean', async function() {

        const user = await db.model('User').findOne().populate({
          path: 'roomId',
          options: { lean: true },
          populate: {
            options: { lean: false },
            path: 'officeId'
          }
        });

        assert.equal(isLean(user), false);
        assert.equal(isLean(user.roomId), true);
        assert.equal(isLean(user.roomId.officeId), false);
      });
    });

    it('populates virtual of embedded discriminator with dynamic ref (gh-6554)', async function() {
      const userSchema = new Schema({
        employeeId: Number,
        name: String
      });

      const UserModel = db.model('User', userSchema);

      const eventSchema = new Schema({
        message: String
      }, { discriminatorKey: 'kind' });

      const batchSchema = new Schema({
        events: [eventSchema]
      });

      const docArray = batchSchema.path('events');

      const clickedSchema = new Schema({
        element: { type: String },
        users: [{}]
      },
      {
        toJSON: { virtuals: true },
        toObject: { virtuals: true }
      });

      clickedSchema.virtual('users_$', {
        ref: function(doc) {
          return doc.events[0].users[0].refKey;
        },
        localField: 'users.ID',
        foreignField: 'employeeId'
      });

      docArray.discriminator('Clicked', clickedSchema);
      const Batch = db.model('Test', batchSchema);

      const user = { employeeId: 1, name: 'Test name' };
      const batch = {
        events: [
          {
            kind: 'Clicked',
            element: '#hero',
            message: 'hello',
            users: [{ ID: 1, refKey: 'User' }]
          }
        ]
      };


      await UserModel.create(user);
      await Batch.create(batch);
      const doc = await Batch.findOne({}).populate('events.users_$');
      assert.strictEqual(doc.events[0].users_$[0].name, 'Test name');
    });

    it('populates virtual of embedded discriminator with dynamic ref when more than one model name is returned (gh-6612)', async function() {
      const userSchema = new Schema({
        employeeId: Number,
        name: String
      });

      const UserModel = db.model('User', userSchema);

      const authorSchema = new Schema({
        employeeId: Number,
        name: String
      });

      const AuthorModel = db.model('Author', authorSchema);

      const eventSchema = new Schema({
        message: String
      }, { discriminatorKey: 'kind' });

      const batchSchema = new Schema({
        events: [eventSchema]
      });

      const docArray = batchSchema.path('events');

      const clickedSchema = new Schema({
        element: { type: String },
        users: [{}]
      },
      {
        toJSON: { virtuals: true },
        toObject: { virtuals: true }
      });

      clickedSchema.virtual('users_$', {
        ref: function(doc) {
          const refKeys = doc.events[0].users.map(user => user.refKey);
          return refKeys;
        },
        localField: 'users.ID',
        foreignField: 'employeeId'
      });

      docArray.discriminator('Clicked', clickedSchema);
      const Batch = db.model('Test', batchSchema);

      const user = { employeeId: 1, name: 'Test name' };
      const author = { employeeId: 2, name: 'Author Name' };
      const batch = {
        events: [
          {
            kind: 'Clicked',
            element: '#hero',
            message: 'hello',
            users: [
              { ID: 1, refKey: 'User' },
              { ID: 2, refKey: 'Author' }
            ]
          }
        ]
      };


      await UserModel.create(user);
      await AuthorModel.create(author);
      await Batch.create(batch);
      const doc = await Batch.findOne({}).populate('events.users_$');
      assert.strictEqual(doc.events[0].users_$[0].name, 'Test name');
      assert.strictEqual(doc.events[0].users_$[1].name, 'Author Name');
    });

    it('uses getter if one is defined on the localField (gh-6618)', async function() {
      const userSchema = new Schema({
        name: String
      });

      const schema = new Schema({
        referrer: {
          type: String,
          get: function(val) {
            return val.slice(6);
          }
        }
      }, { toObject: { virtuals: true } });

      schema.virtual('referrerUser', {
        ref: 'User',
        localField: 'referrer',
        foreignField: 'name',
        justOne: false,
        getters: true
      });

      const User = db.model('User', userSchema);
      const Test = db.model('Test', schema);

      const user = new User({ name: 'billy' });
      const test = new Test({ referrer: 'Model$' + user.name });


      await user.save();
      await test.save();
      const pop = await Test.findOne().populate('referrerUser');
      assert.strictEqual(pop.referrerUser[0].name, 'billy');

      const pop2 = await Test.findOne().populate({ path: 'referrerUser', options: { getters: false } });
      assert.strictEqual(pop2.referrerUser.length, 0);
    });

    it('populate child with same name as parent (gh-6839) (gh-6908)', async function() {
      const parentFieldsToPopulate = [
        { path: 'children.child' },
        { path: 'child' }
      ];

      const childSchema = new mongoose.Schema({ name: String });
      const Child = db.model('Child', childSchema);

      const parentSchema = new mongoose.Schema({
        child: { type: mongoose.Schema.Types.ObjectId, ref: 'Child' },
        children: [{
          child: { type: mongoose.Schema.Types.ObjectId, ref: 'Child' }
        }]
      });
      const Parent = db.model('Parent', parentSchema);


      let child = await Child.create({ name: 'test' });
      let p = await Parent.create({ child: child });

      child = await Child.findById(child._id);
      p = await Parent.findById(p._id).populate(parentFieldsToPopulate);
      p.children.push({ child: child });
      await p.save();

      p = await p.populate(parentFieldsToPopulate);
      assert.ok(p.children[0].child);
      assert.equal(p.children[0].child.name, 'test');
    });

    it('passes scope as Model instance (gh-6726)', async function() {
      const otherSchema = new Schema({ name: String });
      const Other = db.model('Test1', otherSchema);
      const schema = new Schema({
        x: {
          type: Schema.Types.ObjectId,
          ref: 'Test1',
          get: function(v) {
            assert.strictEqual(this.constructor.name, 'model');
            return v;
          }
        }
      });
      const Test = db.model('Test', schema);
      const other = new Other({ name: 'Max' });
      const test = new Test({ x: other._id });

      await other.save();
      await test.save();
      const doc = await Test.findOne({}).populate('x');
      assert.strictEqual(doc.x.name, 'Max');
    });

    it('respects schema array even if underlying doc doesnt use array (gh-6908)', async function() {
      const jobSchema = new Schema({
        company: [{ type: Schema.Types.ObjectId, ref: 'Company' }]
      });
      const Job = db.model('Test', jobSchema);

      const companySchema = new Schema({ name: String });
      const Company = db.model('Company', companySchema);


      const mdb = await Company.create({ name: 'MongoDB' });

      await Job.collection.insertOne({ company: mdb._id });

      const res = await Job.findOne().populate('company');

      assert.ok(Array.isArray(res.company));
      assert.equal(res.company[0].name, 'MongoDB');
    });

    it('save objectid with populated refPath (gh-6714)', async function() {
      const parentSchema = new Schema({
        kind: {
          type: String
        },
        item: {
          type: mongoose.Schema.Types.ObjectId,
          required: true,
          refPath: 'parent.kind'
        }
      });
      const schema = new Schema({
        parent: parentSchema,
        lockingVersion: mongoose.Schema.Types.ObjectId,
        lastUpdate: {
          alias: String,
          date: Date
        },
        test: String
      });

      const Role = db.model('Test', schema);


      const role = await Role.create({ });
      const role2 = await Role.create({
        parent: { kind: 'Test', item: role._id }
      });

      const toUpdate = await Role.find({ _id: role2._id }).
        populate('parent.item').
        then(res => res[0]);

      toUpdate.test = 'foo';
      await toUpdate.save();
    });

    it('correct model and justOne when double populating (gh-6978)', async function() {
      const authorSchema = new Schema({
        name: String
      });

      const commentSchema = new Schema({
        text: String,
        author: {
          type: Schema.Types.ObjectId,
          ref: 'Author'
        }
      });

      const postSchema = new Schema({
        content: String,
        comments: [{
          type: Schema.Types.ObjectId,
          ref: 'Comment'
        }]
      });

      const Author = db.model('Author', authorSchema);
      const Comment = db.model('Comment', commentSchema);
      const Post = db.model('BlogPost', postSchema);

      const authors = '123'.split('').map(n => {
        return new Author({ name: `author${n}` });
      });

      const comments = 'abc'.split('').map((l, i) => {
        const id = authors[i]._id;
        return new Comment({ text: `comment_${l}`, author: id });
      });


      await Post.create({
        content: 'foobar',
        comments: comments
      });

      await Author.create(authors);
      await Comment.create(comments);

      let post = await Post.findOne({});
      post = await Post.populate(post, { path: 'comments' });
      post = await Post.populate(post, { path: 'comments.author' });

      post.comments.forEach((c, i) => {
        assert.ok(!Array.isArray(c.author), `author ${i} is an array`);
      });
    });

    it('correctly finds justOne when double-populating underneath an array (gh-6798)', async function() {
      const FileSchema = new Schema({ filename: 'String' });
      const EditionOptionsSchema = new Schema({
        price: 'Number',
        image: {
          type: 'ObjectId',
          ref: 'Test'
        }
      });
      const EditionSchema = new Schema({ editionOptions: EditionOptionsSchema });
      const CarVersionSchema = new Schema({
        type: {
          type: 'String'
        },
        editions: [{
          type: 'ObjectId',
          ref: 'Test1'
        }]
      });
      const CarSchema = new mongoose.Schema({
        make: 'String',
        versions: [CarVersionSchema]
      });

      const File = db.model('Test', FileSchema);
      const Edition = db.model('Test1', EditionSchema);
      const Car = db.model('Car', CarSchema);


      const file = await File.create({ filename: 'file1.png' });

      const editions = await Edition.create([
        { editionOptions: { price: 15000, image: file._id } },
        { editionOptions: { price: 150000 } }
      ]);

      let cars = await Car.create([
        { make: 'Ford', versions: [{ type: 'F150', editions: [editions[0]] }] },
        { make: 'BMW', versions: [{ type: 'i8', editions: [editions[1]] }] }
      ]);

      cars = await Car.find().sort({ make: 1 });
      cars = await Car.populate(cars, 'versions.editions');
      cars = await Car.populate(cars, 'versions.editions.editionOptions.image');

      assert.strictEqual(cars[0].versions[0].editions[0].editionOptions.image,
        void 0);
      assert.equal(cars[1].versions[0].editions[0].editionOptions.image.filename,
        'file1.png');
    });

    it('handles virtual justOne if it is not set (gh-6988)', async function() {
      const postSchema = new Schema({
        name: String
      });

      postSchema.virtual('comments', {
        ref: 'Comment',
        localField: '_id',
        foreignField: 'postId'
      });

      const commentSchema = new Schema({
        postId: { type: Schema.Types.ObjectId }
      });

      const Post = db.model('BlogPost', postSchema);
      const Comment = db.model('Comment', commentSchema);


      const post = await Post.create({ name: 'n1' });
      const comment = await Comment.create({ postId: post._id });

      const doc = await Post.findOne({}).populate('comments').lean();
      assert.ok(Array.isArray(doc.comments));
      assert.equal(doc.comments.length, 1);
      assert.equal(doc.comments[0]._id.toHexString(),
        comment._id.toHexString());
    });

    it('handles virtual justOne if it is not set, is lean, and subfields are selected', async function() {
      const postSchema = new Schema({
        name: String
      });

      postSchema.virtual('comments', {
        ref: 'Comment',
        localField: '_id',
        foreignField: 'postId'
      });

      const commentSchema = new Schema({
        postId: { type: Schema.Types.ObjectId },
        text: String
      });

      const Post = db.model('BlogPost', postSchema);
      const Comment = db.model('Comment', commentSchema);


      const post = await Post.create({ name: 'n1' });
      const comment = await Comment.create({ postId: post._id, text: 'a comment' });

      const doc = await Post.find({}).populate('comments', 'text').lean();
      assert.ok(Array.isArray(doc[0].comments));
      assert.equal(doc[0].comments.length, 1);
      assert.equal(doc[0].comments[0]._id.toHexString(),
        comment._id.toHexString());
    });

    it('does not set `justOne` if underneath Mixed (gh-6985)', async function() {
      const articleSchema = new Schema({
        title: String,
        content: String
      });

      const schema = new Schema({
        name: String,
        data: Schema.Types.Mixed
      });

      const Article = db.model('Article', articleSchema);
      const Test = db.model('User', schema);


      const articles = await Article.create([
        { title: 'An Overview of BigInt in Node.js', content: '' },
        { title: 'Building a Serverless App with MongoDB Stitch', content: '' }
      ]);

      await Test.create({
        name: 'Val',
        data: { articles: articles.map(a => a._id) }
      });

      let res = await Test.findOne();
      const popObj = {
        path: 'data.articles',
        select: 'title',
        model: 'Article',
        options: { lean: true }
      };

      res = await Test.populate(res, popObj);

      assert.ok(Array.isArray(res.data.articles));
      assert.deepEqual(res.data.articles.map(a => a.title), [
        'An Overview of BigInt in Node.js',
        'Building a Serverless App with MongoDB Stitch'
      ]);
    });

    it('supports setting `justOne` as an option (gh-6985)', async function() {
      const articleSchema = new Schema({
        title: String,
        content: String
      });

      const schema = new Schema({
        title: String,
        data: Schema.Types.Mixed
      });

      const Article = db.model('Article', articleSchema);
      const Test = db.model('Test', schema);


      const articles = await Article.create([
        { title: 'An Overview of BigInt in Node.js', content: '' },
        { title: 'Building a Serverless App with MongoDB Stitch', content: '' }
      ]);

      await Test.create({
        title: 'test',
        data: { articles: articles.map(a => a._id) }
      });

      let res = await Test.findOne();
      const popObj = {
        path: 'data.articles',
        select: 'title',
        model: 'Article',
        justOne: true,
        options: { lean: true }
      };

      res = await Test.populate(res, popObj);

      assert.ok(!Array.isArray(res.data.articles));
      assert.equal(res.data.articles.title, 'An Overview of BigInt in Node.js');
    });

    it('multiple localFields and foreignFields (gh-5704)', async function() {
      const childSchema = new Schema({
        _id: Number,
        sourceId: Number
      });
      const parentSchema = new Schema({
        _id: Number,
        internalChildId: Number,
        sourceChildId: Number
      });
      parentSchema.virtual('children', {
        ref: 'Child',
        localField: function() {
          return this.internalChildId ? 'internalChildId' : 'sourceChildId';
        },
        foreignField: function() {
          return this.internalChildId ? '_id' : 'sourceId';
        }
      });

      const Child = db.model('Child', childSchema);
      const Parent = db.model('Parent', parentSchema);


      await Child.create([
        { _id: 1 },
        { _id: 99, sourceId: 2 }
      ]);

      await Parent.create([
        { _id: 10, internalChildId: 1 },
        { _id: 11, sourceChildId: 2 }
      ]);

      let res = await Parent.find().sort({ _id: 1 }).populate('children');

      res = res.map(doc => doc.toObject({ virtuals: true }));
      assert.equal(res[0].children.length, 1);
      assert.strictEqual(res[0].children[0]._id, 1);

      assert.equal(res[1].children.length, 1);
      assert.strictEqual(res[1].children[0]._id, 99);
    });

    it('lean populate underneath array (gh-7052)', async function() {
      const ownerSchema = new Schema({
        name: String,
        age: Number,
        dogs: [Schema.Types.ObjectId]
      });

      const dogSchema = new Schema({
        name: String,
        trick: Schema.Types.ObjectId
      });

      const trickSchema = new Schema({ description: String });

      const Owner = db.model('Person', ownerSchema);
      const Dog = db.model('Test', dogSchema);
      const Trick = db.model('Test1', trickSchema);

      const t = new Trick({ description: 'roll over' });
      const d = new Dog({ name: 'Fido', trick: t._id });
      const o = new Owner({ name: 'Bill', age: 10, dogs: [d._id] });


      await Promise.all([t.save(), d.save(), o.save()]);

      const owner = await Owner.findOne({}).lean();
      let populated = await Owner.populate(owner,
        [{ path: 'dogs', model: 'Test', options: { lean: true } }]);
      populated = await Owner.populate(owner,
        [{ path: 'dogs.trick', model: 'Test1', options: { lean: true } }]);

      assert.ok(!Array.isArray(populated.dogs[0].trick));
    });

    it('handles plus path projections with virtual populate (gh-7050)', async function() {
      const CatSchema = mongoose.Schema({ name: String }, { toObject: { virtuals: true } });

      CatSchema.virtual('friends', {
        ref: 'Test',
        localField: '_id',
        foreignField: 'cat'
      });

      const Cat = db.model('Cat', CatSchema);

      const DogSchema = mongoose.Schema({
        name: String,
        cat: mongoose.ObjectId,
        secret: { type: String, select: false }
      });

      const Dog = db.model('Test', DogSchema);


      const kitty = await Cat.create({ name: 'foo' });

      await Dog.create({
        name: 'Scooby',
        cat: kitty,
        secret: 'I ate all the scooby snacks!'
      });

      const res = await Cat.findOne().select().populate({
        path: 'friends',
        select: '+secret'
      });
      assert.equal(res.friends[0].name, 'Scooby');
      assert.equal(res.friends[0].secret, 'I ate all the scooby snacks!');
    });

    it('set model as ref in schema (gh-7253)', async function() {
      const userSchema = new Schema({ name: String });
      const User = db.model('User', userSchema);

      const postSchema = new Schema({
        user: {
          type: mongoose.ObjectId,
          ref: User
        },
        user2: mongoose.ObjectId
      });
      postSchema.path('user2').ref(User);
      const Post = db.model('BlogPost', postSchema);


      const user = await User.create({ name: 'val' });
      await Post.create({ user: user._id, user2: user._id });

      const post = await Post.findOne().populate('user user2');

      assert.equal(post.user.name, 'val');
      assert.equal(post.user2.name, 'val');
    });

    it('count option (gh-4469) (gh-7380)', async function() {
      const childSchema = new Schema({ parentId: mongoose.ObjectId });

      const parentSchema = new Schema({ name: String });
      parentSchema.virtual('childCount', {
        ref: 'Child',
        localField: '_id',
        foreignField: 'parentId',
        count: true
      });

      parentSchema.virtual('children', {
        ref: 'Child',
        localField: '_id',
        foreignField: 'parentId',
        count: false
      });

      const Child = db.model('Child', childSchema);
      const Parent = db.model('Parent', parentSchema);


      const p = await Parent.create({ name: 'test' });

      await Child.create([{ parentId: p._id }, { parentId: p._id }, {}]);

      let doc = await Parent.findOne().populate('children childCount');
      assert.equal(doc.childCount, 2);
      assert.equal(doc.children.length, 2);

      doc = await Parent.find().populate('children childCount').then(res => res[0]);
      assert.equal(doc.childCount, 2);
      assert.equal(doc.children.length, 2);

      doc = await Parent.find().populate('childCount').then(res => res[0]);
      assert.equal(doc.childCount, 2);
      assert.equal(doc.children, null);

      doc = await Parent.findOne();
      await doc.populate('childCount');
      assert.equal(doc.childCount, 2);
      assert.equal(doc.children, null);
    });

    it('count option ignores skip (gh-4469) (gh-8476)', async function() {
      const childSchema = new Schema({ parentId: mongoose.ObjectId });

      const parentSchema = new Schema({ name: String });
      parentSchema.virtual('childCount', {
        ref: 'Child',
        localField: '_id',
        foreignField: 'parentId',
        count: true,
        options: { skip: 2 }
      });

      const Child = db.model('Child', childSchema);
      const Parent = db.model('Parent', parentSchema);


      const p = await Parent.create({ name: 'test' });

      await Child.create([{ parentId: p._id }, { parentId: p._id }, {}]);

      const doc = await Parent.findOne().populate('childCount');
      assert.equal(doc.childCount, 2);
    });

    it('count with deeply nested (gh-7573)', async function() {
      const s1 = new mongoose.Schema({});

      s1.virtual('s2', {
        ref: 'Test2',
        localField: '_id',
        foreignField: 's1'
      });

      const s2 = new mongoose.Schema({
        s1: { type: mongoose.Schema.Types.ObjectId, ref: 'schema1' }
      });

      s2.virtual('numS3', {
        ref: 'Test3',
        localField: '_id',
        foreignField: 's2',
        count: true
      });

      const s3 = new mongoose.Schema({
        s2: { type: mongoose.Schema.Types.ObjectId, ref: 'schema2' }
      });


      const S1 = db.model('Test1', s1);
      const S2 = db.model('Test2', s2);
      const S3 = db.model('Test3', s3);

      const s1doc = await S1.create({});
      const s2docs = await S2.create([{ s1: s1doc }, { s1: s1doc }]);
      await S3.create([{ s2: s2docs[0] }, { s2: s2docs[0] }, { s2: s2docs[1] }]);

      let doc = await S1.findOne({}).populate({
        path: 's2',
        populate: {
          path: 'numS3'
        }
      });
      assert.deepEqual(doc.s2.map(s => s.numS3).sort(), [1, 2]);

      await S3.deleteMany({ s2: s2docs[1] });
      doc = await S1.findOne({}).populate({
        path: 's2',
        populate: {
          path: 'numS3'
        }
      });
      assert.deepEqual(doc.s2.map(s => s.numS3).sort(), [0, 2]);

      await S3.deleteMany({});
      doc = await S1.findOne({}).populate({
        path: 's2',
        populate: {
          path: 'numS3'
        }
      });
      assert.deepEqual(doc.s2.map(s => s.numS3).sort(), [0, 0]);
    });

    it('explicit model option overrides refPath (gh-7273)', async function() {
      const userSchema = new Schema({ name: String });
      const User1 = db.model('User', userSchema);
      db.model('Test', userSchema);

      const postSchema = new Schema({
        user: {
          type: mongoose.ObjectId,
          refPath: 'm'
        },
        m: String
      });
      const Post = db.model('BlogPost', postSchema);


      const user = await User1.create({ name: 'val' });
      await Post.create({ user: user._id, m: 'Test' });

      let post = await Post.findOne().populate('user');
      assert.ok(!post.user);

      post = await Post.findOne().populate({ path: 'user', model: 'User' });

      assert.equal(post.user.name, 'val');
    });

    it('clone option means identical ids get separate copies of doc (gh-3258)', async function() {
      const userSchema = new Schema({ name: String });
      const User = db.model('User', userSchema);

      const postSchema = new Schema({
        user: {
          type: mongoose.ObjectId,
          ref: User
        },
        title: String
      });

      const Post = db.model('BlogPost', postSchema);


      const user = await User.create({ name: 'val' });
      await Post.create([
        { title: 'test1', user: user },
        { title: 'test2', user: user }
      ]);

      const posts = await Post.find().populate({
        path: 'user',
        options: { clone: true }
      });

      posts[0].user.name = 'val2';
      assert.equal(posts[1].user.name, 'val');
    });

    it('handles double nested array `foreignField` (gh-7374)', async function() {
      const songSchema = Schema({
        title: { type: String },
        identifiers: [{
          _id: false,
          artists: [{
            _id: false,
            artist: { type: Number }
          }]
        }]
      });

      const artistSchema = new Schema({ _id: Number, name: String });
      artistSchema.virtual('songs', {
        ref: 'Test',
        localField: '_id',
        foreignField: 'identifiers.artists.artist'
      });

      const Song = db.model('Test', songSchema);
      const Artist = db.model('Person', artistSchema);


      await Artist.create([
        { _id: 1, name: 'Axl Rose' },
        { _id: 2, name: 'Slash' }
      ]);

      await Song.create({
        title: 'November Rain',
        identifiers: [{ artists: [{ artist: 1 }, { artist: 2 }] }]
      });

      const axl = await Artist.findById(1).populate('songs');
      assert.equal(axl.songs.length, 1);
      assert.equal(axl.songs[0].title, 'November Rain');
    });

    it('populate single path with numeric path underneath doc array (gh-7273)', async function() {
      const schema = new Schema({
        arr1: [{
          arr2: [{
            item: { type: Schema.Types.ObjectId, refPath: 'arr1.arr2.kind' },
            kind: String
          }]
        }]
      });

      const Model = db.model('Test', schema);

      const itemSchema = new Schema({ name: String });
      const Item1 = db.model('Test1', itemSchema);
      const Item2 = db.model('Test2', itemSchema);


      const item1 = await Item1.create({ name: 'item1' });
      const item2 = await Item2.create({ name: 'item2' });

      await Model.create({
        arr1: [{
          arr2: [
            { item: item1._id, kind: 'Test1' },
            { item: item2._id, kind: 'Test2' }
          ]
        }]
      });

      let doc = await Model.findOne().populate('arr1.arr2.item');
      assert.equal(doc.arr1[0].arr2[0].item.name, 'item1');
      assert.equal(doc.arr1[0].arr2[1].item.name, 'item2');

      doc = await Model.findOne().populate('arr1.0.arr2.item');
      assert.equal(doc.arr1[0].arr2[0].item.name, 'item1');
      assert.equal(doc.arr1[0].arr2[1].item.name, 'item2');

      doc = await Model.findOne().populate('arr1.0.arr2.0.item');
      assert.equal(doc.arr1[0].arr2[0].item.name, 'item1');
      assert.ok(!doc.arr1[0].arr2[1].item.name);

      doc = await Model.findOne();
      await doc.populate('arr1.0.arr2.1.item');
      assert.ok(!doc.arr1[0].arr2[0].item.name);
      assert.equal(doc.arr1[0].arr2[1].item.name, 'item2');

      doc = await Model.findOne();
      await doc.populate('arr1.0.arr2.0.item');
      await doc.populate('arr1.0.arr2.1.item');
      assert.equal(doc.arr1[0].arr2[0].item.name, 'item1');
      assert.equal(doc.arr1[0].arr2[1].item.name, 'item2');
    });

    it('supports populating a path in a document array embedded in an array (gh-7647)', async function() {
      const schema = new Schema({
        recordings: [[{
          file: { type: Schema.ObjectId, ref: 'Test' }
        }]]
      });
      const Song = db.model('Test1', schema);
      const Asset = db.model('Test', Schema({ name: String }));


      const a = await Asset.create({ name: 'foo' });
      await Song.create({ recordings: [[{ file: a._id }]] });

      const doc = await Song.findOne().populate('recordings.file');

      assert.equal(doc.recordings.length, 1);
      assert.equal(doc.recordings[0].length, 1);
      assert.equal(doc.recordings[0][0].file.name, 'foo');
      assert.ok(doc.populated('recordings.file'));
    });

    it('handles populating deeply nested path if value in db is a primitive (gh-7545)', async function() {
      const personSchema = new Schema({ _id: Number, name: String });
      const PersonModel = db.model('Person', personSchema);

      // Create Event Model
      const teamSchema = new Schema({
        nested: { members: [{ type: Number, ref: 'Person' }] }
      });
      const eventSchema = new Schema({
        _id: Number,
        title: String,
        teams: [teamSchema]
      });
      const EventModel = db.model('Test', eventSchema);


      await PersonModel.create({ _id: 1, name: 'foo' });
      await EventModel.collection.insertMany([
        { _id: 2, title: 'Event 1', teams: false },
        { _id: 3, title: 'Event 2', teams: [{ nested: { members: [1] } }] }
      ]);

      const docs = await EventModel.find().
        sort({ _id: 1 }).
        lean().
        populate('teams.nested.members');
      assert.strictEqual(docs[0].teams, false);

      assert.equal(docs[1].teams.length, 1);
      assert.deepEqual(docs[1].teams[0].nested.members.map(m => m.name), ['foo']);
    });

    it('sets populate virtual to empty array if local field empty (gh-8230)', async function() {
      const GroupSchema = new Schema({
        roles: [{
          roleId: String
        }]
      });
      GroupSchema.virtual('roles$', {
        ref: 'Test',
        localField: 'roles.roleId',
        foreignField: '_id'
      });

      const RoleSchema = new Schema({});

      const GroupModel = db.model('Group', GroupSchema);
      db.model('Test', RoleSchema);


      await GroupModel.create({ roles: [] });

      const res = await GroupModel.findOne({}).populate('roles$');
      assert.deepEqual(res.roles$, []);
    });

    it('sets populate virtual with count to 0 if local field empty (gh-7731)', async function() {
      const GroupSchema = new Schema({
        roles: [{
          roleId: String
        }]
      });
      GroupSchema.virtual('rolesCount', {
        ref: 'Test',
        localField: 'roles.roleId',
        foreignField: '_id',
        count: true
      });

      const RoleSchema = new Schema({});

      const GroupModel = db.model('Group', GroupSchema);
      db.model('Test', RoleSchema);


      await GroupModel.create({ roles: [] });

      const res = await GroupModel.findOne({}).populate('rolesCount');
      assert.strictEqual(res.rolesCount, 0);
    });

    it('can populate an array property whose name conflicts with array method (gh-7782)', async function() {
      const Child = db.model('Child', Schema({ name: String }));

      const Parent = db.model('Parent', Schema({
        list: [{
          fill: {
            child: { type: ObjectId, ref: 'Child' }
          }
        }]
      }));


      const c = await Child.create({ name: 'test' });
      const p = await Parent.create({ list: [{ fill: { child: c._id } }] });

      const doc = await Parent.findById(p).populate('list.fill.child');

      assert.equal(doc.list.length, 1);
      assert.strictEqual(doc.list[0].fill.child.name, 'test');
    });

    it('supports cross-db populate with refPath (gh-6520)', async function() {
      db2 = await mongoose.createConnection(start.uri2).asPromise();

      const bookSchema = new Schema({ title: String });
      const movieSchema = new Schema({ title: String });

      const userSchema = new Schema({
        name: String,
        kind: String,
        hobby: {
          type: Schema.Types.ObjectId,
          refPath: 'kind'
        }
      });

      const User = db.model('User', userSchema);
      const Book = db2.model('Book', bookSchema);
      const Movie = db2.model('Movie', movieSchema);

      const book = await Book.create({ title: 'Legacy of the Force: Revelation' });
      const movie = await Movie.create({ title: 'A New Hope' });

      await User.create([
        { name: 'test1', kind: 'Book', hobby: book._id },
        { name: 'test2', kind: 'Movie', hobby: movie._id }
      ]);

      const docs = await User.find().sort({ name: 1 }).populate({
        path: 'hobby',
        connection: db2
      });
      assert.equal(docs[0].hobby.title, 'Legacy of the Force: Revelation');
      assert.equal(docs[1].hobby.title, 'A New Hope');
    });

    it('ref function for conventional populate (gh-7669)', async function() {
      const schema = new mongoose.Schema({
        kind: String,
        media: {
          type: mongoose.Schema.Types.ObjectId,
          ref: doc => doc.kind
        }
      });
      const Model = db.model('Test', schema);
      const Movie = db.model('Movie', new Schema({ name: String }));
      const Book = db.model('Book', new Schema({ title: String }));


      const docs = await Promise.all([
        Movie.create({ name: 'The Empire Strikes Back' }),
        Book.create({ title: 'New Jedi Order' })
      ]);

      await Model.create([
        { kind: 'Movie', media: docs[0]._id },
        { kind: 'Book', media: docs[1]._id }
      ]);

      const res = await Model.find().sort({ kind: -1 }).populate('media');

      assert.equal(res[0].kind, 'Movie');
      assert.equal(res[0].media.name, 'The Empire Strikes Back');
      assert.equal(res[1].kind, 'Book');
      assert.equal(res[1].media.title, 'New Jedi Order');
    });

    it('virtual refPath (gh-7848)', async function() {
      const Child = db.model('Child', Schema({
        name: String,
        parentId: Number
      }));

      const parentSchema = Schema({
        _id: Number,
        kind: String
      });
      parentSchema.virtual('childDocs', {
        refPath: 'kind',
        localField: '_id',
        foreignField: 'parentId',
        justOne: false
      });
      const Parent = db.model('Parent', parentSchema);


      await Parent.create({ _id: 1, kind: 'Child' });
      await Child.create({ name: 'test', parentId: 1 });

      const doc = await Parent.findOne().populate('childDocs');
      assert.equal(doc.childDocs.length, 1);
      assert.equal(doc.childDocs[0].name, 'test');
    });

    it('handles refPath on discriminator when populating top-level model (gh-5109)', async function() {
      const options = { discriminatorKey: 'kind' };
      const Post = db.model('BlogPost', new Schema({ time: Date, text: String }, options));

      const MediaPost = Post.discriminator('Test', new Schema({
        media: { type: Schema.Types.ObjectId, refPath: 'mediaType' },
        mediaType: String // either 'Image' or 'Video'
      }, options));
      const Image = db.model('Image',
        new Schema({ url: String }));
      const Video = db.model('Video',
        new Schema({ url: String, duration: Number }));


      const image = await Image.create({ url: 'test' });
      const video = await Video.create({ url: 'foo', duration: 42 });

      await MediaPost.create([
        { media: image._id, mediaType: 'Image' },
        { media: video._id, mediaType: 'Video' }
      ]);

      const docs = await Post.find().populate('media').sort({ mediaType: 1 });

      assert.equal(docs.length, 2);
      assert.ok(docs[0].populated('media'));
      assert.ok(docs[1].populated('media'));

      assert.equal(docs[0].media.url, 'test');
      assert.equal(docs[1].media.url, 'foo');
      assert.equal(docs[1].media.duration, 42);
    });

    it('refPath with virtual (gh-7341)', async function() {
      const options = { discriminatorKey: 'kind' };
      const postSchema = new Schema({
        media: { type: Schema.Types.ObjectId, refPath: 'mediaType' },
        _mediaType: String // either 'Image' or 'Video'
      }, options);

      postSchema.virtual('mediaType').get(function() { return this._mediaType; });

      const Post = db.model('BlogPost', postSchema);
      const Image = db.model('Image', new Schema({ url: String }));
      const Video = db.model('Video', new Schema({ url: String, duration: Number }));


      const image = await Image.create({ url: 'test' });
      const video = await Video.create({ url: 'foo', duration: 42 });

      await Post.create([
        { media: image._id, _mediaType: 'Image' },
        { media: video._id, _mediaType: 'Video' }
      ]);

      const docs = await Post.find().populate('media').sort({ _mediaType: 1 });

      assert.ok(docs[0].populated('media'));
      assert.ok(docs[1].populated('media'));

      assert.equal(docs[0].media.url, 'test');
      assert.equal(docs[1].media.url, 'foo');
      assert.equal(docs[1].media.duration, 42);
    });

    it('count with subdocs (gh-7573)', async function() {
      const DeveloperSchema = Schema({ name: String });
      const TeamSchema = Schema({
        name: String,
        developers: [DeveloperSchema]
      });
      const TicketSchema = Schema({
        assigned: String,
        description: String
      });

      DeveloperSchema.virtual('ticketCount', {
        ref: 'Test',
        localField: 'name',
        foreignField: 'assigned',
        count: true
      });

      const Ticket = db.model('Test', TicketSchema);
      const Team = db.model('Team', TeamSchema);


      await Team.create({
        name: 'Rocket',
        developers: [{ name: 'Jessie' }, { name: 'James' }, { name: 'Meowth' }]
      });
      await Ticket.create([
        { assigned: 'Jessie', description: 'test1' },
        { assigned: 'James', description: 'test2' },
        { assigned: 'Jessie', description: 'test3' }
      ]);

      const team = await Team.findOne().populate('developers.ticketCount');
      assert.equal(team.developers[0].ticketCount, 2);
      assert.equal(team.developers[1].ticketCount, 1);
      assert.equal(team.developers[2].ticketCount, 0);
    });

    it('returns an array when count on an array localField (gh-11307) (gh-7573)', async function() {
      const CommentSchema = Schema({
        content: String,
        replies: [{ type: 'ObjectId', ref: 'Comment' }]
      });
      CommentSchema.virtual('reportReplyCount', {
        ref: 'Report',
        localField: 'replies',
        foreignField: 'reportModel',
        justOne: false,
        count: true,
        match: { reportType: 'Comment' }
      });
      const ReportSchema = Schema({
        reportType: String,
        reportModel: 'ObjectId'
      });

      const Comment = db.model('Comment', CommentSchema);
      const Report = db.model('Report', ReportSchema);

      const comment1 = await Comment.create({ content: 'comment1' });
      const comment2 = await Comment.create({ content: 'comment2' });
      const comment3 = await Comment.create({ content: 'comment3' });

      comment1.replies = [comment2, comment3];
      await comment1.save();
      await Report.create([
        { reportType: 'Comment', reportModel: comment2._id },
        { reportType: 'Comment', reportModel: comment2._id },
        { reportType: 'Comment', reportModel: comment3._id },
        { reportType: 'Other', reportModel: comment3._id }
      ]);

      let doc;

      doc = await Comment.findOne({ _id: comment1._id }).populate('reportReplyCount');
      assert.deepStrictEqual(doc.reportReplyCount, [2, 1]);

      await Report.deleteMany({ reportModel: comment3._id });
      doc = await Comment.findOne({ _id: comment1._id }).populate('reportReplyCount');
      assert.deepStrictEqual(doc.reportReplyCount, [2, 0]);

      await Report.deleteMany({});
      doc = await Comment.findOne({ _id: comment1._id }).populate('reportReplyCount');
      assert.deepStrictEqual(doc.reportReplyCount, [0, 0]);
    });

    it('handles virtual populate of an embedded discriminator nested path (gh-6488) (gh-8173)', async function() {

      const UserModel = db.model('User', Schema({
        employeeId: Number,
        name: String
      }));

      const eventSchema = Schema({ message: String }, { discriminatorKey: 'kind' });
      const batchSchema = Schema({ nested: { events: [eventSchema] } });

      const nestedLayerSchema = Schema({ users: [Number] });
      nestedLayerSchema.virtual('users_$', {
        ref: 'User',
        localField: 'users',
        foreignField: 'employeeId'
      });

      const docArray = batchSchema.path('nested.events');
      docArray.discriminator('Clicked', Schema({ nestedLayer: nestedLayerSchema }));
      docArray.discriminator('Purchased', Schema({ purchased: String }));

      const Batch = db.model('Test', batchSchema);

      await UserModel.create({ employeeId: 1, name: 'test' });
      await Batch.create({
        nested: {
          events: [
            { kind: 'Clicked', nestedLayer: { users: [1] } },
            { kind: 'Purchased', purchased: 'test' }
          ]
        }
      });

      let res = await Batch.findOne().
        populate('nested.events.nestedLayer.users_$');
      assert.equal(res.nested.events[0].nestedLayer.users_$.length, 1);
      assert.equal(res.nested.events[0].nestedLayer.users_$[0].name, 'test');

      res = res.toObject({ virtuals: true });
      assert.equal(res.nested.events[0].nestedLayer.users_$.length, 1);
      assert.equal(res.nested.events[0].nestedLayer.users_$[0].name, 'test');
    });

    it('accessing populate virtual prop (gh-13189) (gh-8198)', async function() {
      const FooSchema = new Schema({
        name: String,
        children: [{
          barId: { type: Schema.Types.ObjectId, ref: 'Test' },
          quantity: Number
        }],
        child: new Schema({
          barId: {
            type: 'ObjectId',
            ref: 'Test'
          }
        })
      });
      FooSchema.virtual('children.bar', {
        ref: 'Test',
        localField: 'children.barId',
        foreignField: '_id',
        justOne: true
      });
      FooSchema.virtual('child.bars', {
        ref: 'Test',
        localField: 'child.barId',
        foreignField: '_id'
      });
      const BarSchema = Schema({ name: String });
      const Foo = db.model('Test1', FooSchema);
      const Bar = db.model('Test', BarSchema);

      const bar = await Bar.create({ name: 'bar' });
      const foo = await Foo.create({
        name: 'foo',
        children: [{ barId: bar._id, quantity: 1 }],
        child: {
          barId: bar._id
        }
      });
      const foo2 = await Foo.findById(foo._id).populate('children.bar child.bars');
      assert.equal(foo2.children[0].bar.name, 'bar');
      assert.equal(foo2.child.bars[0].name, 'bar');

      const asObject = foo2.toObject({ virtuals: true });
      assert.equal(asObject.children[0].bar.name, 'bar');
      assert.equal(asObject.child.bars[0].name, 'bar');
    });

    describe('gh-8247', function() {
      let Author;
      let Page;

      beforeEach(function() {
        const authorSchema = Schema({ name: String });
        const subSchema = Schema({
          author: { type: Schema.Types.ObjectId, ref: 'Author' },
          comment: String
        });
        const pageSchema = Schema({ title: String, comments: [subSchema] });
        Author = db.model('Author', authorSchema);
        Page = db.model('Test', pageSchema);
      });

      beforeEach(async() => {
        await Author.deleteMany({});
        await Page.deleteMany({});
      });

      it('checking `populated()` on a document array element (gh-8247)', async function() {

        const doc = await Author.create({ name: 'test author' });
        await Page.create({ comments: [{ author: doc._id }] });

        const fromDb = await Page.findOne().populate('comments.author');
        assert.ok(Array.isArray(fromDb.populated('comments.author')));
        assert.equal(fromDb.populated('comments.author').length, 1);
        assert.equal(fromDb.comments[0].author.name, 'test author');

        assert.ok(fromDb.comments[0].populated('author'));
      });

      it('updates top-level populated() when pushing elements onto a document array with single populated path (gh-8247) (gh-8265)', async function() {

        const docs = await Author.create([
          { name: 'test1' },
          { name: 'test2' }
        ]);
        await Page.create({ comments: [{ author: docs[0]._id }] });

        // Try setting to non-manually populated path...
        let fromDb = await Page.findOne().populate('comments.author');
        assert.ok(Array.isArray(fromDb.populated('comments.author')));
        assert.equal(fromDb.populated('comments.author').length, 1);
        assert.equal(fromDb.comments[0].author.name, 'test1');

        fromDb.comments.push({ author: docs[1]._id });
        let pop = fromDb.populated('comments.author');
        assert.equal(pop.length, 2);
        assert.equal(pop[0].toHexString(), docs[0]._id.toHexString());
        assert.equal(pop[1], null);

        fromDb.comments.pull({ _id: fromDb.comments[1]._id });
        pop = fromDb.populated('comments.author');
        assert.equal(pop.length, 1);

        fromDb.comments.shift();
        pop = fromDb.populated('comments.author');
        assert.equal(pop.length, 0);

        // And try setting to populated path
        fromDb = await Page.findOne().populate('comments.author');
        assert.ok(Array.isArray(fromDb.populated('comments.author')));
        assert.equal(fromDb.populated('comments.author').length, 1);
        assert.equal(fromDb.comments[0].author.name, 'test1');

        fromDb.comments.push({ author: docs[1] });
        pop = fromDb.populated('comments.author');
        assert.equal(pop.length, 2);

        fromDb.comments.splice(1, 1);
        pop = fromDb.populated('comments.author');
        assert.equal(pop.length, 1);
      });

      it('retainNullValues stores `null` in array if foreign doc not found (gh-8293)', async function() {
        db.deleteModel(/Test/);
        const schema = Schema({ troops: [{ type: Number, ref: 'Test' }] });
        const Team = db.model('Team', schema);
        const Card = db.model('Test', Schema({
          _id: { type: Number },
          name: String,
          entityType: { type: String }
        }));


        await Card.create([
          { _id: 2, name: 'Card 2' },
          { _id: 3, name: 'Card 3' },
          { _id: 4, name: 'Card 4' }
        ]);
        await Team.create({ troops: [1, 2, 3, 4] });

        const doc = await Team.findOne().populate({
          path: 'troops',
          options: { retainNullValues: true }
        });
        assert.equal(doc.troops.length, 4);
        assert.equal(doc.troops[0], null);
        assert.equal(doc.troops[1].name, 'Card 2');
        assert.equal(doc.troops[2].name, 'Card 3');
        assert.equal(doc.troops[3].name, 'Card 4');
      });

      it('virtual populate with discriminator that has a custom discriminator value (gh-8324)', async function() {
        db.deleteModel(/Test/);
        const mainSchema = new Schema({ title: { type: String } },
          { discriminatorKey: 'type' });

        mainSchema.virtual('virtualField', {
          ref: 'Test1',
          localField: '_id',
          foreignField: 'main'
        });

        const discriminatedSchema = new Schema({ description: String });
        const Main = db.model('Test', mainSchema);
        const Discriminator = Main.discriminator('gh8324_Discriminator',
          discriminatedSchema, 'customValue');
        const Model = db.model('Test1', Schema({
          main: 'ObjectId'
        }));


        const d = await Discriminator.create({ title: 'test', description: 'test' });
        await Model.create({ main: d._id });

        const docs = await Main.find().populate('virtualField').exec();
        assert.ok(docs[0].virtualField[0].main);
      });

      it('virtual populate with multiple `localField` and `foreignField` (gh-6608)', async function() {
        const employeeSchema = Schema({
          locationId: String,
          departmentId: String,
          name: String
        });

        employeeSchema.virtual('department', {
          ref: 'Test',
          localField: ['locationId', 'departmentId'],
          foreignField: ['locationId', 'name'],
          justOne: true
        });

        employeeSchema.virtual('departments', {
          ref: 'Test',
          localField: ['locationId', 'departmentId'],
          foreignField: ['locationId', 'name'],
          justOne: false
        });

        const departmentSchema = Schema({
          locationId: String,
          name: String
        });


        db.deleteModel(/Test/);
        const Employee = db.model('Person', employeeSchema);
        const Department = db.model('Test', departmentSchema);

        await Employee.create([
          { locationId: 'Miami', departmentId: 'Engineering', name: 'Valeri Karpov' },
          { locationId: 'Miami', departmentId: 'Accounting', name: 'Test 1' },
          { locationId: 'New York', departmentId: 'Engineering', name: 'Test 2' }
        ]);

        const depts = await Department.create([
          { locationId: 'Miami', name: 'Engineering' },
          { locationId: 'Miami', name: 'Accounting' },
          { locationId: 'New York', name: 'Engineering' }
        ]);
        const dept = depts[0];

        const doc = await Employee.findOne({ name: 'Valeri Karpov' }).
          populate('department departments');
        assert.equal(doc.department._id.toHexString(), dept._id.toHexString());
        assert.equal(doc.department.name, 'Engineering');

        assert.equal(doc.departments.length, 1);
        assert.equal(doc.departments[0]._id.toHexString(), dept._id.toHexString());
        assert.equal(doc.departments[0].name, 'Engineering');

        const docs = await Employee.find().
          sort({ name: 1 }).
          populate('department');

        assert.equal(docs.length, 3);
        assert.equal(docs[0].department.name, 'Accounting');
        assert.equal(docs[0].department.locationId, 'Miami');
        assert.equal(docs[1].department.name, 'Engineering');
        assert.equal(docs[1].department.locationId, 'New York');
        assert.equal(docs[2].department.name, 'Engineering');
        assert.equal(docs[2].department.locationId, 'Miami');
      });
    });

    it('doesnt insert empty document when populating a path within a non-existent document array (gh-8432)', async function() {
      const companySchema = new mongoose.Schema({
        name: String
      });
      const Company = db.model('Test', companySchema);

      const userSchema = new mongoose.Schema({
        fullName: String,
        companyId: {
          type: mongoose.ObjectId,
          ref: 'Test'
        }
      });
      const User = db.model('User', userSchema);

      const fileSchema = new mongoose.Schema({
        _id: String,
        uploaderId: {
          type: mongoose.ObjectId,
          ref: 'User'
        }
      }, { toObject: { virtuals: true }, toJSON: { virtuals: true } });
      fileSchema.virtual('uploadedBy', {
        ref: 'User',
        localField: 'uploaderId',
        foreignField: '_id',
        justOne: true
      });

      const rideSchema = new mongoose.Schema({
        title: String,
        files: { type: [fileSchema], default: [] }
      }, { toObject: { virtuals: true }, toJSON: { virtuals: true } });
      const Ride = db.model('Test1', rideSchema);


      const company = await Company.create({ name: 'Apple' });
      const user = await User.create({ fullName: 'John Doe', companyId: company._id });
      await Ride.create([
        { title: 'London-Paris' },
        {
          title: 'Berlin-Moscow',
          files: [{ _id: '123', uploaderId: user._id }]
        }
      ]);
      await Ride.updateMany({}, { $unset: { files: 1 } });

      const populatedRides = await Ride.find({}).populate({
        path: 'files.uploadedBy',
        justOne: true,
        populate: {
          path: 'companyId',
          justOne: true
        }
      });
      assert.deepEqual(populatedRides[0].files, []);
      assert.deepEqual(populatedRides[1].files, []);
    });

    it('doesnt insert empty document when lean populating a path within an underneath non-existent document array (gh-14098)', async function() {
      const userSchema = new mongoose.Schema({
        fullName: String,
        company: String
      });
      const User = db.model('User', userSchema);

      const fileSchema = new mongoose.Schema({
        _id: String,
        uploaderId: {
          type: mongoose.ObjectId,
          ref: 'User'
        }
      }, { toObject: { virtuals: true }, toJSON: { virtuals: true } });
      fileSchema.virtual('uploadedBy', {
        ref: 'User',
        localField: 'uploaderId',
        foreignField: '_id',
        justOne: true
      });

      const contentSchema = new mongoose.Schema({
        memo: String,
        files: { type: [fileSchema], default: [] }
      }, { toObject: { virtuals: true }, toJSON: { virtuals: true }, _id: false });

      const postSchema = new mongoose.Schema({
        title: String,
        content: { type: contentSchema }
      }, { toObject: { virtuals: true }, toJSON: { virtuals: true } });
      const Post = db.model('Test1', postSchema);

      const user = await User.create({ fullName: 'John Doe', company: 'GitHub' });
      await Post.create([
        { title: 'London-Paris' },
        {
          title: 'Berlin-Moscow',
          content: {
            memo: 'Not Easy',
            files: [{ _id: '123', uploaderId: user._id }]
          }
        }
      ]);
      await Post.updateMany({}, { $unset: { 'content.files': 1 } });
      const populatedRides = await Post.find({}).populate({
        path: 'content.files.uploadedBy',
        justOne: true
      }).lean();
      assert.equal(populatedRides[0].content.files, undefined);
      assert.equal(populatedRides[1].content.files, undefined);
    });

    it('sets empty array if populating undefined path (gh-8455)', async function() {
      const TestSchema = new Schema({
        thingIds: [mongoose.ObjectId]
      });

      TestSchema.virtual('things', {
        ref: 'Test1',
        localField: 'thingIds',
        foreignField: '_id',
        justOne: false
      });

      const Test = db.model('Test', TestSchema);
      db.model('Test1', mongoose.Schema({ name: String }));


      await Test.collection.insertOne({});

      const doc = await Test.findOne().populate('things');
      assert.deepEqual(doc.toObject({ virtuals: true }).things, []);
    });

    it('succeeds with refPath if embedded discriminator has path with same name but no refPath (gh-8452) (gh-8499)', async function() {
      const ImageSchema = Schema({ imageName: String });
      const Image = db.model('Image', ImageSchema);

      const TextSchema = Schema({ textName: String });
      const Text = db.model('BlogPost', TextSchema);

      const opts = { _id: false };
      const ItemSchema = Schema({ objectType: String }, opts);
      const ItemSchemaA = Schema({
        data: {
          type: ObjectId,
          refPath: 'list.objectType'
        },
        objectType: String
      }, opts);
      const ItemSchemaB = Schema({
        data: { sourceId: Number },
        objectType: String
      }, opts);

      const ExampleSchema = Schema({ test: String, list: [ItemSchema] });
      ExampleSchema.path('list').discriminator('gh8452_ExtendA', ItemSchemaA);
      ExampleSchema.path('list').discriminator('gh8452_ExtendB', ItemSchemaB);
      const Example = db.model('Test', ExampleSchema);


      const images = await Image.create([{ imageName: 'image' }, { imageName: 'image2' }]);
      const text = await Text.create({ textName: 'text' });
      await Example.create({
        test: '02',
        list: [
          { __t: 'gh8452_ExtendA', data: images[0]._id, objectType: 'Image' },
          { __t: 'gh8452_ExtendA', data: text._id, objectType: 'BlogPost' },
          { __t: 'gh8452_ExtendB', data: { sourceId: 123 }, objectType: 'ExternalSourceA' },
          { __t: 'gh8452_ExtendA', data: images[1]._id, objectType: 'Image' },
          { __t: 'gh8452_ExtendB', data: { sourceId: 456 }, objectType: 'ExternalSourceB' }
        ]
      });

      const res = await Example.findOne().populate('list.data').lean();
      assert.equal(res.list[0].data.imageName, 'image');
      assert.equal(res.list[1].data.textName, 'text');
      assert.equal(res.list[2].data.sourceId, 123);
      assert.equal(res.list[3].data.imageName, 'image2');
      assert.equal(res.list[4].data.sourceId, 456);
    });

    it('excluding foreignField using minus path deselects foreignField (gh-8460)', async function() {
      const schema = Schema({ specialId: String });

      schema.virtual('searchResult', {
        ref: 'Test',
        localField: 'specialId',
        foreignField: 'specialId',
        options: { select: 'name -_id -specialId' },
        justOne: true
      });
      const Model = db.model('Test1', schema);
      const Result = db.model('Test', Schema({
        name: String,
        specialId: String,
        other: String
      }));


      await Result.create({ name: 'foo', specialId: 'secret', other: 'test' });
      await Model.create({ specialId: 'secret' });

      let doc = await Model.findOne().populate('searchResult');
      assert.strictEqual(doc.searchResult.specialId, void 0);

      doc = await Model.findOne().populate({
        path: 'searchResult',
        select: 'name -_id'
      });
      assert.strictEqual(doc.searchResult.specialId, 'secret');
    });

    it('supports top-level match option (gh-8475)', async function() {
      const childSchema = Schema({ parentId: 'ObjectId', deleted: Boolean });

      const parentSchema = Schema({ name: String });
      parentSchema.virtual('childCount', {
        ref: 'Child',
        localField: '_id',
        foreignField: 'parentId',
        count: true,
        match: { deleted: { $ne: true } }
      });

      const Child = db.model('Child', childSchema);
      const Parent = db.model('Parent', parentSchema);


      const p = await Parent.create({ name: 'test' });

      await Child.create([
        { parentId: p._id },
        { parentId: p._id, deleted: true },
        { parentId: p._id, deleted: false }
      ]);

      let doc = await Parent.findOne().populate('childCount');
      assert.equal(doc.childCount, 2);

      doc = await Parent.findOne().
        populate({ path: 'childCount', match: { deleted: true } });
      assert.equal(doc.childCount, 1);
    });

    it('supports top-level skip and limit options (gh-8445)', async function() {
      const childSchema = Schema({ _id: Number, parentId: 'ObjectId' });

      const parentSchema = Schema({ name: String });
      parentSchema.virtual('children', {
        ref: 'Child',
        localField: '_id',
        foreignField: 'parentId',
        justOne: false,
        skip: 1,
        limit: 2,
        options: { sort: { _id: 1 } }
      });

      const Child = db.model('Child', childSchema);
      const Parent = db.model('Parent', parentSchema);


      const p = await Parent.create({ name: 'test' });

      await Child.create([
        { _id: 1, parentId: p._id },
        { _id: 2, parentId: p._id },
        { _id: 3, parentId: p._id }
      ]);

      let doc = await Parent.findOne().populate('children');
      assert.deepEqual(doc.children.map(c => c._id), [2, 3]);

      doc = await Parent.findOne().populate({ path: 'children', skip: 2 });
      assert.deepEqual(doc.children.map(c => c._id), [3]);

      doc = await Parent.findOne().populate({
        path: 'children',
        skip: 2,
        options: { skip: 1 }
      });
      assert.deepEqual(doc.children.map(c => c._id), [2, 3]);

      doc = await Parent.findOne().populate({ path: 'children', skip: 0 });
      assert.deepEqual(doc.children.map(c => c._id), [1, 2]);

      doc = await Parent.findOne().populate({ path: 'children', skip: 0, limit: 1 });
      assert.deepEqual(doc.children.map(c => c._id), [1]);

      const p2 = await Parent.create({ name: 'test2' });
      await Child.create([
        { _id: 4, parentId: p2._id },
        { _id: 5, parentId: p2._id }
      ]);

      const docs = await Parent.find().sort({ _id: 1 }).
        populate({ path: 'children', skip: 0, limit: 2 });
      assert.equal(docs[0]._id.toString(), p._id.toString());
      assert.equal(docs[1]._id.toString(), p2._id.toString());
      assert.deepEqual(docs[0].children.map(c => c._id), [1, 2]);
      assert.deepEqual(docs[1].children.map(c => c._id), [4]);
    });

    it('top-level limit properly applies limit per document (gh-8657)', async function() {
      const Article = db.model('Article', mongoose.Schema({
        authors: [{ type: Number, ref: 'User' }]
      }));
      const User = db.model('User', mongoose.Schema({ _id: Number }));


      await Article.create([
        { authors: [1, 2] },
        { authors: [3, 4] }
      ]);
      await User.create({ _id: 1 }, { _id: 2 }, { _id: 3 }, { _id: 4 });

      const res = await Article.find().
        sort({ _id: 1 }).
        populate({ path: 'authors', limit: 1, sort: { _id: 1 } });
      assert.equal(res.length, 2);
      assert.deepEqual(res[0].authors.map(a => a._id), [1]);
      assert.deepEqual(res[1].toObject().authors, []);
    });

    it('correct limit with populate (gh-7318)', async function() {
      const childSchema = Schema({ _id: Number, parentId: 'ObjectId' });

      const parentSchema = Schema({ name: String });
      parentSchema.virtual('children', {
        ref: 'Child',
        localField: '_id',
        foreignField: 'parentId',
        justOne: false,
        options: { sort: { _id: 1 } },
        perDocumentLimit: 2
      });

      const Child = db.model('Child', childSchema);
      const Parent = db.model('Parent', parentSchema);


      const p = await Parent.create({ name: 'test' });

      await Child.create([
        { _id: 1, parentId: p._id },
        { _id: 2, parentId: p._id },
        { _id: 3, parentId: p._id }
      ]);

      const p2 = await Parent.create({ name: 'test2' });
      await Child.create([
        { _id: 4, parentId: p2._id },
        { _id: 5, parentId: p2._id }
      ]);

      let docs = await Parent.find().sort({ _id: 1 }).
        populate({ path: 'children' });
      assert.equal(docs[0]._id.toString(), p._id.toString());
      assert.equal(docs[1]._id.toString(), p2._id.toString());
      assert.deepEqual(docs[0].children.map(c => c._id), [1, 2]);
      assert.deepEqual(docs[1].children.map(c => c._id), [4, 5]);

      docs = await Parent.find().sort({ _id: 1 }).
        populate({ path: 'children', perDocumentLimit: 1 });
      assert.equal(docs[0]._id.toString(), p._id.toString());
      assert.equal(docs[1]._id.toString(), p2._id.toString());
      assert.deepEqual(docs[0].children.map(c => c._id), [1]);
      assert.deepEqual(docs[1].children.map(c => c._id), [4]);

      docs = await Parent.find().sort({ _id: 1 }).
        populate({ path: 'children', options: { perDocumentLimit: 1 } });
      assert.equal(docs[0]._id.toString(), p._id.toString());
      assert.equal(docs[1]._id.toString(), p2._id.toString());
      assert.deepEqual(docs[0].children.map(c => c._id), [1]);
      assert.deepEqual(docs[1].children.map(c => c._id), [4]);
    });

    it('perDocumentLimit as option to `populate()` method (gh-7318) (gh-9418)', async function() {
      const childSchema = Schema({ _id: Number, parentId: 'ObjectId' });

      const parentSchema = Schema({ name: String });
      parentSchema.virtual('children', {
        ref: 'Child',
        localField: '_id',
        foreignField: 'parentId',
        justOne: false,
        options: { sort: { _id: 1 } }
      });

      const Child = db.model('Child', childSchema);
      const Parent = db.model('Parent', parentSchema);


      const p = await Parent.create({ name: 'test' });

      await Child.create([
        { _id: 1, parentId: p._id },
        { _id: 2, parentId: p._id },
        { _id: 3, parentId: p._id }
      ]);

      const p2 = await Parent.create({ name: 'test2' });
      await Child.create([
        { _id: 4, parentId: p2._id },
        { _id: 5, parentId: p2._id }
      ]);

      let docs = await Parent.find().sort({ _id: 1 }).
        populate({ path: 'children', perDocumentLimit: 1 });
      assert.equal(docs[0]._id.toString(), p._id.toString());
      assert.equal(docs[1]._id.toString(), p2._id.toString());
      assert.deepEqual(docs[0].children.map(c => c._id), [1]);
      assert.deepEqual(docs[1].children.map(c => c._id), [4]);

      docs = await Parent.find().sort({ _id: 1 }).
        populate({ path: 'children', options: { perDocumentLimit: 1 } });
      assert.equal(docs[0]._id.toString(), p._id.toString());
      assert.equal(docs[1]._id.toString(), p2._id.toString());
      assert.deepEqual(docs[0].children.map(c => c._id), [1]);
      assert.deepEqual(docs[1].children.map(c => c._id), [4]);
    });

    it('works when embedded discriminator array has populated path but not refPath (gh-8527)', async function() {
      const Image = db.model('Image', Schema({ imageName: String }));
      const Video = db.model('Video', Schema({ videoName: String }));
      const ItemSchema = Schema({ objectType: String }, {
        discriminatorKey: 'objectType',
        _id: false
      });

      const noId = { _id: false };

      const NestedDataSchema = Schema({
        data: Schema({ title: String, description: String }, noId)
      }, noId);

      const InternalItemSchemaGen = () => Schema({
        data: {
          type: ObjectId,
          refPath: 'list.objectType'
        }
      }, noId);

      const externalSchema = Schema({ data: { sourceId: Number } }, noId);
      const ExampleSchema = Schema({ test: String, list: [ItemSchema] });
      ExampleSchema.path('list').discriminator('Image', InternalItemSchemaGen());
      ExampleSchema.path('list').discriminator('Video', InternalItemSchemaGen());
      ExampleSchema.path('list').discriminator('ExternalSource', externalSchema);
      ExampleSchema.path('list').discriminator('NestedData', NestedDataSchema);
      const Example = db.model('Test', ExampleSchema);


      const image1 = await Image.create({ imageName: '01image' });
      const video1 = await Video.create({ videoName: '01video' });

      const example = await Example.create({
        test: 'example',
        list: [
          { data: image1._id, objectType: 'Image' },
          { data: video1._id, objectType: 'Video' },
          { data: { sourceId: 123 }, objectType: 'ExternalSource' },
          { data: { title: 'test' }, objectType: 'NestedData' }
        ]
      });

      const res = await Example.findById(example).populate('list.data').lean();
      assert.deepEqual(res.list[3].data, { title: 'test' });
    });

    it('handles populating embedded discriminators with `refPath` when none of the subdocs have `refPath` (gh-8553)', async function() {
      const ItemSchema = new Schema({ objectType: String },
        { discriminatorKey: 'objectType', _id: false });
      const ExampleSchema = Schema({ test: String, list: [ItemSchema] });

      ExampleSchema.path('list').discriminator('Text', Schema({
        data: { type: ObjectId, refPath: 'list.objectType' }
      }, { _id: false }));
      ExampleSchema.path('list').discriminator('ExternalSource', Schema({
        data: { sourceId: Number }
      }));

      const Example = db.model('Test', ExampleSchema);


      await Example.create({
        test: 'example',
        list: [
          { data: { sourceId: 123 }, objectType: 'ExternalSource' }
        ]
      });

      const res = await Example.find().populate('list.data');
      assert.deepEqual(res[0].toObject().list[0].data, { sourceId: 123 });
    });

    it('throws an error when using limit with perDocumentLimit', async function() {
      const User = db.model('User', userSchema);
      const BlogPost = db.model('BlogPost', blogPostSchema);

      const blogPosts = await BlogPost.create([{ title: 'JS 101' }, { title: 'Mocha 101' }]);
      const user = await User.create({ blogposts: blogPosts });


      let err;
      try {
        await User.find({ _id: user._id }).populate({ path: 'blogposts', perDocumentLimit: 2, limit: 1 });
      } catch (error) {
        err = error;
      }

      assert(err);
      assert.equal(err.message, 'Can not use `limit` and `perDocumentLimit` at the same time. Path: `blogposts`.');
    });

    it('handles function refPath with discriminators (gh-8731)', async function() {
      const nested = Schema({}, { discriminatorKey: 'type' });
      const mainSchema = Schema({ items: [nested] });

      const docs = [];
      mainSchema.path('items').discriminator('TestDiscriminator', Schema({
        childModel: { type: String },
        child: {
          type: mongoose.Schema.Types.ObjectId,
          refPath: (doc, path) => {
            docs.push(doc);
            return path.replace('.child', '.childModel');
          }
        }
      }));
      const Parent = db.model('Parent', mainSchema);
      const Child = db.model('Child', Schema({ name: String }));

      const child = await Child.create({ name: 'test' });
      const parent = await Parent.create({
        items: [{
          type: 'TestDiscriminator',
          childModel: 'Child',
          child: child._id
        }]
      });

      assert.equal(docs.length, 0);
      const doc = await Parent.findOne().populate('items.child').exec();

      assert.equal(doc.items[0].child.name, 'test');
      assert.ok(doc.items[0].populated('child'));

      assert.equal(docs.length, 1);
      assert.equal(docs[0]._id.toHexString(), parent.items[0]._id.toHexString());
    });

    describe('gh-8760', function() {
      it('clone with lean creates identical copies from the same document', async function() {
        const userSchema = new Schema({ name: String });
        const User = db.model('User', userSchema);

        const postSchema = new Schema({
          user: { type: mongoose.ObjectId, ref: 'User' },
          title: String
        });

        const Post = db.model('BlogPost', postSchema);


        const user = await User.create({ name: 'val' });
        await Post.create([
          { title: 'test1', user: user },
          { title: 'test2', user: user },
          { title: 'test3', user: new mongoose.Types.ObjectId() }
        ]);

        const posts = await Post.find().populate({ path: 'user', options: { clone: true } }).sort('title').lean();

        posts[0].user.name = 'val2';
        assert.equal(posts[1].user.name, 'val');
        assert.equal(posts[2].user, null);
      });

      it('clone with populate and lean makes child lean', async function() {
        const isLean = v => v != null && !(v instanceof mongoose.Document);

        const userSchema = new Schema({ name: String });
        const User = db.model('User', userSchema);

        const postSchema = new Schema({
          user: { type: mongoose.ObjectId, ref: 'User' },
          title: String
        });

        const Post = db.model('BlogPost', postSchema);


        const user = await User.create({ name: 'val' });

        await Post.create({ title: 'test1', user: user });

        const post = await Post.findOne().populate({ path: 'user', options: { clone: true } }).lean();

        assert.ok(isLean(post.user));
      });

      it('can populate subdocs where one is discriminator and the other is not (gh-8837)', async function() {

        const eventSchema = new Schema({ }, { discriminatorKey: 'type' });
        const eventsListSchema = new Schema({ events: [eventSchema] });

        const clickEventSchema = new Schema({
          modelName: { type: String, required: true },
          productId: { type: Schema.ObjectId, refPath: 'events.modelName' }
        });

        const eventsSchemaType = eventsListSchema.path('events');
        eventsSchemaType.discriminator('ClickEvent', clickEventSchema);

        const EventsList = db.model('EventsList', eventsListSchema);
        const Product = db.model('Product', new Schema({ name: String }));

        const product = await Product.create({ name: 'GTX 1050 Ti' });

        await EventsList.create({
          events: [
            { },
            { type: 'ClickEvent', modelName: 'Product', productId: product._id }
          ]
        });

        const result = await EventsList.findOne().populate('events.productId');
        assert.equal(result.events[1].productId.name, 'GTX 1050 Ti');
      });

      it('can populate virtuals defined on child discriminators (gh-8924)', async function() {

        const User = db.model('User', {});
        const Post = db.model('Post', { name: String });

        const userWithPostSchema = new Schema({ postId: Schema.ObjectId });

        userWithPostSchema.virtual('post', { ref: 'Post', localField: 'postId', foreignField: '_id', justOne: true });

        const UserWithPost = User.discriminator('UserWithPost', userWithPostSchema);

        const post = await Post.create({ name: 'Clean Code' });

        await UserWithPost.create({ postId: post._id });

        const user = await User.findOne().populate({ path: 'post' });


        assert.equal(user.post.name, 'Clean Code');
      });
    });

    it('recursive virtuals with `populate` option (gh-11700)', async function() {
      const InteractionSchema = new Schema({
        title: String,
        parent: {
          type: mongoose.ObjectId,
          ref: 'Interaction'
        }
      });

      InteractionSchema.virtual('next', {
        ref: 'Interaction',
        localField: '_id',
        foreignField: 'parent',
        justOne: true,
        options: {
          populate: 'next'
        }
      });

      const Interaction = db.model('Interaction', InteractionSchema);

      const interactionA = new Interaction({ title: 'first interaction' });
      await interactionA.save();

      const interactionB = new Interaction({ title: 'second interaction', parent: interactionA._id });
      await interactionB.save();

      const interactionC = new Interaction({ title: 'third interaction', parent: interactionB._id });
      await interactionC.save();

      const interaction = await Interaction.findOne({ parent: null }).populate('next');

      assert.equal(interaction.title, interactionA.title);
      assert.notEqual(interaction.next, undefined);
      assert.equal(interaction.next.title, interactionB.title);
      assert.notEqual(interaction.next.next, undefined);
      assert.equal(interaction.next.next.title, interactionC.title);
    });

    it('no-op if populating on a document array with no ref (gh-8946)', async function() {
      const teamSchema = Schema({
        members: [{ user: { type: ObjectId, ref: 'User' } }]
      });
      const userSchema = Schema({ name: { type: String } });
      userSchema.virtual('teams', {
        ref: 'Team',
        localField: '_id',
        foreignField: 'members.user',
        justOne: false
      });
      const User = db.model('User', userSchema);
      const Team = db.model('Team', teamSchema);


      const user = await User.create({ name: 'User' });
      await Team.create({ members: [{ user: user._id }] });

      const res = await User.findOne().populate({
        path: 'teams',
        populate: {
          path: 'members', // No ref
          populate: { path: 'user' }
        }
      });

      assert.equal(res.teams[0].members[0].user.name, 'User');
    });

    it('no-op if populating a nested path (gh-9073)', async function() {
      const buildingSchema = Schema({ owner: String });
      const Building = db.model('Building', buildingSchema);

      const officeSchema = new Schema({
        title: String,
        place: { building: { type: Schema.ObjectId, ref: 'Building' } }
      });
      const Office = db.model('Office', officeSchema);


      const building = new Building({ owner: 'test' });
      await building.save();
      await Office.create({ place: { building: building._id } });

      const foundOffice = await Office.findOne({}).
        populate({ path: 'place', populate: 'building' });
      assert.equal(foundOffice.place.building.owner, 'test');
    });

    it('handles populating primitive array under document array with discriminator (gh-9148)', async function() {
      const ContentSchema = new Schema({ name: String });
      const Content = db.model('Test1', ContentSchema);

      const DataSchema = new Schema({ alias: String }, {
        discriminatorKey: 'type',
        _id: false
      });
      const ContentRelationSchema = new Schema({
        content: [{ type: Schema.Types.ObjectId, ref: 'Test1' }]
      }, { _id: false });
      const PageSchema = new Schema({
        name: String,
        data: [DataSchema]
      });

      PageSchema.path('data').discriminator('content', ContentRelationSchema);
      const Page = db.model('Test', PageSchema);


      const content = await Promise.all([
        Content.create({ name: 'A' }),
        Content.create({ name: 'B' })
      ]);

      const doc = await Page.create({
        name: 'Index',
        data: [{
          alias: 'my_content',
          type: 'content',
          content: [content[0]._id, content[1]._id]
        }]
      });

      const page = await Page.findById(doc._id).populate({
        path: 'data.content',
        select: { name: 1, _id: 0 }
      });
      assert.ok(Array.isArray(page.data[0].content));
      assert.deepEqual(page.toObject().data, [{
        alias: 'my_content',
        type: 'content',
        content: [{ name: 'A' }, { name: 'B' }]
      }]);
    });

    it('handles deselecting _id with `perDocumentLimit` (gh-8460) (gh-9175)', async function() {
      const postSchema = new Schema({
        title: String,
        commentsIds: [{ type: Schema.ObjectId, ref: 'Comment' }]
      });
      const Post = db.model('Post', postSchema);

      const commentSchema = new Schema({ content: String });
      const Comment = db.model('Comment', commentSchema);


      const post1 = new Post({ title: 'I have 3 comments' });
      let comments = await Comment.create([
        { content: 'Cool first post' },
        { content: 'Very cool first post' },
        { content: 'Super cool first post' }
      ]);

      post1.commentsIds = comments;
      await post1.save();

      const post2 = new Post({ title: 'I have 4 comments' });
      comments = await Comment.create([
        { content: 'Cool second post' },
        { content: 'Very cool second post' },
        { content: 'Super cool second post' },
        { content: 'Absolutely cool second post' }
      ]);
      post2.commentsIds = comments;
      await post2.save();

      const posts = await Post.find().populate({ path: 'commentsIds', select: 'content -_id', perDocumentLimit: 2 });

      assert.equal(posts[0].commentsIds.length, 2);
      assert.equal(posts[1].commentsIds.length, 2);
    });

    it('handles embedded discriminator `refPath` with multiple documents (gh-8731) (gh-9153)', async function() {
      const nested = Schema({}, { discriminatorKey: 'type' });
      const mySchema = Schema({ title: { type: String }, items: [nested] });

      const itemType = mySchema.path('items');

      itemType.discriminator('link', Schema({
        fooType: { type: String },
        foo: {
          type: mongoose.Schema.Types.ObjectId,
          refPath: 'items.fooType'
        }
      }));

      const Model = db.model('Test', mySchema);


      const doc1 = await Model.create({ title: 'doc1' });
      await Model.create({
        title: 'doc2',
        items: [{
          type: 'link',
          fooType: 'Test',
          foo: doc1._id
        }]
      });

      const docs = await Model.find({ }).sort({ title: 1 }).populate('items.foo').exec();
      assert.equal(docs[1].items[0].foo.title, 'doc1');
    });

    it('Sets the populated document\'s parent() (gh-8092)', async function() {
      const schema = new Schema({
        single: { type: Number, ref: 'Child' },
        arr: [{ type: Number, ref: 'Child' }],
        docArr: [{ ref: { type: Number, ref: 'Child' } }]
      });

      schema.virtual('myVirtual', {
        ref: 'Child',
        localField: 'single',
        foreignField: '_id',
        justOne: true
      });

      const Parent = db.model('Parent', schema);
      const Child = db.model('Child', Schema({ _id: Number, name: String }));


      await Child.create({ _id: 1, name: 'test' });

      await Parent.create({ single: 1, arr: [1], docArr: [{ ref: 1 }] });

      let doc = await Parent.findOne().populate('single');
      assert.ok(doc.single.parent() === doc);
      assert.ok(doc.single.$parent() === doc);

      doc = await Parent.findOne().populate('arr');
      assert.ok(doc.arr[0].parent() === doc);
      assert.ok(doc.arr[0].$parent() === doc);

      doc = await Parent.findOne().populate('docArr.ref');
      assert.ok(doc.docArr[0].ref.parent() === doc);
      assert.ok(doc.docArr[0].ref.$parent() === doc);

      doc = await Parent.findOne().populate('myVirtual');
      assert.ok(doc.myVirtual.parent() === doc);
      assert.ok(doc.myVirtual.$parent() === doc);

      doc = await Parent.findOne();
      await doc.populate('single');
      assert.ok(doc.single.parent() === doc);
      assert.ok(doc.single.$parent() === doc);
    });

    it('populates single nested discriminator underneath doc array when populated docs have different model but same id (gh-9244)', async function() {
      const catSchema = Schema({ _id: Number, name: String });
      const dogSchema = Schema({ _id: Number, name: String });

      const notificationSchema = Schema({ title: String }, { discriminatorKey: 'type' });
      const notificationTypeASchema = Schema({
        subject: {
          type: Number,
          ref: 'Cat'
        }
      }, { discriminatorKey: 'type' });
      const notificationTypeBSchema = Schema({
        subject: {
          type: Number,
          ref: 'Dog'
        }
      }, { discriminatorKey: 'type' });

      const CatModel = db.model('Cat', catSchema);
      const DogModel = db.model('Dog', dogSchema);
      const NotificationModel = db.model('Notification', notificationSchema);
      const NotificationTypeAModel = NotificationModel.discriminator('NotificationTypeA', notificationTypeASchema);
      const NotificationTypeBModel = NotificationModel.discriminator('NotificationTypeB', notificationTypeBSchema);


      const cat = await CatModel.create({ _id: 1, name: 'Keanu' });
      const dog = await DogModel.create({ _id: 1, name: 'Bud' });

      await NotificationTypeAModel.create({ subject: cat._id, title: 'new cat' });
      await NotificationTypeBModel.create({ subject: dog._id, title: 'new dog' });

      const notifications = await NotificationModel.find({}).populate('subject');
      assert.deepEqual(notifications.map(el => el.subject.name), ['Keanu', 'Bud']);
    });

    it('skips checking `refPath` if the path to populate is undefined (gh-9340)', async function() {
      const firstSchema = Schema({
        ref: String,
        linkedId: {
          type: Schema.ObjectId,
          refPath: 'ref'
        }
      });
      const Parent = db.model('Parent', firstSchema);

      const secondSchema = new Schema({ name: String });
      const Child = db.model('Child', secondSchema);


      const child = await Child.create({ name: 'child' });
      await Parent.create({ ref: 'Child', linkedId: child._id });
      await Parent.create({ ref: 'does not exist' });

      const res = await Parent.find().populate('linkedId').sort({ ref: 1 }).exec();
      assert.equal(res.length, 2);

      assert.equal(res[0].ref, 'Child');
      assert.equal(res[0].linkedId.name, 'child');
      assert.equal(res[1].ref, 'does not exist');
      assert.strictEqual(res[1].linkedId, undefined);
    });

    it('supports default populate options (gh-6029)', async function() {
      const parentSchema = Schema({
        child: {
          type: 'ObjectId',
          ref: 'Child',
          populate: { select: 'name' }
        }
      });
      const Parent = db.model('Parent', parentSchema);

      const childSchema = new Schema({ name: String, age: Number });
      const Child = db.model('Child', childSchema);


      const child = await Child.create({ name: 'my name', age: 30 });
      await Parent.create({ child: child._id });

      const res = await Parent.findOne().populate('child');
      assert.equal(res.child.name, 'my name');
      assert.strictEqual(res.child.age, void 0);
    });

    it('avoids propagating lean virtuals to children (gh-9592)', async function() {
      const parentSchema = Schema({
        child: {
          type: 'ObjectId',
          ref: 'Child',
          populate: { select: 'name' }
        }
      });
      const Parent = db.model('Parent', parentSchema);

      const childSchema = new Schema({ name: String, age: Number });
      const findCallOptions = [];
      childSchema.pre('find', function() {
        findCallOptions.push(this._mongooseOptions.lean);
      });
      const Child = db.model('Child', childSchema);


      const child = await Child.create({ name: 'my name', age: 30 });
      await Parent.create({ child: child._id });

      await Parent.findOne().populate('child').lean({ virtuals: ['name', 'child.foo'] });
      assert.equal(findCallOptions.length, 1);
      assert.deepEqual(findCallOptions[0].virtuals, ['foo']);
    });

    it('gh-9833', async function() {
      const Books = db.model('books', new Schema({ name: String, tags: [{ type: Schema.Types.ObjectId, ref: 'tags' }] }));
      const Tags = db.model('tags', new Schema({ author: Schema.Types.ObjectId }));
      const Authors = db.model('authors', new Schema({ name: String }));


      const anAuthor = new Authors({ name: 'Author1' });
      await anAuthor.save();

      const aTag = new Tags({ author: anAuthor.id });
      await aTag.save();

      const aBook = new Books({ name: 'Book1', tags: [aTag.id] });
      await aBook.save();

      const aggregateOptions = [
        { $match: {
          name: { $in: [aBook.name] }
        } },
        { $lookup: {
          from: 'tags',
          localField: 'tags',
          foreignField: '_id',
          as: 'tags'
        } }
      ];
      const books = await Books.aggregate(aggregateOptions).exec();

      const populateOptions = [{
        path: 'tags.author',
        model: 'authors',
        select: '_id name'
      }];

      const populatedBooks = await Books.populate(books, populateOptions);
      assert.ok(!Array.isArray(populatedBooks[0].tags[0].author));
    });

    it('sets not-found values to null for paths that are not in the schema (gh-9913)', async function() {
      const Books = db.model('books', new Schema({ name: String, tags: [{ type: 'ObjectId', ref: 'tags' }] }));
      const Tags = db.model('tags', new Schema({ authors: [{ author: 'ObjectId' }] }));
      const Authors = db.model('authors', new Schema({ name: String }));


      const anAuthor = new Authors({ name: 'Author1' });
      await anAuthor.save();

      const aTag = new Tags({ authors: [{ author: anAuthor.id }, { author: new mongoose.Types.ObjectId() }] });
      await aTag.save();

      const aBook = new Books({ name: 'Book1', tags: [aTag.id] });
      await aBook.save();

      const aggregateOptions = [
        { $match: {
          name: { $in: [aBook.name] }
        } },
        { $lookup: {
          from: 'tags',
          localField: 'tags',
          foreignField: '_id',
          as: 'tags'
        } }
      ];
      const books = await Books.aggregate(aggregateOptions).exec();

      const populateOptions = [{
        path: 'tags.authors.author',
        model: 'authors',
        select: '_id name'
      }];

      const populatedBooks = await Books.populate(books, populateOptions);
      assert.strictEqual(populatedBooks[0].tags[0].authors[0].author.name, 'Author1');
      assert.strictEqual(populatedBooks[0].tags[0].authors[1].author, null);
    });

    it('handles perDocumentLimit where multiple documents reference the same populated doc (gh-9906)', async function() {
      const postSchema = new Schema({
        title: String,
        commentsIds: [{ type: Schema.ObjectId, ref: 'Comment' }]
      });
      const Post = db.model('Post', postSchema);

      const commentSchema = new Schema({ content: String });
      const Comment = db.model('Comment', commentSchema);


      const commonComment = new Comment({ content: 'Im used in two posts' });
      await commonComment.save();

      const comments = await Comment.create([
        { content: 'Nice first post' },
        { content: 'Nice second post' }
      ]);

      let posts = await Post.create([
        { title: 'First post', commentsIds: [commonComment, comments[0]] },
        { title: 'Second post', commentsIds: [commonComment, comments[1]] }
      ]);

      posts = await Post.find().
        sort({ title: 1 }).
        populate({ path: 'commentsIds', perDocumentLimit: 2, sort: { content: 1 } });
      assert.equal(posts.length, 2);
      assert.ok(!Array.isArray(posts[0].commentsIds[0]));

      assert.deepEqual(posts[0].toObject().commentsIds.map(c => c.content), ['Im used in two posts', 'Nice first post']);
      assert.deepEqual(posts[1].toObject().commentsIds.map(c => c.content), ['Im used in two posts', 'Nice second post']);
    });

    it('supports `transform` option (gh-3375)', async function() {
      const parentSchema = new Schema({
        name: String,
        children: [{ type: 'ObjectId', ref: 'Child' }],
        child: { type: 'ObjectId', ref: 'Child' }
      });
      const Parent = db.model('Parent', parentSchema);

      const Child = db.model('Child', Schema({ name: String }));

      const children = await Child.create([{ name: 'Luke' }, { name: 'Leia' }]);
      let p = await Parent.create({
        name: 'Anakin',
        children: children,
        child: children[0]._id
      });

      let called = [];
      function transform(doc, id) {
        called.push({
          doc: doc,
          id: id
        });

        return id;
      }

      // Populate array of ids
      p = await Parent.findById(p).populate({
        path: 'children',
        transform: transform
      });

      assert.equal(called.length, 2);
      assert.equal(called[0].doc.name, 'Luke');
      assert.equal(called[0].id.toHexString(), children[0]._id.toHexString());

      assert.equal(called[1].doc.name, 'Leia');
      assert.equal(called[1].id.toHexString(), children[1]._id.toHexString());

      // Populate single id
      called = [];
      p = await Parent.findById(p).populate({
        path: 'child',
        transform: transform
      });

      assert.equal(called.length, 1);
      assert.equal(called[0].doc.name, 'Luke');
      assert.equal(called[0].id.toHexString(), children[0]._id.toHexString());

      // Push a nonexistent id
      const newId = new mongoose.Types.ObjectId();
      await Parent.updateOne({ _id: p._id }, { $push: { children: newId } });

      called = [];
      p = await Parent.findById(p).populate({
        path: 'children',
        transform: transform
      });
      assert.equal(called.length, 3);
      assert.strictEqual(called[2].doc, null);
      assert.equal(called[2].id.toHexString(), newId.toHexString());

      assert.equal(p.children[2].toHexString(), newId.toHexString());

      // Populate 2 docs with same id
      await Parent.updateOne({ _id: p._id }, { $set: { children: [children[0], children[0]] } });
      called = [];

      p = await Parent.findById(p).populate({
        path: 'children',
        transform: transform
      });
      assert.equal(called.length, 2);
      assert.equal(called[0].id.toHexString(), children[0]._id.toHexString());
      assert.equal(called[1].id.toHexString(), children[0]._id.toHexString());

      // Populate single id that points to nonexistent doc
      await Parent.updateOne({ _id: p._id }, { $set: { child: newId } });
      called = [];
      p = await Parent.findById(p).populate({
        path: 'child',
        transform: transform
      });

      assert.equal(called.length, 1);
      assert.strictEqual(called[0].doc, null);
      assert.equal(called[0].id.toHexString(), newId.toHexString());
    });

    it('avoids calling `transform()` with `lean()` when no results (gh-12739)', async function() {
      const parentSchema = new Schema({ title: String });
      const childSchema = new Schema({
        title: String,
        parent: { type: mongoose.Schema.Types.ObjectId, ref: 'Parent' }
      });
      parentSchema.virtual('children', {
        ref: 'Child',
        localField: '_id',
        foreignField: 'parent'
      });
      const Parent = db.model('Parent', parentSchema);
      const Child = db.model('Child', childSchema);

      await Parent.create({ title: 'parent' });
      await Child.create({ title: 'child' });
      const p = await Parent.find().lean().populate({
        path: 'children',
        match: { title: 'child' },
        select: '-__v',
        strictPopulate: false,
        transform: doc => {
          return doc;
        }
      });
      assert.equal(p.length, 1);
      assert.deepStrictEqual(p[0].children, []);
    });

    it('transform to primitive (gh-10064)', async function() {
      const Child = db.model('Child', mongoose.Schema({ name: String }));
      const Parent = db.model('Parent', mongoose.Schema({
        child: { type: 'ObjectId', ref: 'Child' },
        children: [{ type: 'ObjectId', ref: 'Child' }]
      }));


      const children = await Child.create([{ name: 'Luke' }, { name: 'Leia' }]);

      let doc = await Parent.create({ children, child: children[0] });
      doc = await Parent.findById(doc).populate([
        {
          path: 'child',
          transform: getName
        },
        {
          path: 'children',
          options: { retainNullValues: true },
          transform: getName
        }
      ]);

      function getName(doc) {
        return doc == null ? null : doc.name;
      }

      assert.equal(doc.child, 'Luke');
      assert.deepEqual(doc.toObject().children.sort().reverse(), ['Luke', 'Leia']);
    });

    it('transform with virtual populate, justOne = true (gh-3375)', async function() {
      const parentSchema = new Schema({
        name: String
      });
      parentSchema.virtual('child', {
        ref: 'Child',
        localField: '_id',
        foreignField: 'parentId',
        justOne: true
      });
      const Parent = db.model('Parent', parentSchema);

      const Child = db.model('Child', Schema({ name: String, parentId: 'ObjectId' }));


      let p = await Parent.create({ name: 'Anakin' });
      await Child.create({ name: 'Luke', parentId: p._id });

      const called = [];

      p = await Parent.findById(p).populate({
        path: 'child',
        transform: function(doc, id) {
          called.push({
            doc: doc,
            id: id
          });

          return id;
        }
      });

      assert.equal(called.length, 1);
      assert.strictEqual(called[0].doc.parentId.toHexString(), p._id.toHexString());
      assert.equal(called[0].id.toHexString(), p._id.toHexString());
    });

    it('transform with virtual populate, justOne = false (gh-3375)', async function() {
      const parentSchema = new Schema({
        name: String
      });
      parentSchema.virtual('children', {
        ref: 'Child',
        localField: '_id',
        foreignField: 'parentId',
        justOne: false
      });
      const Parent = db.model('Parent', parentSchema);

      const Child = db.model('Child', Schema({ name: String, parentId: 'ObjectId' }));


      let p = await Parent.create({ name: 'Anakin' });
      await Child.create([
        { name: 'Luke', parentId: p._id },
        { name: 'Leia', parentId: p._id }
      ]);

      const called = [];

      p = await Parent.findById(p).populate({
        path: 'children',
        transform: function(doc, id) {
          called.push({
            doc: doc,
            id: id
          });

          return id;
        }
      });

      assert.equal(called.length, 2);
      assert.deepEqual(called.map(c => c.doc.name).sort(), ['Leia', 'Luke']);

      assert.strictEqual(called[0].doc.parentId.toHexString(), p._id.toHexString());
      assert.equal(called[0].id.toHexString(), p._id.toHexString());

      assert.strictEqual(called[1].doc.parentId.toHexString(), p._id.toHexString());
      assert.equal(called[1].id.toHexString(), p._id.toHexString());
    });

    it('supports populating dotted subpath of a populated doc that has the same id as a populated doc (gh-10005)', async function() {
      const ModelASchema = new mongoose.Schema({
        _modelB: {
          type: mongoose.Types.ObjectId,
          ref: 'Test1'
        },
        _rootModel: {
          type: mongoose.Types.ObjectId,
          ref: 'Test'
        }
      });

      const ModelBSchema = new mongoose.Schema({
        _rootModel: {
          type: mongoose.Types.ObjectId,
          ref: 'Test'
        }
      });

      const RootModelSchema = new mongoose.Schema({ name: String });


      const ModelA = db.model('Test2', ModelASchema);
      const ModelB = db.model('Test1', ModelBSchema);
      const RootModel = db.model('Test', RootModelSchema);

      const rootModel = new RootModel({ name: 'my name' });
      const modelB = new ModelB({ _rootModel: rootModel });
      const modelA = new ModelA({ _rootModel: rootModel, _modelB: modelB });

      await Promise.all([rootModel.save(), modelB.save(), modelA.save()]);

      const modelA1 = await ModelA.findById(modelA._id);
      await modelA1.populate('_modelB _rootModel');
      await modelA1.populate('_modelB._rootModel');

      assert.equal(modelA1._modelB._rootModel.name, 'my name');
    });

    it('prevents already populated fields from becoming null gh-10068', async function() {

      const Books = db.model('books', new Schema({ name: String, contributors: [{ author: Schema.Types.ObjectId }] }));
      const Authors = db.model('authors', new Schema({ name: String }));

      const anAuthor = new Authors({ name: 'Author1' });
      await anAuthor.save();

      const aBook1 = new Books({ name: 'Book1', contributors: [{ author: anAuthor.id }] });
      await aBook1.save();
      const aBook2 = new Books({ name: 'Book2', contributors: [{ author: anAuthor.id }] });
      await aBook2.save();

      const populateOptions = [{
        path: 'contributors.author',
        model: 'authors',
        select: '_id name'
      }];
      const populatedBooks = (await Books.find().populate(populateOptions)).map(aBook => {
        aBook = aBook.toObject();
        if (!aBook._id.equals(aBook1.id)) {
          aBook.contributors[0].author = aBook.contributors[0].author._id;
        }
        return aBook;
      });

      const populatedBooksAgain = await Books.populate(populatedBooks, populateOptions);

      assert.equal(populatedBooksAgain[0].contributors[0].author.name, 'Author1');
    });

    it('populates lean subdoc with `_id` property (gh-10069)', async function() {
      const Books = db.model('Book', new Schema({ name: String, author: Schema.Types.ObjectId }));
      const Authors = db.model('Person', new Schema({ name: String }));


      const anAuthor = new Authors({ name: 'Author1' });
      await anAuthor.save();

      const aBook1 = new Books({ name: 'Book1', author: anAuthor.id });
      await aBook1.save();
      const aBook2 = new Books({ name: 'Book2', author: anAuthor.id });
      await aBook2.save();

      const populateOptions = [{
        path: 'author',
        model: 'Person'
      }];

      const books = (await Books.find().lean()).map(aBook => {
        if (!aBook._id.equals(aBook1.id)) {
          aBook.author = { _id: aBook.author };
        }
        return aBook;
      });

      const populatedBooks = await Books.populate(books, populateOptions);
      assert.equal(populatedBooks.length, 2);
      assert.equal(populatedBooks[0].author.name, 'Author1');
      assert.equal(populatedBooks[1].author.name, 'Author1');
    });

    it('handles virtual populate when foreignField is an array with duplicates (gh-10117)', async function() {
      const bookSchema = new Schema({ name: String, author: String });
      bookSchema.virtual('authors', {
        ref: 'Person',
        localField: 'author',
        foreignField: 'aliases',
        justOne: false
      });
      const Book = db.model('Book', bookSchema);
      const Author = db.model('Person', new Schema({ aliases: [String] }));


      await Author.create({ aliases: ['author1', 'author2', 'author1'] });

      const book = await Book.create({ name: 'Book1', author: 'author1' });

      const fromDb = await Book.findById(book).populate('authors');
      assert.equal(fromDb.authors.length, 1);
      assert.deepEqual(fromDb.toObject({ virtuals: true }).authors[0].aliases, ['author1', 'author2', 'author1']);
    });

    it('handles virtual populate with `$elemMatch` in custom match when `foreignField` is an array (gh-10117)', async function() {
      const User = db.model('User', mongoose.Schema({
        name: String,
        access: [{ role: String, deletedAt: Date, organization: 'ObjectId' }]
      }));

      const organizationSchema = mongoose.Schema({ name: String });
      organizationSchema.virtual('administrators', {
        ref: 'User',
        localField: '_id',
        foreignField: 'access.organization'
      });
      const Organization = db.model('Organization', organizationSchema);


      const org = await Organization.create({ name: 'test org' });
      await User.create([
        { name: 'user1', access: [{ role: 'admin', organization: org._id }] },
        { name: 'user2', access: [{ role: 'admin', organization: null }] },
        {
          name: 'user3',
          access: [
            // Shouldn't end up in result because first entry matches on `_id` but
            // not custom `$elemMatch`, and 2nd entry matches on custom `$elemMatch`
            // but not on `_id`.
            { role: 'admin', organization: org._id, deletedAt: new Date() },
            { role: 'admin', organization: null }
          ]
        }
      ]);

      const res = await Organization.findById(org).populate({
        path: 'administrators',
        match: {
          access: { $elemMatch: { role: 'admin', deletedAt: { $exists: false } } }
        }
      });
      assert.equal(res.administrators.length, 1);
      assert.equal(res.administrators[0].name, 'user1');
    });

    it('populates immutable array paths (gh-10159)', async function() {
      const Cat = db.model('Cat', {
        name: String,
        friends: [{
          immutable: true,
          type: mongoose.ObjectId,
          ref: 'Cat'
        }]
      });


      const friend = await Cat.create({ name: 'Zildjian' });
      const myCat = await Cat.create({ name: 'Lord Fluffles', friends: [friend.id] });

      await myCat.populate('friends');

      assert.equal(myCat.friends[0].name, 'Zildjian');
    });

    it('populates paths under mixed schematypes where some documents have non-object properties (gh-10191)', async function() {
      const schema = mongoose.Schema({
        name: String,
        params: [{
          key: String,
          value: 'Mixed'
        }]
      });
      const Test = db.model('Test', schema);
      const User = db.model('User', mongoose.Schema({ name: String }));


      const user = await User.create({ name: 'test' });

      await Test.create([
        { name: 'test1', params: [{ key: 'textContext', value: 'asd' }] },
        { name: 'test2', params: [{ key: 'logic', value: { optionLabels: [user._id] } }] }
      ]);

      const res = await Test.find().sort({ name: 1 }).populate({
        path: 'params.value.optionLabels',
        model: User
      });

      assert.equal(res[0].name, 'test1');
      assert.equal(res[0].params.length, 1);
      assert.equal(res[0].params[0].value, 'asd');

      assert.equal(res[1].name, 'test2');
      assert.equal(res[1].params.length, 1);
      assert.equal(res[1].params[0].value.optionLabels.length, 1);
      assert.equal(res[1].params[0].value.optionLabels[0].name, 'test');
    });

    it('populates embedded discriminator with tied value (gh-10231)', async function() {
      const GuestSchema = new Schema({
        dummy: String
      });

      const ActivitySchema = new Schema({
        title: String,
        kind: { required: true, type: String, enum: ['TALK'] } },
      { discriminatorKey: 'kind' });

      const ActivityTalkSchema = new Schema({
        speakers: [{ type: mongoose.Schema.Types.ObjectId, ref: 'Guest' }]
      });

      ActivityTalkSchema.add(ActivitySchema);

      ActivityTalkSchema.paths.kind.options.$skipDiscriminatorCheck = true;

      const ProgrammeSchema = new Schema({
        activities: [{ required: true, type: ActivitySchema }]
      });

      ProgrammeSchema.path('activities').discriminator('ActivityTalk', ActivityTalkSchema, 'TALK');

      const GuestModel = db.model('Guest', GuestSchema);
      const ProgrammeModel = db.model('Test', ProgrammeSchema);


      const guest1 = await GuestModel.create({ dummy: '1' });
      const guest2 = await GuestModel.create({ dummy: '2' });

      const programme1 = await ProgrammeModel.create({
        activities: [
          { title: 'hello', kind: 'TALK', speakers: [guest1, guest2] }
        ]
      });

      const event = await ProgrammeModel.findOne({ _id: programme1._id }).orFail().exec();
      await event.populate({ path: 'activities.speakers' });
      assert.equal(event.activities.length, 1);
      assert.equal(event.activities[0].speakers.length, 2);
      assert.equal(event.activities[0].speakers[0].dummy, '1');
      assert.equal(event.activities[0].speakers[1].dummy, '2');
    });

    it('supports populating an array of immutable elements (gh-10264)', async function() {
      const Cat = db.model('Cat', {
        _id: String,
        name: String,
        friends: [{
          immutable: true,
          ref: 'Cat',
          type: String
        }]
      });


      const friend = new Cat({ _id: 'garfield', name: 'Garfield' });
      await friend.save();

      const myCat = new Cat({ _id: 'arlene', name: 'Arlene', friends: [friend.id] });
      await myCat.save();

      await myCat.populate('friends');
      assert.equal(myCat.friends[0].name, 'Garfield');
    });

    it('populates nested path in schema using `Model.populate()` static (gh-10335)', async function() {
      const Books = db.model('Book', new Schema({
        name: String,
        author: { _id: Schema.Types.ObjectId, name: String }
      }));
      const Authors = db.model('Author', new Schema({ name: String }));


      const anAuthor = new Authors({ name: 'Author1' });
      await anAuthor.save();

      const aBook1 = new Books({ name: 'Book1', author: { _id: anAuthor.id } });
      await aBook1.save();

      const books = (await Books.find().lean()).map(aBook => {
        aBook.author = aBook.author._id;
        return aBook;
      });

      const populatedBooks = await Books.populate(books, [{
        path: 'author',
        model: 'Author',
        select: '_id name'
      }]);

      assert.equal(populatedBooks.length, 1);
      assert.equal(populatedBooks[0].author.name, 'Author1');
    });

    it('calls subdocument ref functions with subdocument as context (gh-8469)', async function() {
      const ImageSchema = Schema({ imageName: String });
      const Image = db.model('Image', ImageSchema);

      const TextSchema = Schema({ textName: String });
      const Text = db.model('Text', TextSchema);

      const opts = { _id: false };
      let contexts = [];
      const ItemSchema = Schema({
        data: {
          type: 'ObjectId',
          ref: function() {
            contexts.push(this);
            return this.objectType;
          }
        },
        objectType: String
      }, opts);

      const ExampleSchema = Schema({ test: String, list: [ItemSchema] });
      const Example = db.model('Test', ExampleSchema);


      const text = await Text.create({ textName: 'test' });
      const image = await Image.create({ imageName: 'test' });
      await Example.create({
        list: [{ data: text._id, objectType: 'Text' }, { data: image._id, objectType: 'Image' }]
      });

      assert.equal(contexts.length, 0);
      let res = await Example.findOne().populate('list.data');

      assert.equal(contexts.length, 2);
      assert.equal(contexts[0].objectType, 'Text');
      assert.equal(contexts[1].objectType, 'Image');

      assert.equal(res.list[0].data.textName, 'test');
      assert.equal(res.list[1].data.imageName, 'test');

      contexts = [];
      res = await Example.findOne();
      await res.populate('list.data');

      assert.equal(contexts.length, 2);
      assert.equal(contexts[0].objectType, 'Text');
      assert.equal(contexts[1].objectType, 'Image');

      assert.equal(res.list[0].data.textName, 'test');
      assert.equal(res.list[1].data.imageName, 'test');
    });
  });

  it('avoids setting empty array on lean document when populate result is undefined (gh-10599)', async function() {
    const ImageSchema = Schema({ imageName: String }, { _id: false });
    const TextSchema = Schema({
      textName: String,
      attached: [{ type: 'ObjectId', ref: 'Test2' }]
    }, { _id: false });

    const ItemSchema = Schema({ objectType: String }, {
      discriminatorKey: 'objectType',
      _id: false
    });

    const ExampleSchema = Schema({ test: String, list: [ItemSchema] });

    ExampleSchema.path('list').discriminator('Image', ImageSchema);
    ExampleSchema.path('list').discriminator('Text', TextSchema);
    const Example = db.model('Test', ExampleSchema);
    const Another = db.model('Test2', Schema({ test: 'String' }));

    await Another.create({ _id: '61254490ea89de0004c8f2a0', test: 'test' });

    const example = await Example.create({
      test: 'example',
      list: [
        { imageName: 'an image', objectType: 'Image' },
        { textName: 'this is a text', attached: ['61254490ea89de0004c8f2a0'], objectType: 'Text' }
      ]
    });
    const query = Example.findById(example._id).populate('list.attached').lean();

    const result = await query.exec();
    assert.strictEqual(result.list[0].attached, void 0);
    assert.equal(result.list[1].attached[0].test, 'test');
  });

  it('supports ref: Model with virtual populate (gh-10695)', async function() {
    const userSchema = Schema({ _id: Number, email: String });
    const blogPostSchema = Schema({ title: String, authorId: Number });

    const User = db.model('User', userSchema);
    const BlogPost = db.model('BlogPost', blogPostSchema);
    blogPostSchema.virtual('author', {
      ref: User,
      localField: 'authorId',
      foreignField: '_id',
      justOne: true
    });

    await BlogPost.create({ title: 'Introduction to Mongoose', authorId: 1 });
    await User.create({ _id: 1, email: 'test@gmail.com' });

    const doc = await BlogPost.findOne().populate('author');
    assert.equal(doc.author.email, 'test@gmail.com');
  });

  it('supports ref on subdocuments (gh-10856)', async function() {
    const userSchema = Schema({ _id: Number, name: String, email: String });
    const blogPostSchema = Schema({
      title: String,
      author: {
        type: new Schema({ _id: Number, name: String }),
        ref: 'User'
      }
    });

    const User = db.model('User', userSchema);
    const BlogPost = db.model('BlogPost', blogPostSchema);

    await User.create({ _id: 1, name: 'John Smith', email: 'test@gmail.com' });
    await BlogPost.create({ title: 'Introduction to Mongoose', author: { _id: 1, name: 'John Smith' } });

    const doc = await BlogPost.findOne().populate('author');
    assert.equal(doc.author.email, 'test@gmail.com');
    assert.equal(doc.toObject().author.name, 'John Smith');
    assert.equal(doc.toObject().author.email, 'test@gmail.com');
    assert.equal(doc.toObject({ depopulate: true }).author.name, 'John Smith');
    assert.strictEqual(doc.toObject({ depopulate: true }).author.email, undefined);

    doc.depopulate();
    assert.equal(doc.author.name, 'John Smith');
    assert.strictEqual(doc.author.email, undefined);

    doc.author.name = 'John Smythe';
    await doc.save();

    let fromDb = await BlogPost.findById(doc);
    assert.equal(fromDb.author.name, 'John Smythe');

    await fromDb.populate('author');
    fromDb.author = { _id: fromDb.author._id, name: 'John Smithe' };
    assert.strictEqual(doc.author.email, undefined);
    await fromDb.save();

    fromDb = await BlogPost.findById(doc);
    assert.strictEqual(fromDb.author.email, undefined);
    assert.equal(fromDb.author.name, 'John Smithe');
  });

  it('no-op when populating a single nested subdoc underneath a doc array with no ref (gh-11538) (gh-10856)', async function() {
    const userSchema = Schema({ _id: Number, name: String, email: String, friends: [{ type: Number, ref: 'User' }] });
    const blogPostSchema = Schema({
      title: String,
      people: [{
        author: {
          type: new Schema({ _id: Number, name: String, friends: [{ type: Number, ref: 'User' }] })
          // ref: 'User'
        }
      }]
    });

    const User = db.model('User', userSchema);
    const BlogPost = db.model('BlogPost', blogPostSchema);

    await User.create({ _id: 2, name: 'Test', email: 'test@gmail.com' });
    await User.create({ _id: 1, name: 'John Smith', email: 'test@gmail.com', friends: [2] });
    await BlogPost.create({
      title: 'Introduction to Mongoose',
      people: [{
        author: { _id: 1, name: 'John Smith', friends: [2] }
      }]
    });

    const doc = await BlogPost.findOne().populate({
      path: 'people',
      populate: [{ path: 'author', populate: 'friends' }]
    });
    assert.strictEqual(doc.people[0].author.email, undefined);
  });

  it('supports ref on array containing subdocuments (gh-10856)', async function() {
    const userSchema = Schema({ _id: Number, name: String, email: String });
    const blogPostSchema = Schema({
      title: String,
      authors: [{
        user: {
          type: new Schema({ _id: Number, name: String }),
          ref: 'User'
        }
      }]
    });

    const User = db.model('User', userSchema);
    const BlogPost = db.model('BlogPost', blogPostSchema);

    await User.create({ _id: 1, name: 'John Smith', email: 'test@gmail.com' });
    await BlogPost.create({
      title: 'Introduction to Mongoose',
      authors: [{ user: { _id: 1, name: 'John Smith' } }]
    });

    const doc = await BlogPost.findOne().populate('authors.user');
    assert.equal(doc.authors[0].user.email, 'test@gmail.com');
    assert.equal(doc.toObject().authors[0].user.email, 'test@gmail.com');

    doc.depopulate();
    assert.equal(doc.authors[0].user.name, 'John Smith');
  });

  it('uses `Model` by default when doing `Model.populate()` on a POJO (gh-10978)', async function() {
    const UserSchema = new Schema({
      name: { type: String, default: '' }
    });

    const TestSchema = new Schema({
      users: [{ user: { type: 'ObjectId', ref: 'User' } }]
    });

    const User = db.model('User', UserSchema);
    const Test = db.model('Test', TestSchema);

    const users = await User.create([{ name: 'user-name' }, { name: 'user-name-2' }]);
    await Test.create([{ users: [{ user: users[0]._id }, { user: users[1]._id }] }]);

    const found = await Test.aggregate([
      {
        $project: {
          users: '$users'
        }
      },
      { $unwind: '$users' },
      { $sort: { 'users.name': 1 } }
    ]);

    const _users = found.reduce((users, cur) => [...users, cur.users], []);

    await User.populate(_users, { path: 'user' });
    assert.equal(_users.length, 2);
    assert.equal(_users[0].user.name, 'user-name');
    assert.equal(_users[1].user.name, 'user-name-2');
  });

  it('can reference parent connection models by name after `useDb()` (gh-11003)', async function() {
    const UserSchema = new Schema({
      name: String
    });

    const TestSchema = new Schema({
      user: { type: 'ObjectId', ref: 'User' }
    });

    const User = db.model('User', UserSchema);

    const conn2 = db.useDb(start.databases[1]);
    const Test = conn2.model('Test', TestSchema);

    await Test.deleteMany({});
    const users = await User.create([{ name: 'user-name' }, { name: 'user-name-2' }]);
    await Test.create([{ user: users[0]._id }, { user: users[1]._id }]);

    const res = await Test.find().populate('user').sort({ user: 1 });
    assert.equal(res.length, 2);
    assert.equal(res[0].user.name, 'user-name');
    assert.equal(res[1].user.name, 'user-name-2');

    await Test.deleteMany({});
  });

  it('handles refPath underneath map of subdocuments (gh-9359)', async function() {
    // user schema
    const userSchema = Schema({ name: String });

    // list schema
    const listSchema = Schema({ listName: String });

    // row value schema
    const rowValuesSchema = Schema({
      valueObject: {
        type: mongoose.Schema.Types.ObjectId,
        refPath: 'values.$*.refp'
      },
      refp: String
    });

    // row schema
    const rowSchema = Schema({
      sortOrder: { type: mongoose.Schema.Types.Number, required: true },
      values: { type: mongoose.Schema.Types.Map, of: rowValuesSchema }
    });

    const User = db.model('User', userSchema);
    const List = db.model('List', listSchema);
    const Row = db.model('Row', rowSchema);

    const createUser = await User.create({ name: 'test' });
    const createList = await List.create({ listName: 'hi' });

    await Row.create({
      sortOrder: 1,
      values: {
        [createList._id]: {
          valueObject: new mongoose.Types.ObjectId(createUser._id),
          refp: 'User'
        }
      }
    });

    const row = await Row.findOne().populate({
      path: 'values.$*.valueObject'
    });

    assert.equal(row.values.get(createList._id.toString()).valueObject.name, 'test');
  });

  it('handles virtual populate with `justOne` underneath document array and sort (gh-12730) (gh-10552)', async function() {
    const shiftSchema = new mongoose.Schema({
      employeeId: mongoose.Types.ObjectId,
      startedAt: Date,
      endedAt: Date,
      name: String
    });

    const Shift = db.model('Child', shiftSchema);

    const employeeSchema = new mongoose.Schema({
      name: String
    }, { toJSON: { virtuals: true }, toObject: { virtuals: true } });

    employeeSchema.virtual('mostRecentShift', {
      ref: Shift,
      localField: '_id',
      foreignField: 'employeeId',
      options: {
        sort: { startedAt: -1 }
      },
      justOne: true
    });

    const storeSchema = new mongoose.Schema({
      location: String,
      employees: [employeeSchema]
    });

    const Store = db.model('Parent', storeSchema);

    const store = await Store.create({
      location: 'Tashbaan',
      employees: [
        { name: 'Aravis' },
        { name: 'Shasta' }
      ]
    });

    const employeeAravis = store.employees.find(({ name }) => name === 'Aravis');
    const employeeShasta = store.employees.find(({ name }) => name === 'Shasta');

    await Shift.insertMany([
      {
        employeeId: employeeAravis._id,
        startedAt: new Date(Date.now() - 57600000),
        endedAt: new Date(Date.now() - 43200000),
        name: 'shift1'
      },
      {
        employeeId: employeeAravis._id,
        startedAt: new Date(Date.now() - 28800000),
        endedAt: new Date(Date.now() - 14400000),
        name: 'shift2'
      },
      {
        employeeId: employeeShasta._id,
        startedAt: new Date(Date.now() - 14400000),
        endedAt: new Date(),
        name: 'shift3'
      }
    ]);

    const storeWithMostRecentShifts = await Store.
      findOne({ location: 'Tashbaan' }).
      populate('employees.mostRecentShift');

    assert.deepStrictEqual(
      storeWithMostRecentShifts.employees.map(e => e.mostRecentShift.name),
      ['shift2', 'shift3']
    );
  });

  it('merges match when match is on `_id` (gh-12834)', async function() {
    const personSchema = new Schema({
      name: String,
      stories: [{ type: Schema.Types.ObjectId, ref: 'Story' }]
    });

    const storySchema = new Schema({ title: String });

    const Story = db.model('Story', storySchema);
    const Person = db.model('Person', personSchema);

    const stories = await Story.create([
      { _id: '0'.repeat(24), title: 'The Fellowship of the Ring' },
      { _id: '1'.repeat(24), title: 'Casino Royale' },
      { _id: '2'.repeat(24), title: 'Live and Let Die' },
      { _id: '3'.repeat(24), title: 'The Two Towers' }
    ]);
    let person = await Person.create({
      name: 'Ian Fleming',
      stories: [stories[1]._id, stories[2]._id]
    });

    person = await Person.findById(person).populate({
      path: 'stories',
      match: {
        _id: { $gte: stories[2]._id }
      }
    });
    assert.equal(person.stories.length, 1);
    assert.equal(person.stories[0].title, 'Live and Let Die');

    person = await Person.findById(person).populate({
      path: 'stories',
      match: {
        _id: { $lte: stories[1]._id }
      }
    });
    assert.equal(person.stories.length, 1);
    assert.equal(person.stories[0].title, 'Casino Royale');

    person = await Person.findById(person).populate({
      path: 'stories',
      match: {
        _id: stories[1]._id
      }
    });
    assert.equal(person.stories.length, 1);
    assert.equal(person.stories[0].title, 'Casino Royale');
  });

  it('supports removing and then recreating populate virtual using schema clone (gh-13085)', async function() {
    const personSch = new mongoose.Schema(
      {
        firstName: { type: mongoose.SchemaTypes.String, required: true },
        surname: { type: mongoose.SchemaTypes.String, trim: true },
        nat: { type: mongoose.SchemaTypes.String, required: true, uppercase: true, minLength: 2, maxLength: 2 }
      },
      { strict: true, timestamps: true }
    );
    personSch.virtual('nationality', {
      localField: 'nat',
      foreignField: 'key',
      ref: 'Nat',
      justOne: true
    });
    let Person = db.model('Person', personSch.clone(), 'people');

    const natSch = new mongoose.Schema(
      {
        key: { type: mongoose.SchemaTypes.String, uppercase: true, index: true, minLength: 2, maxLength: 2 },
        desc: { type: mongoose.SchemaTypes.String, trim: true }
      },
      { strict: true }
    );
    const Nat = db.model('Nat', natSch);
    let n = new Nat({ key: 'ES', desc: 'Spain' });
    await n.save();
    n = new Nat({ key: 'IT', desc: 'Italy' });
    await n.save();
    n = new Nat({ key: 'FR', desc: 'French' });
    await n.save();

    let p = new Person({ firstName: 'Pepe', surname: 'Pérez', nat: 'it' });
    await p.save();
    p = new Person({ firstName: 'Paco', surname: 'Matinez', nat: 'es' });
    await p.save();
    p = new Person({ firstName: 'John', surname: 'Doe', nat: 'us' });
    await p.save();

    personSch.removeVirtual('nationality');
    personSch.virtual('nationality', {
      localField: 'nat',
      foreignField: 'key',
      ref: 'Nat',
      justOne: true
    });
    Person = db.model('Person', personSch.clone(), 'people', { overwriteModels: true });

    const peopleList = await Person.find().
      sort({ firstName: 1 }).
      populate({ path: 'nationality', match: { desc: 'Spain' } });
    assert.deepStrictEqual(peopleList.map(p => p.nationality?.key), [undefined, 'ES', undefined]);

  });

  it('handles populating underneath document arrays that have null (gh-13839)', async function() {
    const schema = new Schema({
      children: [
        {
          doc: { type: mongoose.Schema.Types.ObjectId, ref: 'Child' },
          name: String
        }
      ]
    });
    const Parent = db.model('Parent', schema);
    const Child = db.model('Child', new Schema({ name: String }));

    const child = new Child({ name: 'gh-13839-test' });
    await child.save();
    let parent = new Parent({ children: [{ doc: child._id, name: 'foo' }, null] });
    await parent.save();

    parent = await Parent.findById(parent._id).populate('children.doc');
    assert.equal(parent.children.length, 2);
    assert.equal(parent.children[0].doc.name, 'gh-13839-test');
    assert.equal(parent.children[1], null);
  });

  describe('strictPopulate', function() {
    it('does not throw an error when using strictPopulate on a nested path (gh-13863)', async function() {
      const l4Schema = new mongoose.Schema({
        name: String
      });

      const l3aSchema = new mongoose.Schema({
        l4: {
          type: 'ObjectId',
          ref: 'L4'
        }
      });
      const l3bSchema = new mongoose.Schema({
        otherProp: String
      });

      const l2Schema = new mongoose.Schema({
        l3a: {
          type: 'ObjectId',
          ref: 'L3A'
        },
        l3b: {
          type: 'ObjectId',
          ref: 'L3B'
        }
      });

      const l1Schema = new mongoose.Schema({
        l2: {
          type: 'ObjectId',
          ref: 'L2'
        }
      });

      const L1 = db.model('L1', l1Schema);
      const L2 = db.model('L2', l2Schema);
      const L3A = db.model('L3A', l3aSchema);
      const L3B = db.model('L3B', l3bSchema);
      const L4 = db.model('L4', l4Schema);

      const { _id: l4 } = await L4.create({ name: 'test l4' });
      const { _id: l3a } = await L3A.create({ l4 });
      const { _id: l3b } = await L3B.create({ name: 'test l3' });
      const { _id: l2 } = await L2.create({ l3a, l3b });
      const { _id: l1 } = await L1.create({ l2 });

      const res = await L1.findById(l1).populate({
        path: 'l2',
        populate: {
          path: 'l3a l3b',
          populate: {
            path: 'l4',
            options: {
              strictPopulate: false
            }
          }
        }
      });
      assert.equal(res.l2.l3a.l4.name, 'test l4');
      assert.equal(res.l2.l3b.l4, undefined);
    });
    it('reports full path when throwing `strictPopulate` error with deep populate (gh-10923)', async function() {
      const L2 = db.model('Test', new Schema({ name: String }));

      const schema = new Schema({ l2: { type: 'ObjectId', ref: L2 } });
      const L1 = db.model('Child', schema);

      const Parent = db.model('Parent', new Schema({
        l1: { type: 'ObjectId', ref: L1 }
      }));

      await Parent.deleteMany();
      const l2 = await L2.create({ name: 'test' });
      const l1 = await L1.create({ l2 });
      await Parent.create({ l1 });

      const err = await Parent.findOne().populate({ path: 'l1', populate: { path: 'l22' } }).
        then(() => null, err => err);

      assert.ok(err.message.indexOf('l1.l22') !== -1, err.message);
    });

    it('propagates toObject options to populate virtuals (gh-13325)', async function() {
      const userSchema = Schema({
        firstName: String,
        companies: {
          type: [{ companyId: { type: Schema.Types.ObjectId }, companyName: String }]
        }
      }, {
        toObject: { virtuals: true },
        toJSON: { virtuals: true }
      });

      userSchema.virtual('companies.details', {
        ref: 'company',
        localField: 'companies.companyId',
        foreignField: '_id',
        justOne: true
      });

      const User = db.model('User', userSchema);
      const companySchema = Schema({
        name: {
          type: String
        },
        legalName: {
          type: String,
          required: true
        }
      });
      const Company = db.model('company', companySchema);

      const comp = await Company.create({
        name: 'Google',
        legalName: 'Alphabet Inc'
      });
      await User.create({
        firstName: 'Test',
        companies: [{ companyId: comp._id, companyName: 'Google' }]
      });
      const doc = await User.findOne().populate('companies.details');
      let obj = doc.toObject();
      assert.equal(obj.companies[0].details.name, 'Google');
      obj = doc.toJSON();
      assert.equal(obj.companies[0].details.name, 'Google');
    });

    it('respects strictPopulate schema option (gh-11290)', async function() {
      const kittySchema = Schema({ name: String }, { strictPopulate: false });

      const Kitten = db.model('Test', kittySchema);

      const kitty1 = new Kitten({ name: 'Henry' });
      await kitty1.save();
      // Does not throw
      await Kitten.findById(kitty1._id).populate('hello');

      const err = await Kitten.findById(kitty1._id).populate({ path: 'hello', strictPopulate: true }).
        then(() => null, err => err);
      assert.ok(err);
      assert.ok(err.message.includes('strictPopulate'), err.message);
      assert.ok(err instanceof MongooseError.StrictPopulateError);
    });

    it('allows overwriting localField and foreignField when populating a virtual gh-6963', async function() {
      const testSchema = Schema({ name: String, uuid: 'ObjectId' }, { toJSON: { virtuals: true }, toObject: { virtuals: true } });
      const userSchema = Schema({ name: String, field: { type: mongoose.Schema.Types.ObjectId, ref: 'gh6963' }, change: { type: mongoose.Schema.Types.ObjectId, ref: 'gh6963' } });
      testSchema.virtual('test', {
        ref: 'gh6963-2',
        localField: '_id',
        foreignField: 'field'
      });

      const Test = db.model('gh6963', testSchema);
      const User = db.model('gh6963-2', userSchema);

      const entry = await Test.create({
        name: 'Test',
        uuid: new mongoose.Types.ObjectId()
      });
      const otherEntry = await Test.create({
        name: 'Other Test',
        uuid: new mongoose.Types.ObjectId()
      });
      await User.create({
        name: 'User',
        field: entry._id,
        change: otherEntry._id
      });
      const res = await Test.findOne({ _id: otherEntry._id }).populate({ path: 'test', foreignField: 'change' });
      const other = await Test.findOne({ _id: entry._id }).populate({ path: 'test', foreignField: 'change' });
      assert.equal(res.test.length, 1);
      assert.equal(other.test.length, 0);
      // make sure its not broken
      const response = await Test.findOne({ _id: entry._id }).populate('test');
      assert.equal(response.test.length, 1);
      // =================localField======================
      const localEntry = await Test.create({
        name: 'local test',
        uuid: new mongoose.Types.ObjectId()
      });
      const otherLocalEntry = await Test.create({
        name: 'other local test',
        uuid: new mongoose.Types.ObjectId()
      });

      await User.create({
        name: 'local user',
        field: localEntry.uuid,
        change: otherLocalEntry.uuid
      });

      const localTest = await Test.
        findOne({ _id: localEntry._id }).
        populate({ path: 'test', localField: 'uuid' });
      assert.equal(localTest.test.length, 1);
      const otherLocalTest = await Test.
        findOne({ _id: otherLocalEntry._id }).
        populate({ path: 'test', localField: 'uuid' });
      assert.equal(otherLocalTest.test.length, 0);
      // should be empty because the original local field was _id and we created a doc with uuids
      const check = await Test.
        findOne({ _id: localEntry._id }).
        populate({ path: 'test' });
      assert.equal(check.test.length, 0);
      // ============localFieldAndForeignField============
      const bothEntry = await Test.create({ name: 'Both', uuid: new mongoose.Types.ObjectId() });
      const otherBothEntry = await Test.create({ name: 'Other Both', uuid: new mongoose.Types.ObjectId() });
      await User.create({
        name: 'both user',
        field: bothEntry.uuid,
        change: otherBothEntry.uuid
      });
      const bothTest = await Test.
        findOne({ _id: otherBothEntry._id }).
        populate({ path: 'test', localField: 'uuid', foreignField: 'change' });
      assert.equal(bothTest.test.length, 1);
      const otherBothTest = await Test.
        findOne({ _id: bothEntry._id }).
        populate({ path: 'test', localField: 'uuid', foreignField: 'change' });
      assert.equal(otherBothTest.test.length, 0);
      const normal = await Test.
        findOne({ _id: otherBothEntry._id }).
        populate({ path: 'test' });
      // should be empty because the original local field was _id and we created a doc with uuids
      assert.equal(normal.test.length, 0);
    });
  });

  it('calls match function with virtual as parameter (gh-12443)', async function() {
    const parentSchema = mongoose.Schema({ name: String });
    parentSchema.virtual('children', {
      ref: 'Child',
      localField: '_id',
      foreignField: 'parentId',
      justOne: false,
      match: {
        isDeleted: false
      }
    });
    const Parent = db.model('Parent', parentSchema);

    const childSchema = mongoose.Schema({
      name: String,
      parentId: 'ObjectId',
      isDeleted: Boolean
    });
    const Child = db.model('Child', childSchema);

    const { _id } = await Parent.create({ name: 'Darth Vader' });
    await Child.create([
      { name: 'Luke', parentId: _id, isDeleted: false },
      { name: 'Leia', parentId: _id, isDeleted: false },
      { name: 'Chad', parentId: _id, isDeleted: true }
    ]);

    let doc = await Parent.findById(_id).populate({
      path: 'children'
    });
    assert.deepStrictEqual(doc.children.map(c => c.name).sort(), ['Leia', 'Luke']);

    doc = await Parent.findById(_id).populate({
      path: 'children',
      match: (_doc, virtual) => ({
        ...virtual.options.match,
        name: /(Luke|Chad)/
      })
    });
    assert.deepStrictEqual(doc.children.map(c => c.name).sort(), ['Luke']);

    doc = await Parent.findById(_id).populate({
      path: 'children',
      match: () => ({
        name: /(Luke|Chad)/
      })
    });
    assert.deepStrictEqual(doc.children.map(c => c.name).sort(), ['Chad', 'Luke']);
  });

  it('allows pushing to model populated in a query cursor (gh-13575)', async function() {
    const Company = db.model('Company', Schema({ name: String }));
    const User = db.model(
      'User',
      Schema({ name: String, companies: [{ type: Schema.Types.ObjectId, ref: 'Company' }] })
    );

    await User.deleteMany({});
    await Company.insertMany([{ name: 'Company 1' }, { name: 'Company 2' }]);
    const company = await Company.findOne({ name: 'Company 1' });
    const company2 = await Company.findOne({ name: 'Company 2' });

    await User.insertMany([{ name: 'User 1', companies: [company.id] }]);

    await User.find()
      .populate('companies')
      .cursor()
      .eachAsync(async(user) => {
        if (!user.populated('companies')) {
          await user.populate('companies');
        }

        user.companies.push(company2);

        await user.save();
      });

    const user = await User.findOne();
    assert.equal(user.name, 'User 1');
    assert.deepEqual(
      user.toObject().companies.sort().map(v => v.toString()),
      [company._id.toString(), company2._id.toString()]
    );
  });

  it('sets populated docs in correct order when populating virtual underneath document array with justOne (gh-14018)', async function() {
    const shiftSchema = new mongoose.Schema({
      employeeId: mongoose.Types.ObjectId,
      startedAt: Date,
      endedAt: Date
    });
    const Shift = db.model('Shift', shiftSchema);

    const employeeSchema = new mongoose.Schema({
      name: String
    });
    employeeSchema.virtual('mostRecentShift', {
      ref: Shift,
      localField: '_id',
      foreignField: 'employeeId',
      options: {
        sort: { startedAt: -1 }
      },
      justOne: true
    });
    const storeSchema = new mongoose.Schema({
      location: String,
      employees: [employeeSchema]
    });
    const Store = db.model('Store', storeSchema);

    const store = await Store.create({
      location: 'Tashbaan',
      employees: [
        { _id: '0'.repeat(24), name: 'Aravis' },
        { _id: '1'.repeat(24), name: 'Shasta' }
      ]
    });

    const employeeAravis = store.employees
      .find(({ name }) => name === 'Aravis');
    const employeeShasta = store.employees
      .find(({ name }) => name === 'Shasta');

    await Shift.insertMany([
      { employeeId: employeeAravis._id, startedAt: new Date('2011-06-01'), endedAt: new Date('2011-06-02') },
      { employeeId: employeeAravis._id, startedAt: new Date('2013-06-01'), endedAt: new Date('2013-06-02') },
      { employeeId: employeeShasta._id, startedAt: new Date('2015-06-01'), endedAt: new Date('2015-06-02') }
    ]);

    const storeWithMostRecentShifts = await Store.findOne({ location: 'Tashbaan' })
      .populate('employees.mostRecentShift')
      .select('-__v')
      .exec();
    assert.equal(
      storeWithMostRecentShifts.employees[0].mostRecentShift.employeeId.toHexString(),
      '0'.repeat(24)
    );
    assert.equal(
      storeWithMostRecentShifts.employees[1].mostRecentShift.employeeId.toHexString(),
      '1'.repeat(24)
    );

    await Shift.findOne({ employeeId: employeeAravis._id }).sort({ startedAt: 1 }).then((s) => s.deleteOne());

    const storeWithMostRecentShiftsNew = await Store.findOne({ location: 'Tashbaan' })
      .populate('employees.mostRecentShift')
      .select('-__v')
      .exec();
    assert.equal(
      storeWithMostRecentShiftsNew.employees[0].mostRecentShift.employeeId.toHexString(),
      '0'.repeat(24)
    );
    assert.equal(
      storeWithMostRecentShiftsNew.employees[0].mostRecentShift.startedAt.toString(),
      new Date('2013-06-01').toString()
    );
    assert.equal(
      storeWithMostRecentShiftsNew.employees[1].mostRecentShift.employeeId.toHexString(),
      '1'.repeat(24)
    );
    assert.equal(
      storeWithMostRecentShiftsNew.employees[1].mostRecentShift.startedAt.toString(),
      new Date('2015-06-01').toString()
    );
  });

  it('calls transform with single ObjectId when populating justOne path underneath array (gh-14073)', async function() {
    const mySchema = mongoose.Schema({
      name: { type: String },
      items: [{
        _id: false,
        name: { type: String },
        brand: { type: mongoose.Schema.Types.ObjectId, ref: 'Brand' }
      }]
    });

    const brandSchema = mongoose.Schema({
      name: 'String',
      quantity: Number
    });

    const myModel = db.model('MyModel', mySchema);
    const brandModel = db.model('Brand', brandSchema);
    const { _id: id1 } = await brandModel.create({
      name: 'test',
      quantity: 1
    });
    const { _id: id2 } = await brandModel.create({
      name: 'test1',
      quantity: 1
    });
    const { _id: id3 } = await brandModel.create({
      name: 'test2',
      quantity: 2
    });
    const brands = await brandModel.find();
    const test = new myModel({ name: 'Test Model' });
    for (let i = 0; i < brands.length; i++) {
      test.items.push({ name: `${i}`, brand: brands[i]._id });
    }

    const id4 = new mongoose.Types.ObjectId();
    test.items.push({ name: '4', brand: id4 });
    await test.save();

    const ids = [];
    await myModel
      .findOne()
      .populate([
        {
          path: 'items.brand',
          transform: (doc, id) => {
            ids.push(id);
            return doc;
          }
        }
      ]);
    assert.equal(ids.length, 4);
    assert.deepStrictEqual(
      ids.map(id => id?.toHexString()),
      [id1.toString(), id2.toString(), id3.toString(), id4.toString()]
    );
  });

  it('allows deselecting discriminator key when populating (gh-3230) (gh-13760) (gh-13679)', async function() {
    const Test = db.model(
      'Test',
      Schema({ name: String, arr: [{ testRef: { type: 'ObjectId', ref: 'Test2' } }] })
    );

    const schema = Schema({ name: String });
    const Test2 = db.model('Test2', schema);
    const D = Test2.discriminator('D', Schema({ prop: String }));


    await Test.deleteMany({});
    await Test2.deleteMany({});
    const { _id } = await D.create({ name: 'foo', prop: 'bar' });
    const test = await Test.create({ name: 'test', arr: [{ testRef: _id }] });

    const doc = await Test
      .findById(test._id)
      .populate('arr.testRef', { name: 1, prop: 1, _id: 0, __t: 0 });
    assert.deepStrictEqual(
      doc.toObject().arr[0].testRef,
      { name: 'foo', prop: 'bar' }
    );
  });

  it('avoids filtering out `null` values when applying match function (gh-14494)', async function() {
    const gradeSchema = new mongoose.Schema({
      studentId: mongoose.Types.ObjectId,
      classId: mongoose.Types.ObjectId,
      grade: String
    });

    const Grade = db.model('Test', gradeSchema);

    const studentSchema = new mongoose.Schema({
      name: String
    });

    studentSchema.virtual('grade', {
      ref: Grade,
      localField: '_id',
      foreignField: 'studentId',
      match: (doc) => ({
        classId: doc._id
      }),
      justOne: true
    });

    const classSchema = new mongoose.Schema({
      name: String,
      students: [studentSchema]
    });

    const Class = db.model('Test2', classSchema);

    const newClass = await Class.create({
      name: 'History',
      students: [{ name: 'Henry' }, { name: 'Robert' }]
    });

    const studentRobert = newClass.students.find(
      ({ name }) => name === 'Robert'
    );

    await Grade.create({
      studentId: studentRobert._id,
      classId: newClass._id,
      grade: 'B'
    });

    const latestClass = await Class.findOne({ name: 'History' }).populate('students.grade');

    assert.equal(latestClass.students[0].name, 'Henry');
    assert.equal(latestClass.students[0].grade, null);
    assert.equal(latestClass.students[1].name, 'Robert');
    assert.equal(latestClass.students[1].grade.grade, 'B');
  });
});<|MERGE_RESOLUTION|>--- conflicted
+++ resolved
@@ -3553,9 +3553,6 @@
         assert.deepEqual(band.members.map(b => b.name).sort(), ['AA', 'AB']);
       });
 
-<<<<<<< HEAD
-      it('multiple source docs', async function() {
-=======
       it('match prevents using $where', async function() {
         const ParentSchema = new Schema({
           name: String,
@@ -3602,8 +3599,7 @@
         );
       });
 
-      it('multiple source docs', function(done) {
->>>>>>> 15bdccf7
+      it('multiple source docs', async function() {
         const PersonSchema = new Schema({
           name: String,
           band: String
