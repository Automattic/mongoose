
/**
 * Test dependencies.
 */

var start = require('./common')
  , assert = require('assert')
  , mongoose = start.mongoose
  , utils = require('../lib/utils')
  , random = utils.random
  , Schema = mongoose.Schema
  , ObjectId = Schema.ObjectId
  , DocObjectId = mongoose.Types.ObjectId

/**
 * Setup.
 */

/**
 * User schema.
 */

var User = new Schema({
    name      : String
  , email     : String
  , gender    : { type: String, enum: ['male', 'female'], default: 'male' }
  , age       : { type: Number, default: 21 }
  , blogposts : [{ type: ObjectId, ref: 'RefBlogPost' }]
});

/**
 * Comment subdocument schema.
 */

var Comment = new Schema({
    asers   : [{ type: ObjectId, ref: 'RefUser' }]
  , _creator : { type: ObjectId, ref: 'RefUser' }
  , content  : String
});

/**
 * Blog post schema.
 */

var BlogPost = new Schema({
    _creator      : { type: ObjectId, ref: 'RefUser' }
  , title         : String
  , comments      : [Comment]
  , fans          : [{ type: ObjectId, ref: 'RefUser' }]
});

var posts = 'blogposts_' + random()
  , users = 'users_' + random();

mongoose.model('RefBlogPost', BlogPost);
mongoose.model('RefUser', User);
mongoose.model('RefAlternateUser', User);


/**
 * Tests.
 */

describe('model: populate:', function(){
  it('populating array of object', function(done){
    var db = start()
      , BlogPost = db.model('RefBlogPost', posts)
      , User = db.model('RefUser', users);

    User.create({ name: 'User 1' }, function (err, user1) {
      assert.ifError(err);

      User.create({ name: 'User 2' }, function (err, user2) {
        assert.ifError(err);

        BlogPost.create({
          title: 'Woot'
          , _creator: user1._id
          , comments: [
            { _creator: user1._id, content: 'Woot woot' }
            , { _creator: user2._id, content: 'Wha wha' }
          ]
        }, function (err, post) {
          assert.ifError(err);

          assert.doesNotThrow(function(){
            post.populate('comments', function(){});
          });
<<<<<<< HEAD
          
          db.close(done);
=======

          done();
>>>>>>> 8cdd7c27
        });
      });
    });
  });

  it('populating a single ref', function(done){
    var db = start()
      , BlogPost = db.model('RefBlogPost', posts)
      , User = db.model('RefUser', users)

    User.create({
        name  : 'Guillermo'
      , email : 'rauchg@gmail.com'
    }, function (err, creator) {
      assert.ifError(err);

      BlogPost.create({
          title     : 'woot'
        , _creator  : creator
      }, function (err, post) {
        assert.ifError(err);

        BlogPost
        .findById(post._id)
        .populate('_creator')
        .exec(function (err, post) {
          assert.ifError(err);

          assert.ok(post._creator instanceof User);
          assert.equal(post._creator.name, 'Guillermo');
          assert.equal(post._creator.email, 'rauchg@gmail.com');
          db.close(done);
        });
      });
    });
  });

  it('not failing on null as ref', function(done) {
    var db = start()
      , BlogPost = db.model('RefBlogPost', posts);

    BlogPost.create({
        title     : 'woot'
      , _creator  : null
    }, function (err, post) {
      assert.ifError(err);

      BlogPost
      .findById(post._id)
      .populate('_creator')
      .exec(function (err, post) {
        assert.ifError(err);

        assert.equal(post._creator, null);
        db.close(done);
      });
    });
  });

  it('not failing on empty object as ref', function(done) {
    var db = start()
      , BlogPost = db.model('RefBlogPost', posts);

    BlogPost.create(
      { title : 'woot' },
      function (err, post) {
        assert.ifError(err);

        BlogPost.
         findByIdAndUpdate(post._id, { $set: { _creator: {} } }, function(err) {
           assert.ok(err);
           db.close(done);
         });
      });
  });

  it('across DBs', function(done) {
    var db = start()
      , db2 = db.useDb('mongoose_test2')
      , BlogPost = db.model('RefBlogPost', posts + '2')
      , User = db2.model('RefUser', users + '2');

    User.create({
      name: 'Guillermo'
      , email: 'rauchg@gmail.com'
    }, function (err, creator) {
      assert.ifError(err);

      BlogPost.create({
        title    : 'woot'
        , _creator : creator._id
      }, function (err, post) {
        assert.ifError(err);
        BlogPost
        .findById(post._id)
        .populate('_creator', 'name', User)
        .exec(function (err, post) {
          db2.db.dropDatabase(function() {
            db.close();
            db2.close();
            assert.ifError(err);
            assert.ok(post._creator.name == 'Guillermo');
            done();
          })
        });
      });
    })
  })

  it('an error in single ref population propagates', function(done){
    var db = start()
      , BlogPost = db.model('RefBlogPost', posts + '1')
      , User = db.model('RefUser', users + '1');

    User.create({
        name: 'Guillermo'
      , email: 'rauchg@gmail.com'
    }, function (err, creator) {
      assert.ifError(err);

      BlogPost.create({
          title    : 'woot'
        , _creator : creator
      }, function (err, post) {
        assert.ifError(err);

        var origFind = User.find;

        // mock an error
        User.find = function () {
          var args = Array.prototype.map.call(arguments, function (arg) {
            return 'function' == typeof arg ? function () {
              arg(new Error('woot'));
            } : arg;
          });
          return origFind.apply(this, args);
        };

        BlogPost
        .findById(post._id)
        .populate('_creator')
        .exec(function (err, post) {
          db.close();
          assert.ok(err instanceof Error);
          assert.equal('woot', err.message);
          done()
        });
      });
    });
  })

  it('populating with partial fields selection', function(done){
    var db = start()
      , BlogPost = db.model('RefBlogPost', posts)
      , User = db.model('RefUser', users);

    User.create({
        name  : 'Guillermo'
      , email : 'rauchg@gmail.com'
    }, function (err, creator) {
      assert.ifError(err);

      BlogPost.create({
          title     : 'woot'
        , _creator  : creator
      }, function (err, post) {
        assert.ifError(err);

        BlogPost
        .findById(post._id)
        .populate('_creator', 'email')
        .exec(function (err, post) {
          db.close();
          assert.ifError(err);

          assert.ok(post._creator instanceof User);
          assert.equal(false, post._creator.isInit('name'));
          assert.equal(post._creator.email,'rauchg@gmail.com');
          done();
        });
      });
    });
  });

  it('population of single oid with partial field selection and filter', function(done){
    var db = start()
      , BlogPost = db.model('RefBlogPost', 'blogposts_' + random())
      , User = db.model('RefUser', 'users_' + random());

    User.create({
        name  : 'Banana'
      , email : 'cats@example.com'
    }, function (err, creator) {
      assert.ifError(err);

      BlogPost.create({
          title     : 'woot'
        , _creator  : creator
      }, function (err, post) {
        assert.ifError(err);

        BlogPost
        .findById(post._id)
        .populate('_creator', 'email', { name: 'Peanut' })
        .exec(function (err, post) {
          assert.ifError(err);
          assert.strictEqual(post._creator, null);

          BlogPost
          .findById(post._id)
          .populate('_creator', 'email', { name: 'Banana' })
          .exec(function (err, post) {
            db.close();
            assert.ifError(err);
            assert.ok(post._creator instanceof User);
            assert.equal(false, post._creator.isInit('name'));
            assert.equal(post._creator.email, 'cats@example.com');
            done();
          });
        });
      });
    });
  })

  it('population and changing a reference', function(done){
    var db = start()
      , BlogPost = db.model('RefBlogPost', posts)
      , User = db.model('RefUser', users);

    User.create({
        name  : 'Guillermo'
      , email : 'rauchg@gmail.com'
    }, function (err, creator) {
      assert.ifError(err);

      BlogPost.create({
          title     : 'woot'
        , _creator  : creator
      }, function (err, post) {
        assert.ifError(err);

        BlogPost
        .findById(post._id)
        .populate('_creator')
        .exec(function (err, post) {
          assert.ifError(err);

          assert.ok(post._creator instanceof User);
          assert.equal(post._creator.name,'Guillermo');
          assert.equal(post._creator.email,'rauchg@gmail.com');

          User.create({
              name  : 'Aaron'
            , email : 'aaron.heckmann@gmail.com'
          }, function (err, newCreator) {
            assert.ifError(err);

            post._creator = newCreator._id;
            assert.equal(newCreator._id, String(post._creator));

            post.save(function (err) {
              assert.ifError(err);

              BlogPost
              .findById(post._id)
              .populate('_creator')
              .exec(function (err, post) {
                db.close();
                assert.ifError(err);
                assert.equal(post._creator.name,'Aaron');
                assert.equal(post._creator.email,'aaron.heckmann@gmail.com');
                done();
              });
            });
          });
        });
      });
    });
  })

  it('populating with partial fields selection and changing ref', function(done){
    var db = start()
      , BlogPost = db.model('RefBlogPost', posts)
      , User = db.model('RefUser', users);

    User.create({
        name  : 'Guillermo'
      , email : 'rauchg@gmail.com'
    }, function (err, creator) {
      assert.ifError(err);

      BlogPost.create({
          title     : 'woot'
        , _creator  : creator
      }, function (err, post) {
        assert.ifError(err);

        BlogPost
        .findById(post._id)
        .populate('_creator', {'name': 1})
        .exec(function (err, post) {
          assert.ifError(err);

          assert.ok(post._creator instanceof User);
          assert.equal(post._creator.name,'Guillermo');

          User.create({
              name  : 'Aaron'
            , email : 'aaron@learnboost.com'
          }, function (err, newCreator) {
            assert.ifError(err);

            post._creator = newCreator._id;
            post.save(function (err) {
              assert.ifError(err);

              BlogPost
              .findById(post._id)
              .populate('_creator', '-email')
              .exec(function (err, post) {
                db.close();
                assert.ifError(err);

                assert.equal(post._creator.name,'Aaron');
                assert.ok(!post._creator.email);
                done();
              });
            });
          });
        });
      });
    });
  });

  it('populating an array of refs and fetching many', function(done){
    var db = start()
      , BlogPost = db.model('RefBlogPost', posts)
      , User = db.model('RefUser', users);

    User.create({
        name  : 'Fan 1'
      , email : 'fan1@learnboost.com'
    }, function (err, fan1) {
      assert.ifError(err);

      User.create({
          name  : 'Fan 2'
        , email : 'fan2@learnboost.com'
      }, function (err, fan2) {
        assert.ifError(err);

        BlogPost.create({
            title : 'Woot'
          , fans  : [fan1, fan2]
        }, function (err, post1) {
          assert.ifError(err);

          BlogPost.create({
              title : 'Woot'
            , fans  : [fan2, fan1]
          }, function (err, post2) {
            assert.ifError(err);

            BlogPost
            .find({ _id: { $in: [post1._id, post2._id ] } })
            .populate('fans')
            .exec(function (err, blogposts) {
              db.close();
              assert.ifError(err);

              assert.equal(blogposts[0].fans[0].name,'Fan 1');
              assert.equal(blogposts[0].fans[0].email,'fan1@learnboost.com');
              assert.equal(blogposts[0].fans[1].name,'Fan 2');
              assert.equal(blogposts[0].fans[1].email,'fan2@learnboost.com');

              assert.equal(blogposts[1].fans[0].name,'Fan 2');
              assert.equal(blogposts[1].fans[0].email,'fan2@learnboost.com');
              assert.equal(blogposts[1].fans[1].name,'Fan 1');
              assert.equal(blogposts[1].fans[1].email,'fan1@learnboost.com');
              done();
            });
          });
        });
      });
    });
  })

  it('an error in array reference population propagates', function(done){
    var db = start()
      , BlogPost = db.model('RefBlogPost', posts + '2')
      , User = db.model('RefUser', users + '2');

    User.create({
        name  : 'Fan 1'
      , email : 'fan1@learnboost.com'
    }, function (err, fan1) {
      assert.ifError(err);

      User.create({
          name  : 'Fan 2'
        , email : 'fan2@learnboost.com'
      }, function (err, fan2) {
        assert.ifError(err);

        BlogPost.create({
            title : 'Woot'
          , fans  : [fan1, fan2]
        }, function (err, post1) {
          assert.ifError(err);

          BlogPost.create({
              title : 'Woot'
            , fans  : [fan2, fan1]
          }, function (err, post2) {
            assert.ifError(err);

            // mock an error
            var origFind = User.find;
            User.find = function () {
              var args = Array.prototype.map.call(arguments, function (arg) {
                return 'function' == typeof arg ? function () {
                  arg(new Error('woot 2'));
                } : arg;
              });
              return origFind.apply(this, args);
            };

            BlogPost
            .find({ $or: [{ _id: post1._id }, { _id: post2._id }] })
            .populate('fans')
            .exec(function (err, blogposts) {
              db.close();

              assert.ok(err instanceof Error);
              assert.equal(err.message,'woot 2');
              done();
            });
          });
        });
      });
    });
  })

  it('populating an array of references with fields selection', function(done){
    var db = start()
      , BlogPost = db.model('RefBlogPost', posts)
      , User = db.model('RefUser', users);

    User.create({
        name  : 'Fan 1'
      , email : 'fan1@learnboost.com'
    }, function (err, fan1) {
      assert.ifError(err);

      User.create({
          name  : 'Fan 2'
        , email : 'fan2@learnboost.com'
      }, function (err, fan2) {
        assert.ifError(err);

        BlogPost.create({
            title : 'Woot'
          , fans  : [fan1, fan2]
        }, function (err, post1) {
          assert.ifError(err);

          BlogPost.create({
              title : 'Woot'
            , fans  : [fan2, fan1]
          }, function (err, post2) {
            assert.ifError(err);

            BlogPost
            .find({ _id: { $in: [post1._id, post2._id ] } })
            .populate('fans', 'name')
            .exec(function (err, blogposts) {
              db.close();
              assert.ifError(err);

              assert.equal(blogposts[0].fans[0].name,'Fan 1');
              assert.equal(blogposts[0].fans[0].isInit('email'), false);
              assert.equal(blogposts[0].fans[1].name, 'Fan 2');
              assert.equal(blogposts[0].fans[1].isInit('email'), false);
              assert.strictEqual(blogposts[0].fans[1].email, undefined);

              assert.equal(blogposts[1].fans[0].name, 'Fan 2');
              assert.equal(blogposts[1].fans[0].isInit('email'), false);
              assert.equal(blogposts[1].fans[1].name, 'Fan 1');
              assert.equal(blogposts[1].fans[1].isInit('email'), false);

              done();
            });
          });
        });
      });
    });
  })

  it('populating an array of references and filtering', function(done){
    var db = start()
      , BlogPost = db.model('RefBlogPost', posts)
      , User = db.model('RefUser', users);

    User.create({
        name  : 'Fan 1'
      , email : 'fan1@learnboost.com'
    }, function (err, fan1) {
      assert.ifError(err);

      User.create({
          name   : 'Fan 2'
        , email  : 'fan2@learnboost.com'
        , gender : 'female'
      }, function (err, fan2) {
        assert.ifError(err);

        User.create({
            name   : 'Fan 3'
          , email  : 'fan3@learnboost.com'
          , gender : 'female'
        }, function (err, fan3) {
          assert.ifError(err);

          BlogPost.create({
              title : 'Woot'
            , fans  : [fan1, fan2, fan3]
          }, function (err, post1) {
            assert.ifError(err);

            BlogPost.create({
                title : 'Woot'
              , fans  : [fan3, fan2, fan1]
            }, function (err, post2) {
              assert.ifError(err);

              BlogPost
              .find({ _id: { $in: [post1._id, post2._id ] } })
              .populate('fans', '', { gender: 'female', _id: { $in: [fan2] }})
              .exec(function (err, blogposts) {
                assert.ifError(err);

                assert.equal(blogposts[0].fans.length, 1);
                assert.equal(blogposts[0].fans[0].gender, 'female');
                assert.equal(blogposts[0].fans[0].name,'Fan 2');
                assert.equal(blogposts[0].fans[0].email,'fan2@learnboost.com');

                assert.equal(blogposts[1].fans.length, 1);
                assert.equal(blogposts[1].fans[0].gender,'female');
                assert.equal(blogposts[1].fans[0].name,'Fan 2');
                assert.equal(blogposts[1].fans[0].email,'fan2@learnboost.com');

                BlogPost
                .find({ _id: { $in: [post1._id, post2._id ] } })
                .populate('fans', false, { gender: 'female' })
                .exec(function (err, blogposts) {
                  db.close();
                  assert.ifError(err);

                  assert.strictEqual(blogposts[0].fans.length, 2);
                  assert.equal(blogposts[0].fans[0].gender,'female');
                  assert.equal(blogposts[0].fans[0].name,'Fan 2');
                  assert.equal(blogposts[0].fans[0].email,'fan2@learnboost.com');
                  assert.equal(blogposts[0].fans[1].gender,'female');
                  assert.equal(blogposts[0].fans[1].name,'Fan 3');
                  assert.equal(blogposts[0].fans[1].email,'fan3@learnboost.com');

                  assert.strictEqual(blogposts[1].fans.length, 2);
                  assert.equal(blogposts[1].fans[0].gender,'female');
                  assert.equal(blogposts[1].fans[0].name,'Fan 3');
                  assert.equal(blogposts[1].fans[0].email,'fan3@learnboost.com');
                  assert.equal(blogposts[1].fans[1].gender,'female');
                  assert.equal(blogposts[1].fans[1].name,'Fan 2');
                  assert.equal(blogposts[1].fans[1].email,'fan2@learnboost.com');

                  done();
                });

              });
            });
          });
        });
      });
    });
  });

  it('populating an array of references and multi-filtering', function(done){
    var db = start()
      , BlogPost = db.model('RefBlogPost', posts)
      , User = db.model('RefUser', users);

    User.create({
        name  : 'Fan 1'
      , email : 'fan1@learnboost.com'
    }, function (err, fan1) {
      assert.ifError(err);

      User.create({
          name   : 'Fan 2'
        , email  : 'fan2@learnboost.com'
        , gender : 'female'
      }, function (err, fan2) {
        assert.ifError(err);

        User.create({
            name   : 'Fan 3'
          , email  : 'fan3@learnboost.com'
          , gender : 'female'
          , age    : 25
        }, function (err, fan3) {
          assert.ifError(err);

          BlogPost.create({
              title : 'Woot'
            , fans  : [fan1, fan2, fan3]
          }, function (err, post1) {
            assert.ifError(err);

            BlogPost.create({
                title : 'Woot'
              , fans  : [fan3, fan2, fan1]
            }, function (err, post2) {
              assert.ifError(err);

              BlogPost
              .find({ _id: { $in: [post1._id, post2._id ] } })
              .populate('fans', undefined, { _id: fan3 })
              .exec(function (err, blogposts) {
                assert.ifError(err);

                assert.equal(blogposts[0].fans.length, 1);
                assert.equal(blogposts[0].fans[0].gender,'female');
                assert.equal(blogposts[0].fans[0].name,'Fan 3');
                assert.equal(blogposts[0].fans[0].email,'fan3@learnboost.com');
                assert.equal(blogposts[0].fans[0].age, 25);

                assert.equal(blogposts[1].fans.length,1);
                assert.equal(blogposts[1].fans[0].gender,'female');
                assert.equal(blogposts[1].fans[0].name,'Fan 3');
                assert.equal(blogposts[1].fans[0].email,'fan3@learnboost.com');
                assert.equal(blogposts[1].fans[0].age, 25);

                BlogPost
                .find({ _id: { $in: [post1._id, post2._id ] } })
                .populate('fans', 0, { gender: 'female' })
                .exec(function (err, blogposts) {
                  db.close();
                  assert.ifError(err);

                  assert.equal(blogposts[0].fans.length, 2);
                  assert.equal(blogposts[0].fans[0].gender,'female');
                  assert.equal(blogposts[0].fans[0].name,'Fan 2');
                  assert.equal(blogposts[0].fans[0].email, 'fan2@learnboost.com');
                  assert.equal(blogposts[0].fans[1].gender, 'female');
                  assert.equal(blogposts[0].fans[1].name, 'Fan 3');
                  assert.equal(blogposts[0].fans[1].email, 'fan3@learnboost.com');
                  assert.equal(blogposts[0].fans[1].age, 25);

                  assert.equal(blogposts[1].fans.length, 2);
                  assert.equal(blogposts[1].fans[0].gender, 'female');
                  assert.equal(blogposts[1].fans[0].name, 'Fan 3');
                  assert.equal(blogposts[1].fans[0].email, 'fan3@learnboost.com');
                  assert.equal(blogposts[1].fans[0].age, 25);
                  assert.equal(blogposts[1].fans[1].gender, 'female');
                  assert.equal(blogposts[1].fans[1].name, 'Fan 2');
                  assert.equal(blogposts[1].fans[1].email, 'fan2@learnboost.com');

                  done();
                });
              });
            });
          });
        });
      });
    });
  });

  it('populating an array of references and multi-filtering with field selection', function(done){
    var db = start()
      , BlogPost = db.model('RefBlogPost', posts)
      , User = db.model('RefUser', users);

    User.create({
        name  : 'Fan 1'
      , email : 'fan1@learnboost.com'
    }, function (err, fan1) {
      assert.ifError(err);

      User.create({
          name   : 'Fan 2'
        , email  : 'fan2@learnboost.com'
        , gender : 'female'
      }, function (err, fan2) {
        assert.ifError(err);

        User.create({
            name   : 'Fan 3'
          , email  : 'fan3@learnboost.com'
          , gender : 'female'
          , age    : 25
        }, function (err, fan3) {
          assert.ifError(err);

          BlogPost.create({
              title : 'Woot'
            , fans  : [fan1, fan2, fan3]
          }, function (err, post1) {
            assert.ifError(err);

            BlogPost.create({
                title : 'Woot'
              , fans  : [fan3, fan2, fan1]
            }, function (err, post2) {
              assert.ifError(err);

              BlogPost
              .find({ _id: { $in: [post1._id, post2._id ] } })
              .populate('fans', 'name email', { gender: 'female', age: 25 })
              .exec(function (err, blogposts) {
                db.close();
                assert.ifError(err);

                assert.strictEqual(blogposts[0].fans.length, 1);
                assert.equal(blogposts[0].fans[0].name,'Fan 3');
                assert.equal(blogposts[0].fans[0].email,'fan3@learnboost.com');
                assert.equal(blogposts[0].fans[0].isInit('email'), true)
                assert.equal(blogposts[0].fans[0].isInit('gender'), false);
                assert.equal(blogposts[0].fans[0].isInit('age'), false);

                assert.strictEqual(blogposts[1].fans.length, 1);
                assert.equal(blogposts[1].fans[0].name,'Fan 3');
                assert.equal(blogposts[1].fans[0].email,'fan3@learnboost.com');
                assert.equal(blogposts[1].fans[0].isInit('email'), true);
                assert.equal(blogposts[1].fans[0].isInit('gender'), false);
                assert.equal(blogposts[1].fans[0].isInit('age'), false)

                done()
              });
            });
          });
        });
      });
    });
  })

  it('populating an array of refs changing one and removing one', function(done){
    var db = start()
      , BlogPost = db.model('RefBlogPost', posts)
      , User = db.model('RefUser', users);

    User.create({
        name  : 'Fan 1'
      , email : 'fan1@learnboost.com'
    }, {
        name  : 'Fan 2'
      , email : 'fan2@learnboost.com'
    }, {
        name  : 'Fan 3'
      , email : 'fan3@learnboost.com'
    }, {
        name  : 'Fan 4'
      , email : 'fan4@learnboost.com'
    }, function (err, fan1, fan2, fan3, fan4) {
      assert.ifError(err);

      BlogPost.create({
          title : 'Woot'
        , fans  : [fan1, fan2]
      }, {
          title : 'Woot'
        , fans  : [fan2, fan1]
      }, function (err, post1, post2) {
        assert.ifError(err);

        BlogPost
        .find({ _id: { $in: [post1._id, post2._id ] } })
        .populate('fans', 'name')
        .exec(function (err, blogposts) {
          assert.ifError(err);

          assert.equal(blogposts[0].fans[0].name,'Fan 1');
          assert.equal(blogposts[0].fans[0].isInit('email'), false);
          assert.equal(blogposts[0].fans[1].name,'Fan 2');
          assert.equal(blogposts[0].fans[1].isInit('email'), false);

          assert.equal(blogposts[1].fans[0].name,'Fan 2');
          assert.equal(blogposts[1].fans[0].isInit('email'), false);
          assert.equal(blogposts[1].fans[1].name,'Fan 1');
          assert.equal(blogposts[1].fans[1].isInit('email'),false);

          blogposts[1].fans = [fan3, fan4];

          blogposts[1].save(function (err) {
            assert.ifError(err);

            BlogPost
            .findById(blogposts[1]._id, '', { populate: ['fans'] })
            .exec(function (err, post) {
              assert.ifError(err);

              assert.equal(post.fans[0].name,'Fan 3');
              assert.equal(post.fans[1].name,'Fan 4');

              post.fans.splice(0, 1);
              post.save(function (err) {
                assert.ifError(err);

                BlogPost
                .findById(post._id)
                .populate('fans')
                .exec(function (err, post) {
                  db.close();
                  assert.ifError(err);
                  assert.equal(post.fans.length,1);
                  assert.equal(post.fans[0].name,'Fan 4');
                  done();
                });
              });
            });
          });
        });
      });
    });
  })

  describe('populating sub docs', function(){
    it('works with findById', function(done){
      var db = start()
        , BlogPost = db.model('RefBlogPost', posts)
        , User = db.model('RefUser', users);

      User.create({ name: 'User 1' }, function (err, user1) {
        assert.ifError(err);

        User.create({ name: 'User 2' }, function (err, user2) {
          assert.ifError(err);

          BlogPost.create({
              title: 'Woot'
            , _creator: user1._id
            , comments: [
                  { _creator: user1._id, content: 'Woot woot' }
                , { _creator: user2._id, content: 'Wha wha' }
              ]
          }, function (err, post) {
            assert.ifError(err);

            BlogPost
            .findById(post._id)
            .populate('_creator')
            .populate('comments._creator')
            .exec(function (err, post) {
              assert.ifError(err);

              assert.equal(post._creator.name,'User 1');
              assert.equal(post.comments[0]._creator.name,'User 1');
              assert.equal(post.comments[1]._creator.name,'User 2');
              db.close(done);
            });
          });
        });
      });
    })

    it('works when first doc returned has empty array for populated path (gh-1055)', function(done){
      var db = start()
        , BlogPost = db.model('RefBlogPost', posts)
        , User = db.model('RefUser', users);

      User.create({ name: 'gh-1055-1' }, { name: 'gh-1055-2' }, function (err, user1, user2) {
        assert.ifError(err);

        BlogPost.create({
            title: 'gh-1055 post1'
          , _creator: user1._id
          , comments: []
        },{
            title: 'gh-1055 post2'
          , _creator: user1._id
          , comments: [
                { _creator: user1._id, content: 'Woot woot', asers: [] }
              , { _creator: user2._id, content: 'Wha wha', asers: [user1, user2] }
            ]
        }, function (err, post1, post2) {
          assert.ifError(err);

          var ran = false;
          BlogPost
          .find({ title: /gh-1055/ })
          .sort('title')
          .select('comments')
          .populate('comments._creator')
          .populate('comments.asers')
          .exec(function (err, posts) {
            assert.equal(false, ran);
            ran = true;
            assert.ifError(err);
            assert.ok(posts.length);
            assert.ok(posts[1].comments[0]._creator);
            assert.equal('gh-1055-1', posts[1].comments[0]._creator.name);
            db.close(done);
          });
        });
      });
    })
  })

  it('clears cache when array has been re-assigned (gh-2176)', function(done) {
    var db = start();
    var BlogPost = db.model('RefBlogPost', posts, 'gh-2176-1');
    var User = db.model('RefUser', users, 'gh-2176-2');

    User.create({ name: 'aaron' }, { name: 'val' }, function (err, user1, user2) {
      assert.ifError(err);

      BlogPost.create(
        {
          title: 'gh-2176',
          _creator: user1._id,
          comments: []
        },
        function (err, post1) {
          assert.ifError(err);
          BlogPost.
            find({ title: 'gh-2176' }).
            populate('_creator').
            exec(function(error, posts) {
              assert.ifError(error);
              assert.equal(1, posts.length);
              assert.equal('aaron', posts[0]._creator.name);
              posts[0]._creator = user2;
              assert.equal('val', posts[0]._creator.name);
              posts[0].save(function(error, post) {
                assert.ifError(error);
                assert.equal('val', post._creator.name);
                posts[0].populate('_creator', function(error, doc) {
                  assert.ifError(error);
                  assert.equal('val', doc._creator.name);
                  db.close(done);
                });
              });
            });
        });
    });
  });

  it('populating subdocuments partially', function(done){
    var db = start()
      , BlogPost = db.model('RefBlogPost', posts)
      , User = db.model('RefUser', users);

    User.create({
        name  : 'User 1'
      , email : 'user1@learnboost.com'
    }, function (err, user1) {
      assert.ifError(err);

      User.create({
          name  : 'User 2'
        , email : 'user2@learnboost.com'
      }, function (err, user2) {
        assert.ifError(err);

        var post = BlogPost.create({
            title: 'Woot'
          , comments: [
                { _creator: user1, content: 'Woot woot' }
              , { _creator: user2, content: 'Wha wha' }
            ]
        }, function (err, post) {
          assert.ifError(err);

          BlogPost
          .findById(post._id)
          .populate('comments._creator', 'email')
          .exec(function (err, post) {
            db.close();
            assert.ifError(err);

            assert.equal(post.comments[0]._creator.email,'user1@learnboost.com');
            assert.equal(post.comments[0]._creator.isInit('name'), false);
            assert.equal(post.comments[1]._creator.email,'user2@learnboost.com');
            assert.equal(post.comments[1]._creator.isInit('name'), false);

            done();
          });
        });
      });
    });
  })

  it('populating subdocuments partially with conditions', function(done){
    var db = start()
      , BlogPost = db.model('RefBlogPost', posts)
      , User = db.model('RefUser', users);

    User.create({
        name  : 'User 1'
      , email : 'user1@learnboost.com'
    }, function (err, user1) {
      assert.ifError(err);

      User.create({
          name  : 'User 2'
        , email : 'user2@learnboost.com'
      }, function (err, user2) {
        assert.ifError(err);

        var post = BlogPost.create({
            title: 'Woot'
          , comments: [
                { _creator: user1, content: 'Woot woot' }
              , { _creator: user2, content: 'Wha wha' }
            ]
        }, function (err, post) {
          assert.ifError(err);

          BlogPost
          .findById(post._id)
          .populate('comments._creator', {'email': 1}, { name: /User/ })
          .exec(function (err, post) {
            db.close();
            assert.ifError(err);

            assert.equal(post.comments[0]._creator.email,'user1@learnboost.com');
            assert.equal(post.comments[0]._creator.isInit('name'),false);
            assert.equal(post.comments[1]._creator.email,'user2@learnboost.com');
            assert.equal(post.comments[1]._creator.isInit('name'), false);

            done()
          });
        });
      });
    });
  })

  it('populating subdocs with invalid/missing subproperties', function(done){
    var db = start()
      , BlogPost = db.model('RefBlogPost', posts)
      , User = db.model('RefUser', users);

    User.create({
        name  : 'T-100'
      , email : 'terminator100@learnboost.com'
    }, function (err, user1) {
      assert.ifError(err);

      User.create({
          name  : 'T-1000'
        , email : 'terminator1000@learnboost.com'
      }, function (err, user2) {
        assert.ifError(err);

        var post = BlogPost.create({
            title: 'Woot'
          , comments: [
                { _creator: null, content: 'Woot woot' }
              , { _creator: user2, content: 'Wha wha' }
            ]
        }, function (err, post) {
          assert.ifError(err);

          // non-existant subprop
          BlogPost
          .findById(post._id)
          .populate('comments._idontexist', 'email')
          .exec(function (err) {
            assert.ifError(err);

            // add a non-schema property to the document.
            BlogPost.collection.update(
                { _id: post._id }
              , { $set: { 'comments.0._idontexist': user2._id }}, function (err) {
              assert.ifError(err);

              // allow population of unknown property by passing model name.
              // helpful when populating mapReduce results too.
              BlogPost
              .findById(post._id)
              .populate('comments._idontexist', 'email', 'RefUser')
              .exec(function (err, post) {
                assert.ifError(err);
                assert.ok(post);
                assert.equal(post.comments.length, 2);
                assert.ok(post.comments[0].get('_idontexist'));
                assert.equal(String(post.comments[0].get('_idontexist')._id), user2.id);
                assert.equal(post.comments[0].get('_idontexist').email, 'terminator1000@learnboost.com');
                assert.equal(post.comments[0].get('_idontexist').isInit('name'), false);
                assert.strictEqual(post.comments[0]._creator, null);
                assert.equal(post.comments[1]._creator.toString(),user2.id);

                // subprop is null in a doc
                BlogPost
                .findById(post._id)
                .populate('comments._creator', 'email')
                .exec(function (err, post) {
                  assert.ifError(err);

                  assert.ok(post.comments);
                  assert.equal(post.comments.length,2);
                  assert.strictEqual(post.comments[0]._creator, null);
                  assert.strictEqual(post.comments[0].content, 'Woot woot');
                  assert.equal(post.comments[1]._creator.email,'terminator1000@learnboost.com');
                  assert.equal(post.comments[1]._creator.isInit('name'), false);
                  assert.equal(post.comments[1].content,'Wha wha');

                  db.close(done);
                });
              });
            })
          });
        });
      });
    });
  });

  it('properly handles limit per document (gh-2151)', function(done) {
    var db = start();
    var ObjectId = mongoose.Types.ObjectId;

    var user = new Schema({
      name: String,
      friends: [{
        type: Schema.ObjectId,
        ref: 'gh-2151-1'
      }]
    });
    var User = db.model('gh-2151-1', user, 'gh-2151-1');

    var blogpost = Schema({
      title: String,
      tags: [String],
      author: {
        type: Schema.ObjectId,
        ref: 'gh-2151-1'
      }
    })
    var BlogPost = db.model('gh-2151-2', blogpost, 'gh-2151-2');

    var userIds = [new ObjectId, new ObjectId, new ObjectId, new ObjectId];
    var users = [];

    users.push({
      _id: userIds[0],
      name: 'mary',
      friends: [userIds[1], userIds[2], userIds[3]]
    });
    users.push({
      _id: userIds[1],
      name: 'bob',
      friends: [userIds[0], userIds[2], userIds[3]]
    });
    users.push({
      _id: userIds[2],
      name: 'joe',
      friends: [userIds[0], userIds[1], userIds[3]]
    });
    users.push({
      _id: userIds[3],
      name: 'sally',
      friends: [userIds[0], userIds[1], userIds[2]]
    });

    User.create(users, function(err, docs) {
      assert.ifError(err);

      var blogposts = [];
      blogposts.push({
        title: 'blog 1',
        tags: ['fun', 'cool'],
        author: userIds[3]
      });
      blogposts.push({
        title: 'blog 2',
        tags: ['cool'],
        author: userIds[1]
      });
      blogposts.push({
        title: 'blog 3',
        tags: ['fun', 'odd'],
        author: userIds[2]
      });

      BlogPost.create(blogposts, function(err, docs) {
        assert.ifError(err);

        BlogPost.
          find({ tags: 'fun' }).
          lean().
          populate('author').
          exec(function(err, docs) {
            assert.ifError(err);
            var opts = {
              path: 'author.friends',
              select: 'name',
              options: { limit: 1 }
            };

            BlogPost.populate(docs, opts, function(err, docs) {
              assert.ifError(err);
              assert.equal(2, docs.length);
              assert.equal(1, docs[0].author.friends.length);
              assert.equal(1, docs[1].author.friends.length);
              db.close(done);
            })
          });
      });
    });
  });

  it('populating subdocuments partially with empty array (gh-481)', function(done){
    var db = start()
      , BlogPost = db.model('RefBlogPost', posts)
      , worked = false;

    var post = BlogPost.create({
        title: 'Woot'
      , comments: [] // EMPTY ARRAY
    }, function (err, post) {
      assert.ifError(err);

      BlogPost
      .findById(post._id)
      .populate('comments._creator', 'email')
      .exec(function (err, returned) {
        db.close();
        assert.ifError(err);
        assert.equal(returned.id,post.id);
        done();
      });
    });
  });

  it('populating subdocuments partially with null array', function(done){
    var db = start()
      , BlogPost = db.model('RefBlogPost', posts)
      , worked = false;

    var post = BlogPost.create({
        title: 'Woot'
      , comments: null
    }, function (err, post) {
      assert.ifError(err);

      BlogPost
      .findById(post._id)
      .populate('comments._creator')
      .exec(function (err, returned) {
        db.close();
        assert.ifError(err);
        assert.equal(returned.id, post.id);
        done();
      });
    });
  });

  it('populating subdocuments with array including nulls', function(done){
    var db = start()
      , BlogPost = db.model('RefBlogPost', posts)
      , User = db.model('RefUser', users)

    var user = new User({ name: 'hans zimmer' });
    user.save(function (err) {
      assert.ifError(err);

      var post = BlogPost.create({
          title: 'Woot'
        , fans: []
      }, function (err, post) {
        assert.ifError(err);

        // shove some uncasted vals
        BlogPost.collection.update({ _id: post._id }, { $set: { fans: [null, undefined, user.id, null] } }, function (err) {
          assert.ifError(err);

          BlogPost
          .findById(post._id)
          .populate('fans', 'name')
          .exec(function (err, returned) {
            db.close();
            assert.ifError(err);
            assert.equal(returned.id,post.id);
            assert.equal(returned.fans.length, 1);
            done();
          });
        })
      });
    });
  })

  it('populating more than one array at a time', function(done){
    var db = start()
      , User = db.model('RefUser', users)
      , M = db.model('PopMultiSubDocs', new Schema({
            users: [{ type: ObjectId, ref: 'RefUser' }]
          , fans:  [{ type: ObjectId, ref: 'RefUser' }]
          , comments: [Comment]
        }))

    User.create({
        email : 'fan1@learnboost.com'
    }, {
        name   : 'Fan 2'
      , email  : 'fan2@learnboost.com'
      , gender : 'female'
    }, {
       name: 'Fan 3'
    }, function (err, fan1, fan2, fan3) {
      assert.ifError(err);

      M.create({
          users: [fan3]
        , fans: [fan1]
        , comments: [
              { _creator: fan1, content: 'bejeah!' }
            , { _creator: fan2, content: 'chickfila' }
          ]
      }, {
          users: [fan1]
        , fans: [fan2]
        , comments: [
              { _creator: fan3, content: 'hello' }
            , { _creator: fan1, content: 'world' }
          ]
      }, function (err, post1, post2) {
        assert.ifError(err);

        M.where('_id').in([post1, post2])
        .populate('fans', 'name', { gender: 'female' })
        .populate('users', 'name', { gender: 'male' })
        .populate('comments._creator', 'email', { name: null })
        .exec(function (err, posts) {
          db.close();
          assert.ifError(err);

          assert.ok(posts);
          assert.equal(posts.length,2);
          var p1 = posts[0];
          var p2 = posts[1];
          assert.strictEqual(p1.fans.length, 0);
          assert.strictEqual(p2.fans.length, 1);
          assert.equal(p2.fans[0].name,'Fan 2');
          assert.equal(p2.fans[0].isInit('email'), false);
          assert.equal(p2.fans[0].isInit('gender'), false);
          assert.equal(p1.comments.length,2);
          assert.equal(p2.comments.length,2);
          assert.ok(p1.comments[0]._creator.email);
          assert.ok(!p2.comments[0]._creator);
          assert.equal(p1.comments[0]._creator.email,'fan1@learnboost.com');
          assert.equal(p2.comments[1]._creator.email,'fan1@learnboost.com');
          assert.equal(p1.comments[0]._creator.isInit('name'), false);
          assert.equal(p2.comments[1]._creator.isInit('name'), false);
          assert.equal(p1.comments[0].content,'bejeah!');
          assert.equal(p2.comments[1].content,'world');
          assert.ok(!p1.comments[1]._creator);
          assert.ok(!p2.comments[0]._creator);
          assert.equal(p1.comments[1].content,'chickfila');
          assert.equal(p2.comments[0].content,'hello');

          done();
        });
      });
    });
  })

  it('populating multiple children of a sub-array at a time', function(done){
    var db = start()
      , User = db.model('RefUser', users)
      , BlogPost = db.model('RefBlogPost', posts)
      , Inner = new Schema({
            user: { type: ObjectId, ref: 'RefUser' }
          , post: { type: ObjectId, ref: 'RefBlogPost' }
        })
      , I = db.model('PopMultiChildrenOfSubDocInner', Inner)

    var M = db.model('PopMultiChildrenOfSubDoc', new Schema({
            kids: [Inner]
        }))

    User.create({
        name   : 'Fan 1'
      , email  : 'fan1@learnboost.com'
      , gender : 'male'
    }, {
        name   : 'Fan 2'
      , email  : 'fan2@learnboost.com'
      , gender : 'female'
    }, function (err, fan1, fan2) {
      assert.ifError(err);

      BlogPost.create({
          title     : 'woot'
      }, {
          title     : 'yay'
      }, function (err, post1, post2) {
        assert.ifError(err);
        M.create({
          kids: [
              { user: fan1, post: post1, y: 5 }
            , { user: fan2, post: post2, y: 8 }
          ]
        , x: 4
        }, function (err, m1) {
          assert.ifError(err);

          M.findById(m1)
          .populate('kids.user', "name")
          .populate('kids.post', "title", { title: "woot" })
          .exec(function (err, o) {
            db.close();
            assert.ifError(err);
            assert.strictEqual(o.kids.length, 2);
            var k1 = o.kids[0];
            var k2 = o.kids[1];
            assert.strictEqual(true, !k2.post);
            assert.strictEqual(k1.user.name, "Fan 1");
            assert.strictEqual(k1.user.email, undefined);
            assert.strictEqual(k1.post.title, "woot");
            assert.strictEqual(k2.user.name, "Fan 2");

            done();
          });
        });
      });
    });
  })

  it('passing sort options to the populate method', function(done){
    var db = start()
      , P = db.model('RefBlogPost', posts)
      , User = db.model('RefUser', users);

    User.create(
      { name: 'aaron', age: 10 },
      { name: 'fan2', age: 8 },
      { name: 'someone else', age: 3 },
      { name: 'val', age: 3 },
      function (err, fan1, fan2, fan3, fan4) {
        assert.ifError(err);

        P.create({ fans: [fan4, fan2, fan3, fan1] }, function (err, post) {
          assert.ifError(err);

          P.findById(post)
          .populate('fans', null, null, { sort: { age: 1, name: 1 } })
          .exec(function (err, post) {
            assert.ifError(err);

            assert.equal(post.fans.length, 4);
            assert.equal(post.fans[0].name, 'someone else');
            assert.equal(post.fans[1].name, 'val');
            assert.equal(post.fans[2].name, 'fan2');
            assert.equal(post.fans[3].name, 'aaron');

            P.findById(post)
            .populate('fans', 'name', null, { sort: {'name':-1} })
            .exec(function (err, post) {
              assert.ifError(err);

              assert.equal(post.fans.length, 4);
              assert.equal(post.fans[3].name,'aaron');
              assert.strictEqual(undefined, post.fans[3].age);
              assert.equal(post.fans[2].name,'fan2');
              assert.strictEqual(undefined, post.fans[2].age);
              assert.equal(post.fans[1].name,'someone else');
              assert.strictEqual(undefined, post.fans[1].age);
              assert.equal(post.fans[0].name, 'val');
              assert.strictEqual(undefined, post.fans[0].age);

              P.findById(post)
              .populate('fans', 'age', { age: { $gt: 3 }}, { sort: {'name': 'desc'} })
              .exec(function (err, post) {
                db.close();
                assert.ifError(err);

                assert.equal(post.fans.length,2);
                assert.equal(post.fans[1].age.valueOf(),10);
                assert.equal(post.fans[0].age.valueOf(),8);

                done();
              });
            });
          });
        });
      });
  });

  it('limit should apply to each returned doc, not in aggregate (gh-1490)', function(done){
    var db = start();
    var sB = new Schema({
        name: String
    });
    var name = 'b' + random();
    var sJ = new Schema({
        b    : [{ type: Schema.Types.ObjectId, ref: name }]
    });
    var B = db.model(name, sB);
    var J = db.model('j' + random(), sJ);

    var b1 = new B({ name : 'thing1'});
    var b2 = new B({ name : 'thing2'});
    var b3 = new B({ name : 'thing3'});
    var b4 = new B({ name : 'thing4'});
    var b5 = new B({ name : 'thing5'});

    var j1 = new J({ b : [b1.id, b2.id, b5.id]});
    var j2 = new J({ b : [b3.id, b4.id, b5.id]});

    var count = 7;

    b1.save(cb);
    b2.save(cb);
    b3.save(cb);
    b4.save(cb);
    b5.save(cb);
    j1.save(cb);
    j2.save(cb);

    function cb (err) {
      if (err) throw err;
      --count || next();
    }

    function next() {
      J.find().populate({ path: 'b', options : { limit : 2 } }).exec(function (err, j) {
        assert.equal(j.length, 2);
        assert.equal(j[0].b.length, 2);
        assert.equal(j[1].b.length, 2);
        db.close(done);
      });
    }
  })

  it('refs should cast to ObjectId from hexstrings', function(done){
    var BP = mongoose.model('RefBlogPost', BlogPost);
    var bp = new BP;
    bp._creator = new DocObjectId().toString();
    assert.ok(bp._creator instanceof DocObjectId);
    bp.set('_creator', new DocObjectId().toString());
    assert.ok(bp._creator instanceof DocObjectId);
    done();
  })

  it('populate should work on String _ids', function(done){
    var db = start();

    var UserSchema = new Schema({
        _id: String
      , name: String
    })

    var NoteSchema = new Schema({
        author: { type: String, ref: 'UserWithStringId' }
      , body: String
    })

    var User = db.model('UserWithStringId', UserSchema, random())
    var Note = db.model('NoteWithStringId', NoteSchema, random())

    var alice = new User({_id: 'alice', name: "Alice"})

    alice.save(function (err) {
      assert.ifError(err);

      var note  = new Note({author: 'alice', body: "Buy Milk"});
      note.save(function (err) {
        assert.ifError(err);

        Note.findById(note.id).populate('author').exec(function (err, note) {
          db.close();
          assert.ifError(err);
          assert.equal(note.body,'Buy Milk');
          assert.ok(note.author);
          assert.equal(note.author.name,'Alice');
          done();
        });
      });
    })
  });

  it('populate should work on Number _ids', function(done){
    var db = start();

    var UserSchema = new Schema({
        _id: Number
      , name: String
    })

    var NoteSchema = new Schema({
        author: { type: Number, ref: 'UserWithNumberId' }
      , body: String
    })

    var User = db.model('UserWithNumberId', UserSchema, random())
    var Note = db.model('NoteWithNumberId', NoteSchema, random())

    var alice = new User({_id: 2359, name: "Alice"})

    alice.save(function (err) {
      assert.ifError(err);

      var note = new Note({author: 2359, body: "Buy Milk"});
      note.save(function (err) {
        assert.ifError(err);

        Note.findById(note.id).populate('author').exec(function (err, note) {
          db.close();
          assert.ifError(err);
          assert.equal(note.body,'Buy Milk');
          assert.ok(note.author);
          assert.equal(note.author.name,'Alice');
          done();
        });
      });
    })
  });

  it('required works on ref fields (gh-577)', function(done){
    var db = start();

    var userSchema = new Schema({
        email: {type: String, required: true}
    });
    var User = db.model('ObjectIdRefRequiredField', userSchema, random());

    var numSchema = new Schema({ _id: Number, val: Number });
    var Num = db.model('NumberRefRequired', numSchema, random());

    var strSchema = new Schema({ _id: String, val: String });
    var Str = db.model('StringRefRequired', strSchema, random());

    var commentSchema = new Schema({
        user: {type: ObjectId, ref: 'ObjectIdRefRequiredField', required: true}
      , num: {type: Number, ref: 'NumberRefRequired', required: true}
      , str: {type: String, ref: 'StringRefRequired', required: true}
      , text: String
    });
    var Comment = db.model('CommentWithRequiredField', commentSchema);

    var pending = 3;

    var string = new Str({ _id: 'my string', val: 'hello' });
    var number = new Num({ _id: 1995, val: 234 });
    var user = new User({ email: 'test' });

    string.save(next);
    number.save(next);
    user.save(next);

    function next (err) {
      assert.strictEqual(null, err);
      if (--pending) return;

      var comment = new Comment({
          text: 'test'
      });

      comment.save(function (err) {
        assert.equal('CommentWithRequiredField validation failed', err && err.message);
        assert.ok('num' in err.errors);
        assert.ok('str' in err.errors);
        assert.ok('user' in err.errors);
        assert.equal(err.errors.num.kind,'required');
        assert.equal(err.errors.str.kind,'required');
        assert.equal(err.errors.user.kind,'required');

        comment.user = user;
        comment.num = 1995;
        comment.str = 'my string';

        comment.save(function (err, comment) {
          assert.strictEqual(null, err);

          Comment
          .findById(comment.id)
          .populate('user')
          .populate('num')
          .populate('str')
          .exec(function (err, comment) {
            assert.ifError(err);

            comment.set({text: 'test2'});

            comment.save(function (err, comment) {
              db.close();
              assert.ifError(err);
              done();
            });
          });
        });
      });
    }
  });

  it('populate works with schemas with both id and _id defined', function(done){
    var db =start()
      , S1 = new Schema({ id: String })
      , S2 = new Schema({ things: [{ type: ObjectId, ref: '_idAndid' }]})

    var M1 = db.model('_idAndid', S1);
    var M2 = db.model('populateWorksWith_idAndidSchemas', S2);

    M1.create(
        { id: "The Tiger That Isn't" }
      , { id: "Users Guide To The Universe" }
      , function (err, a, b) {
      assert.ifError(err);

      var m2 = new M2({ things: [a, b]});
      m2.save(function (err) {
        assert.ifError(err);
        M2.findById(m2).populate('things').exec(function (err, doc) {
          db.close();
          assert.ifError(err);
          assert.equal(doc.things.length,2);
          assert.equal(doc.things[0].id,"The Tiger That Isn't");
          assert.equal(doc.things[1].id,"Users Guide To The Universe");
          done();
        })
      });
    })
  });

  it('Update works with populated arrays (gh-602)', function(done){
    var db = start()
      , BlogPost = db.model('RefBlogPost', posts)
      , User = db.model('RefUser', users)

    var user1 = new User({ name: 'aphex' });
    var user2 = new User({ name: 'twin' });

    User.create({name:'aphex'},{name:'twin'}, function (err, u1, u2) {
      assert.ifError(err);

      var post = BlogPost.create({
          title: 'Woot'
        , fans: []
      }, function (err, post) {
        assert.ifError(err);

        var update = { fans: [u1, u2] };
        BlogPost.update({ _id: post }, update, function (err) {
          assert.ifError(err);

          // the original update doc should not be modified
          assert.ok('fans' in update);
          assert.ok(!('$set' in update));
          assert.ok(update.fans[0] instanceof mongoose.Document);
          assert.ok(update.fans[1] instanceof mongoose.Document);

          BlogPost.findById(post, function (err, post) {
            db.close();
            assert.ifError(err);
            assert.equal(post.fans.length,2);
            assert.ok(post.fans[0] instanceof DocObjectId);
            assert.ok(post.fans[1] instanceof DocObjectId);
            done();
          });
        });
      });
    });
  });

  it('toJSON should also be called for refs (gh-675)', function(done){
    var db = start()
      , BlogPost = db.model('RefBlogPost', posts)
      , User = db.model('RefUser', users)

    User.prototype._toJSON = User.prototype.toJSON;
    User.prototype.toJSON = function() {
      var res = this._toJSON();
      res.was_in_to_json = true;
      return res;
    }

    BlogPost.prototype._toJSON = BlogPost.prototype.toJSON;
    BlogPost.prototype.toJSON = function() {
      var res = this._toJSON();
      res.was_in_to_json = true;
      return res;
    }

    User.create({
        name  : 'Jerem'
      , email : 'jerem@jolicloud.com'
    }, function (err, creator) {
      assert.ifError(err);

      BlogPost.create({
          title     : 'Ping Pong'
        , _creator  : creator
      }, function (err, post) {
        assert.ifError(err);

        BlogPost
        .findById(post._id)
        .populate('_creator')
        .exec(function (err, post) {
          db.close();
          assert.ifError(err);

          var json = post.toJSON();
          assert.equal(true, json.was_in_to_json);
          assert.equal(json._creator.was_in_to_json,true);
          done();
        });
      });
    });
  });

  it('populate should work on Buffer _ids (gh-686)', function(done){
    var db = start();

    var UserSchema = new Schema({
        _id: Buffer
      , name: String
    })

    var NoteSchema = new Schema({
        author: { type: Buffer, ref: 'UserWithBufferId' }
      , body: String
    })

    var User = db.model('UserWithBufferId', UserSchema, random())
    var Note = db.model('NoteWithBufferId', NoteSchema, random())

    var alice = new User({_id: new mongoose.Types.Buffer('YWxpY2U=', 'base64'), name: "Alice"})

    alice.save(function (err) {
      assert.ifError(err);

      var note  = new Note({author: 'alice', body: "Buy Milk"});
      note.save(function (err) {
        assert.ifError(err);

        Note.findById(note.id).populate('author').exec(function (err, note) {
          db.close();
          assert.ifError(err);
          assert.equal(note.body,'Buy Milk');
          assert.ok(note.author);
          assert.equal(note.author.name,'Alice');
          done();
        });
      });
    })
  });

  it('populated Buffer _ids should be requireable', function(done){
    var db = start();

    var UserSchema = new Schema({
        _id: Buffer
      , name: String
    })

    var NoteSchema = new Schema({
        author: { type: Buffer, ref: 'UserWithBufferId', required: true }
      , body: String
    })

    var User = db.model('UserWithBufferId', UserSchema, random())
    var Note = db.model('NoteWithBufferId', NoteSchema, random())

    var alice = new User({_id: new mongoose.Types.Buffer('YWxpY2U=', 'base64'), name: "Alice"})

    alice.save(function (err) {
      assert.ifError(err);

      var note = new Note({author: 'alice', body: "Buy Milk"});
      note.save(function (err) {
        assert.ifError(err);

        Note.findById(note.id).populate('author').exec(function (err, note) {
          assert.ifError(err);
          note.save(function (err) {
            db.close();
            assert.ifError(err);
            done();
          })
        });
      });
    })
  });

  it('populating with custom model selection (gh-773)', function(done){
    var db = start()
      , BlogPost = db.model('RefBlogPost', posts)
      , User = db.model('RefAlternateUser', users);

    User.create({
        name  : 'Daniel'
      , email : 'daniel.baulig@gmx.de'
    }, function (err, creator) {
      assert.ifError(err);

      BlogPost.create({
          title     : 'woot'
        , _creator  : creator
      }, function (err, post) {
        assert.ifError(err);

        BlogPost
        .findById(post._id)
        .populate('_creator', 'email', 'RefAlternateUser')
        .exec(function (err, post) {
          db.close();
          assert.ifError(err);

          assert.ok(post._creator instanceof User);
          assert.equal(post._creator.isInit('name'), false);
          assert.equal(post._creator.email,'daniel.baulig@gmx.de');

          done();
        });
      });
    });
  })

  describe('specifying a custom model without specifying a ref in schema', function(done){
    it('with String _id', function(done){
      var db = start();
      var A = db.model('A', { name: String, _id: String });
      var B = db.model('B', { other: String });
      A.create({ name: 'hello', _id: 'first' }, function (err, a) {
        if (err) return done(err);
        B.create({ other: a._id }, function (err, b) {
          if (err) return done(err);
          B.findById(b._id).populate({ path: 'other', model: 'A' }).exec(function (err, b) {
            db.close();
            if (err) return done(err);
            assert.equal('hello', b.other.name);
            done();
          })
        })
      })
    })
    it('with Number _id', function(done){
      var db = start();
      var A = db.model('A', { name: String, _id: Number });
      var B = db.model('B', { other: Number });
      A.create({ name: 'hello', _id: 3 }, function (err, a) {
        if (err) return done(err);
        B.create({ other: a._id }, function (err, b) {
          if (err) return done(err);
          B.findById(b._id).populate({ path: 'other', model: 'A' }).exec(function (err, b) {
            db.close();
            if (err) return done(err);
            assert.equal('hello', b.other.name);
            done();
          })
        })
      })
    })
    it('with Buffer _id', function(done){
      var db = start();
      var A = db.model('A', { name: String, _id: Buffer });
      var B = db.model('B', { other: Buffer });
      A.create({ name: 'hello', _id: new Buffer('x') }, function (err, a) {
        if (err) return done(err);
        B.create({ other: a._id }, function (err, b) {
          if (err) return done(err);
          B.findById(b._id).populate({ path: 'other', model: 'A' }).exec(function (err, b) {
            db.close();
            if (err) return done(err);
            assert.equal('hello', b.other.name);
            done();
          })
        })
      })
    })
    it('with ObjectId _id', function(done){
      var db = start();
      var A = db.model('A', { name: String });
      var B = db.model('B', { other: Schema.ObjectId });
      A.create({ name: 'hello' }, function (err, a) {
        if (err) return done(err);
        B.create({ other: a._id }, function (err, b) {
          if (err) return done(err);
          B.findById(b._id).populate({ path: 'other', model: 'A' }).exec(function (err, b) {
            db.close();
            if (err) return done(err);
            assert.equal('hello', b.other.name);
            done();
          })
        })
      })
    })
  })

  describe('specifying all params using an object', function(){
    var db, B, User;
    var post;

    before(function (done) {
      db = start()
      B = db.model('RefBlogPost')
      User = db.model('RefAlternateUser');

      User.create({
          name  : 'use an object'
        , email : 'fo-real@objects.r.fun'
        }
      , { name: 'yup' }
      , { name: 'not here' }
      , function (err, fan1, fan2, fan3) {
        assert.ifError(err);

        B.create({
            title: 'woot'
          , fans: [fan1, fan2, fan3]
        }, function (err, post_) {
          assert.ifError(err);
          post = post_;
          done();
        })
      })
    })

    after(function(done){
      db.close(done)
    })

    it('works', function(done){
      var fan3id = String(post.fans[2]);

      B.findById(post._id)
      .populate({
          path: 'fans'
        , select: 'name'
        , model: 'RefAlternateUser'
        , match: { name: /u/ }
        , options: { sort: {'name': -1} }
      })
      .exec(function (err, post) {
        assert.ifError(err);

        assert.ok(Array.isArray(post.fans));
        assert.equal(2, post.fans.length);
        assert.ok(post.fans[0] instanceof User);
        assert.ok(post.fans[1] instanceof User);
        assert.equal(post.fans[0].isInit('name'), true);
        assert.equal(post.fans[1].isInit('name'), true);
        assert.equal(post.fans[0].isInit('email'), false);
        assert.equal(post.fans[1].isInit('email'), false);
        assert.equal(post.fans[0].name,'yup');
        assert.equal(post.fans[1].name,'use an object');

        done();
      });
    })

  })

  describe('Model.populate()', function(){
    var db, B, User;
    var user1, user2, post1, post2, _id;

    before(function(done){
      db = start()
      B = db.model('RefBlogPost', posts)
      User = db.model('RefAlternateUser', users);

      _id = new mongoose.Types.ObjectId;

      User.create({
          name  : 'Phoenix'
        , email : 'phx@az.com'
        , blogposts: [_id]
      }, {
          name  : 'Newark'
        , email : 'ewr@nj.com'
        , blogposts: [_id]
      }, function (err, u1, u2) {
        assert.ifError(err);

        user1 = u1;
        user2 = u2;

        B.create({
            title     : 'the how and why'
          , _creator  : user1
          , fans: [user1, user2]
        }, {
            title     : 'green eggs and ham'
          , _creator  : user2
          , fans: [user2, user1]
        }, function (err, p1, p2) {
          assert.ifError(err);
          post1 = p1;
          post2 = p2;
          done();
        });
      });
    });

    after(function(done){
      db.close(done);
    })

    describe('returns', function(){
      it('a promise', function(done){
        var p = B.populate(post1, '_creator');
        assert.ok(p instanceof mongoose.Promise);
        p.then(success, done).end();
        function success (doc) {
          assert.ok(doc);
          done();
        }
      })
    })

    describe('of individual document', function(){
      it('works', function(done){
        B.findById(post1._id, function(error, post1) {
          var ret = utils.populate({ path: '_creator', model: 'RefAlternateUser' })
          B.populate(post1, ret, function (err, post) {
            assert.ifError(err);
            assert.ok(post);
            assert.ok(post._creator instanceof User);
            assert.equal('Phoenix', post._creator.name);
            done();
          });
        });
      })
    })

    describe('a document already populated', function(){
      describe('when paths are not modified', function(){
        it('works', function(done){
          B.findById(post1._id, function (err, doc) {
            assert.ifError(err);
            B.populate(doc, [{ path: '_creator', model: 'RefAlternateUser' }, { path: 'fans', model: 'RefAlternateUser' }], function (err, post) {
              assert.ifError(err);
              assert.ok(post);
              assert.ok(post._creator instanceof User);
              assert.equal('Phoenix', post._creator.name);
              assert.equal(2, post.fans.length);
              assert.equal(post.fans[0].name, user1.name);
              assert.equal(post.fans[1].name, user2.name);

              assert.equal(String(post._creator._id), String(post.populated('_creator')));
              assert.ok(Array.isArray(post.populated('fans')));

              B.populate(doc, [{ path: '_creator', model: 'RefAlternateUser' }, { path: 'fans', model: 'RefAlternateUser' }], function (err, post) {
                assert.ifError(err);
                assert.ok(post);
                assert.ok(post._creator instanceof User);
                assert.equal('Phoenix', post._creator.name);
                assert.equal(2, post.fans.length);
                assert.equal(post.fans[0].name, user1.name);
                assert.equal(post.fans[1].name, user2.name);
                assert.ok(Array.isArray(post.populated('fans')));
                assert.equal(
                    String(post.fans[0]._id)
                  , String(post.populated('fans')[0]));
                assert.equal(
                    String(post.fans[1]._id)
                  , String(post.populated('fans')[1]));

                done()
              });
            });
          });
        })
      })
      describe('when paths are modified', function(){
        it('works', function(done){
          B.findById(post1._id, function (err, doc) {
            assert.ifError(err);
            B.populate(doc, [{ path: '_creator', model: 'RefAlternateUser' }, { path: 'fans', model: 'RefAlternateUser' }], function (err, post) {
              assert.ifError(err);
              assert.ok(post);
              assert.ok(post._creator instanceof User);
              assert.equal('Phoenix', post._creator.name);
              assert.equal(2, post.fans.length);
              assert.equal(post.fans[0].name, user1.name);
              assert.equal(post.fans[1].name, user2.name);

              assert.equal(String(post._creator._id), String(post.populated('_creator')));
              assert.ok(Array.isArray(post.populated('fans')));

              // modify the paths
              doc.markModified('_creator');
              doc.markModified('fans');

              B.populate(doc, [{ path: '_creator', model: 'RefAlternateUser' }, { path: 'fans', model: 'RefAlternateUser' }], function (err, post) {
                assert.ifError(err);
                assert.ok(post);
                assert.ok(post._creator instanceof User);
                assert.equal('Phoenix', post._creator.name);
                assert.equal(2, post.fans.length);
                assert.equal(post.fans[0].name, user1.name);
                assert.equal(post.fans[1].name, user2.name);
                assert.ok(Array.isArray(post.populated('fans')));
                assert.equal(
                    String(post.fans[0]._id)
                  , String(post.populated('fans')[0]));
                assert.equal(
                    String(post.fans[1]._id)
                  , String(post.populated('fans')[1]));

                done()
              });
            });
          });
        })
      })
    })

    describe('of multiple documents', function() {
      it('works', function(done) {
        B.findById(post1._id, function(error, post1) {
          assert.ifError(error);
          B.findById(post2._id, function(error, post2) {
            assert.ifError(error);
            var ret = utils.populate({ path: '_creator', model: 'RefAlternateUser' });
            B.populate([post1, post2], ret, function (err, posts) {
              assert.ifError(err);
              assert.ok(posts);
              assert.equal(2, posts.length);
              var p1 = posts[0];
              var p2 = posts[1];
              assert.ok(p1._creator instanceof User);
              assert.equal('Phoenix', p1._creator.name);
              assert.ok(p2._creator instanceof User);
              assert.equal('Newark', p2._creator.name);
              done();
            });
          });
        });
      });
    });

  })

  describe('populating combined with lean (gh-1260)', function(){
    it('with findOne', function(done){
      var db = start()
        , BlogPost = db.model('RefBlogPost', posts + random())
        , User = db.model('RefUser', users + random())

      User.create({
          name  : 'Guillermo'
        , email : 'rauchg@gmail.com'
      }, function (err, creator) {
        assert.ifError(err);

        BlogPost.create({
            title     : 'woot'
          , _creator  : creator
        }, function (err, post) {
          assert.ifError(err);

          BlogPost
          .findById(post._id)
          .lean()
          .populate('_creator')
          .exec(function (err, post) {
            db.close();
            assert.ifError(err);

            assert.ok(utils.isObject(post._creator));
            assert.equal(post._creator.name, 'Guillermo');
            assert.equal(post._creator.email, 'rauchg@gmail.com');
            assert.equal('undefined', typeof post._creator.update);
            done();
          });
        });
      });
    })

    it('with find', function(done){
      var db = start()
        , BlogPost = db.model('RefBlogPost', posts + random())
        , User = db.model('RefUser', users + random());

      User.create({
          name  : 'Fan 1'
        , email : 'fan1@learnboost.com'
      }, {
          name  : 'Fan 2'
        , email : 'fan2@learnboost.com'
      }, function (err, fan1, fan2) {
        assert.ifError(err);

        BlogPost.create({
            title : 'Woot'
          , fans  : [fan1, fan2]
        }, {
            title : 'Woot2'
          , fans  : [fan2, fan1]
        }, function (err, post1, post2) {
          assert.ifError(err);

          BlogPost
          .find({ _id: { $in: [post1._id, post2._id ] } })
          .populate('fans')
          .lean()
          .exec(function (err, blogposts) {
            assert.ifError(err);

            assert.equal(blogposts[0].fans[0].name,'Fan 1');
            assert.equal(blogposts[0].fans[0].email,'fan1@learnboost.com');
            assert.equal('undefined', typeof blogposts[0].fans[0].update);
            assert.equal(blogposts[0].fans[1].name,'Fan 2');
            assert.equal(blogposts[0].fans[1].email,'fan2@learnboost.com');
            assert.equal('undefined', typeof blogposts[0].fans[1].update);

            assert.equal(blogposts[1].fans[0].name,'Fan 2');
            assert.equal(blogposts[1].fans[0].email,'fan2@learnboost.com');
            assert.equal('undefined', typeof blogposts[1].fans[0].update);
            assert.equal(blogposts[1].fans[1].name,'Fan 1');
            assert.equal(blogposts[1].fans[1].email,'fan1@learnboost.com');
            assert.equal('undefined', typeof blogposts[1].fans[1].update);
            db.close(done);
          });
        });
      });
    })
  })

  describe('records paths and _ids used in population', function(){
    var db;
    var B;
    var U;
    var u1, u2;
    var b1, b2

    before(function(done){
      db = start()
      B = db.model('RefBlogPost', posts + random())
      U = db.model('RefUser', users + random());

      U.create({
          name  : 'Fan 1'
        , email : 'fan1@learnboost.com'
      }, {
          name  : 'Fan 2'
        , email : 'fan2@learnboost.com'
      }, function (err, fan1, fan2) {
        assert.ifError(err);
        u1 = fan1;
        u2 = fan2;

        B.create({
            title : 'Woot'
          , fans  : [fan1, fan2]
          , _creator: fan1
        }, {
            title : 'Woot2'
          , fans  : [fan2, fan1]
          , _creator: fan2
        }, function (err, post1, post2) {
          assert.ifError(err);
          b1 = post1;
          b2 = post2;
          done();
        });
      });
    })

    after(function(){
      db.close()
    })

    it('with findOne', function(done){
      B.findById(b1).populate('fans _creator').exec(function (err, doc) {
        assert.ifError(err);
        assert.ok(Array.isArray(doc.populated('fans')));
        assert.equal(2, doc.populated('fans').length);
        assert.equal(doc.populated('fans')[0], String(u1._id));
        assert.equal(doc.populated('fans')[1], String(u2._id));
        assert.equal(doc.populated('_creator'), String(u1._id));
        done();
      })
    })

    it('with find', function(done){
      B.find().sort('title').populate('fans _creator').exec(function (err, docs) {
        assert.ifError(err);
        assert.equal(2, docs.length);

        var doc1 = docs[0];
        var doc2 = docs[1];

        assert.ok(Array.isArray(doc1.populated('fans')));
        assert.equal(2, doc1.populated('fans').length);

        assert.equal(doc1.populated('fans')[0], String(u1._id));
        assert.equal(doc1.populated('fans')[1], String(u2._id));
        assert.equal(doc1.populated('_creator'), String(u1._id));

        assert.ok(Array.isArray(doc2.populated('fans')));
        assert.equal(2, doc2.populated('fans').length);
        assert.equal(doc2.populated('fans')[0], String(u2._id));
        assert.equal(doc2.populated('fans')[1], String(u1._id));
        assert.equal(doc2.populated('_creator'), String(u2._id));
        done();
      })
    })
  })

  describe('deselecting _id', function(){
    var db, C, U, u1, c1, c2;
    before(function(done){
      db = start();

      C = db.model('Comment', Schema({
          body: 'string', title: String
      }), 'comments_' + random());

      U = db.model('User', Schema({
          name: 'string'
        , comments: [{ type: Schema.ObjectId, ref: 'Comment' }]
        , comment: { type: Schema.ObjectId, ref: 'Comment' }
      }), 'users_' + random());

      C.create({ body: 'comment 1', title: '1' }, { body: 'comment 2', title: 2 }, function (err, c1_, c2_) {
        assert.ifError(err);
        c1 = c1_;
        c2 = c2_;

        U.create(
            { name: 'u1', comments: [c1, c2], comment: c1 }
          , { name: 'u2', comment: c2 }
          , function (err, u) {
          assert.ifError(err);
          u1 = u;
          done();
        });
      });
    })

    after(function(done){
      db.close(done)
    })

    describe('in a subdocument', function(){
      it('works', function(done){
        U.find({name:'u1'}).populate('comments', { _id: 0 }).exec(function (err, docs) {
          assert.ifError(err);

          var doc = docs[0];
          assert.ok(Array.isArray(doc.comments), 'comments should be an array: ' + JSON.stringify(doc));
          assert.equal(2, doc.comments.length, 'invalid comments length for ' + JSON.stringify(doc));
          doc.comments.forEach(function (d) {
            assert.equal(undefined, d._id);
            assert.equal(-1, Object.keys(d._doc).indexOf('_id'));
            assert.ok(d.body.length);
            assert.equal('number', typeof d._doc.__v);
          });

          U.findOne({name:'u1'}).populate('comments', 'title -_id').exec(function (err, doc) {
            assert.ifError(err);
            assert.equal(2, doc.comments.length);
            doc.comments.forEach(function (d) {
              assert.equal(undefined, d._id);
              assert.equal(-1, Object.keys(d._doc).indexOf('_id'));
              assert.ok(d.title.length);
              assert.equal(undefined, d.body);
              assert.equal(typeof d._doc.__v, 'undefined');
            });
            U.findOne({name:'u1'}).populate('comments', '-_id').exec(function (err, doc) {
              assert.ifError(err);
              assert.equal(2, doc.comments.length);
              doc.comments.forEach(function (d) {
                assert.equal(undefined, d._id);
                assert.equal(-1, Object.keys(d._doc).indexOf('_id'));
                assert.ok(d.title.length);
                assert.ok(d.body.length);
                assert.equal(typeof d._doc.__v, 'number');
              });
              done();
            })
          })
        })
      })

      it('with lean', function(done){
        U.find({name:'u1'}).lean().populate({ path: 'comments', select: { _id: 0 }, options: { lean: true }}).exec(function (err, docs) {
          assert.ifError(err);

          var doc = docs[0];
          assert.equal(2, doc.comments.length);
          doc.comments.forEach(function (d) {
            assert.ok(!('_id' in d));
            assert.ok(d.body.length);
            assert.equal('number', typeof d.__v);
          });

          U.findOne({name:'u1'}).lean().populate('comments', '-_id', null, { lean: true}).exec(function (err, doc) {
            assert.ifError(err);
            assert.equal(2, doc.comments.length);
            doc.comments.forEach(function (d) {
              assert.ok(!('_id' in d));
              assert.ok(d.body.length);
              assert.equal('number', typeof d.__v);
            });
            done();
          })
        })
      })
    })

    describe('of documents being populated', function(){
      it('still works (gh-1441)', function(done){

        U.find()
          .select('-_id comment name')
          .populate('comment', { _id: 0 }).exec(function (err, docs) {

          assert.ifError(err);
          assert.equal(2, docs.length);

          docs.forEach(function (doc) {
            assert.ok(doc.comment && doc.comment.body);
            if ('u1' == doc.name) {
              assert.equal('comment 1', doc.comment.body);
            } else {
              assert.equal('comment 2', doc.comment.body);
            }
          })

          done();
        })
      })
    })
  })

  it('maps results back to correct document (gh-1444)', function(done){
    var db = start();

    var articleSchema = new Schema({
        body: String,
        mediaAttach: {type: Schema.ObjectId, ref : '1444-Media'},
        author: String
    });
    var Article = db.model('1444-Article', articleSchema);

    var mediaSchema = new Schema({
        filename: String
    });
    var Media = db.model('1444-Media', mediaSchema);

    Media.create({ filename: 'one' }, function (err, media) {
      assert.ifError(err);

      Article.create(
          {body: 'body1', author: 'a'}
        , {body: 'body2', author: 'a', mediaAttach: media._id}
        , {body: 'body3', author: 'a'}, function (err) {
        if (err) return done(err);

        Article.find().populate('mediaAttach').exec(function (err, docs) {
          db.close();
          assert.ifError(err);

          var a2 = docs.filter(function(d){return 'body2' == d.body})[0];
          assert.equal(a2.mediaAttach.id, media.id);

          done();
        });
      });
    });
  })

  describe('DynRef', function() {
    var db;
    var Review;
    var Item1;
    var Item2;

    before(function(done) {
      db = start();
      var reviewSchema = new Schema({
        _id: Number,
        text: String,
        item: {
          id: {
            type: Number,
            refPath: 'item.type'
          },
          type: {
            type: String
          }
        },
        items: [
          {
            id: { 
              type: Number,
              refPath: 'items.type'
            },
            type: { 
              type: String
            }
          }
        ]
      });

      var item1Schema = new Schema({
        _id: Number,
        name: String
      });

      var item2Schema = new Schema({
        _id: Number,
        otherName: String
      });

      Review = db.model('dynrefReview', reviewSchema, 'dynref-0');
      Item1 = db.model('dynrefItem1', item1Schema, 'dynref-1');
      Item2 = db.model('dynrefItem2', item2Schema, 'dynref-2');

      var review = {
        _id: 0,
        text: 'Test',
        item: { id: 1, type: 'dynrefItem1' },
        items: [{ id: 1, type: 'dynrefItem1' }, { id: 2, type: 'dynrefItem2' }]
      };

      Item1.create({ _id: 1, name: 'Val' }, function(err, doc) {
        if (err) {
          return done(err);
        }
        Item2.create({ _id: 2, otherName: 'Val' }, function(err, doc) {
          if (err) {
            return done(err);
          }
          Review.create(review, function(err, doc) {
            if (err) {
              return done(err);
            }
            done();
          });
        });
      });
    });

    after(function(done) {
      db.close(done);
    });

    it('Simple populate', function(done) {
      Review.find({}).populate('item.id').exec(function(err, results) {
        assert.ifError(err);
        assert.equal(1, results.length);
        var result = results[0];
        assert.equal('Val', result.item.id.name);
        done();
      });
    });

    it('Array populate', function(done) {
      Review.find({}).populate('items.id').exec(function(err, results) {
        assert.ifError(err);
        assert.equal(1, results.length);
        var result = results[0];
        assert.equal(2, result.items.length);
        assert.equal('Val', result.items[0].id.name);
        assert.equal('Val', result.items[1].id.otherName);
        done();
      });
    });
  });

  describe('leaves Documents within Mixed properties alone (gh-1471)', function(){
    var db;
    var Cat;
    var Litter;

    before(function(){
      db = start();
      Cat = db.model('cats', new Schema({ name: String }));
      var litterSchema = new Schema({name: String, cats: {}, o: {}, a: []});
      Litter = db.model('litters', litterSchema);
    });

    after(function(done){
      db.close(done);
    });

    it('when saving new docs', function(done){
      Cat.create({name:'new1'},{name:'new2'},{name:'new3'}, function (err, a, b, c) {
        if (err) return done(err);

        Litter.create({
            name: 'new'
          , cats:[a]
          , o: b
          , a: [c]
        }, confirm(done));
      })
    })

    it('when saving existing docs 5T5', function(done){
      Cat.create({name:'ex1'},{name:'ex2'},{name:'ex3'}, function (err, a, b, c) {
        if (err) return done(err);

        Litter.create({name:'existing'}, function (err, doc) {
          doc.cats = [a];
          doc.o = b;
          doc.a = [c]
          doc.save(confirm(done));
        });
      });
    })

    function confirm (done) {
      return function (err, litter) {
        if (err) return done(err);
        Litter.findById(litter).lean().exec(function (err, doc) {
          if (err) return done(err);
          assert.ok(doc.o._id);
          assert.ok(doc.cats[0]);
          assert.ok(doc.cats[0]._id);
          assert.ok(doc.a[0]);
          assert.ok(doc.a[0]._id);
          done();
        })
      }
    }
  })

  describe('gh-2252', function() {
    it('handles skip', function(done) {
      var db = start();

      var movieSchema = new Schema({});
      var categorySchema = new Schema({ movies: [{ type: ObjectId, ref: 'gh-2252-1' }] });

      var Movie = db.model('gh-2252-1', movieSchema);
      var Category = db.model('gh-2252-2', categorySchema);

      Movie.create({}, {}, {}, function(error) {
        assert.ifError(error);
        Movie.find({}, function(error, docs) {
          assert.ifError(error);
          assert.equal(docs.length, 3);
          Category.create({ movies: [docs[0]._id, docs[1]._id, docs[2]._id] }, function(error) {
            assert.ifError(error);
            Category.findOne({}).populate({ path: 'movies', options: { limit: 2, skip: 1 } }).exec(function(error, category) {
              assert.ifError(error);
              assert.equal(2, category.movies.length);
              db.close(done);
            });
          });
        });
      });
    });
  });
});<|MERGE_RESOLUTION|>--- conflicted
+++ resolved
@@ -86,13 +86,7 @@
           assert.doesNotThrow(function(){
             post.populate('comments', function(){});
           });
-<<<<<<< HEAD
-          
           db.close(done);
-=======
-
-          done();
->>>>>>> 8cdd7c27
         });
       });
     });
