'use strict';

/**
 * Test dependencies.
 */

const start = require('./common');

const assert = require('assert');
const co = require('co');
const utils = require('../lib/utils');
const util = require('./util');
const Buffer = require('safe-buffer').Buffer;

const mongoose = start.mongoose;
const Schema = mongoose.Schema;
const ObjectId = Schema.ObjectId;
const DocObjectId = mongoose.Types.ObjectId;

/**
 * Tests.
 */

describe('model: populate:', function() {
  this.timeout(8000);

  let userSchema;
  let commentSchema;
  let blogPostSchema;
  let db;

  before(function() {
    userSchema = new Schema({
      name: String,
      email: String,
      gender: { type: String, enum: ['male', 'female'], default: 'male' },
      age: { type: Number, default: 21 },
      blogposts: [{ type: ObjectId, ref: 'BlogPost' }],
      followers: [{ type: ObjectId, ref: 'User' }]
    });

    /**
     * Comment subdocument schema.
     */

    commentSchema = new Schema({
      asers: [{ type: ObjectId, ref: 'User' }],
      _creator: { type: ObjectId, ref: 'User' },
      content: String
    });

    /**
     * Blog post schema.
     */

    blogPostSchema = new Schema({
      _creator: { type: ObjectId, ref: 'User' },
      title: String,
      comments: [commentSchema],
      fans: [{ type: ObjectId, ref: 'User' }]
    });

    db = start();
  });

  after(function(done) {
    db.close(done);
  });

  beforeEach(() => db.deleteModel(/.*/));
  afterEach(() => util.clearTestData(db));
  afterEach(() => require('./util').stopRemainingOps(db));

  it('populating array of object', function(done) {
    const BlogPost = db.model('BlogPost', blogPostSchema);
    const User = db.model('User', userSchema);

    User.create({ name: 'User 1' }, function(err, user1) {
      assert.ifError(err);

      User.create({ name: 'User 2' }, function(err, user2) {
        assert.ifError(err);

        BlogPost.create({
          title: 'Woot',
          _creator: user1._id,
          comments: [
            { _creator: user1._id, content: 'Woot woot' },
            { _creator: user2._id, content: 'Wha wha' }
          ]
        }, function(err, post) {
          assert.ifError(err);

          assert.doesNotThrow(function() {
            post.populate('comments', function() {
            });
          });
          done();
        });
      });
    });
  });

  it('deep population (gh-3103)', function(done) {
    const BlogPost = db.model('BlogPost', blogPostSchema);
    const User = db.model('User', userSchema);

    User.create({ name: 'User 01' }, function(err, user1) {
      assert.ifError(err);

      User.create({ name: 'User 02', followers: [user1._id] }, function(err, user2) {
        assert.ifError(err);

        User.create({ name: 'User 03', followers: [user2._id] }, function(err, user3) {
          assert.ifError(err);

          BlogPost.create({
            title: 'w00tabulous',
            _creator: user3._id
          }, function(err, post) {
            assert.ifError(err);

            assert.doesNotThrow(function() {
              BlogPost
                .findById(post._id)
                .select('_creator')
                .populate({
                  path: '_creator',
                  model: 'User',
                  select: 'name followers',
                  populate: [{
                    path: 'followers',
                    select: 'name followers',
                    options: { limit: 5 },
                    populate: { // can also use a single object instead of array of objects
                      path: 'followers',
                      select: 'name',
                      options: { limit: 2 }
                    }
                  }]
                })
                .exec(function(err, post) {
                  assert.ifError(err);
                  assert.ok(post._creator);
                  assert.equal(post._creator.name, 'User 03');
                  assert.ok(post._creator.followers);
                  assert.ok(post._creator.followers[0]);
                  assert.equal(post._creator.followers[0].name, 'User 02');
                  assert.ok(post._creator.followers[0].followers);
                  assert.ok(post._creator.followers[0].followers[0]);
                  assert.equal(post._creator.followers[0].followers[0].name, 'User 01');
                  done();
                });
            });
          });
        });
      });
    });
  });

  describe('deep populate', function() {
    it('deep population with refs (gh-3507)', function(done) {
      // handler schema
      const handlerSchema = new Schema({
        name: String
      });

      // task schema
      const taskSchema = new Schema({
        name: String,
        handler: { type: Schema.Types.ObjectId, ref: 'Test' }
      });

      // application schema
      const applicationSchema = new Schema({
        name: String,
        tasks: [{ type: Schema.Types.ObjectId, ref: 'Test1' }]
      });

      const Handler = db.model('Test', handlerSchema);
      const Task = db.model('Test1', taskSchema);
      const Application = db.model('Test2', applicationSchema);

      Handler.create({ name: 'test' }, function(error, doc) {
        assert.ifError(error);
        Task.create({ name: 'test2', handler: doc._id }, function(error, doc) {
          assert.ifError(error);
          const obj = { name: 'test3', tasks: [doc._id] };
          Application.create(obj, function(error, doc) {
            assert.ifError(error);
            test(doc._id);
          });
        });
      });

      function test(id) {
        Application.
          findById(id).
          populate([
            { path: 'tasks', populate: { path: 'handler' } }
          ]).
          exec(function(error, doc) {
            assert.ifError(error);
            assert.ok(doc.tasks[0].handler._id);
            done();
          });
      }
    });

    it('multiple paths with same options (gh-3808)', function(done) {
      const companySchema = new Schema({
        name: String,
        description: String
      });

      const userSchema = new Schema({
        name: String,
        company: {
          type: mongoose.Schema.Types.ObjectId,
          ref: 'Company',
          select: false
        }
      });

      const commentSchema = new Schema({
        message: String,
        author: { type: mongoose.Schema.Types.ObjectId, ref: 'User' },
        target: { type: mongoose.Schema.Types.ObjectId, ref: 'User' }
      });

      const Company = db.model('Company', companySchema);
      const User = db.model('User', userSchema);
      const Comment = db.model('Comment', commentSchema);

      const company = new Company({ name: 'IniTech' });
      const user1 = new User({ name: 'Bill', company: company._id });
      const user2 = new User({ name: 'Peter', company: company._id });
      const message = new Comment({
        message: 'Problems with TPS Report',
        author: user1._id,
        target: user2._id
      });

      company.save(function(error) {
        assert.ifError(error);
        User.create(user1, user2, function(error) {
          assert.ifError(error);
          message.save(function(error) {
            assert.ifError(error);
            next();
          });
        });
      });

      function next() {
        Comment.findOne({ _id: message._id }, function(error, message) {
          assert.ifError(error);
          const options = {
            path: 'author target',
            select: '_id name company',
            populate: {
              path: 'company',
              model: 'Company'
            }
          };
          message.populate(options, function(error) {
            assert.ifError(error);
            assert.equal(message.target.company.name, 'IniTech');
            done();
          });
        });
      }
    });
  });

  it('populating a single ref', function(done) {
    const BlogPost = db.model('BlogPost', blogPostSchema);
    const User = db.model('User', userSchema);

    User.create({
      name: 'Guillermo',
      email: 'rauchg@gmail.com'
    }, function(err, creator) {
      assert.ifError(err);

      BlogPost.create({
        title: 'woot',
        _creator: creator
      }, function(err, post) {
        assert.ifError(err);

        BlogPost
          .findById(post._id)
          .populate('_creator')
          .exec(function(err, post) {
            assert.ifError(err);

            assert.ok(post._creator instanceof User);
            assert.equal(post._creator.name, 'Guillermo');
            assert.equal(post._creator.email, 'rauchg@gmail.com');
            done();
          });
      });
    });
  });

  it('not failing on null as ref', function(done) {
    const BlogPost = db.model('BlogPost', blogPostSchema);
    db.model('User', userSchema);

    BlogPost.create({
      title: 'woot',
      _creator: null
    }, function(err, post) {
      assert.ifError(err);

      BlogPost
        .findById(post._id)
        .populate('_creator')
        .exec(function(err, post) {
          assert.ifError(err);

          assert.equal(post._creator, null);
          done();
        });
    });
  });

  it('not failing on empty object as ref', function(done) {
    const BlogPost = db.model('BlogPost', blogPostSchema);

    BlogPost.create(
      { title: 'woot' },
      function(err, post) {
        assert.ifError(err);

        BlogPost.
          findByIdAndUpdate(post._id, { $set: { _creator: {} } }, function(err) {
            assert.ok(err);
            done();
          });
      });
  });

  it('across DBs', function(done) {
    const db = start();
    const db2 = db.useDb('mongoose_test2');
    const BlogPost = db.model('BlogPost', blogPostSchema);
    const User = db2.model('User', userSchema);

    User.create({
      name: 'Guillermo',
      email: 'rauchg@gmail.com'
    }, function(err, creator) {
      assert.ifError(err);

      BlogPost.create({
        title: 'woot',
        _creator: creator._id
      }, function(err, post) {
        assert.ifError(err);
        BlogPost
          .findById(post._id)
          .populate({ path: '_creator', select: 'name', model: User })
          .exec(function(err, post) {
            db2.db.dropDatabase(function() {
              db.close();
              db2.close();
              assert.ifError(err);
              assert.ok(post._creator.name === 'Guillermo');
              done();
            });
          });
      });
    });
  });

  it('an error in single ref population propagates', function(done) {
    const BlogPost = db.model('BlogPost', blogPostSchema);
    const User = db.model('User', userSchema);

    User.create({
      name: 'Guillermo',
      email: 'rauchg@gmail.com'
    }, function(err, creator) {
      assert.ifError(err);

      BlogPost.create({
        title: 'woot',
        _creator: creator
      }, function(err, post) {
        assert.ifError(err);

        const origExec = User.Query.prototype.exec;

        // mock an error
        User.Query.prototype.exec = function() {
          const args = Array.prototype.map.call(arguments, function(arg) {
            return typeof arg === 'function' ? function() {
              arg(new Error('woot'));
            } : arg;
          });
          return origExec.apply(this, args);
        };

        BlogPost
          .findById(post._id)
          .populate('_creator')
          .exec(function(err) {
            assert.ok(err instanceof Error);
            assert.equal(err.message, 'woot');
            User.Query.prototype.exec = origExec;
            done();
          });
      });
    });
  });

  it('populating with partial fields selection', function(done) {
    const BlogPost = db.model('BlogPost', blogPostSchema);
    const User = db.model('User', userSchema);

    User.create({
      name: 'Guillermo',
      email: 'rauchg@gmail.com'
    }, function(err, creator) {
      assert.ifError(err);

      BlogPost.create({
        title: 'woot',
        _creator: creator
      }, function(err, post) {
        assert.ifError(err);

        BlogPost
          .findById(post._id)
          .populate('_creator', 'email')
          .exec(function(err, post) {
            assert.ifError(err);

            assert.ok(post._creator instanceof User);
            assert.equal(post._creator.isInit('name'), false);
            assert.equal(post._creator.email, 'rauchg@gmail.com');
            done();
          });
      });
    });
  });

  it('population of single oid with partial field selection and filter', function(done) {
    const BlogPost = db.model('BlogPost', blogPostSchema);
    const User = db.model('User', userSchema);

    User.create({
      name: 'Banana',
      email: 'cats@example.com'
    }, function(err, creator) {
      assert.ifError(err);

      BlogPost.create({
        title: 'woot',
        _creator: creator
      }, function(err, post) {
        assert.ifError(err);

        BlogPost
          .findById(post._id)
          .populate('_creator', 'email', { name: 'Peanut' })
          .exec(function(err, post) {
            assert.ifError(err);
            assert.strictEqual(post._creator, null);

            BlogPost
              .findById(post._id)
              .populate('_creator', 'email', { name: 'Banana' })
              .exec(function(err, post) {
                assert.ifError(err);
                assert.ok(post._creator instanceof User);
                assert.equal(false, post._creator.isInit('name'));
                assert.equal(post._creator.email, 'cats@example.com');
                done();
              });
          });
      });
    });
  });

  it('population of undefined fields in a collection of docs', function(done) {
    const BlogPost = db.model('BlogPost', blogPostSchema);
    const User = db.model('User', userSchema);
    User.create({
      name: 'Eloy',
      email: 'eloytoro@gmail.com'
    }, function(err, user) {
      assert.ifError(err);

      BlogPost.create({
        title: 'I have a user ref',
        _creator: user
      }, function(err) {
        assert.ifError(err);

        BlogPost.create({
          title: 'I don\'t'
        }, function(err) {
          assert.ifError(err);
          BlogPost
            .find()
            .populate('_creator')
            .exec(function(err, posts) {
              posts.forEach(function(post) {
                if ('_creator' in post) {
                  assert.ok(post._creator !== null);
                }
              });
              done();
            });
        });
      });
    });
  });

  it('undefined for nested paths (gh-3859)', function(done) {
    const companySchema = new mongoose.Schema({
      name: String,
      description: String
    });

    const userSchema = new mongoose.Schema({
      name: String,
      company: { type: mongoose.Schema.Types.ObjectId, ref: 'Company' }
    });

    const sampleSchema = new mongoose.Schema({
      items: [userSchema]
    });

    const Company = db.model('Company', companySchema);
    const User = db.model('User', userSchema);
    const Sample = db.model('Test', sampleSchema);

    const company = new Company({ name: 'Reynholm Industrie' });
    const user1 = new User({ name: 'Douglas', company: company._id });
    const user2 = new User({ name: 'Lambda' });
    const sample = new Sample({
      items: [user1, user2]
    });

    company.save(function(error) {
      assert.ifError(error);
      User.create(user1, user2, function(error) {
        assert.ifError(error);
        sample.save(function(error) {
          assert.ifError(error);
          next(sample._id);
        });
      });
    });

    function next(_id) {
      Sample.findOne({ _id }, function(error, sample) {
        assert.ifError(error);
        const opts = { path: 'items.company', options: { lean: true } };
        Company.populate(sample, opts, function(error) {
          assert.ifError(error);
          assert.strictEqual(sample.items[1].company, void 0);
          done();
        });
      });
    }
  });

  it('population and changing a reference', function(done) {
    const BlogPost = db.model('BlogPost', blogPostSchema);
    const User = db.model('User', userSchema);

    User.create({
      name: 'Guillermo',
      email: 'rauchg@gmail.com'
    }, function(err, creator) {
      assert.ifError(err);

      BlogPost.create({
        title: 'woot',
        _creator: creator
      }, function(err, post) {
        assert.ifError(err);

        BlogPost
          .findById(post._id)
          .populate('_creator')
          .exec(function(err, post) {
            assert.ifError(err);

            assert.ok(post._creator instanceof User);
            assert.equal(post._creator.name, 'Guillermo');
            assert.equal(post._creator.email, 'rauchg@gmail.com');

            User.create({
              name: 'Aaron',
              email: 'aaron.heckmann@gmail.com'
            }, function(err, newCreator) {
              assert.ifError(err);

              post._creator = newCreator._id;
              assert.equal(newCreator._id, String(post._creator));

              post.save(function(err) {
                assert.ifError(err);

                BlogPost
                  .findById(post._id)
                  .populate('_creator')
                  .exec(function(err, post) {
                    assert.ifError(err);
                    assert.equal(post._creator.name, 'Aaron');
                    assert.equal(post._creator.email, 'aaron.heckmann@gmail.com');
                    done();
                  });
              });
            });
          });
      });
    });
  });

  it('populating with partial fields selection and changing ref', function(done) {
    const BlogPost = db.model('BlogPost', blogPostSchema);
    const User = db.model('User', userSchema);

    User.create({
      name: 'Guillermo',
      email: 'rauchg@gmail.com'
    }, function(err, creator) {
      assert.ifError(err);

      BlogPost.create({
        title: 'woot',
        _creator: creator
      }, function(err, post) {
        assert.ifError(err);

        BlogPost
          .findById(post._id)
          .populate('_creator', { name: 1 })
          .exec(function(err, post) {
            assert.ifError(err);

            assert.ok(post._creator instanceof User);
            assert.equal(post._creator.name, 'Guillermo');

            User.create({
              name: 'Aaron',
              email: 'aaron@learnboost.com'
            }, function(err, newCreator) {
              assert.ifError(err);

              post._creator = newCreator._id;
              post.save(function(err) {
                assert.ifError(err);

                BlogPost
                  .findById(post._id)
                  .populate('_creator', '-email')
                  .exec(function(err, post) {
                    assert.ifError(err);

                    assert.equal(post._creator.name, 'Aaron');
                    assert.ok(!post._creator.email);
                    done();
                  });
              });
            });
          });
      });
    });
  });

  it('populating an array of refs and fetching many', function(done) {
    const BlogPost = db.model('BlogPost', blogPostSchema);
    const User = db.model('User', userSchema);

    User.create({
      name: 'Fan 1',
      email: 'fan1@learnboost.com'
    }, function(err, fan1) {
      assert.ifError(err);

      User.create({
        name: 'Fan 2',
        email: 'fan2@learnboost.com'
      }, function(err, fan2) {
        assert.ifError(err);

        BlogPost.create({
          title: 'Woot',
          fans: [fan1, fan2]
        }, function(err, post1) {
          assert.ifError(err);

          BlogPost.create({
            title: 'Woot',
            fans: [fan2, fan1]
          }, function(err, post2) {
            assert.ifError(err);

            BlogPost
              .find({ _id: { $in: [post1._id, post2._id] } })
              .populate('fans')
              .exec(function(err, blogposts) {
                assert.ifError(err);

                assert.equal(blogposts[0].fans[0].name, 'Fan 1');
                assert.equal(blogposts[0].fans[0].email, 'fan1@learnboost.com');
                assert.equal(blogposts[0].fans[1].name, 'Fan 2');
                assert.equal(blogposts[0].fans[1].email, 'fan2@learnboost.com');

                assert.equal(blogposts[1].fans[0].name, 'Fan 2');
                assert.equal(blogposts[1].fans[0].email, 'fan2@learnboost.com');
                assert.equal(blogposts[1].fans[1].name, 'Fan 1');
                assert.equal(blogposts[1].fans[1].email, 'fan1@learnboost.com');
                done();
              });
          });
        });
      });
    });
  });

  it('an error in array reference population propagates', function(done) {
    const BlogPost = db.model('BlogPost', blogPostSchema);
    const User = db.model('User', userSchema);

    User.create({
      name: 'Fan 1',
      email: 'fan1@learnboost.com'
    }, function(err, fan1) {
      assert.ifError(err);

      User.create({
        name: 'Fan 2',
        email: 'fan2@learnboost.com'
      }, function(err, fan2) {
        assert.ifError(err);

        BlogPost.create({
          title: 'Woot',
          fans: [fan1, fan2]
        }, function(err, post1) {
          assert.ifError(err);

          BlogPost.create({
            title: 'Woot',
            fans: [fan2, fan1]
          }, function(err, post2) {
            assert.ifError(err);

            // mock an error
            const origExec = User.Query.prototype.exec;
            User.Query.prototype.exec = function() {
              const args = Array.prototype.map.call(arguments, function(arg) {
                return typeof arg === 'function' ? function() {
                  arg(new Error('woot 2'));
                } : arg;
              });
              return origExec.apply(this, args);
            };

            BlogPost
              .find({ $or: [{ _id: post1._id }, { _id: post2._id }] })
              .populate('fans')
              .exec(function(err) {
                assert.ok(err instanceof Error);
                assert.equal(err.message, 'woot 2');
                User.Query.prototype.exec = origExec;
                done();
              });
          });
        });
      });
    });
  });

  it('populating an array of references with fields selection', function(done) {
    const BlogPost = db.model('BlogPost', blogPostSchema);
    const User = db.model('User', userSchema);

    User.create({
      name: 'Fan 1',
      email: 'fan1@learnboost.com'
    }, function(err, fan1) {
      assert.ifError(err);

      User.create({
        name: 'Fan 2',
        email: 'fan2@learnboost.com'
      }, function(err, fan2) {
        assert.ifError(err);

        BlogPost.create({
          title: 'Woot',
          fans: [fan1, fan2]
        }, function(err, post1) {
          assert.ifError(err);

          BlogPost.create({
            title: 'Woot',
            fans: [fan2, fan1]
          }, function(err, post2) {
            assert.ifError(err);

            BlogPost
              .find({ _id: { $in: [post1._id, post2._id] } })
              .populate('fans', 'name')
              .exec(function(err, blogposts) {
                assert.ifError(err);

                assert.equal(blogposts[0].fans[0].name, 'Fan 1');
                assert.equal(blogposts[0].fans[0].isInit('email'), false);
                assert.equal(blogposts[0].fans[1].name, 'Fan 2');
                assert.equal(blogposts[0].fans[1].isInit('email'), false);
                assert.strictEqual(blogposts[0].fans[1].email, undefined);

                assert.equal(blogposts[1].fans[0].name, 'Fan 2');
                assert.equal(blogposts[1].fans[0].isInit('email'), false);
                assert.equal(blogposts[1].fans[1].name, 'Fan 1');
                assert.equal(blogposts[1].fans[1].isInit('email'), false);

                done();
              });
          });
        });
      });
    });
  });

  it('populating an array of references and filtering', function(done) {
    const BlogPost = db.model('BlogPost', blogPostSchema);
    const User = db.model('User', userSchema);

    User.create({
      name: 'Fan 1',
      email: 'fan1@learnboost.com'
    }, function(err, fan1) {
      assert.ifError(err);

      User.create({
        name: 'Fan 2',
        email: 'fan2@learnboost.com',
        gender: 'female'
      }, function(err, fan2) {
        assert.ifError(err);

        User.create({
          name: 'Fan 3',
          email: 'fan3@learnboost.com',
          gender: 'female'
        }, function(err, fan3) {
          assert.ifError(err);

          BlogPost.create({
            title: 'Woot',
            fans: [fan1, fan2, fan3]
          }, function(err, post1) {
            assert.ifError(err);

            BlogPost.create({
              title: 'Woot',
              fans: [fan3, fan2, fan1]
            }, function(err, post2) {
              assert.ifError(err);

              BlogPost
                .find({ _id: { $in: [post1._id, post2._id] } })
                .populate('fans', '', { gender: 'female', _id: { $in: [fan2] } })
                .exec(function(err, blogposts) {
                  assert.ifError(err);

                  assert.equal(blogposts[0].fans.length, 1);
                  assert.equal(blogposts[0].fans[0].gender, 'female');
                  assert.equal(blogposts[0].fans[0].name, 'Fan 2');
                  assert.equal(blogposts[0].fans[0].email, 'fan2@learnboost.com');

                  assert.equal(blogposts[1].fans.length, 1);
                  assert.equal(blogposts[1].fans[0].gender, 'female');
                  assert.equal(blogposts[1].fans[0].name, 'Fan 2');
                  assert.equal(blogposts[1].fans[0].email, 'fan2@learnboost.com');

                  BlogPost
                    .find({ _id: { $in: [post1._id, post2._id] } })
                    .populate('fans', false, { gender: 'female' })
                    .exec(function(err, blogposts) {
                      assert.ifError(err);

                      assert.strictEqual(blogposts[0].fans.length, 2);
                      assert.equal(blogposts[0].fans[0].gender, 'female');
                      assert.equal(blogposts[0].fans[0].name, 'Fan 2');
                      assert.equal(blogposts[0].fans[0].email, 'fan2@learnboost.com');
                      assert.equal(blogposts[0].fans[1].gender, 'female');
                      assert.equal(blogposts[0].fans[1].name, 'Fan 3');
                      assert.equal(blogposts[0].fans[1].email, 'fan3@learnboost.com');

                      assert.strictEqual(blogposts[1].fans.length, 2);
                      assert.equal(blogposts[1].fans[0].gender, 'female');
                      assert.equal(blogposts[1].fans[0].name, 'Fan 3');
                      assert.equal(blogposts[1].fans[0].email, 'fan3@learnboost.com');
                      assert.equal(blogposts[1].fans[1].gender, 'female');
                      assert.equal(blogposts[1].fans[1].name, 'Fan 2');
                      assert.equal(blogposts[1].fans[1].email, 'fan2@learnboost.com');

                      done();
                    });
                });
            });
          });
        });
      });
    });
  });

  it('populating an array of references and multi-filtering', function(done) {
    const BlogPost = db.model('BlogPost', blogPostSchema);
    const User = db.model('User', userSchema);

    User.create({
      name: 'Fan 1',
      email: 'fan1@learnboost.com'
    }, function(err, fan1) {
      assert.ifError(err);

      User.create({
        name: 'Fan 2',
        email: 'fan2@learnboost.com',
        gender: 'female'
      }, function(err, fan2) {
        assert.ifError(err);

        User.create({
          name: 'Fan 3',
          email: 'fan3@learnboost.com',
          gender: 'female',
          age: 25
        }, function(err, fan3) {
          assert.ifError(err);

          BlogPost.create({
            title: 'Woot',
            fans: [fan1, fan2, fan3]
          }, function(err, post1) {
            assert.ifError(err);

            BlogPost.create({
              title: 'Woot',
              fans: [fan3, fan2, fan1]
            }, function(err, post2) {
              assert.ifError(err);

              BlogPost
                .find({ _id: { $in: [post1._id, post2._id] } })
                .populate('fans', undefined, { _id: fan3 })
                .exec(function(err, blogposts) {
                  assert.ifError(err);

                  assert.equal(blogposts[0].fans.length, 1);
                  assert.equal(blogposts[0].fans[0].gender, 'female');
                  assert.equal(blogposts[0].fans[0].name, 'Fan 3');
                  assert.equal(blogposts[0].fans[0].email, 'fan3@learnboost.com');
                  assert.equal(blogposts[0].fans[0].age, 25);

                  assert.equal(blogposts[1].fans.length, 1);
                  assert.equal(blogposts[1].fans[0].gender, 'female');
                  assert.equal(blogposts[1].fans[0].name, 'Fan 3');
                  assert.equal(blogposts[1].fans[0].email, 'fan3@learnboost.com');
                  assert.equal(blogposts[1].fans[0].age, 25);

                  BlogPost
                    .find({ _id: { $in: [post1._id, post2._id] } })
                    .populate('fans', 0, { gender: 'female' })
                    .exec(function(err, blogposts) {
                      assert.ifError(err);

                      assert.equal(blogposts[0].fans.length, 2);
                      assert.equal(blogposts[0].fans[0].gender, 'female');
                      assert.equal(blogposts[0].fans[0].name, 'Fan 2');
                      assert.equal(blogposts[0].fans[0].email, 'fan2@learnboost.com');
                      assert.equal(blogposts[0].fans[1].gender, 'female');
                      assert.equal(blogposts[0].fans[1].name, 'Fan 3');
                      assert.equal(blogposts[0].fans[1].email, 'fan3@learnboost.com');
                      assert.equal(blogposts[0].fans[1].age, 25);

                      assert.equal(blogposts[1].fans.length, 2);
                      assert.equal(blogposts[1].fans[0].gender, 'female');
                      assert.equal(blogposts[1].fans[0].name, 'Fan 3');
                      assert.equal(blogposts[1].fans[0].email, 'fan3@learnboost.com');
                      assert.equal(blogposts[1].fans[0].age, 25);
                      assert.equal(blogposts[1].fans[1].gender, 'female');
                      assert.equal(blogposts[1].fans[1].name, 'Fan 2');
                      assert.equal(blogposts[1].fans[1].email, 'fan2@learnboost.com');

                      done();
                    });
                });
            });
          });
        });
      });
    });
  });

  it('populating an array of references and multi-filtering with field selection', function(done) {
    const BlogPost = db.model('BlogPost', blogPostSchema);
    const User = db.model('User', userSchema);

    User.create({
      name: 'Fan 1',
      email: 'fan1@learnboost.com'
    }, function(err, fan1) {
      assert.ifError(err);

      User.create({
        name: 'Fan 2',
        email: 'fan2@learnboost.com',
        gender: 'female'
      }, function(err, fan2) {
        assert.ifError(err);

        User.create({
          name: 'Fan 3',
          email: 'fan3@learnboost.com',
          gender: 'female',
          age: 25
        }, function(err, fan3) {
          assert.ifError(err);

          BlogPost.create({
            title: 'Woot',
            fans: [fan1, fan2, fan3]
          }, function(err, post1) {
            assert.ifError(err);

            BlogPost.create({
              title: 'Woot',
              fans: [fan3, fan2, fan1]
            }, function(err, post2) {
              assert.ifError(err);

              BlogPost
                .find({ _id: { $in: [post1._id, post2._id] } })
                .populate('fans', 'name email', { gender: 'female', age: 25 })
                .exec(function(err, blogposts) {
                  assert.ifError(err);

                  assert.strictEqual(blogposts[0].fans.length, 1);
                  assert.equal(blogposts[0].fans[0].name, 'Fan 3');
                  assert.equal(blogposts[0].fans[0].email, 'fan3@learnboost.com');
                  assert.equal(blogposts[0].fans[0].isInit('email'), true);
                  assert.equal(blogposts[0].fans[0].isInit('gender'), false);
                  assert.equal(blogposts[0].fans[0].isInit('age'), false);

                  assert.strictEqual(blogposts[1].fans.length, 1);
                  assert.equal(blogposts[1].fans[0].name, 'Fan 3');
                  assert.equal(blogposts[1].fans[0].email, 'fan3@learnboost.com');
                  assert.equal(blogposts[1].fans[0].isInit('email'), true);
                  assert.equal(blogposts[1].fans[0].isInit('gender'), false);
                  assert.equal(blogposts[1].fans[0].isInit('age'), false);

                  done();
                });
            });
          });
        });
      });
    });
  });

  it('populating an array of refs changing one and removing one', function(done) {
    const BlogPost = db.model('BlogPost', blogPostSchema);
    const User = db.model('User', userSchema);

    User.create({
      name: 'Fan 1',
      email: 'fan1@learnboost.com'
    }, {
      name: 'Fan 2',
      email: 'fan2@learnboost.com'
    }, {
      name: 'Fan 3',
      email: 'fan3@learnboost.com'
    }, {
      name: 'Fan 4',
      email: 'fan4@learnboost.com'
    }, function(err, fan1, fan2, fan3, fan4) {
      assert.ifError(err);

      BlogPost.create({
        title: 'Woot',
        fans: [fan1, fan2]
      }, {
        title: 'Woot',
        fans: [fan2, fan1]
      }, function(err, post1, post2) {
        assert.ifError(err);

        BlogPost
          .find({ _id: { $in: [post1._id, post2._id] } })
          .populate('fans', 'name')
          .exec(function(err, blogposts) {
            assert.ifError(err);

            assert.equal(blogposts[0].fans[0].name, 'Fan 1');
            assert.equal(blogposts[0].fans[0].isInit('email'), false);
            assert.equal(blogposts[0].fans[1].name, 'Fan 2');
            assert.equal(blogposts[0].fans[1].isInit('email'), false);

            assert.equal(blogposts[1].fans[0].name, 'Fan 2');
            assert.equal(blogposts[1].fans[0].isInit('email'), false);
            assert.equal(blogposts[1].fans[1].name, 'Fan 1');
            assert.equal(blogposts[1].fans[1].isInit('email'), false);

            blogposts[1].fans = [fan3, fan4];

            blogposts[1].save(function(err) {
              assert.ifError(err);

              BlogPost
                .findById(blogposts[1]._id, '', { populate: ['fans'] })
                .exec(function(err, post) {
                  assert.ifError(err);

                  assert.equal(post.fans[0].name, 'Fan 3');
                  assert.equal(post.fans[1].name, 'Fan 4');

                  post.fans.splice(0, 1);
                  post.save(function(err) {
                    assert.ifError(err);

                    BlogPost
                      .findById(post._id)
                      .populate('fans')
                      .exec(function(err, post) {
                        assert.ifError(err);
                        assert.equal(post.fans.length, 1);
                        assert.equal(post.fans[0].name, 'Fan 4');
                        done();
                      });
                  });
                });
            });
          });
      });
    });
  });

  describe('populating sub docs', function() {
    it('works with findById', function(done) {
      const BlogPost = db.model('BlogPost', blogPostSchema);
      const User = db.model('User', userSchema);

      User.create({ name: 'User 1' }, function(err, user1) {
        assert.ifError(err);

        User.create({ name: 'User 2' }, function(err, user2) {
          assert.ifError(err);

          BlogPost.create({
            title: 'Woot',
            _creator: user1._id,
            comments: [
              { _creator: user1._id, content: 'Woot woot' },
              { _creator: user2._id, content: 'Wha wha' }
            ]
          }, function(err, post) {
            assert.ifError(err);

            BlogPost
              .findById(post._id)
              .populate('_creator')
              .populate('comments._creator')
              .exec(function(err, post) {
                assert.ifError(err);

                assert.equal(post._creator.name, 'User 1');
                assert.equal(post.comments[0]._creator.name, 'User 1');
                assert.equal(post.comments[1]._creator.name, 'User 2');
                done();
              });
          });
        });
      });
    });

    it('works when first doc returned has empty array for populated path (gh-1055)', function(done) {
      const BlogPost = db.model('BlogPost', blogPostSchema);
      const User = db.model('User', userSchema);

      User.create({ name: 'gh-1055-1' }, { name: 'gh-1055-2' }, function(err, user1, user2) {
        assert.ifError(err);

        BlogPost.create({
          title: 'gh-1055 post1',
          _creator: user1._id,
          comments: []
        }, {
          title: 'gh-1055 post2',
          _creator: user1._id,
          comments: [
            { _creator: user1._id, content: 'Woot woot', asers: [] },
            { _creator: user2._id, content: 'Wha wha', asers: [user1, user2] }
          ]
        }, function(err) {
          assert.ifError(err);

          let ran = false;
          BlogPost
            .find({ title: /gh-1055/ })
            .sort('title')
            .select('comments')
            .populate('comments._creator')
            .populate('comments.asers')
            .exec(function(err, posts) {
              assert.equal(ran, false);
              ran = true;
              assert.ifError(err);
              assert.ok(posts.length);
              assert.ok(posts[1].comments[0]._creator);
              assert.equal(posts[1].comments[0]._creator.name, 'gh-1055-1');
              done();
            });
        });
      });
    });
  });

  it('clears cache when array has been re-assigned (gh-2176)', function(done) {
    const BlogPost = db.model('BlogPost', blogPostSchema);
    const User = db.model('User', userSchema);

    User.create({ name: 'aaron' }, { name: 'val' }, function(err, user1, user2) {
      assert.ifError(err);

      BlogPost.create(
        {
          title: 'gh-2176',
          _creator: user1._id,
          comments: []
        },
        function(err) {
          assert.ifError(err);
          BlogPost.
            find({ title: 'gh-2176' }).
            populate('_creator').
            exec(function(error, posts) {
              assert.ifError(error);
              assert.equal(posts.length, 1);
              assert.equal(posts[0]._creator.name, 'aaron');
              posts[0]._creator = user2;
              assert.equal(posts[0]._creator.name, 'val');
              posts[0].save(function(error, post) {
                assert.ifError(error);
                assert.equal(post._creator.name, 'val');
                posts[0].populate('_creator', function(error, doc) {
                  assert.ifError(error);
                  assert.equal(doc._creator.name, 'val');
                  done();
                });
              });
            });
        });
    });
  });

  it('populating subdocuments partially', function(done) {
    const BlogPost = db.model('BlogPost', blogPostSchema);
    const User = db.model('User', userSchema);

    User.create({
      name: 'User 1',
      email: 'user1@learnboost.com'
    }, function(err, user1) {
      assert.ifError(err);

      User.create({
        name: 'User 2',
        email: 'user2@learnboost.com'
      }, function(err, user2) {
        assert.ifError(err);

        BlogPost.create({
          title: 'Woot',
          comments: [
            { _creator: user1, content: 'Woot woot' },
            { _creator: user2, content: 'Wha wha' }
          ]
        }, function(err, post) {
          assert.ifError(err);

          BlogPost
            .findById(post._id)
            .populate('comments._creator', 'email')
            .exec(function(err, post) {
              assert.ifError(err);

              assert.equal(post.comments[0]._creator.email, 'user1@learnboost.com');
              assert.equal(post.comments[0]._creator.isInit('name'), false);
              assert.equal(post.comments[1]._creator.email, 'user2@learnboost.com');
              assert.equal(post.comments[1]._creator.isInit('name'), false);

              done();
            });
        });
      });
    });
  });

  it('populating subdocuments partially with conditions', function(done) {
    const BlogPost = db.model('BlogPost', blogPostSchema);
    const User = db.model('User', userSchema);

    User.create({
      name: 'User 1',
      email: 'user1@learnboost.com'
    }, function(err, user1) {
      assert.ifError(err);

      User.create({
        name: 'User 2',
        email: 'user2@learnboost.com'
      }, function(err, user2) {
        assert.ifError(err);

        BlogPost.create({
          title: 'Woot',
          comments: [
            { _creator: user1, content: 'Woot woot' },
            { _creator: user2, content: 'Wha wha' }
          ]
        }, function(err, post) {
          assert.ifError(err);

          BlogPost
            .findById(post._id)
            .populate('comments._creator', { email: 1 }, { name: /User/ })
            .exec(function(err, post) {
              assert.ifError(err);

              assert.equal(post.comments[0]._creator.email, 'user1@learnboost.com');
              assert.equal(post.comments[0]._creator.isInit('name'), false);
              assert.equal(post.comments[1]._creator.email, 'user2@learnboost.com');
              assert.equal(post.comments[1]._creator.isInit('name'), false);

              done();
            });
        });
      });
    });
  });

  it('populating subdocs with invalid/missing subproperties', function(done) {
    const BlogPost = db.model('BlogPost', blogPostSchema);
    const User = db.model('User', userSchema);

    User.create({
      name: 'T-100',
      email: 'terminator100@learnboost.com'
    }, function(err) {
      assert.ifError(err);

      User.create({
        name: 'T-1000',
        email: 'terminator1000@learnboost.com'
      }, function(err, user2) {
        assert.ifError(err);

        BlogPost.create({
          title: 'Woot',
          comments: [
            { _creator: null, content: 'Woot woot' },
            { _creator: user2, content: 'Wha wha' }
          ]
        }, function(err, post) {
          assert.ifError(err);

          // non-existant subprop
          BlogPost
            .findById(post._id)
            .populate('comments._idontexist', 'email')
            .exec(function(err) {
              assert.ifError(err);

              // add a non-schema property to the document.
              BlogPost.collection.updateOne(
                { _id: post._id }
                , { $set: { 'comments.0._idontexist': user2._id } }, function(err) {
                  assert.ifError(err);

                  // allow population of unknown property by passing model name.
                  // helpful when populating mapReduce results too.
                  BlogPost
                    .findById(post._id)
                    .populate('comments._idontexist', 'email', 'User')
                    .exec(function(err, post) {
                      assert.ifError(err);
                      assert.ok(post);
                      assert.equal(post.comments.length, 2);
                      assert.ok(post.comments[0].get('_idontexist'));
                      assert.equal(String(post.comments[0].get('_idontexist')._id), user2.id);
                      assert.equal(post.comments[0].get('_idontexist').email, 'terminator1000@learnboost.com');
                      assert.equal(post.comments[0].get('_idontexist').isInit('name'), false);
                      assert.strictEqual(post.comments[0]._creator, null);
                      assert.equal(post.comments[1]._creator.toString(), user2.id);

                      // subprop is null in a doc
                      BlogPost
                        .findById(post._id)
                        .populate('comments._creator', 'email')
                        .exec(function(err, post) {
                          assert.ifError(err);

                          assert.ok(post.comments);
                          assert.equal(post.comments.length, 2);
                          assert.strictEqual(post.comments[0]._creator, null);
                          assert.strictEqual(post.comments[0].content, 'Woot woot');
                          assert.equal(post.comments[1]._creator.email, 'terminator1000@learnboost.com');
                          assert.equal(post.comments[1]._creator.isInit('name'), false);
                          assert.equal(post.comments[1].content, 'Wha wha');

                          done();
                        });
                    });
                });
            });
        });
      });
    });
  });

  it('properly handles limit per document (gh-2151)', function(done) {
    const ObjectId = mongoose.Types.ObjectId;

    const user = new Schema({
      name: String,
      friends: [{
        type: Schema.ObjectId,
        ref: 'User'
      }]
    });
    const User = db.model('User', user);

    const blogpost = new Schema({
      title: String,
      tags: [String],
      author: {
        type: Schema.ObjectId,
        ref: 'User'
      }
    });
    const BlogPost = db.model('BlogPost', blogpost);

    const userIds = [new ObjectId, new ObjectId, new ObjectId, new ObjectId];
    const users = [];

    users.push({
      _id: userIds[0],
      name: 'mary',
      friends: [userIds[1], userIds[2], userIds[3]]
    });
    users.push({
      _id: userIds[1],
      name: 'bob',
      friends: [userIds[0], userIds[2], userIds[3]]
    });
    users.push({
      _id: userIds[2],
      name: 'joe',
      friends: [userIds[0], userIds[1], userIds[3]]
    });
    users.push({
      _id: userIds[3],
      name: 'sally',
      friends: [userIds[0], userIds[1], userIds[2]]
    });

    User.create(users, function(err) {
      assert.ifError(err);

      const blogposts = [];
      blogposts.push({
        title: 'blog 1',
        tags: ['fun', 'cool'],
        author: userIds[3]
      });
      blogposts.push({
        title: 'blog 2',
        tags: ['cool'],
        author: userIds[1]
      });
      blogposts.push({
        title: 'blog 3',
        tags: ['fun', 'odd'],
        author: userIds[2]
      });

      BlogPost.create(blogposts, function(err) {
        assert.ifError(err);

        BlogPost.
          find({ tags: 'fun' }).
          lean().
          populate('author').
          exec(function(err, docs) {
            assert.ifError(err);
            const opts = {
              path: 'author.friends',
              select: 'name',
              options: { limit: 1 }
            };

            BlogPost.populate(docs, opts, function(err, docs) {
              assert.ifError(err);
              assert.equal(docs.length, 2);
              assert.equal(docs[0].author.friends.length, 1);
              assert.equal(docs[1].author.friends.length, 1);
              assert.equal(opts.options.limit, 1);
              done();
            });
          });
      });
    });
  });

  it('populating subdocuments partially with empty array (gh-481)', function(done) {
    const BlogPost = db.model('BlogPost', blogPostSchema);
    db.model('User', userSchema);

    BlogPost.create({
      title: 'Woot',
      comments: [] // EMPTY ARRAY
    }, function(err, post) {
      assert.ifError(err);

      BlogPost
        .findById(post._id)
        .populate('comments._creator', 'email')
        .exec(function(err, returned) {
          assert.ifError(err);
          assert.equal(returned.id, post.id);
          done();
        });
    });
  });

  it('populating subdocuments partially with null array', function(done) {
    const BlogPost = db.model('BlogPost', blogPostSchema);
    db.model('User', userSchema);

    BlogPost.create({
      title: 'Woot',
      comments: null
    }, function(err, post) {
      assert.ifError(err);

      BlogPost
        .findById(post._id)
        .populate('comments._creator')
        .exec(function(err, returned) {
          assert.ifError(err);
          assert.equal(returned.id, post.id);
          done();
        });
    });
  });

  it('populating subdocuments with array including nulls', function() {
    const BlogPost = db.model('BlogPost', blogPostSchema);
    const User = db.model('User', userSchema);

    return co(function*() {
      const user = new User({ name: 'hans zimmer' });
      yield user.save();

      const post = yield BlogPost.create({
        title: 'Woot',
        fans: []
      });

      yield BlogPost.collection.updateOne({ _id: post._id }, {
        $set: { fans: [null, undefined, user.id, null] }
      });

      const returned = yield BlogPost.
        findById(post._id).
        populate('fans', 'name');

      assert.equal(returned.id, post.id);
      assert.equal(returned.fans.length, 1);
    });
  });

  it('supports `retainNullValues` to override filtering out null docs (gh-6432)', function() {
    const BlogPost = db.model('BlogPost', blogPostSchema);
    const User = db.model('User', userSchema);

    return co(function*() {
      const user = new User({ name: 'Victor Hugo' });
      yield user.save();

      const post = yield BlogPost.create({
        title: 'Notre-Dame de Paris',
        fans: []
      });

      yield BlogPost.collection.updateOne({ _id: post._id }, {
        $set: { fans: [null, user.id, null, undefined] }
      });

      const returned = yield BlogPost.
        findById(post._id).
        populate({ path: 'fans', options: { retainNullValues: true } });

      assert.equal(returned.id, post.id);
      assert.equal(returned.fans.length, 4);
      assert.strictEqual(returned.fans[0], null);
      assert.equal(returned.fans[1].name, 'Victor Hugo');
      assert.strictEqual(returned.fans[2], null);
      assert.strictEqual(returned.fans[3], null);
    });
  });

  it('populating more than one array at a time', function(done) {
    const User = db.model('User', userSchema);
    const M = db.model('Test', new Schema({
      users: [{ type: ObjectId, ref: 'User' }],
      fans: [{ type: ObjectId, ref: 'User' }],
      comments: [commentSchema]
    }));

    User.create({
      email: 'fan1@learnboost.com'
    }, {
      name: 'Fan 2',
      email: 'fan2@learnboost.com',
      gender: 'female'
    }, {
      name: 'Fan 3'
    }, function(err, fan1, fan2, fan3) {
      assert.ifError(err);

      M.create({
        users: [fan3],
        fans: [fan1],
        comments: [
          { _creator: fan1, content: 'bejeah!' },
          { _creator: fan2, content: 'chickfila' }
        ]
      }, {
        users: [fan1],
        fans: [fan2],
        comments: [
          { _creator: fan3, content: 'hello' },
          { _creator: fan1, content: 'world' }
        ]
      }, function(err, post1, post2) {
        assert.ifError(err);

        M.where('_id').in([post1, post2])
          .populate('fans', 'name', { gender: 'female' })
          .populate('users', 'name', { gender: 'male' })
          .populate('comments._creator', 'email', { name: null })
          .exec(function(err, posts) {
            assert.ifError(err);

            assert.ok(posts);
            assert.equal(posts.length, 2);
            const p1 = posts[0];
            const p2 = posts[1];
            assert.strictEqual(p1.fans.length, 0);
            assert.strictEqual(p2.fans.length, 1);
            assert.equal(p2.fans[0].name, 'Fan 2');
            assert.equal(p2.fans[0].isInit('email'), false);
            assert.equal(p2.fans[0].isInit('gender'), false);
            assert.equal(p1.comments.length, 2);
            assert.equal(p2.comments.length, 2);
            assert.ok(p1.comments[0]._creator.email);
            assert.ok(!p2.comments[0]._creator);
            assert.equal(p1.comments[0]._creator.email, 'fan1@learnboost.com');
            assert.equal(p2.comments[1]._creator.email, 'fan1@learnboost.com');
            assert.equal(p1.comments[0]._creator.isInit('name'), false);
            assert.equal(p2.comments[1]._creator.isInit('name'), false);
            assert.equal(p1.comments[0].content, 'bejeah!');
            assert.equal(p2.comments[1].content, 'world');
            assert.ok(!p1.comments[1]._creator);
            assert.ok(!p2.comments[0]._creator);
            assert.equal(p1.comments[1].content, 'chickfila');
            assert.equal(p2.comments[0].content, 'hello');

            done();
          });
      });
    });
  });

  it('populating multiple children of a sub-array at a time', function(done) {
    const BlogPost = db.model('BlogPost', blogPostSchema);
    const User = db.model('User', userSchema);
    const Inner = new Schema({
      user: { type: ObjectId, ref: 'User' },
      post: { type: ObjectId, ref: 'BlogPost' }
    });
    db.model('Test1', Inner);

    const M = db.model('Test', new Schema({
      kids: [Inner]
    }));

    User.create({
      name: 'Fan 1',
      email: 'fan1@learnboost.com',
      gender: 'male'
    }, {
      name: 'Fan 2',
      email: 'fan2@learnboost.com',
      gender: 'female'
    }, function(err, fan1, fan2) {
      assert.ifError(err);

      BlogPost.create({
        title: 'woot'
      }, {
        title: 'yay'
      }, function(err, post1, post2) {
        assert.ifError(err);
        M.create({
          kids: [
            { user: fan1, post: post1, y: 5 },
            { user: fan2, post: post2, y: 8 }
          ],
          x: 4
        }, function(err, m1) {
          assert.ifError(err);

          M.findById(m1)
            .populate('kids.user', 'name')
            .populate('kids.post', 'title', { title: 'woot' })
            .exec(function(err, o) {
              assert.ifError(err);
              assert.strictEqual(o.kids.length, 2);
              const k1 = o.kids[0];
              const k2 = o.kids[1];
              assert.strictEqual(true, !k2.post);
              assert.strictEqual(k1.user.name, 'Fan 1');
              assert.strictEqual(k1.user.email, undefined);
              assert.strictEqual(k1.post.title, 'woot');
              assert.strictEqual(k2.user.name, 'Fan 2');

              done();
            });
        });
      });
    });
  });

  it('passing sort options to the populate method', function(done) {
    const P = db.model('BlogPost', blogPostSchema);
    const User = db.model('User', userSchema);

    User.create(
      { name: 'aaron', age: 10 },
      { name: 'fan2', age: 8 },
      { name: 'someone else', age: 3 },
      { name: 'val', age: 3 },
      function(err, fan1, fan2, fan3, fan4) {
        assert.ifError(err);

        P.create({ fans: [fan4, fan2, fan3, fan1] }, function(err, post) {
          assert.ifError(err);

          P.findById(post)
            .populate('fans', null, null, { sort: { age: 1, name: 1 } })
            .exec(function(err, post) {
              assert.ifError(err);

              assert.equal(post.fans.length, 4);
              assert.equal(post.fans[0].name, 'someone else');
              assert.equal(post.fans[1].name, 'val');
              assert.equal(post.fans[2].name, 'fan2');
              assert.equal(post.fans[3].name, 'aaron');

              P.findById(post)
                .populate('fans', 'name', null, { sort: { name: -1 } })
                .exec(function(err, post) {
                  assert.ifError(err);

                  assert.equal(post.fans.length, 4);
                  assert.equal(post.fans[3].name, 'aaron');
                  assert.strictEqual(undefined, post.fans[3].age);
                  assert.equal(post.fans[2].name, 'fan2');
                  assert.strictEqual(undefined, post.fans[2].age);
                  assert.equal(post.fans[1].name, 'someone else');
                  assert.strictEqual(undefined, post.fans[1].age);
                  assert.equal(post.fans[0].name, 'val');
                  assert.strictEqual(undefined, post.fans[0].age);

                  P.findById(post)
                    .populate('fans', 'age', { age: { $gt: 3 } }, { sort: { name: 'desc' } })
                    .exec(function(err, post) {
                      assert.ifError(err);

                      assert.equal(post.fans.length, 2);
                      assert.equal(post.fans[1].age.valueOf(), 10);
                      assert.equal(post.fans[0].age.valueOf(), 8);

                      done();
                    });
                });
            });
        });
      });
  });

  it('limit should apply to each returned doc, not in aggregate (gh-1490)', function(done) {
    const sB = new Schema({
      name: String
    });
    const sJ = new Schema({
      b: [{ type: Schema.Types.ObjectId, ref: 'Test' }]
    });
    const B = db.model('Test', sB);
    const J = db.model('Test1', sJ);

    const b1 = new B({ name: 'thing1' });
    const b2 = new B({ name: 'thing2' });
    const b3 = new B({ name: 'thing3' });
    const b4 = new B({ name: 'thing4' });
    const b5 = new B({ name: 'thing5' });

    const j1 = new J({ b: [b1.id, b2.id, b5.id] });
    const j2 = new J({ b: [b3.id, b4.id, b5.id] });

    let count = 7;

    b1.save(cb);
    b2.save(cb);
    b3.save(cb);
    b4.save(cb);
    b5.save(cb);
    j1.save(cb);
    j2.save(cb);

    function cb(err) {
      if (err) {
        throw err;
      }
      --count || next();
    }

    function next() {
      J.find().populate({ path: 'b', options: { limit: 2 } }).exec(function(err, j) {
        assert.equal(j.length, 2);
        assert.equal(j[0].b.length, 2);
        assert.equal(j[1].b.length, 2);
        done();
      });
    }
  });

  it('refs should cast to ObjectId from hexstrings', function(done) {
    const BP = db.model('BlogPost', blogPostSchema);

    const bp = new BP;
    bp._creator = new DocObjectId().toString();
    assert.ok(bp._creator instanceof DocObjectId);
    bp.set('_creator', new DocObjectId().toString());
    assert.ok(bp._creator instanceof DocObjectId);
    done();
  });

  it('populate should work on String _ids', function(done) {
    const UserSchema = new Schema({
      _id: String,
      name: String
    });

    const NoteSchema = new Schema({
      author: { type: String, ref: 'User' },
      body: String
    });

    const User = db.model('User', UserSchema);
    const Note = db.model('Test', NoteSchema);

    const alice = new User({ _id: 'alice', name: 'Alice' });

    alice.save(function(err) {
      assert.ifError(err);

      const note = new Note({ author: 'alice', body: 'Buy Milk' });
      note.save(function(err) {
        assert.ifError(err);

        Note.findById(note.id).populate('author').exec(function(err, note) {
          assert.ifError(err);
          assert.equal(note.body, 'Buy Milk');
          assert.ok(note.author);
          assert.equal(note.author.name, 'Alice');
          done();
        });
      });
    });
  });

  it('populate should work on Number _ids', function(done) {
    const UserSchema = new Schema({
      _id: Number,
      name: String
    });

    const NoteSchema = new Schema({
      author: { type: Number, ref: 'User' },
      body: String
    });

    const User = db.model('User', UserSchema);
    const Note = db.model('Test', NoteSchema);

    const alice = new User({ _id: 2359, name: 'Alice' });

    alice.save(function(err) {
      assert.ifError(err);

      const note = new Note({ author: 2359, body: 'Buy Milk' });
      note.save(function(err) {
        assert.ifError(err);

        Note.findById(note.id).populate('author').exec(function(err, note) {
          assert.ifError(err);
          assert.equal(note.body, 'Buy Milk');
          assert.ok(note.author);
          assert.equal(note.author.name, 'Alice');
          done();
        });
      });
    });
  });

  it('required works on ref fields (gh-577)', function(done) {
    const userSchema = new Schema({
      email: { type: String, required: true }
    });
    const User = db.model('User', userSchema);

    const numSchema = new Schema({ _id: Number, val: Number });
    const Num = db.model('Test', numSchema);

    const strSchema = new Schema({ _id: String, val: String });
    const Str = db.model('Test1', strSchema);

    const commentSchema = new Schema({
      user: { type: ObjectId, ref: 'User', required: true },
      num: { type: Number, ref: 'Test', required: true },
      str: { type: String, ref: 'Test1', required: true },
      text: String
    });
    const Comment = db.model('Comment', commentSchema);

    let pending = 3;

    const string = new Str({ _id: 'my string', val: 'hello' });
    const number = new Num({ _id: 1995, val: 234 });
    const user = new User({ email: 'test' });

    string.save(next);
    number.save(next);
    user.save(next);

    function next(err) {
      assert.strictEqual(err, null);
      if (--pending) {
        return;
      }

      const comment = new Comment({
        text: 'test'
      });

      comment.save(function(err) {
        assert.ok(err);
        assert.ok(err.message.indexOf('Comment validation failed') === 0, err.message);
        assert.ok('num' in err.errors);
        assert.ok('str' in err.errors);
        assert.ok('user' in err.errors);
        assert.equal(err.errors.num.kind, 'required');
        assert.equal(err.errors.str.kind, 'required');
        assert.equal(err.errors.user.kind, 'required');

        comment.user = user;
        comment.num = 1995;
        comment.str = 'my string';

        comment.save(function(err, comment) {
          assert.strictEqual(err, null);

          Comment
            .findById(comment.id)
            .populate('user')
            .populate('num')
            .populate('str')
            .exec(function(err, comment) {
              assert.ifError(err);

              comment.set({ text: 'test2' });

              comment.save(function(err) {
                assert.ifError(err);
                done();
              });
            });
        });
      });
    }
  });

  it('populate works with schemas with both id and _id defined', function(done) {
    const S1 = new Schema({ id: String });
    const S2 = new Schema({ things: [{ type: ObjectId, ref: 'Test' }] });

    const M1 = db.model('Test', S1);
    const M2 = db.model('Test1', S2);
    db.model('Test2', Schema({ _id: String, val: String }));

    M1.create(
      { id: 'The Tiger That Isn\'t' }
      , { id: 'Users Guide To The Universe' }
      , function(err, a, b) {
        assert.ifError(err);

        const m2 = new M2({ things: [a, b] });
        m2.save(function(err) {
          assert.ifError(err);
          M2.findById(m2).populate('things').exec(function(err, doc) {
            assert.ifError(err);
            assert.equal(doc.things.length, 2);
            assert.equal(doc.things[0].id, 'The Tiger That Isn\'t');
            assert.equal(doc.things[1].id, 'Users Guide To The Universe');
            done();
          });
        });
      });
  });

  it('Update works with populated arrays (gh-602)', function(done) {
    const BlogPost = db.model('BlogPost', blogPostSchema);
    const User = db.model('User', userSchema);

    User.create({ name: 'aphex' }, { name: 'twin' }, function(err, u1, u2) {
      assert.ifError(err);

      BlogPost.create({
        title: 'Woot',
        fans: []
      }, function(err, post) {
        assert.ifError(err);

        const update = { fans: [u1, u2] };
        BlogPost.updateOne({ _id: post }, update, function(err) {
          assert.ifError(err);

          // the original update doc should not be modified
          assert.ok('fans' in update);
          assert.ok(!('$set' in update));
          assert.ok(update.fans[0] instanceof mongoose.Document);
          assert.ok(update.fans[1] instanceof mongoose.Document);

          BlogPost.findById(post, function(err, post) {
            assert.ifError(err);
            assert.equal(post.fans.length, 2);
            assert.ok(post.fans[0] instanceof DocObjectId);
            assert.ok(post.fans[1] instanceof DocObjectId);
            done();
          });
        });
      });
    });
  });

  it('toJSON should also be called for refs (gh-675)', function(done) {
    const BlogPost = db.model('BlogPost', blogPostSchema);
    const User = db.model('User', userSchema);

    User.prototype._toJSON = User.prototype.toJSON;
    User.prototype.toJSON = function() {
      const res = this._toJSON();
      res.was_in_to_json = true;
      return res;
    };

    BlogPost.prototype._toJSON = BlogPost.prototype.toJSON;
    BlogPost.prototype.toJSON = function() {
      const res = this._toJSON();
      res.was_in_to_json = true;
      return res;
    };

    User.create({
      name: 'Jerem',
      email: 'jerem@jolicloud.com'
    }, function(err, creator) {
      assert.ifError(err);

      BlogPost.create({
        title: 'Ping Pong',
        _creator: creator
      }, function(err, post) {
        assert.ifError(err);

        BlogPost
          .findById(post._id)
          .populate('_creator')
          .exec(function(err, post) {
            assert.ifError(err);

            const json = post.toJSON();
            assert.equal(true, json.was_in_to_json);
            assert.equal(json._creator.was_in_to_json, true);
            done();
          });
      });
    });
  });

  it('populate should work on Buffer _ids (gh-686)', function(done) {
    const UserSchema = new Schema({
      _id: Buffer,
      name: String
    });

    const NoteSchema = new Schema({
      author: { type: Buffer, ref: 'User' },
      body: String
    });

    const User = db.model('User', UserSchema);
    const Note = db.model('Test', NoteSchema);

    const alice = new User({ _id: new mongoose.Types.Buffer('YWxpY2U=', 'base64'), name: 'Alice' });

    alice.save(function(err) {
      assert.ifError(err);

      const note = new Note({ author: 'alice', body: 'Buy Milk' });
      note.save(function(err) {
        assert.ifError(err);

        Note.findById(note.id).populate('author').exec(function(err, note) {
          assert.ifError(err);
          assert.equal(note.body, 'Buy Milk');
          assert.ok(note.author);
          assert.equal(note.author.name, 'Alice');
          done();
        });
      });
    });
  });

  it('populated Buffer _ids should be requireable', function(done) {
    const UserSchema = new Schema({
      _id: Buffer,
      name: String
    });

    const NoteSchema = new Schema({
      author: { type: Buffer, ref: 'User', required: true },
      body: String
    });

    const User = db.model('User', UserSchema);
    const Note = db.model('Test', NoteSchema);

    const alice = new User({ _id: new mongoose.Types.Buffer('YWxpY2U=', 'base64'), name: 'Alice' });

    alice.save(function(err) {
      assert.ifError(err);

      const note = new Note({ author: 'alice', body: 'Buy Milk' });
      note.save(function(err) {
        assert.ifError(err);

        Note.findById(note.id).populate('author').exec(function(err, note) {
          assert.ifError(err);
          note.save(function(err) {
            assert.ifError(err);
            done();
          });
        });
      });
    });
  });

  it('populating with custom model selection (gh-773)', function(done) {
    const BlogPost = db.model('BlogPost', blogPostSchema);
    const User = db.model('Test', userSchema);

    User.create({
      name: 'Daniel',
      email: 'daniel.baulig@gmx.de'
    }, function(err, creator) {
      assert.ifError(err);

      BlogPost.create({
        title: 'woot',
        _creator: creator
      }, function(err, post) {
        assert.ifError(err);

        BlogPost
          .findById(post._id)
          .populate('_creator', 'email', 'Test')
          .exec(function(err, post) {
            assert.ifError(err);

            assert.ok(post._creator instanceof User);
            assert.equal(post._creator.isInit('name'), false);
            assert.equal(post._creator.email, 'daniel.baulig@gmx.de');

            done();
          });
      });
    });
  });

  describe('specifying a custom model without specifying a ref in schema', function() {
    it('with String _id', function(done) {
      const A = db.model('Test', { name: String, _id: String });
      const B = db.model('Test1', { other: String });
      A.create({ name: 'hello', _id: 'first' }, function(err, a) {
        if (err) {
          return done(err);
        }
        B.create({ other: a._id }, function(err, b) {
          if (err) {
            return done(err);
          }
          B.findById(b._id).populate({ path: 'other', model: 'Test' }).exec(function(err, b) {
            if (err) {
              return done(err);
            }
            assert.equal(b.other.name, 'hello');
            done();
          });
        });
      });
    });
    it('with Number _id', function(done) {
      const A = db.model('Test', { name: String, _id: Number });
      const B = db.model('Test1', { other: Number });
      A.create({ name: 'hello', _id: 3 }, function(err, a) {
        if (err) {
          return done(err);
        }
        B.create({ other: a._id }, function(err, b) {
          if (err) {
            return done(err);
          }
          B.findById(b._id).populate({ path: 'other', model: 'Test' }).exec(function(err, b) {
            if (err) {
              return done(err);
            }
            assert.equal(b.other.name, 'hello');
            done();
          });
        });
      });
    });
    it('with Buffer _id', function(done) {
      const A = db.model('Test', { name: String, _id: Buffer });
      const B = db.model('Test1', { other: Buffer });
      A.create({ name: 'hello', _id: Buffer.from('x') }, function(err, a) {
        if (err) {
          return done(err);
        }
        B.create({ other: a._id }, function(err, b) {
          if (err) {
            return done(err);
          }
          B.findById(b._id).populate({ path: 'other', model: 'Test' }).exec(function(err, b) {
            if (err) {
              return done(err);
            }
            assert.equal(b.other.name, 'hello');
            done();
          });
        });
      });
    });
    it('with ObjectId _id', function(done) {
      const A = db.model('Test', { name: String });
      const B = db.model('Test1', { other: Schema.ObjectId });
      A.create({ name: 'hello' }, function(err, a) {
        if (err) {
          return done(err);
        }
        B.create({ other: a._id }, function(err, b) {
          if (err) {
            return done(err);
          }
          B.findById(b._id).populate({ path: 'other', model: 'Test' }).exec(function(err, b) {
            if (err) {
              return done(err);
            }
            assert.equal(b.other.name, 'hello');
            done();
          });
        });
      });
    });
  });

  describe('specifying all params using an object', function() {
    let B, User;
    let post;

    beforeEach(function() {
      B = db.model('BlogPost', blogPostSchema);
      db.deleteModel(/Test/);
      User = db.model('Test', userSchema);

      return User.
        create([
          { name: 'use an object', email: 'fo-real@objects.r.fun' },
          { name: 'yup' },
          { name: 'not here' }
        ]).
        then(fans => B.create({
          title: 'woot',
          fans: fans
        })).
        then(_post => { post = _post; });
    });

    it('works', function(done) {
      B.findById(post._id)
        .populate({
          path: 'fans',
          select: 'name',
          model: 'Test',
          match: { name: /u/ },
          options: { sort: { name: -1 } }
        })
        .exec(function(err, post) {
          assert.ifError(err);

          assert.ok(Array.isArray(post.fans));
          assert.equal(post.fans.length, 2);
          assert.ok(post.fans[0] instanceof User);
          assert.ok(post.fans[1] instanceof User);
          assert.equal(post.fans[0].isInit('name'), true);
          assert.equal(post.fans[1].isInit('name'), true);
          assert.equal(post.fans[0].isInit('email'), false);
          assert.equal(post.fans[1].isInit('email'), false);
          assert.equal(post.fans[0].name, 'yup');
          assert.equal(post.fans[1].name, 'use an object');

          done();
        });
    });
  });

  describe('Model.populate()', function() {
    let B, User;
    let user1, user2, post1, post2, _id;

    beforeEach(function(done) {
      B = db.model('BlogPost', blogPostSchema);
      User = db.model('User', userSchema);

      _id = new mongoose.Types.ObjectId;

      User.create({
        name: 'Phoenix',
        email: 'phx@az.com',
        blogposts: [_id]
      }, {
        name: 'Newark',
        email: 'ewr@nj.com',
        blogposts: [_id]
      }, function(err, u1, u2) {
        assert.ifError(err);

        user1 = u1;
        user2 = u2;

        B.create({
          title: 'the how and why',
          _creator: user1,
          fans: [user1, user2]
        }, {
          title: 'green eggs and ham',
          _creator: user2,
          fans: [user2, user1]
        }, function(err, p1, p2) {
          assert.ifError(err);
          post1 = p1;
          post2 = p2;
          done();
        });
      });
    });

    it('returns a promise', function(done) {
      const p = B.populate(post1, '_creator');
      assert.ok(p instanceof mongoose.Promise);
      p.then(success, done);
      function success(doc) {
        assert.ok(doc);
        done();
      }
    });

    it('of individual document works', function(done) {
      B.findById(post1._id, function(error, post1) {
        const ret = utils.populate({ path: '_creator', model: User });
        B.populate(post1, ret, function(err, post) {
          assert.ifError(err);
          assert.ok(post);
          assert.ok(post._creator instanceof User);
          assert.equal(post._creator.name, 'Phoenix');
          done();
        });
      });
    });

    describe('a document already populated', function() {
      describe('when paths are not modified', function() {
        it('works', function(done) {
          db.deleteModel(/User/);
          const User = db.model('User', userSchema);

          B.findById(post1._id, function(err, doc) {
            assert.ifError(err);
            B.populate(doc, [{ path: '_creator', model: 'User' }, { path: 'fans', model: 'User' }], function(err, post) {
              assert.ifError(err);
              assert.ok(post);
              assert.ok(post._creator instanceof User);
              assert.equal('Phoenix', post._creator.name);
              assert.equal(post.fans.length, 2);
              assert.equal(post.fans[0].name, user1.name);
              assert.equal(post.fans[1].name, user2.name);

              assert.equal(String(post._creator._id), String(post.populated('_creator')));
              assert.ok(Array.isArray(post.populated('fans')));

              B.populate(doc, [{ path: '_creator', model: 'User' }, { path: 'fans', model: 'User' }], function(err, post) {
                assert.ifError(err);
                assert.ok(post);
                assert.ok(post._creator instanceof User);
                assert.equal(post._creator.name, 'Phoenix');
                assert.equal(post.fans.length, 2);
                assert.equal(post.fans[0].name, user1.name);
                assert.equal(post.fans[1].name, user2.name);
                assert.ok(Array.isArray(post.populated('fans')));
                assert.equal(String(post.fans[0]._id), String(post.populated('fans')[0]));
                assert.equal(String(post.fans[1]._id), String(post.populated('fans')[1]));

                done();
              });
            });
          });
        });
      });
      describe('when paths are modified', function() {
        it('works', function(done) {
          db.deleteModel(/User/);
          const User = db.model('User', userSchema);

          B.findById(post1._id, function(err, doc) {
            assert.ifError(err);
            B.populate(doc, [{ path: '_creator', model: 'User' }, { path: 'fans', model: 'User' }], function(err, post) {
              assert.ifError(err);
              assert.ok(post);
              assert.ok(post._creator instanceof User);
              assert.equal(post._creator.name, 'Phoenix');
              assert.equal(post.fans.length, 2);
              assert.equal(post.fans[0].name, user1.name);
              assert.equal(post.fans[1].name, user2.name);

              assert.equal(String(post._creator._id), String(post.populated('_creator')));
              assert.ok(Array.isArray(post.populated('fans')));

              // modify the paths
              doc.markModified('_creator');
              doc.markModified('fans');

              B.populate(doc, [{ path: '_creator', model: 'User' }, { path: 'fans', model: 'User' }], function(err, post) {
                assert.ifError(err);
                assert.ok(post);
                assert.ok(post._creator instanceof User);
                assert.equal(post._creator.name, 'Phoenix');
                assert.equal(post.fans.length, 2);
                assert.equal(post.fans[0].name, user1.name);
                assert.equal(post.fans[1].name, user2.name);
                assert.ok(Array.isArray(post.populated('fans')));
                assert.equal(
                  String(post.fans[0]._id)
                  , String(post.populated('fans')[0]));
                assert.equal(
                  String(post.fans[1]._id)
                  , String(post.populated('fans')[1]));

                done();
              });
            });
          });
        });
      });
    });

    describe('of multiple documents', function() {
      it('works', function(done) {
        db.model('User', userSchema);
        B.findById(post1._id, function(error, post1) {
          assert.ifError(error);
          B.findById(post2._id, function(error, post2) {
            assert.ifError(error);
            const ret = utils.populate({ path: '_creator', model: 'User' });
            B.populate([post1, post2], ret, function(err, posts) {
              assert.ifError(err);
              assert.ok(posts);
              assert.equal(posts.length, 2);
              const p1 = posts[0];
              const p2 = posts[1];
              assert.ok(p1._creator instanceof User);
              assert.equal(p1._creator.name, 'Phoenix');
              assert.ok(p2._creator instanceof User);
              assert.equal(p2._creator.name, 'Newark');
              done();
            });
          });
        });
      });
    });
  });

  describe('populating combined with lean (gh-1260)', function() {
    it('with findOne', function(done) {
      const BlogPost = db.model('BlogPost', blogPostSchema);
      const User = db.model('User', userSchema);

      User.create({
        name: 'Guillermo',
        email: 'rauchg@gmail.com'
      }, function(err, creator) {
        assert.ifError(err);

        BlogPost.create({
          title: 'woot',
          _creator: creator
        }, function(err, post) {
          assert.ifError(err);

          BlogPost
            .findById(post._id)
            .lean()
            .populate('_creator')
            .exec(function(err, post) {
              assert.ifError(err);

              assert.ok(utils.isObject(post._creator));
              assert.equal(post._creator.name, 'Guillermo');
              assert.equal(post._creator.email, 'rauchg@gmail.com');
              assert.equal(typeof post._creator.update, 'undefined');
              done();
            });
        });
      });
    });

    it('with find', function(done) {
      const BlogPost = db.model('BlogPost', blogPostSchema);
      const User = db.model('User', userSchema);

      User.create({
        name: 'Fan 1',
        email: 'fan1@learnboost.com'
      }, {
        name: 'Fan 2',
        email: 'fan2@learnboost.com'
      }, function(err, fan1, fan2) {
        assert.ifError(err);

        BlogPost.create({
          title: 'Woot',
          fans: [fan1, fan2]
        }, {
          title: 'Woot2',
          fans: [fan2, fan1]
        }, function(err, post1, post2) {
          assert.ifError(err);

          BlogPost
            .find({ _id: { $in: [post1._id, post2._id] } })
            .populate('fans')
            .lean()
            .exec(function(err, blogposts) {
              assert.ifError(err);

              assert.equal(blogposts[0].fans[0].name, 'Fan 1');
              assert.equal(blogposts[0].fans[0].email, 'fan1@learnboost.com');
              assert.equal(typeof blogposts[0].fans[0].update, 'undefined');
              assert.equal(blogposts[0].fans[1].name, 'Fan 2');
              assert.equal(blogposts[0].fans[1].email, 'fan2@learnboost.com');
              assert.equal(typeof blogposts[0].fans[1].update, 'undefined');

              assert.equal(blogposts[1].fans[0].name, 'Fan 2');
              assert.equal(blogposts[1].fans[0].email, 'fan2@learnboost.com');
              assert.equal(typeof blogposts[1].fans[0].update, 'undefined');
              assert.equal(blogposts[1].fans[1].name, 'Fan 1');
              assert.equal(blogposts[1].fans[1].email, 'fan1@learnboost.com');
              assert.equal(typeof blogposts[1].fans[1].update, 'undefined');
              done();
            });
        });
      });
    });
  });

  describe('records paths and _ids used in population', function() {
    let B;
    let U;
    let u1, u2;
    let b1;

    beforeEach(function(done) {
      B = db.model('BlogPost', blogPostSchema);
      U = db.model('User', userSchema);

      U.create({
        name: 'Fan 1',
        email: 'fan1@learnboost.com'
      }, {
        name: 'Fan 2',
        email: 'fan2@learnboost.com'
      }, function(err, fan1, fan2) {
        assert.ifError(err);
        u1 = fan1;
        u2 = fan2;

        B.create({
          title: 'Woot',
          fans: [fan1, fan2],
          _creator: fan1
        }, {
          title: 'Woot2',
          fans: [fan2, fan1],
          _creator: fan2
        }, function(err, post) {
          assert.ifError(err);
          b1 = post;
          done();
        });
      });
    });

    it('with findOne', function(done) {
      B.findById(b1).populate('fans _creator').exec(function(err, doc) {
        assert.ifError(err);
        assert.ok(Array.isArray(doc.populated('fans')));
        assert.equal(doc.populated('fans').length, 2);
        assert.equal(doc.populated('fans')[0], String(u1._id));
        assert.equal(doc.populated('fans')[1], String(u2._id));
        assert.equal(doc.populated('_creator'), String(u1._id));
        done();
      });
    });

    it('with find', function(done) {
      B.find().sort('title').populate('fans _creator').exec(function(err, docs) {
        assert.ifError(err);
        assert.equal(docs.length, 2);

        const doc1 = docs[0];
        const doc2 = docs[1];

        assert.ok(Array.isArray(doc1.populated('fans')));
        assert.equal(doc1.populated('fans').length, 2);

        assert.equal(doc1.populated('fans')[0], String(u1._id));
        assert.equal(doc1.populated('fans')[1], String(u2._id));
        assert.equal(doc1.populated('_creator'), String(u1._id));

        assert.ok(Array.isArray(doc2.populated('fans')));
        assert.equal(doc2.populated('fans').length, 2);
        assert.equal(doc2.populated('fans')[0], String(u2._id));
        assert.equal(doc2.populated('fans')[1], String(u1._id));
        assert.equal(doc2.populated('_creator'), String(u2._id));
        done();
      });
    });
  });

  describe('deselecting _id', function() {
    let C, U, c1, c2;
    beforeEach(function(done) {
      C = db.model('Comment', Schema({
        body: 'string', title: String
      }));

      db.deleteModel(/User/);
      U = db.model('User', Schema({
        name: 'string',
        comments: [{ type: Schema.ObjectId, ref: 'Comment' }],
        comment: { type: Schema.ObjectId, ref: 'Comment' }
      }));

      C.create({ body: 'comment 1', title: '1' }, { body: 'comment 2', title: 2 }, function(err, c1_, c2_) {
        assert.ifError(err);
        c1 = c1_;
        c2 = c2_;

        U.create(
          { name: 'u1', comments: [c1, c2], comment: c1 }
          , { name: 'u2', comment: c2 }
          , function(err) {
            assert.ifError(err);
            done();
          });
      });
    });

    describe('in a subdocument', function() {
      it('works', function(done) {
        U.find({ name: 'u1' }).populate('comments', { _id: 0 }).exec(function(err, docs) {
          assert.ifError(err);

          const doc = docs[0];
          assert.ok(Array.isArray(doc.comments), 'comments should be an array: ' + JSON.stringify(doc));
          assert.equal(doc.comments.length, 2, 'invalid comments length for ' + JSON.stringify(doc));
          doc.comments.forEach(function(d) {
            assert.equal(d._id, undefined);
            assert.equal(Object.keys(d._doc).indexOf('_id'), -1);
            assert.ok(d.body.length);
            assert.equal(typeof d._doc.__v, 'number');
          });

          U.findOne({ name: 'u1' }).populate('comments', 'title -_id').exec(function(err, doc) {
            assert.ifError(err);
            assert.equal(doc.comments.length, 2);
            doc.comments.forEach(function(d) {
              assert.equal(d._id, undefined);
              assert.equal(Object.keys(d._doc).indexOf('_id'), -1);
              assert.ok(d.title.length);
              assert.equal(d.body, undefined);
              assert.equal(typeof d._doc.__v, 'undefined');
            });
            U.findOne({ name: 'u1' }).populate('comments', '-_id').exec(function(err, doc) {
              assert.ifError(err);
              assert.equal(doc.comments.length, 2);
              doc.comments.forEach(function(d) {
                assert.equal(d._id, undefined);
                assert.equal(Object.keys(d._doc).indexOf('_id'), -1);
                assert.ok(d.title.length);
                assert.ok(d.body.length);
                assert.equal(typeof d._doc.__v, 'number');
              });
              done();
            });
          });
        });
      });

      it('with lean', function(done) {
        U.find({ name: 'u1' }).lean().populate({ path: 'comments', select: { _id: 0 }, options: { lean: true } }).exec(function(err, docs) {
          assert.ifError(err);

          const doc = docs[0];
          assert.equal(doc.comments.length, 2);
          doc.comments.forEach(function(d) {
            assert.ok(!('_id' in d));
            assert.ok(d.body.length);
            assert.equal(typeof d.__v, 'number');
          });

          U.findOne({ name: 'u1' }).lean().populate('comments', '-_id', null, { lean: true }).exec(function(err, doc) {
            assert.ifError(err);
            assert.equal(doc.comments.length, 2);
            doc.comments.forEach(function(d) {
              assert.ok(!('_id' in d));
              assert.ok(d.body.length);
              assert.equal(typeof d.__v, 'number');
            });
            done();
          });
        });
      });
    });

    describe('of documents being populated', function() {
      it('still works (gh-1441)', function(done) {
        U.find()
          .select('-_id comment name')
          .populate('comment', { _id: 0 }).exec(function(err, docs) {
            assert.ifError(err);
            assert.equal(docs.length, 2);

            docs.forEach(function(doc) {
              assert.ok(doc.comment && doc.comment.body);
              if (doc.name === 'u1') {
                assert.equal(doc.comment.body, 'comment 1');
              } else {
                assert.equal(doc.comment.body, 'comment 2');
              }
            });

            done();
          });
      });
    });
  });

  describe('DynRef', function() {
    let Review;
    let Item1;
    let Item2;

    beforeEach(function() {
      const reviewSchema = new Schema({
        _id: Number,
        text: String,
        item: {
          id: {
            type: Number,
            refPath: 'item.type'
          },
          type: {
            type: String
          }
        },
        items: [
          {
            id: {
              type: Number,
              refPath: 'items.type'
            },
            type: {
              type: String
            }
          }
        ]
      });

      const item1Schema = new Schema({
        _id: Number,
        name: String
      });

      const item2Schema = new Schema({
        _id: Number,
        otherName: String
      });

      Review = db.model('Review', reviewSchema);
      Item1 = db.model('Test1', item1Schema);
      Item2 = db.model('Test2', item2Schema);

      const review = {
        _id: 0,
        text: 'Test',
        item: { id: 1, type: 'Test1' },
        items: [{ id: 1, type: 'Test1' }, { id: 2, type: 'Test2' }]
      };

      return co(function*() {
        yield Item1.deleteMany({});
        yield Item2.deleteMany({});

        yield Item1.create({ _id: 1, name: 'Val' });
        yield Item2.create({ _id: 2, otherName: 'Val' });
        yield Review.create(review);
      });
    });

    it('Simple populate', function(done) {
      Review.find({}).populate('item.id').exec(function(err, results) {
        assert.ifError(err);
        assert.equal(results.length, 1);
        const result = results[0];
        assert.equal(result.item.id.name, 'Val');
        done();
      });
    });

    it('Array populate', function(done) {
      Review.find({}).populate('items.id').exec(function(err, results) {
        assert.ifError(err);
        assert.equal(results.length, 1);
        const result = results[0];
        assert.equal(result.items.length, 2);
        assert.equal(result.items[0].id.name, 'Val');
        assert.equal(result.items[1].id.otherName, 'Val');
        done();
      });
    });

    it('with nonexistant refPath (gh-4637)', function(done) {
      db.deleteModel(/Test/);
      const baseballSchema = mongoose.Schema({
        seam: String
      });
      const Baseball = db.model('Test', baseballSchema);

      const ballSchema = mongoose.Schema({
        league: String,
        kind: String,
        ball: {
          type: mongoose.Schema.Types.ObjectId,
          refPath: 'balls.kind'
        }
      });

      const basketSchema = mongoose.Schema({
        balls: [ballSchema]
      });
      const Basket = db.model('Test2', basketSchema);

      new Baseball({ seam: 'yarn' }).
        save().
        then(function(baseball) {
          return new Basket({
            balls: [
              {
                league: 'MLB',
                kind: 'Test',
                ball: baseball._id
              },
              {
                league: 'NBA'
              }
            ]
          }).save();
        }).
        then(function(basket) {
          return basket.populate('balls.ball').execPopulate();
        }).
        then(function(basket) {
          assert.equal(basket.balls[0].ball.seam, 'yarn');
          assert.ok(!basket.balls[1].kind);
          assert.ok(!basket.balls[1].ball);
          done();
        }).
        catch(done);
    });

    it('array with empty refPath (gh-5377)', function(done) {
      db.deleteModel(/Test/);
      const modelASchema = new mongoose.Schema({
        name: String
      });
      const ModelA = db.model('Test1', modelASchema);

      const modelBSchema = new mongoose.Schema({
        name: String
      });
      const ModelB = db.model('Test2', modelBSchema);

      const ChildSchema = new mongoose.Schema({
        name: String,
        toy: {
          kind: {
            type: String,
            enum: ['Test1', 'Test2']
          },
          value: {
            type: ObjectId,
            refPath: 'children.toy.kind'
          }
        }
      });

      const ParentSchema = new mongoose.Schema({
        children: [ChildSchema]
      });
      const Parent = db.model('Test', ParentSchema);

      ModelA.create({ name: 'model-A' }, function(error, toyA) {
        assert.ifError(error);
        ModelB.create({ name: 'model-B' }, function(error, toyB) {
          assert.ifError(error);
          Parent.create({
            children: [
              {
                name: 'Child 1',
                toy: { kind: 'Test1', value: toyA._id }
              },
              {
                name: 'Child 2'
              },
              {
                name: 'Child 3',
                toy: { kind: 'Test2', value: toyB._id }
              }
            ]
          }, function(error, doc) {
            assert.ifError(error);
            test(doc._id);
          });
        });
      });

      function test(id) {
        Parent.findById(id, function(error, doc) {
          assert.ifError(error);
          doc.populate('children.toy.value').execPopulate().then(function(doc) {
            assert.equal(doc.children[0].toy.value.name, 'model-A');
            assert.equal(doc.children[1].toy.value, null);
            assert.equal(doc.children[2].toy.value.name, 'model-B');
            done();
          }).catch(done);
        });
      }
    });

    it('with non-arrays (gh-5114)', function(done) {
      const LocationSchema = new Schema({
        name: String
      });
      const UserSchema = new Schema({
        name: String,
        locationRef: String,
        locationIds: {
          type: [{
            location: {
              type: mongoose.Schema.Types.ObjectId,
              refPath: 'locationRef'
            }
          }]
        }
      });

      const Locations = db.model('Test', LocationSchema);
      const Users = db.model('User', UserSchema);

      const location1Id = new mongoose.Types.ObjectId();
      const location2Id = new mongoose.Types.ObjectId();

      const location1 = {
        _id: location1Id,
        name: 'loc1'
      };
      const location2 = {
        _id: location2Id,
        name: 'loc2'
      };
      const user = {
        locationRef: 'Test',
        locationIds: [
          { location: location1Id },
          { location: location2Id }
        ]
      };

      Locations.create([location1, location2]).
        then(function() {
          return Users.create(user);
        }).
        then(function() {
          return Users.findOne().populate('locationIds.location');
        }).
        then(function(doc) {
          assert.equal(doc.locationIds.length, 2);
          assert.equal(doc.locationIds[0].location.name, 'loc1');
          assert.equal(doc.locationIds[1].location.name, 'loc2');
          done();
        }).
        catch(done);
    });

    it('with different schema types for local fields (gh-6870)', function() {
      const TestSchema = new mongoose.Schema({
        _id: Number,
        exercises: [String]
      });
      const VideoSchema = new mongoose.Schema({
        _id: String,
        url: String
      });
      const ListSchema = new mongoose.Schema({
        parts: [
          {
            title: String,
            contents: [
              {
                item: {
                  type: mongoose.Schema.Types.Mixed,
                  refPath: 'parts.contents.kind'
                },
                kind: String
              }
            ]
          }
        ]
      });

      const List = db.model('List', ListSchema);
      const Test = db.model('Test', TestSchema);
      const Video = db.model('Video', VideoSchema);

      const test = new Test({ _id: 123, exercises: ['t1', 't2'] });
      const lesson = new Video({ _id: 'lesson', url: 'https://youtube.com' });
      const list = new List({
        parts: [
          {
            title: 'Study Plan 01',
            contents: [
              {
                item: test._id,
                kind: 'Test'
              },
              {
                item: lesson._id,
                kind: 'Video'
              },
              {
                item: lesson._id,
                kind: 'Video'
              }
            ]
          }
        ]
      });

      return co(function*() {
        yield [test.save(), lesson.save(), list.save()];
        const doc = yield List.findOne({}).populate('parts.contents.item');

        assert.strictEqual(doc.parts[0].contents[0].item.exercises[0], 't1');
        assert.strictEqual(doc.parts[0].contents[1].item.url, 'https://youtube.com');
      });
    });

    it('with nested nonexistant refPath (gh-6457)', function() {
      const CommentSchema = new Schema({
        text: String,
        references: {
          type: [{
            item: {
              type: Schema.Types.ObjectId,
              refPath: 'comments.references.kind'
            },
            kind: String
          }]
        }
      });

      const PostSchema = new Schema({
        text: String,
        comments: [CommentSchema]
      });

      const Post = db.model('Test', PostSchema);

      return co(function*() {
        yield Post.create({
          text: 'Post 2',
          comments: [{
            text: 'Comment'
            // No `references`
          }]
        });

        const post = yield Post.findOne().populate('comments.references.item');

        assert.deepEqual(post.toObject().comments[0].references, []);
      });
    });

    it('where first doc doesnt have a refPath (gh-6913', function() {
      const UserSchema = new Schema({ name: String });

      const PostSchema = new Schema({
        comments: [{
          references: [{
            item: {
              type: Schema.Types.ObjectId,
              refPath: 'comments.references.kind'
            },
            kind: String
          }]
        }]
      });

      const Post = db.model('BlogPost', PostSchema);
      const User = db.model('User', UserSchema);

      const user = {
        _id: mongoose.Types.ObjectId(),
        name: 'Arnold'
      };

      const post = {
        _id: mongoose.Types.ObjectId(),
        comments: [
          {},
          {
            references: [{
              item: user._id,
              kind: 'User'
            }]
          }
        ]
      };

      return co(function*() {
        yield User.create(user);
        yield Post.create(post);

        const _post = yield Post.findOne().populate('comments.references.item');
        assert.equal(_post.comments.length, 2);
        assert.equal(_post.comments[1].references.length, 1);
        assert.equal(_post.comments[1].references[0].item.name, 'Arnold');
      });
    });

    it('readable error with deselected refPath (gh-6834)', function() {
      const offerSchema = new Schema({
        text: String,
        city: String,
        formData: {
          type: mongoose.Schema.Types.ObjectId,
          refPath: 'city'
        }
      });

      const Offer = db.model('Test', offerSchema);

      return co(function*() {
        yield Offer.create({
          text: 'special discount',
          city: 'New York',
          formData: new mongoose.Types.ObjectId()
        });

        let threw = false;
        try {
          yield Offer.findOne().populate('formData').select('-city');
        } catch (error) {
          assert.ok(error);
          assert.ok(error.message.indexOf('refPath') !== -1, error.message);
          threw = true;
        }
        assert.ok(threw);
      });
    });
  });

  it('strips out not-matched ids when populating a hydrated doc (gh-6435)', function() {
    const coopBrandSchema = new Schema({
      name: String
    });

    coopBrandSchema.virtual('products', {
      ref: 'Product',
      localField: '_id',
      foreignField: 'coopBrandId',
      justOne: false
    });

    const agentSchema = new Schema({
      coopBrands: [coopBrandSchema],
      name: String
    });

    const productSchema = new Schema({
      coopBrandId: Schema.Types.ObjectId,
      name: String
    });

    const Agent = db.model('Test', agentSchema);
    const Product = db.model('Product', productSchema);

    return co(function*() {
      const billy = yield Agent.create({
        name: 'Billy',
        coopBrands: [
          { name: 'Has product' },
          { name: 'Has no product' }
        ]
      });

      const coopBrandId = billy.coopBrands[0]._id;
      yield Product.create([
        { coopBrandId: coopBrandId, name: 'Product 1' },
        { coopBrandId: coopBrandId, name: 'Product 2' }
      ]);

      let agent = yield Agent.findOne({});
      yield agent.populate('coopBrands.products').execPopulate();
      agent = agent.toObject({ virtuals: true });
      assert.equal(agent.coopBrands[0].products.length, 2);
      assert.deepEqual(agent.coopBrands[1].products, []);
    });
  });

  describe('leaves Documents within Mixed properties alone (gh-1471)', function() {
    let Cat;
    let Litter;

    beforeEach(function() {
      db.deleteModel(/Test/);
      Cat = db.model('Cat', new Schema({ name: String }));
      const litterSchema = new Schema({ name: String, cats: {}, o: {}, a: [] });
      Litter = db.model('Test', litterSchema);
    });

    it('when saving new docs', function(done) {
      Cat.create({ name: 'new1' }, { name: 'new2' }, { name: 'new3' }, function(err, a, b, c) {
        if (err) {
          return done(err);
        }

        Litter.create({
          name: 'new',
          cats: [a],
          o: b,
          a: [c]
        }, confirm(done));
      });
    });

    it('when saving existing docs 5T5', function(done) {
      Cat.create({ name: 'ex1' }, { name: 'ex2' }, { name: 'ex3' }, function(err, a, b, c) {
        if (err) {
          return done(err);
        }

        Litter.create({ name: 'existing' }, function(err, doc) {
          doc.cats = [a];
          doc.o = b;
          doc.a = [c];
          doc.save(confirm(done));
        });
      });
    });

    function confirm(done) {
      return function(err, litter) {
        if (err) {
          return done(err);
        }
        Litter.findById(litter).lean().exec(function(err, doc) {
          if (err) {
            return done(err);
          }
          assert.ok(doc.o._id);
          assert.ok(doc.cats[0]);
          assert.ok(doc.cats[0]._id);
          assert.ok(doc.a[0]);
          assert.ok(doc.a[0]._id);
          done();
        });
      };
    }
  });

  describe('github issues', function() {
    it('populating an array of refs, slicing, and fetching many (gh-5737)', function(done) {
      const BlogPost = db.model('BlogPost', new Schema({
        title: String,
        fans: [{ type: ObjectId, ref: 'User' }]
      }));
      const User = db.model('User', new Schema({ name: String }));

      User.create([{ name: 'Fan 1' }, { name: 'Fan 2' }], function(error, fans) {
        assert.ifError(error);
        const posts = [
          { title: 'Test 1', fans: [fans[0]._id, fans[1]._id] },
          { title: 'Test 2', fans: [fans[1]._id, fans[0]._id] }
        ];
        BlogPost.create(posts, function(error) {
          assert.ifError(error);
          BlogPost.
            find({}).
            slice('fans', [0, 5]).
            populate('fans').
            exec(function(err, blogposts) {
              assert.ifError(err);

              const titles = blogposts.map(bp => bp.title).sort();

              assert.equal(titles[0], 'Test 1');
              assert.equal(titles[1], 'Test 2');

              const test1 = blogposts.find(bp => bp.title === 'Test 1');
              assert.equal(test1.fans[0].name, 'Fan 1');
              assert.equal(test1.fans[1].name, 'Fan 2');

              const test2 = blogposts.find(bp => bp.title === 'Test 2');
              assert.equal(test2.fans[0].name, 'Fan 2');
              assert.equal(test2.fans[1].name, 'Fan 1');
              done();
            });
        });
      });
    });

    it('populate + slice (gh-5737a)', function(done) {
      const BlogPost = db.model('BlogPost', new Schema({
        title: String,
        user: { type: ObjectId, ref: 'User' },
        fans: [{ type: ObjectId }]
      }));
      const User = db.model('User', new Schema({ name: String }));

      User.create([{ name: 'Fan 1' }], function(error, fans) {
        assert.ifError(error);
        const posts = [
          { title: 'Test 1', user: fans[0]._id, fans: [fans[0]._id] }
        ];
        BlogPost.create(posts, function(error) {
          assert.ifError(error);
          BlogPost.
            find({}).
            slice('fans', [0, 2]).
            populate('user').
            exec(function(err, blogposts) {
              assert.ifError(error);

              assert.equal(blogposts[0].user.name, 'Fan 1');
              assert.equal(blogposts[0].title, 'Test 1');
              done();
            });
        });
      });
    });

    it('maps results back to correct document (gh-1444)', function(done) {
      const articleSchema = new Schema({
        body: String,
        mediaAttach: { type: Schema.ObjectId, ref: 'Test' },
        author: String
      });
      const Article = db.model('Article', articleSchema);

      const mediaSchema = new Schema({
        filename: String
      });
      const Media = db.model('Test', mediaSchema);

      Media.create({ filename: 'one' }, function(err, media) {
        assert.ifError(err);

        Article.create(
          { body: 'body1', author: 'a' }
          , { body: 'body2', author: 'a', mediaAttach: media._id }
          , { body: 'body3', author: 'a' }, function(err) {
            if (err) {
              return done(err);
            }

            Article.find().populate('mediaAttach').exec(function(err, docs) {
              assert.ifError(err);

              const a2 = docs.filter(function(d) {
                return d.body === 'body2';
              })[0];
              assert.equal(a2.mediaAttach.id, media.id);

              done();
            });
          });
      });
    });

    it('handles skip', function(done) {
      const movieSchema = new Schema({});
      const categorySchema = new Schema({ movies: [{ type: ObjectId, ref: 'Movie' }] });

      const Movie = db.model('Movie', movieSchema);
      const Category = db.model('Category', categorySchema);

      Movie.create({}, {}, {}, function(error) {
        assert.ifError(error);
        Movie.find({}, function(error, docs) {
          assert.ifError(error);
          assert.equal(docs.length, 3);
          Category.create({ movies: [docs[0]._id, docs[1]._id, docs[2]._id] }, function(error) {
            assert.ifError(error);
            Category.findOne({}).populate({ path: 'movies', options: { limit: 2, skip: 1 } }).exec(function(error, category) {
              assert.ifError(error);
              assert.equal(category.movies.length, 2);
              done();
            });
          });
        });
      });
    });

    it('handles slice (gh-1934)', function(done) {
      const movieSchema = new Schema({ title: String, actors: [String] });
      const categorySchema = new Schema({ movies: [{ type: ObjectId, ref: 'Movie' }] });

      const Movie = db.model('Movie', movieSchema);
      const Category = db.model('Category', categorySchema);
      const movies = [
        { title: 'Rush', actors: ['Chris Hemsworth', 'Daniel Bruhl'] },
        { title: 'Pacific Rim', actors: ['Charlie Hunnam', 'Idris Elba'] },
        { title: 'Man of Steel', actors: ['Henry Cavill', 'Amy Adams'] }
      ];
      Movie.create(movies[0], movies[1], movies[2], function(error, m1, m2, m3) {
        assert.ifError(error);
        Category.create({ movies: [m1._id, m2._id, m3._id] }, function(error) {
          assert.ifError(error);
          Category.findOne({}).populate({ path: 'movies', options: { slice: { actors: 1 } } }).exec(function(error, category) {
            assert.ifError(error);
            assert.equal(category.movies.length, 3);
            assert.equal(category.movies[0].actors.length, 1);
            assert.equal(category.movies[1].actors.length, 1);
            assert.equal(category.movies[2].actors.length, 1);
            done();
          });
        });
      });
    });

    it('fails if sorting with a doc array subprop (gh-2202)', function(done) {
      const childSchema = new Schema({ name: String });
      const Child = db.model('Child', childSchema);

      const parentSchema = new Schema({
        children1: [{
          child: {
            type: mongoose.Schema.Types.ObjectId,
            ref: 'Child'
          },
          test: Number
        }],
        children2: [{
          type: mongoose.Schema.Types.ObjectId,
          ref: 'Child'
        }]
      });
      const Parent = db.model('Parent', parentSchema);

      Child.create([{ name: 'test1' }, { name: 'test2' }], function(error, c) {
        assert.ifError(error);
        const doc = {
          children1: [
            { child: c[0]._id, test: 1 },
            { child: c[1]._id, test: 2 }
          ],
          children2: [c[0]._id, c[1]._id]
        };
        Parent.create(doc, function(error, doc) {
          assert.ifError(error);
          Parent.findById(doc).populate('children2').exec(function(error, doc) {
            assert.ifError(error);
            assert.equal(doc.children2[0].name, 'test1');
            Parent.findById(doc).
              populate({ path: 'children1.child', options: { sort: '-name' } }).
              exec(function(error) {
                assert.notEqual(error.message.indexOf('subproperty of a document array'),
                  -1);
                done();
              });
          });
        });
      });
    });

    it('handles toObject() (gh-3279)', function(done) {
      const teamSchema = new Schema({
        members: [{
          user: { type: ObjectId, ref: 'User' },
          role: String
        }]
      });

      let calls = 0;
      teamSchema.set('toJSON', {
        transform: function(doc, ret) {
          ++calls;
          return ret;
        }
      });


      const Team = db.model('Test', teamSchema);

      const userSchema = new Schema({
        username: String
      });

      userSchema.set('toJSON', {
        transform: function(doc, ret) {
          return ret;
        }
      });

      const User = db.model('User', userSchema);

      const user = new User({ username: 'Test' });

      user.save(function(err) {
        assert.ifError(err);
        const team = new Team({ members: [{ user: user }] });

        team.save(function(err) {
          assert.ifError(err);
          team.populate('members.user', function() {
            team.toJSON();
            assert.equal(calls, 1);
            done();
          });
        });
      });
    });

    it('populate option (gh-2321)', function(done) {
      const User = db.model('User', { name: String });
      const Group = db.model('Group', {
        users: [{ type: mongoose.Schema.Types.ObjectId, ref: 'User' }],
        name: String
      });

      User.create({ name: 'Val' }, function(error, user) {
        assert.ifError(error);
        Group.create({ users: [user._id], name: 'test' }, function(error, group) {
          assert.ifError(error);
          test(group._id);
        });
      });

      const test = function(id) {
        const options = { populate: { path: 'users', model: 'User' } };
        Group.find({ _id: id }, '-name', options, function(error, group) {
          assert.ifError(error);
          assert.ok(group[0].users[0]._id);
          done();
        });
      };
    });

    it('discriminator child schemas (gh-3878)', function(done) {
      const options = { discriminatorKey: 'kind' };
      const activitySchema = new Schema({ title: { type: String } }, options);

      const dateActivitySchema = new Schema({
        postedBy: { type: Schema.Types.ObjectId, ref: 'User', required: true }
      }, options);

      const eventActivitySchema = new Schema({ test: String }, options);

      const User = db.model('User', { name: String });
      const Activity = db.model('Test', activitySchema);
      const DateActivity = Activity.discriminator('Date', dateActivitySchema);
      const EventActivity = Activity.discriminator('Event', eventActivitySchema);

      User.create({ name: 'val' }, function(error, user) {
        assert.ifError(error);
        const dateActivity = { title: 'test', postedBy: user._id };
        DateActivity.create(dateActivity, function(error) {
          assert.ifError(error);
          const eventActivity = {
            title: 'test2',
            test: 'test'
          };
          EventActivity.create(eventActivity, function(error) {
            assert.ifError(error);
            test();
          });
        });
      });

      function test() {
        Activity.find({}).populate('postedBy').exec(function(error, results) {
          assert.ifError(error);
          assert.equal(results.length, 2);
          assert.equal(results[0].postedBy.name, 'val');
          done();
        });
      }
    });

    it('set to obj w/ same id doesnt mark modified (gh-3992)', function(done) {
      const personSchema = new Schema({
        name: { type: String }
      });
      const jobSchema = new Schema({
        title: String,
        person: { type: Schema.Types.ObjectId, ref: 'Person' }
      });

      const Person = db.model('Person', personSchema);
      const Job = db.model('Job', jobSchema);

      Person.create({ name: 'Val' }, function(error, person) {
        assert.ifError(error);
        const job = { title: 'Engineer', person: person._id };
        Job.create(job, function(error, job) {
          assert.ifError(error);
          Job.findById(job._id, function(error, job) {
            assert.ifError(error);
            job.person = person;
            assert.ok(!job.isModified('person'));
            done();
          });
        });
      });
    });

    it('deep populate single -> array (gh-3904)', function(done) {
      const personSchema = new Schema({
        name: { type: String }
      });

      const teamSchema = new Schema({
        name: { type: String },
        members: [{ type: Schema.Types.ObjectId, ref: 'Person' }]
      });

      const gameSchema = new Schema({
        team: { type: Schema.Types.ObjectId, ref: 'Team' },
        opponent: { type: Schema.Types.ObjectId, ref: 'Team' }
      });

      const Person = db.model('Person', personSchema);
      const Team = db.model('Team', teamSchema);
      const Game = db.model('Test', gameSchema);

      const people = [
        { name: 'Shaq' },
        { name: 'Kobe' },
        { name: 'Horry' },
        { name: 'Duncan' },
        { name: 'Robinson' },
        { name: 'Johnson' }
      ];

      Person.create(people, function(error, people) {
        assert.ifError(error);
        const lakers = {
          name: 'Lakers',
          members: [people[0]._id, people[1]._id, people[2]._id]
        };
        const spurs = {
          name: 'Spurs',
          members: [people[3]._id, people[4]._id, people[5]._id]
        };
        const teams = [lakers, spurs];
        Team.create(teams, function(error, teams) {
          assert.ifError(error);
          const game = { team: teams[0]._id, opponent: teams[1]._id };
          Game.create(game, function(error, game) {
            assert.ifError(error);
            test(game._id);
          });
        });
      });

      function test(id) {
        const query = Game.findById(id).populate({
          path: 'team',
          select: 'name members',
          populate: { path: 'members', select: 'name' }
        });
        query.exec(function(error, doc) {
          assert.ifError(error);
          const arr = doc.toObject().team.members.map(function(v) {
            return v.name;
          });
          assert.deepEqual(arr, ['Shaq', 'Kobe', 'Horry']);
          done();
        });
      }
    });

    it('deep populate array -> array (gh-3954)', function(done) {
      const personSchema = new Schema({
        name: { type: String }
      });

      const teamSchema = new Schema({
        name: { type: String },
        members: [{ type: Schema.Types.ObjectId, ref: 'Person' }]
      });

      const gameSchema = new Schema({
        teams: [{ type: Schema.Types.ObjectId, ref: 'Team' }]
      });

      const Person = db.model('Person', personSchema);
      const Team = db.model('Team', teamSchema);
      const Game = db.model('Test', gameSchema);

      const people = [
        { name: 'Shaq' },
        { name: 'Kobe' },
        { name: 'Horry' },
        { name: 'Duncan' },
        { name: 'Robinson' },
        { name: 'Johnson' }
      ];

      Person.create(people, function(error, people) {
        assert.ifError(error);
        const lakers = {
          name: 'Lakers',
          members: [people[0]._id, people[1]._id, people[2]._id]
        };
        const spurs = {
          name: 'Spurs',
          members: [people[3]._id, people[4]._id, people[5]._id]
        };
        const teams = [lakers, spurs];
        Team.create(teams, function(error, teams) {
          assert.ifError(error);
          const game = {
            teams: [teams[0]._id, teams[1]._id]
          };
          Game.create(game, function(error, game) {
            assert.ifError(error);
            test(game._id);
          });
        });
      });

      function test(id) {
        const query = Game.findById(id).populate({
          path: 'teams',
          select: 'name members',
          populate: { path: 'members', select: 'name' }
        });
        query.exec(function(error, doc) {
          assert.ifError(error);
          const players = doc.toObject().teams[0].members.
            concat(doc.toObject().teams[1].members);
          const arr = players.map(function(v) {
            return v.name;
          });
          assert.deepEqual(arr,
            ['Shaq', 'Kobe', 'Horry', 'Duncan', 'Robinson', 'Johnson']);
          done();
        });
      }
    });

    it('4 level population (gh-3973)', function(done) {
      const level4Schema = new Schema({
        name: { type: String }
      });

      const level3Schema = new Schema({
        name: { type: String },
        level4: [{ type: Schema.Types.ObjectId, ref: 'Test3' }]
      });

      const level2Schema = new Schema({
        name: { type: String },
        level3: [{ type: Schema.Types.ObjectId, ref: 'Test2' }]
      });

      const level1Schema = new Schema({
        name: { type: String },
        level2: [{ type: Schema.Types.ObjectId, ref: 'Test1' }]
      });

      const level4 = db.model('Test3', level4Schema);
      const level3 = db.model('Test2', level3Schema);
      const level2 = db.model('Test1', level2Schema);
      const level1 = db.model('Test', level1Schema);

      const l4docs = [{ name: 'level 4' }];

      level4.create(l4docs, function(error, l4) {
        assert.ifError(error);
        const l3docs = [{ name: 'level 3', level4: l4[0]._id }];
        level3.create(l3docs, function(error, l3) {
          assert.ifError(error);
          const l2docs = [{ name: 'level 2', level3: l3[0]._id }];
          level2.create(l2docs, function(error, l2) {
            assert.ifError(error);
            const l1docs = [{ name: 'level 1', level2: l2[0]._id }];
            level1.create(l1docs, function(error, l1) {
              assert.ifError(error);
              const opts = {
                path: 'level2',
                populate: {
                  path: 'level3',
                  populate: {
                    path: 'level4'
                  }
                }
              };
              level1.findById(l1[0]._id).populate(opts).exec(function(error, obj) {
                assert.ifError(error);
                assert.equal(obj.level2[0].level3[0].level4[0].name, 'level 4');
                done();
              });
            });
          });
        });
      });
    });

    it('deep populate two paths (gh-3974)', function(done) {
      const level3Schema = new Schema({
        name: { type: String }
      });

      const level2Schema = new Schema({
        name: { type: String },
        level31: [{ type: Schema.Types.ObjectId, ref: 'Test' }],
        level32: [{ type: Schema.Types.ObjectId, ref: 'Test' }]
      });

      const level1Schema = new Schema({
        name: { type: String },
        level2: [{ type: Schema.Types.ObjectId, ref: 'Test1' }]
      });

      const level3 = db.model('Test', level3Schema);
      const level2 = db.model('Test1', level2Schema);
      const level1 = db.model('Test2', level1Schema);

      const l3 = [
        { name: 'level 3/1' },
        { name: 'level 3/2' }
      ];
      level3.create(l3, function(error, l3) {
        assert.ifError(error);
        const l2 = [
          { name: 'level 2', level31: l3[0]._id, level32: l3[1]._id }
        ];
        level2.create(l2, function(error, l2) {
          assert.ifError(error);
          const l1 = [{ name: 'level 1', level2: l2[0]._id }];
          level1.create(l1, function(error, l1) {
            assert.ifError(error);
            level1.findById(l1[0]._id).
              populate({
                path: 'level2',
                populate: [{
                  path: 'level31'
                }]
              }).
              populate({
                path: 'level2',
                populate: [{
                  path: 'level32'
                }]
              }).
              exec(function(error, obj) {
                assert.ifError(error);
                assert.equal(obj.level2[0].level31[0].name, 'level 3/1');
                assert.equal(obj.level2[0].level32[0].name, 'level 3/2');
                done();
              });
          });
        });
      });
    });

    it('out-of-order discriminators (gh-4073)', function() {
      const UserSchema = new Schema({
        name: String
      });

      const CommentSchema = new Schema({
        content: String
      });

      const BlogPostSchema = new Schema({
        title: String
      });

      const EventSchema = new Schema({
        name: String,
        createdAt: { type: Date, default: Date.now }
      });

      const UserEventSchema = new Schema({
        user: { type: ObjectId, ref: 'User' }
      });

      const CommentEventSchema = new Schema({
        comment: { type: ObjectId, ref: 'Comment' }
      });

      const BlogPostEventSchema = new Schema({
        blogpost: { type: ObjectId, ref: 'BlogPost' }
      });

      const User = db.model('User', UserSchema);
      const Comment = db.model('Comment', CommentSchema);
      const BlogPost = db.model('BlogPost', BlogPostSchema);

      const Event = db.model('Test', EventSchema);
      const UserEvent = Event.discriminator('Test1', UserEventSchema);
      const CommentEvent = Event.discriminator('Test2',
        CommentEventSchema);
      const BlogPostEvent = Event.discriminator('Test3', BlogPostEventSchema);

      const u1 = new User({ name: 'user 1' });
      const u2 = new User({ name: 'user 2' });
      const u3 = new User({ name: 'user 3' });
      const c1 = new Comment({ content: 'comment 1' });
      const c2 = new Comment({ content: 'comment 2' });
      const c3 = new Comment({ content: 'comment 3' });
      const b1 = new BlogPost({ title: 'blog post 1' });
      const b2 = new BlogPost({ title: 'blog post 2' });
      const b3 = new BlogPost({ title: 'blog post 3' });
      const ue1 = new UserEvent({ user: u1 });
      const ue2 = new UserEvent({ user: u2 });
      const ue3 = new UserEvent({ user: u3 });
      const ce1 = new CommentEvent({ comment: c1 });
      const ce2 = new CommentEvent({ comment: c2 });
      const ce3 = new CommentEvent({ comment: c3 });
      const be1 = new BlogPostEvent({ blogpost: b1 });
      const be2 = new BlogPostEvent({ blogpost: b2 });
      const be3 = new BlogPostEvent({ blogpost: b3 });

      const docs = [u1, u2, u3, c1, c2, c3, b1, b2, b3, ce1, ue1, be1, ce2, ue2, be2, ce3, ue3, be3];

      return Promise.all(docs.map(d => d.save())).
        then(() => Event.find({}).populate('user comment blogpost')).
        then(docs => {
          docs.forEach(function(doc) {
            if (doc.__t === 'Test1') {
              assert.ok(doc.user.name.indexOf('user') !== -1);
            } else if (doc.__t === 'Test2') {
              assert.ok(doc.comment.content.indexOf('comment') !== -1);
            } else if (doc.__t === 'Test3') {
              assert.ok(doc.blogpost.title.indexOf('blog post') !== -1);
            } else {
              assert.ok(false);
            }
          });
        });
    });

    it('dynref bug (gh-4104)', function(done) {
      const PersonSchema = new Schema({
        name: { type: String }
      });

      const AnimalSchema = new Schema({
        name: { type: String }
      });

      const ThingSchema = new Schema({
        createdByModel: { type: String },
        createdBy: {
          type: mongoose.Schema.Types.ObjectId, refPath: 'createdByModel'
        }
      });

      const Thing = db.model('Test1', ThingSchema);
      const Person = db.model('Person', PersonSchema);
      const Animal = db.model('Test', AnimalSchema);

      Person.create({ name: 'Val' }, function(error, person) {
        assert.ifError(error);
        Animal.create({ name: 'Air Bud' }, function(error, animal) {
          assert.ifError(error);
          const obj1 = { createdByModel: 'Person', createdBy: person._id };
          const obj2 = { createdByModel: 'Test', createdBy: animal._id };
          Thing.create(obj1, obj2, function(error) {
            assert.ifError(error);
            Thing.find({}).populate('createdBy').exec(function(error, things) {
              assert.ifError(error);
              assert.ok(things[0].createdBy.name);
              assert.ok(things[1].createdBy.name);
              done();
            });
          });
        });
      });
    });

    it('returned array has toObject() (gh-4656)', function(done) {
      const demoWrapperSchema = new Schema({
        demo: [{
          type: String,
          ref: 'Test'
        }]
      });
      const demoSchema = new Schema({ name: String });

      const Demo = db.model('Test', demoSchema);
      const DemoWrapper = db.model('Test1', demoWrapperSchema);

      Demo.create({ name: 'test' }).
        then(function(demo) { return DemoWrapper.create({ demo: [demo._id] }); }).
        then(function(wrapper) { return DemoWrapper.findById(wrapper._id); }).
        then(function(doc) { return doc.populate('demo').execPopulate(); }).
        then(function(res) {
          assert.equal(res.demo.toObject()[0].name, 'test');
          done();
        }).
        catch(done);
    });

    it('empty array (gh-4284)', function(done) {
      const PersonSchema = new Schema({
        name: { type: String }
      });

      const BandSchema = new Schema({
        people: [{
          type: mongoose.Schema.Types.ObjectId
        }]
      });

      const Person = db.model('Person', PersonSchema);
      const Band = db.model('Test', BandSchema);

      const band = { people: [new mongoose.Types.ObjectId()] };
      Band.create(band, function(error, band) {
        assert.ifError(error);
        const opts = { path: 'people', model: Person };
        Band.findById(band).populate(opts).exec(function(error, band) {
          assert.ifError(error);
          assert.equal(band.people.length, 0);
          done();
        });
      });
    });

    it('empty populate string is a no-op (gh-4702)', function(done) {
      const BandSchema = new Schema({
        people: [{
          type: mongoose.Schema.Types.ObjectId
        }]
      });

      const Band = db.model('Test', BandSchema);

      const band = { people: [new mongoose.Types.ObjectId()] };
      Band.create(band, function(error, band) {
        assert.ifError(error);
        Band.findById(band).populate('').exec(function(error, band) {
          assert.ifError(error);
          assert.equal(band.people.length, 1);
          done();
        });
      });
    });

    it('checks field name correctly with nested arrays (gh-4365)', function(done) {
      const UserSchema = new mongoose.Schema({
        name: {
          type: String,
          default: ''
        }
      });
      db.model('User', UserSchema);

      const GroupSchema = new mongoose.Schema({
        name: String,
        members: [String]
      });

      const OrganizationSchema = new mongoose.Schema({
        members: [{
          type: mongoose.Schema.Types.ObjectId,
          ref: 'User'
        }],
        groups: [GroupSchema]
      });
      const OrganizationModel = db.model('Test', OrganizationSchema);

      const org = {
        members: [],
        groups: []
      };
      OrganizationModel.create(org, function(error) {
        assert.ifError(error);
        OrganizationModel.
          findOne({}).
          populate('members', 'name').
          exec(function(error, org) {
            assert.ifError(error);
            org.groups.push({ name: 'Team Rocket' });
            org.save(function(error) {
              assert.ifError(error);
              org.groups[0].members.push('Jessie');
              assert.equal(org.groups[0].members[0], 'Jessie');
              org.save(function(error) {
                assert.ifError(error);
                assert.equal(org.groups[0].members[0], 'Jessie');
                done();
              });
            });
          });
      });
    });

    describe('populate virtuals (gh-2562)', function() {
      it('basic populate virtuals', function(done) {
        const PersonSchema = new Schema({
          name: String,
          band: String
        });

        const BandSchema = new Schema({
          name: String
        });
        BandSchema.virtual('members', {
          ref: 'Person',
          localField: 'name',
          foreignField: 'band'
        });

        const Person = db.model('Person', PersonSchema);
        const Band = db.model('Test', BandSchema);

        const people = ['Axl Rose', 'Slash'].map(function(v) {
          return { name: v, band: 'Guns N\' Roses' };
        });
        Person.create(people, function(error) {
          assert.ifError(error);
          Band.create({ name: 'Guns N\' Roses' }, function(error) {
            assert.ifError(error);
            const query = { name: 'Guns N\' Roses' };
            Band.findOne(query).populate('members').exec(function(error, gnr) {
              assert.ifError(error);
              assert.equal(gnr.members.length, 2);
              done();
            });
          });
        });
      });

      it('match (gh-6787)', function() {
        const PersonSchema = new Schema({ name: String, band: String });
        const BandSchema = new Schema({ name: String });
        BandSchema.virtual('members', {
          ref: 'Person',
          localField: 'name',
          foreignField: 'band',
          options: {
            match: { name: /^a/i }
          }
        });

        const Person = db.model('Person', PersonSchema);
        const Band = db.model('Test', BandSchema);

        const people = ['BB', 'AA', 'AB', 'BA'].map(function(v) {
          return { name: v, band: 'Test' };
        });

        return co(function*() {
          yield Person.create(people);
          yield Band.create({ name: 'Test' });

          const band = yield Band.findOne().populate('members');
          assert.deepEqual(band.members.map(b => b.name).sort(), ['AA', 'AB']);
        });
      });

      it('multiple source docs', function(done) {
        const PersonSchema = new Schema({
          name: String,
          band: String
        });

        const BandSchema = new Schema({
          name: String
        });
        BandSchema.virtual('members', {
          ref: 'Person',
          localField: 'name',
          foreignField: 'band'
        });

        const Person = db.model('Person', PersonSchema);
        const Band = db.model('Test', BandSchema);

        let people = ['Axl Rose', 'Slash'].map(function(v) {
          return { name: v, band: 'Guns N\' Roses' };
        });
        people = people.concat(['Vince Neil', 'Nikki Sixx'].map(function(v) {
          return { name: v, band: 'Motley Crue' };
        }));
        Person.create(people, function(error) {
          assert.ifError(error);
          const bands = [
            { name: 'Guns N\' Roses' },
            { name: 'Motley Crue' }
          ];
          Band.create(bands, function(error) {
            assert.ifError(error);
            Band.
              find({}).
              sort({ name: 1 }).
              populate({ path: 'members', options: { sort: { name: 1 } } }).
              exec(function(error, bands) {
                assert.ifError(error);

                assert.equal(bands.length, 2);
                assert.equal(bands[0].name, 'Guns N\' Roses');
                assert.equal(bands[0].members.length, 2);
                assert.deepEqual(bands[0].members.map(v => v.name),
                  ['Axl Rose', 'Slash']);

                assert.equal(bands[1].name, 'Motley Crue');
                assert.equal(bands[1].members.length, 2);
                assert.deepEqual(bands[1].members.map(v => v.name),
                  ['Nikki Sixx', 'Vince Neil']);
                done();
              });
          });
        });
      });

      it('catchable error if localField or foreignField not specified (gh-6767)', function() {
        const BandSchema = new Schema({
          name: String
        });
        BandSchema.virtual('members');

        const Band = db.model('Test', BandSchema);

        return Band.create({ name: 'Motley Crue' }).
          then(() => Band.find().populate('members')).
          catch(error => {
            assert.ok(error.message.indexOf('foreignField') !== -1, error.message);
          });
      });

      it('source array', function(done) {
        const PersonSchema = new Schema({
          name: String
        });

        const BandSchema = new Schema({
          name: String,
          people: [String]
        });
        BandSchema.virtual('members', {
          ref: 'Person',
          localField: 'people',
          foreignField: 'name'
        });

        const Person = db.model('Person', PersonSchema);
        const Band = db.model('Test', BandSchema);

        const bands = [
          { name: 'Guns N\' Roses', people: ['Axl Rose', 'Slash'] },
          { name: 'Motley Crue', people: ['Vince Neil', 'Nikki Sixx'] }
        ];
        const people = [
          { name: 'Axl Rose' },
          { name: 'Slash' },
          { name: 'Vince Neil' },
          { name: 'Nikki Sixx' }
        ];

        Person.create(people, function(error) {
          assert.ifError(error);
          Band.insertMany(bands, function(error) {
            assert.ifError(error);
            Band.
              find({}).
              sort({ name: 1 }).
              populate({ path: 'members', options: { sort: { name: 1 } } }).
              exec(function(error, bands) {
                assert.ifError(error);

                assert.equal(bands.length, 2);
                assert.equal(bands[0].name, 'Guns N\' Roses');
                assert.equal(bands[0].members.length, 2);
                assert.deepEqual(bands[0].members.map(v => v.name),
                  ['Axl Rose', 'Slash']);

                assert.equal(bands[1].name, 'Motley Crue');
                assert.equal(bands[1].members.length, 2);
                assert.deepEqual(bands[1].members.map(v => v.name),
                  ['Nikki Sixx', 'Vince Neil']);

                done();
              });
          });
        });
      });

      it('multiple paths (gh-4234)', function(done) {
        const PersonSchema = new Schema({
          name: String,
          authored: [Number],
          favorites: [Number]
        });

        const BlogPostSchema = new Schema({
          _id: Number,
          title: String
        });
        BlogPostSchema.virtual('authors', {
          ref: 'Person',
          localField: '_id',
          foreignField: 'authored'
        });
        BlogPostSchema.virtual('favoritedBy', {
          ref: 'Person',
          localField: '_id',
          foreignField: 'favorites'
        });

        const Person = db.model('Person', PersonSchema);
        const BlogPost = db.model('BlogPost', BlogPostSchema);

        const blogPosts = [{ _id: 0, title: 'Bacon is Great' }];
        const people = [{ name: 'Val', authored: [0], favorites: [0] }];

        Person.create(people, function(error) {
          assert.ifError(error);
          BlogPost.create(blogPosts, function(error) {
            assert.ifError(error);
            BlogPost.
              findOne({ _id: 0 }).
              populate('authors favoritedBy').
              exec(function(error, post) {
                assert.ifError(error);
                assert.equal(post.authors.length, 1);
                assert.equal(post.authors[0].name, 'Val');
                assert.equal(post.favoritedBy.length, 1);
                assert.equal(post.favoritedBy[0].name, 'Val');
                done();
              });
          });
        });
      });

      it('in embedded array (gh-4928)', function(done) {
        const PersonSchema = new Schema({
          name: String,
          authored: [Number]
        });

        const BlogPostSchema = new Schema({
          _id: Number,
          title: String
        });
        BlogPostSchema.virtual('author', {
          ref: 'Person',
          localField: '_id',
          foreignField: 'authored',
          justOne: true
        });

        const CollectionSchema = new Schema({
          blogPosts: [BlogPostSchema]
        });

        const Person = db.model('Person', PersonSchema);
        const Collection = db.model('Test', CollectionSchema);

        Person.create({ name: 'Val', authored: 1 }).
          then(function() {
            return Collection.create({
              blogPosts: [{ _id: 1, title: 'Test' }]
            });
          }).
          then(function(c) {
            return Collection.findById(c._id).populate('blogPosts.author');
          }).
          then(function(c) {
            assert.equal(c.blogPosts[0].author.name, 'Val');
            done();
          }).
          catch(done);
      });

      it('justOne option (gh-4263)', function(done) {
        const PersonSchema = new Schema({
          name: String,
          authored: [Number]
        });

        const BlogPostSchema = new Schema({
          _id: Number,
          title: String
        });
        BlogPostSchema.virtual('author', {
          ref: 'Person',
          localField: '_id',
          foreignField: 'authored',
          justOne: true
        });

        const Person = db.model('Person', PersonSchema);
        const BlogPost = db.model('BlogPost', BlogPostSchema);

        const blogPosts = [{ _id: 0, title: 'Bacon is Great' }];
        const people = [
          { name: 'Val', authored: [0] },
          { name: 'Test', authored: [0] }
        ];

        Person.create(people, function(error) {
          assert.ifError(error);
          BlogPost.create(blogPosts, function(error) {
            assert.ifError(error);
            BlogPost.
              findOne({ _id: 0 }).
              populate('author').
              exec(function(error, post) {
                assert.ifError(error);
                assert.strictEqual(Array.isArray(post.author), false);
                assert.ok(post.author.name.match(/^(Val|Test)$/));
                done();
              });
          });
        });
      });

      it('justOne + lean (gh-6234)', function() {
        return co(function*() {
          const PersonSchema = new mongoose.Schema({
            name: String,
            band: String
          });

          const BandSchema = new mongoose.Schema({
            name: String
          });

          BandSchema.virtual('member', {
            ref: 'Person',
            localField: 'name',
            foreignField: 'band',
            justOne: true
          });

          const Person = db.model('Person', PersonSchema);
          const Band = db.model('Test', BandSchema);

          yield Band.create({ name: 'Guns N\' Roses' });
          yield Band.create({ name: 'Motley Crue' });
          yield Person.create({ name: 'Axl Rose', band: 'Guns N\' Roses' });
          yield Person.create({ name: 'Slash', band: 'Guns N\' Roses' });
          yield Person.create({ name: 'Vince Neil', band: 'Motley Crue' });
          yield Person.create({ name: 'Nikki Sixx', band: 'Motley Crue' });

          const res = yield Band.find().
            sort({ name: 1 }).
            populate('member').
            lean();

          assert.equal(res.length, 2);
          assert.equal(res[0].name, 'Guns N\' Roses');
          assert.equal(res[0].member.name, 'Axl Rose');
          assert.equal(res[1].name, 'Motley Crue');
          assert.equal(res[1].member.name, 'Vince Neil');
        });
      });

      it('justOne underneath array (gh-6867)', function() {
        return co(function*() {
          const ReportItemSchema = new Schema({
            idItem: String
          });

          const ReportSchema = new Schema({
            items: [ReportItemSchema]
          });

          ReportItemSchema.virtual('itemDetail', {
            ref: 'Child',
            localField: 'idItem',
            foreignField: '_id',
            justOne: true // here is the problem
          });

          const ItemSchema = new Schema({
            _id: String
          });

          const ReportModel = db.model('Parent', ReportSchema);
          const ItemModel = db.model('Child', ItemSchema);

          yield ItemModel.create({ _id: 'foo' });

          yield ReportModel.create({
            items: [{ idItem: 'foo' }, { idItem: 'bar' }]
          });

          let doc = yield ReportModel.findOne({}).populate('items.itemDetail');
          doc = doc.toObject({ virtuals: true });
          assert.equal(doc.items[0].itemDetail._id, 'foo');
          assert.ok(!doc.items[1].itemDetail);
        });
      });

      it('with no results and justOne (gh-4284)', function(done) {
        const PersonSchema = new Schema({
          name: String,
          authored: [Number]
        });

        const BlogPostSchema = new Schema({
          _id: Number,
          title: String
        });
        BlogPostSchema.virtual('author', {
          ref: 'Person',
          localField: '_id',
          foreignField: 'authored',
          justOne: true
        });

        const Person = db.model('Person', PersonSchema);
        const BlogPost = db.model('BlogPost', BlogPostSchema);

        const blogPosts = [
          { _id: 0, title: 'Bacon is Great' },
          { _id: 1, title: 'Bacon is OK' }
        ];
        const people = [
          { name: 'Val', authored: [0] }
        ];

        Person.create(people, function(error) {
          assert.ifError(error);
          BlogPost.create(blogPosts, function(error) {
            assert.ifError(error);
            BlogPost.
              find({}).
              sort({ title: 1 }).
              populate('author').
              exec(function(error, posts) {
                assert.ifError(error);
                assert.equal(posts[0].author.name, 'Val');
                assert.strictEqual(posts[1].author, null);
                done();
              });
          });
        });
      });

      it('with multiple results and justOne (gh-4329)', function(done) {
        const UserSchema = new Schema({
          openId: String
        });
        const CommentSchema = new Schema({
          openId: String
        });

        CommentSchema.virtual('user', {
          ref: 'User',
          localField: 'openId',
          foreignField: 'openId',
          justOne: true
        });

        const User = db.model('User', UserSchema);
        const Comment = db.model('Comment', CommentSchema);

        User.create({ openId: 'user1' }, { openId: 'user2' }, function(error) {
          assert.ifError(error);
          Comment.create({ openId: 'user1' }, { openId: 'user2' }, function(error) {
            assert.ifError(error);
            Comment.
              find().
              sort({ openId: 1 }).
              populate('user').
              exec(function(error, tasks) {
                assert.ifError(error);

                assert.ok(tasks[0].user);
                assert.ok(tasks[1].user);
                const users = tasks.map(function(task) {
                  return task.user.openId;
                });
                assert.deepEqual(users, ['user1', 'user2']);
                done();
              });
          });
        });
      });

      it('hydrates properly (gh-4618)', function(done) {
        const ASchema = new Schema({
          name: { type: String }
        });

        const BSchema = new Schema({
          name: { type: String },
          a_id: { type: ObjectId }
        }, {
          toObject: { virtuals: true },
          toJSON: { virtuals: true }
        });

        BSchema.virtual('a', {
          ref: 'Test',
          localField: 'a_id',
          foreignField: '_id'
        });

        const A = db.model('Test', ASchema);
        const B = db.model('Test1', BSchema);

        A.create({ name: 'test' }).
          then(function(a) {
            return B.create({ name: 'test2', a_id: a._id });
          }).
          then(function(b) { return B.findById(b).populate('a').exec(); }).
          then(function(b) {
            assert.equal(b.toObject().a[0].name, 'test');
            done();
          }).
          catch(done);
      });

      it('with functions for localField and foreignField (gh-5704)', function(done) {
        const ASchema = new Schema({
          name: String
        });

        const BSchema = new Schema({
          name: String,
          localField: String,
          firstId: ObjectId,
          secondId: ObjectId
        }, {
          toObject: { virtuals: true },
          toJSON: { virtuals: true }
        });

        BSchema.virtual('a', {
          ref: 'Test1',
          localField: function() { return this.localField; },
          foreignField: function() { return '_id'; },
          justOne: true
        });

        const A = db.model('Test1', ASchema);
        const B = db.model('Test2', BSchema);

        A.create([{ name: 'test1' }, { name: 'test2' }]).
          then(function(arr) {
            return B.create([
              {
                name: 'b1',
                localField: 'firstId',
                firstId: arr[0]._id,
                secondId: arr[1]._id
              },
              {
                name: 'b2',
                localField: 'secondId',
                firstId: arr[0]._id,
                secondId: arr[1]._id
              }
            ]);
          }).
          then(function() {
            return B.find().populate('a').sort([['name', 1]]).exec();
          }).
          then(function(bs) {
            assert.equal(bs[0].a.name, 'test1');
            assert.equal(bs[1].a.name, 'test2');
            done();
          }).
          catch(done);
      });

      it('with functions for ref (gh-5602)', function(done) {
        const ASchema = new Schema({
          name: String
        });

        const BSchema = new Schema({
          referencedModel: String,
          aId: ObjectId
        });

        BSchema.virtual('a', {
          ref: function() { return this.referencedModel; },
          localField: 'aId',
          foreignField: '_id',
          justOne: true
        });

        const A1 = db.model('Test1', ASchema);
        const A2 = db.model('Test2', ASchema);
        const B = db.model('Test', BSchema);

        A1.create({ name: 'a1' }).
          then(function(a1) {
            return A2.create({ name: 'a2' }).then(function(res) {
              return [a1].concat(res);
            });
          }).
          then(function(as) {
            return B.create([
              { name: 'test1', referencedModel: 'Test1', aId: as[0]._id },
              { name: 'test2', referencedModel: 'Test2', aId: as[1]._id }
            ]);
          }).
          then(function() {
            return B.find().populate('a').sort([['name', 1]]);
          }).
          then(function(bs) {
            assert.equal(bs.length, 2);
            assert.deepEqual(bs.map(b => b.a.name).sort(), ['a1', 'a2']);
            done();
          }).
          catch(done);
      });

      it('with functions for match (gh-7397)', function() {
        const ASchema = new Schema({
          name: String,
          createdAt: Date
        });

        const BSchema = new Schema({
          as: [{ type: ObjectId, ref: 'Test' }],
          minDate: Date
        });

        const A = db.model('Test', ASchema);
        const B = db.model('Test1', BSchema);

        return co(function*() {
          const as = yield A.create([
            { name: 'old', createdAt: '2015-06-01' },
            { name: 'newer', createdAt: '2017-06-01' },
            { name: 'newest', createdAt: '2019-06-01' }
          ]);

          yield B.create({ as: as.map(a => a._id), minDate: '2016-01-01' });
          const b = yield B.findOne().populate({
            path: 'as',
            match: doc => ({ createdAt: { $gte: doc.minDate } })
          });
          assert.equal(b.as.length, 2);
          assert.deepEqual(b.as.map(a => a.name), ['newer', 'newest']);

          yield B.create({ as: as.map(a => a._id), minDate: '2018-01-01' });
          const bs = yield B.find().sort({ minDate: 1 }).populate({
            path: 'as',
            match: doc => ({ createdAt: { $gte: doc.minDate } })
          });
          assert.equal(bs[0].minDate.toString(), new Date('2016-01-01').toString());
          assert.equal(bs[1].minDate.toString(), new Date('2018-01-01').toString());
          assert.equal(bs[0].as.length, 2);
          assert.deepEqual(bs[0].as.map(a => a.name), ['newer', 'newest']);
          assert.equal(bs[1].as.length, 1);
          assert.deepEqual(bs[1].as.map(a => a.name), ['newest']);
        });
      });

      it('with functions for match and foreignField (gh-7397)', function() {
        const ASchema = new Schema({
          name: String,
          createdAt: Date,
          b: ObjectId,
          b2: ObjectId
        });

        const BSchema = new Schema({
          alternateProperty: Boolean,
          minDate: Date
        });

        BSchema.virtual('as', {
          ref: 'Test1',
          localField: '_id',
          foreignField: function() { return this.alternateProperty ? 'b2' : 'b'; },
          options: { match: doc => ({ createdAt: { $gte: doc.minDate } }) }
        });

        const A = db.model('Test1', ASchema);
        const B = db.model('Test2', BSchema);

        return co(function*() {
          let bs = yield B.create([
            { minDate: '2016-01-01' },
            { minDate: '2016-01-01', alternateProperty: true }
          ]);
          yield A.create([
            { name: 'old', createdAt: '2015-06-01', b: bs[0]._id, b2: bs[1]._id },
            { name: 'newer', createdAt: '2017-06-01', b: bs[0]._id, b2: bs[1]._id },
            { name: 'newest', createdAt: '2019-06-01', b: bs[0]._id, b2: bs[1]._id }
          ]);

          bs = yield B.find().sort({ minDate: 1 }).populate('as');

          let b = bs[0];
          assert.equal(b.as.length, 2);
          assert.deepEqual(b.as.map(a => a.name).sort(), ['newer', 'newest']);

          b = bs[1];
          assert.equal(b.as.length, 2);
          assert.deepEqual(b.as.map(a => a.name).sort(), ['newer', 'newest']);
        });
      });

      it('with function for refPath (gh-6669)', function() {
        const connectionSchema = new Schema({
          destination: String
        });

        const Conn = db.model('Test1', connectionSchema);

        const userSchema = new Schema({
          name: String
        });

        const User = db.model('Test2', userSchema);

        const agentSchema = new Schema({
          vendor: String
        });

        const Agent = db.model('Test3', agentSchema);

        const subSchema = new Schema({
          kind: {
            type: String
          },
          item: {
            type: Schema.Types.ObjectId,
            refPath: function(doc, path) {
              return path.replace(/\.item$/, '.kind');
            }
          }
        });

        const recordSchema = new Schema({
          name: String,
          connections: [subSchema],
          users: [subSchema],
          agents: [subSchema]
        });

        const Record = db.model('Test', recordSchema);

        const connection = new Conn({ destination: '192.168.1.15' });
        const user = new User({ name: 'Kev' });
        const agent = new Agent({ vendor: 'chrome' });
        const record = new Record({
          connections: [{ kind: 'Test1', item: connection._id }],
          users: [{ kind: 'Test2', item: user._id }],
          agents: [{ kind: 'Test3', item: agent._id }]
        });

        return co(function*() {
          yield connection.save();
          yield user.save();
          yield agent.save();
          yield record.save();
          const doc = yield Record.findOne({})
            .populate('connections.item')
            .populate('users.item')
            .populate('agents.item');
          assert.strictEqual(doc.connections[0].item.destination, '192.168.1.15');
          assert.strictEqual(doc.users[0].item.name, 'Kev');
          assert.strictEqual(doc.agents[0].item.vendor, 'chrome');
        });
      });

      it('with no results (gh-4284)', function(done) {
        const PersonSchema = new Schema({
          name: String,
          authored: [Number]
        });

        const BlogPostSchema = new Schema({
          _id: Number,
          title: String
        });
        BlogPostSchema.virtual('authors', {
          ref: 'Person',
          localField: '_id',
          foreignField: 'authored'
        });

        const Person = db.model('Person', PersonSchema);
        const BlogPost = db.model('BlogPost', BlogPostSchema);

        const blogPosts = [
          { _id: 0, title: 'Bacon is Great' },
          { _id: 1, title: 'Bacon is OK' },
          { _id: 2, title: 'Bacon is not great' }
        ];
        const people = [
          { name: 'Val', authored: [0] },
          { name: 'Test', authored: [0, 1] }
        ];

        Person.create(people, function(error) {
          assert.ifError(error);
          BlogPost.create(blogPosts, function(error) {
            assert.ifError(error);
            BlogPost.
              find({}).
              sort({ _id: 1 }).
              populate('authors').
              exec(function(error, posts) {
                assert.ifError(error);
                const arr = posts[0].toObject({ virtuals: true }).authors.
                  map(function(v) {
                    return v.name;
                  }).
                  sort();
                assert.deepEqual(arr, ['Test', 'Val']);
                assert.equal(posts[1].authors.length, 1);
                assert.equal(posts[1].authors[0].name, 'Test');
                assert.equal(posts[2].authors.length, 0);
                done();
              });
          });
        });
      });

      it('virtual is undefined when not populated (gh-7795)', function() {
        const BlogPostSchema = new Schema({
          _id: Number,
          title: String
        });
        BlogPostSchema.virtual('authors', {
          ref: 'Person',
          localField: '_id',
          foreignField: 'authored'
        });

        const BlogPost = db.model('BlogPost', BlogPostSchema);

        return co(function*() {
          yield BlogPost.create({ _id: 1, title: 'test' });

          const doc = yield BlogPost.findOne();
          assert.strictEqual(doc.authors, void 0);
        });
      });

      it('deep populate virtual -> conventional (gh-4261)', function(done) {
        const PersonSchema = new Schema({
          name: String
        });

        PersonSchema.virtual('blogPosts', {
          ref: 'BlogPost',
          localField: '_id',
          foreignField: 'author'
        });

        const BlogPostSchema = new Schema({
          title: String,
          author: { type: ObjectId },
          comments: [{ author: { type: ObjectId, ref: 'Person' } }]
        });

        const Person = db.model('Person', PersonSchema);
        const BlogPost = db.model('BlogPost', BlogPostSchema);

        const people = [
          { name: 'Val' },
          { name: 'Test' }
        ];

        Person.create(people, function(error, people) {
          assert.ifError(error);
          const post = {
            title: 'Test1',
            author: people[0]._id,
            comments: [{ author: people[1]._id }]
          };
          BlogPost.create(post, function(error) {
            assert.ifError(error);
            Person.findById(people[0]._id).
              populate({
                path: 'blogPosts',
                model: BlogPost,
                populate: {
                  path: 'comments.author',
                  model: Person
                }
              }).
              exec(function(error, person) {
                assert.ifError(error);
                assert.equal(person.blogPosts[0].comments[0].author.name,
                  'Test');
                done();
              });
          });
        });
      });

      it('deep populate virtual -> virtual (gh-4278)', function(done) {
        const ASchema = new Schema({
          name: String
        });
        ASchema.virtual('bs', {
          ref: 'Test2',
          localField: '_id',
          foreignField: 'a'
        });

        const BSchema = new Schema({
          a: mongoose.Schema.Types.ObjectId,
          name: String
        });
        BSchema.virtual('cs', {
          ref: 'Test3',
          localField: '_id',
          foreignField: 'b'
        });

        const CSchema = new Schema({
          b: mongoose.Schema.Types.ObjectId,
          name: String
        });

        const A = db.model('Test1', ASchema);
        const B = db.model('Test2', BSchema);
        const C = db.model('Test3', CSchema);

        A.create({ name: 'A1' }, function(error, a) {
          assert.ifError(error);
          B.create({ name: 'B1', a: a._id }, function(error, b) {
            assert.ifError(error);
            C.create({ name: 'C1', b: b._id }, function(error) {
              assert.ifError(error);
              const options = {
                path: 'bs',
                populate: {
                  path: 'cs'
                }
              };
              A.findById(a).populate(options).exec(function(error, res) {
                assert.ifError(error);
                assert.equal(res.bs.length, 1);
                assert.equal(res.bs[0].name, 'B1');
                assert.equal(res.bs[0].cs.length, 1);
                assert.equal(res.bs[0].cs[0].name, 'C1');
                done();
              });
            });
          });
        });
      });

      it('source array (gh-4585)', function(done) {
        const tagSchema = new mongoose.Schema({
          name: String,
          tagId: String
        });

        const blogPostSchema = new mongoose.Schema({
          name: String,
          body: String,
          tags: [String]
        });

        blogPostSchema.virtual('tagsDocuments', {
          ref: 'Test', // model
          localField: 'tags',
          foreignField: 'tagId'
        });

        const Tag = db.model('Test', tagSchema);
        const BlogPost = db.model('BlogPost', blogPostSchema);

        const tags = [
          {
            name: 'angular.js',
            tagId: 'angular'
          },
          {
            name: 'node.js',
            tagId: 'node'
          },
          {
            name: 'javascript',
            tagId: 'javascript'
          }
        ];

        Tag.create(tags).
          then(function() {
            return BlogPost.create({
              title: 'test',
              tags: ['angular', 'javascript']
            });
          }).
          then(function(post) {
            return BlogPost.findById(post._id).populate('tagsDocuments');
          }).
          then(function(doc) {
            assert.equal(doc.tags[0], 'angular');
            assert.equal(doc.tags[1], 'javascript');
            assert.equal(doc.tagsDocuments[0].tagId, 'angular');
            assert.equal(doc.tagsDocuments[1].tagId, 'javascript');
            done();
          }).
          catch(done);
      });

      it('lean with single result and no justOne (gh-4288)', function(done) {
        const PersonSchema = new Schema({
          name: String,
          authored: [Number]
        });

        const BlogPostSchema = new Schema({
          _id: Number,
          title: String
        });
        BlogPostSchema.virtual('authors', {
          ref: true,
          localField: '_id',
          foreignField: 'authored',
          justOne: false
        });

        const Person = db.model('Person', PersonSchema);
        const BlogPost = db.model('BlogPost', BlogPostSchema);

        const blogPosts = [
          { _id: 0, title: 'Bacon is Great' }
        ];
        const people = [
          { name: 'Val', authored: [0] }
        ];

        Person.create(people, function(error) {
          assert.ifError(error);
          BlogPost.create(blogPosts, function(error) {
            assert.ifError(error);
            BlogPost.
              findOne({}).
              lean().
              populate({ path: 'authors', model: Person }).
              exec(function(error, post) {
                assert.ifError(error);
                assert.equal(post.authors.length, 1);
                assert.equal(post.authors[0].name, 'Val');
                done();
              });
          });
        });
      });

      it('gh-4923', function(done) {
        const ClusterSchema = new Schema({
          name: String
        });
        const Cluster = db.model('Test', ClusterSchema);

        const ZoneSchema = new Schema({
          name: String,
          clusters: {
            type: [ObjectId],
            ref: 'Test'
          }
        });
        const Zone = db.model('Test1', ZoneSchema);

        const DocSchema = new Schema({
          activity: [{
            cluster: {
              type: ObjectId,
              ref: 'Test'
            },
            intensity: Number
          }]
        });
        DocSchema.virtual('activity.zones', {
          ref: 'Test1',
          localField: 'activity.cluster',
          foreignField: 'clusters'
        });
        DocSchema.set('toObject', { virtuals: true });
        DocSchema.set('toJSON', { virtuals: true });
        const Doc = db.model('Test2', DocSchema);

        Cluster.create([{ name: 'c1' }, { name: 'c2' }, { name: 'c3' }]).
          then(function(c) {
            return Zone.create([
              { name: 'z1', clusters: [c[0]._id, c[1]._id, c[2]._id] },
              { name: 'z2', clusters: [c[0]._id, c[2]._id] }
            ]).then(function() { return c; });
          }).
          then(function(c) {
            return Doc.create({
              activity: [
                { cluster: c[0]._id, intensity: 1 },
                { cluster: c[1]._id, intensity: 2 }
              ]
            });
          }).
          then(function() {
            return Doc.
              findOne({}).
              populate('activity.cluster').
              populate('activity.zones', 'name clusters').
              exec(function(error, res) {
                assert.ifError(error);
                // Fails if this `.toObject()` is omitted, issue #4926
                res = res.toObject({ virtuals: true });
                const compare = function(a, b) {
                  if (a.name < b.name) {
                    return -1;
                  } else if (b.name < a.name) {
                    return 1;
                  }
                  return 0;
                };
                res.activity[0].zones.sort(compare);
                res.activity[1].zones.sort(compare);
                assert.equal(res.activity[0].zones[0].name, 'z1');
                assert.equal(res.activity[1].zones[0].name, 'z1');
                done();
              });
          }).
          catch(done);
      });

      it('supports setting default options in schema (gh-4741)', function(done) {
        const sessionSchema = new Schema({
          date: { type: Date },
          user: { type: Schema.ObjectId, ref: 'User' }
        });

        const userSchema = new Schema({
          name: String
        });

        userSchema.virtual('sessions', {
          ref: 'Test',
          localField: '_id',
          foreignField: 'user',
          options: { sort: { date: -1 }, limit: 2 }
        });

        const Session = db.model('Test', sessionSchema);
        const User = db.model('User', userSchema);

        User.create({ name: 'Val' }).
          then(function(user) {
            return Session.create([
              { date: '2011-06-01', user: user._id },
              { date: '2011-06-02', user: user._id },
              { date: '2011-06-03', user: user._id }
            ]);
          }).
          then(function(sessions) {
            return User.findById(sessions[0].user).populate('sessions');
          }).
          then(function(user) {
            assert.equal(user.sessions.length, 2);
            assert.equal(user.sessions[0].date.valueOf(),
              new Date('2011-06-03').valueOf());
            assert.equal(user.sessions[1].date.valueOf(),
              new Date('2011-06-02').valueOf());
            done();
          }).
          catch(done);
      });

      it('handles populate with 0 args (gh-5036)', function(done) {
        const userSchema = new Schema({
          name: String
        });

        const User = db.model('User', userSchema);

        User.findOne().populate().exec(function(error) {
          assert.ifError(error);
          done();
        });
      });

      it('attaches `_id` property to ref ids (gh-6359) (gh-6115)', function() {
        const articleSchema = new Schema({
          title: String,
          author: {
            type: mongoose.Schema.Types.ObjectId,
            ref: 'Person'
          }
        });
        const authorSchema = new Schema({
          name: String
        });

        const Article = db.model('BlogPost', articleSchema);
        const Author = db.model('Person', authorSchema);

        const author = new Author({ name: 'Val' });
        const article = new Article({
          title: 'async/await',
          author: author._id
        });

        assert.ok(!article.author.name);
        assert.equal(article.author.toHexString(), author._id.toHexString());
        assert.equal(article.author._id.toHexString(), author._id.toHexString());

        article.author = author;
        assert.equal(article.author.name, 'Val');
        assert.equal(article.author._id.toHexString(), author._id.toHexString());
      });

      describe('selectPopulatedFields (gh-5669)', function() {
        afterEach(function() {
          delete mongoose.options.selectPopulatedPaths;
        });

        it('auto select populated fields (gh-5669) (gh-5685)', function(done) {
          const ProductSchema = new mongoose.Schema({
            name: {
              type: String
            },
            categories: {
              type: [{
                type: mongoose.Schema.Types.ObjectId,
                ref: 'Test'
              }],
              select: false
            }
          });

          const CategorySchema = new Schema({ name: String });
          const Product = db.model('Product', ProductSchema);
          const Category = db.model('Test', CategorySchema);

          Category.create({ name: 'Books' }, function(error, doc) {
            assert.ifError(error);
            const product = {
              name: 'Professional AngularJS',
              categories: [doc._id]
            };
            Product.create(product, function(error, product) {
              assert.ifError(error);
              Product.findById(product._id).populate('categories').exec(function(error, product) {
                assert.ifError(error);
                assert.equal(product.categories.length, 1);
                assert.equal(product.categories[0].name, 'Books');
                Product.findById(product._id).populate('categories').select({ categories: 0 }).exec(function(error, product) {
                  assert.ifError(error);
                  assert.ok(!product.categories);
                  Product.findById(product._id).select({ name: 0 }).populate('categories').exec(function(error, product) {
                    assert.ifError(error);
                    assert.equal(product.categories.length, 1);
                    assert.equal(product.categories[0].name, 'Books');
                    assert.ok(!product.name);
                    done();
                  });
                });
              });
            });
          });
        });

        it('disabling at schema level (gh-6546)', function() {
          const Person = db.model('Person', new Schema({ name: String }));

          const bookSchema = new Schema({
            title: 'String',
            author: { type: 'ObjectId', ref: 'Person' }
          }, { selectPopulatedPaths: false });
          const Book = db.model('Product', bookSchema);

          return co(function*() {
            const author = yield Person.create({ name: 'Val' });
            yield Book.create({
              title: 'Mastering Async/Await',
              author: author._id
            });

            const res = yield Book.findOne().select('title').populate('author');
            assert.ok(!res.author);
          });
        });

        it('disabling at global level (gh-6546)', function() {
          const Person = db.model('Person', new Schema({ name: String }));

          const bookSchema = new Schema({
            title: 'String',
            author: { type: 'ObjectId', ref: 'Person' }
          });
          const Book = db.model('Product', bookSchema);

          mongoose.set('selectPopulatedPaths', false);

          return co(function*() {
            const author = yield Person.create({ name: 'Val' });
            yield Book.create({
              title: 'Mastering Async/Await',
              author: author._id
            });

            const res = yield Book.findOne().select('title').populate('author');
            assert.ok(!res.author);
          });
        });

        it('schema overwrites global (gh-6546)', function() {
          const Person = db.model('Person', new Schema({ name: String }));

          const bookSchema = new Schema({
            title: 'String',
            author: { type: 'ObjectId', ref: 'Person' }
          }, { selectPopulatedPaths: true });
          const Book = db.model('Product', bookSchema);

          mongoose.set('selectPopulatedPaths', false);

          return co(function*() {
            const author = yield Person.create({ name: 'Val' });
            yield Book.create({
              title: 'Mastering Async/Await',
              author: author._id
            });

            const res = yield Book.findOne().select('title').populate('author');
            assert.equal(res.author.name, 'Val');
          });
        });
      });

      it('handles populating with discriminators that may not have a ref (gh-4817)', function(done) {
        const imagesSchema = new mongoose.Schema({
          name: {
            type: String,
            required: true
          }
        });
        const Image = db.model('Image', imagesSchema);

        const fieldSchema = new mongoose.Schema({
          name: {
            type: String,
            required: true
          }
        });
        const Field = db.model('Test', fieldSchema);

        const imageFieldSchema = new mongoose.Schema({
          value: {
            type: mongoose.Schema.Types.ObjectId,
            ref: 'Image',
            default: null
          }
        });
        const FieldImage = Field.discriminator('Test1', imageFieldSchema);

        const textFieldSchema = new mongoose.Schema({
          value: {
            type: Schema.Types.Mixed,
            required: true,
            default: {}
          }
        });
        const FieldText = Field.discriminator('Test2', textFieldSchema);

        const objectSchema = new mongoose.Schema({
          name: {
            type: String,
            required: true
          },
          fields: [{
            type: mongoose.Schema.Types.ObjectId,
            ref: 'Test'
          }]
        });
        const ObjectModel = db.model('Test3', objectSchema);

        Image.create({ name: 'testing' }).
          then(function(image) {
            return FieldImage.create({ name: 'test', value: image._id });
          }).
          then(function(fieldImage) {
            return FieldText.create({ name: 'test', value: 'test' }).
              then(function(fieldText) {
                return [fieldImage, fieldText];
              });
          }).
          then(function(fields) {
            return ObjectModel.create({ fields: fields, name: 'test' });
          }).
          then(function(obj) {
            return ObjectModel.findOne({ _id: obj._id }).populate({
              path: 'fields',
              populate: {
                path: 'value'
              }
            });
          }).
          then(function(obj) {
            assert.equal(obj.fields.length, 2);
            assert.equal(obj.fields[0].value.name, 'testing');
            assert.equal(obj.fields[1].value, 'test');
            done();
          }).
          catch(done);
      });

      it('populate with no ref using Model.populate (gh-4843)', function(done) {
        const schema = new Schema({
          parent: mongoose.Schema.Types.ObjectId,
          name: String
        });

        const Person = db.model('Person', schema);

        Person.create({ name: 'Anakin' }).
          then(function(parent) {
            return Person.create({ name: 'Luke', parent: parent._id });
          }).
          then(function(luke) {
            return Person.findById(luke._id);
          }).
          then(function(luke) {
            return Person.populate(luke, { path: 'parent', model: 'Person' });
          }).
          then(function(luke) {
            assert.equal(luke.parent.name, 'Anakin');
            done();
          }).
          catch(done);
      });

      it('nested populate, virtual -> normal (gh-4631)', function(done) {
        const PersonSchema = new Schema({
          name: String
        });

        PersonSchema.virtual('blogPosts', {
          ref: 'BlogPost',
          localField: '_id',
          foreignField: 'author'
        });

        const BlogPostSchema = new Schema({
          title: String,
          author: { type: ObjectId },
          comments: [{ author: { type: ObjectId, ref: 'Person' } }]
        });

        const Person = db.model('Person', PersonSchema);
        const BlogPost = db.model('BlogPost', BlogPostSchema);

        const people = [
          { name: 'Val' },
          { name: 'Test' }
        ];

        Person.create(people, function(error, people) {
          assert.ifError(error);
          const post = {
            title: 'Test1',
            author: people[0]._id,
            comments: [{ author: people[1]._id }]
          };
          BlogPost.create(post, function(error) {
            assert.ifError(error);

            Person.findById(people[0]._id).
              populate({
                path: 'blogPosts',
                model: BlogPost,
                populate: {
                  path: 'author',
                  model: Person
                }
              }).
              exec(function(error, doc) {
                assert.ifError(error);
                assert.equal(doc.blogPosts.length, 1);
                assert.equal(doc.blogPosts[0].author.name, 'Val');
                done();
              });
          });
        });
      });

      it('populate with Decimal128 as ref (gh-4759)', function(done) {
        start.mongodVersion(function(err, version) {
          if (err) {
            done(err);
            return;
          }
          const mongo34 = version[0] > 3 || (version[0] === 3 && version[1] >= 4);
          if (!mongo34) {
            done();
            return;
          }

          test();
        });

        function test() {
          const parentSchema = new Schema({
            name: String,
            child: {
              type: 'Decimal128',
              ref: 'Child'
            }
          });

          const childSchema = new Schema({
            _id: 'Decimal128',
            name: String
          });

          const Child = db.model('Child', childSchema);
          const Parent = db.model('Parent', parentSchema);

          const decimal128 = childSchema.path('_id').cast('1.337e+3');
          Child.create({ name: 'Luke', _id: '1.337e+3' }).
            then(function() {
              return Parent.create({ name: 'Anakin', child: decimal128.bytes });
            }).
            then(function(parent) {
              return Parent.findById(parent._id).populate('child');
            }).
            then(function(parent) {
              assert.equal(parent.child.name, 'Luke');
              assert.equal(parent.child._id.toString(), '1337');
              done();
            }).
            catch(done);
        }
      });

      it('handles circular virtual -> regular (gh-5128)', function(done) {
        const ASchema = new Schema({
          title: { type: String, required: true, trim: true }
        });

        ASchema.virtual('brefs', {
          ref: 'Test2',
          localField: '_id',
          foreignField: 'arefs'
        });

        const BSchema = new Schema({
          arefs: [{ type: ObjectId, required: true, ref: 'Test1' }]
        });

        const a = db.model('Test1', ASchema);
        const b = db.model('Test2', BSchema);

        const id1 = new mongoose.Types.ObjectId();

        a.create({ _id: id1, title: 'test' }).
          then(function() { return b.create({ arefs: [id1] }); }).
          then(function() {
            return a.findOne({ _id: id1 }).populate([{
              path: 'brefs', // this gets populated
              model: 'Test2',
              populate: [{
                path: 'arefs',
                model: 'Test1'
              }]
            }]);
          }).
          then(function(doc) {
            assert.equal(doc.brefs[0].arefs[0].title, 'test');
            done();
          }).
          catch(done);
      });

      it('handles nested virtuals (gh-4851)', function(done) {
        const AuthorSchema = new Schema({ name: String });

        const BookSchema = new Schema({
          title: String,
          author: { id: mongoose.Schema.Types.ObjectId }
        });

        BookSchema.virtual('author.doc', {
          ref: 'Author',
          foreignField: '_id',
          localField: 'author.id',
          justOne: true
        });

        db.deleteModel(/.*/);
        const Author = db.model('Author', AuthorSchema);
        const Book = db.model('Book', BookSchema);

        Author.create({ name: 'Val' }).
          then(function(author) {
            return Book.create({
              title: 'Professional AngularJS',
              author: { id: author._id }
            });
          }).
          then(function(book) {
            return Book.findById(book).populate('author.doc');
          }).
          then(function(doc) {
            assert.equal(doc.author.doc.name, 'Val');
            doc = doc.toObject({ virtuals: true });
            assert.equal(doc.author.doc.name, 'Val');
            done();
          }).
          catch(done);
      });

      it('nested virtuals if top-level prop doesnt exist (gh-5431)', function(done) {
        const personSchema = new mongoose.Schema({
          name: String,
          band: String
        });
        const bandSchema = new mongoose.Schema({
          name: String,
          data: {
            field: String
          }
        });
        bandSchema.virtual('data.members', {
          ref: 'Person',
          localField: 'name',
          foreignField: 'band',
          justOne: false
        });

        bandSchema.set('toObject', { virtuals: true });

        const Person = db.model('Person', personSchema);
        const Band = db.model('Test', bandSchema);

        Band.create({ name: 'Motley Crue', data: {} }).
          then(function() {
            return Person.create({ name: 'Vince Neil', band: 'Motley Crue' });
          }).
          then(function() {
            return Band.findOne({}).populate('data.members');
          }).
          then(function(band) {
            assert.equal(band.data.members.length, 1);
            assert.equal(band.data.members[0].name, 'Vince Neil');
            done();
          }).
          catch(done);
      });

      it('nested virtuals + doc.populate() (gh-5240)', function(done) {
        const parentSchema = new Schema({ name: String });
        const childSchema = new Schema({
          parentId: mongoose.Schema.Types.ObjectId
        });
        childSchema.virtual('parent', {
          ref: 'Parent',
          localField: 'parentId',
          foreignField: '_id',
          justOne: true
        });
        const teamSchema = new Schema({ people: [childSchema] });

        const Parent = db.model('Parent', parentSchema);
        const Team = db.model('Team', teamSchema);

        Parent.create({ name: 'Darth Vader' }).
          then(function(doc) {
            return Team.create({ people: [{ parentId: doc._id }] });
          }).
          then(function(team) {
            return Team.findById(team._id);
          }).
          then(function(team) {
            return team.populate('people.parent').execPopulate();
          }).
          then(function(team) {
            team = team.toObject({ virtuals: true });
            assert.equal(team.people[0].parent.name, 'Darth Vader');
            done();
          }).
          catch(done);
      });

      it('no ref + cursor (gh-5334)', function(done) {
        const parentSchema = new Schema({
          name: String,
          child: mongoose.Schema.Types.ObjectId
        });
        const childSchema = new Schema({
          name: String
        });

        const Parent = db.model('Parent', parentSchema);
        const Child = db.model('Child', childSchema);

        Child.create({ name: 'Luke' }, function(error, child) {
          assert.ifError(error);
          Parent.create({ name: 'Vader', child: child._id }, function(error) {
            assert.ifError(error);
            Parent.find().populate({ path: 'child', model: 'Child' }).cursor().next(function(error, doc) {
              assert.ifError(error);
              assert.equal(doc.child.name, 'Luke');
              done();
            });
          });
        });
      });

      it('retains limit when using cursor (gh-5468)', function(done) {
        const refSchema = new mongoose.Schema({
          _id: Number,
          name: String
        }, { versionKey: null });
        const Ref = db.model('Test', refSchema);

        const testSchema = new mongoose.Schema({
          _id: Number,
          prevnxt: [{ type: Number, ref: 'Test' }]
        });
        const Test = db.model('Test1', testSchema);

        const docs = [1, 2, 3, 4, 5, 6].map(function(i) {
          return { _id: i };
        });
        Ref.create(docs, function(error) {
          assert.ifError(error);
          const docs = [
            { _id: 1, prevnxt: [1, 2, 3] },
            { _id: 2, prevnxt: [4, 5, 6] }
          ];
          Test.create(docs, function(error) {
            assert.ifError(error);

            const cursor = Test.
              find().
              populate({ path: 'prevnxt', options: { limit: 2 } }).
              cursor();

            cursor.on('data', function(doc) {
              assert.equal(doc.prevnxt.length, 2);
            });
            cursor.on('error', done);
            cursor.on('end', function() {
              done();
            });
          });
        });
      });

      it('virtuals + doc.populate() (gh-5311)', function(done) {
        const parentSchema = new Schema({ name: String });
        const childSchema = new Schema({
          parentId: mongoose.Schema.Types.ObjectId
        });
        childSchema.virtual('parent', {
          ref: 'Parent',
          localField: 'parentId',
          foreignField: '_id',
          justOne: true
        });

        const Parent = db.model('Parent', parentSchema);
        const Child = db.model('Child', childSchema);

        Parent.create({ name: 'Darth Vader' }).
          then(function(doc) {
            return Child.create({ parentId: doc._id });
          }).
          then(function(c) {
            return Child.findById(c._id);
          }).
          then(function(c) {
            return c.populate('parent').execPopulate();
          }).
          then(function(c) {
            c = c.toObject({ virtuals: true });

            assert.equal(c.parent.name, 'Darth Vader');
            done();
          }).
          catch(done);
      });

      it('empty virtual with Model.populate (gh-5331)', function(done) {
        const myModelSchema = new Schema({
          virtualRefKey: { type: String, ref: 'Test' }
        });
        myModelSchema.set('toJSON', { virtuals: true });
        myModelSchema.virtual('populatedVirtualRef', {
          ref: 'Test',
          localField: 'virtualRefKey',
          foreignField: 'handle'
        });

        const otherModelSchema = new Schema({
          handle: String
        });

        const MyModel = db.model('Test', myModelSchema);
        db.model('Test1', otherModelSchema);

        MyModel.create({ virtualRefKey: 'test' }, function(error, doc) {
          assert.ifError(error);
          MyModel.populate(doc, 'populatedVirtualRef', function(error, doc) {
            assert.ifError(error);
            assert.ok(doc.populatedVirtualRef);
            assert.ok(Array.isArray(doc.populatedVirtualRef));
            done();
          });
        });
      });

      it('virtual populate in single nested doc (gh-4715)', function(done) {
        const someModelSchema = new mongoose.Schema({
          name: String
        });

        const SomeModel = db.model('Test', someModelSchema);

        const schema0 = new mongoose.Schema({
          name1: String
        });

        schema0.virtual('detail', {
          ref: 'Test',
          localField: '_id',
          foreignField: '_id',
          justOne: true
        });

        const schemaMain = new mongoose.Schema({
          name: String,
          obj: schema0
        });

        const ModelMain = db.model('Test1', schemaMain);

        ModelMain.create({ name: 'Test', obj: {} }).
          then(function(m) {
            return SomeModel.create({ _id: m.obj._id, name: 'test' });
          }).
          then(function() {
            return ModelMain.findOne().populate('obj.detail');
          }).
          then(function(m) {
            assert.equal(m.obj.detail.name, 'test');
            done();
          }).
          catch(done);
      });

      it('populate with missing schema (gh-5364)', function(done) {
        const Foo = db.model('Test', new mongoose.Schema({
          bar: {
            type: mongoose.Schema.Types.ObjectId,
            ref: 'Bar'
          }
        }));

        Foo.create({ bar: new mongoose.Types.ObjectId() }, function(error) {
          assert.ifError(error);
          Foo.find().populate('bar').exec(function(error) {
            assert.ok(error);
            assert.equal(error.name, 'MissingSchemaError');
            done();
          });
        });
      });

      it('populate with missing schema (gh-5460)', function(done) {
        const refSchema = new mongoose.Schema({
          name: String
        });

        db.model('Test', refSchema);

        const schema = new mongoose.Schema({
          ref: { type: mongoose.Schema.Types.ObjectId, ref: 'Test' }
        });

        const Model = db.model('Test1', schema);

        const q = Model.find().read('secondaryPreferred').populate('ref');
        assert.equal(q._mongooseOptions.populate['ref'].options.readPreference.mode,
          'secondaryPreferred');
        done();
      });

      it('array underneath non-existent array (gh-6245)', function() {
        return co(function*() {
          let DepartmentSchema = new Schema({ name: String });
          let CompanySchema = new Schema({
            name: String,
            departments: [DepartmentSchema]
          });

          let Company = db.model('Company', CompanySchema);
          const company = new Company({
            name: 'Uber',
            departments: [{ name: 'Security' }, { name: 'Engineering' }]
          });

          yield company.save();

          const EmployeeSchema = new Schema({ name: String });
          DepartmentSchema = new Schema({
            name: String,
            employees: [{ type: mongoose.Schema.Types.ObjectId, ref: 'Company' }]
          });
          CompanySchema = new Schema({
            name: String,
            departments: [DepartmentSchema]
          });

          delete db.models['Company'];
          const Employee = db.model('Person', EmployeeSchema);
          Company = db.model('Company', CompanySchema);

          let uber = yield Company.findOne({ name: 'Uber' });
          const kurt = yield Employee.create({ name: 'Kurt' });

          const engineering = uber.departments.
            find(d => d.name === 'Engineering');
          engineering.employees.addToSet(kurt);
          yield uber.save();

          uber = yield Company.findOne({ name: 'Uber' }).
            populate('departments.employees');
          assert.equal(uber.departments[0].name, 'Security');
          // Take extra care to make sure this isn't `null`
          assert.ok(Array.isArray(uber.departments[0].employees));
          assert.equal(uber.departments[0].employees.length, 0);
        });
      });

      it('virtuals with justOne false and foreign field not found (gh-5336)', function(done) {
        const BandSchema = new mongoose.Schema({
          name: String,
          active: Boolean
        });

        const Band = db.model('Band', BandSchema);

        const PersonSchema = new mongoose.Schema({
          name: String,
          bands: [String]
        });

        PersonSchema.virtual('bandDetails', {
          ref: 'Band',
          localField: 'bands',
          foreignField: 'name',
          justOne: false
        });
        const Person = db.model('Person', PersonSchema);

        const band = new Band({ name: 'The Beatles', active: false });
        const person = new Person({
          name: 'George Harrison',
          bands: ['The Beatles']
        });

        person.save().
          then(function() { return band.save(); }).
          then(function() {
            return Person.findOne({ name: 'George Harrison' });
          }).
          then(function(person) {
            return person.populate({
              path: 'bandDetails',
              match: { active: { $eq: true } }
            }).execPopulate();
          }).
          then(function(person) {
            person = person.toObject({ virtuals: true });
            assert.deepEqual(person.bandDetails, []);
            done();
          }).
          catch(done);
      });

      it('virtuals with justOne true and foreign field not found (gh-5336)', function(done) {
        const BandSchema = new mongoose.Schema({
          name: String,
          active: Boolean
        });

        const Band = db.model('Band', BandSchema);

        const PersonSchema = new mongoose.Schema({
          name: String,
          bands: [String]
        });

        PersonSchema.virtual('bandDetails', {
          ref: 'Band',
          localField: 'bands',
          foreignField: 'name',
          justOne: true
        });
        const Person = db.model('Person', PersonSchema);

        const band = new Band({ name: 'The Beatles', active: false });
        const person = new Person({
          name: 'George Harrison',
          bands: ['The Beatles']
        });

        person.save().
          then(function() { return band.save(); }).
          then(function() {
            return Person.findOne({ name: 'George Harrison' });
          }).
          then(function(person) {
            return person.populate({
              path: 'bandDetails',
              match: { active: { $eq: true } }
            }).execPopulate();
          }).
          then(function(person) {
            person = person.toObject({ virtuals: true });
            assert.strictEqual(person.bandDetails, null);
            done();
          }).
          catch(done);
      });

      it('select foreignField automatically (gh-4959)', function(done) {
        const childSchema = new mongoose.Schema({
          name: String,
          parentId: mongoose.Schema.Types.ObjectId
        });

        const Child = db.model('Child', childSchema);

        const parentSchema = new mongoose.Schema({
          name: String
        });

        parentSchema.virtual('detail', {
          ref: 'Child',
          localField: '_id',
          foreignField: 'parentId',
          justOne: true
        });

        const Parent = db.model('Parent', parentSchema);

        Parent.create({ name: 'Test' }).
          then(function(m) {
            return Child.create({ name: 'test', parentId: m._id });
          }).
          then(function() {
            return Parent.find().populate({ path: 'detail', select: 'name' });
          }).
          then(function(res) {
            const m = res[0];
            assert.equal(m.detail.name, 'test');
            assert.ok(m.detail.parentId);
            done();
          }).
          catch(done);
      });

      it('does not set `populated()` until populate is done (gh-5564)', function() {
        const userSchema = new mongoose.Schema({});
        const User = db.model('User', userSchema);

        const testSchema = new mongoose.Schema({
          users: [{
            type: mongoose.Schema.Types.ObjectId,
            ref: 'User'
          }]
        });
        const Test = db.model('Test', testSchema);

        return User.create({}).
          then(function(user) {
            return Test.create({ users: [user._id] });
          }).
          then(function(test) {
            const promise = test.populate('users').execPopulate();
            assert.ok(!test.populated('users'));
            return promise;
          }).
          then(function(test) {
            assert.ok(test.populated('users'));
            assert.ok(test.users[0]._id);
            assert.equal(test.users.length, 1);
            assert.equal(test.populated('users').length, 1);
          });
      });

      it('virtual populate toJSON output (gh-5542)', function(done) {
        const AuthorSchema = new mongoose.Schema({
          name: String
        }, {
          toObject: { virtuals: true },
          toJSON: { virtuals: true }
        });

        const BookSchema = new mongoose.Schema({
          title: String,
          author: { type: ObjectId, ref: 'Person' }
        });

        AuthorSchema.virtual('books', {
          ref: 'Book',
          localField: '_id',
          foreignField: 'author',
          justOne: true
        });

        const Author = db.model('Person', AuthorSchema);
        const Book = db.model('Book', BookSchema);

        const author = new Author({ name: 'Bob' });
        author.save().
          then(function(author) {
            const book = new Book({ name: 'Book', author: author._id });
            return book.save();
          }).
          then(function() {
            return Author.findOne({})
              .populate({ path: 'books', select: 'title' })
              .exec();
          }).
          then(function(author) {
            const json = author.toJSON();
            assert.deepEqual(Object.getOwnPropertyNames(json.books),
              ['_id', 'author']);
            done();
          }).
          catch(done);
      });

      it('works if foreignField parent is selected (gh-5037)', function(done) {
        const childSchema = new mongoose.Schema({
          name: String,
          parent: {
            id: mongoose.Schema.Types.ObjectId,
            name: String
          }
        });

        const Child = db.model('Child', childSchema);

        const parentSchema = new mongoose.Schema({
          name: String
        });

        parentSchema.virtual('detail', {
          ref: 'Child',
          localField: '_id',
          foreignField: 'parent.id',
          justOne: true
        });

        const Parent = db.model('Parent', parentSchema);

        Parent.create({ name: 'Test' }).
          then(function(m) {
            return Child.create({
              name: 'test',
              parent: {
                id: m._id,
                name: 'test2'
              }
            });
          }).
          then(function() {
            return Parent.find().populate({
              path: 'detail',
              select: 'name parent'
            });
          }).
          then(function(res) {
            const m = res[0];
            assert.equal(m.detail.name, 'test');
            assert.ok(m.detail.parent.id);
            assert.equal(m.detail.parent.name, 'test2');
            done();
          }).
          catch(done);
      });

      it('subPopulate under discriminators race condition (gh-5858)', function() {
        const options = { discriminatorKey: 'kind' };
        const activitySchema = new Schema({ title: { type: String } }, options);

        const dateActivitySchema = new Schema({
          postedBy: {
            type: Schema.Types.ObjectId,
            ref: 'User',
            required: true
          }
        }, options);

        const eventActivitySchema = new Schema({ test: String }, options);

        const logSchema = new Schema({
          seq: Number,
          activity: {
            type: Schema.Types.ObjectId,
            refPath: 'kind',
            required: true
          },
          kind: String
        }, options);

        const User = db.model('User', { name: String });
        const Activity = db.model('Test1', activitySchema);
        const DateActivity = Activity.discriminator('gh5858_1', dateActivitySchema);
        const EventActivity = Activity.discriminator('gh5858_2', eventActivitySchema);
        const Log = db.model('Test2', logSchema);

        let dateActivity;
        let eventActivity;
        return User.create({ name: 'val' }).
          then(function(user) {
            return DateActivity.create({ title: 'test', postedBy: user._id });
          }).
          then(function(_dateActivity) {
            dateActivity = _dateActivity;
            return EventActivity.create({ title: 'test' });
          }).
          then(function(_eventActivity) {
            eventActivity = _eventActivity;
            return Log.create([
              { seq: 1, activity: eventActivity._id, kind: 'gh5858_2' },
              { seq: 2, activity: dateActivity._id, kind: 'gh5858_1' }
            ]);
          }).
          then(function() {
            return Log.find({}).
              populate({
                path: 'activity',
                populate: { path: 'postedBy' }
              }).
              sort({ seq: -1 });
          }).
          then(function(results) {
            assert.equal(results.length, 2);
            assert.equal(results[0].activity.kind, 'gh5858_1');
            assert.equal(results[0].activity.postedBy.name, 'val');
            assert.equal(results[1].activity.kind, 'gh5858_2');
            assert.equal(results[1].activity.postedBy, null);
          });
      });

      it('populating nested discriminator path (gh-5970)', function() {
        const Author = db.model('Person', new mongoose.Schema({
          firstName: {
            type: String,
            required: true
          },
          lastName: {
            type: String,
            required: true
          }
        }));

        const ItemSchema = new mongoose.Schema({
          title: {
            type: String,
            required: true
          }
        }, { discriminatorKey: 'type' });

        const ItemBookSchema = new mongoose.Schema({
          author: {
            type: mongoose.Schema.ObjectId,
            ref: 'Person'
          }
        });

        const ItemEBookSchema = new mongoose.Schema({
          author: {
            type: mongoose.Schema.ObjectId,
            ref: 'Person'
          },
          url: {
            type: String
          }
        });

        const BundleSchema = new mongoose.Schema({
          name: {
            type: String,
            required: true
          },
          items: [{
            type: ItemSchema,
            required: false
          }]
        });

        BundleSchema.path('items').discriminator('Book', ItemBookSchema);
        BundleSchema.path('items').discriminator('EBook', ItemEBookSchema);

        const Bundle = db.model('Test', BundleSchema);

        return Author.create({ firstName: 'David', lastName: 'Flanagan' }).
          then(function(author) {
            return Bundle.create({
              name: 'Javascript Book Collection', items: [
                { type: 'Book', title: 'JavaScript: The Definitive Guide', author: author },
                {
                  type: 'EBook',
                  title: 'JavaScript: The Definitive Guide Ebook',
                  url: 'https://google.com',
                  author: author
                }
              ]
            });
          }).
          then(function(bundle) {
            return Bundle.findById(bundle._id).populate('items.author').lean();
          }).
          then(function(bundle) {
            assert.equal(bundle.items[0].author.firstName, 'David');
            assert.equal(bundle.items[1].author.firstName, 'David');
          });
      });

      it('specify model in populate (gh-4264)', function(done) {
        const PersonSchema = new Schema({
          name: String,
          authored: [Number]
        });

        const BlogPostSchema = new Schema({
          _id: Number,
          title: String
        });
        BlogPostSchema.virtual('authors', {
          ref: true,
          localField: '_id',
          foreignField: 'authored'
        });

        const Person = db.model('Person', PersonSchema);
        const BlogPost = db.model('BlogPost', BlogPostSchema);

        const blogPosts = [{ _id: 0, title: 'Bacon is Great' }];
        const people = [
          { name: 'Val', authored: [0] }
        ];

        Person.create(people, function(error) {
          assert.ifError(error);
          BlogPost.create(blogPosts, function(error) {
            assert.ifError(error);
            BlogPost.
              findOne({ _id: 0 }).
              populate({ path: 'authors', model: Person }).
              exec(function(error, post) {
                assert.ifError(error);
                assert.equal(post.authors.length, 1);
                assert.equal(post.authors[0].name, 'Val');
                done();
              });
          });
        });
      });
    });

    it('virtual populate with embedded discriminators (gh-6273)', function() {
      return co(function*() {
        // Generate Users Model
        const userSchema = new Schema({ employeeId: Number, name: String });
        const UserModel = db.model('User', userSchema);

        // Generate Embedded Discriminators
        const eventSchema = new Schema(
          { message: String },
          { discriminatorKey: 'kind' }
        );

        const batchSchema = new Schema({ events: [eventSchema] });
        const docArray = batchSchema.path('events');

        // First embedded discriminator schema
        const clickedSchema = new Schema(
          {
            element: { type: String },
            users: [Number]
          },
          {
            toJSON: { virtuals: true },
            toObject: { virtuals: true }
          }
        );

        // Add virtual to first embedded discriminator schema for virtual population
        clickedSchema.virtual('users_$', {
          ref: 'User',
          localField: 'users',
          foreignField: 'employeeId'
        });

        docArray.discriminator('gh6273_Clicked', clickedSchema);

        // Second embedded discriminator
        docArray.discriminator('gh6273_Purchased', new Schema({
          product: { type: String }
        }));

        const Batch = db.model('Test', batchSchema);

        // Generate Items
        const user = { employeeId: 1, name: 'Test name' };
        const batch = {
          events: [
            { kind: 'gh6273_Clicked', element: '#hero', message: 'hello', users: [1] },
            { kind: 'gh6273_Purchased', product: 'action-figure-1', message: 'world' }
          ]
        };

        yield UserModel.create(user);
        yield Batch.create(batch);

        const doc = yield Batch.findOne().populate('events.users_$');

        assert.equal(doc.events[0].users_$.length, 1);
        assert.equal(doc.events[0].users_$[0].name, 'Test name');
        assert.deepEqual(doc.toObject().events[0].users, [1]);
        assert.ok(!doc.events[1].users_$);
      });
    });

    describe('populates an array of objects', function() {
      it('subpopulates array w/ space separated path (gh-6284)', function() {
        return co(function* () {
          const db = start();
          const houseSchema = new Schema({ location: String });
          const citySchema = new Schema({ name: String });
          const districtSchema = new Schema({ name: String });

          const userSchema = new Schema({
            name: String,
            houseId: {
              type: Schema.Types.ObjectId,
              ref: 'Test'
            },
            cityId: {
              type: Schema.Types.ObjectId,
              ref: 'Test2'
            },
            districtId: {
              type: Schema.Types.ObjectId,
              ref: 'Test3'
            }
          });

          const postSchema = new Schema({
            content: String,
            userId: {
              type: Schema.Types.ObjectId,
              ref: 'Test1'
            }
          });

          const House = db.model('Test', houseSchema);
          const User = db.model('Test1', userSchema);
          const City = db.model('Test2', citySchema);
          const District = db.model('Test3', districtSchema);
          const Post = db.model('BlogPost', postSchema);

          const house = new House({ location: '123 abc st.' });
          const city = new City({ name: 'Some City' });
          const district = new District({ name: 'That District' });

          const user = new User({
            name: 'Billy',
            houseId: house._id,
            districtId: district._id,
            cityId: city._id
          });

          const post = new Post({
            content: 'Some meaningful insight.',
            userId: user._id
          });

          yield House.create(house);
          yield City.create(city);
          yield District.create(district);
          yield User.create(user);
          yield Post.create(post);
          const doc = yield Post.findOne({}).
            populate({
              path: 'userId',
              populate: [{
                path: 'houseId',
                select: 'location'
              }, {
                path: 'cityId districtId',
                select: 'name'
              }]
            });
          assert.equal(doc.userId.houseId.location, '123 abc st.');
          assert.equal(doc.userId.cityId.name, 'Some City');
          assert.equal(doc.userId.districtId.name, 'That District');
        });
      });
      it('populates array of space separated path objs (gh-6414)', function() {
        return co(function* () {
          const userSchema = new Schema({
            name: String
          });

          const User = db.model('User', userSchema);

          const officeSchema = new Schema({
            managerId: { type: Schema.ObjectId, ref: 'User' },
            supervisorId: { type: Schema.ObjectId, ref: 'User' },
            janitorId: { type: Schema.ObjectId, ref: 'User' },
            associatesIds: [{ type: Schema.ObjectId, ref: 'User' }]
          });

          const Office = db.model('Test', officeSchema);

          const manager = new User({ name: 'John' });
          const billy = new User({ name: 'Billy' });
          const tom = new User({ name: 'Tom' });
          const kevin = new User({ name: 'Kevin' });
          const hafez = new User({ name: 'Hafez' });
          const office = new Office({
            managerId: manager._id,
            supervisorId: hafez._id,
            janitorId: kevin._id,
            associatesIds: [billy._id, tom._id]
          });

          yield manager.save();
          yield hafez.save();
          yield billy.save();
          yield tom.save();
          yield kevin.save();
          yield office.save();

          const doc = yield Office.findOne({ _id: office._id })
            .populate([
              { path: 'managerId supervisorId associatesIds', select: 'name -_id' },
              { path: 'janitorId', select: 'name -_id' }
            ]);

          assert.strictEqual(doc.managerId.name, 'John');
          assert.strictEqual(doc.supervisorId.name, 'Hafez');
          assert.strictEqual(doc.associatesIds[0].name, 'Billy');
          assert.strictEqual(doc.associatesIds[1].name, 'Tom');
          assert.strictEqual(doc.janitorId.name, 'Kevin');
        });
      });

      it('handles subpopulation with options (gh-6528)', function() {
        const userSchema = new Schema({
          name: String
        });

        const teachSchema = new Schema({
          name: String
        });

        const commentSchema = new Schema({
          content: String,
          user: {
            type: Schema.Types.ObjectId,
            ref: 'User'
          }
        });

        const postSchema = new Schema({
          title: String,
          content: String,
          teacher: {
            type: Schema.Types.ObjectId,
            ref: 'Test'
          },
          commentIds: [{
            type: Schema.Types.ObjectId
          }]
        }, { timestamps: true });

        postSchema.virtual('comments', {
          ref: 'Comment',
          localField: 'commentIds',
          foreignField: '_id',
          justOne: false
        });

        db.deleteModel(/.*/);
        const User = db.model('User', userSchema);
        const Teacher = db.model('Test', teachSchema);
        const Post = db.model('BlogPost', postSchema);
        const Comment = db.model('Comment', commentSchema);

        const users = [];
        const teachers = [];
        const posts = [];
        const comments = [];

        for (let i = 0; i < 2; i++) {
          const t = new Teacher({ name: `teacher${i}` });
          users.push(new User({ name: `user${i}` }));
          for (let j = 0; j < 2; j++) {
            posts.push(new Post({
              title: `title${j}`,
              content: `content${j}`,
              teacher: t._id
            }));
          }
          teachers.push(t);
        }

        posts.forEach((post) => {
          users.forEach((user, i) => {
            const com = new Comment({
              content: `comment${i} on ${post.title}`,
              user: user._id
            });
            comments.push(com);
            post.commentIds.push(com._id);
          });
        });

        function getTeacherPosts(id, skip) {
          const cond = { teacher: id };
          const opts = {
            sort: { title: -1 },
            limit: 1,
            skip: skip
          };
          const pop = {
            path: 'comments',
            options: {
              sort: { content: -1 },
              limit: 1,
              skip: 1
            },
            populate: {
              path: 'user',
              select: 'name -_id'
            }
          };
          return Post.find(cond, null, opts).populate(pop).exec();
        }

        return co(function* () {
          yield User.create(users);
          yield Teacher.create(teachers);
          yield Post.create(posts);
          yield Comment.create(comments);
          const t = yield Teacher.findOne({ name: 'teacher1' });
          const found = yield getTeacherPosts(t._id, 1);
          // skipped 1 posts, sorted backwards from title1 should equal title0
          assert.strictEqual(found[0].title, 'title0');
          assert.strictEqual(found[0].teacher.toHexString(), t.id);
          // skipped 1 comment
          assert.strictEqual(found[0].comments.length, 1);
          // skipped 1 comment, sorted backwards from comment1 should equal comment0
          assert.strictEqual(found[0].comments[0].content, 'comment0 on title0');
        });
      });

      it('honors top-level match with subPopulation (gh-6451)', function() {
        const anotherSchema = new Schema({
          name: String
        });

        const Another = db.model('Test2', anotherSchema);

        const otherSchema = new Schema({
          online: Boolean,
          value: String,
          a: {
            type: Schema.Types.ObjectId,
            ref: 'Test2'
          }
        });

        const Other = db.model('Test1', otherSchema);

        const schema = new Schema({
          visible: Boolean,
          name: String,
          o: [{
            type: Schema.Types.ObjectId,
            ref: 'Test1'
          }]
        });

        const Test = db.model('Test', schema);

        const another = new Another({
          name: 'testing'
        });

        const other = new Other({
          online: false,
          value: 'woohoo',
          a: another._id
        });

        const other2 = new Other({
          online: true,
          value: 'yippie',
          a: another._id
        });

        const test = new Test({
          visible: true,
          name: 'Billy',
          o: [other._id, other2._id]
        });

        return co(function* () {
          yield another.save();
          yield Other.create([other, other2]);
          yield test.save();

          const popObj = {
            path: 'o',
            select: '-_id',
            match: { online: true },
            populate: {
              path: 'a',
              select: '-_id name'
            }
          };
          const doc = yield Test.findOne({ visible: true }).populate(popObj);
          assert.strictEqual(doc.o.length, 1);
          assert.strictEqual(doc.o[0].value, 'yippie');
          assert.strictEqual(doc.o[0].online, true);
          assert.strictEqual(doc.o[0].a.name, 'testing');
        });
      });

      it('handles embedded discriminator (gh-6487)', function() {
        const userSchema = new Schema({ employeeId: Number, name: String });
        const UserModel = db.model('User', userSchema);

        const eventSchema = new Schema(
          { message: String },
          { discriminatorKey: 'kind' }
        );

        const batchSchema = new Schema({
          nested: new Schema({
            events: [eventSchema]
          })
        });

        const docArray = batchSchema.path('nested.events');

        const clickedSchema = new Schema({
          element: { type: String },
          users: [Number]
        }, {
          toJSON: { virtuals: true },
          toObject: { virtuals: true }
        });

        clickedSchema.virtual('users_$', {
          ref: 'User',
          localField: 'users',
          foreignField: 'employeeId'
        });

        docArray.discriminator('Clicked', clickedSchema);

        docArray.discriminator('Purchased', new Schema({
          product: { type: String }
        }));

        const Batch = db.model('Test', batchSchema);

        const user = { employeeId: 1, name: 'Test name' };
        const batch = {
          nested: {
            events: [
              { kind: 'Clicked', element: '#hero', message: 'hello', users: [1] },
              { kind: 'Purchased', product: 'action-figure-1', message: 'world' }
            ]
          }
        };

        return co(function*() {
          yield UserModel.create(user);
          yield Batch.create(batch);
          const docs = yield Batch.find({})
            .populate('nested.events.users_$')
            .lean();
          const name = docs[0].nested.events[0].users_$[0].name;
          assert.strictEqual(name, 'Test name');
        });
      });

      it('handles virtual embedded discriminator underneath single nested (gh-6571)', co.wrap(function*() {
        // Generate Users Model
        const userSchema = new Schema({ id: Number, name: String });
        db.deleteModel(/.*/);
        const User = db.model('User', userSchema);

        // Generate Product Model
        const productSchema = new Schema({ id: Number, name: String });
        const Product = db.model('Product', productSchema);

        // FlexibleItemSchema discriminator with a bunch of nested subdocs
        const flexibleItemSchema = new Schema();
        const outerSchema = new Schema();
        const innerSchema = new Schema();

        flexibleItemSchema.add({ outer: outerSchema });
        outerSchema.add({ inner: innerSchema });
        innerSchema.add({
          flexible: [new Schema({ kind: String }, { discriminatorKey: 'kind' })]
        });

        const docArray = innerSchema.path('flexible');

        const flexibleUserSchema = new Schema({ users: [{}] });

        flexibleUserSchema.virtual('users_$', {
          ref: 'User',
          localField: 'users.id',
          foreignField: 'id'
        });

        docArray.discriminator('UserDisc', flexibleUserSchema);

        const flexibleProductSchema = new Schema({ products: [{}] });

        flexibleProductSchema.virtual('products_$', {
          ref: 'Product',
          localField: 'products.id',
          foreignField: 'id'
        });

        docArray.discriminator('6571_ProductDisc', flexibleProductSchema);

        const FlexibleItem = db.model('Test', flexibleItemSchema);

        // Generate items
        yield User.create({ id: 111, name: 'John Doe' });
        yield Product.create({ id: 222, name: 'Notebook' });
        yield FlexibleItem.create({
          outer: {
            inner: {
              flexible: [
                { kind: 'UserDisc', users: [{ id: 111, refKey: 'Users' }] },
                { kind: '6571_ProductDisc', products: [{ id: 222, refKey: 'Products' }] }
              ]
            }
          }
        });

        const doc = yield FlexibleItem.findOne().
          populate('outer.inner.flexible.users_$').
          populate('outer.inner.flexible.products_$').
          then(doc => doc.toObject({ virtuals: true }));
        assert.equal(doc.outer.inner.flexible.length, 2);
        assert.equal(doc.outer.inner.flexible[0].users_$.length, 1);
        assert.equal(doc.outer.inner.flexible[0].users_$[0].name, 'John Doe');
        assert.equal(doc.outer.inner.flexible[1].products_$.length, 1);
        assert.equal(doc.outer.inner.flexible[1].products_$[0].name, 'Notebook');
      }));
    });

    it('populates undefined nested fields without error (gh-6845)', co.wrap(function*() {
      const metaDataSchema = new Schema({
        type: String
      });

      const commentSchema = new Schema({
        metadata: {
          type: Schema.Types.ObjectId,
          ref: 'Test'
        }
      });

      const postSchema = new Schema({
        comments: [commentSchema]
      });

      const userSchema = new Schema({
        username: String,
        password: String,
        posts: [postSchema]
      });

      db.model('Test', metaDataSchema);
      const User = db.model('User', userSchema);

      const user = yield User.findOneAndUpdate(
        { username: 'Jennifer' }, /* upsert username but missing posts */
        { },
        {
          upsert: true,
          new: true
        })
        .populate(['posts.comments.metadata'])
        .exec();

      assert.ok(user && user.username === 'Jennifer');
    }));

    it('populates refPath from array element (gh-6509)', function() {
      const jobSchema = new Schema({
        kind: String,
        title: String,
        company: String
      });

      const Job = db.model('Job', jobSchema);

      const volunteerSchema = new Schema({
        kind: String,
        resp: String,
        org: String
      });

      const Volunteer = db.model('Test1', volunteerSchema);

      const cvSchema = new Schema({
        title: String,
        date: { type: Date, default: Date.now },
        sections: [{
          name: String,
          active: Boolean,
          list: [{
            kind: String,
            active: Boolean,
            item: {
              type: Schema.Types.ObjectId,
              refPath: 'sections.list.kind'
            }
          }]
        }]
      });

      const CV = db.model('Test2', cvSchema);

      const job = new Job({
        kind: 'Job',
        title: 'janitor',
        company: 'Bait & Tackle'
      });

      const volunteer = new Volunteer({
        kind: 'Test1',
        resp: 'construction',
        org: 'Habitat for Humanity'
      });

      const test = new CV({
        title: 'Billy',
        sections: [{
          name: 'Experience',
          active: true,
          list: [
            { kind: 'Job', active: true, item: job._id },
            { kind: 'Test1', active: true, item: volunteer._id }
          ]
        }]
      });

      return co(function* () {
        yield job.save();
        yield volunteer.save();
        yield test.save();
        const found = yield CV.findOne({}).populate('sections.list.item');

        assert.ok(found.sections[0].list[0].item);
        assert.strictEqual(
          found.sections[0].list[0].item.company,
          'Bait & Tackle'
        );
        assert.ok(found.sections[0].list[1].item);
        assert.strictEqual(
          found.sections[0].list[1].item.org,
          'Habitat for Humanity'
        );
      });
    });
  });

  describe('lean + deep populate (gh-6498)', function() {
    const isLean = v => v != null && !(v instanceof mongoose.Document);

    beforeEach(function() {
      const userSchema = new Schema({
        name: String,
        roomId: { type: Schema.ObjectId, ref: 'Test1' }
      });
      const officeSchema = new Schema();
      const roomSchema = new Schema({
        officeId: { type: Schema.ObjectId, ref: 'Test2' }
      });

      const User = db.model('User', userSchema);
      const Office = db.model('Test2', officeSchema);
      const Room = db.model('Test1', roomSchema);

      const user = new User();
      const office = new Office();
      const room = new Room();

      user.roomId = room._id;
      room.officeId = office._id;

      return User.deleteMany({}).
        then(() => Promise.all([user.save(), office.save(), room.save()]));
    });

    it('document, and subdocuments are not lean by default', function() {
      return co(function*() {
        const user = yield db.model('User').findOne().populate({
          path: 'roomId',
          populate: {
            path: 'officeId'
          }
        });

        assert.equal(isLean(user), false);
        assert.equal(isLean(user.roomId), false);
        assert.equal(isLean(user.roomId.officeId), false);
      });
    });

    it('.lean() makes query result, and all populated fields lean', function() {
      return co(function*() {
        const user = yield db.model('User').findOne().
          populate({
            path: 'roomId',
            populate: {
              path: 'officeId'
            }
          }).
          lean();

        assert.equal(isLean(user), true);
        assert.equal(isLean(user.roomId), true);
        assert.equal(isLean(user.roomId.officeId), true);
      });
    });

    it('disabling lean at some populating level reflects on it, and descendants', function() {
      return co(function*() {
        const user = yield db.model('User').findOne().
          populate({
            path: 'roomId',
            options: { lean: false },
            populate: {
              path: 'officeId'
            }
          }).
          lean();

        assert.equal(isLean(user), true);
        assert.equal(isLean(user.roomId), false);
        assert.equal(isLean(user.roomId.officeId), false);
      });
    });

    it('enabling lean at some populating level reflects on it, and descendants', function() {
      return co(function*() {
        const user = yield db.model('User').findOne().populate({
          path: 'roomId',
          options: { lean: true },
          populate: {
            path: 'officeId'
          }
        });

        assert.equal(isLean(user), false);
        assert.equal(isLean(user.roomId), true);
        assert.equal(isLean(user.roomId.officeId), true);
      });
    });

    it('disabling lean on nested population overwrites parent lean', function() {
      return co(function*() {
        const user = yield db.model('User').findOne().populate({
          path: 'roomId',
          options: { lean: true },
          populate: {
            options: { lean: false },
            path: 'officeId'
          }
        });

        assert.equal(isLean(user), false);
        assert.equal(isLean(user.roomId), true);
        assert.equal(isLean(user.roomId.officeId), false);
      });
    });
  });

  it('populates virtual of embedded discriminator with dynamic ref (gh-6554)', function() {
    const userSchema = new Schema({
      employeeId: Number,
      name: String
    });

    const UserModel = db.model('User', userSchema);

    const eventSchema = new Schema({
      message: String
    }, { discriminatorKey: 'kind' });

    const batchSchema = new Schema({
      events: [eventSchema]
    });

    const docArray = batchSchema.path('events');

    const clickedSchema = new Schema({
      element: { type: String },
      users: [{}]
    },
    {
      toJSON: { virtuals: true },
      toObject: { virtuals: true }
    });

    clickedSchema.virtual('users_$', {
      ref: function(doc) {
        return doc.events[0].users[0].refKey;
      },
      localField: 'users.ID',
      foreignField: 'employeeId'
    });

    docArray.discriminator('Clicked', clickedSchema);
    const Batch = db.model('Test', batchSchema);

    const user = { employeeId: 1, name: 'Test name' };
    const batch = {
      events: [
        {
          kind: 'Clicked',
          element: '#hero',
          message: 'hello',
          users: [{ ID: 1, refKey: 'User' }]
        }
      ]
    };

    return co(function*() {
      yield UserModel.create(user);
      yield Batch.create(batch);
      const doc = yield Batch.findOne({}).populate('events.users_$');
      assert.strictEqual(doc.events[0].users_$[0].name, 'Test name');
    });
  });

  it('populates virtual of embedded discriminator with dynamic ref when more than one model name is returned (gh-6612)', function() {
    const userSchema = new Schema({
      employeeId: Number,
      name: String
    });

    const UserModel = db.model('User', userSchema);

    const authorSchema = new Schema({
      employeeId: Number,
      name: String
    });

    const AuthorModel = db.model('Author', authorSchema);

    const eventSchema = new Schema({
      message: String
    }, { discriminatorKey: 'kind' });

    const batchSchema = new Schema({
      events: [eventSchema]
    });

    const docArray = batchSchema.path('events');

    const clickedSchema = new Schema({
      element: { type: String },
      users: [{}]
    },
    {
      toJSON: { virtuals: true },
      toObject: { virtuals: true }
    });

    clickedSchema.virtual('users_$', {
      ref: function(doc) {
        const refKeys = doc.events[0].users.map(user => user.refKey);
        return refKeys;
      },
      localField: 'users.ID',
      foreignField: 'employeeId'
    });

    docArray.discriminator('Clicked', clickedSchema);
    const Batch = db.model('Test', batchSchema);

    const user = { employeeId: 1, name: 'Test name' };
    const author = { employeeId: 2, name: 'Author Name' };
    const batch = {
      events: [
        {
          kind: 'Clicked',
          element: '#hero',
          message: 'hello',
          users: [
            { ID: 1, refKey: 'User' },
            { ID: 2, refKey: 'Author' }
          ]
        }
      ]
    };

    return co(function*() {
      yield UserModel.create(user);
      yield AuthorModel.create(author);
      yield Batch.create(batch);
      const doc = yield Batch.findOne({}).populate('events.users_$');
      assert.strictEqual(doc.events[0].users_$[0].name, 'Test name');
      assert.strictEqual(doc.events[0].users_$[1].name, 'Author Name');
    });
  });

  it('uses getter if one is defined on the localField (gh-6618)', function() {
    const userSchema = new Schema({
      name: String
    });

    const schema = new Schema({
      referrer: {
        type: String,
        get: function(val) {
          return val.slice(6);
        }
      }
    }, { toObject: { virtuals: true } });

    schema.virtual('referrerUser', {
      ref: 'User',
      localField: 'referrer',
      foreignField: 'name',
      justOne: false,
      getters: true
    });

    const User = db.model('User', userSchema);
    const Test = db.model('Test', schema);

    const user = new User({ name: 'billy' });
    const test = new Test({ referrer: 'Model$' + user.name });

    return co(function*() {
      yield user.save();
      yield test.save();
      const pop = yield Test.findOne().populate('referrerUser');
      assert.strictEqual(pop.referrerUser[0].name, 'billy');

      const pop2 = yield Test.findOne().populate({ path: 'referrerUser', options: { getters: false } });
      assert.strictEqual(pop2.referrerUser.length, 0);
    });
  });

  it('populate child with same name as parent (gh-6839) (gh-6908)', function() {
    const parentFieldsToPopulate = [
      { path: 'children.child' },
      { path: 'child' }
    ];

    const childSchema = new mongoose.Schema({ name: String });
    const Child = db.model('Child', childSchema);

    const parentSchema = new mongoose.Schema({
      child: { type: mongoose.Schema.Types.ObjectId, ref: 'Child' },
      children: [{
        child: { type: mongoose.Schema.Types.ObjectId, ref: 'Child' }
      }]
    });
    const Parent = db.model('Parent', parentSchema);

    return co(function*() {
      let child = yield Child.create({ name: 'test' });
      let p = yield Parent.create({ child: child });

      child = yield Child.findById(child._id);
      p = yield Parent.findById(p._id).populate(parentFieldsToPopulate);
      p.children.push({ child: child });
      yield p.save();

      p = yield p.populate(parentFieldsToPopulate).execPopulate();
      assert.ok(p.children[0].child);
      assert.equal(p.children[0].child.name, 'test');
    });
  });

  it('passes scope as Model instance (gh-6726)', function() {
    const otherSchema = new Schema({ name: String });
    const Other = db.model('Test1', otherSchema);
    const schema = new Schema({
      x: {
        type: Schema.Types.ObjectId,
        ref: 'Test1',
        get: function(v) {
          assert.strictEqual(this.constructor.name, 'model');
          return v;
        }
      }
    });
    const Test = db.model('Test', schema);
    const other = new Other({ name: 'Max' });
    const test = new Test({ x: other._id });
    return co(function*() {
      yield other.save();
      yield test.save();
      const doc = yield Test.findOne({}).populate('x');
      assert.strictEqual(doc.x.name, 'Max');
    });
  });

  it('respects schema array even if underlying doc doesnt use array (gh-6908)', function() {
    const jobSchema = new Schema({
      company: [{ type: Schema.Types.ObjectId, ref: 'Company' }]
    });
    const Job = db.model('Test', jobSchema);

    const companySchema = new Schema({ name: String });
    const Company = db.model('Company', companySchema);

    return co(function*() {
      const mdb = yield Company.create({ name: 'MongoDB' });

      yield Job.collection.insertOne({ company: mdb._id });

      const res = yield Job.findOne().populate('company');

      assert.ok(Array.isArray(res.company));
      assert.equal(res.company[0].name, 'MongoDB');
    });
  });

  it('save objectid with populated refPath (gh-6714)', function() {
    const parentSchema = new Schema({
      kind: {
        type: String
      },
      item: {
        type: mongoose.Schema.Types.ObjectId,
        required: true,
        refPath: 'parent.kind'
      }
    });
    const schema = new Schema({
      parent: parentSchema,
      lockingVersion: mongoose.Schema.Types.ObjectId,
      lastUpdate: {
        alias: String,
        date: Date
      },
      test: String
    });

    const Role = db.model('Test', schema);

    return co(function*() {
      const role = yield Role.create({ });
      const role2 = yield Role.create({
        parent: { kind: 'Test', item: role._id }
      });

      const toUpdate = yield Role.find({ _id: role2._id }).
        populate('parent.item').
        then(res => res[0]);

      toUpdate.test = 'foo';
      yield toUpdate.save();
    });
  });

  it('correct model and justOne when double populating (gh-6978)', function() {
    const authorSchema = new Schema({
      name: String
    });

    const commentSchema = new Schema({
      text: String,
      author: {
        type: Schema.Types.ObjectId,
        ref: 'Author'
      }
    });

    const postSchema = new Schema({
      content: String,
      comments: [{
        type: Schema.Types.ObjectId,
        ref: 'Comment'
      }]
    });

    const Author = db.model('Author', authorSchema);
    const Comment = db.model('Comment', commentSchema);
    const Post = db.model('BlogPost', postSchema);

    const authors = '123'.split('').map(n => {
      return new Author({ name: `author${n}` });
    });

    const comments = 'abc'.split('').map((l, i) => {
      const id = authors[i]._id;
      return new Comment({ text: `comment_${l}`, author: id });
    });

    return co(function*() {
      yield Post.create({
        content: 'foobar',
        comments: comments
      });

      yield Author.create(authors);
      yield Comment.create(comments);

      let post = yield Post.findOne({});
      post = yield Post.populate(post, { path: 'comments' });
      post = yield Post.populate(post, { path: 'comments.author' });

      post.comments.forEach((c, i) => {
        assert.ok(!Array.isArray(c.author), `author ${i} is an array`);
      });
    });
  });

  it('correctly finds justOne when double-populating underneath an array (gh-6798)', function() {
    const FileSchema = new Schema({ filename: 'String' });
    const EditionOptionsSchema = new Schema({
      price: 'Number',
      image: {
        type: 'ObjectId',
        ref: 'Test'
      }
    });
    const EditionSchema = new Schema({ editionOptions: EditionOptionsSchema });
    const CarVersionSchema = new Schema({
      type: {
        type: 'String'
      },
      editions: [{
        type: 'ObjectId',
        ref: 'Test1'
      }]
    });
    const CarSchema = new mongoose.Schema({
      make: 'String',
      versions: [CarVersionSchema]
    });

    const File = db.model('Test', FileSchema);
    const Edition = db.model('Test1', EditionSchema);
    const Car = db.model('Car', CarSchema);

    return co(function*() {
      const file = yield File.create({ filename: 'file1.png' });

      const editions = yield Edition.create([
        { editionOptions: { price: 15000, image: file._id } },
        { editionOptions: { price: 150000 } }
      ]);

      let cars = yield Car.create([
        { make: 'Ford', versions: [{ type: 'F150', editions: [editions[0]] }] },
        { make: 'BMW', versions: [{ type: 'i8', editions: [editions[1]] }] }
      ]);

      cars = yield Car.find().sort({ make: 1 });
      cars = yield Car.populate(cars, 'versions.editions');
      cars = yield Car.populate(cars, 'versions.editions.editionOptions.image');

      assert.strictEqual(cars[0].versions[0].editions[0].editionOptions.image,
        void 0);
      assert.equal(cars[1].versions[0].editions[0].editionOptions.image.filename,
        'file1.png');
    });
  });

  it('handles virtual justOne if it is not set (gh-6988)', function() {
    const postSchema = new Schema({
      name: String
    });

    postSchema.virtual('comments', {
      ref: 'Comment',
      localField: '_id',
      foreignField: 'postId'
    });

    const commentSchema = new Schema({
      postId: { type: Schema.Types.ObjectId }
    });

    const Post = db.model('BlogPost', postSchema);
    const Comment = db.model('Comment', commentSchema);

    return co(function*() {
      const post = yield Post.create({ name: 'n1' });
      const comment = yield Comment.create({ postId: post._id });

      const doc = yield Post.findOne({}).populate('comments').lean();
      assert.ok(Array.isArray(doc.comments));
      assert.equal(doc.comments.length, 1);
      assert.equal(doc.comments[0]._id.toHexString(),
        comment._id.toHexString());
    });
  });

  it('handles virtual justOne if it is not set, is lean, and subfields are selected', function() {
    const postSchema = new Schema({
      name: String
    });

    postSchema.virtual('comments', {
      ref: 'Comment',
      localField: '_id',
      foreignField: 'postId'
    });

    const commentSchema = new Schema({
      postId: { type: Schema.Types.ObjectId },
      text: String
    });

    const Post = db.model('BlogPost', postSchema);
    const Comment = db.model('Comment', commentSchema);

    return co(function*() {
      const post = yield Post.create({ name: 'n1' });
      const comment = yield Comment.create({ postId: post._id, text: 'a comment' });

      const doc = yield Post.find({}).populate('comments', 'text').lean();
      assert.ok(Array.isArray(doc[0].comments));
      assert.equal(doc[0].comments.length, 1);
      assert.equal(doc[0].comments[0]._id.toHexString(),
        comment._id.toHexString());
    });
  });

  it('does not set `justOne` if underneath Mixed (gh-6985)', function() {
    const articleSchema = new Schema({
      title: String,
      content: String
    });

    const schema = new Schema({
      name: String,
      data: Schema.Types.Mixed
    });

    const Article = db.model('Article', articleSchema);
    const Test = db.model('User', schema);

    return co(function*() {
      const articles = yield Article.create([
        { title: 'An Overview of BigInt in Node.js', content: '' },
        { title: 'Building a Serverless App with MongoDB Stitch', content: '' }
      ]);

      yield Test.create({
        name: 'Val',
        data: { articles: articles.map(a => a._id) }
      });

      let res = yield Test.findOne();
      const popObj = {
        path: 'data.articles',
        select: 'title',
        model: 'Article',
        options: { lean: true }
      };

      res = yield Test.populate(res, popObj);

      assert.ok(Array.isArray(res.data.articles));
      assert.deepEqual(res.data.articles.map(a => a.title), [
        'An Overview of BigInt in Node.js',
        'Building a Serverless App with MongoDB Stitch'
      ]);
    });
  });

  it('supports setting `justOne` as an option (gh-6985)', function() {
    const articleSchema = new Schema({
      title: String,
      content: String
    });

    const schema = new Schema({
      title: String,
      data: Schema.Types.Mixed
    });

    const Article = db.model('Article', articleSchema);
    const Test = db.model('Test', schema);

    return co(function*() {
      const articles = yield Article.create([
        { title: 'An Overview of BigInt in Node.js', content: '' },
        { title: 'Building a Serverless App with MongoDB Stitch', content: '' }
      ]);

      yield Test.create({
        title: 'test',
        data: { articles: articles.map(a => a._id) }
      });

      let res = yield Test.findOne();
      const popObj = {
        path: 'data.articles',
        select: 'title',
        model: 'Article',
        justOne: true,
        options: { lean: true }
      };

      res = yield Test.populate(res, popObj);

      assert.ok(!Array.isArray(res.data.articles));
      assert.equal(res.data.articles.title, 'An Overview of BigInt in Node.js');
    });
  });

  it('multiple localFields and foreignFields (gh-5704)', function() {
    const childSchema = new Schema({
      _id: Number,
      sourceId: Number
    });
    const parentSchema = new Schema({
      _id: Number,
      internalChildId: Number,
      sourceChildId: Number
    });
    parentSchema.virtual('children', {
      ref: 'Child',
      localField: function() {
        return this.internalChildId ? 'internalChildId' : 'sourceChildId';
      },
      foreignField: function() {
        return this.internalChildId ? '_id' : 'sourceId';
      }
    });

    const Child = db.model('Child', childSchema);
    const Parent = db.model('Parent', parentSchema);

    return co(function*() {
      yield Child.create([
        { _id: 1 },
        { _id: 99, sourceId: 2 }
      ]);

      yield Parent.create([
        { _id: 10, internalChildId: 1 },
        { _id: 11, sourceChildId: 2 }
      ]);

      let res = yield Parent.find().sort({ _id: 1 }).populate('children');

      res = res.map(doc => doc.toObject({ virtuals: true }));
      assert.equal(res[0].children.length, 1);
      assert.strictEqual(res[0].children[0]._id, 1);

      assert.equal(res[1].children.length, 1);
      assert.strictEqual(res[1].children[0]._id, 99);
    });
  });

  it('lean populate underneath array (gh-7052)', function() {
    const ownerSchema = new Schema({
      name: String,
      age: Number,
      dogs: [Schema.Types.ObjectId]
    });

    const dogSchema = new Schema({
      name: String,
      trick: Schema.Types.ObjectId
    });

    const trickSchema = new Schema({ description: String });

    const Owner = db.model('Person', ownerSchema);
    const Dog = db.model('Test', dogSchema);
    const Trick = db.model('Test1', trickSchema);

    const t = new Trick({ description: 'roll over' });
    const d = new Dog({ name: 'Fido', trick: t._id });
    const o = new Owner({ name: 'Bill', age: 10, dogs: [d._id] });

    return co(function*() {
      yield [t.save(), d.save(), o.save()];

      const owner = yield Owner.findOne({}).lean();
      let populated = yield Owner.populate(owner,
        [{ path: 'dogs', model: 'Test', options: { lean: true } }]);
      populated = yield Owner.populate(owner,
        [{ path: 'dogs.trick', model: 'Test1', options: { lean: true } }]);

      assert.ok(!Array.isArray(populated.dogs[0].trick));
    });
  });

  it('handles plus path projections with virtual populate (gh-7050)', function() {
    const CatSchema = mongoose.Schema({ name: String }, { toObject: { virtuals: true } });

    CatSchema.virtual('friends', {
      ref: 'Test',
      localField: '_id',
      foreignField: 'cat'
    });

    const Cat = db.model('Cat', CatSchema);

    const DogSchema = mongoose.Schema({
      name: String,
      cat: mongoose.ObjectId,
      secret: { type: String, select: false }
    });

    const Dog = db.model('Test', DogSchema);

    return co(function*() {
      const kitty = yield Cat.create({ name: 'foo' });

      yield Dog.create({
        name: 'Scooby',
        cat: kitty,
        secret: 'I ate all the scooby snacks!'
      });

      const res = yield Cat.findOne().select().populate({
        path: 'friends',
        select: '+secret'
      });
      assert.equal(res.friends[0].name, 'Scooby');
      assert.equal(res.friends[0].secret, 'I ate all the scooby snacks!');
    });
  });

  it('set model as ref in schema (gh-7253)', function() {
    const userSchema = new Schema({ name: String });
    const User = db.model('User', userSchema);

    const postSchema = new Schema({
      user: {
        type: mongoose.ObjectId,
        ref: User
      },
      user2: mongoose.ObjectId
    });
    postSchema.path('user2').ref(User);
    const Post = db.model('BlogPost', postSchema);

    return co(function*() {
      const user = yield User.create({ name: 'val' });
      yield Post.create({ user: user._id, user2: user._id });

      const post = yield Post.findOne().populate('user user2');

      assert.equal(post.user.name, 'val');
      assert.equal(post.user2.name, 'val');
    });
  });

  it('count option (gh-4469) (gh-7380)', function() {
    const childSchema = new Schema({ parentId: mongoose.ObjectId });

    const parentSchema = new Schema({ name: String });
    parentSchema.virtual('childCount', {
      ref: 'Child',
      localField: '_id',
      foreignField: 'parentId',
      count: true
    });

    parentSchema.virtual('children', {
      ref: 'Child',
      localField: '_id',
      foreignField: 'parentId',
      count: false
    });

    const Child = db.model('Child', childSchema);
    const Parent = db.model('Parent', parentSchema);

    return co(function*() {
      const p = yield Parent.create({ name: 'test' });

      yield Child.create([{ parentId: p._id }, { parentId: p._id }, {}]);

      let doc = yield Parent.findOne().populate('children childCount');
      assert.equal(doc.childCount, 2);
      assert.equal(doc.children.length, 2);

      doc = yield Parent.find().populate('children childCount').then(res => res[0]);
      assert.equal(doc.childCount, 2);
      assert.equal(doc.children.length, 2);

      doc = yield Parent.find().populate('childCount').then(res => res[0]);
      assert.equal(doc.childCount, 2);
      assert.equal(doc.children, null);

      doc = yield Parent.findOne();
      yield doc.populate('childCount').execPopulate();
      assert.equal(doc.childCount, 2);
      assert.equal(doc.children, null);
    });
  });

  it('count option ignores skip (gh-4469) (gh-8476)', function() {
    const childSchema = new Schema({ parentId: mongoose.ObjectId });

    const parentSchema = new Schema({ name: String });
    parentSchema.virtual('childCount', {
      ref: 'Child',
      localField: '_id',
      foreignField: 'parentId',
      count: true,
      options: { skip: 2 }
    });

    const Child = db.model('Child', childSchema);
    const Parent = db.model('Parent', parentSchema);

    return co(function*() {
      const p = yield Parent.create({ name: 'test' });

      yield Child.create([{ parentId: p._id }, { parentId: p._id }, {}]);

      const doc = yield Parent.findOne().populate('childCount');
      assert.equal(doc.childCount, 2);
    });
  });

  it('count with deeply nested (gh-7573)', function() {
    const s1 = new mongoose.Schema({});

    s1.virtual('s2', {
      ref: 'Test2',
      localField: '_id',
      foreignField: 's1'
    });

    const s2 = new mongoose.Schema({
      s1: { type: mongoose.Schema.Types.ObjectId, ref: 'schema1' }
    });

    s2.virtual('numS3', {
      ref: 'Test3',
      localField: '_id',
      foreignField: 's2',
      count: true
    });

    const s3 = new mongoose.Schema({
      s2: { type: mongoose.Schema.Types.ObjectId, ref: 'schema2' }
    });

    return co(function*() {
      const S1 = db.model('Test1', s1);
      const S2 = db.model('Test2', s2);
      const S3 = db.model('Test3', s3);

      const s1doc = yield S1.create({});
      const s2docs = yield S2.create([{ s1: s1doc }, { s1: s1doc }]);
      yield S3.create([{ s2: s2docs[0] }, { s2: s2docs[0] }, { s2: s2docs[1] }]);

      const doc = yield S1.findOne({}).populate({
        path: 's2',
        populate: {
          path: 'numS3'
        }
      });

      assert.deepEqual(doc.s2.map(s => s.numS3).sort(), [1, 2]);
    });
  });

  it('explicit model option overrides refPath (gh-7273)', function() {
    const userSchema = new Schema({ name: String });
    const User1 = db.model('User', userSchema);
    db.model('Test', userSchema);

    const postSchema = new Schema({
      user: {
        type: mongoose.ObjectId,
        refPath: 'm'
      },
      m: String
    });
    const Post = db.model('BlogPost', postSchema);

    return co(function*() {
      const user = yield User1.create({ name: 'val' });
      yield Post.create({ user: user._id, m: 'Test' });

      let post = yield Post.findOne().populate('user');
      assert.ok(!post.user);

      post = yield Post.findOne().populate({ path: 'user', model: 'User' });

      assert.equal(post.user.name, 'val');
    });
  });

  it('clone option means identical ids get separate copies of doc (gh-3258)', function() {
    const userSchema = new Schema({ name: String });
    const User = db.model('User', userSchema);

    const postSchema = new Schema({
      user: {
        type: mongoose.ObjectId,
        ref: User
      },
      title: String
    });

    const Post = db.model('BlogPost', postSchema);

    return co(function*() {
      const user = yield User.create({ name: 'val' });
      yield Post.create([
        { title: 'test1', user: user },
        { title: 'test2', user: user }
      ]);

      const posts = yield Post.find().populate({
        path: 'user',
        options: { clone: true }
      });

      posts[0].user.name = 'val2';
      assert.equal(posts[1].user.name, 'val');
    });
  });

  it('handles double nested array `foreignField` (gh-7374)', function() {
    const songSchema = Schema({
      title: { type: String },
      identifiers: [{
        _id: false,
        artists: [{
          _id: false,
          artist: { type: Number }
        }]
      }]
    });

    const artistSchema = new Schema({ _id: Number, name: String });
    artistSchema.virtual('songs', {
      ref: 'Test',
      localField: '_id',
      foreignField: 'identifiers.artists.artist'
    });

    const Song = db.model('Test', songSchema);
    const Artist = db.model('Person', artistSchema);

    return co(function*() {
      yield Artist.create([
        { _id: 1, name: 'Axl Rose' },
        { _id: 2, name: 'Slash' }
      ]);

      yield Song.create({
        title: 'November Rain',
        identifiers: [{ artists: [{ artist: 1 }, { artist: 2 }] }]
      });

      const axl = yield Artist.findById(1).populate('songs');
      assert.equal(axl.songs.length, 1);
      assert.equal(axl.songs[0].title, 'November Rain');
    });
  });

  it('populate single path with numeric path underneath doc array (gh-7273)', function() {
    const schema = new Schema({
      arr1: [{
        arr2: [{
          item: { type: Schema.Types.ObjectId, refPath: 'arr1.arr2.kind' },
          kind: String
        }]
      }]
    });

    const Model = db.model('Test', schema);

    const itemSchema = new Schema({ name: String });
    const Item1 = db.model('Test1', itemSchema);
    const Item2 = db.model('Test2', itemSchema);

    return co(function*() {
      const item1 = yield Item1.create({ name: 'item1' });
      const item2 = yield Item2.create({ name: 'item2' });

      yield Model.create({
        arr1: [{
          arr2: [
            { item: item1._id, kind: 'Test1' },
            { item: item2._id, kind: 'Test2' }
          ]
        }]
      });

      let doc = yield Model.findOne().populate('arr1.arr2.item');
      assert.equal(doc.arr1[0].arr2[0].item.name, 'item1');
      assert.equal(doc.arr1[0].arr2[1].item.name, 'item2');

      doc = yield Model.findOne().populate('arr1.0.arr2.item');
      assert.equal(doc.arr1[0].arr2[0].item.name, 'item1');
      assert.equal(doc.arr1[0].arr2[1].item.name, 'item2');

      doc = yield Model.findOne().populate('arr1.0.arr2.0.item');
      assert.equal(doc.arr1[0].arr2[0].item.name, 'item1');
      assert.ok(!doc.arr1[0].arr2[1].item.name);

      doc = yield Model.findOne();
      doc.populate('arr1.0.arr2.1.item');
      yield doc.execPopulate();
      assert.ok(!doc.arr1[0].arr2[0].item.name);
      assert.equal(doc.arr1[0].arr2[1].item.name, 'item2');

      doc = yield Model.findOne();
      doc.populate('arr1.0.arr2.0.item');
      doc.populate('arr1.0.arr2.1.item');
      yield doc.execPopulate();
      assert.equal(doc.arr1[0].arr2[0].item.name, 'item1');
      assert.equal(doc.arr1[0].arr2[1].item.name, 'item2');
    });
  });

  it('supports populating a path in a document array embedded in an array (gh-7647)', function() {
    const schema = new Schema({
      recordings: [[{
        file: { type: Schema.ObjectId, ref: 'Test' }
      }]]
    });
    const Song = db.model('Test1', schema);
    const Asset = db.model('Test', Schema({ name: String }));

    return co(function*() {
      const a = yield Asset.create({ name: 'foo' });
      yield Song.create({ recordings: [[{ file: a._id }]] });

      const doc = yield Song.findOne().populate('recordings.file');

      assert.equal(doc.recordings.length, 1);
      assert.equal(doc.recordings[0].length, 1);
      assert.equal(doc.recordings[0][0].file.name, 'foo');
      assert.ok(doc.populated('recordings.file'));
    });
  });

  it('handles populating deeply nested path if value in db is a primitive (gh-7545)', function() {
    const personSchema = new Schema({ _id: Number, name: String });
    const PersonModel = db.model('Person', personSchema);

    // Create Event Model
    const teamSchema = new Schema({
      nested: { members: [{ type: Number, ref: 'Person' }] }
    });
    const eventSchema = new Schema({
      _id: Number,
      title: String,
      teams: [teamSchema]
    });
    const EventModel = db.model('Test', eventSchema);

    return co(function*() {
      yield PersonModel.create({ _id: 1, name: 'foo' });
      yield EventModel.collection.insertMany([
        { _id: 2, title: 'Event 1', teams: false },
        { _id: 3, title: 'Event 2', teams: [{ nested: { members: [1] } }] }
      ]);

      const docs = yield EventModel.find().
        sort({ _id: 1 }).
        lean().
        populate('teams.nested.members');
      assert.strictEqual(docs[0].teams, false);

      assert.equal(docs[1].teams.length, 1);
      assert.deepEqual(docs[1].teams[0].nested.members.map(m => m.name), ['foo']);
    });
  });

  it('sets populate virtual to empty array if local field empty (gh-8230)', function() {
    const GroupSchema = new Schema({
      roles: [{
        roleId: String
      }]
    });
    GroupSchema.virtual('roles$', {
      ref: 'Test',
      localField: 'roles.roleId',
      foreignField: '_id'
    });

    const RoleSchema = new Schema({});

    const GroupModel = db.model('Group', GroupSchema);
    db.model('Test', RoleSchema);

    return co(function*() {
      yield GroupModel.create({ roles: [] });

      const res = yield GroupModel.findOne({}).populate('roles$');
      assert.deepEqual(res.roles$, []);
    });
  });

  it('sets populate virtual with count to 0 if local field empty (gh-7731)', function() {
    const GroupSchema = new Schema({
      roles: [{
        roleId: String
      }]
    });
    GroupSchema.virtual('rolesCount', {
      ref: 'Test',
      localField: 'roles.roleId',
      foreignField: '_id',
      count: true
    });

    const RoleSchema = new Schema({});

    const GroupModel = db.model('Group', GroupSchema);
    db.model('Test', RoleSchema);

    return co(function*() {
      yield GroupModel.create({ roles: [] });

      const res = yield GroupModel.findOne({}).populate('rolesCount');
      assert.strictEqual(res.rolesCount, 0);
    });
  });

  it('can populate an array property whose name conflicts with array method (gh-7782)', function() {
    const Child = db.model('Child', Schema({ name: String }));

    const Parent = db.model('Parent', Schema({
      list: [{
        fill: {
          child: { type: ObjectId, ref: 'Child' }
        }
      }]
    }));

    return co(function*() {
      const c = yield Child.create({ name: 'test' });
      yield Parent.create({ list: [{ fill: { child: c._id } }] });

      const doc = yield Parent.findOne().populate('list.fill.child');

      assert.equal(doc.list.length, 1);
      assert.strictEqual(doc.list[0].fill.child.name, 'test');
    });
  });

  it('supports cross-db populate with refPath (gh-6520)', function() {
    return co(function*() {
      const db2 = yield mongoose.createConnection(start.uri2);

      const bookSchema = new Schema({ title: String });
      const movieSchema = new Schema({ title: String });

      const userSchema = new Schema({
        name: String,
        kind: String,
        hobby: {
          type: Schema.Types.ObjectId,
          refPath: 'kind'
        }
      });

      const User = db.model('User', userSchema);
      const Book = db2.model('Book', bookSchema);
      const Movie = db2.model('Movie', movieSchema);

      const book = yield Book.create({ title: 'Legacy of the Force: Revelation' });
      const movie = yield Movie.create({ title: 'A New Hope' });

      yield User.create([
        { name: 'test1', kind: 'Book', hobby: book._id },
        { name: 'test2', kind: 'Movie', hobby: movie._id }
      ]);

      const docs = yield User.find().sort({ name: 1 }).populate({
        path: 'hobby',
        connection: db2
      });
      assert.equal(docs[0].hobby.title, 'Legacy of the Force: Revelation');
      assert.equal(docs[1].hobby.title, 'A New Hope');
    });
  });

  it('ref function for conventional populate (gh-7669)', function() {
    const schema = new mongoose.Schema({
      kind: String,
      media: {
        type: mongoose.Schema.Types.ObjectId,
        ref: doc => doc.kind
      }
    });
    const Model = db.model('Test', schema);
    const Movie = db.model('Movie', new Schema({ name: String }));
    const Book = db.model('Book', new Schema({ title: String }));

    return co(function*() {
      const docs = yield [
        Movie.create({ name: 'The Empire Strikes Back' }),
        Book.create({ title: 'New Jedi Order' })
      ];

      yield Model.create([
        { kind: 'Movie', media: docs[0]._id },
        { kind: 'Book', media: docs[1]._id }
      ]);

      const res = yield Model.find().sort({ kind: -1 }).populate('media');

      assert.equal(res[0].kind, 'Movie');
      assert.equal(res[0].media.name, 'The Empire Strikes Back');
      assert.equal(res[1].kind, 'Book');
      assert.equal(res[1].media.title, 'New Jedi Order');
    });
  });

  it('virtual refPath (gh-7848)', function() {
    const Child = db.model('Child', Schema({
      name: String,
      parentId: Number
    }));

    const parentSchema = Schema({
      _id: Number,
      kind: String
    });
    parentSchema.virtual('childDocs', {
      refPath: 'kind',
      localField: '_id',
      foreignField: 'parentId',
      justOne: false
    });
    const Parent = db.model('Parent', parentSchema);

    return co(function*() {
      yield Parent.create({ _id: 1, kind: 'Child' });
      yield Child.create({ name: 'test', parentId: 1 });

      const doc = yield Parent.findOne().populate('childDocs');
      assert.equal(doc.childDocs.length, 1);
      assert.equal(doc.childDocs[0].name, 'test');
    });
  });

  it('handles refPath on discriminator when populating top-level model (gh-5109)', function() {
    const options = { discriminatorKey: 'kind' };
    const Post = db.model('BlogPost', new Schema({ time: Date, text: String }, options));

    const MediaPost = Post.discriminator('Test', new Schema({
      media: { type: Schema.Types.ObjectId, refPath: 'mediaType' },
      mediaType: String // either 'Image' or 'Video'
    }, options));
    const Image = db.model('Image',
      new Schema({ url: String }));
    const Video = db.model('Video',
      new Schema({ url: String, duration: Number }));

    return co(function*() {
      const image = yield Image.create({ url: 'test' });
      const video = yield Video.create({ url: 'foo', duration: 42 });

      yield MediaPost.create([
        { media: image._id, mediaType: 'Image' },
        { media: video._id, mediaType: 'Video' }
      ]);

      const docs = yield Post.find().populate('media').sort({ mediaType: 1 });

      assert.equal(docs.length, 2);
      assert.ok(docs[0].populated('media'));
      assert.ok(docs[1].populated('media'));

      assert.equal(docs[0].media.url, 'test');
      assert.equal(docs[1].media.url, 'foo');
      assert.equal(docs[1].media.duration, 42);
    });
  });

  it('refPath with virtual (gh-7341)', function() {
    const options = { discriminatorKey: 'kind' };
    const postSchema = new Schema({
      media: { type: Schema.Types.ObjectId, refPath: 'mediaType' },
      _mediaType: String // either 'Image' or 'Video'
    }, options);

    postSchema.virtual('mediaType').get(function() { return this._mediaType; });

    const Post = db.model('BlogPost', postSchema);
    const Image = db.model('Image', new Schema({ url: String }));
    const Video = db.model('Video', new Schema({ url: String, duration: Number }));

    return co(function*() {
      const image = yield Image.create({ url: 'test' });
      const video = yield Video.create({ url: 'foo', duration: 42 });

      yield Post.create([
        { media: image._id, _mediaType: 'Image' },
        { media: video._id, _mediaType: 'Video' }
      ]);

      const docs = yield Post.find().populate('media').sort({ _mediaType: 1 });

      assert.ok(docs[0].populated('media'));
      assert.ok(docs[1].populated('media'));

      assert.equal(docs[0].media.url, 'test');
      assert.equal(docs[1].media.url, 'foo');
      assert.equal(docs[1].media.duration, 42);
    });
  });

  it('count with subdocs (gh-7573)', function() {
    const DeveloperSchema = Schema({ name: String });
    const TeamSchema = Schema({
      name: String,
      developers: [DeveloperSchema]
    });
    const TicketSchema = Schema({
      assigned: String,
      description: String
    });

    DeveloperSchema.virtual('ticketCount', {
      ref: 'Test',
      localField: 'name',
      foreignField: 'assigned',
      count: true
    });

    const Ticket = db.model('Test', TicketSchema);
    const Team = db.model('Team', TeamSchema);

    return co(function*() {
      yield Team.create({
        name: 'Rocket',
        developers: [{ name: 'Jessie' }, { name: 'James' }, { name: 'Meowth' }]
      });
      yield Ticket.create([
        { assigned: 'Jessie', description: 'test1' },
        { assigned: 'James', description: 'test2' },
        { assigned: 'Jessie', description: 'test3' }
      ]);

      const team = yield Team.findOne().populate('developers.ticketCount');
      assert.equal(team.developers[0].ticketCount, 2);
      assert.equal(team.developers[1].ticketCount, 1);
      assert.equal(team.developers[2].ticketCount, 0);
    });
  });

  it('handles virtual populate of an embedded discriminator nested path (gh-6488) (gh-8173)', function() {
    return co(function*() {
      const UserModel = db.model('User', Schema({
        employeeId: Number,
        name: String
      }));

      const eventSchema = Schema({ message: String }, { discriminatorKey: 'kind' });
      const batchSchema = Schema({ nested: { events: [eventSchema] } });

      const nestedLayerSchema = Schema({ users: [Number] });
      nestedLayerSchema.virtual('users_$', {
        ref: 'User',
        localField: 'users',
        foreignField: 'employeeId'
      });

      const docArray = batchSchema.path('nested.events');
      docArray.discriminator('Clicked', Schema({ nestedLayer: nestedLayerSchema }));
      docArray.discriminator('Purchased', Schema({ purchased: String }));

      const Batch = db.model('Test', batchSchema);

      yield UserModel.create({ employeeId: 1, name: 'test' });
      yield Batch.create({
        nested: {
          events: [
            { kind: 'Clicked', nestedLayer: { users: [1] } },
            { kind: 'Purchased', purchased: 'test' }
          ]
        }
      });

      let res = yield Batch.findOne().
        populate('nested.events.nestedLayer.users_$');
      assert.equal(res.nested.events[0].nestedLayer.users_$.length, 1);
      assert.equal(res.nested.events[0].nestedLayer.users_$[0].name, 'test');

      res = res.toObject({ virtuals: true });
      assert.equal(res.nested.events[0].nestedLayer.users_$.length, 1);
      assert.equal(res.nested.events[0].nestedLayer.users_$[0].name, 'test');
    });
  });

  it('accessing populate virtual prop (gh-8198)', function() {
    const FooSchema = new Schema({
      name: String,
      children: [{
        barId: { type: Schema.Types.ObjectId, ref: 'Test' },
        quantity: Number
      }]
    });
    FooSchema.virtual('children.bar', {
      ref: 'Test',
      localField: 'children.barId',
      foreignField: '_id',
      justOne: true
    });
    const BarSchema = Schema({ name: String });
    const Foo = db.model('Test1', FooSchema);
    const Bar = db.model('Test', BarSchema);
    return co(function*() {
      const bar = yield Bar.create({ name: 'bar' });
      const foo = yield Foo.create({
        name: 'foo',
        children: [{ barId: bar._id, quantity: 1 }]
      });
      const foo2 = yield Foo.findById(foo._id).populate('children.bar');
      assert.equal(foo2.children[0].bar.name, 'bar');
    });
  });

  describe('gh-8247', function() {
    let Author;
    let Page;

    beforeEach(function() {
      const authorSchema = Schema({ name: String });
      const subSchema = Schema({
        author: { type: Schema.Types.ObjectId, ref: 'Author' },
        comment: String
      });
      const pageSchema = Schema({ title: String, comments: [subSchema] });
      Author = db.model('Author', authorSchema);
      Page = db.model('Test', pageSchema);
    });

    beforeEach(() => co(function*() {
      yield Author.deleteMany({});
      yield Page.deleteMany({});
    }));

    it('checking `populated()` on a document array element (gh-8247)', function() {
      return co(function*() {
        const doc = yield Author.create({ name: 'test author' });
        yield Page.create({ comments: [{ author: doc._id }] });

        const fromDb = yield Page.findOne().populate('comments.author');
        assert.ok(Array.isArray(fromDb.populated('comments.author')));
        assert.equal(fromDb.populated('comments.author').length, 1);
        assert.equal(fromDb.comments[0].author.name, 'test author');

        assert.ok(fromDb.comments[0].populated('author'));
      });
    });

    it('updates top-level populated() when pushing elements onto a document array with single populated path (gh-8247) (gh-8265)', function() {
      return co(function*() {
        const docs = yield Author.create([
          { name: 'test1' },
          { name: 'test2' }
        ]);
        yield Page.create({ comments: [{ author: docs[0]._id }] });

        // Try setting to non-manually populated path...
        let fromDb = yield Page.findOne().populate('comments.author');
        assert.ok(Array.isArray(fromDb.populated('comments.author')));
        assert.equal(fromDb.populated('comments.author').length, 1);
        assert.equal(fromDb.comments[0].author.name, 'test1');

        fromDb.comments.push({ author: docs[1]._id });
        let pop = fromDb.populated('comments.author');
        assert.equal(pop.length, 2);
        assert.equal(pop[0].toHexString(), docs[0]._id.toHexString());
        assert.equal(pop[1], null);

        fromDb.comments.pull({ _id: fromDb.comments[1]._id });
        pop = fromDb.populated('comments.author');
        assert.equal(pop.length, 1);

        fromDb.comments.shift();
        pop = fromDb.populated('comments.author');
        assert.equal(pop.length, 0);

        // And try setting to populated path
        fromDb = yield Page.findOne().populate('comments.author');
        assert.ok(Array.isArray(fromDb.populated('comments.author')));
        assert.equal(fromDb.populated('comments.author').length, 1);
        assert.equal(fromDb.comments[0].author.name, 'test1');

        fromDb.comments.push({ author: docs[1] });
        pop = fromDb.populated('comments.author');
        assert.equal(pop.length, 2);

        fromDb.comments.splice(1, 1);
        pop = fromDb.populated('comments.author');
        assert.equal(pop.length, 1);
      });
    });

    it('retainNullValues stores `null` in array if foreign doc not found (gh-8293)', function() {
      db.deleteModel(/Test/);
      const schema = Schema({ troops: [{ type: Number, ref: 'Test' }] });
      const Team = db.model('Team', schema);
      const Card = db.model('Test', Schema({
        _id: { type: Number },
        name: String,
        entityType: { type: String }
      }));

      return co(function*() {
        yield Card.create([
          { _id: 2, name: 'Card 2' },
          { _id: 3, name: 'Card 3' },
          { _id: 4, name: 'Card 4' }
        ]);
        yield Team.create({ troops: [1, 2, 3, 4] });

        const doc = yield Team.findOne().populate({
          path: 'troops',
          options: { retainNullValues: true }
        });
        assert.equal(doc.troops.length, 4);
        assert.equal(doc.troops[0], null);
        assert.equal(doc.troops[1].name, 'Card 2');
        assert.equal(doc.troops[2].name, 'Card 3');
        assert.equal(doc.troops[3].name, 'Card 4');
      });
    });

    it('virtual populate with discriminator that has a custom discriminator value (gh-8324)', function() {
      db.deleteModel(/Test/);
      const mainSchema = new Schema({ title: { type: String } },
        { discriminatorKey: 'type' });

      mainSchema.virtual('virtualField', {
        ref: 'Test1',
        localField: '_id',
        foreignField: 'main'
      });

      const discriminatedSchema = new Schema({ description: String });
      const Main = db.model('Test', mainSchema);
      const Discriminator = Main.discriminator('gh8324_Discriminator',
        discriminatedSchema, 'customValue');
      const Model = db.model('Test1', Schema({
        main: 'ObjectId'
      }));

      return co(function*() {
        const d = yield Discriminator.create({ title: 'test', description: 'test' });
        yield Model.create({ main: d._id });

        const docs = yield Main.find().populate('virtualField').exec();
        assert.ok(docs[0].virtualField[0].main);
      });
    });

    it.skip('virtual populate with multiple `localField` and `foreignField` (gh-6608)', function() {
      const employeeSchema = Schema({
        locationId: String,
        departmentId: String,
        name: String
      });

      employeeSchema.virtual('department', {
        ref: 'Test',
        localField: ['locationId', 'departmentId'],
        foreignField: ['locationId', 'name'],
        justOne: true
      });

      const departmentSchema = Schema({
        locationId: String,
        name: String
      });

      return co(function*() {
        const Employee = db.model('Person', employeeSchema);
        const Department = db.model('Test', departmentSchema);

        yield Employee.create([
          { locationId: 'Miami', department: 'Engineering', name: 'Valeri Karpov' },
          { locationId: 'Miami', department: 'Accounting', name: 'Test 1' },
          { locationId: 'New York', department: 'Engineering', name: 'Test 2' }
        ]);

        const depts = yield Department.create([
          { locationId: 'Miami', name: 'Engineering' },
          { locationId: 'Miami', name: 'Accounting' },
          { locationId: 'New York', name: 'Engineering' }
        ]);
        const dept = depts[0];

        const doc = yield Employee.findOne({ name: 'Valeri Karpov' }).
          populate('department');
        assert.equal(doc.department._id.toHexString(), dept._id.toHexString());
        assert.equal(doc.department.name, 'Engineering');
      });
    });
  });

  it('doesnt insert empty document when populating a path within a non-existent document array (gh-8432)', function() {
    const companySchema = new mongoose.Schema({
      name: String
    });
    const Company = db.model('Test', companySchema);

    const userSchema = new mongoose.Schema({
      fullName: String,
      companyId: {
        type: mongoose.ObjectId,
        ref: 'Test'
      }
    });
    const User = db.model('User', userSchema);

    const fileSchema = new mongoose.Schema({
      _id: String,
      uploaderId: {
        type: mongoose.ObjectId,
        ref: 'User'
      }
    }, { toObject: { virtuals: true }, toJSON: { virtuals: true } });
    fileSchema.virtual('uploadedBy', {
      ref: 'User',
      localField: 'uploaderId',
      foreignField: '_id',
      justOne: true
    });

    const rideSchema = new mongoose.Schema({
      title: String,
      files: { type: [fileSchema], default: [] }
    }, { toObject: { virtuals: true }, toJSON: { virtuals: true } });
    const Ride = db.model('Test1', rideSchema);

    return co(function*() {
      const company = yield Company.create({ name: 'Apple' });
      const user = yield User.create({ fullName: 'John Doe', companyId: company._id });
      yield Ride.create([
        { title: 'London-Paris' },
        {
          title: 'Berlin-Moscow',
          files: [{ _id: '123', uploaderId: user._id }]
        }
      ]);
      yield Ride.updateMany({}, { $unset: { files: 1 } });

      const populatedRides = yield Ride.find({}).populate({
        path: 'files.uploadedBy',
        justOne: true,
        populate: {
          path: 'companyId',
          justOne: true
        }
      });
      assert.deepEqual(populatedRides[0].files, []);
      assert.deepEqual(populatedRides[1].files, []);
    });
  });

  it('sets empty array if populating undefined path (gh-8455)', function() {
    const TestSchema = new Schema({
      thingIds: [mongoose.ObjectId]
    });

    TestSchema.virtual('things', {
      ref: 'Test1',
      localField: 'thingIds',
      foreignField: '_id',
      justOne: false
    });

    const Test = db.model('Test', TestSchema);
    db.model('Test1', mongoose.Schema({ name: String }));

    return co(function*() {
      yield Test.collection.insertOne({});

      const doc = yield Test.findOne().populate('things');
      assert.deepEqual(doc.toObject({ virtuals: true }).things, []);
    });
  });

  it('succeeds with refPath if embedded discriminator has path with same name but no refPath (gh-8452) (gh-8499)', function() {
    const ImageSchema = Schema({ imageName: String });
    const Image = db.model('Image', ImageSchema);

    const TextSchema = Schema({ textName: String });
    const Text = db.model('BlogPost', TextSchema);

    const opts = { _id: false };
    const ItemSchema = Schema({ objectType: String }, opts);
    const ItemSchemaA = Schema({
      data: {
        type: ObjectId,
        refPath: 'list.objectType'
      },
      objectType: String
    }, opts);
    const ItemSchemaB = Schema({
      data: { sourceId: Number },
      objectType: String
    }, opts);

    const ExampleSchema = Schema({ test: String, list: [ItemSchema] });
    ExampleSchema.path('list').discriminator('gh8452_ExtendA', ItemSchemaA);
    ExampleSchema.path('list').discriminator('gh8452_ExtendB', ItemSchemaB);
    const Example = db.model('Test', ExampleSchema);

    return co(function*() {
      const images = yield Image.create([{ imageName: 'image' }, { imageName: 'image2' }]);
      const text = yield Text.create({ textName: 'text' });
      yield Example.create({
        test: '02',
        list: [
          { __t: 'gh8452_ExtendA', data: images[0]._id, objectType: 'Image' },
          { __t: 'gh8452_ExtendA', data: text._id, objectType: 'BlogPost' },
          { __t: 'gh8452_ExtendB', data: { sourceId: 123 }, objectType: 'ExternalSourceA' },
          { __t: 'gh8452_ExtendA', data: images[1]._id, objectType: 'Image' },
          { __t: 'gh8452_ExtendB', data: { sourceId: 456 }, objectType: 'ExternalSourceB' }
        ]
      });

      const res = yield Example.findOne().populate('list.data').lean();
      assert.equal(res.list[0].data.imageName, 'image');
      assert.equal(res.list[1].data.textName, 'text');
      assert.equal(res.list[2].data.sourceId, 123);
      assert.equal(res.list[3].data.imageName, 'image2');
      assert.equal(res.list[4].data.sourceId, 456);
    });
  });

  it('excluding foreignField using minus path deselects foreignField (gh-8460)', function() {
    const schema = Schema({ specialId: String });

    schema.virtual('searchResult', {
      ref: 'Test',
      localField: 'specialId',
      foreignField: 'specialId',
      options: { select: 'name -_id -specialId' },
      justOne: true
    });
    const Model = db.model('Test1', schema);
    const Result = db.model('Test', Schema({
      name: String,
      specialId: String,
      other: String
    }));

    return co(function*() {
      yield Result.create({ name: 'foo', specialId: 'secret', other: 'test' });
      yield Model.create({ specialId: 'secret' });

      let doc = yield Model.findOne().populate('searchResult');
      assert.strictEqual(doc.searchResult.specialId, void 0);

      doc = yield Model.findOne().populate({
        path: 'searchResult',
        select: 'name -_id'
      });
      assert.strictEqual(doc.searchResult.specialId, 'secret');
    });
  });

  it('supports top-level match option (gh-8475)', function() {
    const childSchema = Schema({ parentId: 'ObjectId', deleted: Boolean });

    const parentSchema = Schema({ name: String });
    parentSchema.virtual('childCount', {
      ref: 'Child',
      localField: '_id',
      foreignField: 'parentId',
      count: true,
      match: { deleted: { $ne: true } }
    });

    const Child = db.model('Child', childSchema);
    const Parent = db.model('Parent', parentSchema);

    return co(function*() {
      const p = yield Parent.create({ name: 'test' });

      yield Child.create([
        { parentId: p._id },
        { parentId: p._id, deleted: true },
        { parentId: p._id, deleted: false }
      ]);

      let doc = yield Parent.findOne().populate('childCount');
      assert.equal(doc.childCount, 2);

      doc = yield Parent.findOne().
        populate({ path: 'childCount', match: { deleted: true } });
      assert.equal(doc.childCount, 1);
    });
  });

  it('supports top-level skip and limit options (gh-8445)', function() {
    const childSchema = Schema({ _id: Number, parentId: 'ObjectId' });

    const parentSchema = Schema({ name: String });
    parentSchema.virtual('children', {
      ref: 'Child',
      localField: '_id',
      foreignField: 'parentId',
      justOne: false,
      skip: 1,
      limit: 2,
      options: { sort: { _id: 1 } }
    });

    const Child = db.model('Child', childSchema);
    const Parent = db.model('Parent', parentSchema);

    return co(function*() {
      const p = yield Parent.create({ name: 'test' });

      yield Child.create([
        { _id: 1, parentId: p._id },
        { _id: 2, parentId: p._id },
        { _id: 3, parentId: p._id }
      ]);

      let doc = yield Parent.findOne().populate('children');
      assert.deepEqual(doc.children.map(c => c._id), [2, 3]);

      doc = yield Parent.findOne().populate({ path: 'children', skip: 2 });
      assert.deepEqual(doc.children.map(c => c._id), [3]);

      doc = yield Parent.findOne().populate({
        path: 'children',
        skip: 2,
        options: { skip: 1 }
      });
      assert.deepEqual(doc.children.map(c => c._id), [2, 3]);

      doc = yield Parent.findOne().populate({ path: 'children', skip: 0 });
      assert.deepEqual(doc.children.map(c => c._id), [1, 2]);

      doc = yield Parent.findOne().populate({ path: 'children', skip: 0, limit: 1 });
      assert.deepEqual(doc.children.map(c => c._id), [1]);

      const p2 = yield Parent.create({ name: 'test2' });
      yield Child.create([
        { _id: 4, parentId: p2._id },
        { _id: 5, parentId: p2._id }
      ]);

      const docs = yield Parent.find().sort({ _id: 1 }).
        populate({ path: 'children', skip: 0, limit: 2 });
      assert.equal(docs[0]._id.toString(), p._id.toString());
      assert.equal(docs[1]._id.toString(), p2._id.toString());
      assert.deepEqual(docs[0].children.map(c => c._id), [1, 2]);
      assert.deepEqual(docs[1].children.map(c => c._id), [4]);
    });
  });

  it('top-level limit properly applies limit per document (gh-8657)', function() {
    const Article = db.model('Article', mongoose.Schema({
      authors: [{ type: Number, ref: 'User' }]
    }));
    const User = db.model('User', mongoose.Schema({ _id: Number }));

    return co(function*() {
      yield Article.create([
        { authors: [1, 2] },
        { authors: [3, 4] }
      ]);
      yield User.create({ _id: 1 }, { _id: 2 }, { _id: 3 }, { _id: 4 });

      const res = yield Article.find().
        sort({ _id: 1 }).
        populate({ path: 'authors', limit: 1, sort: { _id: 1 } });
      assert.equal(res.length, 2);
      assert.deepEqual(res[0].authors.map(a => a._id), [1]);
      assert.deepEqual(res[1].toObject().authors, []);
    });
  });

  it('correct limit with populate (gh-7318)', function() {
    const childSchema = Schema({ _id: Number, parentId: 'ObjectId' });

    const parentSchema = Schema({ name: String });
    parentSchema.virtual('children', {
      ref: 'Child',
      localField: '_id',
      foreignField: 'parentId',
      justOne: false,
      options: { sort: { _id: 1 } },
      perDocumentLimit: 2
    });

    const Child = db.model('Child', childSchema);
    const Parent = db.model('Parent', parentSchema);

    return co(function*() {
      const p = yield Parent.create({ name: 'test' });

      yield Child.create([
        { _id: 1, parentId: p._id },
        { _id: 2, parentId: p._id },
        { _id: 3, parentId: p._id }
      ]);

      const p2 = yield Parent.create({ name: 'test2' });
      yield Child.create([
        { _id: 4, parentId: p2._id },
        { _id: 5, parentId: p2._id }
      ]);

      let docs = yield Parent.find().sort({ _id: 1 }).
        populate({ path: 'children' });
      assert.equal(docs[0]._id.toString(), p._id.toString());
      assert.equal(docs[1]._id.toString(), p2._id.toString());
      assert.deepEqual(docs[0].children.map(c => c._id), [1, 2]);
      assert.deepEqual(docs[1].children.map(c => c._id), [4, 5]);

      docs = yield Parent.find().sort({ _id: 1 }).
        populate({ path: 'children', perDocumentLimit: 1 });
      assert.equal(docs[0]._id.toString(), p._id.toString());
      assert.equal(docs[1]._id.toString(), p2._id.toString());
      assert.deepEqual(docs[0].children.map(c => c._id), [1]);
      assert.deepEqual(docs[1].children.map(c => c._id), [4]);
    });
  });

  it('works when embedded discriminator array has populated path but not refPath (gh-8527)', function() {
    const Image = db.model('Image', Schema({ imageName: String }));
    const Video = db.model('Video', Schema({ videoName: String }));
    const ItemSchema = Schema({ objectType: String }, {
      discriminatorKey: 'objectType',
      _id: false
    });

    const noId = { _id: false };

    const NestedDataSchema = Schema({
      data: Schema({ title: String, description: String }, noId)
    }, noId);

    const InternalItemSchemaGen = () => Schema({
      data: {
        type: ObjectId,
        refPath: 'list.objectType'
      }
    }, noId);

    const externalSchema = Schema({ data: { sourceId: Number } }, noId);

    const ExampleSchema = Schema({ test: String, list: [ItemSchema] });
    ExampleSchema.path('list').discriminator('Image', InternalItemSchemaGen());
    ExampleSchema.path('list').discriminator('Video', InternalItemSchemaGen());
    ExampleSchema.path('list').discriminator('ExternalSource', externalSchema);
    ExampleSchema.path('list').discriminator('NestedData', NestedDataSchema);
    const Example = db.model('Test', ExampleSchema);

    return co(function*() {
      const image1 = yield Image.create({ imageName: '01image' });
      const video1 = yield Video.create({ videoName: '01video' });

      const example = yield Example.create({
        test: 'example',
        list: [
          { data: image1._id, objectType: 'Image' },
          { data: video1._id, objectType: 'Video' },
          { data: { sourceId: 123 }, objectType: 'ExternalSource' },
          { data: { title: 'test' }, objectType: 'NestedData' }
        ]
      });

      const res = yield Example.findById(example).populate('list.data').lean();
      assert.deepEqual(res.list[3].data, { title: 'test' });
    });
  });

  it('handles populating embedded discriminators with `refPath` when none of the subdocs have `refPath` (gh-8553)', function() {
    const ItemSchema = new Schema({ objectType: String },
      { discriminatorKey: 'objectType', _id: false });
    const ExampleSchema = Schema({ test: String, list: [ItemSchema] });

    ExampleSchema.path('list').discriminator('Text', Schema({
      data: { type: ObjectId, refPath: 'list.objectType' }
    }, { _id: false }));
    ExampleSchema.path('list').discriminator('ExternalSource', Schema({
      data: { sourceId: Number }
    }));

    const Example = db.model('Test', ExampleSchema);

    return co(function*() {
      yield Example.create({
        test: 'example',
        list: [
          { data: { sourceId: 123 }, objectType: 'ExternalSource' }
        ]
      });

      const res = yield Example.find().populate('list.data');
      assert.deepEqual(res[0].toObject().list[0].data, { sourceId: 123 });
    });
  });

  it('throws an error when using limit with perDocumentLimit', function() {
    return co(function *() {
      const User = db.model('User', userSchema);
      const BlogPost = db.model('BlogPost', blogPostSchema);

      const blogPosts = yield BlogPost.create([{ title: 'JS 101' }, { title: 'Mocha 101' }]);
      const user = yield User.create({ blogposts: blogPosts });


      let err;
      try {
        yield User.find({ _id: user._id }).populate({ path: 'blogposts', perDocumentLimit: 2, limit: 1 });
      } catch (error) {
        err = error;
      }

      assert(err);
      assert.equal(err.message, 'Can not use `limit` and `perDocumentLimit` at the same time. Path: `blogposts`.');
    });
  });

  it('handles function refPath with discriminators (gh-8731)', function() {
    return co(function *() {
      const nested = Schema({}, { discriminatorKey: 'type' });
      const mainSchema = Schema({ items: [nested] });

      mainSchema.path('items').discriminator('TestDiscriminator', Schema({
        childModel: { type: String },
        child: {
          type: mongoose.Schema.Types.ObjectId,
          refPath: (doc, path) => path.replace('.child', '.childModel')
        }
      }));
      const Parent = db.model('Parent', mainSchema);
      const Child = db.model('Child', Schema({ name: String }));

      const child = yield Child.create({ name: 'test' });
      yield Parent.create({
        items: [{
          type: 'TestDiscriminator',
          childModel: 'Child',
          child: child._id
        }]
      });

      const doc = yield Parent.findOne().populate('items.child').exec();
      assert.equal(doc.items[0].child.name, 'test');
      assert.ok(doc.items[0].populated('child'));
    });
  });

  describe('gh-8760', function() {
    it('clone with lean creates identical copies from the same document', function() {
      const userSchema = new Schema({ name: String });
      const User = db.model('User', userSchema);

      const postSchema = new Schema({
        user: { type: mongoose.ObjectId, ref: 'User' },
        title: String
      });

      const Post = db.model('BlogPost', postSchema);

      return co(function*() {
        const user = yield User.create({ name: 'val' });
        yield Post.create([
          { title: 'test1', user: user },
          { title: 'test2', user: user },
          { title: 'test3', user: new mongoose.Types.ObjectId() }
        ]);

        const posts = yield Post.find().populate({ path: 'user', options: { clone: true } }).sort('title').lean();

        posts[0].user.name = 'val2';
        assert.equal(posts[1].user.name, 'val');
        assert.equal(posts[2].user, null);
      });
    });

    it('clone with populate and lean makes child lean', function() {
      const isLean = v => v != null && !(v instanceof mongoose.Document);

      const userSchema = new Schema({ name: String });
      const User = db.model('User', userSchema);

      const postSchema = new Schema({
        user: { type: mongoose.ObjectId, ref: 'User' },
        title: String
      });

      const Post = db.model('BlogPost', postSchema);

      return co(function*() {
        const user = yield User.create({ name: 'val' });

        yield Post.create({ title: 'test1', user: user });

        const post = yield Post.findOne().populate({ path: 'user', options: { clone: true } }).lean();

        assert.ok(isLean(post.user));
      });
    });

    it('can populate subdocs where one is discriminator and the other is not (gh-8837)', function() {
      return co(function*() {
        const eventSchema = new Schema({ }, { discriminatorKey: 'type' });
        const eventsListSchema = new Schema({ events: [eventSchema] });

        const clickEventSchema = new Schema({
          modelName: { type: String, required: true },
          productId: { type: Schema.ObjectId, refPath: 'events.modelName' }
        });

        const eventsSchemaType = eventsListSchema.path('events');
        eventsSchemaType.discriminator('ClickEvent', clickEventSchema);

        const EventsList = db.model('EventsList', eventsListSchema);
        const Product = db.model('Product', new Schema({ name: String }));

        const product = yield Product.create({ name: 'GTX 1050 Ti' });

        yield EventsList.create({
          events: [
            { },
            { type: 'ClickEvent', modelName: 'Product', productId: product._id }
          ]
        });

        const result = yield EventsList.findOne().populate('events.productId');
        assert.equal(result.events[1].productId.name, 'GTX 1050 Ti');
      });
    });

    it('can populate virtuals defined on child discriminators (gh-8924)', function() {
      return co(function*() {
        const User = db.model('User', {});
        const Post = db.model('Post', { name: String });

        const userWithPostSchema = new Schema({ postId: Schema.ObjectId });

        userWithPostSchema.virtual('post', { ref: 'Post', localField: 'postId', foreignField: '_id', justOne: true });

        const UserWithPost = User.discriminator('UserWithPost', userWithPostSchema);

        const post = yield Post.create({ name: 'Clean Code' });

        yield UserWithPost.create({ postId: post._id });

        const user = yield User.findOne().populate({ path: 'post' });


        assert.equal(user.post.name, 'Clean Code');
      });
    });
  });

  it('no-op if populating on a document array with no ref (gh-8946)', function() {
    const teamSchema = Schema({
      members: [{ user: { type: ObjectId, ref: 'User' } }]
    });
    const userSchema = Schema({ name: { type: String } });
    userSchema.virtual('teams', {
      ref: 'Team',
      localField: '_id',
      foreignField: 'members.user',
      justOne: false
    });
    const User = db.model('User', userSchema);
    const Team = db.model('Team', teamSchema);

    return co(function*() {
      const user = yield User.create({ name: 'User' });
      yield Team.create({ members: [{ user: user._id }] });

      const res = yield User.findOne().populate({
        path: 'teams',
        populate: {
          path: 'members', // No ref
          populate: { path: 'user' }
        }
      });

      assert.equal(res.teams[0].members[0].user.name, 'User');
    });
  });

  it('no-op if populating a nested path (gh-9073)', function() {
    const buildingSchema = Schema({ owner: String });
    const Building = db.model('Building', buildingSchema);

    const officeSchema = new Schema({
      title: String,
      place: { building: { type: Schema.ObjectId, ref: 'Building' } }
    });
    const Office = db.model('Office', officeSchema);

    return co(function*() {
      const building = new Building({ owner: 'test' });
      yield building.save();
      yield Office.create({ place: { building: building._id } });

      const foundOffice = yield Office.findOne({}).
        populate({ path: 'place', populate: 'building' });
      assert.equal(foundOffice.place.building.owner, 'test');
    });
  });

  it('handles populating primitive array under document array with discriminator (gh-9148)', function() {
    const ContentSchema = new Schema({ name: String });
    const Content = db.model('Test1', ContentSchema);

    const DataSchema = new Schema({ alias: String }, {
      discriminatorKey: 'type',
      _id: false
    });
    const ContentRelationSchema = new Schema({
      content: [{ type: Schema.Types.ObjectId, ref: 'Test1' }]
    }, { _id: false });
    const PageSchema = new Schema({
      name: String,
      data: [DataSchema]
    });

    PageSchema.path('data').discriminator('content', ContentRelationSchema);
    const Page = db.model('Test', PageSchema);

    return co(function*() {
      const content = yield Promise.all([
        Content.create({ name: 'A' }),
        Content.create({ name: 'B' })
      ]);

      const doc = yield Page.create({
        name: 'Index',
        data: [{
          alias: 'my_content',
          type: 'content',
          content: [content[0]._id, content[1]._id]
        }]
      });

      const page = yield Page.findById(doc._id).populate({
        path: 'data.content',
        select: { name: 1, _id: 0 }
      });
      assert.ok(Array.isArray(page.data[0].content));
      assert.deepEqual(page.toObject().data, [{
        alias: 'my_content',
        type: 'content',
        content: [{ name: 'A' }, { name: 'B' }]
      }]);
    });
  });

  it('handles deselecting _id with `perDocumentLimit` (gh-8460) (gh-9175)', function() {
    const postSchema = new Schema({
      title: String,
      commentsIds: [{ type: Schema.ObjectId, ref: 'Comment' }]
    });
    const Post = db.model('Post', postSchema);

    const commentSchema = new Schema({ content: String });
    const Comment = db.model('Comment', commentSchema);

    return co(function*() {
      const post1 = new Post({ title: 'I have 3 comments' });
      let comments = yield Comment.create([
        { content: 'Cool first post' },
        { content: 'Very cool first post' },
        { content: 'Super cool first post' }
      ]);

      post1.commentsIds = comments;
      yield post1.save();

      const post2 = new Post({ title: 'I have 4 comments' });
      comments = yield Comment.create([
        { content: 'Cool second post' },
        { content: 'Very cool second post' },
        { content: 'Super cool second post' },
        { content: 'Absolutely cool second post' }
      ]);
      post2.commentsIds = comments;
      yield post2.save();

      const posts = yield Post.find().populate({ path: 'commentsIds', select: 'content -_id', perDocumentLimit: 2 });

      assert.equal(posts[0].commentsIds.length, 2);
      assert.equal(posts[1].commentsIds.length, 2);
    });
  });

  it('handles embedded discriminator `refPath` with multiple documents (gh-8731) (gh-9153)', function() {
    const nested = Schema({}, { discriminatorKey: 'type' });
    const mySchema = Schema({ title: { type: String }, items: [nested] });

    const itemType = mySchema.path('items');

    itemType.discriminator('link', Schema({
      fooType: { type: String },
      foo: {
        type: mongoose.Schema.Types.ObjectId,
        refPath: 'items.fooType'
      }
    }));

    const Model = db.model('Test', mySchema);

    return co(function*() {
      const doc1 = yield Model.create({ title: 'doc1' });
      yield Model.create({
        title: 'doc2',
        items: [{
          type: 'link',
          fooType: 'Test',
          foo: doc1._id
        }]
      });

      const docs = yield Model.find({ }).sort({ title: 1 }).populate('items.foo').exec();
      assert.equal(docs[1].items[0].foo.title, 'doc1');
    });
  });

<<<<<<< HEAD
  it('Sets the populated document\'s parent() (gh-8092)', function() {
    const schema = new Schema({
      single: { type: Number, ref: 'Child' },
      arr: [{ type: Number, ref: 'Child' }],
      docArr: [{ ref: { type: Number, ref: 'Child' } }]
    });

    schema.virtual('myVirtual', {
      ref: 'Child',
      localField: 'single',
      foreignField: '_id',
      justOne: true
    });

    const Parent = db.model('Parent', schema);
    const Child = db.model('Child', Schema({ _id: Number, name: String }));

    return co(function*() {
      yield Child.create({ _id: 1, name: 'test' });

      yield Parent.create({ single: 1, arr: [1], docArr: [{ ref: 1 }] });

      let doc = yield Parent.findOne().populate('single');
      assert.ok(doc.single.parent() === doc);

      doc = yield Parent.findOne().populate('arr');
      assert.ok(doc.arr[0].parent() === doc);

      doc = yield Parent.findOne().populate('docArr.ref');
      assert.ok(doc.docArr[0].ref.parent() === doc);

      doc = yield Parent.findOne().populate('myVirtual');
      assert.ok(doc.myVirtual.parent() === doc);

      doc = yield Parent.findOne();
      yield doc.populate('single').execPopulate();
      assert.ok(doc.single.parent() === doc);
=======
  it('populates single nested discriminator underneath doc array when populated docs have different model but same id (gh-9244)', function() {
    const catSchema = Schema({ _id: Number, name: String });
    const dogSchema = Schema({ _id: Number, name: String });

    const notificationSchema = Schema({ title: String }, { discriminatorKey: 'type' });
    const notificationTypeASchema = Schema({
      subject: {
        type: Number,
        ref: 'Cat'
      }
    }, { discriminatorKey: 'type' });
    const notificationTypeBSchema = Schema({
      subject: {
        type: Number,
        ref: 'Dog'
      }
    }, { discriminatorKey: 'type' });

    const CatModel = db.model('Cat', catSchema);
    const DogModel = db.model('Dog', dogSchema);
    const NotificationModel = db.model('Notification', notificationSchema);
    const NotificationTypeAModel = NotificationModel.discriminator('NotificationTypeA', notificationTypeASchema);
    const NotificationTypeBModel = NotificationModel.discriminator('NotificationTypeB', notificationTypeBSchema);

    return co(function*() {
      const cat = yield CatModel.create({ _id: 1, name: 'Keanu' });
      const dog = yield DogModel.create({ _id: 1, name: 'Bud' });

      yield NotificationTypeAModel.create({ subject: cat._id, title: 'new cat' });
      yield NotificationTypeBModel.create({ subject: dog._id, title: 'new dog' });

      const notifications = yield NotificationModel.find({}).populate('subject');
      assert.deepEqual(notifications.map(el => el.subject.name), ['Keanu', 'Bud']);
>>>>>>> 66f1fd98
    });
  });
});<|MERGE_RESOLUTION|>--- conflicted
+++ resolved
@@ -9547,7 +9547,6 @@
     });
   });
 
-<<<<<<< HEAD
   it('Sets the populated document\'s parent() (gh-8092)', function() {
     const schema = new Schema({
       single: { type: Number, ref: 'Child' },
@@ -9585,7 +9584,9 @@
       doc = yield Parent.findOne();
       yield doc.populate('single').execPopulate();
       assert.ok(doc.single.parent() === doc);
-=======
+    });
+  });
+
   it('populates single nested discriminator underneath doc array when populated docs have different model but same id (gh-9244)', function() {
     const catSchema = Schema({ _id: Number, name: String });
     const dogSchema = Schema({ _id: Number, name: String });
@@ -9619,7 +9620,6 @@
 
       const notifications = yield NotificationModel.find({}).populate('subject');
       assert.deepEqual(notifications.map(el => el.subject.name), ['Keanu', 'Bud']);
->>>>>>> 66f1fd98
     });
   });
 });