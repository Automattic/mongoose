--- conflicted
+++ resolved
@@ -10475,7 +10475,6 @@
     assert.equal(doc.author.email, 'test@gmail.com');
   });
 
-<<<<<<< HEAD
   it('supports ref on subdocuments (gh-10856)', async function() {
     const userSchema = Schema({ _id: Number, name: String, email: String });
     const blogPostSchema = Schema({
@@ -10504,7 +10503,8 @@
 
     const fromDb = await BlogPost.findById(doc);
     assert.equal(fromDb.author.name, 'John Smythe');
-=======
+  });
+
   it('uses `Model` by default when doing `Model.populate()` on a POJO (gh-10978)', async function() {
     const UserSchema = new Schema({
       name: { type: String, default: '' }
@@ -10536,6 +10536,5 @@
     assert.equal(_users.length, 2);
     assert.equal(_users[0].user.name, 'user-name');
     assert.equal(_users[1].user.name, 'user-name-2');
->>>>>>> 10d6a15d
   });
 });