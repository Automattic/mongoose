--- conflicted
+++ resolved
@@ -3351,7 +3351,6 @@
             exec(function(err, blogposts) {
               assert.ifError(err);
 
-<<<<<<< HEAD
               const titles = blogposts.map(bp => bp.title).sort();
 
               assert.equal(titles[0], 'Test 1');
@@ -3362,25 +3361,6 @@
               assert.equal(test1.fans[1].name, 'Fan 2');
 
               const test2 = blogposts.find(bp => bp.title === 'Test 2');
-=======
-              assert.ok(blogposts.length === 2);
-
-              var test1, test2;
-              if (blogposts[0].title === 'Test 1') {
-                test1 = blogposts[0];
-                test2 = blogposts[1];
-              } else {
-                test1 = blogposts[1];
-                test2 = blogposts[0];
-              }
-
-              assert.ok(test1.title === 'Test 1');
-              assert.ok(test2.title === 'Test 2');
-
-              assert.equal(test1.fans[0].name, 'Fan 1');
-              assert.equal(test1.fans[1].name, 'Fan 2');
-
->>>>>>> 631f4763
               assert.equal(test2.fans[0].name, 'Fan 2');
               assert.equal(test2.fans[1].name, 'Fan 1');
               done();
@@ -4791,12 +4771,7 @@
           }).
           then(function(bs) {
             assert.equal(bs.length, 2);
-<<<<<<< HEAD
             assert.deepEqual(bs.map(b => b.a.name).sort(), ['a1', 'a2']);
-=======
-            var names = bs.map(function(b) { return b.a.name; }).sort();
-            assert.deepEqual(names, ['a1', 'a2']);
->>>>>>> 631f4763
             done();
           }).
           catch(done);
