--- conflicted
+++ resolved
@@ -4,19 +4,8 @@
  * Test dependencies.
  */
 
-<<<<<<< HEAD
-var start = require('./common'),
-    assert = require('power-assert'),
-    mongoose = start.mongoose,
-    random = require('../build/utils').random,
-    Schema = mongoose.Schema,
-    SchemaType = mongoose.SchemaType,
-    CastError = SchemaType.CastError,
-    ObjectId = Schema.Types.ObjectId,
-    DocumentObjectId = mongoose.Types.ObjectId;
-=======
 var assert = require('power-assert');
-var random = require('../lib/utils').random;
+var random = require('../build/utils').random;
 var start = require('./common');
 
 var mongoose = start.mongoose;
@@ -25,7 +14,6 @@
 var DocumentObjectId = mongoose.Types.ObjectId;
 var ObjectId = mongoose.Schema.Types.ObjectId;
 var Schema = mongoose.Schema;
->>>>>>> 0ccf493d
 
 /**
  * Setup.
