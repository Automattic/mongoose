--- conflicted
+++ resolved
@@ -1765,24 +1765,17 @@
           return done();
         }
 
-<<<<<<< HEAD
-      MyModel.create({ test: ['log1', 'log2'] }, function (error) {
-        assert.ifError(error);
-        var query = { test: { $all: [{ $elemMatch: { $regex: /log/g } }] } };
-        MyModel.find(query, function (error, docs) {
-=======
         next();
       });
 
-      var next = function() {
+      var next = function () {
         var schema = new Schema({ test: [String] });
         var MyModel = db.model('gh3163', schema);
 
-        MyModel.create({ test: ['log1', 'log2'] }, function(error) {
->>>>>>> c6c0b3ce
+        MyModel.create({ test: ['log1', 'log2'] }, function (error) {
           assert.ifError(error);
           var query = { test: { $all: [{ $elemMatch: { $regex: /log/g } }] } };
-          MyModel.find(query, function(error, docs) {
+          MyModel.find(query, function (error, docs) {
             assert.ifError(error);
             assert.equal(docs.length, 1);
             db.close(done);
