'use strict';

/**
 * Test dependencies.
 */

const start = require('./common');

const assert = require('assert');
const co = require('co');
const random = require('../lib/utils').random;
const util = require('./util');
const Buffer = require('safe-buffer').Buffer;

const mongoose = start.mongoose;
const Schema = mongoose.Schema;
const ValidatorError = mongoose.Error.ValidatorError;
const ValidationError = mongoose.Error.ValidationError;
const ObjectId = Schema.Types.ObjectId;
const DocumentObjectId = mongoose.Types.ObjectId;
const EmbeddedDocument = mongoose.Types.Embedded;
const MongooseError = mongoose.Error;

describe('Model', function() {
  let db;
  let Comments;
  let BlogPost;

  beforeEach(() => db.deleteModel(/.*/));

  beforeEach(function() {
    Comments = new Schema;

    Comments.add({
      title: String,
      date: Date,
      body: String,
      comments: [Comments]
    });

    BlogPost = new Schema({
      title: String,
      author: String,
      slug: String,
      date: Date,
      meta: {
        date: Date,
        visitors: Number
      },
      published: Boolean,
      mixed: {},
      numbers: [Number],
      owners: [ObjectId],
      comments: [Comments],
      nested: { array: [Number] }
    });

    BlogPost
      .virtual('titleWithAuthor')
      .get(function() {
        return this.get('title') + ' by ' + this.get('author');
      })
      .set(function(val) {
        const split = val.split(' by ');
        this.set('title', split[0]);
        this.set('author', split[1]);
      });

    BlogPost.method('cool', function() {
      return this;
    });

    BlogPost.static('woot', function() {
      return this;
    });

    BlogPost = db.model('BlogPost', BlogPost);
  });

  before(function() {
    db = start();
  });

  after(function() {
    db.close();
  });

  afterEach(() => util.clearTestData(db));
  afterEach(() => require('./util').stopRemainingOps(db));

  it('can be created using _id as embedded document', function(done) {
    const Test = db.model('Test', Schema({
      _id: { first_name: String, age: Number },
      last_name: String,
      doc_embed: {
        some: String
      }
    }));
    const t = new Test({
      _id: {
        first_name: 'Daniel',
        age: 21
      },
      last_name: 'Alabi',
      doc_embed: {
        some: 'a'
      }
    });

    t.save(function(err) {
      assert.ifError(err);
      Test.findOne({}, function(err, doc) {
        assert.ifError(err);

        assert.ok('last_name' in doc);
        assert.ok('_id' in doc);
        assert.ok('first_name' in doc._id);
        assert.equal(doc._id.first_name, 'Daniel');
        assert.ok('age' in doc._id);
        assert.equal(doc._id.age, 21);

        assert.ok('doc_embed' in doc);
        assert.ok('some' in doc.doc_embed);
        assert.equal(doc.doc_embed.some, 'a');
        done();
      });
    });
  });

  describe('constructor', function() {
    it('works without "new" keyword', function(done) {
      const B = BlogPost;
      let b = B();
      assert.ok(b instanceof B);
      b = B();
      assert.ok(b instanceof B);
      done();
    });
    it('works "new" keyword', function(done) {
      const B = BlogPost;
      let b = new B();
      assert.ok(b instanceof B);
      b = new B();
      assert.ok(b instanceof B);
      done();
    });
  });
  describe('isNew', function() {
    it('is true on instantiation', function(done) {
      const post = new BlogPost;
      assert.equal(post.isNew, true);
      done();
    });
  });

  it('gh-2140', function(done) {
    db.deleteModel(/Test/);
    const S = new Schema({
      field: [{ text: String }]
    });

    const Model = db.model('Test', S);
    const s = new Model();
    s.field = [null];
    s.field = [{ text: 'text' }];

    assert.ok(s.field[0]);
    done();
  });

  describe('schema', function() {
    it('should exist', function(done) {
      assert.ok(BlogPost.schema instanceof Schema);
      assert.ok(BlogPost.prototype.schema instanceof Schema);
      done();
    });
    it('emits init event', function(done) {
      const schema = new Schema({ name: String });
      let model;

      schema.on('init', function(model_) {
        model = model_;
      });

      db.deleteModel(/Test/);
      const Named = db.model('Test', schema);
      assert.equal(model, Named);
      done();
    });
  });

  describe('structure', function() {
    it('default when instantiated', function(done) {
      const post = new BlogPost;
      assert.equal(post.db.model('BlogPost').modelName, 'BlogPost');
      assert.equal(post.constructor.modelName, 'BlogPost');

      assert.ok(post.get('_id') instanceof DocumentObjectId);

      assert.equal(post.get('title'), undefined);
      assert.equal(post.get('slug'), undefined);
      assert.equal(post.get('date'), undefined);

      assert.equal(typeof post.get('meta'), 'object');
      assert.deepEqual(post.get('meta'), {});
      assert.equal(post.get('meta.date'), undefined);
      assert.equal(post.get('meta.visitors'), undefined);
      assert.equal(post.get('published'), undefined);
      assert.equal(Object.keys(post.get('nested')).length, 1);
      assert.ok(Array.isArray(post.get('nested').array));

      assert.ok(post.get('numbers').isMongooseArray);
      assert.ok(post.get('owners').isMongooseArray);
      assert.ok(post.get('comments').isMongooseDocumentArray);
      assert.ok(post.get('nested.array').isMongooseArray);
      done();
    });

    describe('array', function() {
      describe('defaults', function() {
        it('to a non-empty array', function(done) {
          const DefaultArraySchema = new Schema({
            arr: { type: Array, cast: String, default: ['a', 'b', 'c'] },
            single: { type: Array, cast: String, default: ['a'] }
          });
          const DefaultArray = db.model('Test', DefaultArraySchema);
          const arr = new DefaultArray;
          assert.equal(arr.get('arr').length, 3);
          assert.equal(arr.get('arr')[0], 'a');
          assert.equal(arr.get('arr')[1], 'b');
          assert.equal(arr.get('arr')[2], 'c');
          assert.equal(arr.get('single').length, 1);
          assert.equal(arr.get('single')[0], 'a');
          done();
        });

        it('empty', function(done) {
          const DefaultZeroCardArraySchema = new Schema({
            arr: { type: Array, cast: String, default: [] },
            auto: [Number]
          });
          const DefaultZeroCardArray = db.model('Test', DefaultZeroCardArraySchema);
          const arr = new DefaultZeroCardArray();
          assert.equal(arr.get('arr').length, 0);
          assert.equal(arr.arr.length, 0);
          assert.equal(arr.auto.length, 0);
          done();
        });
      });
    });

    it('a hash with one null value', function(done) {
      const post = new BlogPost({
        title: null
      });
      assert.strictEqual(null, post.title);
      done();
    });

    it('when saved', function(done) {
      let pending = 2;

      function cb() {
        if (--pending) {
          return;
        }
        done();
      }

      const post = new BlogPost();
      post.on('save', function(post) {
        assert.ok(post.get('_id') instanceof DocumentObjectId);

        assert.equal(post.get('title'), undefined);
        assert.equal(post.get('slug'), undefined);
        assert.equal(post.get('date'), undefined);
        assert.equal(post.get('published'), undefined);

        assert.equal(typeof post.get('meta'), 'object');
        assert.deepEqual(post.get('meta'), {});
        assert.equal(post.get('meta.date'), undefined);
        assert.equal(post.get('meta.visitors'), undefined);

        assert.ok(post.get('owners').isMongooseArray);
        assert.ok(post.get('comments').isMongooseDocumentArray);
        cb();
      });

      post.save(function(err, post) {
        assert.ifError(err);
        assert.ok(post.get('_id') instanceof DocumentObjectId);

        assert.equal(post.get('title'), undefined);
        assert.equal(post.get('slug'), undefined);
        assert.equal(post.get('date'), undefined);
        assert.equal(post.get('published'), undefined);

        assert.equal(typeof post.get('meta'), 'object');
        assert.deepEqual(post.get('meta'), {});
        assert.equal(post.get('meta.date'), undefined);
        assert.equal(post.get('meta.visitors'), undefined);

        assert.ok(post.get('owners').isMongooseArray);
        assert.ok(post.get('comments').isMongooseDocumentArray);
        cb();
      });
    });

    describe('init', function() {
      it('works', function(done) {
        const post = new BlogPost();

        post.init({
          title: 'Test',
          slug: 'test',
          date: new Date,
          meta: {
            date: new Date,
            visitors: 5
          },
          published: true,
          owners: [new DocumentObjectId, new DocumentObjectId],
          comments: [
            { title: 'Test', date: new Date, body: 'Test' },
            { title: 'Super', date: new Date, body: 'Cool' }
          ]
        });

        assert.equal(post.get('title'), 'Test');
        assert.equal(post.get('slug'), 'test');
        assert.ok(post.get('date') instanceof Date);
        assert.equal(typeof post.get('meta'), 'object');
        assert.ok(post.get('meta').date instanceof Date);
        assert.equal(typeof post.get('meta').visitors, 'number');
        assert.equal(post.get('published'), true);

        assert.equal(post.title, 'Test');
        assert.equal(post.slug, 'test');
        assert.ok(post.date instanceof Date);
        assert.equal(typeof post.meta, 'object');
        assert.ok(post.meta.date instanceof Date);
        assert.equal(typeof post.meta.visitors, 'number');
        assert.equal(post.published, true);

        assert.ok(post.get('owners').isMongooseArray);
        assert.ok(post.get('owners')[0] instanceof DocumentObjectId);
        assert.ok(post.get('owners')[1] instanceof DocumentObjectId);

        assert.ok(post.owners.isMongooseArray);
        assert.ok(post.owners[0] instanceof DocumentObjectId);
        assert.ok(post.owners[1] instanceof DocumentObjectId);

        assert.ok(post.get('comments').isMongooseDocumentArray);
        assert.ok(post.get('comments')[0] instanceof EmbeddedDocument);
        assert.ok(post.get('comments')[1] instanceof EmbeddedDocument);

        assert.ok(post.comments.isMongooseDocumentArray);
        assert.ok(post.comments[0] instanceof EmbeddedDocument);
        assert.ok(post.comments[1] instanceof EmbeddedDocument);
        done();
      });

      it('partially', function(done) {
        const post = new BlogPost;
        post.init({
          title: 'Test',
          slug: 'test',
          date: new Date
        });

        assert.equal(post.get('title'), 'Test');
        assert.equal(post.get('slug'), 'test');
        assert.ok(post.get('date') instanceof Date);
        assert.equal(typeof post.get('meta'), 'object');

        assert.deepEqual(post.get('meta'), {});
        assert.equal(post.get('meta.date'), undefined);
        assert.equal(post.get('meta.visitors'), undefined);
        assert.equal(post.get('published'), undefined);

        assert.ok(post.get('owners').isMongooseArray);
        assert.ok(post.get('comments').isMongooseDocumentArray);
        done();
      });

      it('with partial hash', function(done) {
        const post = new BlogPost({
          meta: {
            date: new Date,
            visitors: 5
          }
        });

        assert.equal(post.get('meta.visitors').valueOf(), 5);
        done();
      });

      it('isNew on embedded documents', function(done) {
        const post = new BlogPost();
        post.init({
          title: 'Test',
          slug: 'test',
          comments: [{ title: 'Test', date: new Date, body: 'Test' }]
        });

        assert.equal(post.get('comments')[0].isNew, false);
        done();
      });

      it('isNew on embedded documents after saving', function(done) {
        const post = new BlogPost({ title: 'hocus pocus' });
        post.comments.push({ title: 'Humpty Dumpty', comments: [{ title: 'nested' }] });
        assert.equal(post.get('comments')[0].isNew, true);
        assert.equal(post.get('comments')[0].comments[0].isNew, true);
        post.invalidate('title'); // force error
        post.save(function() {
          assert.equal(post.isNew, true);
          assert.equal(post.get('comments')[0].isNew, true);
          assert.equal(post.get('comments')[0].comments[0].isNew, true);
          post.save(function(err) {
            assert.strictEqual(null, err);
            assert.equal(post.isNew, false);
            assert.equal(post.get('comments')[0].isNew, false);
            assert.equal(post.get('comments')[0].comments[0].isNew, false);
            done();
          });
        });
      });
    });
  });

  it('collection name can be specified through schema', function(done) {
    const schema = new Schema({ name: String }, { collection: 'tests' });
    const Named = mongoose.model('CollectionNamedInSchema1', schema);
    assert.equal(Named.prototype.collection.name, 'tests');

    const users2schema = new Schema({ name: String }, { collection: 'tests' });
    const Named2 = db.model('FooBar', users2schema);
    assert.equal(Named2.prototype.collection.name, 'tests');
    done();
  });

  it('saving a model with a null value should perpetuate that null value to the db', function(done) {
    const post = new BlogPost({
      title: null
    });
    assert.strictEqual(null, post.title);
    post.save(function(err) {
      assert.strictEqual(err, null);
      BlogPost.findById(post.id, function(err, found) {
        assert.strictEqual(err, null);
        assert.strictEqual(found.title, null);
        done();
      });
    });
  });

  it('saves subdocuments middleware correctly', function(done) {
    let child_hook;
    let parent_hook;
    const childSchema = new Schema({
      name: String
    });

    childSchema.pre('save', function(next) {
      child_hook = this.name;
      next();
    });

    const parentSchema = new Schema({
      name: String,
      children: [childSchema]
    });

    parentSchema.pre('save', function(next) {
      parent_hook = this.name;
      next();
    });

    const Parent = db.model('Parent', parentSchema);

    const parent = new Parent({
      name: 'Bob',
      children: [{
        name: 'Mary'
      }]
    });

    parent.save(function(err, parent) {
      assert.equal(parent_hook, 'Bob');
      assert.equal(child_hook, 'Mary');
      assert.ifError(err);
      parent.children[0].name = 'Jane';
      parent.save(function(err) {
        assert.equal(child_hook, 'Jane');
        assert.ifError(err);
        done();
      });
    });
  });

  it('instantiating a model with a hash that maps to at least 1 undefined value', function(done) {
    const post = new BlogPost({
      title: undefined
    });
    assert.strictEqual(undefined, post.title);
    post.save(function(err) {
      assert.strictEqual(null, err);
      BlogPost.findById(post.id, function(err, found) {
        assert.strictEqual(err, null);
        assert.strictEqual(found.title, undefined);
        done();
      });
    });
  });

  it('modified nested objects which contain MongoseNumbers should not cause a RangeError on save (gh-714)', function(done) {
    const schema = new Schema({
      nested: {
        num: Number
      }
    });

    const M = db.model('Test', schema);
    const m = new M;
    m.nested = null;
    m.save(function(err) {
      assert.ifError(err);

      M.findById(m, function(err, m) {
        assert.ifError(err);
        m.nested.num = 5;
        m.save(function(err) {
          assert.ifError(err);
          done();
        });
      });
    });
  });

  it('no RangeError on remove() of a doc with Number _id (gh-714)', function(done) {
    const MySchema = new Schema({
      _id: { type: Number },
      name: String
    });

    const MyModel = db.model('Test', MySchema);

    const instance = new MyModel({
      name: 'test',
      _id: 35
    });
    instance.save(function(err) {
      assert.ifError(err);

      MyModel.findById(35, function(err, doc) {
        assert.ifError(err);

        doc.remove({}, function(err) {
          assert.ifError(err);
          done();
        });
      });
    });
  });

  it('over-writing a number should persist to the db (gh-342)', function(done) {
    const post = new BlogPost({
      meta: {
        date: new Date,
        visitors: 10
      }
    });

    post.save(function(err) {
      assert.ifError(err);
      post.set('meta.visitors', 20);
      post.save(function(err) {
        assert.ifError(err);
        BlogPost.findById(post.id, function(err, found) {
          assert.ifError(err);
          assert.equal(found.get('meta.visitors').valueOf(), 20);
          done();
        });
      });
    });
  });

  describe('methods', function() {
    it('can be defined', function(done) {
      const post = new BlogPost();
      assert.equal(post.cool(), post);
      done();
    });

    it('can be defined on embedded documents', function(done) {
      const ChildSchema = new Schema({ name: String });
      ChildSchema.method('talk', function() {
        return 'gaga';
      });

      const ParentSchema = new Schema({
        children: [ChildSchema]
      });

      const ChildA = db.model('Child', ChildSchema);
      const ParentA = db.model('Parent', ParentSchema);

      const c = new ChildA;
      assert.equal(typeof c.talk, 'function');

      const p = new ParentA();
      p.children.push({});
      assert.equal(typeof p.children[0].talk, 'function');
      done();
    });

    it('can be defined with nested key', function(done) {
      const NestedKeySchema = new Schema({});
      NestedKeySchema.method('foo', {
        bar: function() {
          return this;
        }
      });
      const NestedKey = db.model('Test', NestedKeySchema);
      const n = new NestedKey();
      assert.equal(n.foo.bar(), n);
      done();
    });
  });

  describe('statics', function() {
    it('can be defined', function(done) {
      assert.equal(BlogPost.woot(), BlogPost);
      done();
    });
  });

  describe('casting as validation errors', function() {
    it('error', function(done) {
      let threw = false;

      let post;
      try {
        post = new BlogPost({ date: 'Test', meta: { date: 'Test' } });
      } catch (e) {
        threw = true;
      }

      assert.equal(threw, false);

      try {
        post.set('title', 'Test');
      } catch (e) {
        threw = true;
      }

      assert.equal(threw, false);

      post.save(function(err) {
        assert.ok(err instanceof MongooseError);
        assert.ok(err instanceof ValidationError);
        assert.equal(Object.keys(err.errors).length, 2);
        post.date = new Date;
        post.meta.date = new Date;
        post.save(function(err) {
          assert.ifError(err);
          done();
        });
      });
    });
    it('nested error', function(done) {
      let threw = false;

      const post = new BlogPost;

      try {
        post.init({
          meta: {
            date: 'Test'
          }
        });
      } catch (e) {
        threw = true;
      }

      assert.equal(threw, false);

      try {
        post.set('meta.date', 'Test');
      } catch (e) {
        threw = true;
      }

      assert.equal(threw, false);

      post.save(function(err) {
        assert.ok(err instanceof MongooseError);
        assert.ok(err instanceof ValidationError);
        done();
      });
    });


    it('subdocument cast error', function(done) {
      const post = new BlogPost({
        title: 'Test',
        slug: 'test',
        comments: [{ title: 'Test', date: new Date, body: 'Test' }]
      });

      post.get('comments')[0].set('date', 'invalid');

      post.save(function(err) {
        assert.ok(err instanceof MongooseError);
        assert.ok(err instanceof ValidationError);
        done();
      });
    });


    it('subdocument validation error', function(done) {
      function failingvalidator() {
        return false;
      }

      db.deleteModel(/BlogPost/);
      const subs = new Schema({
        str: {
          type: String, validate: failingvalidator
        }
      });
      const BlogPost = db.model('BlogPost', { subs: [subs] });

      const post = new BlogPost();
      post.init({
        subs: [{ str: 'gaga' }]
      });

      post.save(function(err) {
        assert.ok(err instanceof ValidationError);
        done();
      });
    });


    it('subdocument error when adding a subdoc', function(done) {
      let threw = false;

      const post = new BlogPost();

      try {
        post.get('comments').push({
          date: 'Bad date'
        });
      } catch (e) {
        threw = true;
      }

      assert.equal(threw, false);

      post.save(function(err) {
        assert.ok(err instanceof MongooseError);
        assert.ok(err instanceof ValidationError);
        done();
      });
    });


    it('updates', function(done) {
      const post = new BlogPost();
      post.set('title', '1');

      const id = post.get('_id');

      post.save(function(err) {
        assert.ifError(err);

        BlogPost.updateOne({ title: 1, _id: id }, { title: 2 }, function(err) {
          assert.ifError(err);

          BlogPost.findOne({ _id: post.get('_id') }, function(err, doc) {
            assert.ifError(err);
            assert.equal(doc.get('title'), '2');
            done();
          });
        });
      });
    });

    it('$pull', function(done) {
      const post = new BlogPost();

      post.get('numbers').push('3');
      assert.equal(post.get('numbers')[0], 3);
      done();
    });

    it('$push', function(done) {
      const post = new BlogPost();

      post.get('numbers').push(1, 2, 3, 4);
      post.save(function() {
        BlogPost.findById(post.get('_id'), function(err, found) {
          assert.equal(found.get('numbers').length, 4);
          found.get('numbers').pull('3');
          found.save(function() {
            BlogPost.findById(found.get('_id'), function(err, found2) {
              assert.ifError(err);
              assert.equal(found2.get('numbers').length, 3);
              done();
            });
          });
        });
      });
    });

    it('Number arrays', function(done) {
      const post = new BlogPost();
      post.numbers.push(1, '2', 3);

      post.save(function(err) {
        assert.strictEqual(err, null);

        BlogPost.findById(post._id, function(err, doc) {
          assert.ifError(err);

          assert.ok(~doc.numbers.indexOf(1));
          assert.ok(~doc.numbers.indexOf(2));
          assert.ok(~doc.numbers.indexOf(3));

          done();
        });
      });
    });

    it('date casting compat with datejs (gh-502)', function(done) {
      Date.prototype.toObject = function() {
        return {
          millisecond: 86,
          second: 42,
          minute: 47,
          hour: 17,
          day: 13,
          week: 50,
          month: 11,
          year: 2011
        };
      };

      const S = new Schema({
        name: String,
        description: String,
        sabreId: String,
        data: {
          lastPrice: Number,
          comm: String,
          curr: String,
          rateName: String
        },
        created: { type: Date, default: Date.now },
        valid: { type: Boolean, default: true }
      });

      const M = db.model('Test', S);

      const m = new M;
      m.save(function(err) {
        assert.ifError(err);
        M.findById(m._id, function(err, m) {
          assert.ifError(err);
          m.save(function(err) {
            assert.ifError(err);
            M.deleteOne({}, function(err) {
              delete Date.prototype.toObject;
              assert.ifError(err);
              done();
            });
          });
        });
      });
    });
  });

  describe('validation', function() {
    it('works', function(done) {
      function dovalidate() {
        assert.equal(this.asyncScope, 'correct');
        return true;
      }

      function dovalidateAsync() {
        assert.equal(this.scope, 'correct');
        return global.Promise.resolve(true);
      }

      const TestValidation = db.model('Test', new Schema({
        simple: { type: String, required: true },
        scope: { type: String, validate: [dovalidate, 'scope failed'], required: true },
        asyncScope: { type: String, validate: [dovalidateAsync, 'async scope failed'], required: true }
      }));

      const post = new TestValidation();
      post.set('simple', '');
      post.set('scope', 'correct');
      post.set('asyncScope', 'correct');

      post.save(function(err) {
        assert.ok(err instanceof MongooseError);
        assert.ok(err instanceof ValidationError);

        post.set('simple', 'here');
        post.save(function(err) {
          assert.ifError(err);
          done();
        });
      });
    });

    it('custom messaging', function(done) {
      function validate(val) {
        return val === 'abc';
      }

      const TestValidationMessage = db.model('Test', new Schema({
        simple: { type: String, validate: [validate, 'must be abc'] }
      }));

      const post = new TestValidationMessage();
      post.set('simple', '');

      post.save(function(err) {
        assert.ok(err instanceof MongooseError);
        assert.ok(err instanceof ValidationError);
        assert.ok(err.errors.simple instanceof ValidatorError);
        assert.equal(err.errors.simple.message, 'must be abc');
        assert.equal(post.errors.simple.message, 'must be abc');

        post.set('simple', 'abc');
        post.save(function(err) {
          assert.ifError(err);
          done();
        });
      });
    });

    it('with Model.schema.path introspection (gh-272)', function(done) {
      const IntrospectionValidationSchema = new Schema({
        name: String
      });
      const IntrospectionValidation = db.model('Test', IntrospectionValidationSchema);
      IntrospectionValidation.schema.path('name').validate(function(value) {
        return value.length < 2;
      }, 'Name cannot be greater than 1 character for path "{PATH}" with value `{VALUE}`');
      const doc = new IntrospectionValidation({ name: 'hi' });
      doc.save(function(err) {
        assert.equal(err.errors.name.message, 'Name cannot be greater than 1 character for path "name" with value `hi`');
        assert.equal(err.name, 'ValidationError');
        assert.ok(err.message.indexOf('Test validation failed') !== -1, err.message);
        done();
      });
    });

    it('of required undefined values', function(done) {
      const TestUndefinedValidation = db.model('Test', new Schema({
        simple: { type: String, required: true }
      }));

      const post = new TestUndefinedValidation;

      post.save(function(err) {
        assert.ok(err instanceof MongooseError);
        assert.ok(err instanceof ValidationError);

        post.set('simple', 'here');
        post.save(function(err) {
          assert.ifError(err);
          done();
        });
      });
    });

    it('save callback should only execute once (gh-319)', function(done) {
      const D = db.model('Test', new Schema({
        username: { type: String, validate: /^[a-z]{6}$/i },
        email: { type: String, validate: /^[a-z]{6}$/i },
        password: { type: String, validate: /^[a-z]{6}$/i }
      }));

      const post = new D({
        username: 'nope',
        email: 'too',
        password: 'short'
      });

      let timesCalled = 0;

      post.save(function(err) {
        assert.ok(err instanceof MongooseError);
        assert.ok(err instanceof ValidationError);

        assert.equal(++timesCalled, 1);

        assert.equal(Object.keys(err.errors).length, 3);
        assert.ok(err.errors.password instanceof ValidatorError);
        assert.ok(err.errors.email instanceof ValidatorError);
        assert.ok(err.errors.username instanceof ValidatorError);
        assert.equal(err.errors.password.message, 'Validator failed for path `password` with value `short`');
        assert.equal(err.errors.email.message, 'Validator failed for path `email` with value `too`');
        assert.equal(err.errors.username.message, 'Validator failed for path `username` with value `nope`');

        assert.equal(Object.keys(post.errors).length, 3);
        assert.ok(post.errors.password instanceof ValidatorError);
        assert.ok(post.errors.email instanceof ValidatorError);
        assert.ok(post.errors.username instanceof ValidatorError);
        assert.equal(post.errors.password.message, 'Validator failed for path `password` with value `short`');
        assert.equal(post.errors.email.message, 'Validator failed for path `email` with value `too`');
        assert.equal(post.errors.username.message, 'Validator failed for path `username` with value `nope`');
        done();
      });
    });

    it('query result', function(done) {
      const TestV = db.model('Test', new Schema({
        resultv: { type: String, required: true }
      }));

      const post = new TestV;

      post.validate(function(err) {
        assert.ok(err instanceof MongooseError);
        assert.ok(err instanceof ValidationError);

        post.resultv = 'yeah';
        post.save(function(err) {
          assert.ifError(err);
          TestV.findOne({ _id: post.id }, function(err, found) {
            assert.ifError(err);
            assert.equal(found.resultv, 'yeah');
            found.save(function(err) {
              assert.ifError(err);
              done();
            });
          });
        });
      });
    });

    it('of required previously existing null values', function(done) {
      const TestP = db.model('Test', new Schema({
        previous: { type: String, required: true },
        a: String
      }));

      TestP.collection.insertOne({ a: null, previous: null }, {}, function(err, f) {
        assert.ifError(err);
        TestP.findOne({ _id: f.ops[0]._id }, function(err, found) {
          assert.ifError(err);
          assert.equal(found.isNew, false);
          assert.strictEqual(found.get('previous'), null);

          found.validate(function(err) {
            assert.ok(err instanceof MongooseError);
            assert.ok(err instanceof ValidationError);

            found.set('previous', 'yoyo');
            found.save(function(err) {
              assert.strictEqual(err, null);
              done();
            });
          });
        });
      });
    });

    it('nested', function(done) {
      const TestNestedValidation = db.model('Test', new Schema({
        nested: {
          required: { type: String, required: true }
        }
      }));

      const post = new TestNestedValidation();
      post.set('nested.required', null);

      post.save(function(err) {
        assert.ok(err instanceof MongooseError);
        assert.ok(err instanceof ValidationError);

        post.set('nested.required', 'here');
        post.save(function(err) {
          assert.ifError(err);
          done();
        });
      });
    });

    it('of nested subdocuments', function(done) {
      const Subsubdocs = new Schema({ required: { type: String, required: true } });

      const Subdocs = new Schema({
        required: { type: String, required: true },
        subs: [Subsubdocs]
      });

      const TestSubdocumentsValidation = db.model('Test', new Schema({
        items: [Subdocs]
      }));

      const post = new TestSubdocumentsValidation();

      post.get('items').push({ required: '', subs: [{ required: '' }] });

      post.save(function(err) {
        assert.ok(err instanceof MongooseError);
        assert.ok(err instanceof ValidationError);
        assert.ok(err.errors['items.0.subs.0.required'] instanceof ValidatorError);
        assert.equal(err.errors['items.0.subs.0.required'].message, 'Path `required` is required.');
        assert.ok(post.errors['items.0.subs.0.required'] instanceof ValidatorError);
        assert.equal(post.errors['items.0.subs.0.required'].message, 'Path `required` is required.');

        assert.ok(err.errors['items.0.required']);
        assert.ok(post.errors['items.0.required']);

        post.items[0].subs[0].set('required', true);
        assert.equal(post.$__.validationError, undefined);

        post.save(function(err) {
          assert.ok(err);
          assert.ok(err.errors);
          assert.ok(err.errors['items.0.required'] instanceof ValidatorError);
          assert.equal(err.errors['items.0.required'].message, 'Path `required` is required.');

          assert.ok(!err.errors['items.0.subs.0.required']);
          assert.ok(!err.errors['items.0.subs.0.required']);
          assert.ok(!post.errors['items.0.subs.0.required']);
          assert.ok(!post.errors['items.0.subs.0.required']);

          post.get('items')[0].set('required', true);
          post.save(function(err) {
            assert.ok(!post.errors);
            assert.ifError(err);
            done();
          });
        });
      });
    });

    it('without saving', function(done) {
      const TestCallingValidation = db.model('Test', new Schema({
        item: { type: String, required: true }
      }));

      const post = new TestCallingValidation;

      assert.equal(post.schema.path('item').isRequired, true);
      assert.strictEqual(post.isNew, true);

      post.validate(function(err) {
        assert.ok(err instanceof MongooseError);
        assert.ok(err instanceof ValidationError);
        assert.strictEqual(post.isNew, true);

        post.item = 'yo';
        post.validate(function(err) {
          assert.equal(err, null);
          assert.strictEqual(post.isNew, true);
          done();
        });
      });
    });

    it('when required is set to false', function(done) {
      function validator() {
        return true;
      }

      const TestV = db.model('Test', new Schema({
        result: { type: String, validate: [validator, 'chump validator'], required: false }
      }));

      const post = new TestV;

      assert.equal(post.schema.path('result').isRequired, false);
      done();
    });

    describe('middleware', function() {
      it('works', function(done) {
        let ValidationMiddlewareSchema = null,
            Post = null,
            post = null;

        ValidationMiddlewareSchema = new Schema({
          baz: { type: String }
        });

        ValidationMiddlewareSchema.pre('validate', function(next) {
          if (this.get('baz') === 'bad') {
            this.invalidate('baz', 'bad');
          }
          next();
        });

        Post = db.model('Test', ValidationMiddlewareSchema);
        post = new Post();
        post.set({ baz: 'bad' });

        post.save(function(err) {
          assert.ok(err instanceof MongooseError);
          assert.ok(err instanceof ValidationError);
          assert.equal(err.errors.baz.kind, 'user defined');
          assert.equal(err.errors.baz.path, 'baz');

          post.set('baz', 'good');
          post.save(function(err) {
            assert.ifError(err);
            done();
          });
        });
      });

      it('async', function(done) {
        let AsyncValidationMiddlewareSchema = null;
        let Post = null;
        let post = null;

        AsyncValidationMiddlewareSchema = new Schema({
          prop: { type: String }
        });

        AsyncValidationMiddlewareSchema.pre('validate', true, function(next, done) {
          const _this = this;
          setTimeout(function() {
            if (_this.get('prop') === 'bad') {
              _this.invalidate('prop', 'bad');
            }
            done();
          }, 5);
          next();
        });

        Post = db.model('Test', AsyncValidationMiddlewareSchema);
        post = new Post();
        post.set({ prop: 'bad' });

        post.save(function(err) {
          assert.ok(err instanceof MongooseError);
          assert.ok(err instanceof ValidationError);
          assert.equal(err.errors.prop.kind, 'user defined');
          assert.equal(err.errors.prop.path, 'prop');

          post.set('prop', 'good');
          post.save(function(err) {
            assert.ifError(err);
            done();
          });
        });
      });

      it('complex', function(done) {
        let ComplexValidationMiddlewareSchema = null;
        let Post = null;
        let post = null;
        const abc = v => v === 'abc';

        ComplexValidationMiddlewareSchema = new Schema({
          baz: { type: String },
          abc: { type: String, validate: [abc, 'must be abc'] },
          test: { type: String, validate: [/test/, 'must also be abc'] },
          required: { type: String, required: true }
        });

        ComplexValidationMiddlewareSchema.pre('validate', true, function(next, done) {
          const _this = this;
          setTimeout(function() {
            if (_this.get('baz') === 'bad') {
              _this.invalidate('baz', 'bad');
            }
            done();
          }, 5);
          next();
        });

        Post = db.model('Test', ComplexValidationMiddlewareSchema);
        post = new Post();
        post.set({
          baz: 'bad',
          abc: 'not abc',
          test: 'fail'
        });

        post.save(function(err) {
          assert.ok(err instanceof MongooseError);
          assert.ok(err instanceof ValidationError);
          assert.equal(Object.keys(err.errors).length, 4);
          assert.ok(err.errors.baz instanceof ValidatorError);
          assert.equal(err.errors.baz.kind, 'user defined');
          assert.equal(err.errors.baz.path, 'baz');
          assert.ok(err.errors.abc instanceof ValidatorError);
          assert.equal(err.errors.abc.kind, 'user defined');
          assert.equal(err.errors.abc.message, 'must be abc');
          assert.equal(err.errors.abc.path, 'abc');
          assert.ok(err.errors.test instanceof ValidatorError);
          assert.equal(err.errors.test.message, 'must also be abc');
          assert.equal(err.errors.test.kind, 'user defined');
          assert.equal(err.errors.test.path, 'test');
          assert.ok(err.errors.required instanceof ValidatorError);
          assert.equal(err.errors.required.kind, 'required');
          assert.equal(err.errors.required.path, 'required');

          post.set({
            baz: 'good',
            abc: 'abc',
            test: 'test',
            required: 'here'
          });

          post.save(function(err) {
            assert.ifError(err);
            done();
          });
        });
      });
    });
  });

  describe('defaults application', function() {
    it('works', function(done) {
      const now = Date.now();

      const TestDefaults = db.model('Test', new Schema({
        date: { type: Date, default: now }
      }));

      const post = new TestDefaults;
      assert.ok(post.get('date') instanceof Date);
      assert.equal(+post.get('date'), now);
      done();
    });

    it('nested', function(done) {
      const now = Date.now();

      const TestDefaults = db.model('Test', new Schema({
        nested: {
          date: { type: Date, default: now }
        }
      }));

      const post = new TestDefaults();
      assert.ok(post.get('nested.date') instanceof Date);
      assert.equal(+post.get('nested.date'), now);
      done();
    });

    it('subdocument', function(done) {
      const now = Date.now();

      const Items = new Schema({
        date: { type: Date, default: now }
      });

      const TestSubdocumentsDefaults = db.model('Test', new Schema({
        items: [Items]
      }));

      const post = new TestSubdocumentsDefaults();
      post.get('items').push({});
      assert.ok(post.get('items')[0].get('date') instanceof Date);
      assert.equal(+post.get('items')[0].get('date'), now);
      done();
    });

    it('allows nulls', function(done) {
      const T = db.model('Test', new Schema({ name: { type: String, default: null } }));
      const t = new T();

      assert.strictEqual(null, t.name);

      t.save(function(err) {
        assert.ifError(err);

        T.findById(t._id, function(err, t) {
          assert.ifError(err);
          assert.strictEqual(null, t.name);
          done();
        });
      });
    });
  });

  describe('virtuals', function() {
    it('getters', function(done) {
      const post = new BlogPost({
        title: 'Letters from Earth',
        author: 'Mark Twain'
      });

      assert.equal(post.get('titleWithAuthor'), 'Letters from Earth by Mark Twain');
      assert.equal(post.titleWithAuthor, 'Letters from Earth by Mark Twain');
      done();
    });

    it('set()', function(done) {
      const post = new BlogPost();

      post.set('titleWithAuthor', 'Huckleberry Finn by Mark Twain');
      assert.equal(post.get('title'), 'Huckleberry Finn');
      assert.equal(post.get('author'), 'Mark Twain');
      done();
    });

    it('should not be saved to the db', function(done) {
      const post = new BlogPost();

      post.set('titleWithAuthor', 'Huckleberry Finn by Mark Twain');

      post.save(function(err) {
        assert.ifError(err);

        BlogPost.findById(post.get('_id'), function(err, found) {
          assert.ifError(err);

          assert.equal(found.get('title'), 'Huckleberry Finn');
          assert.equal(found.get('author'), 'Mark Twain');
          assert.ok(!('titleWithAuthor' in found.toObject()));
          done();
        });
      });
    });

    it('nested', function(done) {
      const PersonSchema = new Schema({
        name: {
          first: String,
          last: String
        }
      });

      PersonSchema.
        virtual('name.full').
        get(function() {
          return this.get('name.first') + ' ' + this.get('name.last');
        }).
        set(function(fullName) {
          const split = fullName.split(' ');
          this.set('name.first', split[0]);
          this.set('name.last', split[1]);
        });

      const Person = db.model('Person', PersonSchema);
      const person = new Person({
        name: {
          first: 'Michael',
          last: 'Sorrentino'
        }
      });

      assert.equal(person.get('name.full'), 'Michael Sorrentino');
      person.set('name.full', 'The Situation');
      assert.equal(person.get('name.first'), 'The');
      assert.equal(person.get('name.last'), 'Situation');

      assert.equal(person.name.full, 'The Situation');
      person.name.full = 'Michael Sorrentino';
      assert.equal(person.name.first, 'Michael');
      assert.equal(person.name.last, 'Sorrentino');
      done();
    });
  });

  describe('.remove()', function() {
    it('works', function(done) {
      BlogPost.create({ title: 1 }, { title: 2 }, function(err) {
        assert.ifError(err);

        BlogPost.remove({ title: 1 }, function(err) {
          assert.ifError(err);

          BlogPost.find({}, function(err, found) {
            assert.ifError(err);
            assert.equal(found.length, 1);
            assert.equal(found[0].title, '2');
            done();
          });
        });
      });
    });

    it('errors when id deselected (gh-3118)', function(done) {
      BlogPost.create({ title: 1 }, { title: 2 }, function(err) {
        assert.ifError(err);
        BlogPost.findOne({ title: 1 }, { _id: 0 }, function(error, doc) {
          assert.ifError(error);
          doc.remove(function(err) {
            assert.ok(err);
            assert.equal(err.message, 'No _id found on document!');
            done();
          });
        });
      });
    });

    it('should not remove any records when deleting by id undefined', function(done) {
      BlogPost.create({ title: 1 }, { title: 2 }, function(err) {
        assert.ifError(err);

        BlogPost.remove({ _id: undefined }, function(err) {
          assert.ifError(err);
          BlogPost.find({}, function(err, found) {
            assert.equal(found.length, 2, 'Should not remove any records');
            done();
          });
        });
      });
    });

    it('should not remove all documents in the collection (gh-3326)', function(done) {
      BlogPost.create({ title: 1 }, { title: 2 }, function(err) {
        assert.ifError(err);
        BlogPost.findOne({ title: 1 }, function(error, doc) {
          assert.ifError(error);
          doc.remove(function(err) {
            assert.ifError(err);
            BlogPost.find(function(err, found) {
              assert.ifError(err);
              assert.equal(found.length, 1);
              assert.equal(found[0].title, '2');
              done();
            });
          });
        });
      });
    });
  });

  describe('#remove()', function() {
    it('passes the removed document (gh-1419)', function(done) {
      BlogPost.create({}, function(err, post) {
        assert.ifError(err);
        BlogPost.findById(post, function(err, found) {
          assert.ifError(err);

          found.remove(function(err, doc) {
            assert.ifError(err);
            assert.ok(doc);
            assert.ok(doc.equals(found));
            done();
          });
        });
      });
    });

    it('works as a promise', function(done) {
      BlogPost.create({}, function(err, post) {
        assert.ifError(err);
        BlogPost.findById(post, function(err, found) {
          assert.ifError(err);

          found.remove().then(function(doc) {
            assert.ok(doc);
            assert.ok(doc.equals(found));
            done();
          }).catch(done);
        });
      });
    });

    it('works as a promise with a hook', function(done) {
      let called = 0;
      const RHS = new Schema({
        name: String
      });
      RHS.pre('remove', function(next) {
        called++;
        return next();
      });

      const RH = db.model('Test', RHS);

      RH.create({ name: 'to be removed' }, function(err, post) {
        assert.ifError(err);
        assert.ok(post);
        RH.findById(post, function(err, found) {
          assert.ifError(err);
          assert.ok(found);

          found.remove().then(function(doc) {
            assert.ifError(err);
            assert.equal(called, 1);
            assert.ok(doc);
            assert.ok(doc.equals(found));
            done();
          }).catch(done);
        });
      });
    });

    it('handles query vs document middleware (gh-3054)', function() {
      const schema = new Schema({ name: String });

      let docMiddleware = 0;
      let queryMiddleware = 0;

      schema.pre('remove', { query: true }, function() {
        assert.ok(this instanceof Model.Query);
        ++queryMiddleware;
      });

      schema.pre('remove', { document: true }, function() {
        assert.ok(this instanceof Model);
        ++docMiddleware;
      });

      const Model = db.model('Test', schema);

      return co(function*() {
        const doc = yield Model.create({ name: String });

        assert.equal(docMiddleware, 0);
        assert.equal(queryMiddleware, 0);
        yield doc.remove();

        assert.equal(docMiddleware, 1);
        assert.equal(queryMiddleware, 0);

        yield Model.remove({});
        assert.equal(docMiddleware, 1);
        assert.equal(queryMiddleware, 1);
      });
    });

    describe('when called multiple times', function() {
      it('always executes the passed callback gh-1210', function(done) {
        const post = new BlogPost();

        post.save(function(err) {
          assert.ifError(err);

          let pending = 2;

          post.remove(function() {
            if (--pending) {
              return;
            }
            done();
          });
          post.remove(function() {
            if (--pending) {
              return;
            }
            done();
          });
        });
      });
    });
  });

  describe('getters', function() {
    it('with same name on embedded docs do not class', function(done) {
      const Post = new Schema({
        title: String,
        author: { name: String },
        subject: { name: String }
      });

      db.deleteModel(/BlogPost/);
      const PostModel = db.model('BlogPost', Post);

      const post = new PostModel({
        title: 'Test',
        author: { name: 'A' },
        subject: { name: 'B' }
      });

      assert.equal(post.author.name, 'A');
      assert.equal(post.subject.name, 'B');
      assert.equal(post.author.name, 'A');
      done();
    });

    it('should not be triggered at construction (gh-685)', function(done) {
      let called = false;

      const schema = new mongoose.Schema({
        number: {
          type: Number,
          set: function(x) {
            return x / 2;
          },
          get: function(x) {
            called = true;
            return x * 2;
          }
        }
      });

      const A = db.model('Test', schema);

      const a = new A({ number: 100 });
      assert.equal(called, false);
      let num = a.number;
      assert.equal(called, true);
      assert.equal(num.valueOf(), 100);
      assert.equal(a.$__getValue('number').valueOf(), 50);

      called = false;
      const b = new A;
      b.init({ number: 50 });
      assert.equal(called, false);
      num = b.number;
      assert.equal(called, true);
      assert.equal(num.valueOf(), 100);
      assert.equal(b.$__getValue('number').valueOf(), 50);
      done();
    });

    it('with type defined with { type: Native } (gh-190)', function(done) {
      const schema = new Schema({ date: { type: Date } });

      const ShortcutGetter = db.model('Test', schema);
      const post = new ShortcutGetter();

      post.set('date', Date.now());
      assert.ok(post.date instanceof Date);
      done();
    });

    describe('nested', function() {
      it('works', function(done) {
        const schema = new Schema({
          first: {
            second: [Number]
          }
        });
        const ShortcutGetterNested = db.model('Test', schema);
        const doc = new ShortcutGetterNested();

        assert.equal(typeof doc.first, 'object');
        assert.ok(doc.first.second.isMongooseArray);
        done();
      });

      it('works with object literals', function(done) {
        const date = new Date;

        const meta = {
          date: date,
          visitors: 5
        };

        const post = new BlogPost();
        post.init({
          meta: meta
        });

        assert.ok(post.get('meta').date instanceof Date);
        assert.ok(post.meta.date instanceof Date);

        let threw = false;
        let getter1;
        let getter2;
        try {
          JSON.stringify(meta);
          getter1 = JSON.stringify(post.get('meta'));
          getter2 = JSON.stringify(post.meta);
        } catch (err) {
          threw = true;
        }

        assert.equal(threw, false);
        getter1 = JSON.parse(getter1);
        getter2 = JSON.parse(getter2);
        assert.equal(getter1.visitors, 5);
        assert.equal(getter2.visitors, 5);
        assert.equal(getter1.date, getter2.date);

        post.meta.date = new Date - 1000;
        assert.ok(post.meta.date instanceof Date);
        assert.ok(post.get('meta').date instanceof Date);

        post.meta.visitors = 2;
        assert.equal(typeof post.get('meta').visitors, 'number');
        assert.equal(typeof post.meta.visitors, 'number');

        const newmeta = {
          date: date - 2000,
          visitors: 234
        };

        post.set(newmeta, 'meta');

        assert.ok(post.meta.date instanceof Date);
        assert.ok(post.get('meta').date instanceof Date);
        assert.equal(typeof post.meta.visitors, 'number');
        assert.equal(typeof post.get('meta').visitors, 'number');
        assert.equal((+post.meta.date), date - 2000);
        assert.equal((+post.get('meta').date), date - 2000);
        assert.equal((+post.meta.visitors), 234);
        assert.equal((+post.get('meta').visitors), 234);

        // set object directly
        post.meta = {
          date: date - 3000,
          visitors: 4815162342
        };

        assert.ok(post.meta.date instanceof Date);
        assert.ok(post.get('meta').date instanceof Date);
        assert.equal(typeof post.meta.visitors, 'number');
        assert.equal(typeof post.get('meta').visitors, 'number');
        assert.equal((+post.meta.date), date - 3000);
        assert.equal((+post.get('meta').date), date - 3000);
        assert.equal((+post.meta.visitors), 4815162342);
        assert.equal((+post.get('meta').visitors), 4815162342);
        done();
      });

      it('object property access works when root initd with null', function(done) {
        const schema = new Schema({
          nest: {
            st: String
          }
        });

        const T = db.model('Test', schema);

        const t = new T({ nest: null });

        assert.strictEqual(t.nest.st, undefined);
        t.nest = { st: 'jsconf rules' };
        assert.deepEqual(t.nest.toObject(), { st: 'jsconf rules' });
        assert.equal(t.nest.st, 'jsconf rules');

        t.save(function(err) {
          assert.ifError(err);
          done();
        });
      });

      it('object property access works when root initd with undefined', function(done) {
        const schema = new Schema({
          nest: {
            st: String
          }
        });

        const T = db.model('Test', schema);

        const t = new T({ nest: undefined });

        assert.strictEqual(t.nest.st, undefined);
        t.nest = { st: 'jsconf rules' };
        assert.deepEqual(t.nest.toObject(), { st: 'jsconf rules' });
        assert.equal(t.nest.st, 'jsconf rules');

        t.save(function(err) {
          assert.ifError(err);
          done();
        });
      });

      it('pre-existing null object re-save', function(done) {
        const schema = new Schema({
          nest: {
            st: String,
            yep: String
          }
        });

        const T = db.model('Test', schema);

        const t = new T({ nest: null });

        t.save(function(err) {
          assert.ifError(err);

          t.nest = { st: 'jsconf rules', yep: 'it does' };

          // check that entire `nest` object is being $set
          const u = t.$__delta()[1];
          assert.ok(u.$set);
          assert.ok(u.$set.nest);
          assert.equal(Object.keys(u.$set.nest).length, 2);
          assert.ok(u.$set.nest.yep);
          assert.ok(u.$set.nest.st);

          t.save(function(err) {
            assert.ifError(err);

            T.findById(t.id, function(err, t) {
              assert.ifError(err);
              assert.equal(t.nest.st, 'jsconf rules');
              assert.equal(t.nest.yep, 'it does');

              t.nest = null;
              t.save(function(err) {
                assert.ifError(err);
                assert.strictEqual(t._doc.nest, null);
                done();
              });
            });
          });
        });
      });

      it('array of Mixed on existing doc can be pushed to', function(done) {
        const DooDad = db.model('Test', new Schema({
          nested: {
            arrays: []
          }
        }));
        const doodad = new DooDad({ nested: { arrays: [] } });
        const date = 1234567890;

        doodad.nested.arrays.push(['+10', 'yup', date]);

        doodad.save(function(err) {
          assert.ifError(err);

          DooDad.findById(doodad._id, function(err, doodad) {
            assert.ifError(err);

            assert.deepEqual(doodad.nested.arrays.toObject(), [['+10', 'yup', date]]);

            doodad.nested.arrays.push(['another', 1]);

            doodad.save(function(err) {
              assert.ifError(err);

              DooDad.findById(doodad._id, function(err, doodad) {
                assert.ifError(err);
                assert.deepEqual(doodad.nested.arrays.toObject(), [['+10', 'yup', date], ['another', 1]]);
                done();
              });
            });
          });
        });
      });

      it('props can be set directly when property was named "type"', function(done) {
        function def() {
          return [{ x: 1 }, { x: 2 }, { x: 3 }];
        }

        const DooDad = db.model('Test', new Schema({
          nested: {
            type: { type: String, default: 'yep' },
            array: {
              type: Array, default: def
            }
          }
        }));
        const doodad = new DooDad();

        doodad.save(function(err) {
          assert.ifError(err);

          DooDad.findById(doodad._id, function(err, doodad) {
            assert.ifError(err);

            assert.equal(doodad.nested.type, 'yep');
            assert.deepEqual(doodad.nested.array.toObject(), [{ x: 1 }, { x: 2 }, { x: 3 }]);

            doodad.nested.type = 'nope';
            doodad.nested.array = ['some', 'new', 'stuff'];

            doodad.save(function(err) {
              assert.ifError(err);

              DooDad.findById(doodad._id, function(err, doodad) {
                assert.ifError(err);
                assert.equal(doodad.nested.type, 'nope');
                assert.deepEqual(doodad.nested.array.toObject(), ['some', 'new', 'stuff']);
                done();
              });
            });
          });
        });
      });
    });
  });

  describe('setters', function() {
    it('are used on embedded docs (gh-365 gh-390 gh-422)', function(done) {
      function setLat(val) {
        return parseInt(val, 10);
      }

      let tick = 0;

      function uptick() {
        return ++tick;
      }

      let Location = new Schema({
        lat: { type: Number, default: 0, set: setLat },
        long: { type: Number, set: uptick }
      });

      let Deal = new Schema({
        title: String,
        locations: [Location]
      });

      Location = db.model('Location', Location);
      Deal = db.model('Test', Deal);

      const location = new Location({ lat: 1.2, long: 10 });
      assert.equal(location.lat.valueOf(), 1);
      assert.equal(location.long.valueOf(), 1);

      const deal = new Deal({ title: 'My deal', locations: [{ lat: 1.2, long: 33 }] });
      assert.equal(deal.locations[0].lat.valueOf(), 1);
      assert.equal(deal.locations[0].long.valueOf(), 2);

      deal.save(function(err) {
        assert.ifError(err);
        Deal.findById(deal._id, function(err, deal) {
          assert.ifError(err);
          assert.equal(deal.locations[0].lat.valueOf(), 1);
          // GH-422
          assert.equal(deal.locations[0].long.valueOf(), 2);
          done();
        });
      });
    });
  });

  it('changing a number non-atomically (gh-203)', function(done) {
    const post = new BlogPost();

    post.meta.visitors = 5;

    post.save(function(err) {
      assert.ifError(err);

      BlogPost.findById(post._id, function(err, doc) {
        assert.ifError(err);

        doc.meta.visitors -= 2;

        doc.save(function(err) {
          assert.ifError(err);

          BlogPost.findById(post._id, function(err, doc) {
            assert.ifError(err);
            assert.equal(+doc.meta.visitors, 3);
            done();
          });
        });
      });
    });
  });

  describe('atomic subdocument', function() {
    it('saving', function(done) {
      let totalDocs = 4;
      const saveQueue = [];

      const post = new BlogPost;

      function complete() {
        BlogPost.findOne({ _id: post.get('_id') }, function(err, doc) {

          assert.ifError(err);
          assert.equal(doc.get('comments').length, 5);

          let v = doc.get('comments').some(function(comment) {
            return comment.get('title') === '1';
          });

          assert.ok(v);

          v = doc.get('comments').some(function(comment) {
            return comment.get('title') === '2';
          });

          assert.ok(v);

          v = doc.get('comments').some(function(comment) {
            return comment.get('title') === '3';
          });

          assert.ok(v);

          v = doc.get('comments').some(function(comment) {
            return comment.get('title') === '4';
          });

          assert.ok(v);

          v = doc.get('comments').some(function(comment) {
            return comment.get('title') === '5';
          });

          assert.ok(v);
          done();
        });
      }

      function save(doc) {
        saveQueue.push(doc);
        if (saveQueue.length === 4) {
          saveQueue.forEach(function(doc) {
            doc.save(function(err) {
              assert.ifError(err);
              --totalDocs || complete();
            });
          });
        }
      }

      post.save(function(err) {
        assert.ifError(err);

        BlogPost.findOne({ _id: post.get('_id') }, function(err, doc) {
          assert.ifError(err);
          doc.get('comments').push({ title: '1' });
          save(doc);
        });

        BlogPost.findOne({ _id: post.get('_id') }, function(err, doc) {
          assert.ifError(err);
          doc.get('comments').push({ title: '2' });
          save(doc);
        });

        BlogPost.findOne({ _id: post.get('_id') }, function(err, doc) {
          assert.ifError(err);
          doc.get('comments').push({ title: '3' });
          save(doc);
        });

        BlogPost.findOne({ _id: post.get('_id') }, function(err, doc) {
          assert.ifError(err);
          doc.get('comments').push({ title: '4' }, { title: '5' });
          save(doc);
        });
      });
    });

    it('setting (gh-310)', function(done) {
      BlogPost.create({
        comments: [{ title: 'first-title', body: 'first-body' }]
      }, function(err, blog) {
        assert.ifError(err);
        BlogPost.findById(blog.id, function(err, agent1blog) {
          assert.ifError(err);
          BlogPost.findById(blog.id, function(err, agent2blog) {
            assert.ifError(err);
            agent1blog.get('comments')[0].title = 'second-title';
            agent1blog.save(function(err) {
              assert.ifError(err);
              agent2blog.get('comments')[0].body = 'second-body';
              agent2blog.save(function(err) {
                assert.ifError(err);
                BlogPost.findById(blog.id, function(err, foundBlog) {
                  assert.ifError(err);
                  const comment = foundBlog.get('comments')[0];
                  assert.equal(comment.title, 'second-title');
                  assert.equal(comment.body, 'second-body');
                  done();
                });
              });
            });
          });
        });
      });
    });
  });

  it('doubly nested array saving and loading', function(done) {
    const Inner = new Schema({
      arr: [Number]
    });

    let Outer = new Schema({
      inner: [Inner]
    });
    Outer = db.model('Test', Outer);

    const outer = new Outer();
    outer.inner.push({});
    outer.save(function(err) {
      assert.ifError(err);
      assert.ok(outer.get('_id') instanceof DocumentObjectId);

      Outer.findById(outer.get('_id'), function(err, found) {
        assert.ifError(err);
        assert.equal(found.inner.length, 1);
        found.inner[0].arr.push(5);
        found.save(function(err) {
          assert.ifError(err);
          assert.ok(found.get('_id') instanceof DocumentObjectId);
          Outer.findById(found.get('_id'), function(err, found2) {
            assert.ifError(err);
            assert.equal(found2.inner.length, 1);
            assert.equal(found2.inner[0].arr.length, 1);
            assert.equal(found2.inner[0].arr[0], 5);
            done();
          });
        });
      });
    });
  });

  it('multiple number push() calls', function(done) {
    const schema = new Schema({
      nested: {
        nums: [Number]
      }
    });

    const Temp = db.model('Test', schema);

    Temp.create({}, function(err, t) {
      assert.ifError(err);
      t.nested.nums.push(1);
      t.nested.nums.push(2);

      assert.equal(t.nested.nums.length, 2);

      t.save(function(err) {
        assert.ifError(err);
        assert.equal(t.nested.nums.length, 2);
        Temp.findById(t._id, function(err) {
          assert.ifError(err);
          assert.equal(t.nested.nums.length, 2);
          done();
        });
      });
    });
  });

  it('multiple push() calls', function(done) {
    const schema = new Schema({
      nested: {
        nums: [Number]
      }
    });

    const Temp = db.model('Test', schema);

    Temp.create({}, function(err, t) {
      assert.ifError(err);
      t.nested.nums.push(1);
      t.nested.nums.push(2, 3);
      assert.equal(t.nested.nums.length, 3);

      t.save(function(err) {
        assert.ifError(err);
        assert.equal(t.nested.nums.length, 3);
        Temp.findById(t._id, function(err, found) {
          assert.ifError(err);
          assert.equal(found.nested.nums.length, 3);
          done();
        });
      });
    });
  });

  it('activePaths should be updated for nested modifieds', function(done) {
    const schema = new Schema({
      nested: {
        nums: [Number]
      }
    });

    const Temp = db.model('Test', schema);

    Temp.create({ nested: { nums: [1, 2, 3, 4, 5] } }, function(err, t) {
      assert.ifError(err);
      t.nested.nums.pull(1);
      t.nested.nums.pull(2);
      assert.equal(t.$__.activePaths.paths['nested.nums'], 'modify');
      done();
    });
  });


  it('activePaths should be updated for nested modifieds as promise', function(done) {
    const schema = new Schema({
      nested: {
        nums: [Number]
      }
    });

    const Temp = db.model('Test', schema);

    const p1 = Temp.create({ nested: { nums: [1, 2, 3, 4, 5] } });
    p1.then(function(t) {
      t.nested.nums.pull(1);
      t.nested.nums.pull(2);
      assert.equal(t.$__.activePaths.paths['nested.nums'], 'modify');
      done();
    }).catch(done);
  });

  it('$pull should affect what you see in an array before a save', function(done) {
    const schema = new Schema({
      nested: {
        nums: [Number]
      }
    });

    const Temp = db.model('Test', schema);

    Temp.create({ nested: { nums: [1, 2, 3, 4, 5] } }, function(err, t) {
      assert.ifError(err);
      t.nested.nums.pull(1);
      assert.equal(t.nested.nums.length, 4);
      done();
    });
  });

  it('$shift', function(done) {
    const schema = new Schema({
      nested: {
        nums: [Number]
      }
    });

    const Temp = db.model('Test', schema);

    Temp.create({ nested: { nums: [1, 2, 3] } }, function(err, t) {
      assert.ifError(err);

      Temp.findById(t._id, function(err, found) {
        assert.ifError(err);
        assert.equal(found.nested.nums.length, 3);
        found.nested.nums.$pop();
        assert.equal(found.nested.nums.length, 2);
        assert.equal(found.nested.nums[0], 1);
        assert.equal(found.nested.nums[1], 2);

        found.save(function(err) {
          assert.ifError(err);
          Temp.findById(t._id, function(err, found) {
            assert.ifError(err);
            assert.equal(found.nested.nums.length, 2);
            assert.equal(found.nested.nums[0], 1, 1);
            assert.equal(found.nested.nums[1], 2, 2);
            found.nested.nums.$shift();
            assert.equal(found.nested.nums.length, 1);
            assert.equal(found.nested.nums[0], 2);

            found.save(function(err) {
              assert.ifError(err);
              Temp.findById(t._id, function(err, found) {
                assert.ifError(err);
                assert.equal(found.nested.nums.length, 1);
                assert.equal(found.nested.nums[0], 2);
                done();
              });
            });
          });
        });
      });
    });
  });

  describe('saving embedded arrays', function() {
    it('of Numbers atomically', function(done) {
      const TempSchema = new Schema({
        nums: [Number]
      });
      let totalDocs = 2;
      const saveQueue = [];

      const Temp = db.model('Test', TempSchema);

      const t = new Temp();

      function complete() {
        Temp.findOne({ _id: t.get('_id') }, function(err, doc) {
          assert.ifError(err);
          assert.equal(doc.get('nums').length, 3);

          let v = doc.get('nums').some(function(num) {
            return num.valueOf() === 1;
          });
          assert.ok(v);

          v = doc.get('nums').some(function(num) {
            return num.valueOf() === 2;
          });
          assert.ok(v);

          v = doc.get('nums').some(function(num) {
            return num.valueOf() === 3;
          });
          assert.ok(v);
          done();
        });
      }

      function save(doc) {
        saveQueue.push(doc);
        if (saveQueue.length === totalDocs) {
          saveQueue.forEach(function(doc) {
            doc.save(function(err) {
              assert.ifError(err);
              --totalDocs || complete();
            });
          });
        }
      }

      t.save(function(err) {
        assert.ifError(err);

        Temp.findOne({ _id: t.get('_id') }, function(err, doc) {
          assert.ifError(err);
          doc.get('nums').push(1);
          save(doc);
        });

        Temp.findOne({ _id: t.get('_id') }, function(err, doc) {
          assert.ifError(err);
          doc.get('nums').push(2, 3);
          save(doc);
        });
      });
    });

    it('of Strings atomically', function(done) {
      const StrListSchema = new Schema({
        strings: [String]
      });
      let totalDocs = 2;
      const saveQueue = [];

      const StrList = db.model('Test', StrListSchema);

      const t = new StrList();

      function complete() {
        StrList.findOne({ _id: t.get('_id') }, function(err, doc) {
          assert.ifError(err);

          assert.equal(doc.get('strings').length, 3);

          let v = doc.get('strings').some(function(str) {
            return str === 'a';
          });
          assert.ok(v);

          v = doc.get('strings').some(function(str) {
            return str === 'b';
          });
          assert.ok(v);

          v = doc.get('strings').some(function(str) {
            return str === 'c';
          });
          assert.ok(v);
          done();
        });
      }

      function save(doc) {
        saveQueue.push(doc);
        if (saveQueue.length === totalDocs) {
          saveQueue.forEach(function(doc) {
            doc.save(function(err) {
              assert.ifError(err);
              --totalDocs || complete();
            });
          });
        }
      }

      t.save(function(err) {
        assert.ifError(err);

        StrList.findOne({ _id: t.get('_id') }, function(err, doc) {
          assert.ifError(err);
          doc.get('strings').push('a');
          save(doc);
        });

        StrList.findOne({ _id: t.get('_id') }, function(err, doc) {
          assert.ifError(err);
          doc.get('strings').push('b', 'c');
          save(doc);
        });
      });
    });

    it('of Buffers atomically', function(done) {
      const BufListSchema = new Schema({
        buffers: [Buffer]
      });
      let totalDocs = 2;
      const saveQueue = [];

      const BufList = db.model('Test', BufListSchema);

      const t = new BufList();

      function complete() {
        BufList.findOne({ _id: t.get('_id') }, function(err, doc) {
          assert.ifError(err);

          assert.equal(doc.get('buffers').length, 3);

          let v = doc.get('buffers').some(function(buf) {
            return buf[0] === 140;
          });
          assert.ok(v);

          v = doc.get('buffers').some(function(buf) {
            return buf[0] === 141;
          });
          assert.ok(v);

          v = doc.get('buffers').some(function(buf) {
            return buf[0] === 142;
          });
          assert.ok(v);

          done();
        });
      }

      function save(doc) {
        saveQueue.push(doc);
        if (saveQueue.length === totalDocs) {
          saveQueue.forEach(function(doc) {
            doc.save(function(err) {
              assert.ifError(err);
              --totalDocs || complete();
            });
          });
        }
      }

      t.save(function(err) {
        assert.ifError(err);

        BufList.findOne({ _id: t.get('_id') }, function(err, doc) {
          assert.ifError(err);
          doc.get('buffers').push(Buffer.from([140]));
          save(doc);
        });

        BufList.findOne({ _id: t.get('_id') }, function(err, doc) {
          assert.ifError(err);
          doc.get('buffers').push(Buffer.from([141]), Buffer.from([142]));
          save(doc);
        });
      });
    });

    it('works with modified element properties + doc removal (gh-975)', function(done) {
      const B = BlogPost;
      const b = new B({ comments: [{ title: 'gh-975' }] });

      b.save(function(err) {
        assert.ifError(err);

        b.comments[0].title = 'changed';
        b.save(function(err) {
          assert.ifError(err);

          b.comments[0].remove();
          b.save(function(err) {
            assert.ifError(err);

            B.findByIdAndUpdate({ _id: b._id }, { $set: { comments: [{ title: 'a' }] } }, { new: true }, function(err, doc) {
              assert.ifError(err);
              doc.comments[0].title = 'differ';
              doc.comments[0].remove();
              doc.save(function(err) {
                assert.ifError(err);
                B.findById(doc._id, function(err, doc) {
                  assert.ifError(err);
                  assert.equal(doc.comments.length, 0);
                  done();
                });
              });
            });
          });
        });
      });
    });

    it('updating an embedded document in an embedded array with set call', function(done) {
      BlogPost.create({
        comments: [{
          title: 'before-change'
        }]
      }, function(err, post) {
        assert.ifError(err);
        BlogPost.findById(post._id, function(err, found) {
          assert.ifError(err);
          assert.equal(found.comments[0].title, 'before-change');
          const subDoc = [{
            _id: found.comments[0]._id,
            title: 'after-change'
          }];
          found.set('comments', subDoc);

          found.save(function(err) {
            assert.ifError(err);
            BlogPost.findById(found._id, function(err, updated) {
              assert.ifError(err);
              assert.equal(updated.comments[0].title, 'after-change');
              done();
            });
          });
        });
      });
    });
  });

  it('updating an embedded document in an embedded array (gh-255)', function(done) {
    BlogPost.create({ comments: [{ title: 'woot' }] }, function(err, post) {
      assert.ifError(err);
      BlogPost.findById(post._id, function(err, found) {
        assert.ifError(err);
        assert.equal(found.comments[0].title, 'woot');
        found.comments[0].title = 'notwoot';
        found.save(function(err) {
          assert.ifError(err);
          BlogPost.findById(found._id, function(err, updated) {
            assert.ifError(err);
            assert.equal(updated.comments[0].title, 'notwoot');
            done();
          });
        });
      });
    });
  });

  it('updating an embedded array document to an Object value (gh-334)', function(done) {
    const SubSchema = new Schema({
      name: String,
      subObj: { subName: String }
    });
    const GH334Schema = new Schema({ name: String, arrData: [SubSchema] });

    const AModel = db.model('Test', GH334Schema);
    const instance = new AModel();

    instance.set({ name: 'name-value', arrData: [{ name: 'arrName1', subObj: { subName: 'subName1' } }] });
    instance.save(function(err) {
      assert.ifError(err);
      AModel.findById(instance.id, function(err, doc) {
        assert.ifError(err);
        doc.arrData[0].set('subObj', { subName: 'modified subName' });
        doc.save(function(err) {
          assert.ifError(err);
          AModel.findById(instance.id, function(err, doc) {
            assert.ifError(err);
            assert.equal(doc.arrData[0].subObj.subName, 'modified subName');
            done();
          });
        });
      });
    });
  });

  it('saving an embedded document twice should not push that doc onto the parent doc twice (gh-267)', function(done) {
    const post = new BlogPost();

    post.comments.push({ title: 'woot' });
    post.save(function(err) {
      assert.ifError(err);
      assert.equal(post.comments.length, 1);
      BlogPost.findById(post.id, function(err, found) {
        assert.ifError(err);
        assert.equal(found.comments.length, 1);
        post.save(function(err) {
          assert.ifError(err);
          assert.equal(post.comments.length, 1);
          BlogPost.findById(post.id, function(err, found) {
            assert.ifError(err);
            assert.equal(found.comments.length, 1);
            done();
          });
        });
      });
    });
  });

  describe('embedded array filtering', function() {
    it('by the id shortcut function', function(done) {
      const post = new BlogPost();

      post.comments.push({ title: 'woot' });
      post.comments.push({ title: 'aaaa' });

      const subdoc1 = post.comments[0];
      const subdoc2 = post.comments[1];

      post.save(function(err) {
        assert.ifError(err);

        BlogPost.findById(post.get('_id'), function(err, doc) {
          assert.ifError(err);

          // test with an objectid
          assert.equal(doc.comments.id(subdoc1.get('_id')).title, 'woot');

          // test with a string
          const id = subdoc2._id.toString();
          assert.equal(doc.comments.id(id).title, 'aaaa');
          done();
        });
      });
    });

    it('by the id with cast error', function(done) {
      const post = new BlogPost();

      post.save(function(err) {
        assert.ifError(err);

        BlogPost.findById(post.get('_id'), function(err, doc) {
          assert.ifError(err);
          assert.strictEqual(doc.comments.id(null), null);
          done();
        });
      });
    });

    it('by the id shortcut with no match', function(done) {
      const post = new BlogPost();

      post.save(function(err) {
        assert.ifError(err);

        BlogPost.findById(post.get('_id'), function(err, doc) {
          assert.ifError(err);
          assert.strictEqual(doc.comments.id(new DocumentObjectId), null);
          done();
        });
      });
    });
  });

  it('removing a subdocument atomically', function(done) {
    const post = new BlogPost();
    post.title = 'hahaha';
    post.comments.push({ title: 'woot' });
    post.comments.push({ title: 'aaaa' });

    post.save(function(err) {
      assert.ifError(err);

      BlogPost.findById(post.get('_id'), function(err, doc) {
        assert.ifError(err);

        doc.comments[0].remove();
        doc.save(function(err) {
          assert.ifError(err);

          BlogPost.findById(post.get('_id'), function(err, doc) {
            assert.ifError(err);
            assert.equal(doc.comments.length, 1);
            assert.equal(doc.comments[0].title, 'aaaa');
            done();
          });
        });
      });
    });
  });

  it('single pull embedded doc', function(done) {
    const post = new BlogPost();
    post.title = 'hahaha';
    post.comments.push({ title: 'woot' });
    post.comments.push({ title: 'aaaa' });

    post.save(function(err) {
      assert.ifError(err);

      BlogPost.findById(post.get('_id'), function(err, doc) {
        assert.ifError(err);

        doc.comments.pull(doc.comments[0]);
        doc.comments.pull(doc.comments[0]);
        doc.save(function(err) {
          assert.ifError(err);

          BlogPost.findById(post.get('_id'), function(err, doc) {
            assert.ifError(err);
            assert.equal(doc.comments.length, 0);
            done();
          });
        });
      });
    });
  });

  it('saving mixed data', function(done) {
    let count = 3;

    // string
    const post = new BlogPost();
    post.mixed = 'woot';
    post.save(function(err) {
      assert.ifError(err);

      BlogPost.findById(post._id, function(err) {
        assert.ifError(err);
        if (--count) {
          return;
        }
        done();
      });
    });

    // array
    const post2 = new BlogPost();
    post2.mixed = { name: 'mr bungle', arr: [] };
    post2.save(function(err) {
      assert.ifError(err);

      BlogPost.findById(post2._id, function(err, doc) {
        assert.ifError(err);

        assert.equal(Array.isArray(doc.mixed.arr), true);

        doc.mixed = [{ foo: 'bar' }];
        doc.save(function(err) {
          assert.ifError(err);

          BlogPost.findById(doc._id, function(err, doc) {
            assert.ifError(err);

            assert.equal(Array.isArray(doc.mixed), true);
            doc.mixed.push({ hello: 'world' });
            doc.mixed.push(['foo', 'bar']);
            doc.markModified('mixed');

            doc.save(function(err) {
              assert.ifError(err);

              BlogPost.findById(post2._id, function(err, doc) {
                assert.ifError(err);

                assert.deepEqual(doc.mixed[0], { foo: 'bar' });
                assert.deepEqual(doc.mixed[1], { hello: 'world' });
                assert.deepEqual(doc.mixed[2], ['foo', 'bar']);
                if (--count) {
                  return;
                }
                done();
              });
            });
          });

          // date
          const post3 = new BlogPost();
          post3.mixed = new Date;
          post3.save(function(err) {
            assert.ifError(err);

            BlogPost.findById(post3._id, function(err, doc) {
              assert.ifError(err);
              assert.ok(doc.mixed instanceof Date);
              if (--count) {
                return;
              }
              done();
            });
          });
        });
      });
    });
  });

  it('populating mixed data from the constructor (gh-200)', function(done) {
    const post = new BlogPost({
      mixed: {
        type: 'test',
        github: 'rules',
        nested: {
          number: 3
        }
      }
    });

    assert.equal(post.mixed.type, 'test');
    assert.equal(post.mixed.github, 'rules');
    assert.equal(post.mixed.nested.number, 3);
    done();
  });

  it('"type" is allowed as a key', function(done) {
    mongoose.model('TestTypeDefaults', new Schema({
      type: { type: String, default: 'YES!' }
    }));

    const TestDefaults = db.model('Test', new Schema({
      type: { type: String, default: 'YES!' }
    }));

    let post = new TestDefaults();
    assert.equal(typeof post.get('type'), 'string');
    assert.equal(post.get('type'), 'YES!');

    // GH-402
    db.deleteModel('Test');
    const TestDefaults2 = db.model('Test', new Schema({
      x: { y: { type: { type: String }, owner: String } }
    }));

    post = new TestDefaults2;
    post.x.y.type = '#402';
    post.x.y.owner = 'me';
    post.save(function(err) {
      assert.ifError(err);
      done();
    });
  });

  it('unaltered model does not clear the doc (gh-195)', function(done) {
    const post = new BlogPost();
    post.title = 'woot';
    post.save(function(err) {
      assert.ifError(err);

      BlogPost.findById(post._id, function(err, doc) {
        assert.ifError(err);

        // we deliberately make no alterations
        doc.save(function(err) {
          assert.ifError(err);

          BlogPost.findById(doc._id, function(err, doc) {
            assert.ifError(err);
            assert.equal(doc.title, 'woot');
            done();
          });
        });
      });
    });
  });

  describe('hooks', function() {
    describe('pre', function() {
      it('with undefined and null', function(done) {
        const schema = new Schema({ name: String });
        let called = 0;

        schema.pre('save', function(next) {
          called++;
          next(undefined);
        });

        schema.pre('save', function(next) {
          called++;
          next(null);
        });

        const S = db.model('Test', schema);
        const s = new S({ name: 'zupa' });

        s.save(function(err) {
          assert.ifError(err);
          assert.equal(called, 2);
          done();
        });
      });


      it('with an async waterfall', function(done) {
        const schema = new Schema({ name: String });
        let called = 0;

        schema.pre('save', true, function(next, done) {
          called++;
          process.nextTick(function() {
            next();
            done();
          });
        });

        schema.pre('save', function(next) {
          called++;
          return next();
        });

        const S = db.model('Test', schema);
        const s = new S({ name: 'zupa' });

        const p = s.save();
        p.then(function() {
          assert.equal(called, 2);
          done();
        }).catch(done);
      });


      it('called on all sub levels', function(done) {
        const grandSchema = new Schema({ name: String });
        grandSchema.pre('save', function(next) {
          this.name = 'grand';
          next();
        });

        const childSchema = new Schema({ name: String, grand: [grandSchema] });
        childSchema.pre('save', function(next) {
          this.name = 'child';
          next();
        });

        const schema = new Schema({ name: String, child: [childSchema] });

        schema.pre('save', function(next) {
          this.name = 'parent';
          next();
        });

        const S = db.model('Test', schema);
        const s = new S({ name: 'a', child: [{ name: 'b', grand: [{ name: 'c' }] }] });

        s.save(function(err, doc) {
          assert.ifError(err);
          assert.equal(doc.name, 'parent');
          assert.equal(doc.child[0].name, 'child');
          assert.equal(doc.child[0].grand[0].name, 'grand');
          done();
        });
      });


      it('error on any sub level', function(done) {
        const grandSchema = new Schema({ name: String });
        grandSchema.pre('save', function(next) {
          next(new Error('Error 101'));
        });

        const childSchema = new Schema({ name: String, grand: [grandSchema] });
        childSchema.pre('save', function(next) {
          this.name = 'child';
          next();
        });

        const schema = new Schema({ name: String, child: [childSchema] });
        schema.pre('save', function(next) {
          this.name = 'parent';
          next();
        });

        const S = db.model('Test', schema);
        const s = new S({ name: 'a', child: [{ name: 'b', grand: [{ name: 'c' }] }] });

        s.save(function(err) {
          assert.ok(err instanceof Error);
          assert.equal(err.message, 'Error 101');
          done();
        });
      });

      describe('init', function() {
        it('has access to the true ObjectId when used with querying (gh-289)', function(done) {
          const PreInitSchema = new Schema({});
          let preId = null;

          PreInitSchema.pre('init', function() {
            preId = this._id;
          });

          const PreInit = db.model('Test', PreInitSchema);

          const doc = new PreInit();
          doc.save(function(err) {
            assert.ifError(err);
            PreInit.findById(doc._id, function(err) {
              assert.ifError(err);
              assert.strictEqual(undefined, preId);
              done();
            });
          });
        });
      });
    });

    describe('post', function() {
      it('works', function(done) {
        const schema = new Schema({
          title: String
        });
        let save = false;
        let remove = false;
        let init = false;
        let post = undefined;

        schema.post('save', function(arg) {
          assert.equal(arg.id, post.id);
          save = true;
        });

        schema.post('init', function() {
          init = true;
        });

        schema.post('remove', function(arg) {
          assert.equal(arg.id, post.id);
          remove = true;
        });

        const BlogPost = db.model('Test', schema);

        post = new BlogPost();

        post.save(function(err) {
          process.nextTick(function() {
            assert.ifError(err);
            assert.ok(save);
            BlogPost.findById(post._id, function(err, doc) {
              process.nextTick(function() {
                assert.ifError(err);
                assert.ok(init);

                doc.remove(function(err) {
                  process.nextTick(function() {
                    assert.ifError(err);
                    assert.ok(remove);
                    done();
                  });
                });
              });
            });
          });
        });
      });

      it('on embedded docs', function(done) {
        let save = false;

        const EmbeddedSchema = new Schema({
          title: String
        });

        EmbeddedSchema.post('save', function() {
          save = true;
        });

        const ParentSchema = new Schema({
          embeds: [EmbeddedSchema]
        });

        const Parent = db.model('Parent', ParentSchema);

        const parent = new Parent();

        parent.embeds.push({ title: 'Testing post hooks for embedded docs' });

        parent.save(function(err) {
          assert.ifError(err);
          assert.ok(save);
          done();
        });
      });
    });
  });

  describe('#exec()', function() {
    it.skip('count()', function(done) {
      BlogPost.create({ title: 'interoperable count as promise' }, function(err) {
        assert.ifError(err);
        const query = BlogPost.count({ title: 'interoperable count as promise' });
        query.exec(function(err, count) {
          assert.ifError(err);
          assert.equal(count, 1);
          done();
        });
      });
    });

    it('countDocuments()', function() {
      return BlogPost.create({ title: 'foo' }).
        then(() => BlogPost.countDocuments({ title: 'foo' }).exec()).
        then(count => {
          assert.equal(count, 1);
        });
    });

    it('estimatedDocumentCount()', function() {
      return BlogPost.create({ title: 'foo' }).
        then(() => BlogPost.estimatedDocumentCount({ title: 'foo' }).exec()).
        then(count => {
          assert.equal(count, 1);
        });
    });

    it('update()', function(done) {
      BlogPost.create({ title: 'interoperable update as promise' }, function(err) {
        assert.ifError(err);
        const query = BlogPost.update({ title: 'interoperable update as promise' }, { title: 'interoperable update as promise delta' });
        query.exec(function(err, res) {
          assert.ifError(err);
          assert.equal(res.n, 1);
          assert.equal(res.nModified, 1);
          BlogPost.count({ title: 'interoperable update as promise delta' }, function(err, count) {
            assert.ifError(err);
            assert.equal(count, 1);
            done();
          });
        });
      });
    });

    it('findOne()', function(done) {
      BlogPost.create({ title: 'interoperable findOne as promise' }, function(err, created) {
        assert.ifError(err);
        const query = BlogPost.findOne({ title: 'interoperable findOne as promise' });
        query.exec(function(err, found) {
          assert.ifError(err);
          assert.equal(found.id, created.id);
          done();
        });
      });
    });

    it('find()', function(done) {
      BlogPost.create(
        { title: 'interoperable find as promise' },
        { title: 'interoperable find as promise' },
        function(err, createdOne, createdTwo) {
          assert.ifError(err);
          const query = BlogPost.find({ title: 'interoperable find as promise' }).sort('_id');
          query.exec(function(err, found) {
            assert.ifError(err);
            assert.equal(found.length, 2);
            const ids = {};
            ids[String(found[0]._id)] = 1;
            ids[String(found[1]._id)] = 1;
            assert.ok(String(createdOne._id) in ids);
            assert.ok(String(createdTwo._id) in ids);
            done();
          });
        });
    });

    it.skip('remove()', function(done) {
      BlogPost.create(
        { title: 'interoperable remove as promise' },
        function(err) {
          assert.ifError(err);
          const query = BlogPost.remove({ title: 'interoperable remove as promise' });
          query.exec(function(err) {
            assert.ifError(err);
            BlogPost.count({ title: 'interoperable remove as promise' }, function(err, count) {
              assert.equal(count, 0);
              done();
            });
          });
        });
    });

    it('op can be changed', function(done) {
      const title = 'interop ad-hoc as promise';

      BlogPost.create({ title: title }, function(err, created) {
        assert.ifError(err);
        const query = BlogPost.count({ title: title });
        query.exec('findOne', function(err, found) {
          assert.ifError(err);
          assert.equal(found.id, created.id);
          done();
        });
      });
    });

    describe('promises', function() {
      it.skip('count()', function(done) {
        BlogPost.create({ title: 'interoperable count as promise 2' }, function(err) {
          assert.ifError(err);
          const query = BlogPost.count({ title: 'interoperable count as promise 2' });
          const promise = query.exec();
          promise.then(function(count) {
            assert.equal(count, 1);
            done();
          }).catch(done);
        });
      });

      it.skip('update()', function(done) {
        BlogPost.create({ title: 'interoperable update as promise 2' }, function(err) {
          assert.ifError(err);
          const query = BlogPost.update({ title: 'interoperable update as promise 2' }, { title: 'interoperable update as promise delta 2' });
          const promise = query.exec();
          promise.then(function() {
            BlogPost.count({ title: 'interoperable update as promise delta 2' }, function(err, count) {
              assert.ifError(err);
              assert.equal(count, 1);
              done();
            });
          });
        });
      });

      it('findOne()', function() {
        let created;
        return BlogPost.create({ title: 'interoperable findOne as promise 2' }).
          then(doc => {
            created = doc;
            return BlogPost.
              findOne({ title: 'interoperable findOne as promise 2' }).
              exec();
          }).
          then(found => {
            assert.equal(found.id, created.id);
          });
      });

      it('find()', function(done) {
        BlogPost.create(
          { title: 'interoperable find as promise 2' },
          { title: 'interoperable find as promise 2' },
          function(err, createdOne, createdTwo) {
            assert.ifError(err);
            const query = BlogPost.find({ title: 'interoperable find as promise 2' }).sort('_id');
            const promise = query.exec();
            promise.then(function(found) {
              assert.ifError(err);
              assert.equal(found.length, 2);
              assert.equal(found[0].id, createdOne.id);
              assert.equal(found[1].id, createdTwo.id);
              done();
            }).catch(done);
          });
      });

      it.skip('remove()', function() {
        return BlogPost.create({ title: 'interoperable remove as promise 2' }).
          then(() => {
            return BlogPost.remove({ title: 'interoperable remove as promise 2' });
          }).
          then(() => {
            return BlogPost.count({ title: 'interoperable remove as promise 2' });
          }).
          then(count => {
            assert.equal(count, 0);
          });
      });

      it('are thenable', function(done) {
        const peopleSchema = new Schema({ name: String, likes: ['ObjectId'] });
        const P = db.model('Test', peopleSchema);
        BlogPost.create(
          { title: 'then promise 1' },
          { title: 'then promise 2' },
          { title: 'then promise 3' },
          function(err, d1, d2, d3) {
            assert.ifError(err);

            P.create(
              { name: 'brandon', likes: [d1] },
              { name: 'ben', likes: [d2] },
              { name: 'bernie', likes: [d3] },
              function(err) {
                assert.ifError(err);

                const promise = BlogPost.find({ title: /^then promise/ }).select('_id').exec();
                promise.then(function(blogs) {
                  const ids = blogs.map(function(m) {
                    return m._id;
                  });
                  return P.where('likes').in(ids).exec();
                }).then(function(people) {
                  assert.equal(people.length, 3);
                  return people;
                }).then(function() {
                  done();
                }, function(err) {
                  done(new Error(err));
                });
              });
          });
      });
    });
  });

  describe('console.log', function() {
    it('hides private props', function(done) {
      const date = new Date(1305730951086);
      const id0 = new DocumentObjectId('4dd3e169dbfb13b4570000b9');
      const id1 = new DocumentObjectId('4dd3e169dbfb13b4570000b6');
      const id2 = new DocumentObjectId('4dd3e169dbfb13b4570000b7');
      const id3 = new DocumentObjectId('4dd3e169dbfb13b4570000b8');

      const post = new BlogPost({
        title: 'Test',
        _id: id0,
        date: date,
        numbers: [5, 6, 7],
        owners: [id1],
        meta: { visitors: 45 },
        comments: [
          { _id: id2, title: 'my comment', date: date, body: 'this is a comment' },
          { _id: id3, title: 'the next thang', date: date, body: 'this is a comment too!' }]
      });

      const out = post.inspect();
      assert.equal(out.meta.visitors, post.meta.visitors);
      assert.deepEqual(out.numbers, Array.prototype.slice.call(post.numbers));
      assert.equal(out.date.valueOf(), post.date.valueOf());
      assert.equal(out.activePaths, undefined);
      done();
    });
  });

  describe('pathnames', function() {
    it('named path can be used', function(done) {
      const P = db.model('Test', new Schema({ path: String }));

      let threw = false;
      try {
        new P({ path: 'i should not throw' });
      } catch (err) {
        threw = true;
      }

      assert.ok(!threw);
      done();
    });
  });

  it('subdocuments with changed values should persist the values', function(done) {
    const Subdoc = new Schema({ name: String, mixed: Schema.Types.Mixed });
    const T = db.model('Test', new Schema({ subs: [Subdoc] }));

    const t = new T({ subs: [{ name: 'Hubot', mixed: { w: 1, x: 2 } }] });
    assert.equal(t.subs[0].name, 'Hubot');
    assert.equal(t.subs[0].mixed.w, 1);
    assert.equal(t.subs[0].mixed.x, 2);

    t.save(function(err) {
      assert.ifError(err);

      T.findById(t._id, function(err, t) {
        assert.ifError(err);
        assert.equal(t.subs[0].name, 'Hubot');
        assert.equal(t.subs[0].mixed.w, 1);
        assert.equal(t.subs[0].mixed.x, 2);

        const sub = t.subs[0];
        sub.name = 'Hubot1';
        assert.equal(sub.name, 'Hubot1');
        assert.ok(sub.isModified('name'));
        assert.ok(t.isModified());

        t.save(function(err) {
          assert.ifError(err);

          T.findById(t._id, function(err, t) {
            assert.ifError(err);
            assert.strictEqual(t.subs[0].name, 'Hubot1');

            const sub = t.subs[0];
            sub.mixed.w = 5;
            assert.equal(sub.mixed.w, 5);
            assert.ok(!sub.isModified('mixed'));
            sub.markModified('mixed');
            assert.ok(sub.isModified('mixed'));
            assert.ok(sub.isModified());
            assert.ok(t.isModified());

            t.save(function(err) {
              assert.ifError(err);

              T.findById(t._id, function(err, t) {
                assert.ifError(err);
                assert.strictEqual(t.subs[0].mixed.w, 5);
                done();
              });
            });
          });
        });
      });
    });
  });

  describe('RegExps', function() {
    it('can be saved', function(done) {
      const post = new BlogPost({ mixed: { rgx: /^asdf$/ } });
      assert.ok(post.mixed.rgx instanceof RegExp);
      assert.equal(post.mixed.rgx.source, '^asdf$');
      post.save(function(err) {
        assert.ifError(err);
        BlogPost.findById(post._id, function(err, post) {
          assert.ifError(err);
          assert.ok(post.mixed.rgx instanceof RegExp);
          assert.equal(post.mixed.rgx.source, '^asdf$');
          done();
        });
      });
    });
  });

  // Demonstration showing why GH-261 is a misunderstanding
  it('a single instantiated document should be able to update its embedded documents more than once', function(done) {
    const post = new BlogPost();
    post.comments.push({ title: 'one' });
    post.save(function(err) {
      assert.ifError(err);
      assert.equal(post.comments[0].title, 'one');
      post.comments[0].title = 'two';
      assert.equal(post.comments[0].title, 'two');
      post.save(function(err) {
        assert.ifError(err);
        BlogPost.findById(post._id, function(err, found) {
          assert.ifError(err);
          assert.equal(found.comments[0].title, 'two');
          done();
        });
      });
    });
  });

  describe('save()', function() {
    describe('when no callback is passed', function() {
      it('should emit error on its Model when there are listeners', function(done) {
        const DefaultErrSchema = new Schema({});
        DefaultErrSchema.pre('save', function(next) {
          next(new Error);
        });

        const DefaultErr = db.model('Test', DefaultErrSchema);

        DefaultErr.on('error', function(err) {
          assert.ok(err instanceof Error);
          done();
        });

        new DefaultErr().save().catch(() => {});
      });
    });

    it('saved changes made within callback of a previous no-op save gh-1139', function(done) {
      const post = new BlogPost({ title: 'first' });
      post.save(function(err) {
        assert.ifError(err);

        // no op
        post.save(function(err) {
          assert.ifError(err);

          post.title = 'changed';
          post.save(function(err) {
            assert.ifError(err);

            BlogPost.findById(post, function(err, doc) {
              assert.ifError(err);
              assert.equal(doc.title, 'changed');
              done();
            });
          });
        });
      });
    });

    it('rejects new documents that have no _id set (1595)', function(done) {
      const s = new Schema({ _id: { type: String } });
      const B = db.model('Test', s);
      const b = new B;
      b.save(function(err) {
        assert.ok(err);
        assert.ok(/must have an _id/.test(err));
        done();
      });
    });

    it('no TypeError when attempting to save more than once after using atomics', function(done) {
      const M = db.model('Test', new Schema({
        test: { type: 'string', unique: true },
        elements: [{
          el: { type: 'string', required: true }
        }]
      }));
      const a = new M({
        test: 'a',
        elements: [{ el: 'b' }]
      });
      const b = new M({
        test: 'b',
        elements: [{ el: 'c' }]
      });
      M.init(function() {
        a.save(function() {
          b.save(function() {
            b.elements.push({ el: 'd' });
            b.test = 'a';
            b.save(function(error, res) {
              assert.ok(error);
              assert.strictEqual(res, undefined);
              b.save(function(error, res) {
                assert.ok(error);
                assert.strictEqual(res, undefined);
                M.collection.drop(done);
              });
            });
          });
        });
      });
    });
    it('should clear $versionError and saveOptions after saved (gh-8040)', function(done) {
      const schema = new Schema({ name: String });
      const Model = db.model('Test', schema);
      const doc = new Model({
        name: 'Fonger'
      });

      const savePromise = doc.save();
      assert.ok(doc.$__.$versionError);
      assert.ok(doc.$__.saveOptions);

      savePromise.then(function() {
        assert.ok(!doc.$__.$versionError);
        assert.ok(!doc.$__.saveOptions);
        done();
      }).catch(done);
    });
  });


  describe('_delta()', function() {
    it('should overwrite arrays when directly set (gh-1126)', function(done) {
      BlogPost.create({ title: 'gh-1126', numbers: [1, 2] }, function(err, b) {
        assert.ifError(err);
        BlogPost.findById(b._id, function(err, b) {
          assert.ifError(err);
          assert.deepEqual([1, 2].join(), b.numbers.join());

          b.numbers = [];
          b.numbers.push(3);

          const d = b.$__delta()[1];
          assert.ok('$set' in d, 'invalid delta ' + JSON.stringify(d));
          assert.ok(Array.isArray(d.$set.numbers));
          assert.equal(d.$set.numbers.length, 1);
          assert.equal(d.$set.numbers[0], 3);

          b.save(function(err) {
            assert.ifError(err);

            BlogPost.findById(b._id, function(err, b) {
              assert.ifError(err);
              assert.ok(Array.isArray(b.numbers));
              assert.equal(b.numbers.length, 1);
              assert.equal(b.numbers[0], 3);

              b.numbers = [3];
              const d = b.$__delta();
              assert.ok(!d);

              b.numbers = [4];
              b.numbers.push(5);
              b.save(function(err) {
                assert.ifError(err);
                BlogPost.findById(b._id, function(err, b) {
                  assert.ifError(err);
                  assert.ok(Array.isArray(b.numbers));
                  assert.equal(b.numbers.length, 2);
                  assert.equal(b.numbers[0], 4);
                  assert.equal(b.numbers[1], 5);
                  done();
                });
              });
            });
          });
        });
      });
    });

    it('should use $set when subdoc changed before pulling (gh-1303)', function(done) {
      const B = BlogPost;
      B.create(
        { title: 'gh-1303', comments: [{ body: 'a' }, { body: 'b' }, { body: 'c' }] },
        function(err, b) {
          assert.ifError(err);
          B.findById(b._id, function(err, b) {
            assert.ifError(err);

            b.comments[2].body = 'changed';
            b.comments.pull(b.comments[1]);

            assert.equal(b.comments.length, 2);
            assert.equal(b.comments[0].body, 'a');
            assert.equal(b.comments[1].body, 'changed');

            const d = b.$__delta()[1];
            assert.ok('$set' in d, 'invalid delta ' + JSON.stringify(d));
            assert.ok(Array.isArray(d.$set.comments));
            assert.equal(d.$set.comments.length, 2);

            b.save(function(err) {
              assert.ifError(err);

              B.findById(b._id, function(err, b) {
                assert.ifError(err);
                assert.ok(Array.isArray(b.comments));
                assert.equal(b.comments.length, 2);
                assert.equal(b.comments[0].body, 'a');
                assert.equal(b.comments[1].body, 'changed');
                done();
              });
            });
          });
        });
    });
  });

  describe('backward compatibility', function() {
    it('with conflicted data in db', function(done) {
      const M = db.model('Test', new Schema({ namey: { first: String, last: String } }));
      const m = new M({ namey: '[object Object]' });
      m.namey = { first: 'GI', last: 'Joe' };// <-- should overwrite the string
      m.save(function(err) {
        assert.strictEqual(err, null);
        assert.strictEqual('GI', m.namey.first);
        assert.strictEqual('Joe', m.namey.last);
        done();
      });
    });

    it('with positional notation on path not existing in schema (gh-1048)', function(done) {
      const db = start();

      const M = db.model('Test', Schema({ name: 'string' }));
      db.on('open', function() {
        const o = {
          name: 'gh-1048',
          _id: new mongoose.Types.ObjectId,
          databases: {
            0: { keys: 100, expires: 0 },
            15: { keys: 1, expires: 0 }
          }
        };

        M.collection.insertOne(o, { safe: true }, function(err) {
          assert.ifError(err);
          M.findById(o._id, function(err, doc) {
            db.close();
            assert.ifError(err);
            assert.ok(doc);
            assert.ok(doc._doc.databases);
            assert.ok(doc._doc.databases['0']);
            assert.ok(doc._doc.databases['15']);
            assert.equal(doc.databases, undefined);
            done();
          });
        });
      });
    });
  });

  describe('non-schema adhoc property assignments', function() {
    it('are not saved', function(done) {
      const B = BlogPost;

      const b = new B;
      b.whateveriwant = 10;
      b.save(function(err) {
        assert.ifError(err);
        B.collection.findOne({ _id: b._id }, function(err, doc) {
          assert.ifError(err);
          assert.ok(!('whateveriwant' in doc));
          done();
        });
      });
    });
  });

  it('should not throw range error when using Number _id and saving existing doc (gh-691)', function(done) {
    const T = new Schema({ _id: Number, a: String });
    const D = db.model('Test', T);
    const d = new D({ _id: 1 });
    d.save(function(err) {
      assert.ifError(err);

      D.findById(d._id, function(err, d) {
        assert.ifError(err);

        d.a = 'yo';
        d.save(function(err) {
          assert.ifError(err);
          done();
        });
      });
    });
  });

  describe('setting an unset value', function() {
    it('is saved (gh-742)', function(done) {
      const DefaultTestObject = db.model('Test',
        new Schema({
          score: { type: Number, default: 55 }
        })
      );

      const myTest = new DefaultTestObject();

      myTest.save(function(err, doc) {
        assert.ifError(err);
        assert.equal(doc.score, 55);

        DefaultTestObject.findById(doc._id, function(err, doc) {
          assert.ifError(err);

          doc.score = undefined; // unset
          doc.save(function(err) {
            assert.ifError(err);

            DefaultTestObject.findById(doc._id, function(err, doc) {
              assert.ifError(err);

              doc.score = 55;
              doc.save(function(err, doc) {
                assert.ifError(err);
                assert.equal(doc.score, 55);
                done();
              });
            });
          });
        });
      });
    });
  });

  it('path is cast to correct value when retreived from db', function(done) {
    const schema = new Schema({ title: { type: 'string', index: true } });
    const T = db.model('Test', schema);
    T.collection.insertOne({ title: 234 }, { safe: true }, function(err) {
      assert.ifError(err);
      T.findOne(function(err, doc) {
        assert.ifError(err);
        assert.equal(doc.title, '234');
        done();
      });
    });
  });

  it('setting a path to undefined should retain the value as undefined', function(done) {
    const B = BlogPost;
    const doc = new B;
    doc.title = 'css3';
    assert.equal(doc.$__delta()[1].$set.title, 'css3');
    doc.title = undefined;
    assert.equal(doc.$__delta()[1].$unset.title, 1);
    assert.strictEqual(undefined, doc.$__delta()[1].$set.title);

    doc.title = 'css3';
    doc.author = 'aaron';
    doc.numbers = [3, 4, 5];
    doc.meta.date = new Date;
    doc.meta.visitors = 89;
    doc.comments = [{ title: 'thanksgiving', body: 'yuuuumm' }];
    doc.comments.push({ title: 'turkey', body: 'cranberries' });

    doc.save(function(err) {
      assert.ifError(err);
      B.findById(doc._id, function(err, b) {
        assert.ifError(err);
        assert.equal(b.title, 'css3');
        assert.equal(b.author, 'aaron');
        assert.equal(b.meta.date.toString(), doc.meta.date.toString());
        assert.equal(b.meta.visitors.valueOf(), doc.meta.visitors.valueOf());
        assert.equal(b.comments.length, 2);
        assert.equal(b.comments[0].title, 'thanksgiving');
        assert.equal(b.comments[0].body, 'yuuuumm');
        assert.equal(b.comments[1].title, 'turkey');
        assert.equal(b.comments[1].body, 'cranberries');
        b.title = undefined;
        b.author = null;
        b.meta.date = undefined;
        b.meta.visitors = null;
        b.comments[0].title = null;
        b.comments[0].body = undefined;
        b.save(function(err) {
          assert.ifError(err);
          B.findById(b._id, function(err, b) {
            assert.ifError(err);
            assert.strictEqual(undefined, b.title);
            assert.strictEqual(null, b.author);

            assert.strictEqual(undefined, b.meta.date);
            assert.strictEqual(null, b.meta.visitors);
            assert.strictEqual(null, b.comments[0].title);
            assert.strictEqual(undefined, b.comments[0].body);
            assert.equal(b.comments[1].title, 'turkey');
            assert.equal(b.comments[1].body, 'cranberries');

            b.meta = undefined;
            b.comments = undefined;
            b.save(function(err) {
              assert.ifError(err);
              B.collection.findOne({ _id: b._id }, function(err, b) {
                assert.ifError(err);
                assert.strictEqual(undefined, b.meta);
                assert.strictEqual(undefined, b.comments);
                done();
              });
            });
          });
        });
      });
    });
  });

  describe('unsetting a default value', function() {
    it('should be ignored (gh-758)', function(done) {
      const M = db.model('Test', new Schema({ s: String, n: Number, a: Array }));
      M.collection.insertOne({}, { safe: true }, function(err) {
        assert.ifError(err);
        M.findOne(function(err, m) {
          assert.ifError(err);
          m.s = m.n = m.a = undefined;
          assert.equal(m.$__delta(), undefined);
          done();
        });
      });
    });
  });

  it('allow for object passing to ref paths (gh-1606)', function(done) {
    const schA = new Schema({ title: String });
    const schma = new Schema({
      thing: { type: Schema.Types.ObjectId, ref: 'Test' },
      subdoc: {
        some: String,
        thing: [{ type: Schema.Types.ObjectId, ref: 'Test' }]
      }
    });

    const M1 = db.model('Test', schA);
    const M2 = db.model('Test1', schma);
    const a = new M1({ title: 'hihihih' }).toObject();
    const thing = new M2({
      thing: a,
      subdoc: {
        title: 'blah',
        thing: [a]
      }
    });

    assert.equal(thing.thing, a._id);
    assert.equal(thing.subdoc.thing[0], a._id);

    done();
  });

  it('setters trigger on null values (gh-1445)', function(done) {
    const calls = [];
    const OrderSchema = new Schema({
      total: {
        type: Number,
        default: 0,
        set: function(value) {
          calls.push(value);
          return 10;
        }
      }
    });

    const Order = db.model('Test', OrderSchema);
    const o = new Order({ total: null });

    assert.deepEqual(calls, [0, null]);
    assert.equal(o.total, 10);
    done();
  });

  describe('Skip setting default value for Geospatial-indexed fields (gh-1668)', function() {
    beforeEach(() => db.deleteModel(/Person/));

    this.timeout(5000);

    it('2dsphere indexed field with value is saved', function() {
      const PersonSchema = new Schema({
        name: String,
        loc: {
          type: [Number],
          index: '2dsphere'
        }
      }, { autoIndex: false });

      const Person = db.model('Person', PersonSchema);
      const loc = [0.3, 51.4];
      const p = new Person({
        name: 'Jimmy Page',
        loc: loc
      });

      return co(function*() {
        yield Person.createIndexes();

        yield p.save();

        const personDoc = yield Person.findById(p._id);

        assert.equal(personDoc.loc[0], loc[0]);
        assert.equal(personDoc.loc[1], loc[1]);
      });
    });

    it('2dsphere indexed field without value is saved (gh-1668)', function() {
      const PersonSchema = new Schema({
        name: String,
        loc: {
          type: [Number],
          index: '2dsphere'
        }
      }, { autoIndex: false });

      const Person = db.model('Person', PersonSchema);
      const p = new Person({
        name: 'Jimmy Page'
      });

      return co(function*() {
        yield Person.createIndexes();

        yield p.save();

        const personDoc = yield Person.findById(p._id);

        assert.equal(personDoc.name, 'Jimmy Page');
        assert.equal(personDoc.loc, undefined);
      });
    });

    it('2dsphere indexed field in subdoc without value is saved', function() {
      const PersonSchema = new Schema({
        name: { type: String, required: true },
        nested: {
          tag: String,
          loc: {
            type: [Number]
          }
        }
      }, { autoIndex: false });

      PersonSchema.index({ 'nested.loc': '2dsphere' });

      const Person = db.model('Person', PersonSchema);
      const p = new Person({
        name: 'Jimmy Page'
      });

      p.nested.tag = 'guitarist';

      return co(function*() {
        yield Person.collection.drop();
        yield Person.createIndexes();

        yield p.save();

        const personDoc = yield Person.findById(p._id);

        assert.equal(personDoc.name, 'Jimmy Page');
        assert.equal(personDoc.nested.tag, 'guitarist');
        assert.equal(personDoc.nested.loc, undefined);
      });
    });

    it('2dsphere indexed field with geojson without value is saved (gh-3233)', function() {
      const LocationSchema = new Schema({
        name: { type: String, required: true },
        location: {
          type: { type: String, enum: ['Point'] },
          coordinates: [Number]
        }
      }, { autoIndex: false });

      LocationSchema.index({ location: '2dsphere' });

      const Location = db.model('Test', LocationSchema);

      return co(function*() {
        yield Location.collection.drop();
        yield Location.createIndexes();

        yield Location.create({
          name: 'Undefined location'
        });
      });
    });

    it('Doc with 2dsphere indexed field without initial value can be updated', function() {
      const PersonSchema = new Schema({
        name: String,
        loc: {
          type: [Number],
          index: '2dsphere'
        }
      }, { autoIndex: false });

      const Person = db.model('Person', PersonSchema);
      const p = new Person({
        name: 'Jimmy Page'
      });

      return co(function*() {
        yield Person.collection.drop();
        yield Person.createIndexes();

        yield p.save();

        const updates = {
          $set: {
            loc: [0.3, 51.4]
          }
        };

        const personDoc = yield Person.findByIdAndUpdate(p._id, updates, { new: true });

        assert.equal(personDoc.loc[0], updates.$set.loc[0]);
        assert.equal(personDoc.loc[1], updates.$set.loc[1]);
      });
    });

    it('2dsphere indexed required field without value is rejected', function() {
      const PersonSchema = new Schema({
        name: String,
        loc: {
          type: [Number],
          required: true,
          index: '2dsphere'
        }
      }, { autoIndex: false });

      const Person = db.model('Person', PersonSchema);
      const p = new Person({
        name: 'Jimmy Page'
      });

      return co(function*() {
        yield Person.collection.drop();
        yield Person.createIndexes();

        let err;
        yield p.save().catch(_err => { err = _err; });

        assert.ok(err instanceof MongooseError);
        assert.ok(err instanceof ValidationError);
      });
    });

    it('2dsphere field without value but with schema default is saved', function() {
      const loc = [0, 1];
      const PersonSchema = new Schema({
        name: String,
        loc: {
          type: [Number],
          default: loc,
          index: '2dsphere'
        }
      }, { autoIndex: false });

      const Person = db.model('Person', PersonSchema);
      const p = new Person({
        name: 'Jimmy Page'
      });

      return co(function*() {
        yield Person.collection.drop();
        yield Person.createIndexes();

        yield p.save();

        const personDoc = yield Person.findById(p._id);

        assert.equal(loc[0], personDoc.loc[0]);
        assert.equal(loc[1], personDoc.loc[1]);
      });
    });

    it('2d indexed field without value is saved', function() {
      const PersonSchema = new Schema({
        name: String,
        loc: {
          type: [Number],
          index: '2d'
        }
      }, { autoIndex: false });

      const Person = db.model('Person', PersonSchema);
      const p = new Person({
        name: 'Jimmy Page'
      });

      return co(function*() {
        yield Person.collection.drop();
        yield Person.createIndexes();

        yield p.save();

        const personDoc = yield Person.findById(p._id);

        assert.equal(personDoc.loc, undefined);
      });
    });

    it.skip('Compound index with 2dsphere field without value is saved', function() {
      const PersonSchema = new Schema({
        name: String,
        type: String,
        slug: { type: String, index: { unique: true } },
        loc: { type: [Number] },
        tags: { type: [String], index: true }
      }, { autoIndex: false });

      PersonSchema.index({ name: 1, loc: '2dsphere' });

      const Person = db.model('Person', PersonSchema);
      const p = new Person({
        name: 'Jimmy Page',
        type: 'musician',
        slug: 'ledzep-1',
        tags: ['guitarist']
      });

      return co(function*() {
        yield Person.collection.drop();
        yield Person.createIndexes();

        yield p.save();

        const personDoc = yield Person.findById(p._id);

        assert.equal(personDoc.name, 'Jimmy Page');
        assert.equal(personDoc.loc, undefined);

        yield Person.collection.drop();
      });
    });

    it.skip('Compound index on field earlier declared with 2dsphere index is saved', function() {
      const PersonSchema = new Schema({
        name: String,
        type: String,
        slug: { type: String, index: { unique: true } },
        loc: { type: [Number] },
        tags: { type: [String], index: true }
      }, { autoIndex: false });

      PersonSchema.index({ loc: '2dsphere' });
      PersonSchema.index({ name: 1, loc: -1 });

      const Person = db.model('Person', PersonSchema);
      const p = new Person({
        name: 'Jimmy Page',
        type: 'musician',
        slug: 'ledzep-1',
        tags: ['guitarist']
      });

      return co(function*() {
        yield Person.collection.drop();
        yield Person.createIndexes();

        yield p.save();

        const personDoc = yield Person.findById(p._id);

        assert.equal(personDoc.name, 'Jimmy Page');
        assert.equal(personDoc.loc, undefined);

        yield Person.collection.drop();
      });
    });
  });

  it('save max bson size error with buffering (gh-3906)', function(done) {
    this.timeout(10000);
    const db = start({ noErrorListener: true });
    const Test = db.model('Test', { name: Object });

    const test = new Test({
      name: {
        data: (new Array(16 * 1024 * 1024)).join('x')
      }
    });

    test.save(function(error) {
      assert.ok(error);
      assert.equal(error.name, 'MongoError');
      db.close(done);
    });
  });

  it('reports max bson size error in save (gh-3906)', function(done) {
    this.timeout(10000);
    const db = start({ noErrorListener: true });
    const Test = db.model('Test', { name: Object });

    const test = new Test({
      name: {
        data: (new Array(16 * 1024 * 1024)).join('x')
      }
    });

    db.on('connected', function() {
      test.save(function(error) {
        assert.ok(error);
        assert.equal(error.name, 'MongoError');
        db.close(done);
      });
    });
  });

  describe('bug fixes', function() {
    it('doesnt crash (gh-1920)', function(done) {
      const parentSchema = new Schema({
        children: [new Schema({
          name: String
        })]
      });

      const Parent = db.model('Parent', parentSchema);

      const parent = new Parent();
      parent.children.push({ name: 'child name' });
      parent.save(function(err, it) {
        assert.ifError(err);
        parent.children.push({ name: 'another child' });
        Parent.findByIdAndUpdate(it._id, { $set: { children: parent.children } }, function(err) {
          assert.ifError(err);
          done();
        });
      });
    });

    it('doesnt reset "modified" status for fields', function(done) {
      const UniqueSchema = new Schema({
        changer: String,
        unique: {
          type: Number,
          unique: true
        }
      });

      const Unique = db.model('Test', UniqueSchema);

      const u1 = new Unique({
        changer: 'a',
        unique: 5
      });

      const u2 = new Unique({
        changer: 'a',
        unique: 6
      });

      Unique.on('index', function() {
        u1.save(function(err) {
          assert.ifError(err);
          assert.ok(!u1.isModified('changer'));
          u2.save(function(err) {
            assert.ifError(err);
            assert.ok(!u2.isModified('changer'));
            u2.changer = 'b';
            u2.unique = 5;
            assert.ok(u2.isModified('changer'));
            u2.save(function(err) {
              assert.ok(err);
              assert.ok(u2.isModified('changer'));
              Unique.collection.drop(done);
            });
          });
        });
      });
    });

    it('insertMany() (gh-723)', function(done) {
      const schema = new Schema({
        name: String
      }, { timestamps: true });
      const Movie = db.model('Movie', schema);

      const arr = [{ name: 'Star Wars' }, { name: 'The Empire Strikes Back' }];
      Movie.insertMany(arr, function(error, docs) {
        assert.ifError(error);
        assert.equal(docs.length, 2);
        assert.ok(!docs[0].isNew);
        assert.ok(!docs[1].isNew);
        assert.ok(docs[0].createdAt);
        assert.ok(docs[1].createdAt);
        assert.strictEqual(docs[0].__v, 0);
        assert.strictEqual(docs[1].__v, 0);
        Movie.find({}, function(error, docs) {
          assert.ifError(error);
          assert.equal(docs.length, 2);
          assert.ok(docs[0].createdAt);
          assert.ok(docs[1].createdAt);
          done();
        });
      });
    });

    it('insertMany() ordered option for constraint errors (gh-3893)', function(done) {
      start.mongodVersion(function(err, version) {
        if (err) {
          done(err);
          return;
        }
        const mongo34 = version[0] > 3 || (version[0] === 3 && version[1] >= 4);
        if (!mongo34) {
          done();
          return;
        }

        test();
      });

      function test() {
        const schema = new Schema({
          name: { type: String, unique: true }
        });
        const Movie = db.model('Movie', schema);

        const arr = [
          { name: 'Star Wars' },
          { name: 'Star Wars' },
          { name: 'The Empire Strikes Back' }
        ];
        Movie.on('index', function(error) {
          assert.ifError(error);
          Movie.insertMany(arr, { ordered: false }, function(error) {
            assert.equal(error.message.indexOf('E11000'), 0);
            Movie.find({}).sort({ name: 1 }).exec(function(error, docs) {
              assert.ifError(error);
              assert.equal(docs.length, 2);
              assert.equal(docs[0].name, 'Star Wars');
              assert.equal(docs[1].name, 'The Empire Strikes Back');
              Movie.collection.drop(done);
            });
          });
        });
      }
    });

    describe('insertMany() lean option to bypass validation (gh-8234)', () => {
      const gh8234Schema = new Schema({
        name: String,
        age: { type: Number, required: true }
      });
      const arrGh8234 = [{ name: 'Rigas' }, { name: 'Tonis', age: 9 }];
      let Gh8234;
      before('init model', () => {
        Gh8234 = db.model('Test', gh8234Schema);

        return Gh8234.deleteMany({});
      });
      afterEach('delete inserted data', function() {
        return Gh8234.deleteMany({});
      });

      it('insertMany() should bypass validation if lean option set to `true`', (done) => {
        Gh8234.insertMany(arrGh8234, { lean: true }, (error, docs) => {
          assert.ifError(error);
          assert.equal(docs.length, 2);
          Gh8234.find({}, (error, docs) => {
            assert.ifError(error);
            assert.equal(docs.length, 2);
            assert.equal(arrGh8234[0].age, undefined);
            assert.equal(arrGh8234[1].age, 9);
            done();
          });
        });
      });

      it('insertMany() should validate if lean option not set', (done) => {
        Gh8234.insertMany(arrGh8234, (error) => {
          assert.ok(error);
          assert.equal(error.name, 'ValidationError');
          assert.equal(error.errors.age.kind, 'required');
          done();
        });
      });

      it('insertMany() should validate if lean option set to `false`', (done) => {
        Gh8234.insertMany(arrGh8234, { lean: false }, (error) => {
          assert.ok(error);
          assert.equal(error.name, 'ValidationError');
          assert.equal(error.errors.age.kind, 'required');
          done();
        });
      });
    });

    it('insertMany() ordered option for validation errors (gh-5068)', function(done) {
      start.mongodVersion(function(err, version) {
        if (err) {
          done(err);
          return;
        }
        const mongo34 = version[0] > 3 || (version[0] === 3 && version[1] >= 4);
        if (!mongo34) {
          done();
          return;
        }

        test();
      });

      function test() {
        const schema = new Schema({
          name: { type: String, required: true }
        });
        const Movie = db.model('Movie', schema);

        const arr = [
          { name: 'Star Wars' },
          { foo: 'Star Wars' },
          { name: 'The Empire Strikes Back' }
        ];
        Movie.insertMany(arr, { ordered: false }, function(error) {
          assert.ifError(error);
          Movie.find({}).sort({ name: 1 }).exec(function(error, docs) {
            assert.ifError(error);
            assert.equal(docs.length, 2);
            assert.equal(docs[0].name, 'Star Wars');
            assert.equal(docs[1].name, 'The Empire Strikes Back');
            done();
          });
        });
      }
    });

    it('insertMany() `writeErrors` if only one error (gh-8938)', function() {
      const QuestionType = new mongoose.Schema({
        code: { type: String, required: true, unique: true },
        text: String
      });
      const Question = db.model('Test', QuestionType);

      return co(function*() {
        yield Question.init();

        yield Question.create({ code: 'MEDIUM', text: '123' });
        const data = [
          { code: 'MEDIUM', text: '1111' },
          { code: 'test', text: '222' },
          { code: 'HARD', text: '2222' }
        ];
        const opts = { ordered: false, rawResult: true };
        let err = yield Question.insertMany(data, opts).catch(err => err);
        assert.ok(Array.isArray(err.writeErrors));
        assert.equal(err.writeErrors.length, 1);
        assert.equal(err.insertedDocs.length, 2);
        assert.equal(err.insertedDocs[0].code, 'test');
        assert.equal(err.insertedDocs[1].code, 'HARD');

        yield Question.deleteMany({});
        yield Question.create({ code: 'MEDIUM', text: '123' });
        yield Question.create({ code: 'HARD', text: '123' });

        err = yield Question.insertMany(data, opts).catch(err => err);
        assert.ok(Array.isArray(err.writeErrors));
        assert.equal(err.writeErrors.length, 2);
        assert.equal(err.insertedDocs.length, 1);
        assert.equal(err.insertedDocs[0].code, 'test');
      });
    });

    it('insertMany() ordered option for single validation error', function(done) {
      start.mongodVersion(function(err, version) {
        if (err) {
          done(err);
          return;
        }
        const mongo34 = version[0] > 3 || (version[0] === 3 && version[1] >= 4);
        if (!mongo34) {
          done();
          return;
        }

        test();
      });

      function test() {
        const schema = new Schema({
          name: { type: String, required: true }
        });
        const Movie = db.model('Movie', schema);

        const arr = [
          { foo: 'Star Wars' },
          { foo: 'The Fast and the Furious' }
        ];
        Movie.insertMany(arr, { ordered: false }, function(error) {
          assert.ifError(error);
          Movie.find({}).sort({ name: 1 }).exec(function(error, docs) {
            assert.equal(docs.length, 0);
            done();
          });
        });
      }
    });

    it('insertMany() hooks (gh-3846)', function(done) {
      const schema = new Schema({
        name: String
      });
      let calledPre = 0;
      let calledPost = 0;
      schema.pre('insertMany', function(next, docs) {
        assert.equal(docs.length, 2);
        assert.equal(docs[0].name, 'Star Wars');
        ++calledPre;
        next();
      });
      schema.pre('insertMany', function(next, docs) {
        assert.equal(docs.length, 2);
        assert.equal(docs[0].name, 'Star Wars');
        docs[0].name = 'A New Hope';
        ++calledPre;
        next();
      });
      schema.post('insertMany', function() {
        ++calledPost;
      });
      const Movie = db.model('Movie', schema);

      const arr = [{ name: 'Star Wars' }, { name: 'The Empire Strikes Back' }];
      Movie.insertMany(arr, function(error, docs) {
        assert.ifError(error);
        assert.equal(docs.length, 2);
        assert.equal(calledPre, 2);
        assert.equal(calledPost, 1);
        Movie.find({}).sort({ name: 1 }).exec(function(error, docs) {
          assert.ifError(error);
          assert.equal(docs[0].name, 'A New Hope');
          assert.equal(docs[1].name, 'The Empire Strikes Back');
          done();
        });
      });
    });

    it('insertMany() with timestamps (gh-723)', function() {
      const schema = new Schema({ name: String }, { timestamps: true });
      const Movie = db.model('Movie', schema);
      const start = Date.now();

      const arr = [{ name: 'Star Wars' }, { name: 'The Empire Strikes Back' }];
      return Movie.insertMany(arr).
        then(docs => {
          assert.equal(docs.length, 2);
          assert.ok(!docs[0].isNew);
          assert.ok(!docs[1].isNew);
          assert.ok(docs[0].createdAt.valueOf() >= start);
          assert.ok(docs[1].createdAt.valueOf() >= start);
        }).
        then(() => Movie.find()).
        then(docs => {
          assert.equal(docs.length, 2);
          assert.ok(docs[0].createdAt.valueOf() >= start);
          assert.ok(docs[1].createdAt.valueOf() >= start);
        });
    });

    it('returns empty array if no documents (gh-8130)', function() {
      const Movie = db.model('Movie', Schema({ name: String }));
      return Movie.insertMany([]).then(docs => assert.deepEqual(docs, []));
    });

    it('insertMany() multi validation error with ordered false (gh-5337)', function(done) {
      const schema = new Schema({
        name: { type: String, required: true }
      });
      const Movie = db.model('Movie', schema);

      const arr = [
        { foo: 'The Phantom Menace' },
        { name: 'Star Wars' },
        { name: 'The Empire Strikes Back' },
        { foobar: 'The Force Awakens' }
      ];
      const opts = { ordered: false, rawResult: true };
      Movie.insertMany(arr, opts, function(error, res) {
        assert.ifError(error);
        assert.equal(res.mongoose.validationErrors.length, 2);
        assert.equal(res.mongoose.validationErrors[0].name, 'ValidationError');
        assert.equal(res.mongoose.validationErrors[1].name, 'ValidationError');
        done();
      });
    });

    it('insertMany() validation error with ordered true when all documents are invalid', function(done) {
      const schema = new Schema({
        name: { type: String, required: true }
      });
      const Movie = db.model('Movie', schema);

      const arr = [
        { foo: 'The Phantom Menace' },
        { foobar: 'The Force Awakens' }
      ];
      const opts = { ordered: true };
      Movie.insertMany(arr, opts, function(error, res) {
        assert.ok(error);
        assert.equal(res, undefined);
        assert.equal(error.name, 'ValidationError');
        done();
      });
    });

    it('insertMany() validation error with ordered false when all documents are invalid', function(done) {
      const schema = new Schema({
        name: { type: String, required: true }
      });
      const Movie = db.model('Movie', schema);

      const arr = [
        { foo: 'The Phantom Menace' },
        { foobar: 'The Force Awakens' }
      ];
      const opts = { ordered: false };
      Movie.insertMany(arr, opts, function(error, res) {
        assert.ifError(error);
        assert.equal(res.length, 0);
        assert.equal(error, null);
        done();
      });
    });

    it('insertMany() validation error with ordered true and rawResult true when all documents are invalid', function(done) {
      const schema = new Schema({
        name: { type: String, required: true }
      });
      const Movie = db.model('Movie', schema);

      const arr = [
        { foo: 'The Phantom Menace' },
        { foobar: 'The Force Awakens' }
      ];
      const opts = { ordered: true, rawResult: true };
      Movie.insertMany(arr, opts, function(error, res) {
        assert.ok(error);
        assert.equal(res, undefined);
        assert.equal(error.name, 'ValidationError');
        done();
      });
    });

    it('insertMany() validation error with ordered false and rawResult true when all documents are invalid', function(done) {
      const schema = new Schema({
        name: { type: String, required: true }
      });
      const Movie = db.model('Movie', schema);

      const arr = [
        { foo: 'The Phantom Menace' },
        { foobar: 'The Force Awakens' }
      ];
      const opts = { ordered: false, rawResult: true };
      Movie.insertMany(arr, opts, function(error, res) {
        assert.ifError(error);
        assert.equal(res.mongoose.validationErrors.length, 2);
        assert.equal(res.mongoose.validationErrors[0].name, 'ValidationError');
        assert.equal(res.mongoose.validationErrors[1].name, 'ValidationError');
        done();
      });
    });

    it('insertMany() depopulate (gh-4590)', function(done) {
      const personSchema = new Schema({
        name: String
      });
      const movieSchema = new Schema({
        name: String,
        leadActor: {
          type: Schema.Types.ObjectId,
          ref: 'gh4590'
        }
      });

      const Person = db.model('Person', personSchema);
      const Movie = db.model('Movie', movieSchema);

      const arnold = new Person({ name: 'Arnold Schwarzenegger' });
      const movies = [{ name: 'Predator', leadActor: arnold }];
      Movie.insertMany(movies, function(error, docs) {
        assert.ifError(error);
        assert.equal(docs.length, 1);
        Movie.findOne({ name: 'Predator' }, function(error, doc) {
          assert.ifError(error);
          assert.equal(doc.leadActor.toHexString(), arnold._id.toHexString());
          done();
        });
      });
    });

    it('insertMany() with promises (gh-4237)', function(done) {
      const schema = new Schema({
        name: String
      });
      const Movie = db.model('Movie', schema);

      const arr = [{ name: 'Star Wars' }, { name: 'The Empire Strikes Back' }];
      Movie.insertMany(arr).then(function(docs) {
        assert.equal(docs.length, 2);
        assert.ok(!docs[0].isNew);
        assert.ok(!docs[1].isNew);
        Movie.find({}, function(error, docs) {
          assert.ifError(error);
          assert.equal(docs.length, 2);
          done();
        });
      });
    });

    it('insertMany() with error handlers (gh-6228)', function() {
      const schema = new Schema({
        name: { type: String, unique: true }
      }, { autoIndex: false });

      let postCalled = 0;
      let postErrorCalled = 0;
      schema.post('insertMany', (doc, next) => {
        ++postCalled;
        next();
      });

      schema.post('insertMany', (err, doc, next) => {
        ++postErrorCalled;
        next(err);
      });

      const Movie = db.model('Movie', schema);

      return co(function*() {
        yield Movie.createIndexes();

        let threw = false;
        try {
          yield Movie.insertMany([
            { name: 'Star Wars' },
            { name: 'Star Wars' }
          ]);
        } catch (error) {
          assert.ok(error);
          threw = true;
        }

        assert.ok(threw);
        assert.equal(postCalled, 0);
        assert.equal(postErrorCalled, 1);

        yield Movie.collection.drop();
      });
    });

    it('insertMany() with non object array error can be catched (gh-8363)', function(done) {
      const schema = mongoose.Schema({
        _id: mongoose.Schema.Types.ObjectId,
        url: { type: String }
      });
      const Image = db.model('Test', schema);
      Image.insertMany(['a', 'b', 'c']).catch((error) => {
        assert.equal(error.name, 'ObjectParameterError');
        done();
      });
    });

    it('insertMany() return docs with empty modifiedPaths (gh-7852)', function() {
      const schema = new Schema({
        name: { type: String }
      });

      const Food = db.model('Test', schema);

      return co(function*() {
        const foods = yield Food.insertMany([
          { name: 'Rice dumplings' },
          { name: 'Beef noodle' }
        ]);
        assert.equal(foods[0].modifiedPaths().length, 0);
        assert.equal(foods[1].modifiedPaths().length, 0);
      });
    });

    it('deleteOne() with options (gh-7857)', function(done) {
      const schema = new Schema({
        name: String
      });
      const Character = db.model('Test', schema);

      const arr = [
        { name: 'Tyrion Lannister' },
        { name: 'Cersei Lannister' },
        { name: 'Jon Snow' },
        { name: 'Daenerys Targaryen' }
      ];
      Character.insertMany(arr, function(err, docs) {
        assert.ifError(err);
        assert.equal(docs.length, 4);
        Character.deleteOne({ name: 'Jon Snow' }, { w: 1 }, function(err) {
          assert.ifError(err);
          Character.find({}, function(err, docs) {
            assert.ifError(err);
            assert.equal(docs.length, 3);
            done();
          });
        });
      });
    });

    it('deleteMany() with options (gh-6805)', function(done) {
      const schema = new Schema({
        name: String
      });
      const Character = db.model('Test', schema);

      const arr = [
        { name: 'Tyrion Lannister' },
        { name: 'Cersei Lannister' },
        { name: 'Jon Snow' },
        { name: 'Daenerys Targaryen' }
      ];
      Character.insertMany(arr, function(err, docs) {
        assert.ifError(err);
        assert.equal(docs.length, 4);
        Character.deleteMany({ name: /Lannister/ }, { w: 1 }, function(err) {
          assert.ifError(err);
          Character.find({}, function(err, docs) {
            assert.ifError(err);
            assert.equal(docs.length, 2);
            done();
          });
        });
      });
    });

    it('run default function with correct this scope in DocumentArray (gh-6840)', function() {
      const schema = new Schema({
        title: String,
        actors: {
          type: [{ name: String, character: String }],
          default: function() {
            // `this` should be root document and has initial data
            if (this.title === 'Passengers') {
              return [
                { name: 'Jennifer Lawrence', character: 'Aurora Lane' },
                { name: 'Chris Pratt', character: 'Jim Preston' }
              ];
            }
            return [];
          }
        }
      });

      const Movie = db.model('Movie', schema);
      const movie = new Movie({ title: 'Passengers' });
      assert.equal(movie.actors.length, 2);
    });

    describe('3.6 features', function() {
      before(function(done) {
        start.mongodVersion((err, version) => {
          if (err) {
            done(err);
            return;
          }
          const mongo36 = version[0] > 3 || (version[0] === 3 && version[1] >= 6);
          if (!mongo36) {
            this.skip();
          }

          done();
        });
      });

      it('arrayFilter (gh-5965)', function() {
        return co(function*() {
          const MyModel = db.model('Test', new Schema({
            _id: Number,
            grades: [Number]
          }));

          yield MyModel.create([
            { _id: 1, grades: [95, 92, 90] },
            { _id: 2, grades: [98, 100, 102] },
            { _id: 3, grades: [95, 110, 100] }
          ]);

          yield MyModel.updateMany({}, { $set: { 'grades.$[element]': 100 } }, {
            arrayFilters: [{ element: { $gte: 100 } }]
          });

          const docs = yield MyModel.find().sort({ _id: 1 });
          assert.deepEqual(docs[0].toObject().grades, [95, 92, 90]);
          assert.deepEqual(docs[1].toObject().grades, [98, 100, 100]);
          assert.deepEqual(docs[2].toObject().grades, [95, 100, 100]);
        });
      });

      it('arrayFilter casting (gh-5965) (gh-7079)', function() {
        return co(function*() {
          const MyModel = db.model('Test', new Schema({
            _id: Number,
            grades: [Number]
          }));

          yield MyModel.create([
            { _id: 1, grades: [95, 92, 90] },
            { _id: 2, grades: [98, 100, 102] },
            { _id: 3, grades: [95, 110, 100] }
          ]);

          yield MyModel.updateMany({}, { $set: { 'grades.$[element]': 100 } }, {
            arrayFilters: [{
              element: { $gte: '100', $lte: { valueOf: () => 109 } }
            }]
          });

          const docs = yield MyModel.find().sort({ _id: 1 });
          assert.deepEqual(docs[0].toObject().grades, [95, 92, 90]);
          assert.deepEqual(docs[1].toObject().grades, [98, 100, 100]);
          assert.deepEqual(docs[2].toObject().grades, [95, 110, 100]);
        });
      });

      describe('watch()', function() {
        before(function() {
          if (!process.env.REPLICA_SET) {
            this.skip();
          }
        });

        it('watch() (gh-5964)', function() {
          return co(function*() {
            const MyModel = db.model('Test', new Schema({ name: String }));

            const doc = yield MyModel.create({ name: 'Ned Stark' });

            const changed = new global.Promise(resolve => {
              MyModel.watch().once('change', data => resolve(data));
            });

            yield doc.remove();

            const changeData = yield changed;
            assert.equal(changeData.operationType, 'delete');
            assert.equal(changeData.documentKey._id.toHexString(),
              doc._id.toHexString());
          });
        });

        it('watch() before connecting (gh-5964)', function() {
          return co(function*() {
            const db = start();

            const MyModel = db.model('Test', new Schema({ name: String }));

            // Synchronous, before connection happens
            const changeStream = MyModel.watch();
            const changed = new global.Promise(resolve => {
              changeStream.once('change', data => resolve(data));
            });

            yield db;
            yield MyModel.create({ name: 'Ned Stark' });

            const changeData = yield changed;
            assert.equal(changeData.operationType, 'insert');
            assert.equal(changeData.fullDocument.name, 'Ned Stark');
          });
        });

        it('watch() close() prevents buffered watch op from running (gh-7022)', function() {
          return co(function*() {
            const db = start();
            const MyModel = db.model('Test', new Schema({}));
            const changeStream = MyModel.watch();
            const ready = new global.Promise(resolve => {
              changeStream.once('ready', () => {
                resolve(true);
              });
              setTimeout(resolve, 500, false);
            });

            changeStream.close();
            yield db;
            const readyCalled = yield ready;
            assert.strictEqual(readyCalled, false);
          });
        });

        it('watch() close() closes the stream (gh-7022)', function() {
          return co(function*() {
            const db = yield start();
            const MyModel = db.model('Test', new Schema({ name: String }));

            yield MyModel.createCollection();

            const changeStream = MyModel.watch();
            const closed = new global.Promise(resolve => {
              changeStream.once('close', () => resolve(true));
            });

            yield MyModel.create({ name: 'Hodor' });

            changeStream.close();
            const closedData = yield closed;
            assert.strictEqual(closedData, true);
          });
        });
      });

      describe('sessions (gh-6362)', function() {
        let MyModel;
        const delay = ms => done => setTimeout(done, ms);

        beforeEach(function(done) {
          const nestedSchema = new Schema({ foo: String });
          db.deleteModel(/Test/);
          MyModel = db.model('Test', new Schema({
            name: String,
            nested: nestedSchema,
            arr: [nestedSchema]
          }));

          start.mongodVersion((err, version) => {
            if (err) {
              done(err);
              return;
            }
            const mongo36 = version[0] > 3 || (version[0] === 3 && version[1] >= 6);
            if (!mongo36) {
              this.skip();
            }

            done();
          });
        });

        it('startSession()', function() {
          return co(function*() {
            const session = yield MyModel.startSession({ causalConsistency: true });

            assert.equal(session.supports.causalConsistency, true);

            session.endSession();
          });
        });

        it('startSession() before connecting', function() {
          return co(function*() {
            const db = start();

            const MyModel = db.model('Test', new Schema({ name: String }));

            // Don't wait for promise
            const sessionPromise = MyModel.startSession({ causalConsistency: true });

            yield db;

            const session = yield sessionPromise;

            assert.equal(session.supports.causalConsistency, true);

            session.endSession();
          });
        });

        it('sets session when pulling a document from db', function() {
          return co(function*() {
            let doc = yield MyModel.create({ name: 'test', nested: { foo: 'bar' } });

            const session = yield MyModel.startSession();

            let lastUse = session.serverSession.lastUse;

            yield delay(1);

            doc = yield MyModel.findOne({ _id: doc._id }, null, { session });
            assert.strictEqual(doc.$__.session, session);
            assert.strictEqual(doc.$session(), session);
            assert.strictEqual(doc.nested.$session(), session);

            assert.ok(session.serverSession.lastUse > lastUse);
            lastUse = session.serverSession.lastUse;

            yield delay(1);

            doc = yield MyModel.findOneAndUpdate({}, { name: 'test2' },
              { session: session });
            assert.strictEqual(doc.$__.session, session);
            assert.strictEqual(doc.$session(), session);
            assert.strictEqual(doc.nested.$session(), session);

            assert.ok(session.serverSession.lastUse > lastUse);
            lastUse = session.serverSession.lastUse;

            yield delay(1);

            doc.name = 'test3';

            yield doc.save();

            assert.ok(session.serverSession.lastUse > lastUse);

            session.endSession();
          });
        });

        it('sets session on child doc when creating new doc (gh-7104)', function() {
          return co(function*() {
            let doc = yield MyModel.create({ name: 'test', arr: [{ foo: 'bar' }] });

            const session = yield MyModel.startSession();

            const lastUse = session.serverSession.lastUse;

            yield delay(1);

            doc = yield MyModel.findOne({ _id: doc._id }, null, { session });
            assert.strictEqual(doc.$__.session, session);
            assert.strictEqual(doc.$session(), session);
            assert.strictEqual(doc.arr[0].$session(), session);

            assert.ok(session.serverSession.lastUse > lastUse);

            doc.arr.push({ foo: 'baz' });

            assert.strictEqual(doc.arr[0].$session(), session);
            assert.strictEqual(doc.arr[1].$session(), session);

            doc.nested = { foo: 'foo' };
            assert.strictEqual(doc.nested.$session(), session);

            yield doc.save();

            assert.strictEqual(doc.arr[0].$session(), session);
            assert.strictEqual(doc.arr[1].$session(), session);

            doc.$session(null);

            assert.equal(doc.arr[0].$session(), null);
            assert.equal(doc.arr[1].$session(), null);
          });
        });

        it('sets session when pulling multiple docs from db', function() {
          return co(function*() {
            const doc = yield MyModel.create({ name: 'test' });

            const session = yield MyModel.startSession();

            let lastUse = session.serverSession.lastUse;

            yield delay(1);

            const docs = yield MyModel.find({ _id: doc._id }, null,
              { session: session });
            assert.equal(docs.length, 1);
            assert.strictEqual(docs[0].$__.session, session);
            assert.strictEqual(docs[0].$session(), session);

            assert.ok(session.serverSession.lastUse > lastUse);
            lastUse = session.serverSession.lastUse;

            yield delay(1);

            docs[0].name = 'test3';

            yield docs[0].save();

            assert.ok(session.serverSession.lastUse > lastUse);

            session.endSession();
          });
        });

        it('supports overwriting `session` in save()', function() {
          return co(function*() {
            let doc = yield MyModel.create({ name: 'test' });

            const session = yield MyModel.startSession();

            let lastUse = session.serverSession.lastUse;

            yield delay(1);

            doc = yield MyModel.findOne({ _id: doc._id }, null, { session });

            assert.ok(session.serverSession.lastUse > lastUse);
            lastUse = session.serverSession.lastUse;

            yield delay(1);

            doc.name = 'test3';

            yield doc.save({ session: null });

            assert.ok(session.serverSession.lastUse <= lastUse);

            session.endSession();
          });
        });
      });
    });

    it('method with same name as prop should throw (gh-4475)', function(done) {
      const testSchema = new mongoose.Schema({
        isPaid: Boolean
      });
      testSchema.methods.isPaid = function() {
        return false;
      };

      let threw = false;
      try {
        db.model('Test', testSchema);
      } catch (error) {
        threw = true;
        assert.equal(error.message, 'You have a method and a property in ' +
          'your schema both named "isPaid"');
      }
      assert.ok(threw);
      done();
    });

    it('emits errors in create cb (gh-3222) (gh-3478)', function(done) {
      const schema = new Schema({ name: 'String' });
      const Movie = db.model('Movie', schema);

      Movie.on('error', function(error) {
        assert.equal(error.message, 'fail!');
        done();
      });

      Movie.create({ name: 'Conan the Barbarian' }, function(error) {
        assert.ifError(error);
        throw new Error('fail!');
      });
    });

    it('create() reuses existing doc if one passed in (gh-4449)', function(done) {
      const testSchema = new mongoose.Schema({
        name: String
      });
      const Test = db.model('Test', testSchema);

      const t = new Test();
      Test.create(t, function(error, t2) {
        assert.ifError(error);
        assert.ok(t === t2);
        done();
      });
    });

    it('emits errors correctly from exec (gh-4500)', function(done) {
      const someModel = db.model('Test', new Schema({}));

      someModel.on('error', function(error) {
        assert.equal(error.message, 'This error will not disappear');
        done();
      });

      someModel.findOne().exec(function() {
        throw new Error('This error will not disappear');
      });
    });

    it('disabling id getter with .set() (gh-5548)', function(done) {
      const ChildSchema = new mongoose.Schema({
        name: String,
        _id: false
      });

      ChildSchema.set('id', false);

      const ParentSchema = new mongoose.Schema({
        child: {
          type: ChildSchema,
          default: {}
        }
      }, { id: false });

      const Parent = db.model('Parent', ParentSchema);

      const doc = new Parent({ child: { name: 'test' } });
      assert.ok(!doc.id);
      assert.ok(!doc.child.id);

      const obj = doc.toObject({ virtuals: true });
      assert.ok(!('id' in obj));
      assert.ok(!('id' in obj.child));

      done();
    });

    it('creates new array when initializing from existing doc (gh-4449)', function(done) {
      const TodoSchema = new mongoose.Schema({
        title: String
      }, { _id: false });

      const UserSchema = new mongoose.Schema({
        name: String,
        todos: [TodoSchema]
      });
      const User = db.model('User', UserSchema);

      const val = new User({ name: 'Val' });
      User.create(val, function(error, val) {
        assert.ifError(error);
        val.todos.push({ title: 'Groceries' });
        val.save(function(error) {
          assert.ifError(error);
          User.findById(val, function(error, val) {
            assert.ifError(error);
            assert.deepEqual(val.toObject().todos, [{ title: 'Groceries' }]);
            const u2 = new User();
            val.todos = u2.todos;
            val.todos.push({ title: 'Cook' });
            val.save(function(error) {
              assert.ifError(error);
              User.findById(val, function(error, val) {
                assert.ifError(error);
                assert.equal(val.todos.length, 1);
                assert.equal(val.todos[0].title, 'Cook');
                done();
              });
            });
          });
        });
      });
    });

    describe('bulkWrite casting', function() {
      it('basic casting (gh-3998)', function(done) {
        const schema = new Schema({
          str: String,
          num: Number
        });

        const M = db.model('Test', schema);

        const ops = [
          {
            insertOne: {
              document: { str: 1, num: '1' }
            }
          },
          {
            updateOne: {
              filter: { str: 1 },
              update: {
                $set: { num: '2' }
              }
            }
          }
        ];
        M.bulkWrite(ops, function(error) {
          assert.ifError(error);
          M.findOne({}, function(error, doc) {
            assert.ifError(error);
            assert.strictEqual(doc.str, '1');
            assert.strictEqual(doc.num, 2);
            done();
          });
        });
      });

      it('setDefaultsOnInsert (gh-5708)', function(done) {
        const schema = new Schema({
          str: { type: String, default: 'test' },
          num: Number
        });

        const M = db.model('Test', schema);

        const ops = [
          {
            updateOne: {
              filter: { num: 0 },
              update: {
                $inc: { num: 1 }
              },
              upsert: true,
              setDefaultsOnInsert: true
            }
          }
        ];
        M.bulkWrite(ops, function(error) {
          assert.ifError(error);
          M.findOne({}).lean().exec(function(error, doc) {
            assert.ifError(error);
            assert.strictEqual(doc.str, 'test');
            assert.strictEqual(doc.num, 1);
            done();
          });
        });
      });

      it('timestamps (gh-5708)', function() {
        const schema = new Schema({
          str: { type: String, default: 'test' },
          num: Number
        }, { timestamps: true });

        const M = db.model('Test', schema);

        const ops = [
          {
            insertOne: {
              document: {
                num: 42
              }
            }
          },
          {
            updateOne: {
              filter: { num: 0 },
              update: {
                $inc: { num: 1 }
              },
              upsert: true
            }
          }
        ];

        const now = Date.now();

        return co(function*() {
          yield M.bulkWrite(ops);

          let doc = yield M.findOne({ num: 42 });
          assert.ok(doc.createdAt);
          assert.ok(doc.createdAt.valueOf() >= now.valueOf());
          assert.ok(doc.updatedAt);
          assert.ok(doc.updatedAt.valueOf() >= now.valueOf());

          doc = yield M.findOne({ num: 1 });
          assert.ok(doc.createdAt);
          assert.ok(doc.createdAt.valueOf() >= now.valueOf());
          assert.ok(doc.updatedAt);
          assert.ok(doc.updatedAt.valueOf() >= now.valueOf());
        });
      });

      it('with child timestamps and array filters (gh-7032)', function() {
        const childSchema = new Schema({ name: String }, { timestamps: true });

        const parentSchema = new Schema({ children: [childSchema] }, {
          timestamps: true
        });

        const Parent = db.model('Parent', parentSchema);

        return co(function*() {
          yield Parent.create({ children: [{ name: 'foo' }] });

          const end = Date.now();
          yield new Promise(resolve => setTimeout(resolve, 100));

          yield Parent.bulkWrite([
            {
              updateOne: {
                filter: {},
                update: { $set: { 'children.$[].name': 'bar' } }
              }
            }
          ]);

          const doc = yield Parent.findOne();
          assert.ok(doc.children[0].updatedAt.valueOf() > end);
        });
      });

      it('with timestamps and replaceOne (gh-5708)', function() {
        const schema = new Schema({ num: Number }, { timestamps: true });

        const M = db.model('Test', schema);

        return co(function*() {
          yield M.create({ num: 42 });

          yield cb => setTimeout(cb, 10);
          const now = Date.now();

          yield M.bulkWrite([{
            replaceOne: {
              filter: { num: 42 },
              replacement: { num: 100 }
            }
          }]);

          const doc = yield M.findOne({ num: 100 });
          assert.ok(doc.createdAt);
          assert.ok(doc.createdAt.valueOf() >= now.valueOf());
          assert.ok(doc.updatedAt);
          assert.ok(doc.updatedAt.valueOf() >= now.valueOf());
        });
      });

      it('with child timestamps (gh-7032)', function() {
        const nested = new Schema({ name: String }, { timestamps: true });
        const schema = new Schema({ nested: [nested] }, { timestamps: true });

        const M = db.model('Test', schema);

        return co(function*() {
          yield M.create({ nested: [] });

          yield cb => setTimeout(cb, 10);
          const now = Date.now();

          yield M.bulkWrite([{
            updateOne: {
              filter: {},
              update: { $push: { nested: { name: 'test' } } }
            }
          }]);

          const doc = yield M.findOne({});
          assert.ok(doc.nested[0].createdAt);
          assert.ok(doc.nested[0].createdAt.valueOf() >= now.valueOf());
          assert.ok(doc.nested[0].updatedAt);
          assert.ok(doc.nested[0].updatedAt.valueOf() >= now.valueOf());
        });
      });

      it('with single nested and setOnInsert (gh-7534)', function() {
        const nested = new Schema({ name: String });
        const schema = new Schema({ nested: nested });

        const Model = db.model('Test', schema);

        return Model.
          bulkWrite([{
            updateOne: {
              filter: {},
              update: {
                $setOnInsert: {
                  nested: {
                    name: 'foo'
                  }
                }
              },
              upsert: true
            }
          }]).
          then(() => Model.findOne()).
          then(doc => assert.equal(doc.nested.name, 'foo'));
      });

      it('throws an error if no update object is provided (gh-8331)', function() {
        const userSchema = new Schema({ name: { type: String, required: true } });
        const User = db.model('User', userSchema);

        return co(function*() {
          const createdUser = yield User.create({ name: 'Hafez' });

          const err = yield User.bulkWrite([{
            updateOne: {
              filter: { _id: createdUser._id }
            }
          }])
            .then(() => null)
            .catch(err => err);


          assert.ok(err);
          assert.equal(err.message, 'Must provide an update object.');

          const userAfterUpdate = yield User.findOne({ _id: createdUser._id });

          assert.equal(userAfterUpdate.name, 'Hafez', 'Document data is not wiped if no update object is provided.');
        });
      });

      it('casts according to child discriminator if `discriminatorKey` is present (gh-8982)', function() {
        return co(function*() {
          const Person = db.model('Person', { name: String });
          Person.discriminator('Worker', new Schema({ age: Number }));


          yield Person.create([
            { __t: 'Worker', name: 'Hafez1', age: '5' },
            { __t: 'Worker', name: 'Hafez2', age: '10' },
            { __t: 'Worker', name: 'Hafez3', age: '15' },
            { __t: 'Worker', name: 'Hafez4', age: '20' },
            { __t: 'Worker', name: 'Hafez5', age: '25' }
          ]);

          yield Person.bulkWrite([
            { updateOne: { filter: { __t: 'Worker', age: '5' }, update: { age: '6' } } },
            { updateMany: { filter: { __t: 'Worker', age: '10' }, update: { age: '11' } } },
            { replaceOne: { filter: { __t: 'Worker', age: '15' }, replacement: { name: 'Hafez3', age: '16' } } },
            { deleteOne: { filter: { __t: 'Worker', age: '20' } } },
            { deleteMany: { filter: { __t: 'Worker', age: '25' } } },
            { insertOne: { document: { __t: 'Worker', name: 'Hafez6', age: '30' } } }
          ]);

          const people = yield Person.find().sort('name');

          assert.equal(people.length, 4);
          assert.equal(people[0].age, 6);
          assert.equal(people[1].age, 11);
          assert.equal(people[2].age, 16);
          assert.equal(people[3].age, 30);
        });
      });
    });

    it('insertMany with Decimal (gh-5190)', function(done) {
      start.mongodVersion(function(err, version) {
        if (err) {
          done(err);
          return;
        }
        const mongo34 = version[0] > 3 || (version[0] === 3 && version[1] >= 4);
        if (!mongo34) {
          done();
          return;
        }

        test();
      });

      function test() {
        const schema = new mongoose.Schema({
          amount: mongoose.Schema.Types.Decimal
        });
        const Money = db.model('Test', schema);

        Money.insertMany([{ amount: '123.45' }], function(error) {
          assert.ifError(error);
          done();
        });
      }
    });

    it('remove with cast error (gh-5323)', function(done) {
      const schema = new mongoose.Schema({
        name: String
      });

      const Model = db.model('Test', schema);
      const arr = [
        { name: 'test-1' },
        { name: 'test-2' }
      ];

      Model.create(arr, function(error) {
        assert.ifError(error);
        Model.remove([], function(error) {
          assert.ok(error);
          assert.ok(error.message.indexOf('must be an object') !== -1,
            error.message);
          Model.find({}, function(error, docs) {
            assert.ifError(error);
            assert.equal(docs.length, 2);
            done();
          });
        });
      });
    });

    it('.create() with non-object (gh-2037)', function(done) {
      const schema = new mongoose.Schema({ name: String });

      const Model = db.model('Test', schema);

      Model.create(1, function(error) {
        assert.ok(error);
        assert.equal(error.name, 'ObjectParameterError');
        done();
      });
    });

    it('save() with unacknowledged writes (gh-6012)', function() {
      const schema = new mongoose.Schema({ name: String }, { safe: false });

      const Model = db.model('Test', schema);

      return Model.create({});
    });

    it('save() with unacknowledged writes in options (gh-6012)', function() {
      const schema = new mongoose.Schema({ name: String });

      const Model = db.model('Test', schema);
      const doc = new Model();

      return doc.save({ safe: { w: 0 } });
    });

    it.skip('save() with wtimeout defined in schema (gh-6862)', function(done) {
      // If you want to test this, setup replica set with 1 primary up and 1 secondary down
      this.timeout(process.env.TRAVIS ? 9000 : 5500);
      const schema = new Schema({
        name: String
      }, {
        writeConcern: {
          w: 2,
          wtimeout: 1000
        }
      });
      const User = db.model('User', schema);
      const user = new User();
      user.name = 'Jon Snow';
      user.save(function(error) {
        assert.ok(error);
        assert.equal(error.name, 'MongoWriteConcernError');

        // although timeout, the doc have been successfully saved in the primary.
        User.findOne({}, function(err, user) {
          if (err) return done(err);
          assert.equal(user.name, 'Jon Snow');
          done();
        });
      });
    });

    it.skip('save with wtimeout in options (gh_6862)', function(done) {
      // If you want to test this, setup replica set with 1 primary up and 1 secondary down
      this.timeout(process.env.TRAVIS ? 9000 : 5500);
      const schema = new Schema({
        name: String
      });
      const User = db.model('User', schema);
      const user = new User();
      user.name = 'Jon Snow';
      user.save({ w: 2, wtimeout: 1000 }, function(error) {
        assert.ok(error);
        assert.equal(error.name, 'MongoWriteConcernError');
        User.findOne({}, function(err, user) {
          if (err) return done(err);
          assert.equal(user.name, 'Jon Snow');
          done();
        });
      });
    });

    it('bulkWrite casting updateMany, deleteOne, deleteMany (gh-3998)', function(done) {
      const schema = new Schema({
        str: String,
        num: Number
      });

      const M = db.model('Test', schema);

      const ops = [
        {
          insertOne: {
            document: { str: 1, num: '1' }
          }
        },
        {
          insertOne: {
            document: { str: '1', num: '1' }
          }
        },
        {
          updateMany: {
            filter: { str: 1 },
            update: {
              $set: { num: '2' }
            }
          }
        },
        {
          deleteMany: {
            filter: { str: 1 }
          }
        }
      ];
      M.bulkWrite(ops, function(error) {
        assert.ifError(error);
        M.countDocuments({}, function(error, count) {
          assert.ifError(error);
          assert.equal(count, 0);
          done();
        });
      });
    });

    it('bulkWrite casting replaceOne (gh-3998)', function(done) {
      const schema = new Schema({
        str: String,
        num: Number
      });

      const M = db.model('Test', schema);

      const ops = [
        {
          insertOne: {
            document: { str: 1, num: '1' }
          }
        },
        {
          replaceOne: {
            filter: { str: 1 },
            replacement: { str: 2, num: '2' }
          }
        }
      ];
      M.bulkWrite(ops, function(error) {
        assert.ifError(error);
        M.findOne({}, function(error, doc) {
          assert.ifError(error);
          assert.strictEqual(doc.str, '2');
          assert.strictEqual(doc.num, 2);
          done();
        });
      });
    });

    it('alias with lean virtual (gh-6069)', function() {
      const schema = new mongoose.Schema({
        name: {
          type: String,
          alias: 'nameAlias'
        }
      });

      const Model = db.model('Test', schema);

      return co(function*() {
        const doc = yield Model.create({ name: 'Val' });

        const res = yield Model.findById(doc._id).lean();

        assert.equal(schema.virtual('nameAlias').getters[0].call(res), 'Val');
      });
    });

    it('marks array as modified when initializing non-array from db (gh-2442)', function(done) {
      const s1 = new Schema({
        array: mongoose.Schema.Types.Mixed
      }, { minimize: false });

      const s2 = new Schema({
        array: {
          type: [{
            _id: false,
            value: {
              type: Number,
              default: 0
            }
          }],
          default: [{}]
        }
      });

      const M1 = db.model('Test', s1);
      const M2 = db.model('Test1', s2, M1.collection.name);

      M1.create({ array: {} }, function(err, doc) {
        assert.ifError(err);
        assert.ok(doc.array);
        M2.findOne({ _id: doc._id }, function(err, doc) {
          assert.ifError(err);
          assert.equal(doc.array[0].value, 0);
          doc.array[0].value = 1;
          doc.save(function(err) {
            assert.ifError(err);
            M2.findOne({ _id: doc._id }, function(err, doc) {
              assert.ifError(err);
              assert.ok(!doc.isModified('array'));
              assert.deepEqual(doc.array[0].value, 1);
              assert.equal(JSON.stringify(doc.array), '[{"value":1}]');
              done();
            });
          });
        });
      });
    });

    it('Throws when saving same doc in parallel w/ callback (gh-6456)', function(done) {
      let called = 0;

      function counter() {
        if (++called === 2) {
          Test.countDocuments(function(err, cnt) {
            assert.ifError(err);
            assert.strictEqual(cnt, 1);
            done();
          });
        }
      }

      const schema = new Schema({
        name: String
      });

      const Test = db.model('Test', schema);

      const test = new Test({
        name: 'Billy'
      });

      test.save(function cb(err, doc) {
        assert.ifError(err);
        assert.strictEqual(doc.name, 'Billy');
        counter();
      });

      test.save(function cb(err) {
        assert.strictEqual(err.name, 'ParallelSaveError');
        const regex = new RegExp(test.id);
        assert.ok(regex.test(err.message));
        counter();
      });
    });

    it('syncIndexes() (gh-6281)', function() {
      this.timeout(10000);

      return co(function*() {
        const coll = 'tests' + random();
        let M = db.model('Test', new Schema({
          name: { type: String, index: true }
        }, { autoIndex: false }), coll);
        let dropped = yield M.syncIndexes();
        assert.deepEqual(dropped, []);

        let indexes = yield M.listIndexes();
        assert.deepEqual(indexes.map(i => i.key), [
          { _id: 1 },
          { name: 1 }
        ]);

        // New model, same collection, index on different property
        db.deleteModel(/Test/);
        M = db.model('Test', new Schema({
          otherName: { type: String, index: true }
        }, { autoIndex: false }), coll);

        dropped = yield M.syncIndexes();
        assert.deepEqual(dropped, ['name_1']);

        indexes = yield M.listIndexes();
        assert.deepEqual(indexes.map(i => i.key), [
          { _id: 1 },
          { otherName: 1 }
        ]);

        // New model, same collection, different options
        db.deleteModel(/Test/);
        M = db.model('Test', new Schema({
          otherName: { type: String, unique: true }
        }, { autoIndex: false }), coll);

        dropped = yield M.syncIndexes();
        assert.deepEqual(dropped, ['otherName_1']);

        indexes = yield M.listIndexes();
        assert.deepEqual(indexes.map(i => i.key), [
          { _id: 1 },
          { otherName: 1 }
        ]);

        // Re-run syncIndexes(), shouldn't change anything
        dropped = yield M.syncIndexes();
        assert.deepEqual(dropped, []);

        yield M.collection.drop();
      });
    });

    it('syncIndexes() with different key order (gh-8135)', function() {
      this.timeout(10000);

      return co(function*() {
        const opts = { autoIndex: false };
        let schema = new Schema({ name: String, age: Number }, opts);
        schema.index({ name: 1, age: -1 });

        const coll = 'tests' + random();
        let M = db.model('Test', schema, coll);

        let dropped = yield M.syncIndexes();
        assert.deepEqual(dropped, []);

        const indexes = yield M.listIndexes();
        assert.deepEqual(indexes.map(i => i.key), [
          { _id: 1 },
          { name: 1, age: -1 }
        ]);

        // New model, same collection, different key order
        schema = new Schema({ name: String, age: Number }, opts);
        schema.index({ age: -1, name: 1 });
        db.deleteModel(/Test/);
        M = db.model('Test', schema, coll);

        dropped = yield M.syncIndexes();
        assert.deepEqual(dropped, ['name_1_age_-1']);
      });
    });

    it('syncIndexes() with different key order (gh-8559)', function() {
      this.timeout(5000);

      return co(function*() {
        yield db.dropDatabase();

        const opts = { autoIndex: false };
        let schema = new Schema({ name: String, age: Number }, opts);
        schema.index({ name: 1, _id: 1 });

        let M = db.model('Test', schema);

        let dropped = yield M.syncIndexes();
        assert.deepEqual(dropped, []);

        // New model, same collection, different key order
        schema = new Schema({ name: String, age: Number }, opts);
        schema.index({ name: 1 });
        db.deleteModel(/Test/);
        M = db.model('Test', schema);

        dropped = yield M.syncIndexes();
        assert.deepEqual(dropped, ['name_1__id_1']);
      });
    });

    it('syncIndexes() allows overwriting `background` option (gh-8645)', function() {
      return co(function*() {
        yield db.dropDatabase();

        const opts = { autoIndex: false };
        const schema = new Schema({ name: String }, opts);
        schema.index({ name: 1 }, { background: true });

        const M = db.model('Test', schema);
        yield M.syncIndexes({ background: false });

        const indexes = yield M.listIndexes();
        assert.deepEqual(indexes[1].key, { name: 1 });
        assert.strictEqual(indexes[1].background, false);
      });
    });

    it('using `new db.model()()` (gh-6698)', function(done) {
      db.model('Test', new Schema({
        name: String
      }));

      assert.throws(function() {
        new db.model('Test')({ name: 'test' });
      }, /should not be run with `new`/);

      done();
    });

    it('throws if non-function passed as callback (gh-6640)', function(done) {
      const Model = db.model('Test', new Schema({
        name: String
      }));

      const doc = new Model({});

      assert.throws(function() {
        doc.save({}, {});
      }, /callback must be a function/i);

      done();
    });

    it('Throws when saving same doc in parallel w/ promises (gh-6456)', function(done) {
      let called = 0;

      function counter() {
        if (++called === 2) {
          Test.countDocuments(function(err, cnt) {
            assert.ifError(err);
            assert.strictEqual(cnt, 1);
            done();
          });
        }
      }

      const schema = new Schema({
        name: String
      });

      const Test = db.model('Test', schema);

      const test = new Test({
        name: 'Sarah'
      });

      function handler(doc) {
        assert.strictEqual(doc.id, test.id);
        counter();
      }

      function error(err) {
        assert.strictEqual(err.name, 'ParallelSaveError');
        const regex = new RegExp(test.id);
        assert.ok(regex.test(err.message));
        counter();
      }

      test.save().then(handler);
      test.save().catch(error);
    });

    it('allows calling save in a post save hook (gh-6611)', function() {
      let called = 0;
      const noteSchema = new Schema({
        body: String
      });

      noteSchema.post('save', function(note) {
        if (!called) {
          called++;
          note.body = 'a note, part deux.';
          return note.save();
        }
      });


      const Note = db.model('Test', noteSchema);
      return co(function*() {
        yield Note.create({ body: 'a note.' });
        const doc = yield Note.findOne({});
        assert.strictEqual(doc.body, 'a note, part deux.');
      });
    });

    it('createCollection() respects schema collation (gh-6489)', function() {
      const userSchema = new Schema({
        name: String
      }, { collation: { locale: 'en_US', strength: 1 } });
      const Model = db.model('User', userSchema);

      return co(function*() {
        yield Model.collection.drop().catch(() => {});
        yield Model.createCollection();
        const collectionName = Model.collection.name;

        // If the collection is not created, the following will throw
        // MongoError: Collection [mongoose_test.User] not found.
        yield db.collection(collectionName).stats();

        yield Model.create([{ name: 'alpha' }, { name: 'Zeta' }]);

        // Ensure that the default collation is set. Mongoose will set the
        // collation on the query itself (see gh-4839).
        const res = yield db.collection(collectionName).
          find({}).sort({ name: 1 }).toArray();
        assert.deepEqual(res.map(v => v.name), ['alpha', 'Zeta']);
      });
    });
  });

  it('dropDatabase() after init allows re-init (gh-6967)', function() {
    this.timeout(10000);

    const Model = db.model('Test', new Schema({
      name: { type: String, index: true }
    }));

    return co(function*() {
      yield Model.init();

      yield db.dropDatabase();

      assert.ok(!Model.$init);

      let threw = false;

      try {
        yield Model.listIndexes();
      } catch (err) {
        assert.ok(err.message.indexOf('test') !== -1,
          err.message);
        threw = true;
      }
      assert.ok(threw);

      yield Model.init();

      const indexes = yield Model.listIndexes();

      assert.equal(indexes.length, 2);
      assert.deepEqual(indexes[1].key, { name: 1 });
    });
  });

  it('replaceOne always sets version key in top-level (gh-7138)', function() {
    const key = 'A';

    const schema = new mongoose.Schema({
      key: String,
      items: { type: [String], default: [] }
    });

    const Record = db.model('Test', schema);

    const record = { key: key, items: ['A', 'B', 'C'] };

    return co(function*() {
      yield Record.replaceOne({ key: key }, record, { upsert: true });

      const fetchedRecord = yield Record.findOne({ key: key });

      assert.deepEqual(fetchedRecord.toObject().items, ['A', 'B', 'C']);
    });
  });

  it('can JSON.stringify(Model.schema) with nested (gh-7220)', function() {
    const nested = Schema({ name: String });
    const Model = db.model('Test', Schema({ nested }));

    const _schema = JSON.parse(JSON.stringify(Model.schema));
    assert.ok(_schema.obj.nested);
  });

  it('Model.events() (gh-7125)', function() {
    const Model = db.model('Test', Schema({
      name: { type: String, validate: () => false }
    }));

    let called = [];
    Model.events.on('error', err => { called.push(err); });

    return co(function*() {
      yield Model.findOne({ _id: 'notanid' }).catch(() => {});
      assert.equal(called.length, 1);
      assert.equal(called[0].name, 'CastError');

      called = [];

      const doc = new Model({ name: 'fail' });
      yield doc.save().catch(() => {});
      assert.equal(called.length, 1);
      assert.equal(called[0].name, 'ValidationError');

      called = [];

      yield Model.aggregate([{ $group: { fail: true } }]).exec().catch(() => {});
      assert.equal(called.length, 1);
      assert.equal(called[0].name, 'MongoError');
    });
  });

  it('sets $session() before pre save hooks run (gh-7742)', function() {
    const schema = new Schema({ name: String });
    let sessions = [];
    schema.pre('save', function() {
      sessions.push(this.$session());
    });

    const SampleModel = db.model('Test', schema);

    return co(function*() {
      yield SampleModel.create({ name: 'foo' });
      // start session
      const session = yield db.startSession();

      // get doc
      const doc = yield SampleModel.findOne();
      doc.foo = 'bar';

      sessions = [];
      yield doc.save({ session });
      assert.equal(sessions.length, 1);
      assert.strictEqual(sessions[0], session);

      sessions = [];
      yield doc.save({ session: null });
      assert.equal(sessions.length, 1);
      assert.strictEqual(sessions[0], null);
    });
  });

  it('sets $session() before pre remove hooks run (gh-7742)', function() {
    const schema = new Schema({ name: String });
    let sessions = [];
    schema.pre('remove', function() {
      sessions.push(this.$session());
    });

    const SampleModel = db.model('Test', schema);

    return co(function*() {
      yield SampleModel.create({ name: 'foo' });
      // start session
      const session = yield db.startSession();

      // get doc
      const doc = yield SampleModel.findOne();
      doc.foo = 'bar';

      sessions = [];
      yield doc.remove({ session });
      assert.equal(sessions.length, 1);
      assert.strictEqual(sessions[0], session);
    });
  });

  it('set $session() before pre validate hooks run on bulkWrite and insertMany (gh-7769)', function() {
    const schema = new Schema({ name: String });
    const sessions = [];
    schema.pre('validate', function() {
      sessions.push(this.$session());
    });

    const SampleModel = db.model('Test', schema);

    return co(function*() {
      // start session
      const session = yield db.startSession();

      yield SampleModel.insertMany([{ name: 'foo' }, { name: 'bar' }], { session });
      assert.strictEqual(sessions[0], session);
      assert.strictEqual(sessions[1], session);

      yield SampleModel.bulkWrite([{
        insertOne: {
          doc: { name: 'Samwell Tarly' }
        }
      }, {
        replaceOne: {
          filter: { name: 'bar' },
          replacement: { name: 'Gilly' }
        }
      }], { session });

      assert.strictEqual(sessions[2], session);
      assert.strictEqual(sessions[3], session);
    });
  });

  it('custom statics that overwrite query functions dont get hooks by default (gh-7790)', function() {
    return co(function*() {
      const schema = new Schema({ name: String, loadedAt: Date });

      schema.statics.findOne = function() {
        return this.findOneAndUpdate({}, { loadedAt: new Date() }, { new: true });
      };

      let called = 0;
      schema.pre('findOne', function() {
        ++called;
      });
      const Model = db.model('Test', schema);

      yield Model.create({ name: 'foo' });

      const res = yield Model.findOne();
      assert.ok(res.loadedAt);
      assert.equal(called, 0);
    });
  });

  it('error handling middleware passes saved doc (gh-7832)', function() {
    const schema = new Schema({ _id: Number });

    const errs = [];
    const docs = [];
    schema.post('save', (err, doc, next) => {
      errs.push(err);
      docs.push(doc);
      next();
    });
    const Model = db.model('Test', schema);

    return co(function*() {
      yield Model.create({ _id: 1 });

      const doc = new Model({ _id: 1 });
      const err = yield doc.save().then(() => null, err => err);
      assert.ok(err);
      assert.equal(err.code, 11000);

      assert.equal(errs.length, 1);
      assert.equal(errs[0].code, 11000);

      assert.equal(docs.length, 1);
      assert.strictEqual(docs[0], doc);
    });
  });

  it('throws readable error if calling Model function with bad context (gh-7957)', function() {
    const Model = db.model('Test', Schema({ name: String }));

    assert.throws(() => {
      new Model.discriminator('gh5957_fail', Schema({ doesntMatter: String }));
    }, /Model\.discriminator.*new Model/);

    const discriminator = Model.discriminator;

    assert.throws(() => {
      discriminator('gh5957_fail', Schema({ doesntMatter: String }));
    }, /Model\.discriminator.*MyModel/);
  });

  describe('exists() (gh-6872)', function() {
    it('returns true if document exists', function() {
      const Model = db.model('Test', new Schema({ name: String }));

      return Model.create({ name: 'foo' }).
        then(() => Model.exists({ name: 'foo' })).
        then(res => assert.strictEqual(res, true)).
        then(() => Model.exists({})).
        then(res => assert.strictEqual(res, true)).
        then(() => Model.exists()).
        then(res => assert.strictEqual(res, true));
    });

    it('returns false if no doc exists', function() {
      const Model = db.model('Test', new Schema({ name: String }));

      return Model.create({ name: 'foo' }).
        then(() => Model.exists({ name: 'bar' })).
        then(res => assert.strictEqual(res, false)).
        then(() => Model.exists({ otherProp: 'foo' })).
        then(res => assert.strictEqual(res, false));
    });

    it('options (gh-8075)', function() {
      const Model = db.model('Test', new Schema({ name: String }));

      return Model.exists({}).
        then(res => assert.ok(!res)).
        then(() => Model.exists({}, { explain: true })).
        then(res => assert.ok(res));
    });
  });

  it('Model.validate() (gh-7587)', function() {
    const Model = db.model('Test', new Schema({
      name: {
        first: {
          type: String,
          required: true
        },
        last: {
          type: String,
          required: true
        }
      },
      age: {
        type: Number,
        required: true
      },
      comments: [{ name: { type: String, required: true } }]
    }));

    return co(function*() {
      let err = null;
      let obj = null;

      err = yield Model.validate({ age: null }, ['age']).
        then(() => null, err => err);
      assert.ok(err);
      assert.deepEqual(Object.keys(err.errors), ['age']);

      err = yield Model.validate({ name: {} }, ['name']).
        then(() => null, err => err);
      assert.ok(err);
      assert.deepEqual(Object.keys(err.errors), ['name.first', 'name.last']);

      obj = { name: { first: 'foo' } };
      err = yield Model.validate(obj, ['name']).
        then(() => null, err => err);
      assert.ok(err);
      assert.deepEqual(Object.keys(err.errors), ['name.last']);

      obj = { comments: [{ name: 'test' }, {}] };
      err = yield Model.validate(obj, ['comments']).
        then(() => null, err => err);
      assert.ok(err);
      assert.deepEqual(Object.keys(err.errors), ['comments.name']);

      obj = { age: '42' };
      yield Model.validate(obj, ['age']);
      assert.strictEqual(obj.age, 42);
    });
  });

  it('Model.validate(...) validates paths in arrays (gh-8821)', function() {
    const userSchema = new Schema({
      friends: [{ type: String, required: true, minlength: 3 }]
    });

    const User = db.model('User', userSchema);
    return co(function*() {
      const err = yield User.validate({ friends: [null, 'A'] }).catch(err => err);

      assert.ok(err.errors['friends.0']);
      assert.ok(err.errors['friends.1']);
    });
  });

  it('sets correct `Document#op` with `save()` (gh-8439)', function() {
    const schema = Schema({ name: String });
    const ops = [];
    schema.pre('validate', function() {
      ops.push(this.$op);
    });
    schema.pre('save', function() {
      ops.push(this.$op);
    });
    schema.post('validate', function() {
      ops.push(this.$op);
    });
    schema.post('save', function() {
      ops.push(this.$op);
    });

    const Model = db.model('Test', schema);
    const doc = new Model({ name: 'test' });

    return doc.save().then(() => {
      assert.deepEqual(ops, ['validate', 'validate', 'save', 'save']);
    });
  });

  it('bulkWrite sets discriminator filters (gh-8590)', function() {
    const Animal = db.model('Test', Schema({ name: String }));
    const Dog = Animal.discriminator('Dog', Schema({ breed: String }));

    return co(function*() {
      yield Dog.bulkWrite([{
        updateOne: {
          filter: { name: 'Pooka' },
          update: { $set: { breed: 'Chorkie' } },
          upsert: true
        }
      }]);
      const res = yield Animal.findOne();
      assert.ok(res instanceof Dog);
      assert.strictEqual(res.breed, 'Chorkie');
    });
  });

  it('bulkWrite upsert works when update casts to empty (gh-8698)', function() {
    const userSchema = new Schema({
      name: String
    });
    const User = db.model('User', userSchema);

    return co(function*() {
      yield User.bulkWrite([{
        updateOne: {
          filter: { name: 'test' },
          update: { notInSchema: true },
          upsert: true
        }
      }]);

      const doc = yield User.findOne();
      assert.ok(doc);
      assert.strictEqual(doc.notInSchema, undefined);
    });
  });

  it('bulkWrite upsert with non-schema path in filter (gh-8698)', function() {
    const userSchema = new Schema({
      name: String
    });
    const User = db.model('User', userSchema);

    return co(function*() {
      let err = yield User.bulkWrite([{
        updateOne: {
          filter: { notInSchema: 'foo' },
          update: { name: 'test' },
          upsert: true
        }
      }]).then(() => null, err => err);
      assert.ok(err);
      assert.equal(err.name, 'StrictModeError');
      assert.ok(err.message.indexOf('notInSchema') !== -1, err.message);

      err = yield User.bulkWrite([{
        updateMany: {
          filter: { notInSchema: 'foo' },
          update: { name: 'test' },
          upsert: true
        }
      }]).then(() => null, err => err);
      assert.ok(err);
      assert.equal(err.name, 'StrictModeError');
      assert.ok(err.message.indexOf('notInSchema') !== -1, err.message);

      err = yield User.bulkWrite([{
        replaceOne: {
          filter: { notInSchema: 'foo' },
          update: { name: 'test' },
          upsert: true
        }
      }]).then(() => null, err => err);
      assert.ok(err);
      assert.equal(err.name, 'StrictModeError');
      assert.ok(err.message.indexOf('notInSchema') !== -1, err.message);
    });
  });

  it('bulkWrite can disable timestamps with updateOne, and updateMany', function() {
    const userSchema = new Schema({
      name: String
    }, { timestamps: true });

    const User = db.model('User', userSchema);

    return co(function*() {
      const users = yield User.create([{ name: 'Hafez1' }, { name: 'Hafez2' }]);

      yield User.bulkWrite([
        { updateOne: { filter: { _id: users[0]._id }, update: { name: 'John1' }, timestamps: false } },
        { updateMany: { filter: { _id: users[1]._id }, update: { name: 'John2' }, timestamps: false } }
      ]);

      const usersAfterUpdate = yield Promise.all([
        User.findOne({ _id: users[0]._id }),
        User.findOne({ _id: users[1]._id })
      ]);

      assert.deepEqual(users[0].updatedAt, usersAfterUpdate[0].updatedAt);
      assert.deepEqual(users[1].updatedAt, usersAfterUpdate[1].updatedAt);
    });
  });

  it('bulkWrite can overwrite schema `strict` option for filters and updates (gh-8778)', function() {
    // Arrange
    const userSchema = new Schema({
      name: String
    }, { strict: true });

    const User = db.model('User', userSchema);

    return co(function*() {
      const users = yield User.collection.insertMany([
        { notInSchema: 1 },
        { notInSchema: 2 },
        { notInSchema: 3 }
      ]).then(res => res.ops);

      // Act
      yield User.bulkWrite([
        { updateOne: { filter: { notInSchema: 1 }, update: { notInSchema: 'first' } } },
        { updateMany: { filter: { notInSchema: 2 }, update: { notInSchema: 'second' } } },
        { replaceOne: { filter: { notInSchema: 3 }, replacement: { notInSchema: 'third' } } }
      ],
      { strict: false });

      // Assert
      const usersAfterUpdate = yield Promise.all([
        User.collection.findOne({ _id: users[0]._id }),
        User.collection.findOne({ _id: users[1]._id }),
        User.collection.findOne({ _id: users[2]._id })
      ]);

      assert.equal(usersAfterUpdate[0].notInSchema, 'first');
      assert.equal(usersAfterUpdate[1].notInSchema, 'second');
      assert.equal(usersAfterUpdate[2].notInSchema, 'third');
    });
  });

  it('cast errors have `kind` field (gh-8953)', function() {
    return co(function*() {
      const User = db.model('User', {});
      const err = yield User.findOne({ _id: 'invalid' }).then(() => null, err => err);

      assert.deepEqual(err.kind, 'ObjectId');
    });
  });

  it('casts bulkwrite timestamps to `Number` when specified (gh-9030)', function() {
    return co(function* () {
      const userSchema = new Schema({
        name: String,
        updatedAt: Number
      }, { timestamps: true });

      const User = db.model('User', userSchema);

      yield User.create([{ name: 'user1' }, { name: 'user2' }]);

      yield User.bulkWrite([
        {
          updateOne: {
            filter: { name: 'user1' },
            update: { name: 'new name' }
          }
        },
        {
          updateMany: {
            filter: { name: 'user2' },
            update: { name: 'new name' }
          }
        }
      ]);

      const users = yield User.find().lean();
      assert.equal(typeof users[0].updatedAt, 'number');
      assert.equal(typeof users[1].updatedAt, 'number');

      // not-lean queries cast to number even if stored on DB as a date
      assert.equal(users[0] instanceof User, false);
      assert.equal(users[1] instanceof User, false);
    });
  });

  it('Model.bulkWrite(...) does not throw an error when provided an empty array (gh-9131)', function() {
    return co(function*() {
      const userSchema = new Schema();
      const User = db.model('User', userSchema);

      const res = yield User.bulkWrite([]);

      assert.deepEqual(
        res,
        {
          result: {
            ok: 1,
            writeErrors: [],
            writeConcernErrors: [],
            insertedIds: [],
            nInserted: 0,
            nUpserted: 0,
            nMatched: 0,
            nModified: 0,
            nRemoved: 0,
            upserted: []
          },
          insertedCount: 0,
          matchedCount: 0,
          modifiedCount: 0,
          deletedCount: 0,
          upsertedCount: 0,
          upsertedIds: {},
          insertedIds: {},
          n: 0
        }
      );
    });
  });

<<<<<<< HEAD
  describe('defaultNewOnFindAndUpdate', function() {
    const originalValue = mongoose.get('defaultNewOnFindAndUpdate');
    beforeEach(() => {
      mongoose.set('defaultNewOnFindAndUpdate', true);
    });

    afterEach(() => {
      mongoose.set('defaultNewOnFindAndUpdate', originalValue);
    });

    it('Setting `defaultNewOnFindAndUpdate` works (gh-9183)', function() {
      return co(function*() {
        const userSchema = new Schema({
          name: { type: String }
        });

        const User = db.model('User', userSchema);

        const createdUser = yield User.create({ name: 'Hafez' });

        const user1 = yield User.findOneAndUpdate({ _id: createdUser._id }, { name: 'Hafez1' });
        assert.equal(user1.name, 'Hafez1');

        const user2 = yield User.findByIdAndUpdate(createdUser._id, { name: 'Hafez2' });
        assert.equal(user2.name, 'Hafez2');

        const user3 = yield User.findOneAndReplace({ _id: createdUser._id }, { name: 'Hafez3' });
        assert.equal(user3.name, 'Hafez3');
      });
=======
  it('Model.bulkWrite(...) does not throw an error with upsert:true, setDefaultsOnInsert: true (gh-9157)', function() {
    return co(function*() {
      const userSchema = new Schema(
        {
          friends: [String],
          age: { type: Number, default: 25 }
        },
        { timestamps: true }
      );
      const User = db.model('User', userSchema);

      yield User.bulkWrite([
        {
          updateOne: {
            filter: { },
            update: { friends: ['Sam'] },
            upsert: true,
            setDefaultsOnInsert: true
          }
        }
      ]);

      const user = yield User.findOne().sort({ _id: -1 });

      assert.equal(user.age, 25);
      assert.deepEqual(user.friends, ['Sam']);
>>>>>>> 156de0c8
    });
  });
});<|MERGE_RESOLUTION|>--- conflicted
+++ resolved
@@ -6840,37 +6840,6 @@
     });
   });
 
-<<<<<<< HEAD
-  describe('defaultNewOnFindAndUpdate', function() {
-    const originalValue = mongoose.get('defaultNewOnFindAndUpdate');
-    beforeEach(() => {
-      mongoose.set('defaultNewOnFindAndUpdate', true);
-    });
-
-    afterEach(() => {
-      mongoose.set('defaultNewOnFindAndUpdate', originalValue);
-    });
-
-    it('Setting `defaultNewOnFindAndUpdate` works (gh-9183)', function() {
-      return co(function*() {
-        const userSchema = new Schema({
-          name: { type: String }
-        });
-
-        const User = db.model('User', userSchema);
-
-        const createdUser = yield User.create({ name: 'Hafez' });
-
-        const user1 = yield User.findOneAndUpdate({ _id: createdUser._id }, { name: 'Hafez1' });
-        assert.equal(user1.name, 'Hafez1');
-
-        const user2 = yield User.findByIdAndUpdate(createdUser._id, { name: 'Hafez2' });
-        assert.equal(user2.name, 'Hafez2');
-
-        const user3 = yield User.findOneAndReplace({ _id: createdUser._id }, { name: 'Hafez3' });
-        assert.equal(user3.name, 'Hafez3');
-      });
-=======
   it('Model.bulkWrite(...) does not throw an error with upsert:true, setDefaultsOnInsert: true (gh-9157)', function() {
     return co(function*() {
       const userSchema = new Schema(
@@ -6897,7 +6866,38 @@
 
       assert.equal(user.age, 25);
       assert.deepEqual(user.friends, ['Sam']);
->>>>>>> 156de0c8
+    });
+  });
+
+  describe('defaultNewOnFindAndUpdate', function() {
+    const originalValue = mongoose.get('defaultNewOnFindAndUpdate');
+    beforeEach(() => {
+      mongoose.set('defaultNewOnFindAndUpdate', true);
+    });
+
+    afterEach(() => {
+      mongoose.set('defaultNewOnFindAndUpdate', originalValue);
+    });
+
+    it('Setting `defaultNewOnFindAndUpdate` works (gh-9183)', function() {
+      return co(function*() {
+        const userSchema = new Schema({
+          name: { type: String }
+        });
+
+        const User = db.model('User', userSchema);
+
+        const createdUser = yield User.create({ name: 'Hafez' });
+
+        const user1 = yield User.findOneAndUpdate({ _id: createdUser._id }, { name: 'Hafez1' });
+        assert.equal(user1.name, 'Hafez1');
+
+        const user2 = yield User.findByIdAndUpdate(createdUser._id, { name: 'Hafez2' });
+        assert.equal(user2.name, 'Hafez2');
+
+        const user3 = yield User.findOneAndReplace({ _id: createdUser._id }, { name: 'Hafez3' });
+        assert.equal(user3.name, 'Hafez3');
+      });
     });
   });
 });