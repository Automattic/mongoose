'use strict';

/**
 * Test dependencies.
 */
const sinon = require('sinon');
const start = require('./common');

const assert = require('assert');
const random = require('./util').random;
const util = require('./util');

const mongoose = start.mongoose;
const Schema = mongoose.Schema;
const ValidatorError = mongoose.Error.ValidatorError;
const ValidationError = mongoose.Error.ValidationError;
const ObjectId = Schema.Types.ObjectId;
const DocumentObjectId = mongoose.Types.ObjectId;
const EmbeddedDocument = mongoose.Types.Subdocument;
const MongooseError = mongoose.Error;

describe('Model', function() {
  let db;
  let Comments;
  let BlogPost;

  beforeEach(() => db.deleteModel(/.*/));

  beforeEach(function() {
    Comments = new Schema();

    Comments.add({
      title: String,
      date: Date,
      body: String,
      comments: [Comments]
    });

    BlogPost = new Schema({
      title: String,
      author: String,
      slug: String,
      date: Date,
      meta: {
        date: Date,
        visitors: Number
      },
      published: Boolean,
      mixed: {},
      numbers: [Number],
      owners: [ObjectId],
      comments: [Comments],
      nested: { array: [Number] }
    });

    BlogPost
      .virtual('titleWithAuthor')
      .get(function() {
        return this.get('title') + ' by ' + this.get('author');
      })
      .set(function(val) {
        const split = val.split(' by ');
        this.set('title', split[0]);
        this.set('author', split[1]);
      });

    BlogPost.method('cool', function() {
      return this;
    });

    BlogPost.static('woot', function() {
      return this;
    });

    BlogPost = db.model('BlogPost', BlogPost);
  });

  before(function() {
    db = start();
  });

  after(async function() {
    await db.close();
  });

  afterEach(() => util.clearTestData(db));
  afterEach(() => require('./util').stopRemainingOps(db));

  it('can be created using _id as embedded document', async function() {
    const Test = db.model('Test', Schema({
      _id: { first_name: String, age: Number },
      last_name: String,
      doc_embed: {
        some: String
      }
    }));
    await Test.deleteMany();
    const t = new Test({
      _id: {
        first_name: 'Daniel',
        age: 21
      },
      last_name: 'Alabi',
      doc_embed: {
        some: 'a'
      }
    });

    await t.save();

    const doc = await Test.findOne();

    assert.ok('last_name' in doc);
    assert.ok('_id' in doc);
    assert.ok('first_name' in doc._id);
    assert.equal(doc._id.first_name, 'Daniel');
    assert.ok('age' in doc._id);
    assert.equal(doc._id.age, 21);

    assert.ok('doc_embed' in doc);
    assert.ok('some' in doc.doc_embed);
    assert.equal(doc.doc_embed.some, 'a');
  });

  describe('constructor', function() {
    it('works without "new" keyword', function() {
      const B = BlogPost;
      let b = B();
      assert.ok(b instanceof B);
      b = B();
      assert.ok(b instanceof B);
    });
    it('works "new" keyword', function() {
      const B = BlogPost;
      let b = new B();
      assert.ok(b instanceof B);
      b = new B();
      assert.ok(b instanceof B);
    });
  });
  describe('isNew', function() {
    it('is true on instantiation', function() {
      const post = new BlogPost();
      assert.equal(post.isNew, true);
    });
  });

  it('gh-2140', function() {
    db.deleteModel(/Test/);
    const S = new Schema({
      field: [{ text: String }]
    });

    const Model = db.model('Test', S);
    const s = new Model();
    s.field = [null];
    s.field = [{ text: 'text' }];

    assert.ok(s.field[0]);
  });

  describe('schema', function() {
    it('should exist', function() {
      assert.ok(BlogPost.schema instanceof Schema);
      assert.ok(BlogPost.prototype.schema instanceof Schema);
    });
    it('emits init event', function() {
      const schema = new Schema({ name: String });
      let model;

      schema.on('init', function(model_) {
        model = model_;
      });

      db.deleteModel(/Test/);
      const Named = db.model('Test', schema);
      assert.equal(model, Named);
    });
  });

  describe('structure', function() {
    it('default when instantiated', function() {
      const post = new BlogPost();
      assert.equal(post.db.model('BlogPost').modelName, 'BlogPost');
      assert.equal(post.constructor.modelName, 'BlogPost');

      assert.ok(post.get('_id') instanceof DocumentObjectId);

      assert.equal(post.get('title'), undefined);
      assert.equal(post.get('slug'), undefined);
      assert.equal(post.get('date'), undefined);

      assert.equal(typeof post.get('meta'), 'object');
      assert.deepEqual(post.get('meta'), {});
      assert.equal(post.get('meta.date'), undefined);
      assert.equal(post.get('meta.visitors'), undefined);
      assert.equal(post.get('published'), undefined);
      assert.equal(Object.keys(post.get('nested')).length, 1);
      assert.ok(Array.isArray(post.get('nested').array));

      assert.ok(post.get('numbers').isMongooseArray);
      assert.ok(post.get('owners').isMongooseArray);
      assert.ok(post.get('comments').isMongooseDocumentArray);
      assert.ok(post.get('nested.array').isMongooseArray);
    });

    describe('array', function() {
      describe('defaults', function() {
        it('to a non-empty array', function() {
          const DefaultArraySchema = new Schema({
            arr: { type: Array, default: ['a', 'b', 'c'] },
            single: { type: Array, default: ['a'] }
          });
          const DefaultArray = db.model('Test', DefaultArraySchema);
          const arr = new DefaultArray();
          assert.equal(arr.get('arr').length, 3);
          assert.equal(arr.get('arr')[0], 'a');
          assert.equal(arr.get('arr')[1], 'b');
          assert.equal(arr.get('arr')[2], 'c');
          assert.equal(arr.get('single').length, 1);
          assert.equal(arr.get('single')[0], 'a');
        });

        it('empty', function() {
          const DefaultZeroCardArraySchema = new Schema({
            arr: { type: Array, default: [] },
            auto: [Number]
          });
          const DefaultZeroCardArray = db.model('Test', DefaultZeroCardArraySchema);
          const arr = new DefaultZeroCardArray();
          assert.equal(arr.get('arr').length, 0);
          assert.equal(arr.arr.length, 0);
          assert.equal(arr.auto.length, 0);
        });
      });
    });

    it('a hash with one null value', function() {
      const post = new BlogPost({
        title: null
      });
      assert.strictEqual(null, post.title);
    });

    it('when saved', async function() {
      const post = new BlogPost();

      await post.save();
      assert.ok(post.get('_id') instanceof DocumentObjectId);

      assert.equal(post.get('title'), undefined);
      assert.equal(post.get('slug'), undefined);
      assert.equal(post.get('date'), undefined);
      assert.equal(post.get('published'), undefined);

      assert.equal(typeof post.get('meta'), 'object');
      assert.deepEqual(post.get('meta'), {});
      assert.equal(post.get('meta.date'), undefined);
      assert.equal(post.get('meta.visitors'), undefined);

      assert.ok(post.get('owners').isMongooseArray);
      assert.ok(post.get('comments').isMongooseDocumentArray);
    });

    describe('init', function() {
      it('works', async function() {
        const post = new BlogPost();

        post.init({
          title: 'Test',
          slug: 'test',
          date: new Date(),
          meta: {
            date: new Date(),
            visitors: 5
          },
          published: true,
          owners: [new DocumentObjectId(), new DocumentObjectId()],
          comments: [
            { title: 'Test', date: new Date(), body: 'Test' },
            { title: 'Super', date: new Date(), body: 'Cool' }
          ]
        });

        assert.equal(post.get('title'), 'Test');
        assert.equal(post.get('slug'), 'test');
        assert.ok(post.get('date') instanceof Date);
        assert.equal(typeof post.get('meta'), 'object');
        assert.ok(post.get('meta').date instanceof Date);
        assert.equal(typeof post.get('meta').visitors, 'number');
        assert.equal(post.get('published'), true);

        assert.equal(post.title, 'Test');
        assert.equal(post.slug, 'test');
        assert.ok(post.date instanceof Date);
        assert.equal(typeof post.meta, 'object');
        assert.ok(post.meta.date instanceof Date);
        assert.equal(typeof post.meta.visitors, 'number');
        assert.equal(post.published, true);

        assert.ok(post.get('owners').isMongooseArray);
        assert.ok(post.get('owners')[0] instanceof DocumentObjectId);
        assert.ok(post.get('owners')[1] instanceof DocumentObjectId);

        assert.ok(post.owners.isMongooseArray);
        assert.ok(post.owners[0] instanceof DocumentObjectId);
        assert.ok(post.owners[1] instanceof DocumentObjectId);

        assert.ok(post.get('comments').isMongooseDocumentArray);
        assert.ok(post.get('comments')[0] instanceof EmbeddedDocument);
        assert.ok(post.get('comments')[1] instanceof EmbeddedDocument);

        assert.ok(post.comments.isMongooseDocumentArray);
        assert.ok(post.comments[0] instanceof EmbeddedDocument);
        assert.ok(post.comments[1] instanceof EmbeddedDocument);
      });

      it('partially', function() {
        const post = new BlogPost();
        post.init({
          title: 'Test',
          slug: 'test',
          date: new Date()
        });

        assert.equal(post.get('title'), 'Test');
        assert.equal(post.get('slug'), 'test');
        assert.ok(post.get('date') instanceof Date);
        assert.equal(typeof post.get('meta'), 'object');

        assert.deepEqual(post.get('meta'), {});
        assert.equal(post.get('meta.date'), undefined);
        assert.equal(post.get('meta.visitors'), undefined);
        assert.equal(post.get('published'), undefined);

        assert.ok(post.get('owners').isMongooseArray);
        assert.ok(post.get('comments').isMongooseDocumentArray);
      });

      it('with partial hash', function() {
        const post = new BlogPost({
          meta: {
            date: new Date(),
            visitors: 5
          }
        });

        assert.equal(post.get('meta.visitors').valueOf(), 5);
      });

      it('isNew on embedded documents', function() {
        const post = new BlogPost();
        post.init({
          title: 'Test',
          slug: 'test',
          comments: [{ title: 'Test', date: new Date(), body: 'Test' }]
        });

        assert.equal(post.get('comments')[0].isNew, false);
      });

      it('isNew on embedded documents after saving', async function() {
        const post = new BlogPost({ title: 'hocus pocus' });
        post.comments.push({ title: 'Humpty Dumpty', comments: [{ title: 'nested' }] });
        assert.equal(post.get('comments')[0].isNew, true);
        assert.equal(post.get('comments')[0].comments[0].isNew, true);
        post.invalidate('title'); // force error

        await post.save().catch(() => {});
        assert.equal(post.isNew, true);
        assert.equal(post.get('comments')[0].isNew, true);
        assert.equal(post.get('comments')[0].comments[0].isNew, true);
        await post.save();
        assert.equal(post.isNew, false);
        assert.equal(post.get('comments')[0].isNew, false);
        assert.equal(post.get('comments')[0].comments[0].isNew, false);
      });
    });
  });

  it('collection name can be specified through schema', function() {
    const schema = new Schema({ name: String }, { collection: 'tests' });
    const Named = mongoose.model('CollectionNamedInSchema1', schema);
    assert.equal(Named.prototype.collection.name, 'tests');

    const users2schema = new Schema({ name: String }, { collection: 'tests' });
    const Named2 = db.model('FooBar', users2schema);
    assert.equal(Named2.prototype.collection.name, 'tests');
  });

  it('saving a model with a null value should perpetuate that null value to the db', async function() {
    const post = new BlogPost({
      title: null
    });
    assert.strictEqual(null, post.title);
    await post.save();
    const check = await BlogPost.findById(post.id);
    assert.strictEqual(check.title, null);
  });

  it('saves subdocuments middleware correctly', async function() {
    let child_hook;
    let parent_hook;
    const childSchema = new Schema({
      name: String
    });

    childSchema.pre('save', function(next) {
      child_hook = this.name;
      next();
    });

    const parentSchema = new Schema({
      name: String,
      children: [childSchema]
    });

    parentSchema.pre('save', function(next) {
      parent_hook = this.name;
      next();
    });

    const Parent = db.model('Parent', parentSchema);

    const parent = new Parent({
      name: 'Bob',
      children: [{
        name: 'Mary'
      }]
    });

    const doc = await parent.save();
    assert.equal(parent_hook, 'Bob');
    assert.equal(child_hook, 'Mary');
    doc.children[0].name = 'Jane';
    await doc.save();
    assert.equal(child_hook, 'Jane');
  });

  it('instantiating a model with a hash that maps to at least 1 undefined value', async function() {
    const post = new BlogPost({
      title: undefined
    });
    assert.strictEqual(undefined, post.title);
    await post.save();
    const check = await BlogPost.findById(post.id);
    assert.strictEqual(check.title, undefined);
  });

  it('modified nested objects which contain MongoseNumbers should not cause a RangeError on save (gh-714)', async function() {
    const schema = new Schema({
      nested: {
        num: Number
      }
    });

    const M = db.model('Test', schema);
    const m = new M();
    m.nested = null;
    await m.save();
    const check = await M.findById(m);
    check.nested.num = 5;
    const res = await check.save();
    assert.ok(res);
  });

  it('no RangeError on deleteOne() of a doc with Number _id (gh-714)', async function() {
    const MySchema = new Schema({
      _id: { type: Number },
      name: String
    });

    const MyModel = db.model('Test', MySchema);

    const instance = new MyModel({
      name: 'test',
      _id: 35
    });

    await instance.save();
    const doc = await MyModel.findById(35);
    assert.ok(doc);
    await doc.deleteOne({});
    assert.ok(doc);
  });

  it('over-writing a number should persist to the db (gh-342)', async function() {
    const post = new BlogPost({
      meta: {
        date: new Date(),
        visitors: 10
      }
    });
    const doc = await post.save();
    doc.set('meta.visitors', 20);
    await doc.save();
    const check = await BlogPost.findById(doc.id);
    assert.equal(check.get('meta.visitors').valueOf(), 20);
  });

  describe('methods', function() {
    it('can be defined', function() {
      const post = new BlogPost();
      assert.equal(post.cool(), post);

    });

    it('can be defined on embedded documents', function() {
      const ChildSchema = new Schema({ name: String });
      ChildSchema.method('talk', function() {
        return 'gaga';
      });

      const ParentSchema = new Schema({
        children: [ChildSchema]
      });

      const ChildA = db.model('Child', ChildSchema);
      const ParentA = db.model('Parent', ParentSchema);

      const c = new ChildA();
      assert.equal(typeof c.talk, 'function');

      const p = new ParentA();
      p.children.push({});
      assert.equal(typeof p.children[0].talk, 'function');

    });

    it('can be defined with nested key', function() {
      const NestedKeySchema = new Schema({});
      NestedKeySchema.method('foo', {
        bar: function() {
          return this;
        }
      });
      const NestedKey = db.model('Test', NestedKeySchema);
      const n = new NestedKey();
      assert.equal(n.foo.bar(), n);

    });
  });

  describe('statics', function() {
    it('can be defined', function() {
      assert.equal(BlogPost.woot(), BlogPost);

    });
  });

  describe('casting as validation errors', function() {
    it('error', async function() {
      let threw = false;

      let post;
      try {
        post = new BlogPost({ date: 'Test', meta: { date: 'Test' } });
      } catch (e) {
        threw = true;
      }

      assert.equal(threw, false);

      try {
        post.set('title', 'Test');
      } catch (e) {
        threw = true;
      }

      assert.equal(threw, false);

      const err = await post.save().then(() => null, err => err);
      assert.ok(err instanceof MongooseError);
      assert.ok(err instanceof ValidationError);
      assert.equal(Object.keys(err.errors).length, 2);
      post.date = new Date();
      post.meta.date = new Date();
      await post.save();
    });
    it('nested error', async function() {
      let threw = false;

      const post = new BlogPost();

      try {
        post.init({
          meta: {
            date: 'Test'
          }
        });
      } catch (e) {
        threw = true;
      }

      assert.equal(threw, false);

      try {
        post.set('meta.date', 'Test');
      } catch (e) {
        threw = true;
      }

      assert.equal(threw, false);

      const err = await post.save().then(() => null, err => err);
      assert.ok(err instanceof MongooseError);
      assert.ok(err instanceof ValidationError);
    });


    it('subdocument cast error', async function() {
      const post = new BlogPost({
        title: 'Test',
        slug: 'test',
        comments: [{ title: 'Test', date: new Date(), body: 'Test' }]
      });

      post.get('comments')[0].set('date', 'invalid');
      const err = await post.save().then(() => null, err => err);
      assert.ok(err instanceof MongooseError);
      assert.ok(err instanceof ValidationError);
    });


    it('subdocument validation error', async function() {
      function failingvalidator() {
        return false;
      }

      db.deleteModel(/BlogPost/);
      const subs = new Schema({
        str: {
          type: String, validate: failingvalidator
        }
      });
      const BlogPost = db.model('BlogPost', { subs: [subs] });

      const post = new BlogPost();
      post.init({
        subs: [{ str: 'gaga' }]
      });

      const err = await post.save().then(() => null, err => err);
      assert.ok(err instanceof ValidationError);
    });


    it('subdocument error when adding a subdoc', async function() {
      let threw = false;

      const post = new BlogPost();

      try {
        post.get('comments').push({
          date: 'Bad date'
        });
      } catch (e) {
        threw = true;
      }

      assert.equal(threw, false);

      const err = await post.save().then(() => null, err => err);
      assert.ok(err instanceof MongooseError);
      assert.ok(err instanceof ValidationError);
    });


    it('updates', async function() {
      const post = new BlogPost();
      post.set('title', '1');

      const id = post.get('_id');

      const doc = await post.save();
      await BlogPost.updateOne({ title: 1, _id: id }, { title: 2 });
      const check = await BlogPost.findOne({ _id: doc.get('_id') });
      assert.equal(check.get('title'), '2');
    });

    it('$pull', function() {
      const post = new BlogPost();

      post.get('numbers').push('3');
      assert.equal(post.get('numbers')[0], 3);

    });

    it('$push', async function() {
      const post = new BlogPost();

      post.get('numbers').push(1, 2, 3, 4);
      const doc = await post.save();
      let check = await BlogPost.findById(doc.get('_id'));
      assert.equal(check.get('numbers').length, 4);
      check.get('numbers').pull('3');
      await check.save();
      check = await BlogPost.findById(check.get('_id'));
      assert.equal(check.get('numbers').length, 3);
    });

    it('Number arrays', async function() {
      const post = new BlogPost();
      post.numbers.push(1, '2', 3);

      const doc = await post.save();
      const check = await BlogPost.findById(doc._id);
      assert.ok(~check.numbers.indexOf(1));
      assert.ok(~check.numbers.indexOf(2));
      assert.ok(~check.numbers.indexOf(3));
    });

    it('date casting compat with datejs (gh-502)', async function() {
      Date.prototype.toObject = function() {
        return {
          millisecond: 86,
          second: 42,
          minute: 47,
          hour: 17,
          day: 13,
          week: 50,
          month: 11,
          year: 2011
        };
      };

      const S = new Schema({
        name: String,
        description: String,
        sabreId: String,
        data: {
          lastPrice: Number,
          comm: String,
          curr: String,
          rateName: String
        },
        created: { type: Date, default: Date.now },
        valid: { type: Boolean, default: true }
      });

      const M = db.model('Test', S);

      const m = new M();
      const doc = await m.save();
      assert.ok(doc);
      const check = await M.findById(m._id);
      await check.save();
      assert.ok(check);
      await M.deleteOne();
      delete Date.prototype.toObject;
    });
  });

  describe('validation', function() {
    it('works', async function() {
      function dovalidate() {
        assert.equal(this.asyncScope, 'correct');
        return true;
      }

      function dovalidateAsync() {
        assert.equal(this.scope, 'correct');
        return Promise.resolve(true);
      }

      const TestValidation = db.model('Test', new Schema({
        simple: { type: String, required: true },
        scope: { type: String, validate: [dovalidate, 'scope failed'], required: true },
        asyncScope: { type: String, validate: [dovalidateAsync, 'async scope failed'], required: true }
      }));

      const post = new TestValidation();
      post.set('simple', '');
      post.set('scope', 'correct');
      post.set('asyncScope', 'correct');

      const err = await post.save().then(() => null, err => err);
      assert.ok(err instanceof MongooseError);
      assert.ok(err instanceof ValidationError);
      post.set('simple', 'here');
      const doc = await post.save();
      assert.ok(doc);
    });

    it('custom messaging', async function() {
      function validate(val) {
        return val === 'abc';
      }

      const TestValidationMessage = db.model('Test', new Schema({
        simple: { type: String, validate: [validate, 'must be abc'] }
      }));

      const post = new TestValidationMessage();
      post.set('simple', '');

      const err = await post.save().then(() => null, err => err);
      assert.ok(err instanceof MongooseError);
      assert.ok(err instanceof ValidationError);
      assert.ok(err.errors.simple instanceof ValidatorError);
      assert.equal(err.errors.simple.message, 'must be abc');
      assert.equal(post.errors.simple.message, 'must be abc');
      post.set('simple', 'abc');
      const doc = await post.save();
      assert.ok(doc);
    });

    it('with Model.schema.path introspection (gh-272)', async function() {
      const IntrospectionValidationSchema = new Schema({
        name: String
      });
      const IntrospectionValidation = db.model('Test', IntrospectionValidationSchema);
      IntrospectionValidation.schema.path('name').validate(function(value) {
        return value.length < 2;
      }, 'Name cannot be greater than 1 character for path "{PATH}" with value `{VALUE}`');
      const doc = new IntrospectionValidation({ name: 'hi' });
      const err = await doc.save().then(() => null, err => err);
      assert.equal(err.errors.name.message, 'Name cannot be greater than 1 character for path "name" with value `hi`');
      assert.equal(err.name, 'ValidationError');
      assert.ok(err.message.indexOf('Test validation failed') !== -1, err.message);
    });

    it('of required undefined values', async function() {
      const TestUndefinedValidation = db.model('Test', new Schema({
        simple: { type: String, required: true }
      }));

      const post = new TestUndefinedValidation();
      const err = await post.save().then(() => null, err => err);
      assert.ok(err instanceof MongooseError);
      assert.ok(err instanceof ValidationError);
      post.set('simple', 'here');
      const doc = await post.save();
      assert.ok(doc);
    });

    it('save callback should only execute once (gh-319)', async function() {
      const D = db.model('Test', new Schema({
        username: { type: String, validate: /^[a-z]{6}$/i },
        email: { type: String, validate: /^[a-z]{6}$/i },
        password: { type: String, validate: /^[a-z]{6}$/i }
      }));

      const post = new D({
        username: 'nope',
        email: 'too',
        password: 'short'
      });

      let timesCalled = 0;
      const err = await post.save().then(() => null, err => err);
      assert.ok(err instanceof MongooseError);
      assert.ok(err instanceof ValidationError);

      assert.equal(++timesCalled, 1);

      assert.equal(Object.keys(err.errors).length, 3);
      assert.ok(err.errors.password instanceof ValidatorError);
      assert.ok(err.errors.email instanceof ValidatorError);
      assert.ok(err.errors.username instanceof ValidatorError);
      assert.equal(err.errors.password.message, 'Validator failed for path `password` with value `short`');
      assert.equal(err.errors.email.message, 'Validator failed for path `email` with value `too`');
      assert.equal(err.errors.username.message, 'Validator failed for path `username` with value `nope`');

      assert.equal(Object.keys(post.errors).length, 3);
      assert.ok(post.errors.password instanceof ValidatorError);
      assert.ok(post.errors.email instanceof ValidatorError);
      assert.ok(post.errors.username instanceof ValidatorError);
      assert.equal(post.errors.password.message, 'Validator failed for path `password` with value `short`');
      assert.equal(post.errors.email.message, 'Validator failed for path `email` with value `too`');
      assert.equal(post.errors.username.message, 'Validator failed for path `username` with value `nope`');
    });

    it('query result', async function() {
      const TestV = db.model('Test', new Schema({
        resultv: { type: String, required: true }
      }));

      const post = new TestV();

      const err = await post.validate().then(() => null, err => err);
      assert.ok(err instanceof MongooseError);
      assert.ok(err instanceof ValidationError);
      post.resultv = 'yeah';
      const doc = await post.save();
      const check = await TestV.findOne({ _id: doc._id });
      assert.equal(check.resultv, 'yeah');
      await check.save();
      assert.ok(check);
    });

    it('of required previously existing null values', async function() {
      const TestP = db.model('Test', new Schema({
        previous: { type: String, required: true },
        a: String
      }));

      const doc = { a: null, previous: null };
      await TestP.collection.insertOne(doc);
      const check = await TestP.findOne({ _id: doc._id });
      assert.equal(check.isNew, false);
      assert.strictEqual(check.get('previous'), null);
      const err = await check.validate().then(() => null, err => err);
      assert.ok(err instanceof MongooseError);
      assert.ok(err instanceof ValidationError);
      check.set('previous', 'yoyo');
      await check.save();
      assert.ok(check);
    });

    it('nested', async function() {
      const TestNestedValidation = db.model('Test', new Schema({
        nested: {
          required: { type: String, required: true }
        }
      }));

      const post = new TestNestedValidation();
      post.set('nested.required', null);
      const err = await post.save().then(() => null, err => err);
      assert.ok(err instanceof MongooseError);
      assert.ok(err instanceof ValidationError);
      post.set('nested.required', 'here');
      const check = await post.save();
      assert.ok(check);
    });

    it('of nested subdocuments', async function() {
      const Subsubdocs = new Schema({ required: { type: String, required: true } });

      const Subdocs = new Schema({
        required: { type: String, required: true },
        subs: [Subsubdocs]
      });

      const TestSubdocumentsValidation = db.model('Test', new Schema({
        items: [Subdocs]
      }));

      const post = new TestSubdocumentsValidation();

      post.get('items').push({ required: '', subs: [{ required: '' }] });

      let err = await post.save().then(() => null, err => err);
      assert.ok(err instanceof MongooseError);
      assert.ok(err instanceof ValidationError);
      assert.ok(err.errors['items.0.subs.0.required'] instanceof ValidatorError);
      assert.equal(err.errors['items.0.subs.0.required'].message, 'Path `required` is required.');
      assert.ok(post.errors['items.0.subs.0.required'] instanceof ValidatorError);
      assert.equal(post.errors['items.0.subs.0.required'].message, 'Path `required` is required.');

      assert.ok(err.errors['items.0.required']);
      assert.ok(post.errors['items.0.required']);

      post.items[0].subs[0].set('required', true);
      assert.equal(post.$__.validationError, undefined);

      err = await post.save().then(() => null, err => err);
      assert.ok(err);
      assert.ok(err.errors);
      assert.ok(err.errors['items.0.required'] instanceof ValidatorError);
      assert.equal(err.errors['items.0.required'].message, 'Path `required` is required.');

      assert.ok(!err.errors['items.0.subs.0.required']);
      assert.ok(!err.errors['items.0.subs.0.required']);
      assert.ok(!post.errors['items.0.subs.0.required']);
      assert.ok(!post.errors['items.0.subs.0.required']);
      post.get('items')[0].set('required', true);
      await post.save();
      assert.ok(!post.errors);
    });

    it('without saving', async function() {
      const TestCallingValidation = db.model('Test', new Schema({
        item: { type: String, required: true }
      }));

      const post = new TestCallingValidation();

      assert.equal(post.schema.path('item').isRequired, true);
      assert.strictEqual(post.isNew, true);
      const err = await post.validate().then(() => null, err => err);
      assert.ok(err instanceof MongooseError);
      assert.ok(err instanceof ValidationError);
      assert.strictEqual(post.isNew, true);
      post.item = 'yo';
      await post.validate();
      assert.strictEqual(post.isNew, true);
    });

    it('when required is set to false', function() {
      function validator() {
        return true;
      }

      const TestV = db.model('Test', new Schema({
        result: { type: String, validate: [validator, 'chump validator'], required: false }
      }));

      const post = new TestV();

      assert.equal(post.schema.path('result').isRequired, false);

    });

    describe('middleware', function() {
      it('works', async function() {
        let ValidationMiddlewareSchema = null,
            Post = null,
            post = null;

        ValidationMiddlewareSchema = new Schema({
          baz: { type: String }
        });

        ValidationMiddlewareSchema.pre('validate', function(next) {
          if (this.get('baz') === 'bad') {
            this.invalidate('baz', 'bad');
          }
          next();
        });

        Post = db.model('Test', ValidationMiddlewareSchema);
        post = new Post();
        post.set({ baz: 'bad' });
        const err = await post.save().then(() => null, err => err);
        assert.ok(err instanceof MongooseError);
        assert.ok(err instanceof ValidationError);
        assert.equal(err.errors.baz.kind, 'user defined');
        assert.equal(err.errors.baz.path, 'baz');
        post.set('baz', 'good');
        const doc = await post.save();
        assert.ok(doc);
      });
    });
  });

  describe('defaults application', function() {
    it('works', function() {
      const now = Date.now();

      const TestDefaults = db.model('Test', new Schema({
        date: { type: Date, default: now }
      }));

      const post = new TestDefaults();
      assert.ok(post.get('date') instanceof Date);
      assert.equal(+post.get('date'), now);

    });

    it('nested', function() {
      const now = Date.now();

      const TestDefaults = db.model('Test', new Schema({
        nested: {
          date: { type: Date, default: now }
        }
      }));

      const post = new TestDefaults();
      assert.ok(post.get('nested.date') instanceof Date);
      assert.equal(+post.get('nested.date'), now);

    });

    it('subdocument', function() {
      const now = Date.now();

      const Items = new Schema({
        date: { type: Date, default: now }
      });

      const TestSubdocumentsDefaults = db.model('Test', new Schema({
        items: [Items]
      }));

      const post = new TestSubdocumentsDefaults();
      post.get('items').push({});
      assert.ok(post.get('items')[0].get('date') instanceof Date);
      assert.equal(+post.get('items')[0].get('date'), now);

    });

    it('allows nulls', async function() {
      const T = db.model('Test', new Schema({ name: { type: String, default: null } }));
      const t = new T();

      assert.strictEqual(null, t.name);
      await t.save();
      const check = await T.findById(t._id);
      assert.equal(null, check.name);
    });
  });

  describe('virtuals', function() {
    it('getters', function() {
      const post = new BlogPost({
        title: 'Letters from Earth',
        author: 'Mark Twain'
      });

      assert.equal(post.get('titleWithAuthor'), 'Letters from Earth by Mark Twain');
      assert.equal(post.titleWithAuthor, 'Letters from Earth by Mark Twain');

    });

    it('set()', function() {
      const post = new BlogPost();

      post.set('titleWithAuthor', 'Huckleberry Finn by Mark Twain');
      assert.equal(post.get('title'), 'Huckleberry Finn');
      assert.equal(post.get('author'), 'Mark Twain');

    });

    it('should not be saved to the db', async function() {
      const post = new BlogPost();

      post.set('titleWithAuthor', 'Huckleberry Finn by Mark Twain');
      await post.save();
      const check = await BlogPost.findById(post.get('_id'));
      assert.equal(check.get('title'), 'Huckleberry Finn');
      assert.equal(check.get('author'), 'Mark Twain');
      assert.ok(!('titleWithAuthor' in check.toObject()));
    });

    it('nested', function() {
      const PersonSchema = new Schema({
        name: {
          first: String,
          last: String
        }
      });

      PersonSchema.
        virtual('name.full').
        get(function() {
          return this.get('name.first') + ' ' + this.get('name.last');
        }).
        set(function(fullName) {
          const split = fullName.split(' ');
          this.set('name.first', split[0]);
          this.set('name.last', split[1]);
        });

      const Person = db.model('Person', PersonSchema);
      const person = new Person({
        name: {
          first: 'Michael',
          last: 'Sorrentino'
        }
      });

      assert.equal(person.get('name.full'), 'Michael Sorrentino');
      person.set('name.full', 'The Situation');
      assert.equal(person.get('name.first'), 'The');
      assert.equal(person.get('name.last'), 'Situation');

      assert.equal(person.name.full, 'The Situation');
      person.name.full = 'Michael Sorrentino';
      assert.equal(person.name.first, 'Michael');
      assert.equal(person.name.last, 'Sorrentino');

    });
  });

  describe('.deleteOne()', function() {
    it('works', async function() {
      await BlogPost.create({ title: 1 }, { title: 2 });
      await BlogPost.deleteOne({ title: 1 });
      const found = await BlogPost.find({});
      assert.equal(found.length, 1);
      assert.equal(found[0].title, '2');
    });

    it('errors when id deselected (gh-3118)', async function() {
      await BlogPost.create({ title: 1 }, { title: 2 });
      const doc = await BlogPost.findOne({ title: 1 }, { _id: 0 });
      try {
        await doc.deleteOne();
        assert.ok(false);
      } catch (err) {
        assert.equal(err.message, 'No _id found on document!');
      }
    });

    it('should not remove any records when deleting by id undefined', async function() {
      await BlogPost.create({ title: 1 }, { title: 2 });
      await BlogPost.deleteOne({ _id: undefined });
      const found = await BlogPost.find({});
      assert.equal(found.length, 2, 'Should not remove any records');
    });

    it('should not remove all documents in the collection (gh-3326)', async function() {
      await BlogPost.create({ title: 1 }, { title: 2 });
      const doc = await BlogPost.findOne({ title: 1 });
      await doc.deleteOne();
      const found = await BlogPost.find();
      assert.equal(found.length, 1);
      assert.equal(found[0].title, '2');
    });
  });

  describe('getters', function() {
    it('with same name on embedded docs do not class', function() {
      const Post = new Schema({
        title: String,
        author: { name: String },
        subject: { name: String }
      });

      db.deleteModel(/BlogPost/);
      const PostModel = db.model('BlogPost', Post);

      const post = new PostModel({
        title: 'Test',
        author: { name: 'A' },
        subject: { name: 'B' }
      });

      assert.equal(post.author.name, 'A');
      assert.equal(post.subject.name, 'B');
      assert.equal(post.author.name, 'A');

    });

    it('should not be triggered at construction (gh-685)', function() {
      let called = false;

      const schema = new mongoose.Schema({
        number: {
          type: Number,
          set: function(x) {
            return x / 2;
          },
          get: function(x) {
            called = true;
            return x * 2;
          }
        }
      });

      const A = db.model('Test', schema);

      const a = new A({ number: 100 });
      assert.equal(called, false);
      let num = a.number;
      assert.equal(called, true);
      assert.equal(num.valueOf(), 100);
      assert.equal(a.$__getValue('number').valueOf(), 50);

      called = false;
      const b = new A();
      b.init({ number: 50 });
      assert.equal(called, false);
      num = b.number;
      assert.equal(called, true);
      assert.equal(num.valueOf(), 100);
      assert.equal(b.$__getValue('number').valueOf(), 50);

    });

    it('with type defined with { type: Native } (gh-190)', function() {
      const schema = new Schema({ date: { type: Date } });

      const ShortcutGetter = db.model('Test', schema);
      const post = new ShortcutGetter();

      post.set('date', Date.now());
      assert.ok(post.date instanceof Date);

    });

    describe('nested', function() {
      it('works', function() {
        const schema = new Schema({
          first: {
            second: [Number]
          }
        });
        const ShortcutGetterNested = db.model('Test', schema);
        const doc = new ShortcutGetterNested();

        assert.equal(typeof doc.first, 'object');
        assert.ok(doc.first.second.isMongooseArray);

      });

      it('works with object literals', function() {
        const date = new Date();

        const meta = {
          date: date,
          visitors: 5
        };

        const post = new BlogPost();
        post.init({
          meta: meta
        });

        assert.ok(post.get('meta').date instanceof Date);
        assert.ok(post.meta.date instanceof Date);

        let threw = false;
        let getter1;
        let getter2;
        try {
          JSON.stringify(meta);
          getter1 = JSON.stringify(post.get('meta'));
          getter2 = JSON.stringify(post.meta);
        } catch (err) {
          threw = true;
        }

        assert.equal(threw, false);
        getter1 = JSON.parse(getter1);
        getter2 = JSON.parse(getter2);
        assert.equal(getter1.visitors, 5);
        assert.equal(getter2.visitors, 5);
        assert.equal(getter1.date, getter2.date);

        post.meta.date = new Date() - 1000;
        assert.ok(post.meta.date instanceof Date);
        assert.ok(post.get('meta').date instanceof Date);

        post.meta.visitors = 2;
        assert.equal(typeof post.get('meta').visitors, 'number');
        assert.equal(typeof post.meta.visitors, 'number');

        const newmeta = {
          date: date - 2000,
          visitors: 234
        };

        post.set(newmeta, 'meta');

        assert.ok(post.meta.date instanceof Date);
        assert.ok(post.get('meta').date instanceof Date);
        assert.equal(typeof post.meta.visitors, 'number');
        assert.equal(typeof post.get('meta').visitors, 'number');
        assert.equal((+post.meta.date), date - 2000);
        assert.equal((+post.get('meta').date), date - 2000);
        assert.equal((+post.meta.visitors), 234);
        assert.equal((+post.get('meta').visitors), 234);

        // set object directly
        post.meta = {
          date: date - 3000,
          visitors: 4815162342
        };

        assert.ok(post.meta.date instanceof Date);
        assert.ok(post.get('meta').date instanceof Date);
        assert.equal(typeof post.meta.visitors, 'number');
        assert.equal(typeof post.get('meta').visitors, 'number');
        assert.equal((+post.meta.date), date - 3000);
        assert.equal((+post.get('meta').date), date - 3000);
        assert.equal((+post.meta.visitors), 4815162342);
        assert.equal((+post.get('meta').visitors), 4815162342);

      });

      it('object property access works when root initd with null', async function() {
        const schema = new Schema({
          nest: {
            st: String
          }
        });

        const T = db.model('Test', schema);

        const t = new T({ nest: null });

        assert.strictEqual(t.nest.st, undefined);
        t.nest = { st: 'jsconf rules' };
        assert.deepEqual(t.nest.toObject(), { st: 'jsconf rules' });
        assert.equal(t.nest.st, 'jsconf rules');
        const doc = await t.save();
        assert.ok(doc);
      });

      it('object property access works when root initd with undefined', async function() {
        const schema = new Schema({
          nest: {
            st: String
          }
        });

        const T = db.model('Test', schema);

        const t = new T({ nest: undefined });

        assert.strictEqual(t.nest.st, undefined);
        t.nest = { st: 'jsconf rules' };
        assert.deepEqual(t.nest.toObject(), { st: 'jsconf rules' });
        assert.equal(t.nest.st, 'jsconf rules');
        const doc = await t.save();
        assert.ok(doc);
      });

      it('pre-existing null object re-save', async function() {
        const schema = new Schema({
          nest: {
            st: String,
            yep: String
          }
        });

        const T = db.model('Test', schema);

        const t = new T({ nest: null });

        await t.save();
        t.nest = { st: 'jsconf rules', yep: 'it does' };
        // check that entire `nest` object is being $set
        const u = t.$__delta()[1];
        assert.ok(u.$set);
        assert.ok(u.$set.nest);
        assert.equal(Object.keys(u.$set.nest).length, 2);
        assert.ok(u.$set.nest.yep);
        assert.ok(u.$set.nest.st);
        await t.save();
        const res = await T.findById(t.id);
        assert.equal(res.nest.st, 'jsconf rules');
        assert.equal(res.nest.yep, 'it does');

        res.nest = null;
        const check = await res.save();
        assert.strictEqual(check._doc.nest, null);
      });

      it('array of Mixed on existing doc can be pushed to', async function() {
        const DooDad = db.model('Test', new Schema({
          nested: {
            arrays: []
          }
        }));
        const doodad = new DooDad({ nested: { arrays: [] } });
        const date = 1234567890;

        doodad.nested.arrays.push(['+10', 'yup', date]);
        await doodad.save();
        const res = await DooDad.findById(doodad._id);
        assert.deepEqual(res.nested.arrays.toObject(), [['+10', 'yup', date]]);
        res.nested.arrays.push(['another', 1]);
        await res.save();
        const check = await DooDad.findById(res._id);
        assert.deepEqual(check.nested.arrays.toObject(), [['+10', 'yup', date], ['another', 1]]);
      });

      it('props can be set directly when property was named "type"', async function() {
        function def() {
          return [{ x: 1 }, { x: 2 }, { x: 3 }];
        }

        const DooDad = db.model('Test', new Schema({
          nested: {
            type: { type: String, default: 'yep' },
            array: {
              type: Array, default: def
            }
          }
        }));
        const doodad = new DooDad();
        const doc = await doodad.save();
        const res = await DooDad.findById(doc._id);
        assert.equal(res.nested.type, 'yep');
        assert.deepEqual(res.nested.array.toObject(), [{ x: 1 }, { x: 2 }, { x: 3 }]);
        res.nested.type = 'nope';
        res.nested.array = ['some', 'new', 'stuff'];
        const newDoc = await res.save();
        const check = await DooDad.findById(newDoc._id);
        assert.equal(check.nested.type, 'nope');
        assert.deepEqual(check.nested.array.toObject(), ['some', 'new', 'stuff']);
      });
    });
  });

  describe('setters', function() {
    it('are used on embedded docs (gh-365 gh-390 gh-422)', async function() {
      function setLat(val) {
        return parseInt(val, 10);
      }

      let tick = 0;

      function uptick() {
        return ++tick;
      }

      let Location = new Schema({
        lat: { type: Number, default: 0, set: setLat },
        long: { type: Number, set: uptick }
      });

      let Deal = new Schema({
        title: String,
        locations: [Location]
      });

      Location = db.model('Location', Location);
      Deal = db.model('Test', Deal);

      const location = new Location({ lat: 1.2, long: 10 });
      assert.equal(location.lat.valueOf(), 1);
      assert.equal(location.long.valueOf(), 1);

      const deal = new Deal({ title: 'My deal', locations: [{ lat: 1.2, long: 33 }] });
      assert.equal(deal.locations[0].lat.valueOf(), 1);
      assert.equal(deal.locations[0].long.valueOf(), 2);
      const doc = await deal.save();
      const check = await Deal.findById(doc._id);
      assert.equal(check.locations[0].lat.valueOf(), 1);
      // GH-422
      assert.equal(check.locations[0].long.valueOf(), 2);
    });
  });

  it('changing a number non-atomically (gh-203)', async function() {
    const post = new BlogPost();

    post.meta.visitors = 5;

    const doc = await post.save();
    const res = await BlogPost.findById(doc._id);
    res.meta.visitors -= 2;
    const newDoc = await res.save();
    const check = await BlogPost.findById(newDoc._id);
    assert.equal(+check.meta.visitors, 3);
  });

  describe('atomic subdocument', function() {
    it('saving', async function() {
      const post = new BlogPost();

      await post.save();
      await Promise.all(
        Array(5).fill(null).map(async(_, i) => {
          const doc = await BlogPost.findOne({ _id: post.get('_id') });
          doc.get('comments').push({ title: '' + (i + 1) });
          await doc.save();
        })
      );

      const doc = await BlogPost.findOne({ _id: post.get('_id') });
      assert.equal(doc.get('comments').length, 5);

      let v = doc.get('comments').some(function(comment) {
        return comment.get('title') === '1';
      });

      assert.ok(v);

      v = doc.get('comments').some(function(comment) {
        return comment.get('title') === '2';
      });

      assert.ok(v);

      v = doc.get('comments').some(function(comment) {
        return comment.get('title') === '3';
      });

      assert.ok(v);

      v = doc.get('comments').some(function(comment) {
        return comment.get('title') === '4';
      });

      assert.ok(v);

      v = doc.get('comments').some(function(comment) {
        return comment.get('title') === '5';
      });

      assert.ok(v);
    });

    it('setting (gh-310)', async function() {
      const blog = await BlogPost.create({ comments: [{ title: 'first-title', body: 'first-body' }] });
      const agent1blog = await BlogPost.findById(blog.id);
      const agent2blog = await BlogPost.findById(blog.id);
      agent1blog.get('comments')[0].title = 'second-title';
      await agent1blog.save();
      agent2blog.get('comments')[0].body = 'second-body';
      await agent2blog.save();
      const res = await BlogPost.findById(blog.id);
      const comment = res.get('comments')[0];
      assert.equal(comment.title, 'second-title');
      assert.equal(comment.body, 'second-body');
    });
  });

  it('doubly nested array saving and loading', async function() {
    const Inner = new Schema({
      arr: [Number]
    });

    let Outer = new Schema({
      inner: [Inner]
    });
    Outer = db.model('Test', Outer);

    const outer = new Outer();
    outer.inner.push({});
    await outer.save();
    assert.ok(outer.get('_id') instanceof DocumentObjectId);
    const doc = await Outer.findById(outer.get('_id'));
    assert.equal(doc.inner.length, 1);
    doc.inner[0].arr.push(5);
    await doc.save();
    assert.ok(doc.get('_id') instanceof DocumentObjectId);
    const res = await Outer.findById(doc.get('_id'));
    assert.equal(res.inner.length, 1);
    assert.equal(res.inner[0].arr.length, 1);
    assert.equal(res.inner[0].arr[0], 5);
  });

  it('multiple number push() calls', async function() {
    const schema = new Schema({
      nested: {
        nums: [Number]
      }
    });

    const Temp = db.model('Test', schema);

    const t = await Temp.create({});

    t.nested.nums.push(1);
    t.nested.nums.push(2);

    assert.equal(t.nested.nums.length, 2);

    await t.save();

    assert.equal(t.nested.nums.length, 2);

    const check = await Temp.findById(t._id);
    assert.equal(check.nested.nums.length, 2);
  });

  it('multiple push() calls', async function() {
    const schema = new Schema({
      nested: {
        nums: [Number]
      }
    });

    const Temp = db.model('Test', schema);
    const t = await Temp.create({});

    t.nested.nums.push(1);
    t.nested.nums.push(2, 3);
    assert.equal(t.nested.nums.length, 3);
    await t.save();
    assert.equal(t.nested.nums.length, 3);
    const check = await Temp.findById(t._id);
    assert.equal(check.nested.nums.length, 3);
  });

  it('activePaths should be updated for nested modifieds', async function() {
    const schema = new Schema({
      nested: {
        nums: [Number]
      }
    });

    const Temp = db.model('Test', schema);
    const t = await Temp.create({ nested: { nums: [1, 2, 3, 4, 5] } });
    t.nested.nums.pull(1);
    t.nested.nums.pull(2);
    assert.equal(t.$__.activePaths.paths['nested.nums'], 'modify');
  });


  it('activePaths should be updated for nested modifieds as promise', async function() {
    const schema = new Schema({
      nested: {
        nums: [Number]
      }
    });

    const Temp = db.model('Test', schema);

    const t = await Temp.create({ nested: { nums: [1, 2, 3, 4, 5] } });
    t.nested.nums.pull(1);
    t.nested.nums.pull(2);
    assert.equal(t.$__.activePaths.paths['nested.nums'], 'modify');
  });

  it('$pull should affect what you see in an array before a save', async function() {
    const schema = new Schema({
      nested: {
        nums: [Number]
      }
    });

    const Temp = db.model('Test', schema);
    const t = await Temp.create({ nested: { nums: [1, 2, 3, 4, 5] } });
    t.nested.nums.pull(1);
    assert.equal(t.nested.nums.length, 4);
  });

  it('$shift', async function() {
    const schema = new Schema({
      nested: {
        nums: [Number]
      }
    });

    const Temp = db.model('Test', schema);

    const t = await Temp.create({ nested: { nums: [1, 2, 3] } });
    const doc = await Temp.findById(t._id);
    assert.equal(doc.nested.nums.length, 3);
    doc.nested.nums.$pop();
    assert.equal(doc.nested.nums.length, 2);
    assert.equal(doc.nested.nums[0], 1);
    assert.equal(doc.nested.nums[1], 2);
    await doc.save();
    const check = await Temp.findById(t._id);
    assert.equal(check.nested.nums.length, 2);
    assert.equal(check.nested.nums[0], 1, 1);
    assert.equal(check.nested.nums[1], 2, 2);
    check.nested.nums.$shift();
    assert.equal(check.nested.nums.length, 1);
    assert.equal(check.nested.nums[0], 2);
    await check.save();
    const final = await Temp.findById(t._id);
    assert.equal(final.nested.nums.length, 1);
    assert.equal(final.nested.nums[0], 2);
  });

  describe('saving embedded arrays', function() {
    it('of Numbers atomically', async function() {
      const TempSchema = new Schema({
        nums: [Number]
      });

      const Temp = db.model('Test', TempSchema);

      const t = new Temp();

      await t.save();
      await Promise.all(Array(3).fill(null).map(async(_, i) => {
        const doc = await Temp.findOne({ _id: t.get('_id') });
        doc.get('nums').push(i + 1);
        await doc.save();
      }));

      const doc = await Temp.findById(t._id);
      assert.equal(doc.get('nums').length, 3);

      let v = doc.get('nums').some(function(num) {
        return num.valueOf() === 1;
      });
      assert.ok(v);

      v = doc.get('nums').some(function(num) {
        return num.valueOf() === 2;
      });
      assert.ok(v);

      v = doc.get('nums').some(function(num) {
        return num.valueOf() === 3;
      });
      assert.ok(v);
    });

    it('of Strings atomically', async function() {
      const StrListSchema = new Schema({
        strings: [String]
      });

      const StrList = db.model('Test', StrListSchema);

      const t = new StrList();

      await t.save();

      await Promise.all(Array(3).fill(null).map(async(_, i) => {
        const doc = await StrList.findOne({ _id: t.get('_id') });
        doc.get('strings').push(['a', 'b', 'c'][i]);
        await doc.save();
      }));

      const doc = await StrList.findById(t);

      assert.equal(doc.get('strings').length, 3);

      let v = doc.get('strings').some(function(str) {
        return str === 'a';
      });
      assert.ok(v);

      v = doc.get('strings').some(function(str) {
        return str === 'b';
      });
      assert.ok(v);

      v = doc.get('strings').some(function(str) {
        return str === 'c';
      });
      assert.ok(v);
    });

    it('of Buffers atomically', async function() {
      const BufListSchema = new Schema({
        buffers: [Buffer]
      });

      const BufList = db.model('Test', BufListSchema);

      const t = new BufList();

      await t.save();

      await Promise.all(Array(3).fill(null).map(async(_, i) => {
        const doc = await BufList.findOne({ _id: t.get('_id') });
        doc.get('buffers').push(Buffer.from([140 + i]));
        await doc.save();
      }));

      const doc = await BufList.findById(t);

      assert.equal(doc.get('buffers').length, 3);

      let v = doc.get('buffers').some(function(buf) {
        return buf[0] === 140;
      });
      assert.ok(v);

      v = doc.get('buffers').some(function(buf) {
        return buf[0] === 141;
      });
      assert.ok(v);

      v = doc.get('buffers').some(function(buf) {
        return buf[0] === 142;
      });
      assert.ok(v);
    });

    it('works with modified element properties + doc removal (gh-975)', async function() {
      const B = BlogPost;
      const b = new B({ comments: [{ title: 'gh-975' }] });

      await b.save();
      b.comments[0].title = 'changed';
      await b.save();
      await b.comments[0].deleteOne();
      await b.save();
      const check = await B.findByIdAndUpdate({ _id: b._id }, { $set: { comments: [{ title: 'a' }] } }, { new: true });
      check.comments[0].title = 'differ';
      await check.comments[0].deleteOne();
      await check.save();
      const final = await B.findById(check._id);
      assert.equal(final.comments.length, 0);
    });

    it('updating an embedded document in an embedded array with set call', async function() {
      const post = await BlogPost.create({
        comments: [{
          title: 'before-change'
        }]
      });
      const found = await BlogPost.findById(post._id);
      assert.equal(found.comments[0].title, 'before-change');
      const subDoc = [{
        _id: found.comments[0]._id,
        title: 'after-change'
      }];
      found.set('comments', subDoc);

      await found.save();
      const updated = await BlogPost.findById(found._id);
      assert.equal(updated.comments[0].title, 'after-change');
    });
  });

  it('updating an embedded document in an embedded array (gh-255)', async function() {
    const post = await BlogPost.create({ comments: [{ title: 'woot' }] });
    const found = await BlogPost.findById(post._id);
    assert.equal(found.comments[0].title, 'woot');
    found.comments[0].title = 'notwoot';
    await found.save();
    const updated = await BlogPost.findById(found._id);
    assert.equal(updated.comments[0].title, 'notwoot');
  });

  it('updating an embedded array document to an Object value (gh-334)', async function() {
    const SubSchema = new Schema({
      name: String,
      subObj: { subName: String }
    });
    const GH334Schema = new Schema({ name: String, arrData: [SubSchema] });

    const AModel = db.model('Test', GH334Schema);
    const instance = new AModel();

    instance.set({ name: 'name-value', arrData: [{ name: 'arrName1', subObj: { subName: 'subName1' } }] });
    await instance.save();
    let doc = await AModel.findById(instance.id);
    doc.arrData[0].set('subObj', { subName: 'modified subName' });
    await doc.save();
    doc = await AModel.findById(instance.id);
    assert.equal(doc.arrData[0].subObj.subName, 'modified subName');
  });

  it('saving an embedded document twice should not push that doc onto the parent doc twice (gh-267)', async function() {
    const post = new BlogPost();

    post.comments.push({ title: 'woot' });
    await post.save();
    assert.equal(post.comments.length, 1);
    let found = await BlogPost.findById(post.id);
    assert.equal(found.comments.length, 1);
    await post.save();
    assert.equal(post.comments.length, 1);
    found = await BlogPost.findById(post.id);
    assert.equal(found.comments.length, 1);
  });

  describe('embedded array filtering', function() {
    it('by the id shortcut function', async function() {
      const post = new BlogPost();

      post.comments.push({ title: 'woot' });
      post.comments.push({ title: 'aaaa' });

      const subdoc1 = post.comments[0];
      const subdoc2 = post.comments[1];

      await post.save();

      const doc = await BlogPost.findById(post.get('_id'));

      // test with an objectid
      assert.equal(doc.comments.id(subdoc1.get('_id')).title, 'woot');

      // test with a string
      const id = subdoc2._id.toString();
      assert.equal(doc.comments.id(id).title, 'aaaa');
    });

    it('by the id with cast error', async function() {
      const post = new BlogPost();

      await post.save();
      const doc = await BlogPost.findById(post.get('_id'));
      assert.strictEqual(doc.comments.id(null), null);
    });

    it('by the id shortcut with no match', async function() {
      const post = new BlogPost();

      await post.save();
      const doc = await BlogPost.findById(post.get('_id'));
      assert.strictEqual(doc.comments.id(new DocumentObjectId()), null);
    });
  });

  it('removing a subdocument atomically', async function() {
    const post = new BlogPost();
    post.title = 'hahaha';
    post.comments.push({ title: 'woot' });
    post.comments.push({ title: 'aaaa' });

    await post.save();
    let doc = await BlogPost.findById(post.get('_id'));

    doc.comments[0].deleteOne();
    await doc.save();
    doc = await BlogPost.findById(post.get('_id'));
    assert.equal(doc.comments.length, 1);
    assert.equal(doc.comments[0].title, 'aaaa');
  });

  it('single pull embedded doc', async function() {
    const post = new BlogPost();
    post.title = 'hahaha';
    post.comments.push({ title: 'woot' });
    post.comments.push({ title: 'aaaa' });

    await post.save();
    let doc = await BlogPost.findById(post.get('_id'));

    doc.comments.pull(doc.comments[0]);
    doc.comments.pull(doc.comments[0]);
    await doc.save();
    doc = await BlogPost.findById(post.get('_id'));
    assert.equal(doc.comments.length, 0);
  });

  it('saving mixed data', async function() {
    // string
    const post = new BlogPost();
    post.mixed = 'woot';
    await post.save();
    await BlogPost.findById(post._id);

    // array
    const post2 = new BlogPost();
    post2.mixed = { name: 'mr bungle', arr: [] };
    await post2.save();
    let doc = await BlogPost.findById(post2._id);

    assert.equal(Array.isArray(doc.mixed.arr), true);

    doc.mixed = [{ foo: 'bar' }];
    await doc.save();
    doc = await BlogPost.findById(doc._id);

    assert.equal(Array.isArray(doc.mixed), true);
    doc.mixed.push({ hello: 'world' });
    doc.mixed.push(['foo', 'bar']);
    doc.markModified('mixed');

    await doc.save();
    doc = await BlogPost.findById(post2._id);
    assert.deepEqual(doc.mixed[0], { foo: 'bar' });
    assert.deepEqual(doc.mixed[1], { hello: 'world' });
    assert.deepEqual(doc.mixed[2], ['foo', 'bar']);


    // date
    const post3 = new BlogPost();
    post3.mixed = new Date();
    await post3.save();
    doc = await BlogPost.findById(post3._id);
    assert.ok(doc.mixed instanceof Date);
  });

  it('populating mixed data from the constructor (gh-200)', function() {
    const post = new BlogPost({
      mixed: {
        type: 'test',
        github: 'rules',
        nested: {
          number: 3
        }
      }
    });

    assert.equal(post.mixed.type, 'test');
    assert.equal(post.mixed.github, 'rules');
    assert.equal(post.mixed.nested.number, 3);

  });

  it('"type" is allowed as a key', async function() {
    mongoose.model('TestTypeDefaults', new Schema({
      type: { type: String, default: 'YES!' }
    }));

    const TestDefaults = db.model('Test', new Schema({
      type: { type: String, default: 'YES!' }
    }));

    let post = new TestDefaults();
    assert.equal(typeof post.get('type'), 'string');
    assert.equal(post.get('type'), 'YES!');

    // GH-402
    db.deleteModel('Test');
    const TestDefaults2 = db.model('Test', new Schema({
      x: { y: { type: { type: String }, owner: String } }
    }));

    post = new TestDefaults2();
    post.x.y.type = '#402';
    post.x.y.owner = 'me';
    await post.save();
  });

  it('unaltered model does not clear the doc (gh-195)', async function() {
    const post = new BlogPost();
    post.title = 'woot';
    await post.save();
    let doc = await BlogPost.findById(post._id);
    // we deliberately make no alterations
    await doc.save();
    doc = await BlogPost.findById(doc._id);
    assert.equal(doc.title, 'woot');
  });

  describe('hooks', function() {
    describe('pre', function() {
      it('with undefined and null', async function() {
        const schema = new Schema({ name: String });
        let called = 0;

        schema.pre('save', function(next) {
          called++;
          next(undefined);
        });

        schema.pre('save', function(next) {
          called++;
          next(null);
        });

        const S = db.model('Test', schema);
        const s = new S({ name: 'zupa' });

        await s.save();
        assert.equal(called, 2);
      });

      it('called on all sub levels', async function() {
        const grandSchema = new Schema({ name: String });
        grandSchema.pre('save', function(next) {
          this.name = 'grand';
          next();
        });

        const childSchema = new Schema({ name: String, grand: [grandSchema] });
        childSchema.pre('save', function(next) {
          this.name = 'child';
          next();
        });

        const schema = new Schema({ name: String, child: [childSchema] });

        schema.pre('save', function(next) {
          this.name = 'parent';
          next();
        });

        const S = db.model('Test', schema);
        const s = new S({ name: 'a', child: [{ name: 'b', grand: [{ name: 'c' }] }] });

        await s.save();
        assert.equal(s.name, 'parent');
        assert.equal(s.child[0].name, 'child');
        assert.equal(s.child[0].grand[0].name, 'grand');
      });

      it('error on any sub level', async function() {
        const grandSchema = new Schema({ name: String });
        grandSchema.pre('save', function(next) {
          next(new Error('Error 101'));
        });

        const childSchema = new Schema({ name: String, grand: [grandSchema] });
        childSchema.pre('save', function(next) {
          this.name = 'child';
          next();
        });

        const schema = new Schema({ name: String, child: [childSchema] });
        schema.pre('save', function(next) {
          this.name = 'parent';
          next();
        });

        const S = db.model('Test', schema);
        const s = new S({ name: 'a', child: [{ name: 'b', grand: [{ name: 'c' }] }] });

        const err = await s.save().then(() => null, err => err);
        assert.equal(err.message, 'Error 101');
      });

      describe('init', function() {
        it('has access to the true ObjectId when used with querying (gh-289)', async function() {
          const PreInitSchema = new Schema({});
          let preId = null;

          PreInitSchema.pre('init', function() {
            preId = this._id;
          });

          const PreInit = db.model('Test', PreInitSchema);

          const doc = new PreInit();
          await doc.save();
          await PreInit.findById(doc._id);
          assert.strictEqual(undefined, preId);
        });
      });
    });

    describe('post', function() {
      it('works', async function() {
        const schema = new Schema({
          title: String
        });
        let save = false;
        let deleteOne = false;
        let init = false;
        let post = undefined;

        schema.post('save', function(arg) {
          assert.equal(arg.id, post.id);
          save = true;
        });

        schema.post('init', function() {
          init = true;
        });

        schema.post('deleteOne', { document: true, query: false }, function(arg) {
          assert.equal(arg.id, post.id);
          deleteOne = true;
        });

        const BlogPost = db.model('Test', schema);

        post = new BlogPost();

        await post.save();
        assert.ok(save);
        const doc = await BlogPost.findById(post._id);
        assert.ok(init);

        await doc.deleteOne();
        assert.ok(deleteOne);
      });

      it('on embedded docs', async function() {
        let save = false;

        const EmbeddedSchema = new Schema({
          title: String
        });

        EmbeddedSchema.post('save', function() {
          save = true;
        });

        const ParentSchema = new Schema({
          embeds: [EmbeddedSchema]
        });

        const Parent = db.model('Parent', ParentSchema);

        const parent = new Parent();

        parent.embeds.push({ title: 'Testing post hooks for embedded docs' });

        await parent.save();
        assert.ok(save);
      });

      it('callback should receive parameter of type document after bulkSave (gh-13026)', async function() {
        const schema = new Schema({
          foo: Boolean,
          bar: Boolean
        });

        schema.post('save', function(doc) {
          assert.deepEqual(this, doc);
        });

        const Test = db.model('Test', schema);

        await Test.create({
          foo: true,
          bar: true
        });

        const tests = await Test.find();
        tests.forEach(t => t.foo = false);
        await Test.bulkSave(tests);
      });
    });
  });

  describe('#exec()', function() {
    it('countDocuments()', function() {
      return BlogPost.create({ title: 'foo' }).
        then(() => BlogPost.countDocuments({ title: 'foo' }).exec()).
        then(count => {
          assert.equal(count, 1);
        });
    });

    it('estimatedDocumentCount()', function() {
      return BlogPost.create({ title: 'foo' }).
        then(() => BlogPost.estimatedDocumentCount({ title: 'foo' }).exec()).
        then(count => {
          assert.equal(count, 1);
        });
    });

    it('updateOne()', async function() {
      await BlogPost.create({ title: 'interoperable update as promise' });
      const query = BlogPost.updateOne({ title: 'interoperable update as promise' }, { title: 'interoperable update as promise delta' });
      const res = await query.exec();
      assert.equal(res.matchedCount, 1);
      assert.equal(res.modifiedCount, 1);
      const count = await BlogPost.countDocuments({ title: 'interoperable update as promise delta' });
      assert.equal(count, 1);
    });

    it('findOne()', async function() {
      const created = await BlogPost.create({ title: 'interoperable findOne as promise' });
      const query = BlogPost.findOne({ title: 'interoperable findOne as promise' });
      const found = await query.exec();
      assert.equal(found.id, created.id);
    });

    it('find()', async function() {
      const [createdOne, createdTwo] = await BlogPost.create([
        { title: 'interoperable find as promise' },
        { title: 'interoperable find as promise' }
      ]);

      const query = BlogPost.find({ title: 'interoperable find as promise' }).sort('_id');
      const found = await query.exec();
      assert.equal(found.length, 2);
      const ids = {};
      ids[String(found[0]._id)] = 1;
      ids[String(found[1]._id)] = 1;
      assert.ok(String(createdOne._id) in ids);
      assert.ok(String(createdTwo._id) in ids);
    });

    it('op can be changed', async function() {
      const title = 'interop ad-hoc as promise';

      const created = await BlogPost.create({ title: title });
      const query = BlogPost.countDocuments({ title: title });
      const found = await query.exec('findOne');
      assert.equal(found.id, created.id);
    });

    describe('promises', function() {
      it('findOne()', function() {
        let created;
        return BlogPost.create({ title: 'interoperable findOne as promise 2' }).
          then(doc => {
            created = doc;
            return BlogPost.
              findOne({ title: 'interoperable findOne as promise 2' }).
              exec();
          }).
          then(found => {
            assert.equal(found.id, created.id);
          });
      });

      it('find()', async function() {
        const [createdOne, createdTwo] = await BlogPost.create(
          { title: 'interoperable find as promise 2' },
          { title: 'interoperable find as promise 2' }
        );

        const query = BlogPost.find({ title: 'interoperable find as promise 2' }).sort('_id');
        const found = await query.exec();
        assert.equal(found.length, 2);
        assert.equal(found[0].id, createdOne.id);
        assert.equal(found[1].id, createdTwo.id);
      });
    });
  });

  describe('console.log', function() {
    it('hides private props', function() {
      const date = new Date(1305730951086);
      const id0 = new DocumentObjectId('4dd3e169dbfb13b4570000b9');
      const id1 = new DocumentObjectId('4dd3e169dbfb13b4570000b6');
      const id2 = new DocumentObjectId('4dd3e169dbfb13b4570000b7');
      const id3 = new DocumentObjectId('4dd3e169dbfb13b4570000b8');

      const post = new BlogPost({
        title: 'Test',
        _id: id0,
        date: date,
        numbers: [5, 6, 7],
        owners: [id1],
        meta: { visitors: 45 },
        comments: [
          { _id: id2, title: 'my comment', date: date, body: 'this is a comment' },
          { _id: id3, title: 'the next thang', date: date, body: 'this is a comment too!' }]
      });

      const out = post.inspect();
      assert.equal(out.meta.visitors, post.meta.visitors);
      assert.deepEqual(out.numbers, Array.prototype.slice.call(post.numbers));
      assert.equal(out.date.valueOf(), post.date.valueOf());
      assert.equal(out.activePaths, undefined);

    });
  });

  describe('pathnames', function() {
    it('named path can be used', function() {
      const P = db.model('Test', new Schema({ path: String }));

      let threw = false;
      try {
        new P({ path: 'i should not throw' });
      } catch (err) {
        threw = true;
      }

      assert.ok(!threw);

    });
  });

  it('subdocuments with changed values should persist the values', async function() {
    const Subdoc = new Schema({ name: String, mixed: Schema.Types.Mixed });
    const T = db.model('Test', new Schema({ subs: [Subdoc] }));

    let t = new T({ subs: [{ name: 'Hubot', mixed: { w: 1, x: 2 } }] });
    assert.equal(t.subs[0].name, 'Hubot');
    assert.equal(t.subs[0].mixed.w, 1);
    assert.equal(t.subs[0].mixed.x, 2);

    await t.save();
    t = await T.findById(t._id);
    assert.equal(t.subs[0].name, 'Hubot');
    assert.equal(t.subs[0].mixed.w, 1);
    assert.equal(t.subs[0].mixed.x, 2);

    let sub = t.subs[0];
    sub.name = 'Hubot1';
    assert.equal(sub.name, 'Hubot1');
    assert.ok(sub.isModified('name'));
    assert.ok(t.isModified());

    await t.save();
    t = await T.findById(t._id);
    assert.strictEqual(t.subs[0].name, 'Hubot1');

    sub = t.subs[0];
    sub.mixed.w = 5;
    assert.equal(sub.mixed.w, 5);
    assert.ok(!sub.isModified('mixed'));
    sub.markModified('mixed');
    assert.ok(sub.isModified('mixed'));
    assert.ok(sub.isModified());
    assert.ok(t.isModified());

    await t.save();
    t = await T.findById(t._id);
    assert.strictEqual(t.subs[0].mixed.w, 5);
  });

  describe('RegExps', function() {
    it('can be saved', async function() {
      let post = new BlogPost({ mixed: { rgx: /^asdf$/ } });
      assert.ok(post.mixed.rgx instanceof RegExp);
      assert.equal(post.mixed.rgx.source, '^asdf$');
      await post.save();
      post = await BlogPost.findById(post._id);
      assert.ok(post.mixed.rgx instanceof RegExp);
      assert.equal(post.mixed.rgx.source, '^asdf$');
    });
  });

  // Demonstration showing why GH-261 is a misunderstanding
  it('a single instantiated document should be able to update its embedded documents more than once', async function() {
    const post = new BlogPost();
    post.comments.push({ title: 'one' });
    await post.save();
    assert.equal(post.comments[0].title, 'one');
    post.comments[0].title = 'two';
    assert.equal(post.comments[0].title, 'two');
    await post.save();
    const found = await BlogPost.findById(post._id);
    assert.equal(found.comments[0].title, 'two');
  });

  describe('save()', function() {
    describe('when no callback is passed', function() {
      it('should emit error on its Model when there are listeners', async function() {
        const DefaultErrSchema = new Schema({});
        DefaultErrSchema.pre('save', function(next) {
          next(new Error());
        });

        const DefaultErr = db.model('Test', DefaultErrSchema);

        new DefaultErr().save().catch(() => {});

        await new Promise(resolve => {
          DefaultErr.once('error', function(err) {
            assert.ok(err instanceof Error);
            resolve();
          });
        });
      });
    });

    it('rejects new documents that have no _id set (1595)', async function() {
      const s = new Schema({ _id: { type: String } });
      const B = db.model('Test', s);
      const b = new B();
      const err = await b.save().then(() => null, err => err);
      assert.ok(err);
      assert.ok(/must have an _id/.test(err));
    });

    it('no TypeError when attempting to save more than once after using atomics', async function() {
      const M = db.model('Test', new Schema({
        test: { type: 'string', unique: true },
        elements: [{
          el: { type: 'string', required: true }
        }]
      }));
      const a = new M({
        test: 'a',
        elements: [{ el: 'b' }]
      });
      const b = new M({
        test: 'b',
        elements: [{ el: 'c' }]
      });
      await M.init();
      await a.save();
      await b.save();

      b.elements.push({ el: 'd' });
      b.test = 'a';

      const error = await b.save().then(() => null, err => err);
      assert.ok(error);
    });
    it('should clear $versionError and saveOptions after saved (gh-8040)', async function() {
      const schema = new Schema({ name: String });
      const Model = db.model('Test', schema);
      const doc = new Model({
        name: 'Fonger'
      });

      const savePromise = doc.save();
      assert.ok(doc.$__.$versionError);
      assert.ok(doc.$__.saveOptions);

      await savePromise;
      assert.ok(!doc.$__.$versionError);
      assert.ok(!doc.$__.saveOptions);
    });
  });


  describe('_delta()', function() {
    it('should overwrite arrays when directly set (gh-1126)', async function() {
      let b = await BlogPost.create({ title: 'gh-1126', numbers: [1, 2] });
      b = await BlogPost.findById(b._id);
      assert.deepEqual([1, 2].join(), b.numbers.join());

      b.numbers = [];
      b.numbers.push(3);

      let d = b.$__delta()[1];
      assert.ok('$set' in d, 'invalid delta ' + JSON.stringify(d));
      assert.ok(Array.isArray(d.$set.numbers));
      assert.equal(d.$set.numbers.length, 1);
      assert.equal(d.$set.numbers[0], 3);

      await b.save();
      b = await BlogPost.findById(b._id);
      assert.ok(Array.isArray(b.numbers));
      assert.equal(b.numbers.length, 1);
      assert.equal(b.numbers[0], 3);

      b.numbers = [3];
      d = b.$__delta();
      assert.ok(!d);

      b.numbers = [4];
      b.numbers.push(5);
      await b.save();
      b = await BlogPost.findById(b._id);
      assert.ok(Array.isArray(b.numbers));
      assert.equal(b.numbers.length, 2);
      assert.equal(b.numbers[0], 4);
      assert.equal(b.numbers[1], 5);
    });

    it('should use $set when subdoc changed before pulling (gh-1303)', async function() {
      const B = BlogPost;
      let b = await B.create(
        { title: 'gh-1303', comments: [{ body: 'a' }, { body: 'b' }, { body: 'c' }] }
      );

      b = await B.findById(b._id);
      b.comments[2].body = 'changed';
      b.comments.pull(b.comments[1]);

      assert.equal(b.comments.length, 2);
      assert.equal(b.comments[0].body, 'a');
      assert.equal(b.comments[1].body, 'changed');

      const d = b.$__delta()[1];
      assert.ok('$set' in d, 'invalid delta ' + JSON.stringify(d));
      assert.ok(Array.isArray(d.$set.comments));
      assert.equal(d.$set.comments.length, 2);

      await b.save();
      b = await B.findById(b._id);
      assert.ok(Array.isArray(b.comments));
      assert.equal(b.comments.length, 2);
      assert.equal(b.comments[0].body, 'a');
      assert.equal(b.comments[1].body, 'changed');
    });
  });

  describe('backward compatibility', function() {
    it('with conflicted data in db', async function() {
      const M = db.model('Test', new Schema({ namey: { first: String, last: String } }));
      const m = new M({ namey: '[object Object]' });
      m.namey = { first: 'GI', last: 'Joe' };// <-- should overwrite the string
      await m.save();
      assert.strictEqual('GI', m.namey.first);
      assert.strictEqual('Joe', m.namey.last);
    });

    it('with positional notation on path not existing in schema (gh-1048)', async function() {
      const M = db.model('Test', Schema({ name: 'string' }));
      const o = {
        name: 'gh-1048',
        _id: new mongoose.Types.ObjectId(),
        databases: {
          0: { keys: 100, expires: 0 },
          15: { keys: 1, expires: 0 }
        }
      };

      await M.updateOne({ _id: o._id }, o, { upsert: true, strict: false });
      const doc = await M.findById(o._id);
      assert.ok(doc);
      assert.ok(doc._doc.databases);
      assert.ok(doc._doc.databases['0']);
      assert.ok(doc._doc.databases['15']);
      assert.equal(doc.databases, undefined);
    });
  });

  describe('non-schema adhoc property assignments', function() {
    it('are not saved', async function() {
      const B = BlogPost;

      const b = new B();
      b.whateveriwant = 10;
      await b.save();
      const doc = await B.collection.findOne({ _id: b._id });
      assert.ok(!('whateveriwant' in doc));
    });
  });

  it('should not throw range error when using Number _id and saving existing doc (gh-691)', async function() {
    const T = new Schema({ _id: Number, a: String });
    const D = db.model('Test', T);
    let d = new D({ _id: 1 });
    await d.save();
    d = await D.findById(d._id);
    d.a = 'yo';
    await d.save();
  });

  describe('setting an unset value', function() {
    it('is saved (gh-742)', async function() {
      const DefaultTestObject = db.model('Test',
        new Schema({
          score: { type: Number, default: 55 }
        })
      );

      const myTest = new DefaultTestObject();

      await myTest.save();
      assert.equal(myTest.score, 55);

      let doc = await DefaultTestObject.findById(myTest._id);

      doc.score = undefined; // unset
      await doc.save();
      doc = await DefaultTestObject.findById(doc._id);

      doc.score = 55;
      await doc.save();
      assert.equal(doc.score, 55);
    });
    it('is saved object with proper defaults', async function() {
      const schema = new Schema({
        foo: {
          x: { type: String },
          y: { type: String }
        },
        boo: {
          x: { type: Boolean, default: false }
        },
        bee: {
          x: { type: Boolean, default: false },
          y: { type: Boolean, default: false }
        }
      });
      const Test = db.model('Test', schema);

      const doc = new Test({
        foo: { x: 'a', y: 'b' },
        bee: {},
        boo: {}
      });


      await doc.save();
      assert.equal(doc.bee.x, false);
      assert.equal(doc.bee.y, false);
      assert.equal(doc.boo.x, false);

      doc.bee = undefined;
      doc.boo = undefined;

      await doc.save();

      const docAfterUnsetting = await Test.findById(doc._id);

      assert.equal(docAfterUnsetting.bee.x, false);
      assert.equal(docAfterUnsetting.bee.y, false);
      assert.equal(docAfterUnsetting.boo.x, false);

    });

  });

  it('path is cast to correct value when retreived from db', async function() {
    const schema = new Schema({ title: { type: 'string', index: true } });
    const T = db.model('Test', schema);
    await T.collection.insertOne({ title: 234 });
    const doc = await T.findOne();
    assert.equal(doc.title, '234');
  });

  it('setting a path to undefined should retain the value as undefined', async function() {
    const B = BlogPost;
    const doc = new B();
    doc.title = 'css3';
    assert.equal(doc.$__delta()[1].$set.title, 'css3');
    doc.title = undefined;
    assert.equal(doc.$__delta()[1].$unset.title, 1);
    assert.strictEqual(undefined, doc.$__delta()[1].$set.title);

    doc.title = 'css3';
    doc.author = 'aaron';
    doc.numbers = [3, 4, 5];
    doc.meta.date = new Date();
    doc.meta.visitors = 89;
    doc.comments = [{ title: 'thanksgiving', body: 'yuuuumm' }];
    doc.comments.push({ title: 'turkey', body: 'cranberries' });

    await doc.save();
    let b = await B.findById(doc._id);
    assert.equal(b.title, 'css3');
    assert.equal(b.author, 'aaron');
    assert.equal(b.meta.date.toString(), doc.meta.date.toString());
    assert.equal(b.meta.visitors.valueOf(), doc.meta.visitors.valueOf());
    assert.equal(b.comments.length, 2);
    assert.equal(b.comments[0].title, 'thanksgiving');
    assert.equal(b.comments[0].body, 'yuuuumm');
    assert.equal(b.comments[1].title, 'turkey');
    assert.equal(b.comments[1].body, 'cranberries');
    b.title = undefined;
    b.author = null;
    b.meta.date = undefined;
    b.meta.visitors = null;
    b.comments[0].title = null;
    b.comments[0].body = undefined;
    await b.save();
    b = await B.findById(b._id);
    assert.strictEqual(undefined, b.title);
    assert.strictEqual(null, b.author);

    assert.strictEqual(undefined, b.meta.date);
    assert.strictEqual(null, b.meta.visitors);
    assert.strictEqual(null, b.comments[0].title);
    assert.strictEqual(undefined, b.comments[0].body);
    assert.equal(b.comments[1].title, 'turkey');
    assert.equal(b.comments[1].body, 'cranberries');

    b.meta = undefined;
    b.comments = undefined;
    await b.save();
    b = await B.collection.findOne({ _id: b._id });
    assert.strictEqual(undefined, b.meta);
    assert.strictEqual(undefined, b.comments);

  });

  describe('unsetting a default value', function() {
    it('should be ignored (gh-758)', async function() {
      const M = db.model('Test', new Schema({ s: String, n: Number, a: Array }));
      await M.collection.insertOne({});
      const m = await M.findOne();
      m.s = m.n = m.a = undefined;
      assert.equal(m.$__delta(), undefined);
    });
  });

  it('allow for object passing to ref paths (gh-1606)', function() {
    const schA = new Schema({ title: String });
    const schma = new Schema({
      thing: { type: Schema.Types.ObjectId, ref: 'Test' },
      subdoc: {
        some: String,
        thing: [{ type: Schema.Types.ObjectId, ref: 'Test' }]
      }
    });

    const M1 = db.model('Test', schA);
    const M2 = db.model('Test1', schma);
    const a = new M1({ title: 'hihihih' }).toObject();
    const thing = new M2({
      thing: a,
      subdoc: {
        title: 'blah',
        thing: [a]
      }
    });

    assert.equal(thing.thing, a._id);
    assert.equal(thing.subdoc.thing[0], a._id);
  });

  it('setters trigger on null values (gh-1445)', function() {
    const calls = [];
    const OrderSchema = new Schema({
      total: {
        type: Number,
        default: 0,
        set: function(value) {
          calls.push(value);
          return 10;
        }
      }
    });

    const Order = db.model('Test', OrderSchema);
    const o = new Order({ total: null });

    assert.deepEqual(calls, [0, null]);
    assert.equal(o.total, 10);

  });

  describe('Skip setting default value for Geospatial-indexed fields (gh-1668)', function() {
    beforeEach(() => db.deleteModel(/Person/));

    this.timeout(5000);

    it('2dsphere indexed field with value is saved', async function() {
      const PersonSchema = new Schema({
        name: String,
        loc: {
          type: [Number],
          index: '2dsphere'
        }
      }, { autoIndex: false });

      const Person = db.model('Person', PersonSchema);
      const loc = [0.3, 51.4];
      const p = new Person({
        name: 'Jimmy Page',
        loc: loc
      });

      await Person.init();
      await Person.createIndexes();

      await p.save();

      const personDoc = await Person.findById(p._id);

      assert.equal(personDoc.loc[0], loc[0]);
      assert.equal(personDoc.loc[1], loc[1]);

    });

    it('2dsphere indexed field without value is saved (gh-1668)', async function() {
      const PersonSchema = new Schema({
        name: String,
        loc: {
          type: [Number],
          index: '2dsphere'
        }
      }, { autoIndex: false });

      const Person = db.model('Person', PersonSchema);
      const p = new Person({
        name: 'Jimmy Page'
      });

      await Person.init();
      await Person.createIndexes();

      await p.save();

      const personDoc = await Person.findById(p._id);

      assert.equal(personDoc.name, 'Jimmy Page');
      assert.equal(personDoc.loc, undefined);
    });

    it('2dsphere indexed field in subdoc without value is saved', async function() {
      const PersonSchema = new Schema({
        name: { type: String, required: true },
        nested: {
          tag: String,
          loc: {
            type: [Number]
          }
        }
      }, { autoIndex: false });

      PersonSchema.index({ 'nested.loc': '2dsphere' });

      const Person = db.model('Person', PersonSchema);
      const p = new Person({
        name: 'Jimmy Page'
      });

      p.nested.tag = 'guitarist';

      await Person.collection.drop().catch(err => {
        if (err.codeName === 'NamespaceNotFound') {
          return;
        }
        throw err;
      });
      await Person.createCollection();
      await Person.createIndexes();

      await p.save();

      const personDoc = await Person.findById(p._id);

      assert.equal(personDoc.name, 'Jimmy Page');
      assert.equal(personDoc.nested.tag, 'guitarist');
      assert.equal(personDoc.nested.loc, undefined);

    });

    it('2dsphere indexed field with geojson without value is saved (gh-3233)', async function() {
      const LocationSchema = new Schema({
        name: { type: String, required: true },
        location: {
          type: { type: String, enum: ['Point'] },
          coordinates: [Number]
        }
      }, { autoIndex: false });

      LocationSchema.index({ location: '2dsphere' });

      const Location = db.model('Test', LocationSchema);


      await Location.collection.drop().catch(() => {});
      await Location.init();

      await Location.create({
        name: 'Undefined location'
      });

    });

    it('Doc with 2dsphere indexed field without initial value can be updated', async function() {
      const PersonSchema = new Schema({
        name: String,
        loc: {
          type: [Number],
          index: '2dsphere'
        }
      }, { autoIndex: false });

      const Person = db.model('Person', PersonSchema);
      const p = new Person({
        name: 'Jimmy Page'
      });

      await Person.collection.drop().catch(err => {
        if (err.codeName === 'NamespaceNotFound') {
          return;
        }
        throw err;
      });
      await Person.createIndexes();

      await p.save();

      const updates = {
        $set: {
          loc: [0.3, 51.4]
        }
      };

      const personDoc = await Person.findByIdAndUpdate(p._id, updates, { new: true });

      assert.equal(personDoc.loc[0], updates.$set.loc[0]);
      assert.equal(personDoc.loc[1], updates.$set.loc[1]);

    });

    it('2dsphere indexed required field without value is rejected', async function() {
      const PersonSchema = new Schema({
        name: String,
        loc: {
          type: [Number],
          required: true,
          index: '2dsphere'
        }
      }, { autoIndex: false });

      const Person = db.model('Person', PersonSchema);
      const p = new Person({
        name: 'Jimmy Page'
      });


      await Person.collection.drop().catch(err => {
        if (err.codeName === 'NamespaceNotFound') {
          return;
        }
        throw err;
      });
      await Person.createIndexes();

      let err;
      await p.save().catch(_err => { err = _err; });

      assert.ok(err instanceof MongooseError);
      assert.ok(err instanceof ValidationError);

    });

    it('2dsphere field without value but with schema default is saved', async function() {
      const loc = [0, 1];
      const PersonSchema = new Schema({
        name: String,
        loc: {
          type: [Number],
          default: loc,
          index: '2dsphere'
        }
      }, { autoIndex: false });

      const Person = db.model('Person', PersonSchema);
      const p = new Person({
        name: 'Jimmy Page'
      });

      await Person.collection.drop().catch(err => {
        if (err.codeName === 'NamespaceNotFound') {
          return;
        }
        throw err;
      });
      await Person.createIndexes();

      await p.save();

      const personDoc = await Person.findById(p._id);

      assert.equal(loc[0], personDoc.loc[0]);
      assert.equal(loc[1], personDoc.loc[1]);

    });

    it('2d indexed field without value is saved', async function() {
      const PersonSchema = new Schema({
        name: String,
        loc: {
          type: [Number],
          index: '2d'
        }
      }, { autoIndex: false });

      const Person = db.model('Person', PersonSchema);
      const p = new Person({
        name: 'Jimmy Page'
      });


      await Person.collection.drop().catch(err => {
        if (err.codeName === 'NamespaceNotFound') {
          return;
        }
        throw err;
      });
      await Person.createIndexes();

      await p.save();

      const personDoc = await Person.findById(p._id);

      assert.equal(personDoc.loc, undefined);

    });

    it.skip('Compound index with 2dsphere field without value is saved', async function() {
      const PersonSchema = new Schema({
        name: String,
        type: String,
        slug: { type: String, index: { unique: true } },
        loc: { type: [Number] },
        tags: { type: [String], index: true }
      }, { autoIndex: false });

      PersonSchema.index({ name: 1, loc: '2dsphere' });

      const Person = db.model('Person', PersonSchema);
      const p = new Person({
        name: 'Jimmy Page',
        type: 'musician',
        slug: 'ledzep-1',
        tags: ['guitarist']
      });


      await Person.collection.drop();
      await Person.createIndexes();

      await p.save();

      const personDoc = await Person.findById(p._id);

      assert.equal(personDoc.name, 'Jimmy Page');
      assert.equal(personDoc.loc, undefined);

      await Person.collection.drop();

    });

    it.skip('Compound index on field earlier declared with 2dsphere index is saved', async function() {
      const PersonSchema = new Schema({
        name: String,
        type: String,
        slug: { type: String, index: { unique: true } },
        loc: { type: [Number] },
        tags: { type: [String], index: true }
      }, { autoIndex: false });

      PersonSchema.index({ loc: '2dsphere' });
      PersonSchema.index({ name: 1, loc: -1 });

      const Person = db.model('Person', PersonSchema);
      const p = new Person({
        name: 'Jimmy Page',
        type: 'musician',
        slug: 'ledzep-1',
        tags: ['guitarist']
      });


      await Person.collection.drop();
      await Person.createIndexes();

      await p.save();

      const personDoc = await Person.findById(p._id);

      assert.equal(personDoc.name, 'Jimmy Page');
      assert.equal(personDoc.loc, undefined);

      await Person.collection.drop();

    });
  });

  describe('max bson size error', function() {
    let db;

    afterEach(async() => {
      if (db != null) {
        await db.close();
        db = null;
      }
    });

    it('save max bson size error with buffering (gh-3906)', async function() {
      this.timeout(10000);
      db = start({ noErrorListener: true });
      const Test = db.model('Test', { name: Object });

      const test = new Test({
        name: {
          data: (new Array(16 * 1024 * 1024)).join('x')
        }
      });

      const error = await test.save().then(() => null, err => err);

      assert.ok(error);
      assert.equal(error.name, 'MongoServerError');
    });

    it('reports max bson size error in save (gh-3906)', async function() {
      this.timeout(10000);
      db = await start({ noErrorListener: true });
      const Test = db.model('Test', { name: Object });

      const test = new Test({
        name: {
          data: (new Array(16 * 1024 * 1024)).join('x')
        }
      });

      const error = await test.save().then(() => null, err => err);

      assert.ok(error);
      assert.equal(error.name, 'MongoServerError');
    });
  });

  describe('bug fixes', function() {
    it('doesnt crash (gh-1920)', async function() {
      const parentSchema = new Schema({
        children: [new Schema({
          name: String
        })]
      });

      const Parent = db.model('Parent', parentSchema);

      const parent = new Parent();
      parent.children.push({ name: 'child name' });
      await parent.save();
      parent.children.push({ name: 'another child' });
      await Parent.findByIdAndUpdate(parent._id, { $set: { children: parent.children } });
    });

    it('doesnt reset "modified" status for fields', async function() {
      const UniqueSchema = new Schema({
        changer: String,
        unique: {
          type: Number,
          unique: true
        }
      });

      const Unique = db.model('Test', UniqueSchema);

      const u1 = new Unique({
        changer: 'a',
        unique: 5
      });

      const u2 = new Unique({
        changer: 'a',
        unique: 6
      });
      await Unique.init();


      await u1.save();

      assert.ok(!u1.isModified('changer'));
      await u2.save();

      assert.ok(!u2.isModified('changer'));
      u2.changer = 'b';
      u2.unique = 5;
      assert.ok(u2.isModified('changer'));
      const err = await u2.save().then(() => null, err => err);

      assert.ok(err);
      assert.ok(u2.isModified('changer'));
      await Unique.collection.drop();
    });

    it('deleteOne() with options (gh-7857)', async function() {
      const schema = new Schema({
        name: String
      });
      const Character = db.model('Test', schema);

      const arr = [
        { name: 'Tyrion Lannister' },
        { name: 'Cersei Lannister' },
        { name: 'Jon Snow' },
        { name: 'Daenerys Targaryen' }
      ];
      await Character.insertMany(arr);
      await Character.deleteOne({ name: 'Jon Snow' }, { w: 1 });
      const docs = await Character.find();
      assert.equal(docs.length, 3);
    });

    it('deleteMany() with options (gh-6805)', async function() {
      const schema = new Schema({
        name: String
      });
      const Character = db.model('Test', schema);

      const arr = [
        { name: 'Tyrion Lannister' },
        { name: 'Cersei Lannister' },
        { name: 'Jon Snow' },
        { name: 'Daenerys Targaryen' }
      ];
      await Character.insertMany(arr);
      await Character.deleteMany({ name: /Lannister/ }, { w: 1 });

      const docs = await Character.find();
      assert.equal(docs.length, 2);
    });

    it('run default function with correct this scope in DocumentArray (gh-6840)', function() {
      const schema = new Schema({
        title: String,
        actors: {
          type: [{ name: String, character: String }],
          default: function() {
            // `this` should be root document and has initial data
            if (this.title === 'Passengers') {
              return [
                { name: 'Jennifer Lawrence', character: 'Aurora Lane' },
                { name: 'Chris Pratt', character: 'Jim Preston' }
              ];
            }
            return [];
          }
        }
      });

      const Movie = db.model('Movie', schema);
      const movie = new Movie({ title: 'Passengers' });
      assert.equal(movie.actors.length, 2);
    });

    describe('3.6 features', function() {
      it('arrayFilter (gh-5965)', async function() {

        const MyModel = db.model('Test', new Schema({
          _id: Number,
          grades: [Number]
        }));

        await MyModel.create([
          { _id: 1, grades: [95, 92, 90] },
          { _id: 2, grades: [98, 100, 102] },
          { _id: 3, grades: [95, 110, 100] }
        ]);

        await MyModel.updateMany({}, { $set: { 'grades.$[element]': 100 } }, {
          arrayFilters: [{ element: { $gte: 100 } }]
        });

        const docs = await MyModel.find().sort({ _id: 1 });
        assert.deepEqual(docs[0].toObject().grades, [95, 92, 90]);
        assert.deepEqual(docs[1].toObject().grades, [98, 100, 100]);
        assert.deepEqual(docs[2].toObject().grades, [95, 100, 100]);

      });

      it('arrayFilter casting (gh-5965) (gh-7079)', async function() {

        const MyModel = db.model('Test', new Schema({
          _id: Number,
          grades: [Number]
        }));

        await MyModel.create([
          { _id: 1, grades: [95, 92, 90] },
          { _id: 2, grades: [98, 100, 102] },
          { _id: 3, grades: [95, 110, 100] }
        ]);

        await MyModel.updateMany({}, { $set: { 'grades.$[element]': 100 } }, {
          arrayFilters: [{
            element: { $gte: '100', $lte: { valueOf: () => 109 } }
          }]
        });

        const docs = await MyModel.find().sort({ _id: 1 });
        assert.deepEqual(docs[0].toObject().grades, [95, 92, 90]);
        assert.deepEqual(docs[1].toObject().grades, [98, 100, 100]);
        assert.deepEqual(docs[2].toObject().grades, [95, 110, 100]);

      });

      it('avoids unused array filter error (gh-9468)', async function() {

        const MyModel = db.model('Test', new Schema({
          _id: Number,
          grades: [Number]
        }));

        await MyModel.create([
          { _id: 1, grades: [95, 92, 90] },
          { _id: 2, grades: [98, 100, 102] },
          { _id: 3, grades: [95, 110, 100] }
        ]);

        await MyModel.updateMany({}, { $set: { 'grades.0': 100 } }, {
          arrayFilters: [{
            element: { $gte: 95 }
          }]
        });

        const docs = await MyModel.find().sort({ _id: 1 });
        assert.deepEqual(docs[0].toObject().grades, [100, 92, 90]);
        assert.deepEqual(docs[1].toObject().grades, [100, 100, 102]);
        assert.deepEqual(docs[2].toObject().grades, [100, 110, 100]);

      });

      describe('watch()', function() {
        this.timeout(10000);
        let changeStream;
        let listener;

        before(function() {
          if (!process.env.REPLICA_SET && !process.env.START_REPLICA_SET) {
            this.skip();
          }
        });

        afterEach(() => {
          if (listener == null) {
            return;
          }
          changeStream.removeListener('change', listener);
          listener = null;
          changeStream.close();
          changeStream = null;
        });

        it('watch() (gh-5964)', async function() {
          const MyModel = db.model('Test', new Schema({ name: String }));

          const changed = new Promise(resolve => {
            changeStream = MyModel.watch();
            listener = data => resolve(data);
            changeStream.once('change', listener);
          });

          const doc = await MyModel.create({ name: 'Ned Stark' });

          const changeData = await changed;
          assert.equal(changeData.operationType, 'insert');
          assert.equal(changeData.fullDocument._id.toHexString(),
            doc._id.toHexString());
        });

        it('bubbles up resumeTokenChanged events (gh-13607)', async function() {
          const MyModel = db.model('Test', new Schema({ name: String }));

          const resumeTokenChangedEvent = new Promise(resolve => {
            changeStream = MyModel.watch();
            listener = data => resolve(data);
            changeStream.once('resumeTokenChanged', listener);
          });

          await MyModel.create({ name: 'test' });
          const { _data } = await resumeTokenChangedEvent;
          assert.ok(_data);
        });

        it('using next() and hasNext() (gh-11527)', async function() {
          const MyModel = db.model('Test', new Schema({ name: String }));

          const changeStream = await MyModel.watch();

          const p = Promise.all([changeStream.next(), changeStream.hasNext()]);
          const doc = await MyModel.create({ name: 'Ned Stark' });

          const [changeData] = await p;
          assert.equal(changeData.operationType, 'insert');
          assert.equal(changeData.fullDocument._id.toHexString(),
            doc._id.toHexString());
        });

        it('fullDocument (gh-11936)', async function() {
          const MyModel = db.model('Test', new Schema({ name: String }));

          const changeStream = await MyModel.watch([], {
            fullDocument: 'updateLookup',
            hydrate: true
          });

          const doc = await MyModel.create({ name: 'Ned Stark' });

          const p = changeStream.next();
          await MyModel.updateOne({ _id: doc._id }, { name: 'Tony Stark' });

          const changeData = await p;
          assert.equal(changeData.operationType, 'update');
          assert.equal(changeData.fullDocument._id.toHexString(),
            doc._id.toHexString());
          assert.ok(changeData.fullDocument.$__);
          assert.equal(changeData.fullDocument.get('name'), 'Tony Stark');
        });

        it('fullDocument with immediate watcher and hydrate (gh-14049)', async function() {
          const MyModel = db.model('Test', new Schema({ name: String }));

          const doc = await MyModel.create({ name: 'Ned Stark' });

          const p = new Promise((resolve) => {
            MyModel.watch([], {
              fullDocument: 'updateLookup',
              hydrate: true
            }).on('change', change => {
              resolve(change);
            });
          });

          await MyModel.updateOne({ _id: doc._id }, { name: 'Tony Stark' });

          const changeData = await p;
          assert.equal(changeData.operationType, 'update');
          assert.equal(changeData.fullDocument._id.toHexString(),
            doc._id.toHexString());
          assert.ok(changeData.fullDocument.$__);
          assert.equal(changeData.fullDocument.get('name'), 'Tony Stark');
        });

        it('respects discriminators (gh-11007)', async function() {
          const BaseModel = db.model('Test', new Schema({ name: String }));
          const ChildModel = BaseModel.discriminator('Test1', new Schema({ email: String }));

          const changed = new Promise(resolve => {
            changeStream = ChildModel.watch();
            listener = data => resolve(data);
            changeStream.once('change', listener);
          });

          await BaseModel.create({ name: 'Base' });
          await ChildModel.create({ name: 'Child', email: 'test' });

          const changeData = await changed;
          // Should get change data from 2nd insert, skipping first insert
          assert.equal(changeData.operationType, 'insert');
          assert.equal(changeData.fullDocument.name, 'Child');
        });

        it('watch() before connecting (gh-5964)', async function() {
          const db = start();

          const MyModel = db.model('Test5964', new Schema({ name: String }));

          // Synchronous, before connection happens
          const changeStream = MyModel.watch();
          const changed = new Promise(resolve => {
            changeStream.once('change', data => resolve(data));
          });

          await db;
          await MyModel.create({ name: 'Ned Stark' });

          const changeData = await changed;
          assert.equal(changeData.operationType, 'insert');
          assert.equal(changeData.fullDocument.name, 'Ned Stark');

          await changeStream.close();
          await db.close();
        });

        it('watch() close() prevents buffered watch op from running (gh-7022)', async function() {
          const db = start();
          const MyModel = db.model('Test', new Schema({}));
          const changeStream = MyModel.watch();
          const ready = new Promise(resolve => {
            changeStream.once('data', () => {
              resolve(true);
            });
            setTimeout(resolve, 500, false);
          });

          changeStream.close();
          await db;
          const readyCalled = await ready;
          assert.strictEqual(readyCalled, false);

          await db.close();
        });

        it('watch() close() closes the stream (gh-7022)', async function() {
          const db = await start();
          const MyModel = db.model('Test', new Schema({ name: String }));

          await MyModel.init();

          const changeStream = MyModel.watch();
          const closed = new Promise(resolve => {
            changeStream.once('close', () => resolve(true));
          });

          await MyModel.create({ name: 'Hodor' });

          changeStream.close();
          const closedData = await closed;
          assert.strictEqual(closedData, true);

          await db.close();
        });
      });

      describe('sessions (gh-6362)', function() {
        let MyModel;

        beforeEach(async function() {
          const nestedSchema = new Schema({ foo: String });
          db.deleteModel(/Test/);
          MyModel = db.model('Test', new Schema({
            name: String,
            nested: nestedSchema,
            arr: [nestedSchema]
          }));

          const version = await start.mongodVersion();

          const mongo36 = version[0] > 3 || (version[0] === 3 && version[1] >= 6);
          if (!mongo36) {
            this.skip();
          }
        });

        it('startSession()', async function() {

          const session = await MyModel.startSession({ causalConsistency: true });

          assert.equal(session.supports.causalConsistency, true);

          session.endSession();

        });

        it('startSession() before connecting', async function() {
          const db = start();

          const MyModel = db.model('Test', new Schema({ name: String }));

          // Don't wait for promise
          const sessionPromise = MyModel.startSession({ causalConsistency: true });

          await db.asPromise();

          const session = await sessionPromise;

          assert.equal(session.supports.causalConsistency, true);

          session.endSession();

          await db.close();
        });

        it('sets session when pulling a document from db', async function() {
          let doc = await MyModel.create({ name: 'test', nested: { foo: 'bar' } });

          const session = await MyModel.startSession();

          let lastUse = session.serverSession.lastUse;

          await delay(1);

          doc = await MyModel.findOne({ _id: doc._id }, null, { session });
          assert.strictEqual(doc.$__.session, session);
          assert.strictEqual(doc.$session(), session);
          assert.strictEqual(doc.nested.$session(), session);

          assert.ok(session.serverSession.lastUse > lastUse);
          lastUse = session.serverSession.lastUse;

          await delay(1);

          doc = await MyModel.findOneAndUpdate({}, { name: 'test2' },
            { session: session });
          assert.strictEqual(doc.$__.session, session);
          assert.strictEqual(doc.$session(), session);
          assert.strictEqual(doc.nested.$session(), session);

          assert.ok(session.serverSession.lastUse > lastUse);
          lastUse = session.serverSession.lastUse;

          await delay(1);

          doc.name = 'test3';

          await doc.save();

          assert.ok(session.serverSession.lastUse > lastUse);

          session.endSession();
        });

        it('sets session on child doc when creating new doc (gh-7104)', async function() {
          let doc = await MyModel.create({ name: 'test', arr: [{ foo: 'bar' }] });

          const session = await MyModel.startSession();

          const lastUse = session.serverSession.lastUse;

          await delay(1);

          doc = await MyModel.findOne({ _id: doc._id }, null, { session });
          assert.strictEqual(doc.$__.session, session);
          assert.strictEqual(doc.$session(), session);
          assert.strictEqual(doc.arr[0].$session(), session);

          assert.ok(session.serverSession.lastUse > lastUse);

          doc.arr.push({ foo: 'baz' });

          assert.strictEqual(doc.arr[0].$session(), session);
          assert.strictEqual(doc.arr[1].$session(), session);

          doc.nested = { foo: 'foo' };
          assert.strictEqual(doc.nested.$session(), session);

          await doc.save();

          assert.strictEqual(doc.arr[0].$session(), session);
          assert.strictEqual(doc.arr[1].$session(), session);

          doc.$session(null);

          assert.equal(doc.arr[0].$session(), null);
          assert.equal(doc.arr[1].$session(), null);

        });

        it('sets session when pulling multiple docs from db', async function() {
          const doc = await MyModel.create({ name: 'test' });

          const session = await MyModel.startSession();

          let lastUse = session.serverSession.lastUse;

          await delay(1);

          const docs = await MyModel.find({ _id: doc._id }, null,
            { session: session });
          assert.equal(docs.length, 1);
          assert.strictEqual(docs[0].$__.session, session);
          assert.strictEqual(docs[0].$session(), session);

          assert.ok(session.serverSession.lastUse > lastUse);
          lastUse = session.serverSession.lastUse;

          await delay(1);

          docs[0].name = 'test3';

          await docs[0].save();

          assert.ok(session.serverSession.lastUse > lastUse);

          session.endSession();

        });

        it('supports overwriting `session` in save()', async function() {
          let doc = await MyModel.create({ name: 'test' });

          const session = await MyModel.startSession();

          let lastUse = session.serverSession.lastUse;

          await delay(1);

          doc = await MyModel.findOne({ _id: doc._id }, null, { session });

          assert.ok(session.serverSession.lastUse > lastUse);
          lastUse = session.serverSession.lastUse;

          await delay(1);

          doc.name = 'test3';

          await doc.save({ session: null });

          assert.ok(session.serverSession.lastUse <= lastUse);

          session.endSession();
        });
      });
    });

    it('method with same name as prop should throw (gh-4475)', function() {
      const testSchema = new mongoose.Schema({
        isPaid: Boolean
      });
      testSchema.methods.isPaid = function() {
        return false;
      };

      let threw = false;
      try {
        db.model('Test', testSchema);
      } catch (error) {
        threw = true;
        assert.equal(error.message, 'You have a method and a property in ' +
          'your schema both named "isPaid"');
      }
      assert.ok(threw);

    });

    it('create() reuses existing doc if one passed in (gh-4449)', async function() {
      const testSchema = new mongoose.Schema({
        name: String
      });
      const Test = db.model('Test', testSchema);

      const t = new Test();
      const t2 = await Test.create(t);
      assert.ok(t === t2);
    });

    it('disabling id getter with .set() (gh-5548)', function() {
      const ChildSchema = new mongoose.Schema({
        name: String,
        _id: false
      });

      ChildSchema.set('id', false);

      const ParentSchema = new mongoose.Schema({
        child: {
          type: ChildSchema,
          default: {}
        }
      }, { id: false });

      const Parent = db.model('Parent', ParentSchema);

      const doc = new Parent({ child: { name: 'test' } });
      assert.ok(!doc.id);
      assert.ok(!doc.child.id);

      const obj = doc.toObject({ virtuals: true });
      assert.ok(!('id' in obj));
      assert.ok(!('id' in obj.child));


    });

    it('creates new array when initializing from existing doc (gh-4449)', async function() {
      const TodoSchema = new mongoose.Schema({
        title: String
      }, { _id: false });

      const UserSchema = new mongoose.Schema({
        name: String,
        todos: [TodoSchema]
      });
      const User = db.model('User', UserSchema);

      let val = new User({ name: 'Val' });
      await User.create(val);
      val.todos.push({ title: 'Groceries' });
      await val.save();
      val = await User.findById(val);
      assert.deepEqual(val.toObject().todos, [{ title: 'Groceries' }]);
      const u2 = new User();
      val.todos = u2.todos;
      val.todos.push({ title: 'Cook' });
      await val.save();
      val = await User.findById(val);
      assert.equal(val.todos.length, 1);
      assert.equal(val.todos[0].title, 'Cook');
    });

    describe('bulkWrite casting', function() {
      it('basic casting (gh-3998)', async function() {
        const schema = new Schema({
          str: String,
          num: Number
        });

        const M = db.model('Test', schema);

        const ops = [
          {
            insertOne: {
              document: { str: 1, num: '1' }
            }
          },
          {
            updateOne: {
              filter: { str: 1 },
              update: {
                $set: { num: '2' }
              }
            }
          }
        ];
        await M.bulkWrite(ops);
        const doc = await M.findOne({});
        assert.strictEqual(doc.str, '1');
        assert.strictEqual(doc.num, 2);
      });

      it('setDefaultsOnInsert (gh-5708)', async function() {
        const schema = new Schema({
          str: { type: String, default: 'test' },
          num: Number
        });

        const M = db.model('Test', schema);

        const ops = [
          {
            updateOne: {
              filter: { num: 0 },
              update: {
                $inc: { num: 1 }
              },
              upsert: true
            }
          }
        ];
        await M.bulkWrite(ops);
        const doc = await M.findOne({}).lean().exec();
        assert.strictEqual(doc.str, 'test');
        assert.strictEqual(doc.num, 1);

      });

      it('timestamps (gh-5708)', async function() {
        const schema = new Schema({
          str: { type: String, default: 'test' },
          num: Number
        }, { timestamps: true });

        const M = db.model('Test', schema);

        const ops = [
          {
            insertOne: {
              document: {
                num: 42
              }
            }
          },
          {
            updateOne: {
              filter: { num: 0 },
              update: {
                $inc: { num: 1 }
              },
              upsert: true
            }
          }
        ];

        const now = Date.now();


        await M.bulkWrite(ops);

        let doc = await M.findOne({ num: 42 });
        assert.ok(doc.createdAt);
        assert.ok(doc.createdAt.valueOf() >= now.valueOf());
        assert.ok(doc.updatedAt);
        assert.ok(doc.updatedAt.valueOf() >= now.valueOf());

        doc = await M.findOne({ num: 1 });
        assert.ok(doc.createdAt);
        assert.ok(doc.createdAt.valueOf() >= now.valueOf());
        assert.ok(doc.updatedAt);
        assert.ok(doc.updatedAt.valueOf() >= now.valueOf());

      });

      it('with child timestamps and array filters (gh-7032)', async function() {
        const childSchema = new Schema({ name: String }, { timestamps: true });

        const parentSchema = new Schema({ children: [childSchema] }, {
          timestamps: true
        });

        const Parent = db.model('Parent', parentSchema);


        await Parent.create({ children: [{ name: 'foo' }] });

        const end = Date.now();
        await new Promise(resolve => setTimeout(resolve, 100));

        await Parent.bulkWrite([
          {
            updateOne: {
              filter: {},
              update: { $set: { 'children.$[].name': 'bar' } }
            }
          }
        ]);

        const doc = await Parent.findOne();
        assert.ok(doc.children[0].updatedAt.valueOf() > end);
      });

      it('throws readable error if invalid op', async function() {
        const Test = db.model('Test', Schema({ name: String }));
        await assert.rejects(
          () => Test.bulkWrite([Promise.resolve(42)]),
          'MongooseError: Invalid op passed to `bulkWrite()`: Promise { 42 }'
        );
      });

      it('with timestamps and replaceOne (gh-5708)', async function() {
        const schema = new Schema({ num: Number }, { timestamps: true });

        const M = db.model('Test', schema);

        await M.create({ num: 42 });

        await new Promise((resolve) => setTimeout(resolve, 10));
        const now = Date.now();

        await M.bulkWrite([{
          replaceOne: {
            filter: { num: 42 },
            replacement: { num: 100 }
          }
        }]);

        const doc = await M.findOne({ num: 100 });
        assert.ok(doc.createdAt);
        assert.ok(doc.createdAt.valueOf() >= now.valueOf());
        assert.ok(doc.updatedAt);
        assert.ok(doc.updatedAt.valueOf() >= now.valueOf());
      });

      it('with timestamps from merged schema (gh-13409)', async function() {
        const schema = new Schema({ num: Number });
        schema.add(new Schema({}, { timestamps: true }));

        const M = db.model('Test', schema);

        await M.create({ num: 42 });

        await new Promise((resolve) => setTimeout(resolve, 10));
        const now = Date.now();

        await M.bulkWrite([{
          updateOne: {
            filter: { num: 42 },
            update: { num: 100 }
          }
        }]);

        const doc = await M.findOne({ num: 100 });
        assert.ok(doc.updatedAt);
        assert.ok(doc.updatedAt.valueOf() >= now.valueOf());
      });

      it('with child timestamps (gh-7032)', async function() {
        const nested = new Schema({ name: String }, { timestamps: true });
        const schema = new Schema({ nested: [nested] }, { timestamps: true });

        const M = db.model('Test', schema);


        await M.create({ nested: [] });

        await new Promise((resolve) => setTimeout(resolve, 10));
        const now = Date.now();

        await M.bulkWrite([{
          updateOne: {
            filter: {},
            update: { $push: { nested: { name: 'test' } } }
          }
        }]);

        const doc = await M.findOne({});
        assert.ok(doc.nested[0].createdAt);
        assert.ok(doc.nested[0].createdAt.valueOf() >= now.valueOf());
        assert.ok(doc.nested[0].updatedAt);
        assert.ok(doc.nested[0].updatedAt.valueOf() >= now.valueOf());

      });

      it('sets version key (gh-13944)', async function() {
        const userSchema = new Schema({
          firstName: { type: String, required: true },
          lastName: { type: String }
        });
        const User = db.model('User', userSchema);

        await User.bulkWrite([
          {
            updateOne: {
              filter: { lastName: 'Gibbons' },
              update: { firstName: 'Peter' },
              upsert: true
            }
          },
          {
            insertOne: {
              document: {
                firstName: 'Michael',
                lastName: 'Bolton'
              }
            }
          },
          {
            replaceOne: {
              filter: { lastName: 'Lumbergh' },
              replacement: { firstName: 'Bill', lastName: 'Lumbergh' },
              upsert: true
            }
          }
        ], { ordered: false });

        const users = await User.find();
        assert.deepStrictEqual(
          users.map(user => user.firstName).sort(),
          ['Bill', 'Michael', 'Peter']
        );
        assert.deepStrictEqual(
          users.map(user => user.__v),
          [0, 0, 0]
        );
      });

      it('with single nested and setOnInsert (gh-7534)', function() {
        const nested = new Schema({ name: String });
        const schema = new Schema({ nested: nested });

        const Model = db.model('Test', schema);

        return Model.
          bulkWrite([{
            updateOne: {
              filter: {},
              update: {
                $setOnInsert: {
                  nested: {
                    name: 'foo'
                  }
                }
              },
              upsert: true
            }
          }]).
          then(() => Model.findOne()).
          then(doc => assert.equal(doc.nested.name, 'foo'));
      });

      it('throws an error if no update object is provided (gh-8331)', async function() {
        const userSchema = new Schema({ name: { type: String, required: true } });
        const User = db.model('User', userSchema);


        const createdUser = await User.create({ name: 'Hafez' });

        const err = await User.bulkWrite([{
          updateOne: {
            filter: { _id: createdUser._id }
          }
        }])
          .then(() => null)
          .catch(err => err);


        assert.ok(err);
        assert.equal(err.message, 'Must provide an update object.');

        const userAfterUpdate = await User.findOne({ _id: createdUser._id });

        assert.equal(userAfterUpdate.name, 'Hafez', 'Document data is not wiped if no update object is provided.');

      });

      it('casts according to child discriminator if `discriminatorKey` is present (gh-8982)', async function() {

        const Person = db.model('Person', { name: String });
        Person.discriminator('Worker', new Schema({ age: Number }));


        await Person.create([
          { __t: 'Worker', name: 'Hafez1', age: '5' },
          { __t: 'Worker', name: 'Hafez2', age: '10' },
          { __t: 'Worker', name: 'Hafez3', age: '15' },
          { __t: 'Worker', name: 'Hafez4', age: '20' },
          { __t: 'Worker', name: 'Hafez5', age: '25' }
        ]);

        await Person.bulkWrite([
          { updateOne: { filter: { __t: 'Worker', age: '5' }, update: { age: '6' } } },
          { updateMany: { filter: { __t: 'Worker', age: '10' }, update: { age: '11' } } },
          { replaceOne: { filter: { __t: 'Worker', age: '15' }, replacement: { name: 'Hafez3', age: '16' } } },
          { deleteOne: { filter: { __t: 'Worker', age: '20' } } },
          { deleteMany: { filter: { __t: 'Worker', age: '25' } } },
          { insertOne: { document: { __t: 'Worker', name: 'Hafez6', age: '30' } } }
        ]);

        const people = await Person.find().sort('name');

        assert.equal(people.length, 4);
        assert.equal(people[0].age, 6);
        assert.equal(people[1].age, 11);
        assert.equal(people[2].age, 16);
        assert.equal(people[3].age, 30);

      });

      it('insertOne and replaceOne should not throw an error when set `timestamps: false` in schmea (gh-10048)', async function() {
        const schema = new Schema({ name: String }, { timestamps: false });
        const Model = db.model('Test', schema);


        await Model.create({ name: 'test' });

        await Model.bulkWrite([
          {
            insertOne: {
              document: { name: 'insertOne-test' }
            }
          },
          {
            replaceOne: {
              filter: { name: 'test' },
              replacement: { name: 'replaceOne-test' }
            }
          }
        ]);

        for (const name of ['insertOne-test', 'replaceOne-test']) {
          const doc = await Model.findOne({ name });
          assert.strictEqual(doc.createdAt, undefined);
          assert.strictEqual(doc.updatedAt, undefined);
        }

      });

      it('casts objects with null prototype (gh-10512)', function() {
        const schema = Schema({
          _id: String,
          someArray: [{ message: String }]
        });
        const Test = db.model('Test', schema);

        return Test.bulkWrite([{
          updateOne: {
            filter: {},
            update: { $set: { 'someArray.1': { __proto__: null, message: 'test' } } }
          }
        }]);
      });

      it('sends valid ops if ordered = false (gh-13176)', async function() {
        const testSchema = new mongoose.Schema({
          num: Number
        });
        const Test = db.model('Test', testSchema);

        const res = await Test.bulkWrite([
          {
            updateOne: {
              filter: {},
              update: { $set: { num: 'not a number' } },
              upsert: true
            }
          },
          {
            updateOne: {
              filter: {},
              update: { $set: { num: 42 } }
            }
          }
        ], { ordered: false });
        assert.ok(res.mongoose);
        assert.equal(res.mongoose.validationErrors.length, 1);
        assert.strictEqual(res.result.nUpserted, 0);
      });

      it('decorates write error with validation errors if unordered fails (gh-13176)', async function() {
        const testSchema = new mongoose.Schema({
          num: Number
        });
        const Test = db.model('Test', testSchema);

        await Test.deleteMany({});
        const { _id } = await Test.create({ num: 42 });

        const err = await Test.bulkWrite([
          {
            updateOne: {
              filter: {},
              update: { $set: { num: 'not a number' } },
              upsert: true
            }
          },
          {
            updateOne: {
              filter: {},
              update: { $push: { num: 42 } }
            }
          },
          {
            updateOne: {
              filter: {},
              update: { $inc: { num: 57 } }
            }
          }
        ], { ordered: false }).then(() => null, err => err);
        assert.ok(err);
        assert.equal(err.mongoose.validationErrors.length, 1);

        const { num } = await Test.findById(_id);
        assert.equal(num, 99);
      });

      it('bulkWrite should throw an error if there were operations that failed validation, ' +
        'but all operations that passed validation succeeded (gh-13256)', async function() {
        const userSchema = new Schema({ age: { type: Number } });
        const User = db.model('User', userSchema);

        const createdUser = await User.create({ name: 'Test' });

        const err = await User.bulkWrite([
          {
            updateOne: {
              filter: { _id: createdUser._id },
              update: { $set: { age: 'NaN' } },
              upsert: true
            }
          },
          {
            updateOne: {
              filter: { _id: createdUser._id },
              update: { $set: { age: 13 } },
              upsert: true
            }
          },
          {
            updateOne: {
              filter: { _id: createdUser._id },
              update: { $set: { age: 12 } },
              upsert: true
            }
          }
        ], { ordered: false, throwOnValidationError: true })
          .then(() => null)
          .catch(err => err);

        assert.ok(err);
        assert.equal(err.name, 'MongooseBulkWriteError');
        assert.equal(err.validationErrors[0].path, 'age');
        assert.equal(err.results[0].path, 'age');
      });
    });

    it('deleteOne with cast error (gh-5323)', async function() {
      const schema = new mongoose.Schema({
        name: String
      });

      const Model = db.model('Test', schema);
      const arr = [
        { name: 'test-1' },
        { name: 'test-2' }
      ];

      await Model.create(arr);
      await assert.rejects(() => Model.deleteOne([]), /must be an object/);
      const docs = await Model.find({});

      assert.equal(docs.length, 2);
    });

    it('.create() with non-object (gh-2037)', async function() {
      const schema = new mongoose.Schema({ name: String });

      const Model = db.model('Test', schema);

      const error = await Model.create(1).then(() => null, err => err);
      assert.ok(error);
      assert.equal(error.name, 'ObjectParameterError');
    });

    it('bulkWrite casting updateMany, deleteOne, deleteMany (gh-3998)', async function() {
      const schema = new Schema({
        str: String,
        num: Number
      });

      const M = db.model('Test', schema);

      const ops = [
        {
          insertOne: {
            document: { str: 1, num: '1' }
          }
        },
        {
          insertOne: {
            document: { str: '1', num: '1' }
          }
        },
        {
          updateMany: {
            filter: { str: 1 },
            update: {
              $set: { num: '2' }
            }
          }
        },
        {
          deleteMany: {
            filter: { str: 1 }
          }
        }
      ];

      await M.bulkWrite(ops);
      const count = await M.countDocuments({});
      assert.equal(count, 0);
    });

    it('bulkWrite casting replaceOne (gh-3998)', async function() {
      const schema = new Schema({
        str: String,
        num: Number
      });

      const M = db.model('Test', schema);

      const ops = [
        {
          insertOne: {
            document: { str: 1, num: '1' }
          }
        },
        {
          replaceOne: {
            filter: { str: 1 },
            replacement: { str: 2, num: '2' }
          }
        }
      ];
      await M.bulkWrite(ops);
      const doc = await M.findOne({});
      assert.strictEqual(doc.str, '2');
      assert.strictEqual(doc.num, 2);
    });

    it('alias with lean virtual (gh-6069)', async function() {
      const schema = new mongoose.Schema({
        name: {
          type: String,
          alias: 'nameAlias'
        }
      });

      const Model = db.model('Test', schema);


      const doc = await Model.create({ name: 'Val' });

      const res = await Model.findById(doc._id).lean();

      assert.equal(schema.virtual('nameAlias').getters[0].call(res), 'Val');
    });

    it('marks array as modified when initializing non-array from db (gh-2442)', async function() {
      const s1 = new Schema({
        array: mongoose.Schema.Types.Mixed
      }, { minimize: false });

      const s2 = new Schema({
        array: {
          type: [{
            _id: false,
            value: {
              type: Number,
              default: 0
            }
          }],
          default: [{}]
        }
      });

      const M1 = db.model('Test', s1);
      const M2 = db.model('Test1', s2, M1.collection.name);

      let doc = await M1.create({ array: {} });
      assert.ok(doc.array);
      doc = await M2.findOne({ _id: doc._id });
      assert.equal(doc.array[0].value, 0);
      doc.array[0].value = 1;
      await doc.save();
      doc = await M2.findOne({ _id: doc._id });
      assert.ok(!doc.isModified('array'));
      assert.deepEqual(doc.array[0].value, 1);
      assert.equal(JSON.stringify(doc.array), '[{"value":1}]');
    });

    it('Throws when saving same doc in parallel w/ callback (gh-6456)', async function() {
      const schema = new Schema({
        name: String
      });

      const Test = db.model('Test', schema);

      const test = new Test({
        name: 'Billy'
      });

      const promises = [test.save(), test.save()];
      const err = await Promise.all(promises).then(() => null, err => err);
      assert.strictEqual(err.name, 'ParallelSaveError');
      const regex = new RegExp(test.id);
      assert.ok(regex.test(err.message));
      await Promise.allSettled(promises);
    });

    describe('Model.syncIndexes()', () => {
      it('adds indexes to the collection', async() => {
        // Arrange
        const collectionName = generateRandomCollectionName();
        const userSchema = new Schema(
          { name: { type: String, index: true } },
          { autoIndex: false }
        );
        const User = db.model('User', userSchema, collectionName);

        // Act
        await User.syncIndexes();

        // Assert
        const indexes = await User.listIndexes();
        assert.deepStrictEqual(indexes.map(index => index.name), ['_id_', 'name_1']);
      });

      it('drops indexes that are not present in schema', async() => {
        // Arrange
        const collectionName = generateRandomCollectionName();
        const userSchema = new Schema(
          {
            name: { type: String, index: true },
            age: Number
          },
          { autoIndex: false }
        );
        const User = db.model('User', userSchema, collectionName);
        await User.collection.createIndex({ age: 1 });

        // Act
        const droppedIndexes = await User.syncIndexes();
        const indexesAfterSync = await User.listIndexes();

        // Assert
        assert.deepStrictEqual(droppedIndexes, ['age_1']);
        assert.deepStrictEqual(indexesAfterSync.map(index => index.name), ['_id_', 'name_1']);
      });

      it('when two different models connect to the same collection, syncIndexes(...) respects the last call', async() => {
        // Arrange
        const collectionName = generateRandomCollectionName();
        const userSchema = new Schema(
          {
            name: { type: String, index: true },
            age: Number
          },
          { autoIndex: false }
        );
        const User = db.model('User', userSchema, collectionName);

        const orderSchema = new Schema(
          {
            totalPrice: { type: Number, index: true }
          },
          { autoIndex: false }
        );
        const Order = db.model('Order', orderSchema, collectionName);
        await User.createCollection();

        // Act
        const userIndexesBeforeSync = await User.listIndexes();
        await User.syncIndexes();
        const orderIndexesBeforeSync = await Order.listIndexes();
        const droppedOrderIndexes = await Order.syncIndexes();

        // Assert
        assert.deepStrictEqual(userIndexesBeforeSync.map(index => index.name), ['_id_']);

        assert.deepStrictEqual(orderIndexesBeforeSync.map(index => index.name), ['_id_', 'name_1']);
        assert.deepStrictEqual(droppedOrderIndexes, ['name_1']);
      });

      it('when two models have the same collection name, same field but different options, syncIndexes(...) respects the last call', async() => {
        // Arrange
        const collectionName = generateRandomCollectionName();
        const userSchema = new Schema(
          {
            customId: { type: String, index: true },
            age: Number
          },
          { autoIndex: false }
        );
        const User = db.model('User', userSchema, collectionName);

        const orderSchema = new Schema(
          {
            customId: { type: String, unique: true }
          },
          { autoIndex: false }
        );
        const Order = db.model('Order', orderSchema, collectionName);
        await User.createCollection();

        // Act
        await User.syncIndexes();
        const userIndexes = await User.listIndexes();
        await Order.syncIndexes();
        const orderIndexes = await Order.listIndexes();

        // Assert
        const userCustomIdIndex = userIndexes.find(index => index.key.customId === 1);
        assert.strictEqual(userCustomIdIndex.unique, undefined);

        const orderCustomIdIndex = orderIndexes.find(index => index.key.customId === 1);
        assert.strictEqual(orderCustomIdIndex.unique, true);
      });

      it('when syncIndexes(...) is called twice with no changes on the model, the second call should not do anything', async() => {
        // Arrange
        const collectionName = generateRandomCollectionName();
        const userSchema = new Schema(
          {
            name: { type: String, index: true },
            age: Number
          },
          { autoIndex: false }
        );
        const User = db.model('User', userSchema, collectionName);

        // Act
        await User.collection.createIndex({ age: 1 });
        const droppedIndexesFromFirstSync = await User.syncIndexes();
        const droppedIndexesFromSecondSync = await User.syncIndexes();

        // Assert
        assert.deepStrictEqual(droppedIndexesFromFirstSync, ['age_1']);
        assert.deepStrictEqual(droppedIndexesFromSecondSync, []);
      });

      it('when called with different key order, it treats different order as different indexes (gh-8135)', async() => {
        // Arrange
        const collectionName = generateRandomCollectionName();
        const userSchema = new Schema(
          { name: String, age: Number },
          { autoIndex: false }
        );
        userSchema.index({ name: 1, age: -1 });
        const User = db.model('User', userSchema, collectionName);
        await User.collection.createIndex({ age: -1, name: 1 });

        // Act
        const droppedIndexes = await User.syncIndexes();
        const indexesAfterSync = await User.listIndexes();

        // Assert
        assert.deepStrictEqual(droppedIndexes, ['age_-1_name_1']);

        const compoundIndex = indexesAfterSync.find(index => index.key.name === 1 && index.key.age === -1);
        assert.strictEqual(compoundIndex.name, 'name_1_age_-1');
      });

      it('syncIndexes(...) compound index including `_id` (gh-8559)', async() => {
        // Arrange
        const collectionName = generateRandomCollectionName();
        const userSchema = new Schema(
          { name: String, age: Number },
          { autoIndex: false }
        );
        userSchema.index({ name: 1 });
        const User = db.model('User', userSchema, collectionName);
        await User.collection.createIndex({ name: 1, _id: 1 });

        // Act
        const droppedIndexes = await User.syncIndexes();
        const indexesAfterSync = await User.listIndexes();

        // Assert
        assert.deepStrictEqual(droppedIndexes, ['name_1__id_1']);
        assert.deepStrictEqual(
          indexesAfterSync.map(index => index.name),
          ['_id_', 'name_1']
        );
      });

      it('syncIndexes() allows overwriting `background` option (gh-8645)', async function() {
        const opts = { autoIndex: false };
        const schema = new Schema({ name: String }, opts);
        schema.index({ name: 1 }, { background: true });

        const M = db.model('Test', schema);
        await M.syncIndexes({ background: false });

        const indexes = await M.listIndexes();
        assert.deepEqual(indexes[1].key, { name: 1 });
        assert.strictEqual(indexes[1].background, false);
      });

      it('should not drop a text index on .syncIndexes() call (gh-10850)', async function() {
        const collation = { collation: { locale: 'simple' } };
        const someSchema = new Schema({
          title: String,
          author: String
        });
        someSchema.index({ title: 1, author: 'text' }, collation);
        const M = db.model('Some', someSchema);
        await M.init();
        await M.syncIndexes();
        assert(await M.syncIndexes(), []);
      });

      it('adding discriminators should not drop the parent model\'s indexes', async() => {
        // Arrange
        const collectionName = generateRandomCollectionName();

        const eventSchema = new Schema({
          actorId: { type: Schema.Types.ObjectId, index: true }
        }, { autoIndex: false });

        const Event = db.model('Event', eventSchema, collectionName);

        Event.discriminator('AEvent', { aField: String });
        Event.discriminator('BEvent', { bField: String });

        // Act
        await db.syncIndexes();

        const indexes = await Event.listIndexes();

        // Assert
        const actorIdIndex = indexes.find(index => index.name === 'actorId_1');
        assert.ok(actorIdIndex);
      });

      it('syncing model with multiple discriminators works', async() => {
        // Arrange
        const collectionName = generateRandomCollectionName();
        const eventSchema = new Schema(
          { actorId: { type: Schema.Types.ObjectId } },
          { autoIndex: false }
        );
        eventSchema.index({ actorId: 1 }, { unique: true });

        const Event = db.model('Event', eventSchema, collectionName);

        const clickEventSchema = new Schema(
          {
            clickedAt: Date,
            productCategory: String
          },
          { autoIndex: false }
        );
        clickEventSchema.index(
          { clickedAt: 1 },
          { partialFilterExpression: { productCategory: 'Computers' } }
        );
        const ClickEvent = Event.discriminator('ClickEvent', clickEventSchema);

        const buyEventSchema = new Schema(
          {
            boughtAt: String,
            productPrice: Number
          },
          { autoIndex: false }
        );
        buyEventSchema.index(
          { boughtAt: 1 },
          {
            unique: true,
            partialFilterExpression: { productPrice: { $gt: 100 } }
          }
        );
        const BuyEvent = Event.discriminator('BuyEvent', buyEventSchema);

        // Act
        const droppedByEvent = await Event.syncIndexes({ background: false });
        const droppedByClickEvent = await ClickEvent.syncIndexes({ background: false });
        const droppedByBuyEvent = await BuyEvent.syncIndexes({ background: false });

        const eventIndexes = await Event.listIndexes();

        // Assert
        assert.deepStrictEqual(droppedByEvent, []);
        assert.deepStrictEqual(droppedByClickEvent, []);
        assert.deepStrictEqual(droppedByBuyEvent, []);

        assert.deepStrictEqual(
          eventIndexes.map(index => pick(index, ['key', 'unique', 'partialFilterExpression'])),
          [
            { key: { _id: 1 } },
            {
              unique: true,
              key: { actorId: 1 }
            },
            {
              key: { clickedAt: 1 },
              partialFilterExpression: {
                productCategory: 'Computers',
                __t: 'ClickEvent'
              }
            },
            {
              unique: true,
              key: { boughtAt: 1 },
              partialFilterExpression: {
                productPrice: { $gt: 100 },
                __t: 'BuyEvent'
              }
            }
          ]
        );
      });

      it('syncing one discriminator\'s indexes should not drop the main model\'s indexes', async() => {
        // Arrange
        const collectionName = generateRandomCollectionName();
        const eventSchema = new Schema(
          { actorId: { type: Schema.Types.ObjectId } },
          { autoIndex: false }
        );
        eventSchema.index({ actorId: 1 }, { unique: true });

        const Event = db.model('Event', eventSchema, collectionName);

        const clickEventSchema = new Schema(
          {
            clickedAt: Date,
            productCategory: String
          },
          { autoIndex: false }
        );
        clickEventSchema.index(
          { clickedAt: 1 },
          { partialFilterExpression: { productCategory: 'Computers' } }
        );
        const ClickEvent = Event.discriminator('ClickEvent', clickEventSchema);

        const buyEventSchema = new Schema(
          {
            boughtAt: String,
            productPrice: Number
          },
          { autoIndex: false }
        );
        buyEventSchema.index(
          { boughtAt: 1 },
          {
            unique: true,
            partialFilterExpression: { productPrice: { $gt: 100 } }
          }
        );
        Event.discriminator('BuyEvent', buyEventSchema);

        // Act
        const droppedByEvent = await Event.syncIndexes();
        const droppedByClickEvent = await ClickEvent.syncIndexes();

        const eventIndexes = await Event.listIndexes();

        // Assert
        assert.deepStrictEqual(droppedByEvent, []);
        assert.deepStrictEqual(droppedByClickEvent, []);

        assert.deepStrictEqual(
          eventIndexes.map(index => pick(index, ['key', 'unique', 'partialFilterExpression'])),
          [
            { key: { _id: 1 } },
            {
              unique: true,
              key: { actorId: 1 }
            },
            {
              key: { clickedAt: 1 },
              partialFilterExpression: {
                productCategory: 'Computers',
                __t: 'ClickEvent'
              }
            }
          ]
        );
      });

      it('syncing main model does not sync discrimator indexes', async() => {
        // Arrange
        const collectionName = generateRandomCollectionName();
        const eventSchema = new Schema(
          { actorId: { type: Schema.Types.ObjectId } },
          { autoIndex: false }
        );
        eventSchema.index({ actorId: 1 }, { unique: true });

        const Event = db.model('Event', eventSchema, collectionName);

        const clickEventSchema = new Schema(
          {
            clickedAt: Date,
            productCategory: String
          },
          { autoIndex: false }
        );
        clickEventSchema.index(
          { clickedAt: 1 },
          { partialFilterExpression: { productCategory: 'Computers' } }
        );
        const ClickEvent = Event.discriminator('ClickEvent', clickEventSchema);

        const buyEventSchema = new Schema(
          {
            boughtAt: String,
            productPrice: Number
          },
          { autoIndex: false }
        );
        buyEventSchema.index(
          { boughtAt: 1 },
          {
            unique: true,
            partialFilterExpression: { productPrice: { $gt: 100 } }
          }
        );
        Event.discriminator('BuyEvent', buyEventSchema);

        // Act
        const droppedByEvent = await Event.syncIndexes();
        const eventIndexesBeforeSyncingClickEvents = await Event.listIndexes();

        const droppedByClickEvent = await ClickEvent.syncIndexes();
        const eventIndexesAfterSyncingClickEvents = await ClickEvent.listIndexes();


        // Assert
        assert.deepStrictEqual(droppedByEvent, []);
        assert.deepStrictEqual(droppedByClickEvent, []);

        assert.deepStrictEqual(
          eventIndexesBeforeSyncingClickEvents.map(index => pick(index, ['key', 'unique', 'partialFilterExpression'])),
          [
            { key: { _id: 1 } },
            {
              unique: true,
              key: { actorId: 1 }
            }
          ]
        );

        assert.deepStrictEqual(
          eventIndexesAfterSyncingClickEvents.map(index => pick(index, ['key', 'unique', 'partialFilterExpression'])),
          [
            { key: { _id: 1 } },
            {
              unique: true,
              key: { actorId: 1 }
            },
            {
              key: { clickedAt: 1 },
              partialFilterExpression: {
                productCategory: 'Computers',
                __t: 'ClickEvent'
              }
            }
          ]
        );

      });
      it('syncing discriminator does not attempt to sync parent model\'s indexes', async() => {
        // Arrange
        const collectionName = generateRandomCollectionName();
        const eventSchema = new Schema(
          { actorId: { type: Schema.Types.ObjectId } },
          { autoIndex: false }
        );
        eventSchema.index({ actorId: 1 }, { unique: true });

        const Event = db.model('Event', eventSchema, collectionName);

        const clickEventSchema = new Schema(
          {
            clickedAt: Date,
            productCategory: String
          },
          { autoIndex: false }
        );
        clickEventSchema.index(
          { clickedAt: 1 },
          { partialFilterExpression: { productCategory: 'Computers' } }
        );
        const ClickEvent = Event.discriminator('ClickEvent', clickEventSchema);

        const buyEventSchema = new Schema(
          {
            boughtAt: String,
            productPrice: Number
          },
          { autoIndex: false }
        );
        buyEventSchema.index(
          { boughtAt: 1 },
          {
            unique: true,
            partialFilterExpression: { productPrice: { $gt: 100 } }
          }
        );
        Event.discriminator('BuyEvent', buyEventSchema);

        // Act
        const droppedByClickEvent = await ClickEvent.syncIndexes();
        const eventIndexesAfterSyncingClickEvents = await ClickEvent.listIndexes();

        const droppedByEvent = await Event.syncIndexes();
        const eventIndexesAfterSyncingEverything = await Event.listIndexes();

        // Assert
        assert.deepStrictEqual(droppedByClickEvent, []);
        assert.deepStrictEqual(droppedByEvent, []);

        assert.deepStrictEqual(
          eventIndexesAfterSyncingClickEvents.map(index => pick(index, ['key', 'unique', 'partialFilterExpression'])),
          [
            { key: { _id: 1 } },
            {
              key: { clickedAt: 1 },
              partialFilterExpression: {
                productCategory: 'Computers',
                __t: 'ClickEvent'
              }
            }
          ]
        );
        assert.deepStrictEqual(
          eventIndexesAfterSyncingEverything.map(index => pick(index, ['key', 'unique', 'partialFilterExpression'])),
          [
            { key: { _id: 1 } },
            {
              key: { clickedAt: 1 },
              partialFilterExpression: {
                productCategory: 'Computers',
                __t: 'ClickEvent'
              }
            },
            {
              unique: true,
              key: { actorId: 1 }
            }
          ]
        );

      });

      it('creates indexes only when they do not exist on the mongodb server (gh-12250)', async() => {
        const userSchema = new Schema({
          name: { type: String }
        }, { autoIndex: false });

        userSchema.index({ name: 1 });

        const User = db.model('User', userSchema);

        await User.init();

        const createIndexSpy = sinon.spy(User.collection, 'createIndex');
        const listIndexesSpy = sinon.spy(User.collection, 'listIndexes');

        await User.syncIndexes();

        assert.equal(createIndexSpy.callCount, 1);
        assert.equal(listIndexesSpy.callCount, 1);

        await User.syncIndexes();

        assert.equal(listIndexesSpy.callCount, 2);
        assert.equal(createIndexSpy.callCount, 1);
      });
    });

    it('using `new db.model()()` (gh-6698)', function() {
      db.model('Test', new Schema({
        name: String
      }));

      assert.throws(function() {
        new db.model('Test')({ name: 'test' });
      }, /should not be run with `new`/);
    });

    it('allows calling save in a post save hook (gh-6611)', async function() {
      let called = 0;
      const noteSchema = new Schema({
        body: String
      });

      noteSchema.post('save', function(note) {
        if (!called) {
          called++;
          note.body = 'a note, part deux.';
          return note.save();
        }
      });


      const Note = db.model('Test', noteSchema);

      await Note.deleteMany({});
      await Note.create({ body: 'a note.' });
      assert.equal(called, 1);
      const doc = await Note.findOne({});
      assert.strictEqual(doc.body, 'a note, part deux.');
    });

    it('createCollection() respects schema collation (gh-6489)', async function() {
      const userSchema = new Schema({
        name: String
      }, { collation: { locale: 'en_US', strength: 1 } });
      const Model = db.model('User', userSchema);


      await Model.collection.drop().catch(() => {});
      await Model.createCollection();
      const collectionName = Model.collection.name;

      await Model.create([{ name: 'alpha' }, { name: 'Zeta' }]);

      // Ensure that the default collation is set. Mongoose will set the
      // collation on the query itself (see gh-4839).
      const res = await db.collection(collectionName).
        find({}).sort({ name: 1 }).toArray();
      assert.deepEqual(res.map(v => v.name), ['alpha', 'Zeta']);
    });

    it('createCollection() respects timeseries (gh-10611)', async function() {
      const version = await start.mongodVersion();
      if (version[0] < 5) {
        this.skip();
        return;
      }

      const schema = Schema({ name: String, timestamp: Date, metadata: Object }, {
        timeseries: {
          timeField: 'timestamp',
          metaField: 'metadata',
          granularity: 'hours'
        },
        autoCreate: false,
        autoIndex: false,
        expireAfterSeconds: 86400
      });

      const Test = db.model('Test', schema, 'Test');
      await Test.init();

      await Test.collection.drop().catch(() => {});
      await Test.createCollection();

      const collections = await Test.db.db.listCollections().toArray();
      const coll = collections.find(coll => coll.name === 'Test');
      assert.ok(coll);
      assert.equal(coll.type, 'timeseries');
      assert.equal(coll.options.timeseries.timeField, 'timestamp');

      await Test.collection.drop().catch(() => {});
    });

    it('createCollection() enforces expireAfterSeconds (gh-11229)', async function() {
      const version = await start.mongodVersion();
      if (version[0] < 5) {
        this.skip();
        return;
      }

      const schema = Schema({ name: String, timestamp: Date, metadata: Object }, {
        timeseries: {
          timeField: 'timestamp',
          metaField: 'metadata',
          granularity: 'hours'
        },
        autoCreate: false
      });

      const Test = db.model('TestGH11229Var1', schema);

      await Test.collection.drop().catch(() => {});
      await Test.createCollection({ expireAfterSeconds: 5 });

      const collOptions = await Test.collection.options();
      assert.ok(collOptions);
      assert.equal(collOptions.expireAfterSeconds, 5);
      assert.ok(collOptions.timeseries);
    });

    it('createCollection() enforces expires (gh-11229)', async function() {
      this.timeout(10000);
      const version = await start.mongodVersion();
      if (version[0] < 5) {
        this.skip();
        return;
      }

      const schema = Schema({ name: String, timestamp: Date, metadata: Object }, {
        timeseries: {
          timeField: 'timestamp',
          metaField: 'metadata',
          granularity: 'hours'
        },
        autoCreate: false
      });

      const Test = db.model('TestGH11229Var2', schema, 'TestGH11229Var2');

      await Test.collection.drop().catch(() => {});
      await Test.createCollection({ expires: '5 seconds' });

      const collOptions = await Test.collection.options();
      assert.ok(collOptions);
      assert.equal(collOptions.expireAfterSeconds, 5);
      assert.ok(collOptions.timeseries);
    });

    it('createCollection() enforces expireAfterSeconds when set by Schema (gh-11229)', async function() {
      const version = await start.mongodVersion();
      if (version[0] < 5) {
        this.skip();
        return;
      }

      const schema = Schema({ name: String, timestamp: Date, metadata: Object }, {
        timeseries: {
          timeField: 'timestamp',
          metaField: 'metadata',
          granularity: 'hours'
        },
        autoCreate: false,
        expireAfterSeconds: 5
      });

      const Test = db.model('TestGH11229Var3', schema);

      await Test.collection.drop().catch(() => {});
      await Test.createCollection();

      const collOptions = await Test.collection.options();
      assert.ok(collOptions);
      assert.equal(collOptions.expireAfterSeconds, 5);
      assert.ok(collOptions.timeseries);
    });

    it('createCollection() enforces expires when set by Schema (gh-11229)', async function() {
      const version = await start.mongodVersion();
      if (version[0] < 5) {
        this.skip();
        return;
      }

      const schema = Schema({ name: String, timestamp: Date, metadata: Object }, {
        timeseries: {
          timeField: 'timestamp',
          metaField: 'metadata',
          granularity: 'hours'
        },
        autoCreate: false,
        expires: '5 seconds'
      });

      const Test = db.model('TestGH11229Var4', schema);

      await Test.collection.drop().catch(() => {});
      await Test.createCollection();

      const collOptions = await Test.collection.options();
      assert.ok(collOptions);
      assert.equal(collOptions.expireAfterSeconds, 5);
      assert.ok(collOptions.timeseries);
    });

    it('createCollection() respects clusteredIndex', async function() {
      const version = await start.mongodVersion();
      if (version[0] < 6) {
        this.skip();
        return;
      }

      const schema = Schema({ name: String, timestamp: Date, metadata: Object }, {
        clusteredIndex: {
          key: { _id: 1 },
          name: 'clustered test'
        },
        autoCreate: false,
        autoIndex: false
      });

      const Test = db.model('Test', schema, 'Test');
      await Test.init();

      await Test.collection.drop().catch(() => {});
      await Test.createCollection();

      const collections = await Test.db.db.listCollections().toArray();
      const coll = collections.find(coll => coll.name === 'Test');
      assert.ok(coll);
      assert.deepEqual(coll.options.clusteredIndex.key, { _id: 1 });
      assert.equal(coll.options.clusteredIndex.name, 'clustered test');

      await Test.collection.drop().catch(() => {});
    });

    it('mongodb actually removes expired documents (gh-11229)', async function() {
      this.timeout(1000 * 80); // 80 seconds, see later comments on why
      const version = await start.mongodVersion();
      if (version[0] < 5) {
        this.skip();
        return;
      }

      const schema = Schema({ name: String, timestamp: Date, metadata: Object }, {
        timeseries: {
          timeField: 'timestamp',
          metaField: 'metadata',
          granularity: 'hours'
        },
        autoCreate: false
      });

      const Test = db.model('TestMongoDBExpireRemoval', schema);

      await Test.collection.drop().catch(() => {});
      await Test.createCollection({ expireAfterSeconds: 5 });

      await Test.insertMany([
        {
          metadata: { sensorId: 5578, type: 'temperature' },
          timestamp: new Date('2021-05-18T00:00:00.000Z'),
          temp: 12
        },
        {
          metadata: { sensorId: 5578, type: 'temperature' },
          timestamp: new Date('2021-05-18T04:00:00.000Z'),
          temp: 11
        },
        {
          metadata: { sensorId: 5578, type: 'temperature' },
          timestamp: new Date('2021-05-18T08:00:00.000Z'),
          temp: 11
        },
        {
          metadata: { sensorId: 5578, type: 'temperature' },
          timestamp: new Date('2021-05-18T12:00:00.000Z'),
          temp: 12
        },
        {
          metadata: { sensorId: 5578, type: 'temperature' },
          timestamp: new Date('2021-05-18T16:00:00.000Z'),
          temp: 16
        },
        {
          metadata: { sensorId: 5578, type: 'temperature' },
          timestamp: new Date('2021-05-18T20:00:00.000Z'),
          temp: 15
        }, {
          metadata: { sensorId: 5578, type: 'temperature' },
          timestamp: new Date('2021-05-19T00:00:00.000Z'),
          temp: 13
        },
        {
          metadata: { sensorId: 5578, type: 'temperature' },
          timestamp: new Date('2021-05-19T04:00:00.000Z'),
          temp: 12
        },
        {
          metadata: { sensorId: 5578, type: 'temperature' },
          timestamp: new Date('2021-05-19T08:00:00.000Z'),
          temp: 11
        },
        {
          metadata: { sensorId: 5578, type: 'temperature' },
          timestamp: new Date('2021-05-19T12:00:00.000Z'),
          temp: 12
        },
        {
          metadata: { sensorId: 5578, type: 'temperature' },
          timestamp: new Date('2021-05-19T16:00:00.000Z'),
          temp: 17
        },
        {
          metadata: { sensorId: 5578, type: 'temperature' },
          timestamp: new Date('2021-05-19T20:00:00.000Z'),
          temp: 12
        }
      ]);

      const beforeExpirationCount = await Test.countDocuments({});
      assert.ok(beforeExpirationCount === 12);

      let intervalid;

      await Promise.race([
        // wait for 61 seconds, because mongodb's removal routine runs every 60 seconds, so it may be VERY flakey otherwise
        // under heavy load it is still not guranteed to actually run
        // see https://www.mongodb.com/docs/manual/core/timeseries/timeseries-automatic-removal/#timing-of-delete-operations
        new Promise(resolve => setTimeout(resolve, 1000 * 61)), // 61 seconds

        // in case it happens faster, to reduce test time
        new Promise(resolve => {
          intervalid = setInterval(async() => {
            const count = await Test.countDocuments({});
            if (count === 0) {
              resolve();
            }
          }, 1000); // every 1 second
        })
      ]);

      clearInterval(intervalid);

      const afterExpirationCount = await Test.countDocuments({});
      assert.equal(afterExpirationCount, 0);
    });

    it('createCollection() handles NamespaceExists errors (gh-9447)', async function() {
      const userSchema = new Schema({ name: String });
      const Model = db.model('User', userSchema);


      await Model.collection.drop().catch(() => {});

      await Model.createCollection();
      await Model.createCollection();

    });
  });

  it('dropDatabase() after init allows re-init (gh-6967)', async function() {
    this.timeout(10000);

    const Model = db.model('Test', new Schema({
      name: { type: String, index: true }
    }));


    await Model.init();

    await db.dropDatabase();

    assert.ok(!Model.$init);

    let threw = false;

    try {
      await Model.listIndexes();
    } catch (err) {
      assert.ok(err.message.indexOf('test') !== -1,
        err.message);
      threw = true;
    }
    assert.ok(threw);

    await Model.init();

    const indexes = await Model.listIndexes();

    assert.equal(indexes.length, 2);
    assert.deepEqual(indexes[1].key, { name: 1 });

  });

  it('replaceOne always sets version key in top-level (gh-7138)', async function() {
    const key = 'A';

    const schema = new mongoose.Schema({
      key: String,
      items: { type: [String], default: [] }
    });

    const Record = db.model('Test', schema);

    const record = { key: key, items: ['A', 'B', 'C'] };


    await Record.replaceOne({ key: key }, record, { upsert: true });

    const fetchedRecord = await Record.findOne({ key: key });

    assert.deepEqual(fetchedRecord.toObject().items, ['A', 'B', 'C']);

  });

  it('can JSON.stringify(Model.schema) with nested (gh-7220)', function() {
    const nested = Schema({ name: String });
    const Model = db.model('Test', Schema({ nested }));

    const _schema = JSON.parse(JSON.stringify(Model.schema));
    assert.ok(_schema.obj.nested);
  });

  it('sets $session() before pre save hooks run (gh-7742)', async function() {
    const schema = new Schema({ name: String });
    let sessions = [];
    schema.pre('save', function() {
      sessions.push(this.$session());
    });

    const SampleModel = db.model('Test', schema);

    await SampleModel.create({ name: 'foo' });
    // start session
    const session = await db.startSession();

    // get doc
    const doc = await SampleModel.findOne();
    doc.foo = 'bar';

    sessions = [];
    await doc.save({ session });
    assert.equal(sessions.length, 1);
    assert.strictEqual(sessions[0], session);

    sessions = [];
    await doc.save({ session: null });
    assert.equal(sessions.length, 1);
    assert.strictEqual(sessions[0], null);
  });

  it('sets $session() before pre deleteOne hooks run (gh-7742)', async function() {
    const schema = new Schema({ name: String });
    let sessions = [];
    schema.pre('deleteOne', { document: true, query: false }, function() {
      sessions.push(this.$session());
    });

    const SampleModel = db.model('Test', schema);


    await SampleModel.create({ name: 'foo' });
    // start session
    const session = await db.startSession();

    // get doc
    const doc = await SampleModel.findOne();
    doc.foo = 'bar';

    sessions = [];
    await doc.deleteOne({ session });
    assert.equal(sessions.length, 1);
    assert.strictEqual(sessions[0], session);
  });

  it('set $session() before pre validate hooks run on bulkWrite and insertMany (gh-7769)', async function() {
    const schema = new Schema({ name: String });
    const sessions = [];
    schema.pre('validate', function() {
      sessions.push(this.$session());
    });

    const SampleModel = db.model('Test', schema);


    // start session
    const session = await db.startSession();

    await SampleModel.insertMany([{ name: 'foo' }, { name: 'bar' }], { session });
    assert.strictEqual(sessions[0], session);
    assert.strictEqual(sessions[1], session);

    await SampleModel.bulkWrite([{
      insertOne: {
        doc: { name: 'Samwell Tarly' }
      }
    }, {
      replaceOne: {
        filter: { name: 'bar' },
        replacement: { name: 'Gilly' }
      }
    }], { session });

    assert.strictEqual(sessions[2], session);
    assert.strictEqual(sessions[3], session);

  });

  it('custom statics that overwrite query functions dont get hooks by default (gh-7790)', async function() {

    const schema = new Schema({ name: String, loadedAt: Date });

    schema.statics.findOne = function() {
      return this.findOneAndUpdate({}, { loadedAt: new Date() }, { new: true });
    };

    let called = 0;
    schema.pre('findOne', function() {
      ++called;
    });
    const Model = db.model('Test', schema);

    await Model.create({ name: 'foo' });

    const res = await Model.findOne();
    assert.ok(res.loadedAt);
    assert.equal(called, 0);

  });

  it('error handling middleware passes saved doc (gh-7832)', async function() {
    const schema = new Schema({ _id: Number });

    const errs = [];
    const docs = [];
    schema.post('save', (err, doc, next) => {
      errs.push(err);
      docs.push(doc);
      next();
    });
    const Model = db.model('Test', schema);


    await Model.create({ _id: 1 });

    const doc = new Model({ _id: 1 });
    const err = await doc.save().then(() => null, err => err);
    assert.ok(err);
    assert.equal(err.code, 11000);

    assert.equal(errs.length, 1);
    assert.equal(errs[0].code, 11000);

    assert.equal(docs.length, 1);
    assert.strictEqual(docs[0], doc);

  });

  it('throws readable error if calling Model function with bad context (gh-7957)', function() {
    const Model = db.model('Test', Schema({ name: String }));

    assert.throws(() => {
      new Model.discriminator('gh5957_fail', Schema({ doesntMatter: String }));
    }, /Model\.discriminator.*new Model/);

    const discriminator = Model.discriminator;

    assert.throws(() => {
      discriminator('gh5957_fail', Schema({ doesntMatter: String }));
    }, /Model\.discriminator.*MyModel/);
  });

  describe('exists() (gh-6872) (gh-8097) (gh-11138)', function() {
    it('returns a query', () => {
      const User = db.model('Test', new Schema({ name: String }));
      const query = User.exists({ name: 'Hafez' });
      assert.ok(query instanceof mongoose.Query);
    });

    it('returns lean document with `_id` only if document exists', async function() {
      const Model = db.model('Test', new Schema({ name: String }));

      const docFromCreation = await Model.create({ name: 'foo' });
      const existingDocument = await Model.exists({ _id: docFromCreation._id });
      assert.equal(existingDocument._id.toString(), docFromCreation._id.toString());
      assert.deepStrictEqual(Object.keys(existingDocument), ['_id']);
      assert.ok(isLean(existingDocument));
    });


    it('returns `null` when no document exists', async() => {
      const Model = db.model('Test', new Schema({ name: String }));

      const existingDocument = await Model.exists({ name: 'I do not exist' });
      assert.equal(existingDocument, null);
    });
    it('returns `null` if no doc exists', async function() {
      const Model = db.model('Test', new Schema({ name: String }));

      await Model.create({ name: 'foo' });

      const existingDocumentWithStrict = await Model.exists({ otherProp: 'foo' }, { strict: false });
      assert.equal(existingDocumentWithStrict, null);
    });

    it('options (gh-8075)', async function() {
      const Model = db.model('Test', new Schema({ name: String }));

      const existingDocument = await Model.exists({});
      assert.equal(existingDocument, null);

      const explainResult = await Model.exists({}, { explain: true });
      assert.ok(explainResult);
    });
  });

  it('sets correct `Document#op` with `save()` (gh-8439)', function() {
    const schema = Schema({ name: String });
    const ops = [];
    schema.pre('validate', function() {
      ops.push(this.$op);
    });
    schema.pre('save', function() {
      ops.push(this.$op);
    });
    schema.post('validate', function() {
      ops.push(this.$op);
    });
    schema.post('save', function() {
      ops.push(this.$op);
    });

    const Model = db.model('Test', schema);
    const doc = new Model({ name: 'test' });

    return doc.save().then(() => {
      assert.deepEqual(ops, ['validate', 'validate', 'save', 'save']);
    });
  });

  it('bulkWrite sets discriminator filters (gh-8590)', async function() {
    const Animal = db.model('Test', Schema({ name: String }));
    const Dog = Animal.discriminator('Dog', Schema({ breed: String }));


    await Dog.bulkWrite([{
      updateOne: {
        filter: { name: 'Pooka' },
        update: { $set: { breed: 'Chorkie' } },
        upsert: true
      }
    }]);
    const res = await Animal.findOne();
    assert.ok(res instanceof Dog);
    assert.strictEqual(res.breed, 'Chorkie');

  });

  it('bulkWrite skips defaults based on global setDefaultsOnInsert (gh-13823)', async function() {
    const m = new mongoose.Mongoose();
    m.set('setDefaultsOnInsert', false);
    await m.connect(start.uri);

    const Test = m.model('Test', Schema({
      name: String,
      age: Number,
      status: {
        type: Number,
        enum: [1, 2],
        default: 1
      }
    }));
    await Test.bulkWrite([{
      updateOne: {
        filter: {
          name: 'test1'
        },
        update: {
          $set: {
            age: 19
          }
        },
        upsert: true
      }
    }]);
    const doc = await Test.findOne({ name: 'test1' }).lean();
    assert.ok(!doc.status);

    await m.disconnect();
  });

  it('bulkWrite upsert works when update casts to empty (gh-8698)', async function() {
    const userSchema = new Schema({
      name: String
    });
    const User = db.model('User', userSchema);


    await User.bulkWrite([{
      updateOne: {
        filter: { name: 'test' },
        update: { notInSchema: true },
        upsert: true
      }
    }]);

    const doc = await User.findOne();
    assert.ok(doc);
    assert.strictEqual(doc.notInSchema, undefined);

  });

  it('bulkWrite upsert with non-schema path in filter (gh-8698)', async function() {
    const userSchema = new Schema({
      name: String
    });
    const User = db.model('User', userSchema);


    let err = await User.bulkWrite([{
      updateOne: {
        filter: { notInSchema: 'foo' },
        update: { name: 'test' },
        upsert: true
      }
    }]).then(() => null, err => err);
    assert.ok(err);
    assert.equal(err.name, 'StrictModeError');
    assert.ok(err.message.indexOf('notInSchema') !== -1, err.message);

    err = await User.bulkWrite([{
      updateMany: {
        filter: { notInSchema: 'foo' },
        update: { name: 'test' },
        upsert: true
      }
    }]).then(() => null, err => err);
    assert.ok(err);
    assert.equal(err.name, 'StrictModeError');
    assert.ok(err.message.indexOf('notInSchema') !== -1, err.message);

    err = await User.bulkWrite([{
      replaceOne: {
        filter: { notInSchema: 'foo' },
        update: { name: 'test' },
        upsert: true
      }
    }]).then(() => null, err => err);
    assert.ok(err);
    assert.equal(err.name, 'StrictModeError');
    assert.ok(err.message.indexOf('notInSchema') !== -1, err.message);

  });

  it('bulkWrite can disable timestamps with updateOne, and updateMany', async function() {
    const userSchema = new Schema({
      name: String
    }, { timestamps: true });

    const User = db.model('User', userSchema);


    const users = await User.create([{ name: 'Hafez1' }, { name: 'Hafez2' }]);

    await User.bulkWrite([
      { updateOne: { filter: { _id: users[0]._id }, update: { name: 'John1' }, timestamps: false } },
      { updateMany: { filter: { _id: users[1]._id }, update: { name: 'John2' }, timestamps: false } }
    ]);

    const usersAfterUpdate = await Promise.all([
      User.findOne({ _id: users[0]._id }),
      User.findOne({ _id: users[1]._id })
    ]);

    assert.deepEqual(users[0].updatedAt, usersAfterUpdate[0].updatedAt);
    assert.deepEqual(users[1].updatedAt, usersAfterUpdate[1].updatedAt);

  });

  it('bulkwrite should not change updatedAt on subdocs when timestamps set to false (gh-13611)', async function() {

    const postSchema = new Schema({
      title: String,
      category: String,
      isDeleted: Boolean
    }, { timestamps: true });

    const userSchema = new Schema({
      name: String,
      isDeleted: Boolean,
      posts: { type: [postSchema] }
    }, { timestamps: true });

    const User = db.model('gh13611User', userSchema);

    const entry = await User.create({
      name: 'Test Testerson',
      posts: [{ title: 'title a', category: 'a', isDeleted: false }, { title: 'title b', category: 'b', isDeleted: false }],
      isDeleted: false
    });
    const initialTime = entry.posts[0].updatedAt;
    await delay(10);

    await User.bulkWrite([{
      updateMany: {
        filter: {
          isDeleted: false
        },
        update: {
          'posts.$[post].isDeleted': true
        },
        arrayFilters: [
          {
            'post.category': { $eq: 'a' }
          }
        ],
        upsert: false,
        timestamps: false
      }
    }]);
    const res = await User.findOne({ _id: entry._id });
    const currentTime = res.posts[0].updatedAt;
    assert.equal(initialTime.getTime(), currentTime.getTime());
  });

  it('bulkWrite can overwrite schema `strict` option for filters and updates (gh-8778)', async function() {
    // Arrange
    const userSchema = new Schema({
      name: String
    }, { strict: true });

    const User = db.model('User', userSchema);


    const users = [
      { notInSchema: 1 },
      { notInSchema: 2 },
      { notInSchema: 3 }
    ];
    await User.collection.insertMany(users);

    // Act
    await User.bulkWrite([
      { updateOne: { filter: { notInSchema: 1 }, update: { notInSchema: 'first' } } },
      { updateMany: { filter: { notInSchema: 2 }, update: { notInSchema: 'second' } } },
      { replaceOne: { filter: { notInSchema: 3 }, replacement: { notInSchema: 'third' } } }
    ],
    { strict: false });

    // Assert
    const usersAfterUpdate = await Promise.all([
      User.collection.findOne({ _id: users[0]._id }),
      User.collection.findOne({ _id: users[1]._id }),
      User.collection.findOne({ _id: users[2]._id })
    ]);

    assert.equal(usersAfterUpdate[0].notInSchema, 'first');
    assert.equal(usersAfterUpdate[1].notInSchema, 'second');
    assert.equal(usersAfterUpdate[2].notInSchema, 'third');

  });

  it('cast errors have `kind` field (gh-8953)', async function() {

    const User = db.model('User', {});
    const err = await User.findOne({ _id: 'invalid' }).then(() => null, err => err);

    assert.deepEqual(err.kind, 'ObjectId');

  });

  it('casts bulkwrite timestamps to `Number` when specified (gh-9030)', async function() {

    const userSchema = new Schema({
      name: String,
      updatedAt: Number
    }, { timestamps: true });

    const User = db.model('User', userSchema);

    await User.create([{ name: 'user1' }, { name: 'user2' }]);

    await User.bulkWrite([
      {
        updateOne: {
          filter: { name: 'user1' },
          update: { name: 'new name' }
        }
      },
      {
        updateMany: {
          filter: { name: 'user2' },
          update: { name: 'new name' }
        }
      }
    ]);

    const users = await User.find().lean();
    assert.equal(typeof users[0].updatedAt, 'number');
    assert.equal(typeof users[1].updatedAt, 'number');

    // not-lean queries cast to number even if stored on DB as a date
    assert.equal(users[0] instanceof User, false);
    assert.equal(users[1] instanceof User, false);

  });

  it('Model.bulkWrite(...) does not throw an error when provided an empty array (gh-9131)', async function() {
    const userSchema = new Schema();
    const User = db.model('User', userSchema);

    const res = await User.bulkWrite([]);

    assert.deepEqual(
      res,
      {
        result: {
          ok: 1,
          writeErrors: [],
          writeConcernErrors: [],
          insertedIds: [],
          nInserted: 0,
          nUpserted: 0,
          nMatched: 0,
          nModified: 0,
          nRemoved: 0,
          upserted: []
        },
        insertedCount: 0,
        matchedCount: 0,
        modifiedCount: 0,
        deletedCount: 0,
        upsertedCount: 0,
        upsertedIds: {},
        insertedIds: {},
        n: 0
      }
    );

  });

  it('Model.bulkWrite(...) does not throw an error with upsert:true, setDefaultsOnInsert: true (gh-9157)', async function() {

    const userSchema = new Schema(
      {
        friends: [String],
        age: { type: Number, default: 25 }
      },
      { timestamps: true }
    );
    const User = db.model('User', userSchema);

    await User.bulkWrite([
      {
        updateOne: {
          filter: { },
          update: { friends: ['Sam'] },
          upsert: true,
          setDefaultsOnInsert: true
        }
      }
    ]);

    const user = await User.findOne().sort({ _id: -1 });

    assert.equal(user.age, 25);
    assert.deepEqual(user.friends, ['Sam']);

  });

  it('Model.bulkWrite(...) does not hang with empty array and ordered: false (gh-13664)', async function() {
    const userSchema = new Schema({ name: String });
    const User = db.model('User', userSchema);

    const res = await User.bulkWrite([], { ordered: false });
    assert.deepEqual(
      res,
      {
        result: {
          ok: 1,
          writeErrors: [],
          writeConcernErrors: [],
          insertedIds: [],
          nInserted: 0,
          nUpserted: 0,
          nMatched: 0,
          nModified: 0,
          nRemoved: 0,
          upserted: []
        },
        insertedCount: 0,
        matchedCount: 0,
        modifiedCount: 0,
        deletedCount: 0,
        upsertedCount: 0,
        upsertedIds: {},
        insertedIds: {},
        n: 0
      }
    );
  });

  it('allows calling `create()` after `bulkWrite()` (gh-9350)', async function() {
    const schema = Schema({ foo: Boolean });
    const Model = db.model('Test', schema);


    await Model.bulkWrite([
      { insertOne: { document: { foo: undefined } } },
      { updateOne: { filter: {}, update: { $set: { foo: true } } } }
    ]);

    await Model.create({ foo: undefined });

    const docs = await Model.find();
    assert.equal(docs.length, 2);

  });

  it('skips applying init hooks if `document` option set to `false` (gh-9316)', function() {
    const schema = new Schema({ name: String });
    let called = 0;
    schema.post(/.*/, { query: true, document: false }, function test() {
      ++called;
    });

    const Model = db.model('Test', schema);

    const doc = new Model();
    doc.init({ name: 'test' });
    assert.equal(called, 0);
  });

  it('retains atomics after failed `save()` (gh-9327)', async function() {
    const schema = new Schema({ arr: [String] });
    const Test = db.model('Test', schema);


    const doc = await Test.create({ arr: [] });

    await Test.deleteMany({});

    doc.arr.push('test');
    const err = await doc.save().then(() => null, err => err);
    assert.ok(err);

    const delta = doc.getChanges();
    assert.ok(delta.$push);
    assert.ok(delta.$push.arr);

  });

  it('doesnt wipe out changes made while `save()` is in flight (gh-9327)', async function() {
    const schema = new Schema({ num1: Number, num2: Number });
    const Test = db.model('Test', schema);


    const doc = await Test.create({});

    doc.num1 = 1;
    doc.num2 = 1;
    const p = doc.save();

    await new Promise((resolve) => setTimeout(resolve, 0));

    doc.num1 = 2;
    doc.num2 = 2;
    await p;

    await doc.save();

    const fromDb = await Test.findById(doc._id);
    assert.equal(fromDb.num1, 2);
    assert.equal(fromDb.num2, 2);

  });

  describe('returnOriginal (gh-9183)', function() {
    const originalValue = mongoose.get('returnOriginal');
    beforeEach(() => {
      mongoose.set('returnOriginal', false);
    });

    afterEach(() => {
      mongoose.set('returnOriginal', originalValue);
    });

    it('Setting `returnOriginal` works', async function() {

      const userSchema = new Schema({
        name: { type: String }
      });

      const User = db.model('User', userSchema);

      const createdUser = await User.create({ name: 'Hafez' });

      const user1 = await User.findOneAndUpdate({ _id: createdUser._id }, { name: 'Hafez1' });
      assert.equal(user1.name, 'Hafez1');

      const user2 = await User.findByIdAndUpdate(createdUser._id, { name: 'Hafez2' });
      assert.equal(user2.name, 'Hafez2');

      const user3 = await User.findOneAndReplace({ _id: createdUser._id }, { name: 'Hafez3' });
      assert.equal(user3.name, 'Hafez3');

    });

    it('`returnOriginal` can be overwritten', async function() {

      const userSchema = new Schema({
        name: { type: String }
      });

      const User = db.model('User', userSchema);

      const createdUser = await User.create({ name: 'Hafez' });

      const user1 = await User.findOneAndUpdate({ _id: createdUser._id }, { name: 'Hafez1' }, { new: false });
      assert.equal(user1.name, 'Hafez');

      const user2 = await User.findByIdAndUpdate(createdUser._id, { name: 'Hafez2' }, { new: false });
      assert.equal(user2.name, 'Hafez1');

      const user3 = await User.findOneAndReplace({ _id: createdUser._id }, { name: 'Hafez3' }, { new: false });
      assert.equal(user3.name, 'Hafez2');

    });
  });

  describe('buildBulkWriteOperations() (gh-9673)', () => {
    it('builds write operations', async() => {


      const userSchema = new Schema({
        name: { type: String }
      });

      const User = db.model('User', userSchema);

      const users = [
        new User({ name: 'Hafez1_gh-9673-1' }),
        new User({ name: 'Hafez2_gh-9673-1' }),
        new User({ name: 'I am the third name' })
      ];

      await users[2].save();
      users[2].name = 'I am the updated third name';

      const writeOperations = User.buildBulkWriteOperations(users);

      const desiredWriteOperations = [
        { insertOne: { document: users[0] } },
        { insertOne: { document: users[1] } },
        { updateOne: { filter: { _id: users[2]._id }, update: { $set: { name: 'I am the updated third name' } } } }
      ];

      assert.deepEqual(
        writeOperations,
        desiredWriteOperations
      );

    });

    it('throws an error when one document is invalid', () => {
      const userSchema = new Schema({
        name: { type: String, minLength: 5 }
      });

      const User = db.model('User', userSchema);

      const users = [
        new User({ name: 'a' }),
        new User({ name: 'Hafez2_gh-9673-1' }),
        new User({ name: 'b' })
      ];

      let err;
      try {
        User.buildBulkWriteOperations(users);
      } catch (error) {
        err = error;
      }


      assert.ok(err);
    });

    it('throws an error if documents is not an array', function() {
      const userSchema = new Schema({
        name: { type: String }
      });

      const User = db.model('User', userSchema);


      assert.throws(
        function() {
          User.buildBulkWriteOperations(null);
        },
        /bulkSave expects an array of documents to be passed/
      );
    });
    it('throws an error if one element is not a document', function() {
      const userSchema = new Schema({
        name: { type: String }
      });

      const User = db.model('User', userSchema);


      assert.throws(
        function() {
          User.buildBulkWriteOperations([
            new User({ name: 'Hafez' }),
            { name: 'I am not a document' }
          ]);
        },
        /documents\.1 was not a mongoose document/
      );
    });
    it('skips validation when given `skipValidation` true', () => {
      const userSchema = new Schema({
        name: { type: String, minLength: 5 }
      });

      const User = db.model('User', userSchema);

      const users = [
        new User({ name: 'a' }),
        new User({ name: 'Hafez2_gh-9673-1' }),
        new User({ name: 'b' })
      ];

      const writeOperations = User.buildBulkWriteOperations(users, { skipValidation: true });

      assert.equal(writeOperations.length, 3);
    });

    it('saves changes in discriminators if calling `bulkSave()` on base model (gh-13907)', async() => {
      const schema = new mongoose.Schema(
        { value: String },
        { discriminatorKey: 'type' }
      );
      const typeASchema = new mongoose.Schema({ aValue: String });
      schema.discriminator('A', typeASchema);

      const TestModel = db.model('Test', schema);
      const testData = { value: 'initValue', type: 'A', aValue: 'initAValue' };
      const doc = await TestModel.create(testData);

      doc.value = 'updatedValue1';
      doc.aValue = 'updatedValue2';
      await TestModel.bulkSave([doc]);

      const findDoc = await TestModel.findById(doc._id);
      assert.strictEqual(findDoc.value, 'updatedValue1');
      assert.strictEqual(findDoc.aValue, 'updatedValue2');
    });

    it('accepts `timestamps: false` (gh-12059)', async() => {
      // Arrange
      const userSchema = new Schema({
        name: { type: String, minLength: 5 }
      });

      const User = db.model('User', userSchema);

      const newUser = new User({ name: 'Hafez' });
      const userToUpdate = await User.create({ name: 'Hafez' });
      userToUpdate.name = 'John Doe';

      // Act
      const writeOperations = User.buildBulkWriteOperations([newUser, userToUpdate], { timestamps: false, skipValidation: true });

      // Assert
      const timestampsOptions = writeOperations.map(writeOperationContainer => {
        const operationObject = writeOperationContainer.updateOne || writeOperationContainer.insertOne;
        return operationObject.timestamps;
      });
      assert.deepEqual(timestampsOptions, [false, false]);
    });
    it('accepts `timestamps: true` (gh-12059)', async() => {
      // Arrange
      const userSchema = new Schema({
        name: { type: String, minLength: 5 }
      });

      const User = db.model('User', userSchema);

      const newUser = new User({ name: 'Hafez' });
      const userToUpdate = await User.create({ name: 'Hafez' });
      userToUpdate.name = 'John Doe';

      // Act
      const writeOperations = User.buildBulkWriteOperations([newUser, userToUpdate], { timestamps: true, skipValidation: true });

      // Assert
      const timestampsOptions = writeOperations.map(writeOperationContainer => {
        const operationObject = writeOperationContainer.updateOne || writeOperationContainer.insertOne;
        return operationObject.timestamps;
      });
      assert.deepEqual(timestampsOptions, [true, true]);
    });
    it('`timestamps` has `undefined` as default value (gh-12059)', async() => {
      // Arrange
      const userSchema = new Schema({
        name: { type: String, minLength: 5 }
      });

      const User = db.model('User', userSchema);

      const newUser = new User({ name: 'Hafez' });
      const userToUpdate = await User.create({ name: 'Hafez' });
      userToUpdate.name = 'John Doe';

      // Act
      const writeOperations = User.buildBulkWriteOperations([newUser, userToUpdate], { skipValidation: true });

      // Assert
      const timestampsOptions = writeOperations.map(writeOperationContainer => {
        const operationObject = writeOperationContainer.updateOne || writeOperationContainer.insertOne;
        return operationObject.timestamps;
      });
      assert.deepEqual(timestampsOptions, [undefined, undefined]);
    });
    it('should not modify the object in the $set clause and not error when dealing with or without timestamps (gh-14164)', async function() {
      const timeSchema = new Schema({
        name: String,
        properties: { type: Schema.Types.Mixed, default: {} }
      }, { timestamps: true });
      const timelessSchema = new Schema({
        name: String,
        properties: { type: Schema.Types.Mixed, default: {} }
      });

      const Time = db.model('Time', timeSchema);
      const Timeless = db.model('Timeless', timelessSchema);

      const timeDoc = await Time.create({
        name: 'Time Test'
      });
      timeDoc.properties.color = 'Red';
      const beforeSet = {};
      Object.assign(beforeSet, timeDoc.toObject());
      await Time.bulkWrite([{
        updateOne: {
          filter: { _id: timeDoc._id },
          update: { $set: timeDoc }
        }
      }]);
      assert.deepStrictEqual(beforeSet, timeDoc.toObject());

      const timelessDoc = await Timeless.create({
        name: 'Timeless Test'
      });
      timelessDoc.properties.color = 'Red';
      const timelessObj = {};
      Object.assign(timelessObj, timelessDoc.toObject());
      await Timeless.bulkWrite([{
        updateOne: {
          filter: { _id: timelessDoc._id },
          update: { $set: timelessDoc }
        }
      }]);
      assert.deepStrictEqual(timelessObj, timelessDoc.toObject());
    });
  });

  describe('bulkSave() (gh-9673)', function() {
    it('saves new documents', async function() {

      const userSchema = new Schema({
        name: { type: String }
      });

      const User = db.model('User', userSchema);


      await User.bulkSave([
        new User({ name: 'Hafez1_gh-9673-1' }),
        new User({ name: 'Hafez2_gh-9673-1' })
      ]);

      const users = await User.find().sort('name');

      assert.deepEqual(
        users.map(user => user.name),
        [
          'Hafez1_gh-9673-1',
          'Hafez2_gh-9673-1'
        ]
      );

    });

    it('updates documents', async function() {

      const userSchema = new Schema({
        name: { type: String }
      });

      const User = db.model('User', userSchema);


      await User.insertMany([
        new User({ name: 'Hafez1_gh-9673-2' }),
        new User({ name: 'Hafez2_gh-9673-2' }),
        new User({ name: 'Hafez3_gh-9673-2' })
      ]);

      const users = await User.find().sort('name');

      users[0].name = 'Hafez1_gh-9673-2-updated';
      users[1].name = 'Hafez2_gh-9673-2-updated';

      await User.bulkSave(users);

      const usersAfterUpdate = await User.find().sort('name');

      assert.deepEqual(
        usersAfterUpdate.map(user => user.name),
        [
          'Hafez1_gh-9673-2-updated',
          'Hafez2_gh-9673-2-updated',
          'Hafez3_gh-9673-2'
        ]
      );

    });

    it('insertMany should throw an error if there were operations that failed validation, ' +
        'but all operations that passed validation succeeded (gh-13256)', async function() {
      const userSchema = new Schema({
        age: { type: Number }
      });

      const User = db.model('User', userSchema);

      const err = await User.insertMany([
        new User({ age: 12 }),
        new User({ age: 12 }),
        new User({ age: 'NaN' })
      ], { ordered: false, throwOnValidationError: true })
        .then(() => null)
        .catch(err => err);

      assert.ok(err);
      assert.equal(err.name, 'MongooseBulkWriteError');
      assert.equal(err.validationErrors[0].errors['age'].name, 'CastError');
      assert.ok(err.results[2] instanceof Error);
      assert.equal(err.results[2].errors['age'].name, 'CastError');

      const docs = await User.find();
      assert.deepStrictEqual(docs.map(doc => doc.age), [12, 12]);
    });

    it('returns writeResult on success', async() => {

      const userSchema = new Schema({
        name: { type: String }
      });

      const User = db.model('User', userSchema);


      await User.insertMany([
        new User({ name: 'Hafez1_gh-9673-2' }),
        new User({ name: 'Hafez2_gh-9673-2' })
      ]);

      const users = await User.find().sort('name');

      users[0].name = 'Hafez1_gh-9673-2-updated';
      users[1].name = 'Hafez2_gh-9673-2-updated';

      const writeResult = await User.bulkSave(users);
      assert.ok(writeResult.result.ok);

    });
    it('throws an error on failure', async() => {
      const userSchema = new Schema({
        name: { type: String, unique: true }
      });

      const User = db.model('User', userSchema);
      await User.init();

      await User.insertMany([
        new User({ name: 'Hafez1_gh-9673-2' }),
        new User({ name: 'Hafez2_gh-9673-2' })
      ]);

      const users = await User.find().sort('name');

      users[0].name = 'duplicate-name';
      users[1].name = 'duplicate-name';

      const err = await User.bulkSave(users).then(() => null, err => err);
      assert.ok(err);
    });

    it('changes document state from `isNew` `false` to `true`', async() => {

      const userSchema = new Schema({
        name: { type: String }
      });

      const User = db.model('User', userSchema);
      await User.init();

      const user1 = new User({ name: 'Hafez1_gh-9673-3' });
      const user2 = new User({ name: 'Hafez1_gh-9673-3' });

      assert.equal(user1.isNew, true);
      assert.equal(user2.isNew, true);

      await User.bulkSave([user1, user2]);

      assert.equal(user1.isNew, false);
      assert.equal(user2.isNew, false);

    });
    it('sets `isNew` to false when a document succeeds and `isNew` does not change when some fail', async() => {

      const userSchema = new Schema({
        name: { type: String, unique: true }
      });

      const User = db.model('User', userSchema);
      await User.init();

      const user1 = new User({ name: 'Hafez1_gh-9673-4' });
      const user2 = new User({ name: 'Hafez1_gh-9673-4' });

      const err = await User.bulkSave([user1, user2]).then(() => null, err => err);

      assert.ok(err);
      assert.equal(user1.isNew, false);
      assert.equal(user2.isNew, true);

    });
    it('changes documents state for successful writes', async() => {

      const userSchema = new Schema({
        name: { type: String, unique: true },
        age: Number
      });

      const User = db.model('User', userSchema);
      await User.init();

      const user1 = new User({ name: 'Sam', age: 26 });
      const user2 = new User({ name: 'Sam', age: 27 });

      assert.equal(user1.isNew, true);
      assert.equal(user2.isNew, true);

      const err = await User.bulkSave([user1, user2]).then(() => null, err => err);

      assert.ok(err);
      assert.deepEqual(user1.getChanges(), {});
      assert.deepEqual(user2.getChanges(), { $set: { age: 27, name: 'Sam' } });

    });
    it('triggers pre/post-save hooks', async() => {

      const userSchema = new Schema({
        name: String,
        age: Number
      });

      let preSaveCallCount = 0;
      let postSaveCallCount = 0;

      userSchema.pre('save', function() {
        preSaveCallCount++;
      });
      userSchema.post('save', function() {
        postSaveCallCount++;
      });

      const User = db.model('User', userSchema);

      const user1 = new User({ name: 'Sam1' });
      const user2 = new User({ name: 'Sam2' });


      await User.bulkSave([user1, user2]);
      assert.equal(preSaveCallCount, 2);
      assert.equal(postSaveCallCount, 2);

    });
    it('calls pre-save before actually saving', async() => {

      const userSchema = new Schema({ name: String });


      userSchema.pre('save', function() {
        this.name = 'name from pre-save';
      });

      const User = db.model('User', userSchema);

      const user1 = new User({ name: 'Sam1' });
      const user2 = new User({ name: 'Sam2' });


      await User.bulkSave([user1, user2]);

      const usersFromDatabase = await User.find({ _id: { $in: [user1._id, user2._id] } }).sort('_id');
      assert.equal(usersFromDatabase[0].name, 'name from pre-save');
      assert.equal(usersFromDatabase[1].name, 'name from pre-save');

    });
    it('works if some document is not modified (gh-10437)', async() => {
      const userSchema = new Schema({
        name: String
      });

      const User = db.model('User', userSchema);


      const user = await User.create({ name: 'Hafez' });

      const err = await User.bulkSave([user]).then(() => null, err => err);
      assert.ok(err == null);

    });
    it('Using bulkSave should not trigger an error (gh-11071)', async function() {

      const pairSchema = mongoose.Schema({
        name: String,
        timestamp: String
      }, { versionKey: false });

      const model = db.model('test', pairSchema);
      const tests = [
        { name: 't1', timestamp: Date.now() },
        { name: 't2', timestamp: Date.now() },
        { name: 't3', timestamp: Date.now() },
        { name: 't4', timestamp: Date.now() }
      ];

      await model.insertMany(tests, {
        ordered: false
      });
      const entries = await model.find({});
      for (const p of entries) {
        p.timestamp = Date.now();
      }

      const res = await model.bulkSave(entries);
      assert.ok(res);
    });

    it('accepts `timestamps: false` (gh-12059)', async() => {
      // Arrange
      const userSchema = new Schema({
        name: { type: String }
      }, { timestamps: true });

      const User = db.model('User', userSchema);
      const newUser = new User({ name: 'Sam' });

      const userToUpdate = await User.create({ name: 'Hafez', createdAt: new Date('1994-12-04'), updatedAt: new Date('1994-12-04') });
      userToUpdate.name = 'John Doe';

      // Act
      await User.bulkSave([newUser, userToUpdate], { timestamps: false });


      // Assert
      const createdUserPersistedInDB = await User.findOne({ _id: newUser._id });
      assert.deepStrictEqual(newUser.createdAt, undefined);
      assert.deepStrictEqual(newUser.updatedAt, undefined);

      assert.deepStrictEqual(createdUserPersistedInDB.createdAt, undefined);
      assert.deepStrictEqual(createdUserPersistedInDB.updatedAt, undefined);
      assert.deepStrictEqual(userToUpdate.createdAt, new Date('1994-12-04'));
      assert.deepStrictEqual(userToUpdate.updatedAt, new Date('1994-12-04'));
    });

    it('accepts `timestamps: true` (gh-12059)', async() => {
      // Arrange
      const userSchema = new Schema({
        name: { type: String, minLength: 5 }
      }, { timestamps: true });

      const User = db.model('User', userSchema);

      const newUser = new User({ name: 'Hafez' });
      const userToUpdate = await User.create({ name: 'Hafez' });
      userToUpdate.name = 'John Doe';

      // Act
      await User.bulkSave([newUser, userToUpdate], { timestamps: true });

      // Assert
      assert.ok(newUser.createdAt);
      assert.ok(newUser.updatedAt);
      assert.ok(userToUpdate.createdAt);
      assert.ok(userToUpdate.updatedAt);
    });

    it('`timestamps` has `undefined` as default value (gh-12059)', async() => {
      // Arrange
      const userSchema = new Schema({
        name: { type: String, minLength: 5 }
      }, { timestamps: true });

      const User = db.model('User', userSchema);

      const newUser = new User({ name: 'Hafez' });
      const userToUpdate = await User.create({ name: 'Hafez' });
      userToUpdate.name = 'John Doe';

      // Act
      await User.bulkSave([newUser, userToUpdate]);

      // Assert
      assert.ok(newUser.createdAt);
      assert.ok(newUser.updatedAt);
      assert.ok(userToUpdate.createdAt);
      assert.ok(userToUpdate.updatedAt);
    });

    it('respects `$timestamps()` (gh-12117)', async function() {
      // Arrange
      const userSchema = new Schema({ name: String }, { timestamps: true });

      const User = db.model('User', userSchema);

      const newUser1 = new User({ name: 'John' });
      const newUser2 = new User({ name: 'Bill' });

      newUser2.$timestamps(false);

      // Act
      await User.bulkSave([newUser1, newUser2]);

      // Assert
      assert.ok(newUser1.createdAt);
      assert.ok(newUser1.updatedAt);
      assert.ok(!newUser2.createdAt);
      assert.ok(!newUser2.updatedAt);
    });
  });

  describe('Setting the explain flag', function() {
    it('should give an object back rather than a boolean (gh-8275)', async function() {

      const MyModel = db.model('Character', mongoose.Schema({
        name: String,
        age: Number,
        rank: String
      }));

      await MyModel.create([
        { name: 'Jean-Luc Picard', age: 59, rank: 'Captain' },
        { name: 'William Riker', age: 29, rank: 'Commander' },
        { name: 'Deanna Troi', age: 28, rank: 'Lieutenant Commander' },
        { name: 'Geordi La Forge', age: 29, rank: 'Lieutenant' },
        { name: 'Worf', age: 24, rank: 'Lieutenant' }
      ]);
      const res = await MyModel.exists({}, { explain: true });

      assert.equal(typeof res, 'object');

    });
  });

  it('saves all error object properties to paths with type `Mixed` (gh-10126)', async() => {

    const userSchema = new Schema({ err: Schema.Types.Mixed });

    const User = db.model('User', userSchema);

    const err = new Error('I am a bad error');
    err.metadata = { reasons: ['Cloudflare is down', 'DNS'] };

    const user = await User.create({ err });
    const userFromDB = await User.findOne({ _id: user._id });

    assertErrorProperties(user);
    assertErrorProperties(userFromDB);


    function assertErrorProperties(user) {
      assert.equal(user.err.message, 'I am a bad error');
      assert.ok(user.err.stack);
      assert.deepEqual(user.err.metadata, { reasons: ['Cloudflare is down', 'DNS'] });
    }

  });

  it('supports skipping defaults on a find operation gh-7287', async function() {
    const betaSchema = new Schema({
      name: { type: String, default: 'foo' },
      age: { type: Number },
      _id: { type: Number }
    });

    const Beta = db.model('Beta', betaSchema);

    await Beta.collection.insertOne({ age: 21, _id: 1 });
    const test = await Beta.findOne({ _id: 1 }).setOptions({ defaults: false });
    assert.ok(!test.name);

  });

  it('casts ObjectIds with `ref` in schema when calling `hydrate()` (gh-11052)', async function() {
    const authorSchema = new Schema({
      name: String
    });
    const bookSchema = new Schema({
      author: { type: 'ObjectId', required: true, ref: 'Author' }
    });

    const Book = db.model('Book', bookSchema);
    const Author = db.model('Author', authorSchema);
    const entry = await Author.create({
      name: 'John'
    });

    const book = Book.hydrate({
      author: entry.id
    });

    assert.ok(book.author instanceof mongoose.Types.ObjectId);
  });

  it('respects `hydrate()` projection (gh-11375)', function() {
    const PieSchema = Schema({ filling: String, hoursToMake: Number, tasteRating: Number });
    const Test = db.model('Test', PieSchema);
    const doc = Test.hydrate({ filling: 'cherry', hoursToMake: 2 }, { filling: 1 });

    assert.equal(doc.filling, 'cherry');
    assert.equal(doc.hoursToMake, null);
  });

  it('supports setters option for `hydrate()` (gh-11653)', function() {
    const schema = Schema({
      text: {
        type: String,
        set: v => v.toLowerCase()
      }
    });
    const Test = db.model('Test', schema);

    const doc = Test.hydrate({ text: 'FOOBAR' }, null, { setters: true });
    assert.equal(doc.text, 'foobar');
  });

  it('sets index collation based on schema collation (gh-7621)', async function() {
    let testSchema = new Schema(
      { name: { type: String, index: true } }
    );
    let Test = db.model('Test', testSchema);

    await Test.init();

    let indexes = await Test.collection.listIndexes().toArray();
    assert.strictEqual(indexes.length, 2);
    assert.deepEqual(indexes[1].key, { name: 1 });
    assert.equal(indexes[1].collation, undefined);

    db.deleteModel(/Test/);
    testSchema = new Schema(
      { name: { type: String, index: true } },
      { collation: { locale: 'en' }, autoIndex: false }
    );
    Test = db.model('Test', testSchema);

    await Test.init();
    await Test.syncIndexes();

    indexes = await Test.collection.listIndexes().toArray();
    assert.strictEqual(indexes.length, 2);
    assert.deepEqual(indexes[1].key, { name: 1 });
    assert.strictEqual(indexes[1].collation.locale, 'en');
  });

  describe('Model.applyDefaults (gh-11945)', function() {
    it('applies defaults to POJOs', function() {
      const Test = db.model('Test', mongoose.Schema({
        _id: false,
        name: {
          type: String,
          default: 'John Smith'
        },
        age: {
          type: Number,
          default: 29
        },
        nestedName: {
          first: {
            type: String,
            default: 'John'
          },
          last: {
            type: String,
            default: 'Smith'
          },
          middle: {
            type: String,
            default: ''
          }
        },
        subdoc: {
          type: mongoose.Schema({
            _id: false,
            test: {
              type: String,
              default: 'subdoc default'
            }
          }),
          default: () => ({})
        },
        docArr: [{
          _id: false,
          test: {
            type: String,
            default: 'doc array default'
          }
        }]
      }));

      const obj = { age: 31, nestedName: { middle: 'James' }, docArr: [{}] };
      Test.applyDefaults(obj);

      assert.deepStrictEqual(obj, {
        name: 'John Smith',
        age: 31,
        nestedName: { first: 'John', last: 'Smith', middle: 'James' },
        subdoc: {
          test: 'subdoc default'
        },
        docArr: [{
          test: 'doc array default'
        }]
      });
    });

    it('applies defaults to documents', function() {
      const Test = db.model('Test', mongoose.Schema({
        _id: false,
        name: {
          type: String,
          default: 'John Smith'
        },
        age: {
          type: Number,
          default: 29
        },
        nestedName: {
          first: {
            type: String,
            default: 'John'
          },
          last: {
            type: String,
            default: 'Smith'
          },
          middle: {
            type: String,
            default: ''
          }
        },
        subdoc: {
          type: mongoose.Schema({
            _id: false,
            test: {
              type: String,
              default: 'subdoc default'
            }
          }),
          default: () => ({})
        },
        docArr: [{
          _id: false,
          test: {
            type: String,
            default: 'doc array default'
          }
        }]
      }));

      const obj = { age: 31, nestedName: { middle: 'James' }, docArr: [{}] };
      const doc = new Test(obj, null, { defaults: false });
      Test.applyDefaults(doc);

      assert.deepStrictEqual(doc.toObject(), {
        name: 'John Smith',
        age: 31,
        nestedName: { first: 'John', last: 'Smith', middle: 'James' },
        subdoc: {
          test: 'subdoc default'
        },
        docArr: [{
          test: 'doc array default'
        }]
      });
    });
  });

  describe('castObject() (gh-11945)', function() {
    it('casts values', function() {
      const Test = db.model('Test', mongoose.Schema({
        _id: false,
        num: Number,
        nested: {
          num: Number
        },
        subdoc: {
          type: mongoose.Schema({
            _id: false,
            num: Number
          }),
          default: () => ({})
        },
        docArr: [{
          _id: false,
          num: Number
        }]
      }));

      const obj = {
        num: '1',
        nested: { num: '2' },
        subdoc: { num: '3' },
        docArr: [{ num: '4' }]
      };
      const ret = Test.castObject(obj);
      assert.deepStrictEqual(ret, {
        num: 1,
        nested: { num: 2 },
        subdoc: { num: 3 },
        docArr: [{ num: 4 }]
      });
    });

    it('throws if cannot cast', function() {
      const Test = db.model('Test', mongoose.Schema({
        _id: false,
        num: Number,
        nested: {
          num: Number
        },
        subdoc: {
          type: mongoose.Schema({
            _id: false,
            num: Number
          })
        },
        docArr: [{
          _id: false,
          num: Number
        }]
      }));

      const obj = {
        num: 'foo',
        nested: { num: 'bar' },
        subdoc: { num: 'baz' },
        docArr: [{ num: 'qux' }]
      };
      let error;
      try {
        Test.castObject(obj);
      } catch (err) {
        error = err;
      }
      assert.ok(error);
      assert.equal(error.errors['num'].name, 'CastError');
      assert.equal(error.errors['nested.num'].name, 'CastError');
      assert.equal(error.errors['subdoc.num'].name, 'CastError');
      assert.equal(error.errors['docArr.0.num'].name, 'CastError');
    });
    it('should not throw an error if `ignoreCastErrors` is set (gh-12156)', function() {
      const Test = db.model('Test', mongoose.Schema({
        _id: false,
        num: Number,
        nested: {
          num: Number
        },
        subdoc: {
          type: mongoose.Schema({
            _id: false,
            num: Number
          }),
          default: () => ({})
        },
        docArr: [{
          _id: false,
          num: Number
        }]
      }));

      const obj = {
        num: 'not a number',
        nested: { num: '2' },
        subdoc: { num: 'not a number' },
        docArr: [{ num: '4' }]
      };
      const ret = Test.castObject(obj, { ignoreCastErrors: true });
      assert.deepStrictEqual(ret, { nested: { num: 2 }, docArr: [{ num: 4 }] });
    });
  });

  it('works if passing class that extends Document to `loadClass()` (gh-12254)', async function() {
    const DownloadJobSchema = new mongoose.Schema({ test: String });

    class B extends mongoose.Document {
      get foo() { return 'bar'; }

      bar() { return 'baz'; }
    }

    DownloadJobSchema.loadClass(B);

    let Test = db.model('Test', DownloadJobSchema);

    const { _id } = await Test.create({ test: 'value' });
    let doc = await Test.findById(_id);
    assert.ok(doc);
    assert.equal(doc.foo, 'bar');
    assert.equal(doc.test, 'value');
    assert.equal(doc.bar(), 'baz');

    db.deleteModel(/Test/);
    Test = db.model('Test', { job: DownloadJobSchema });

    await Test.deleteMany({});
    await Test.create({ _id, job: { test: 'value' } });
    doc = await Test.findById(_id);
    assert.ok(doc);
    assert.equal(doc.job.foo, 'bar');
    assert.equal(doc.job.test, 'value');
    assert.equal(doc.job.bar(), 'baz');
  });

  it('handles shared schema methods (gh-12423)', async function() {
    const sharedSubSchema = new mongoose.Schema({
      name: {
        type: String
      }
    });

    sharedSubSchema.methods.sharedSubSchemaMethod = function() {
      return 'test';
    };

    const mainDocumentSchema = new mongoose.Schema({
      subdocuments: {
        type: [sharedSubSchema],
        required: true
      }
    });
    const Test1 = db.model('Test1', mainDocumentSchema);

    const secondaryDocumentSchema = new mongoose.Schema({
      subdocuments: {
        type: [sharedSubSchema],
        required: true
      }
    });
    const Test2 = db.model('Test2', secondaryDocumentSchema);

    const mainDoc = await Test1.create({
      subdocuments: [
        {
          name: 'one'
        }
      ]
    });

    const secondaryDoc = await Test2.create({
      subdocuments: [
        {
          name: 'secondary'
        }
      ]
    });

    assert.strictEqual(mainDoc.subdocuments[0].sharedSubSchemaMethod(), 'test');
    assert.strictEqual(secondaryDoc.subdocuments[0].sharedSubSchemaMethod(), 'test');
  });

  describe('Check if static function that is supplied in schema option is available', function() {
    it('should give a static function back rather than undefined', function() {
      const testSchema = new Schema({}, { statics: { staticFn() { return 'Returned from staticFn'; } } });
      const TestModel = db.model('TestModel', testSchema);
      assert.equal(TestModel.staticFn(), 'Returned from staticFn');
    });
  });

  describe('Bypass middleware', function() {
    it('should bypass middleware if save is called on a document with no changes gh-13250', async function() {
      const testSchema = new Schema({
        name: String
      });
      let bypass = true;
      testSchema.pre('findOne', function(next) {
        bypass = false;
        next();
      });
      const Test = db.model('gh13250', testSchema);
      const doc = await Test.create({
        name: 'Test Testerson'
      });
      await doc.save();
      assert(bypass);
    });
  });

  it('respects schema-level `collectionOptions` for setting options to createCollection()', async function() {
    const testSchema = new Schema({
      name: String
    }, { collectionOptions: { capped: true, size: 1024 } });
    const TestModel = db.model('Test', testSchema);
    await TestModel.init();
    await TestModel.collection.drop();
    await TestModel.createCollection();

    const isCapped = await TestModel.collection.isCapped();
    assert.ok(isCapped);
  });

  it('throws helpful error when calling Model() with string instead of model() (gh-14281)', async function() {
    assert.throws(
      () => mongoose.Model('taco'),
      /First argument to `Model` constructor must be an object/
    );
  });

<<<<<<< HEAD
  it('supports recompiling model with new schema additions (gh-14296)', function() {
    const schema = new mongoose.Schema({ field: String });
    const TestModel = db.model('Test', schema);
    TestModel.schema.virtual('myVirtual').get(function() {
      return this.field + ' from myVirtual';
    });
    const doc = new TestModel({ field: 'Hello' });
    assert.strictEqual(doc.myVirtual, undefined);

    TestModel.recompileSchema();
    assert.equal(doc.myVirtual, 'Hello from myVirtual');
=======
  it('inserts versionKey even if schema has `toObject.versionKey` set to false (gh-14344)', async function() {
    const schema = new mongoose.Schema(
      { name: String },
      { versionKey: '__v', toObject: { versionKey: false } }
    );

    const Model = db.model('Test', schema);

    await Model.insertMany([{ name: 'x' }]);

    const doc = await Model.findOne();

    assert.strictEqual(doc.__v, 0);
>>>>>>> 7732ce27
  });
});


async function delay(ms) {
  await new Promise((resolve) => setTimeout(resolve, ms));
}

function isLean(document) {
  return document != null && !(document instanceof mongoose.Document);
}

function generateRandomCollectionName() {
  return 'mongoose_test_' + random();
}

function pick(obj, keys) {
  const newObj = {};
  for (const key of keys) {
    if (obj[key] !== undefined) {
      newObj[key] = obj[key];
    }
  }
  return newObj;
}<|MERGE_RESOLUTION|>--- conflicted
+++ resolved
@@ -7303,7 +7303,6 @@
     );
   });
 
-<<<<<<< HEAD
   it('supports recompiling model with new schema additions (gh-14296)', function() {
     const schema = new mongoose.Schema({ field: String });
     const TestModel = db.model('Test', schema);
@@ -7315,7 +7314,8 @@
 
     TestModel.recompileSchema();
     assert.equal(doc.myVirtual, 'Hello from myVirtual');
-=======
+  });
+
   it('inserts versionKey even if schema has `toObject.versionKey` set to false (gh-14344)', async function() {
     const schema = new mongoose.Schema(
       { name: String },
@@ -7329,7 +7329,6 @@
     const doc = await Model.findOne();
 
     assert.strictEqual(doc.__v, 0);
->>>>>>> 7732ce27
   });
 });
 
