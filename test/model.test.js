
/**
 * Test dependencies.
 */

var start = require('./common')
  , should = require('should')
  , mongoose = start.mongoose
  , random = require('mongoose/utils').random
  , Query = require('mongoose/query')
  , Schema = mongoose.Schema
  , SchemaType = mongoose.SchemaType
  , CastError = SchemaType.CastError
  , ValidatorError = SchemaType.ValidatorError
  , ValidationError = mongoose.Document.ValidationError
  , ObjectId = Schema.ObjectId
  , DocumentObjectId = mongoose.Types.ObjectId
  , DocumentArray = mongoose.Types.DocumentArray
  , EmbeddedDocument = mongoose.Types.Document
  , MongooseNumber = mongoose.Types.Number
  , MongooseArray = mongoose.Types.Array
  , MongooseError = mongoose.Error;

/**
 * Setup.
 */

var Comments = new Schema();

Comments.add({
    title     : String
  , date      : Date
  , body      : String
  , comments  : [Comments]
});

var BlogPost = new Schema({
    title     : String
  , author    : String
  , slug      : String
  , date      : Date
  , meta      : {
        date      : Date
      , visitors  : Number
    }
  , published : Boolean
  , mixed     : {}
  , numbers   : [Number]
  , owners    : [ObjectId]
  , comments  : [Comments]
});

BlogPost.virtual('titleWithAuthor')
  .get(function () {
    return this.get('title') + ' by ' + this.get('author');
  })
  .set(function (val) {
    var split = val.split(' by ');
    this.set('title', split[0]);
    this.set('author', split[1]);
  });

BlogPost.method('cool', function(){
  return this;
});

BlogPost.static('woot', function(){
  return this;
});

mongoose.model('BlogPost', BlogPost);

var collection = 'blogposts_' + random();

module.exports = {

  'test a model isNew flag when instantiating': function(){
    var db = start()
      , BlogPost = db.model('BlogPost', collection);

    var post = new BlogPost();
    post.isNew.should.be.true;
    db.close();
  },

  'modified getter should not throw': function () {
    var db = start();
    var BlogPost = db.model('BlogPost', collection);
    var post = new BlogPost;
    db.close();

    var threw = false;
    try {
      post.modified;
    } catch (err) {
      threw = true;
    }

    threw.should.be.false;
  },

  'test presence of model schema': function(){
    var db = start()
      , BlogPost = db.model('BlogPost', collection);

    BlogPost.schema.should.be.an.instanceof(Schema);
    BlogPost.prototype.schema.should.be.an.instanceof(Schema);
    db.close();
  },

  'test a model default structure when instantiated': function(){
    var db = start()
      , BlogPost = db.model('BlogPost', collection);

    var post = new BlogPost();
    post.isNew.should.be.true;

    post.get('_id').should.be.an.instanceof(DocumentObjectId);

    should.equal(undefined, post.get('title'));
    should.equal(undefined, post.get('slug'));
    should.equal(undefined, post.get('date'));

    post.get('meta').should.be.a('object');
    post.get('meta').should.eql({});
    should.equal(undefined, post.get('meta.date'));
    should.equal(undefined, post.get('meta.visitors'));

    should.equal(undefined, post.get('published'));

    post.get('numbers').should.be.an.instanceof(MongooseArray);
    post.get('owners').should.be.an.instanceof(MongooseArray);
    post.get('comments').should.be.an.instanceof(DocumentArray);
    db.close();
  },

  'mongoose.model returns the model at creation': function () {
    var Named = mongoose.model('Named', new Schema({ name: String }));
    var n1 = new Named();
    should.equal(n1.name, null);
    var n2 = new Named({ name: 'Peter Bjorn' });
    should.equal(n2.name, 'Peter Bjorn');

    var schema = new Schema({ number: Number });
    var Numbered = mongoose.model('Numbered', schema, collection);
    var n3 = new Numbered({ number: 1234 });
    n3.number.valueOf().should.equal(1234);
  },

  'test default Array type casts to Mixed': function () {
    var db = start()
      , DefaultArraySchema = new Schema({
          num1: Array
        , num2: []
        })

    mongoose.model('DefaultArraySchema', DefaultArraySchema);
    var DefaultArray = db.model('DefaultArraySchema', collection);
    var arr = new DefaultArray();

    arr.get('num1').should.have.length(0);
    arr.get('num2').should.have.length(0);

    var threw1 = false
      , threw2 = false;

    try {
      arr.num1.push({ x: 1 })
      arr.num1.push(9)
      arr.num1.push("woah")
    } catch (err) {
      threw1 = true;
    }

    threw1.should.equal(false);

    try {
      arr.num2.push({ x: 1 })
      arr.num2.push(9)
      arr.num2.push("woah")
    } catch (err) {
      threw2 = true;
    }

    threw2.should.equal(false);

    db.close();

  },

  'test a model default structure that has a nested Array when instantiated': function () {
    var db = start()
      , NestedSchema = new Schema({
          nested: {
            array: [Number]
          }
        });
    mongoose.model('NestedNumbers', NestedSchema);
    var NestedNumbers = db.model('NestedNumbers', collection);

    var nested = new NestedNumbers();
    nested.get('nested.array').should.be.an.instanceof(MongooseArray);
    db.close();
  },

  'test a model that defaults an Array attribute to a default non-empty array': function () {
    var db = start()
      , DefaultArraySchema = new Schema({
          arr: {type: Array, cast: String, default: ['a', 'b', 'c']}
        });
    mongoose.model('DefaultArray', DefaultArraySchema);
    var DefaultArray = db.model('DefaultArray', collection);
    var arr = new DefaultArray();
    arr.get('arr').should.have.length(3);
    arr.get('arr')[0].should.equal('a');
    arr.get('arr')[1].should.equal('b');
    arr.get('arr')[2].should.equal('c');
    db.close();
  },

  'test a model that defaults an Array attribute to a default single member array': function () {
    var db = start()
      , DefaultOneCardArraySchema = new Schema({
          arr: {type: Array, cast: String, default: ['a']}
        });
    mongoose.model('DefaultOneCardArray', DefaultOneCardArraySchema);
    var DefaultOneCardArray = db.model('DefaultOneCardArray', collection);
    var arr = new DefaultOneCardArray();
    arr.get('arr').should.have.length(1);
    arr.get('arr')[0].should.equal('a');
    db.close();
  },

  'test a model that defaults an Array attributes to an empty array': function () {
    var db = start()
      , DefaultZeroCardArraySchema = new Schema({
          arr: {type: Array, cast: String, default: []}
        });
    mongoose.model('DefaultZeroCardArray', DefaultZeroCardArraySchema);
    var DefaultZeroCardArray = db.model('DefaultZeroCardArray', collection);
    var arr = new DefaultZeroCardArray();
    arr.get('arr').should.have.length(0);
    arr.arr.should.have.length(0);
    db.close();
  },

  'test that arrays auto-default to the empty array': function () {
    var db = start()
      , BlogPost = db.model('BlogPost', collection);

    var post = new BlogPost();
    post.numbers.should.have.length(0);
    db.close();
  },

  'test instantiating a model with a hash that maps to at least 1 null value': function () {
    var db = start()
      , BlogPost = db.model('BlogPost', collection);

    var post = new BlogPost({
      title: null
    });
    should.strictEqual(null, post.title);
    db.close();
  },

  'saving a model with a null value should perpetuate that null value to the db': function () {
    var db = start()
      , BlogPost = db.model('BlogPost', collection);

    var post = new BlogPost({
      title: null
    });
    should.strictEqual(null, post.title);
    post.save( function (err) {
      should.strictEqual(err, null);
      BlogPost.findById(post.id, function (err, found) {
        db.close();
        should.strictEqual(err, null);
        should.strictEqual(found.title, null);
      });
    });
  },

  'test instantiating a model with a hash that maps to at least 1 undefined value': function () {
    var db = start()
      , BlogPost = db.model('BlogPost', collection);

    var post = new BlogPost({
      title: undefined
    });
    should.strictEqual(undefined, post.title);
    post.save( function (err) {
      should.strictEqual(null, err);
      BlogPost.findById(post.id, function (err, found) {
        db.close();
        should.strictEqual(err, null);
        should.strictEqual(found.title, undefined);
      });
    });
  },

  'test a model structure when saved': function(){
    var db = start()
      , BlogPost = db.model('BlogPost', collection)
      , pending = 2;

    function done () {
      if (!--pending) db.close();
    }

    var post = new BlogPost();
    post.on('save', function (post) {
      post.get('_id').should.be.an.instanceof(DocumentObjectId);

      should.equal(undefined, post.get('title'));
      should.equal(undefined, post.get('slug'));
      should.equal(undefined, post.get('date'));
      should.equal(undefined, post.get('published'));

      post.get('meta').should.be.a('object');
      post.get('meta').should.eql({});
      should.equal(undefined, post.get('meta.date'));
      should.equal(undefined, post.get('meta.visitors'));

      post.get('owners').should.be.an.instanceof(MongooseArray);
      post.get('comments').should.be.an.instanceof(DocumentArray);
      done();
    });

    post.save(function(err, post){
      should.strictEqual(err, null);
      post.get('_id').should.be.an.instanceof(DocumentObjectId);

      should.equal(undefined, post.get('title'));
      should.equal(undefined, post.get('slug'));
      should.equal(undefined, post.get('date'));
      should.equal(undefined, post.get('published'));

      post.get('meta').should.be.a('object');
      post.get('meta').should.eql({});
      should.equal(undefined, post.get('meta.date'));
      should.equal(undefined, post.get('meta.visitors'));

      post.get('owners').should.be.an.instanceof(MongooseArray);
      post.get('comments').should.be.an.instanceof(DocumentArray);
      done();
    });
  },

  'test a model structures when created': function () {
    var db = start()
      , BlogPost = db.model('BlogPost', collection);

    BlogPost.create({ title: 'hi there'}, function (err, post) {
      should.strictEqual(err, null);
      post.get('_id').should.be.an.instanceof(DocumentObjectId);

      should.strictEqual(post.get('title'), 'hi there');
      should.equal(undefined, post.get('slug'));
      should.equal(undefined, post.get('date'));

      post.get('meta').should.be.a('object');
      post.get('meta').should.eql({});
      should.equal(undefined, post.get('meta.date'));
      should.equal(undefined, post.get('meta.visitors'));

      should.strictEqual(undefined, post.get('published'));

      post.get('owners').should.be.an.instanceof(MongooseArray);
      post.get('comments').should.be.an.instanceof(DocumentArray);
      db.close();
    });
  },

  'test a model structure when initd': function(){
    var db = start()
      , BlogPost = db.model('BlogPost', collection);

    var post = new BlogPost()
    post.init({
        title       : 'Test'
      , slug        : 'test'
      , date        : new Date
      , meta        : {
            date      : new Date
          , visitors  : 5
        }
      , published   : true
      , owners      : [new DocumentObjectId, new DocumentObjectId]
      , comments    : [
                          { title: 'Test', date: new Date, body: 'Test' }
                        , { title: 'Super', date: new Date, body: 'Cool' }
                      ]
    });

    post.get('title').should.eql('Test');
    post.get('slug').should.eql('test');
    post.get('date').should.be.an.instanceof(Date);
    post.get('meta').should.be.a('object');
    post.get('meta').date.should.be.an.instanceof(Date);
    post.get('meta').visitors.should.be.an.instanceof(MongooseNumber);
    post.get('published').should.be.true;

    post.title.should.eql('Test');
    post.slug.should.eql('test');
    post.date.should.be.an.instanceof(Date);
    post.meta.should.be.a('object');
    post.meta.date.should.be.an.instanceof(Date);
    post.meta.visitors.should.be.an.instanceof(MongooseNumber);
    post.published.should.be.true;

    post.get('owners').should.be.an.instanceof(MongooseArray);
    post.get('owners')[0].should.be.an.instanceof(DocumentObjectId);
    post.get('owners')[1].should.be.an.instanceof(DocumentObjectId);

    post.owners.should.be.an.instanceof(MongooseArray);
    post.owners[0].should.be.an.instanceof(DocumentObjectId);
    post.owners[1].should.be.an.instanceof(DocumentObjectId);

    post.get('comments').should.be.an.instanceof(DocumentArray);
    post.get('comments')[0].should.be.an.instanceof(EmbeddedDocument);
    post.get('comments')[1].should.be.an.instanceof(EmbeddedDocument);

    post.comments.should.be.an.instanceof(DocumentArray);
    post.comments[0].should.be.an.instanceof(EmbeddedDocument);
    post.comments[1].should.be.an.instanceof(EmbeddedDocument);

    db.close();
  },

  'test a model structure when partially initd': function(){
    var db = start()
      , BlogPost = db.model('BlogPost', collection);

    var post = new BlogPost()
    post.init({
        title       : 'Test'
      , slug        : 'test'
      , date        : new Date
    });

    post.get('title').should.eql('Test');
    post.get('slug').should.eql('test');
    post.get('date').should.be.an.instanceof(Date);
    post.get('meta').should.be.a('object');

    post.get('meta').should.eql({});
    should.equal(undefined, post.get('meta.date'));
    should.equal(undefined, post.get('meta.visitors'));

    should.equal(undefined, post.get('published'));

    post.get('owners').should.be.an.instanceof(MongooseArray);
    post.get('comments').should.be.an.instanceof(DocumentArray);
    db.close();
  },

  'test initializing with a nested hash': function () {
    var db = start()
      , BlogPost = db.model('BlogPost', collection);

    var post = new BlogPost({
      meta: {
          date      : new Date
        , visitors  : 5
      }
    });

    post.get('meta.visitors').valueOf().should.equal(5);
    db.close();
  },

  'test isNew on embedded documents after initing': function(){
    var db = start()
      , BlogPost = db.model('BlogPost', collection);

    var post = new BlogPost()
    post.init({
        title       : 'Test'
      , slug        : 'test'
      , comments    : [ { title: 'Test', date: new Date, body: 'Test' } ]
    });

    post.get('comments')[0].isNew.should.be.false;
    db.close();
  },

  'test isModified when modifying keys': function(){
    var db = start()
      , BlogPost = db.model('BlogPost', collection);

    var post = new BlogPost()
    post.init({
        title       : 'Test'
      , slug        : 'test'
      , date        : new Date
    });

    post.isModified('title').should.be.false;
    post.set('title', 'test');
    post.isModified('title').should.be.true;

    post.isModified('date').should.be.false;
    post.set('date', new Date(post.date + 1));
    post.isModified('date').should.be.true;

    post.isModified('meta.date').should.be.false;
    db.close();
  },

  'setting a key identically to its current value should not dirty the key': function () {
    var db = start()
      , BlogPost = db.model('BlogPost', collection);

    var post = new BlogPost()
    post.init({
        title       : 'Test'
      , slug        : 'test'
      , date        : new Date
    });

    post.isModified('title').should.be.false;
    post.set('title', 'Test');
    post.isModified('title').should.be.false;
    db.close();
  },

  'test isModified and isDirectModified on a DocumentArray': function(){
    var db = start()
      , BlogPost = db.model('BlogPost', collection);

    var post = new BlogPost()
    post.init({
        title       : 'Test'
      , slug        : 'test'
      , comments    : [ { title: 'Test', date: new Date, body: 'Test' } ]
    });

    post.isModified('comments.0.title').should.be.false;
    post.get('comments')[0].set('title', 'Woot');
    post.isModified('comments').should.be.true;
    post.isDirectModified('comments').should.be.false;
    post.isModified('comments.0.title').should.be.true;
    post.isDirectModified('comments.0.title').should.be.true;

    db.close();
  },

  'test isModified on a DocumentArray with accessors': function(){
    var db = start()
      , BlogPost = db.model('BlogPost', collection);

    var post = new BlogPost()
    post.init({
        title       : 'Test'
      , slug        : 'test'
      , comments    : [ { title: 'Test', date: new Date, body: 'Test' } ]
    });

    post.isModified('comments.0.body').should.be.false;
    post.get('comments')[0].body = 'Woot';
    post.isModified('comments').should.be.true;
    post.isDirectModified('comments').should.be.false;
    post.isModified('comments.0.body').should.be.true;
    post.isDirectModified('comments.0.body').should.be.true;

    db.close();
  },

  'test isModified on a MongooseArray with atomics methods': function(){
    // COMPLETEME
    var db = start()
      , BlogPost = db.model('BlogPost', collection);

    var post = new BlogPost()

    post.isModified('owners').should.be.false;
    post.get('owners').$push(new DocumentObjectId);
    post.isModified('owners').should.be.true;

    db.close();
  },

  'test isModified on a MongooseArray with native methods': function(){
    // COMPLETEME
    var db = start()
      , BlogPost = db.model('BlogPost', collection);

    var post = new BlogPost()

    post.isModified('owners').should.be.false;
    post.get('owners').push(new DocumentObjectId);

    db.close();
  },

  // GH-342
  'over-writing a number should persist to the db': function () {
    var db = start()
      , BlogPost = db.model('BlogPost', collection);

    var post = new BlogPost({
      meta: {
          date      : new Date
        , visitors  : 10
      }
    });

    post.save( function (err) {
      should.strictEqual(null, err);
      post.set('meta.visitors', 20);
      post.save( function (err) {
        should.strictEqual(null, err);
        BlogPost.findById(post.id, function (err, found) {
          should.strictEqual(null, err);
          found.get('meta.visitors').valueOf().should.equal(20);
          db.close();
        });
      });
    });
  },

  'test defining a new method': function(){
    var db = start()
      , BlogPost = db.model('BlogPost', collection);

    var post = new BlogPost();
    post.cool().should.eql(post);
    db.close();
  },

  'test defining a static': function(){
    var db = start()
      , BlogPost = db.model('BlogPost', collection);

    BlogPost.woot().should.eql(BlogPost);
    db.close();
  },

  'test casting error': function(){
    var db = start()
      , BlogPost = db.model('BlogPost', collection)
      , threw = false;

    var post = new BlogPost();
    
    try {
      post.init({
          date: 'Test'
      });
    } catch(e){
      threw = true;
    }

    threw.should.be.false;

    try {
      post.set('title', 'Test');
    } catch(e){
      threw = true;
    }

    threw.should.be.false;

    post.save(function(err){
      err.should.be.an.instanceof(MongooseError);
      err.should.be.an.instanceof(CastError);
      db.close();
    });
  },
  
  'test nested casting error': function(){
    var db = start()
      , BlogPost = db.model('BlogPost', collection)
      , threw = false;

    var post = new BlogPost();

    try {
      post.init({
          meta: {
              date: 'Test'
          }
      });
    } catch(e){
      threw = true;
    }

    threw.should.be.false;

    try {
      post.set('meta.date', 'Test');
    } catch(e){
      threw = true;
    }

    threw.should.be.false;
    
    post.save(function(err){
      err.should.be.an.instanceof(MongooseError);
      err.should.be.an.instanceof(CastError);
      db.close();
    });
  },

  'test casting error in subdocuments': function(){
    var db = start()
      , BlogPost = db.model('BlogPost', collection)
      , threw = false;

    var post = new BlogPost()
    post.init({
        title       : 'Test'
      , slug        : 'test'
      , comments    : [ { title: 'Test', date: new Date, body: 'Test' } ]
    });

    post.get('comments')[0].set('date', 'invalid');

    post.save(function(err){
      err.should.be.an.instanceof(MongooseError);
      err.should.be.an.instanceof(CastError);
      db.close();
    });
  },

  'test casting error when adding a subdocument': function(){
    var db = start()
      , BlogPost = db.model('BlogPost', collection)
      , threw = false;

    var post = new BlogPost()

    try {
      post.get('comments').push({
          date: 'Bad date'
      });
    } catch (e) {
      threw = true;
    }

    threw.should.be.false;

    post.save(function(err){
      err.should.be.an.instanceof(MongooseError);
      err.should.be.an.instanceof(CastError);
      db.close();
    });
  },

  'test validation': function(){
    mongoose.model('TestValidation', new Schema({
        simple: { type: String, required: true }
    }));

    var db = start()
      , TestValidation = db.model('TestValidation');

    var post = new TestValidation();
    post.set('simple', '');

    post.save(function(err){
      err.should.be.an.instanceof(MongooseError);
      err.should.be.an.instanceof(ValidationError);

      post.set('simple', 'here');
      post.save(function(err){
        should.strictEqual(err, null);
        db.close();
      });
    });
  },

  'test validation with custom message': function () {
    function validate (val) {
      return val === 'abc';
    }
    mongoose.model('TestValidationMessage', new Schema({
        simple: { type: String, validate: [validate, 'must be abc'] }
    }));

    var db = start()
      , TestValidationMessage = db.model('TestValidationMessage');

    var post = new TestValidationMessage();
    post.set('simple', '');

    post.save(function(err){
      err.should.be.an.instanceof(MongooseError);
      err.should.be.an.instanceof(ValidationError);
      err.errors.simple.should.equal('Validator "must be abc" failed for path simple');
      post.errors.simple.should.equal('Validator "must be abc" failed for path simple');

      post.set('simple', 'abc');
      post.save(function(err){
        should.strictEqual(err, null);
        db.close();
      });
    });
  },

  // GH-272
  'test validation with Model.schema.path introspection': function () {
    var db = start();
    var IntrospectionValidationSchema = new Schema({
      name: String
    });
    var IntrospectionValidation = db.model('IntrospectionValidation', IntrospectionValidationSchema, 'introspections_' + random());
    IntrospectionValidation.schema.path('name').validate(function (value) {
      return value.length < 2;
    }, 'Name cannot be greater than 1 character');
    var doc = new IntrospectionValidation({name: 'hi'});
    doc.save( function (err) {
      err.errors.name.should.equal("Validator \"Name cannot be greater than 1 character\" failed for path name");
      err.name.should.equal("ValidationError");
      err.message.should.equal("Validation failed");
      db.close();
    });
  },

  'test required validation for undefined values': function () {
    mongoose.model('TestUndefinedValidation', new Schema({
        simple: { type: String, required: true }
    }));

    var db = start()
      , TestUndefinedValidation = db.model('TestUndefinedValidation');

    var post = new TestUndefinedValidation();

    post.save(function(err){
      err.should.be.an.instanceof(MongooseError);
      err.should.be.an.instanceof(ValidationError);

      post.set('simple', 'here');
      post.save(function(err){
        should.strictEqual(err, null);
        db.close();
      });
    });
  },

  // GH-319
  'save callback should only execute once regardless of number of failed validations': function () {
    mongoose.model('CallbackFiresOnceValidation', new Schema({
        username: { type: String, validate: /^[a-z]{6}$/i }
      , email: { type: String, validate: /^[a-z]{6}$/i }
      , password: { type: String, validate: /^[a-z]{6}$/i }
    }));

    var db = start()
      , CallbackFiresOnceValidation = db.model('CallbackFiresOnceValidation');

    var post = new CallbackFiresOnceValidation({
        username: "nope"
      , email: "too"
      , password: "short"
    });

    var timesCalled = 0;

    post.save(function (err) {
      err.should.be.an.instanceof(MongooseError);
      err.should.be.an.instanceof(ValidationError);

      (++timesCalled).should.eql(1);

      (Object.keys(err.errors).length).should.eql(3);
      err.errors.password.should.eql('Validator failed for path password');
      err.errors.email.should.eql('Validator failed for path email');
      err.errors.username.should.eql('Validator failed for path username');

      (Object.keys(post.errors).length).should.eql(3);
      post.errors.password.should.eql('Validator failed for path password');
      post.errors.email.should.eql('Validator failed for path email');
      post.errors.username.should.eql('Validator failed for path username');

      db.close();
    });
  },

  'test validation on a query result': function () {
    mongoose.model('TestValidationOnResult', new Schema({
        resultv: { type: String, required: true }
    }));

    var db = start()
      , TestV = db.model('TestValidationOnResult');

    var post = new TestV;

    post.validate(function (err) {
      err.should.be.an.instanceof(MongooseError);
      err.should.be.an.instanceof(ValidationError);

      post.resultv = 'yeah';
      post.save(function (err) {
        should.strictEqual(err, null);
        TestV.findOne({ _id: post.id }, function (err, found) {
          should.strictEqual(err, null);
          found.resultv.should.eql('yeah');
          found.save(function(err){
            should.strictEqual(err, null);
            db.close();
          })
        });
      });
    })
  },

  'test required validation for previously existing null values': function () {
    mongoose.model('TestPreviousNullValidation', new Schema({
        previous: { type: String, required: true }
      , a: String
    }));

    var db = start()
      , TestP = db.model('TestPreviousNullValidation')

    TestP.collection.insert({ a: null, previous: null}, {}, function (err, f) {
      should.strictEqual(err, null);

      TestP.findOne({_id: f[0]._id}, function (err, found) {
        should.strictEqual(err, null);
        found.isNew.should.be.false;
        should.strictEqual(found.get('previous'), null);

        found.validate(function(err){
          err.should.be.an.instanceof(MongooseError);
          err.should.be.an.instanceof(ValidationError);

          found.set('previous', 'yoyo');
          found.save(function (err) {
            should.strictEqual(err, null);
            db.close();
          });
        })
      })
    });
  },
  
  'test nested validation': function(){
    mongoose.model('TestNestedValidation', new Schema({
        nested: {
            required: { type: String, required: true }
        }
    }));

    var db = start()
      , TestNestedValidation = db.model('TestNestedValidation');

    var post = new TestNestedValidation();
    post.set('nested.required', null);

    post.save(function(err){
      err.should.be.an.instanceof(MongooseError);
      err.should.be.an.instanceof(ValidationError);

      post.set('nested.required', 'here');
      post.save(function(err){
        should.strictEqual(err, null);
        db.close();
      });
    });
  },

  'test validation in subdocuments': function(){
    var Subdocs = new Schema({
        required: { type: String, required: true }
    });

    mongoose.model('TestSubdocumentsValidation', new Schema({
        items: [Subdocs]
    }));

    var db = start()
      , TestSubdocumentsValidation = db.model('TestSubdocumentsValidation');

    var post = new TestSubdocumentsValidation();

    post.get('items').push({ required: '' });

    post.save(function(err){
      err.should.be.an.instanceof(MongooseError);
      err.should.be.an.instanceof(ValidationError);
      err.errors.required.should.eql('Validator "required" failed for path required');

      post.get('items')[0].set('required', true);
      post.save(function(err){
        should.strictEqual(err, null);
        db.close();
      });
    });
  },

  'test async validation': function(){
    var executed = false;

    function validator(v, fn){
      setTimeout(function () {
        executed = true;
        fn(v !== 'test');
      }, 50);
    };
    mongoose.model('TestAsyncValidation', new Schema({
        async: { type: String, validate: [validator, 'async validator'] }
    }));

    var db = start()
      , TestAsyncValidation = db.model('TestAsyncValidation');

    var post = new TestAsyncValidation();
    post.set('async', 'test');

    post.save(function(err){
      err.should.be.an.instanceof(MongooseError);
      err.should.be.an.instanceof(ValidationError);
      err.errors.async.should.eql('Validator "async validator" failed for path async');
      executed.should.be.true;
      executed = false;

      post.set('async', 'woot');
      post.save(function(err){
        executed.should.be.true;
        should.strictEqual(err, null);
        db.close();
      });
    });
  },

  'test nested async validation': function(){
    var executed = false;

    function validator(v, fn){
      setTimeout(function () {
        executed = true;
        fn(v !== 'test');
      }, 50);
    };

    mongoose.model('TestNestedAsyncValidation', new Schema({
        nested: {
            async: { type: String, validate: [validator, 'async validator'] }
        }
    }));

    var db = start()
      , TestNestedAsyncValidation = db.model('TestNestedAsyncValidation');

    var post = new TestNestedAsyncValidation();
    post.set('nested.async', 'test');

    post.save(function(err){
      err.should.be.an.instanceof(MongooseError);
      err.should.be.an.instanceof(ValidationError);
      executed.should.be.true;
      executed = false;

      post.validate(function(err){
        err.should.be.an.instanceof(MongooseError);
        err.should.be.an.instanceof(ValidationError);
        executed.should.be.true;
        executed = false;

        post.set('nested.async', 'woot');
        post.validate(function(err){
          executed.should.be.true;
          should.equal(err, null);
          executed = false;

          post.save(function(err){
            executed.should.be.true;
            should.strictEqual(err, null);
            db.close();
          });
        });
      })

    });
  },

  'test async validation in subdocuments': function(){
    var executed = false;

    function validator (v, fn) {
      setTimeout(function(){
        executed = true;
        fn(v !== '');
      }, 50);
    };

    var Subdocs = new Schema({
        required: { type: String, validate: [validator, 'async in subdocs'] }
    });

    mongoose.model('TestSubdocumentsAsyncValidation', new Schema({
        items: [Subdocs]
    }));

    var db = start()
      , Test = db.model('TestSubdocumentsAsyncValidation');

    var post = new Test();

    post.get('items').push({ required: '' });

    post.save(function(err){
      err.should.be.an.instanceof(MongooseError);
      err.should.be.an.instanceof(ValidationError);
      executed.should.be.true;
      executed = false;

      post.get('items')[0].set({ required: 'here' });
      post.save(function(err){
        executed.should.be.true;
        should.strictEqual(err, null);
        db.close();
      });
    });
  },

  'test validation without saving': function(){

    mongoose.model('TestCallingValidation', new Schema({
      item: { type: String, required: true }
    }));

    var db = start()
      , TestCallingValidation = db.model('TestCallingValidation');

    var post = new TestCallingValidation;

    post.schema.path('item').isRequired.should.be.true;

    should.strictEqual(post.isNew, true);

    post.validate(function(err){
      err.should.be.an.instanceof(MongooseError);
      err.should.be.an.instanceof(ValidationError);
      should.strictEqual(post.isNew, true);

      post.item = 'yo';
      post.validate(function(err){
        should.equal(err, null);
        should.strictEqual(post.isNew, true);
        db.close();
      });
    });

  },

  'test setting required to false': function () {
    function validator () {
      return true;
    }

    mongoose.model('TestRequiredFalse', new Schema({
      result: { type: String, validate: [validator, 'chump validator'], required: false }
    }));

    var db = start()
      , TestV = db.model('TestRequiredFalse');

    var post = new TestV;

    post.schema.path('result').isRequired.should.be.false;

    db.close();
  },

  'test defaults application': function(){
    var now = Date.now();

    mongoose.model('TestDefaults', new Schema({
        date: { type: Date, default: now }
    }));

    var db = start()
      , TestDefaults = db.model('TestDefaults');

    var post = new TestDefaults();
    post.get('date').should.be.an.instanceof(Date);
    (+post.get('date')).should.eql(now);
    db.close();
  },

  'test "type" is allowed as a key': function(){
    var now = Date.now();

    mongoose.model('TestTypeDefaults', new Schema({
        type: { type: String, default: 'YES!' }
    }));

    var db = start()
      , TestDefaults = db.model('TestTypeDefaults');

    var post = new TestDefaults();
    post.get('type').should.be.a('string');
    post.get('type').should.eql('YES!');
    db.close();
  },

  'test nested defaults application': function(){
    var now = Date.now();

    mongoose.model('TestNestedDefaults', new Schema({
        nested: {
            date: { type: Date, default: now }
        }
    }));

    var db = start()
      , TestDefaults = db.model('TestNestedDefaults');

    var post = new TestDefaults();
    post.get('nested.date').should.be.an.instanceof(Date);
    (+post.get('nested.date')).should.eql(now);
    db.close();
  },
  
  'test defaults application in subdocuments': function(){
    var now = Date.now();

    var Items = new Schema({
        date: { type: Date, default: now }
    });

    mongoose.model('TestSubdocumentsDefaults', new Schema({
        items: [Items]
    }));

    var db = start()
      , TestSubdocumentsDefaults = db.model('TestSubdocumentsDefaults');

    var post = new TestSubdocumentsDefaults();
    post.get('items').push({});
    post.get('items')[0].get('date').should.be.an.instanceof(Date);
    (+post.get('items')[0].get('date')).should.eql(now);
    db.close();
  },

  // TODO: adapt this text to handle a getIndexes callback that's not unique to
  // the mongodb-native driver.
  'test that indexes are ensured when the model is compiled': function(){
    var Indexed = new Schema({
        name  : { type: String, index: true }
      , last  : String
      , email : String
    });

    Indexed.index({ last: 1, email: 1 }, { unique: true });

    var db = start()
      , IndexedModel = db.model('IndexedModel', Indexed, 'indexedmodel' + random())
      , assertions = 0;

    IndexedModel.on('index', function(){
      IndexedModel.collection.getIndexes(function(err, indexes){
        should.strictEqual(err, null);

        for (var i in indexes)
          indexes[i].forEach(function(index){
            if (index[0] == 'name')
              assertions++;
            if (index[0] == 'last')
              assertions++;
            if (index[0] == 'email')
              assertions++;
          });

        assertions.should.eql(3);
        db.close();
      });
    });
  },

  'test indexes on embedded documents': function () {
    var BlogPosts = new Schema({
        _id     : { type: ObjectId, index: true }
      , title   : { type: String, index: true }
      , desc    : String
    });

    var User = new Schema({
        name        : { type: String, index: true }
      , blogposts   : [BlogPosts]
    });

    var db = start()
      , UserModel = db.model('DeepIndexedModel', User, 'deepindexedmodel' + random())
      , assertions = 0;

    UserModel.on('index', function () {
      UserModel.collection.getIndexes(function (err, indexes) {
        should.strictEqual(err, null);

        for (var i in indexes)
          indexes[i].forEach(function(index){
            if (index[0] == 'name')
              assertions++;
            if (index[0] == 'blogposts._id')
              assertions++;
            if (index[0] == 'blogposts.title')
              assertions++;
          });

        assertions.should.eql(3);
        db.close();
      });
    });
  },

  'compound indexes on embedded documents should be created': function () {
    var BlogPosts = new Schema({
        title   : String
      , desc    : String
    });

    BlogPosts.index({ title: 1, desc: 1 });

    var User = new Schema({
        name        : { type: String, index: true }
      , blogposts   : [BlogPosts]
    });

    var db = start()
      , UserModel = db.model('DeepCompoundIndexModel', User, 'deepcompoundindexmodel' + random())
      , found = 0;

    UserModel.on('index', function () {
      UserModel.collection.getIndexes(function (err, indexes) {
        should.strictEqual(err, null);

        for (var index in indexes) {
          switch (index) {
            case 'name_1':
            case 'blogposts.title_1_blogposts.desc_1':
              ++found;
              break;
          }
        }

        db.close();
        found.should.eql(2);
      });
    });
  },

  'test getters with same name on embedded documents not clashing': function() {
    var Post = new Schema({
        title   : String
      , author  : { name : String }
      , subject : { name : String }
    });

    mongoose.model('PostWithClashGetters', Post);

    var db = start()
      , PostModel = db.model('PostWithClashGetters', 'postwithclash' + random());

    var post = new PostModel({
        title: 'Test'
      , author: { name: 'A' }
      , subject: { name: 'B' }
    });

    post.author.name.should.eql('A');
    post.subject.name.should.eql('B');
    post.author.name.should.eql('A');

    db.close();
  },

  'test post save middleware': function () {
    var schema = new Schema({
        title: String
    });

    var called = 0;

    schema.post('save', function (obj) {
      obj.title.should.eql('Little Green Running Hood');
      called.should.equal(0);
      called++;
    });

    schema.post('save', function (obj) {
      obj.title.should.eql('Little Green Running Hood');
      called.should.equal(1);
      called++;
    });

    schema.post('save', function (obj) {
      obj.title.should.eql('Little Green Running Hood');
      called.should.equal(2);
      db.close();
    });

    var db = start()
      , TestMiddleware = db.model('TestPostSaveMiddleware', schema);

    var test = new TestMiddleware({ title: 'Little Green Running Hood'});

    test.save(function(err){
      should.strictEqual(err, null);
    });
  },

  'test middleware': function () {
    var schema = new Schema({
        title: String
    });

    var called = 0;

    schema.pre('init', function (next) {
      called++;
      next();
    });

    schema.pre('save', function (next) {
      called++;
      next(new Error('Error 101'));
    });

    schema.pre('remove', function (next) {
      called++;
      next();
    });

    mongoose.model('TestMiddleware', schema);

    var db = start()
      , TestMiddleware = db.model('TestMiddleware');

    var test = new TestMiddleware();

    test.init({
        title: 'Test'
    });
   
    called.should.eql(1);

    test.save(function(err){
      err.should.be.an.instanceof(Error);
      err.message.should.eql('Error 101');
      called.should.eql(2);

      test.remove(function(err){
        should.strictEqual(err, null);
        called.should.eql(3);
        db.close();
      });
    });
  },

  'test post init middleware': function () {
    var schema = new Schema({
        title: String
    });

    var preinit = 0
      , postinit = 0

    schema.pre('init', function (next) {
      ++preinit;
      next();
    });

    schema.post('init', function () {
      ++postinit;
    });

    mongoose.model('TestPostInitMiddleware', schema);

    var db = start()
      , Test = db.model('TestPostInitMiddleware');

    var test = new Test({ title: "banana" });

    test.save(function(err){
      should.strictEqual(err, null);

      Test.findById(test._id, function (err, test) {
        should.strictEqual(err, null);
        preinit.should.eql(1);
        postinit.should.eql(1);
        test.remove(function(err){
          db.close();
        });
      });
    });
  },

  'test updating documents': function () {
    var db = start()
      , BlogPost = db.model('BlogPost', collection)
      , title = 'Tobi ' + random()
      , author = 'Brian ' + random()
      , newTitle = 'Woot ' + random();

    var post = new BlogPost();
    post.set('title', title);
    post.author = author;

    post.save(function (err) {
      should.strictEqual(err, null);
      BlogPost.findById(post._id, function (err, createdFound) {
        should.strictEqual(err, null);
        createdFound.title.should.equal(title);
        createdFound.author.should.equal(author);
        BlogPost.update({ title: title }, { title: newTitle }, function (err) {
          should.strictEqual(err, null);

          BlogPost.findById(post._id, function (err, updatedFound) {
            db.close();
            should.strictEqual(err, null);
            updatedFound.title.should.equal(newTitle);
            updatedFound.author.should.equal(author);
          });
        });
      });
    });
  },

  'test update doc casting': function () {
    var db = start()
      , BlogPost = db.model('BlogPost', collection);

    var post = new BlogPost();
    post.set('title', '1');

    var id = post.get('_id');

    post.save(function (err) {
      should.strictEqual(err, null);

      BlogPost.update({ title: 1, _id: id }, { title: 2 }, function (err) {
        should.strictEqual(err, null);

        BlogPost.findOne({ _id: post.get('_id') }, function (err, doc) {
          should.strictEqual(err, null);

          doc.get('title').should.eql('2');
          db.close();
        });
      });
    });
  },

  'test $push casting': function () {
    var db = start()
      , BlogPost = db.model('BlogPost', collection)
      , post = new BlogPost();

    post.get('numbers').push('3');
    post.get('numbers')[0].should.equal(3);
    db.close();
  },

  'test $pull casting': function () {
    var db = start()
      , BlogPost = db.model('BlogPost', collection)
      , post = new BlogPost();

    post.get('numbers').push(1, 2, 3, 4);
    post.save( function (err) {
      BlogPost.findById( post.get('_id'), function (err, found) {
        found.get('numbers').length.should.equal(4);
        found.get('numbers').$pull('3');
        found.save( function (err) {
          BlogPost.findById( found.get('_id'), function (err, found2) {
            found2.get('numbers').length.should.equal(3);
            db.close();
          });
        });
      });
    });
  },

  'test updating numbers atomically': function () {
    var db = start()
      , BlogPost = db.model('BlogPost', collection)
      , totalDocs = 4
      , saveQueue = [];

    var post = new BlogPost();
    post.set('meta.visitors', 5);

    post.save(function(err){
      if (err) throw err;

      BlogPost.findOne({ _id: post.get('_id') }, function(err, doc){
        if (err) throw err;
        doc.get('meta.visitors').increment();
        doc.get('meta.visitors').valueOf().should.be.equal(6);
        save(doc);
      });

      BlogPost.findOne({ _id: post.get('_id') }, function(err, doc){
        if (err) throw err;
        doc.get('meta.visitors').increment();
        doc.get('meta.visitors').valueOf().should.be.equal(6);
        save(doc);
      });

      BlogPost.findOne({ _id: post.get('_id') }, function(err, doc){
        if (err) throw err;
        doc.get('meta.visitors').increment();
        doc.get('meta.visitors').valueOf().should.be.equal(6);
        save(doc);
      });

      BlogPost.findOne({ _id: post.get('_id') }, function(err, doc){
        if (err) throw err;
        doc.get('meta.visitors').increment();
        doc.get('meta.visitors').valueOf().should.be.equal(6);
        save(doc);
      });

      function save(doc) {
        saveQueue.push(doc);
        if (saveQueue.length == 4)
          saveQueue.forEach(function (doc) {
            doc.save(function (err) {
              if (err) throw err;
              --totalDocs || complete();
            });
          });
      };

      function complete () {
        BlogPost.findOne({ _id: post.get('_id') }, function (err, doc) {
          if (err) throw err;
          doc.get('meta.visitors').valueOf().should.be.equal(9);
          db.close();
        });
      };
    });
  },

  'test incrementing a number atomically with an arbitrary value': function () {
    var db = start()
      , BlogPost = db.model('BlogPost');

    var post = new BlogPost();

    post.meta.visitors = 0;

    post.save(function (err) {
      should.strictEqual(err, null);

      post.meta.visitors.increment(50);

      post.save(function (err) {
        should.strictEqual(err, null);

        BlogPost.findById(post._id, function (err, doc) {
          should.strictEqual(err, null);

          (+doc.meta.visitors).should.eql(50);
          db.close();
        });
      });
    });
  },

  // GH-203
  'test changing a number non-atomically': function () {
    var db = start()
      , BlogPost = db.model('BlogPost', collection);

    var post = new BlogPost();

    post.meta.visitors = 5;

    post.save(function (err) {
      should.strictEqual(err, null);

      BlogPost.findById(post._id, function (err, doc) {
        should.strictEqual(err, null);

        doc.meta.visitors -= 2;
        
        doc.save(function (err) {
          should.strictEqual(err, null);

          BlogPost.findById(post._id, function (err, doc) {
            should.strictEqual(err, null);
  
            (+doc.meta.visitors).should.eql(3);
            db.close();
          });
        });
      });
    });
  },

  'test saving subdocuments atomically': function () {
    var db = start()
      , BlogPost = db.model('BlogPost', collection)
      , totalDocs = 4
      , saveQueue = [];
    
    var post = new BlogPost();

    post.save(function(err){
      if (err) throw err;

      BlogPost.findOne({ _id: post.get('_id') }, function(err, doc){
        if (err) throw err;
        doc.get('comments').push({ title: '1' });
        save(doc);
      });

      BlogPost.findOne({ _id: post.get('_id') }, function(err, doc){
        if (err) throw err;
        doc.get('comments').push({ title: '2' });
        save(doc);
      });

      BlogPost.findOne({ _id: post.get('_id') }, function(err, doc){
        if (err) throw err;
        doc.get('comments').push({ title: '3' });
        save(doc);
      });

      BlogPost.findOne({ _id: post.get('_id') }, function(err, doc){
        if (err) throw err;
        doc.get('comments').push({ title: '4' }, { title: '5' });
        save(doc);
      });

      function save(doc) {
        saveQueue.push(doc);
        if (saveQueue.length == 4)
          saveQueue.forEach(function (doc) {
            doc.save(function (err) {
              if (err) throw err;
              --totalDocs || complete();
            });
          });
      };

      function complete () {
        BlogPost.findOne({ _id: post.get('_id') }, function (err, doc) {
          if (err) throw err;

          doc.get('comments').length.should.eql(5);

          doc.get('comments').some(function(comment){
            return comment.get('title') == '1';
          }).should.be.true;

          doc.get('comments').some(function(comment){
            return comment.get('title') == '2';
          }).should.be.true;

          doc.get('comments').some(function(comment){
            return comment.get('title') == '3';
          }).should.be.true;

          doc.get('comments').some(function(comment){
            return comment.get('title') == '4';
          }).should.be.true;

          doc.get('comments').some(function(comment){
            return comment.get('title') == '5';
          }).should.be.true;

          db.close();
        });
      };
    });
  },

  // GH-310
  'test setting a subdocument atomically': function () {
    var db = start()
      , BlogPost = db.model('BlogPost', collection)

    BlogPost.create({
      comments: [{ title: 'first-title', body: 'first-body'}]
    }, function (err, blog) {
      should.strictEqual(null, err);
      BlogPost.findById(blog.id, function (err, agent1blog) {
        should.strictEqual(null, err);
        BlogPost.findById(blog.id, function (err, agent2blog) {
          should.strictEqual(null, err);
          agent1blog.get('comments')[0].title = 'second-title';
          agent1blog.save( function (err) {
            should.strictEqual(null, err);
            agent2blog.get('comments')[0].body = 'second-body';
            agent2blog.save( function (err) {
              should.strictEqual(null, err);
              BlogPost.findById(blog.id, function (err, foundBlog) {
                should.strictEqual(null, err);
                db.close();
                var comment = foundBlog.get('comments')[0];
                comment.title.should.eql('second-title');
                comment.body.should.eql('second-body');
              });
            });
          });
        });
      });
    });
  },

  'test doubly nested array saving and loading': function(){
    var Inner = new Schema({
        arr: [Number]
    });

    var Outer = new Schema({
        inner: [Inner]
    });
    mongoose.model('Outer', Outer);

    var db = start();
    var Outer = db.model('Outer', 'arr_test_' + random());

    var outer = new Outer();
    outer.inner.push({});
    outer.save(function(err) {
      should.strictEqual(err, null);
      outer.get('_id').should.be.an.instanceof(DocumentObjectId);

      Outer.findById(outer.get('_id'), function(err, found) {
        should.strictEqual(err, null);
        should.equal(1, found.inner.length);
        found.inner[0].arr.push(5);
        found.save(function(err) {
          should.strictEqual(err, null);
          found.get('_id').should.be.an.instanceof(DocumentObjectId);
          Outer.findById(found.get('_id'), function(err, found2) {
            db.close();
            should.strictEqual(err, null);
            should.equal(1, found2.inner.length);
            should.equal(1, found2.inner[0].arr.length);
            should.equal(5, found2.inner[0].arr[0]);
          });
        });
      });
    });
  },

  'test updating multiple Number $pushes as a single $pushAll': function () {
    var db = start()
      , schema = new Schema({
          nested: {
            nums: [Number]
          }
        });

    mongoose.model('NestedPushes', schema);
    var Temp = db.model('NestedPushes', collection);

    Temp.create({}, function (err, t) {
      t.nested.nums.push(1);
      t.nested.nums.push(2);

      t.nested.nums.should.have.length(2);

      t.save( function (err) {
        should.strictEqual(null, err);
        t.nested.nums.should.have.length(2);
        Temp.findById(t._id, function (err, found) {
          found.nested.nums.should.have.length(2);
          db.close();
        });
      });
    });
  },

  'test updating at least a single $push and $pushAll as a single $pushAll': function () {
    var db = start()
      , schema = new Schema({
          nested: {
            nums: [Number]
          }
        });

    mongoose.model('NestedPushes', schema);
    var Temp = db.model('NestedPushes', collection);

    Temp.create({}, function (err, t) {
      t.nested.nums.push(1);
      t.nested.nums.$pushAll([2, 3]);

      t.nested.nums.should.have.length(3);

      t.save( function (err) {
        should.strictEqual(null, err);
        t.nested.nums.should.have.length(3);
        Temp.findById(t._id, function (err, found) {
          found.nested.nums.should.have.length(3);
          db.close();
        });
      });
    });
  },

  'test activePaths should be updated for nested modifieds': function () {
    var db = start()
      , schema = new Schema({
          nested: {
            nums: [Number]
          }
        });

    mongoose.model('NestedPushes', schema);
    var Temp = db.model('NestedPushes', collection);

    Temp.create({nested: {nums: [1, 2, 3, 4, 5]}}, function (err, t) {
      t.nested.nums.$pull(1);
      t.nested.nums.$pull(2);

      t.activePaths.stateOf('nested.nums').should.equal('modify');
      db.close();

    });
  },

  '$pull should affect what you see in an array before a save': function () {
    var db = start()
      , schema = new Schema({
          nested: {
            nums: [Number]
          }
        });

    mongoose.model('NestedPushes', schema);
    var Temp = db.model('NestedPushes', collection);

    Temp.create({nested: {nums: [1, 2, 3, 4, 5]}}, function (err, t) {
      t.nested.nums.$pull(1);

      t.nested.nums.should.have.length(4);

      db.close();
    });
  },

  '$pullAll should affect what you see in an array before a save': function () {
    var db = start()
      , schema = new Schema({
          nested: {
            nums: [Number]
          }
        });

    mongoose.model('NestedPushes', schema);
    var Temp = db.model('NestedPushes', collection);

    Temp.create({nested: {nums: [1, 2, 3, 4, 5]}}, function (err, t) {
      t.nested.nums.$pullAll([1, 2, 3]);

      t.nested.nums.should.have.length(2);

      db.close();
    });
  },

  'test updating multiple Number $pulls as a single $pullAll': function () {
    var db = start()
      , schema = new Schema({
          nested: {
            nums: [Number]
          }
        });

    mongoose.model('NestedPushes', schema);
    var Temp = db.model('NestedPushes', collection);

    Temp.create({nested: {nums: [1, 2, 3, 4, 5]}}, function (err, t) {
      t.nested.nums.$pull(1);
      t.nested.nums.$pull(2);

      t.nested.nums.should.have.length(3);

      t.save( function (err) {
        should.strictEqual(null, err);
        t.nested.nums.should.have.length(3);
        Temp.findById(t._id, function (err, found) {
          found.nested.nums.should.have.length(3);
          db.close();
        });
      });
    });
  },

  'having both a pull and pullAll should default to pullAll': function () {
    var db = start()
      , schema = new Schema({
          nested: {
            nums: [Number]
          }
        });

    mongoose.model('NestedPushes', schema);
    var Temp = db.model('NestedPushes', collection);

    Temp.create({nested: {nums: [1, 2, 3, 4, 5]}}, function (err, t) {
      t.nested.nums.$pull(1);
      t.nested.nums.$pullAll([2, 3]);

      t.nested.nums.should.have.length(2);

      t.save( function (err) {
        should.strictEqual(null, err);
        t.nested.nums.should.have.length(2);
        Temp.findById(t._id, function (err, found) {
          found.nested.nums.should.have.length(2);
          db.close();
        });
      });
    });
  },

  '$shift': function () {
    var db = start()
      , schema = new Schema({
          nested: {
            nums: [Number]
          }
        });

    mongoose.model('TestingShift', schema);
    var Temp = db.model('TestingShift', collection);

    Temp.create({ nested: { nums: [1,2,3] }}, function (err, t) {
      should.strictEqual(null, err);

      Temp.findById(t._id, function (err, found) {
        should.strictEqual(null, err);
        found.nested.nums.should.have.length(3);
        found.nested.nums.$pop();
        found.nested.nums.should.have.length(2);
        found.nested.nums[0].should.eql(1);
        found.nested.nums[1].should.eql(2);

        found.save(function (err) {
          should.strictEqual(null, err);
          Temp.findById(t._id, function (err, found) {
            should.strictEqual(null, err);
            found.nested.nums.should.have.length(2);
            found.nested.nums[0].should.eql(1);
            found.nested.nums[1].should.eql(2);
            found.nested.nums.$shift();
            found.nested.nums.should.have.length(1);
            found.nested.nums[0].should.eql(2);

            found.save(function (err) {
              should.strictEqual(null, err);
              Temp.findById(t._id, function (err, found) {
                db.close();
                should.strictEqual(null, err);
                found.nested.nums.should.have.length(1);
                found.nested.nums[0].should.eql(2);
              });
            });
          });
        });
      });
    });
  },

  'test saving embedded arrays of Numbers atomically': function () {
    var db = start()
      , TempSchema = new Schema({
          nums: [Number]
        })
      , totalDocs = 2
      , saveQueue = [];

    mongoose.model('Temp', TempSchema);
    var Temp = db.model('Temp', collection);
    
    var t = new Temp();

    t.save(function(err){
      if (err) throw err;

      Temp.findOne({ _id: t.get('_id') }, function(err, doc){
        if (err) throw err;
        doc.get('nums').push(1);
        save(doc);
      });

      Temp.findOne({ _id: t.get('_id') }, function(err, doc){
        if (err) throw err;
        doc.get('nums').push(2, 3);
        save(doc);
      });


      function save(doc) {
        saveQueue.push(doc);
        if (saveQueue.length == totalDocs)
          saveQueue.forEach(function (doc) {
            doc.save(function (err) {
              if (err) throw err;
              --totalDocs || complete();
            });
          });
      };

      function complete () {
        Temp.findOne({ _id: t.get('_id') }, function (err, doc) {
          if (err) throw err;

          doc.get('nums').length.should.eql(3);

          doc.get('nums').some(function(num){
            return num.valueOf() == '1';
          }).should.be.true;

          doc.get('nums').some(function(num){
            return num.valueOf() == '2';
          }).should.be.true;

          doc.get('nums').some(function(num){
            return num.valueOf() == '3';
          }).should.be.true;


          db.close();
        });
      };
    });
  },

  'test saving embedded arrays of Strings atomically': function () {
    var db = start()
      , StrListSchema = new Schema({
          strings: [String]
        })
      , totalDocs = 2
      , saveQueue = [];

    mongoose.model('StrList', StrListSchema);
    var StrList = db.model('StrList');
    
    var t = new StrList();

    t.save(function(err){
      if (err) throw err;

      StrList.findOne({ _id: t.get('_id') }, function(err, doc){
        if (err) throw err;
        doc.get('strings').push('a');
        save(doc);
      });

      StrList.findOne({ _id: t.get('_id') }, function(err, doc){
        if (err) throw err;
        doc.get('strings').push('b', 'c');
        save(doc);
      });


      function save(doc) {
        saveQueue.push(doc);
        if (saveQueue.length == totalDocs)
          saveQueue.forEach(function (doc) {
            doc.save(function (err) {
              if (err) throw err;
              --totalDocs || complete();
            });
          });
      };

      function complete () {
        StrList.findOne({ _id: t.get('_id') }, function (err, doc) {
          if (err) throw err;

          doc.get('strings').length.should.eql(3);

          doc.get('strings').some(function(str){
            return str == 'a';
          }).should.be.true;

          doc.get('strings').some(function(str){
            return str == 'b';
          }).should.be.true;

          doc.get('strings').some(function(str){
            return str == 'c';
          }).should.be.true;

          db.close();
        });
      };
    });
  },

  // GH-255
  'test updating an embedded document in an embedded array': function () {
    var db = start()
      , BlogPost = db.model('BlogPost', collection);

    BlogPost.create({comments: [{title: 'woot'}]}, function (err, post) {
      should.strictEqual(err, null);
      BlogPost.findById(post._id, function (err, found) {
        should.strictEqual(err, null);
        found.comments[0].title.should.equal('woot');
        found.comments[0].title = 'notwoot';
        found.save( function (err) {
          should.strictEqual(err, null);
          BlogPost.findById(found._id, function (err, updated) {
            db.close();
            should.strictEqual(err, null);
            updated.comments[0].title.should.equal('notwoot');
          });
        });
      });
    });
  },

  // GH-334
  'test updating an embedded array document to an Object value': function () {
    var db = start()
      , SubSchema = new Schema({ 
          name : String , 
          subObj : { subName : String } 
        });
    var GH334Schema = new Schema ({ name : String , arrData : [ SubSchema] });

    mongoose.model('GH334' , GH334Schema);
    var AModel = db.model('GH334');
    var instance = new AModel();

    instance.set( { name : 'name-value' , arrData : [ { name : 'arrName1' , subObj : { subName : 'subName1' } } ] });
    instance.save(function(err)  {
        AModel.findById(instance.id, function(err, doc)  {
          doc.arrData[0].set('subObj' , { subName : 'modified subName' });
          doc.save(function(err)  {
            should.strictEqual(null, err);
            AModel.findById(instance.id, function (err, doc) {
              db.close();
              should.strictEqual(null, err);
              doc.arrData[0].subObj.subName.should.eql('modified subName');
            });
          });
       });
    });
  },

  // GH-267
  'saving an embedded document twice should not push that doc onto the parent doc twice': function () {
    var db = start()
      , BlogPost = db.model('BlogPost', collection)
      , post = new BlogPost();

    post.comments.push({title: 'woot'});
    post.save( function (err) {
      should.strictEqual(err, null);
      post.comments.should.have.length(1);
      BlogPost.findById(post.id, function (err, found) {
        should.strictEqual(err, null);
        found.comments.should.have.length(1);
        post.save( function (err) {
          should.strictEqual(err, null);
          post.comments.should.have.length(1);
          BlogPost.findById(post.id, function (err, found) {
            db.close();
            should.strictEqual(err, null);
            found.comments.should.have.length(1);
          });
        });
      });
    });
  },

  'test filtering an embedded array by the id shortcut function': function () {
    var db = start()
      , BlogPost = db.model('BlogPost', collection);

    var post = new BlogPost();

    post.comments.push({ title: 'woot' });
    post.comments.push({ title: 'aaaa' });

    var subdoc1 = post.comments[0];
    var subdoc2 = post.comments[1];

    post.save(function (err) {
      should.strictEqual(err, null);

      BlogPost.findById(post.get('_id'), function (err, doc) {
        should.strictEqual(err, null);

        // test with an objectid
        doc.comments.id(subdoc1.get('_id')).title.should.eql('woot');

        // test with a string
        var id = DocumentObjectId.toString(subdoc2._id);
        doc.comments.id(id).title.should.eql('aaaa');

        db.close();
      });
    });
  },

  'test filtering an embedded array by the id with cast error': function () {
    var db = start()
      , BlogPost = db.model('BlogPost', collection);

    var post = new BlogPost();

    post.save(function (err) {
      should.strictEqual(err, null);

      BlogPost.findById(post.get('_id'), function (err, doc) {
        should.strictEqual(err, null);
        should.strictEqual(doc.comments.id(null), null);

        db.close();
      });
    });
  },

  'test filtering an embedded array by the id shortcut with no match': function () {
    var db = start()
      , BlogPost = db.model('BlogPost', collection);

    var post = new BlogPost();

    post.save(function (err) {
      should.strictEqual(err, null);

      BlogPost.findById(post.get('_id'), function (err, doc) {
        should.strictEqual(err, null);
        should.strictEqual(doc.comments.id(new DocumentObjectId), null);

        db.close();
      });
    });
  },

  'test for removing a subdocument atomically': function () {
    var db = start()
      , BlogPost = db.model('BlogPost', collection);

    var post = new BlogPost();
    post.title = 'hahaha';
    post.comments.push({ title: 'woot' });
    post.comments.push({ title: 'aaaa' });

    post.save(function (err) {
      should.strictEqual(err, null);

      BlogPost.findById(post.get('_id'), function (err, doc) {
        should.strictEqual(err, null);

        doc.comments[0].remove();
        doc.save(function (err) {
          should.strictEqual(err, null);

          BlogPost.findById(post.get('_id'), function (err, doc) {
            should.strictEqual(err, null);
            
            doc.comments.should.have.length(1);
            doc.comments[0].title.should.eql('aaaa');

            db.close();
          });
        });
      });
    });
  },

  'try saving mixed data': function () {
    var db = start()
      , BlogPost = db.model('BlogPost', collection)
      , count = 3;

    // string
    var post = new BlogPost();
    post.mixed = 'woot';
    post.save(function (err) {
      should.strictEqual(err, null);

      BlogPost.findById(post._id, function (err) {
        should.strictEqual(err, null);

        --count || db.close();
      });
    });
    
    // array
    var post2 = new BlogPost();
    post2.mixed = { name: "mr bungle", arr: [] };
    post2.save(function (err) {
      should.strictEqual(err, null);

      BlogPost.findById(post2._id, function (err, doc){
        should.strictEqual(err, null);

        Array.isArray(doc.mixed.arr).should.be.true;

        doc.mixed = [{foo: 'bar'}];
        doc.save(function (err) {
          should.strictEqual(err, null);

          BlogPost.findById(doc._id, function (err, doc){
            should.strictEqual(err, null);

            Array.isArray(doc.mixed).should.be.true;
            doc.mixed.push({ hello: 'world' });
            doc.mixed.push([ 'foo', 'bar' ]);
            doc.commit('mixed');

            doc.save(function (err, doc) {
              should.strictEqual(err, null);

              BlogPost.findById(post2._id, function (err, doc) {
                should.strictEqual(err, null);

                doc.mixed[0].should.eql({ foo: 'bar' });
                doc.mixed[1].should.eql({ hello: 'world' });
                doc.mixed[2].should.eql(['foo','bar']);
                --count || db.close();
              });
            });
          });

          // date
          var post3 = new BlogPost();
          post3.mixed = new Date;
          post3.save(function (err) {
            should.strictEqual(err, null);

            BlogPost.findById(post3._id, function (err, doc) {
              should.strictEqual(err, null);

              doc.mixed.should.be.an.instanceof(Date);
              --count || db.close();
            });
          });
        });

      });
    });

  },

  // GH-200
  'try populating mixed data from the constructor': function () {
    var db = start()
      , BlogPost = db.model('BlogPost');

    var post = new BlogPost({
      mixed: {
          type: 'test'
        , github: 'rules'
        , nested: {
              number: 3
          }
      }
    });

    post.mixed.type.should.eql('test');
    post.mixed.github.should.eql('rules');
    post.mixed.nested.number.should.eql(3);

    db.close();
  },

  'test that we don\'t instantiate MongooseNumber in arrays': function () {
    var db = start()
      , BlogPost = db.model('BlogPost', collection);

    var post = new BlogPost();
    post.numbers.push(1, '2', 3);

    post.save(function (err) {
      should.strictEqual(err, null);

      BlogPost.findById(post._id, function (err, doc) {
        should.strictEqual(err, null);

        (~doc.numbers.indexOf(1)).should.not.eql(0);
        (~doc.numbers.indexOf(2)).should.not.eql(0);
        (~doc.numbers.indexOf(3)).should.not.eql(0);

        db.close();
      });
    });
  },

  'test removing from an array atomically using MongooseArray#remove': function () {
    var db = start()
      , BlogPost = db.model('BlogPost', collection);

    var post = new BlogPost();
    post.numbers.push(1, 2, 3);

    post.save(function (err) {
      should.strictEqual(err, null);

      BlogPost.findById(post._id, function (err, doc) {
        should.strictEqual(err, null);

        doc.numbers.remove('1');
        doc.save(function (err) {
          should.strictEqual(err, null);
          
          BlogPost.findById(post.get('_id'), function (err, doc) {
            should.strictEqual(err, null);

            doc.numbers.should.have.length(2);
            doc.numbers.remove('2', '3');

            doc.save(function (err) {
              should.strictEqual(err, null);

              BlogPost.findById(post._id, function (err, doc) {
                should.strictEqual(err, null);

                doc.numbers.should.have.length(0);
                db.close();
              });
            });
          });
        });
      });
    });
  },

  'test getting a virtual property via get(...)': function () {
    var db = start()
      , BlogPost = db.model('BlogPost', collection)
      , post = new BlogPost({
            title: 'Letters from Earth'
          , author: 'Mark Twain'
        });

    post.get('titleWithAuthor').should.equal('Letters from Earth by Mark Twain');

    db.close();
  },

  'test setting a virtual property': function () {
    var db = start()
      , BlogPost = db.model('BlogPost', collection)
      , post = new BlogPost();

    post.set('titleWithAuthor', 'Huckleberry Finn by Mark Twain')
    post.get('title').should.equal('Huckleberry Finn');
    post.get('author').should.equal('Mark Twain');

    db.close();
  },

  'test getting a virtual property via shortcut getter': function () {
    var db = start()
      , BlogPost = db.model('BlogPost', collection)
      , post = new BlogPost({
            title: 'Letters from Earth'
          , author: 'Mark Twain'
        });

    post.titleWithAuthor.should.equal('Letters from Earth by Mark Twain');

    db.close();
  },

  'saving a doc with a set virtual property should persist the real properties but not the virtual property': function () {
    var db = start()
      , BlogPost = db.model('BlogPost', collection)
      , post = new BlogPost();

    post.set('titleWithAuthor', 'Huckleberry Finn by Mark Twain')
    post.get('title').should.equal('Huckleberry Finn');
    post.get('author').should.equal('Mark Twain');

    post.save(function (err) {
      should.strictEqual(err, null);

      BlogPost.findById(post.get('_id'), function (err, found) {
        should.strictEqual(err, null);

        found.get('title').should.equal('Huckleberry Finn');
        found.get('author').should.equal('Mark Twain');
        found.toObject().should.not.have.property('titleWithAuthor');
        db.close();
      });
    });
  },

  'test setting a pseudo-nested virtual property': function () {
    var db = start()
      , PersonSchema = new Schema({
          name: {
              first: String
            , last: String
          }
        });

    PersonSchema.virtual('name.full')
      .get( function () {
        return this.get('name.first') + ' ' + this.get('name.last');
      })
      .set( function (fullName) {
        var split = fullName.split(' ');
        this.set('name.first', split[0]);
        this.set('name.last', split[1]);
      });

    mongoose.model('Person', PersonSchema);

    var Person = db.model('Person')
      , person = new Person({
          name: {
              first: 'Michael'
            , last: 'Sorrentino'
          }
        });

    person.get('name.full').should.equal('Michael Sorrentino');
    person.set('name.full', 'The Situation');
    person.get('name.first').should.equal('The');
    person.get('name.last').should.equal('Situation');

    person.name.full.should.equal('The Situation');
    person.name.full = 'Michael Sorrentino';
    person.name.first.should.equal('Michael');
    person.name.last.should.equal('Sorrentino');

    db.close();
  },

  'test removing all documents from a collection via Model.remove': function () {
    var db = start()
      , collection = 'blogposts_' + random()
      , BlogPost = db.model('BlogPost', collection)
      , post = new BlogPost();

    post.save(function (err) {
      should.strictEqual(err, null);

      BlogPost.find({}, function (err, found) {
        should.strictEqual(err, null);
        
        found.should.have.length(1);
        
        BlogPost.remove({}, function (err) {
          should.strictEqual(err, null);

          BlogPost.find({}, function (err, found2) {
            should.strictEqual(err, null);

            found2.should.have.length(0);
            db.close();
          });
        });
      });
    });
  },

  // GH-190
  'test shorcut getter for a type defined with { type: Native }': function () {
    var schema = new Schema({
        date: { type: Date }
    });

    mongoose.model('ShortcutGetterObject', schema);

    var db = start()
      , ShortcutGetter = db.model('ShortcutGetterObject', 'shortcut' + random())
      , post = new ShortcutGetter();

    post.set('date', Date.now());
    post.date.should.be.an.instanceof(Date);

    db.close();
  },

  'test shortcut getter for a nested path': function () {
    var schema = new Schema({
      first: {
        second: [Number]
      }
    });
    mongoose.model('ShortcutGetterNested', schema);

    var db = start()
      , ShortcutGetterNested = db.model('ShortcutGetterNested', collection)
      , doc = new ShortcutGetterNested();

    doc.first.should.be.a('object');
    doc.first.second.should.be.an.instanceof(MongooseArray);

    db.close();
  },

  // GH-195
  'test that save on an unaltered model doesn\'t clear the document': function () {
    var db = start()
      , BlogPost = db.model('BlogPost', collection);

    var post = new BlogPost();
    post.title = 'woot';
    post.save(function (err) {
      should.strictEqual(err, null);

      BlogPost.findById(post._id, function (err, doc) {
        should.strictEqual(err, null);

        // we deliberately make no alterations
        doc.save(function (err) {
          should.strictEqual(err, null);

          BlogPost.findById(doc._id, function (err, doc) {
            should.strictEqual(err, null);

            doc.title.should.eql('woot');
            db.close();
          });
        });
      });
    });
  },

  'test that safe mode is the default and it works': function () {
    var Human = new Schema({
        name  : String
      , email : { type: String, unique: true }
    });

    mongoose.model('SafeHuman', Human, true);

    var db = start()
      , Human = db.model('SafeHuman', 'safehuman' + random());

    var me = new Human({
        name  : 'Guillermo Rauch'
      , email : 'rauchg@gmail.com'
    });

    me.save(function (err) {
      should.strictEqual(err, null);

      Human.findById(me._id, function (err, doc){
        should.strictEqual(err, null);
        doc.email.should.eql('rauchg@gmail.com');

        var copycat = new Human({
            name  : 'Lionel Messi'
          , email : 'rauchg@gmail.com'
        });

        copycat.save(function (err) {
          /duplicate/.test(err.message).should.be.true;
          err.should.be.an.instanceof(Error);
          db.close();
        });
      });
    });
  },

  'test that safe mode can be turned off': function () {
    var Human = new Schema({
        name  : String
      , email : { type: String, unique: true }
    });

    // turn it off
    Human.set('safe', false);

    mongoose.model('UnsafeHuman', Human, true);

    var db = start()
      , Human = db.model('UnsafeHuman', 'unsafehuman' + random());

    var me = new Human({
        name  : 'Guillermo Rauch'
      , email : 'rauchg@gmail.com'
    });

    me.save(function (err) {
      should.strictEqual(err, null);

      Human.findById(me._id, function (err, doc){
        should.strictEqual(err, null);
        doc.email.should.eql('rauchg@gmail.com');

        var copycat = new Human({
            name  : 'Lionel Messi'
          , email : 'rauchg@gmail.com'
        });

        copycat.save(function (err) {
          should.strictEqual(err, null);
          db.close();
        });
      });
    });
  },

  'passing null in pre hook works': function () {
    var db = start();
    var schema = new Schema({ name: String });

    schema.pre('save', function (next) {
      next(null); // <<-----
    });

    var S = db.model('S', schema, collection);
    var s = new S({name: 'zupa'});

    s.save(function (err) {
      db.close();
      should.strictEqual(null, err);
    });

  },

  'test post hooks': function () {
    var schema = new Schema({
            title: String
        })
      , save = false
      , remove = false
      , init = false;

    schema.post('save', function () {
      save = true;
    });

    schema.post('init', function () {
      init = true;
    });

    schema.post('remove', function () {
      remove = true;
    });

    mongoose.model('PostHookTest', schema);

    var db = start()
      , BlogPost = db.model('PostHookTest');

    var post = new BlogPost();

    post.save(function (err) {
      process.nextTick(function () {
        should.strictEqual(err, null);
        save.should.be.true;

        BlogPost.findById(post._id, function (err, doc) {
          process.nextTick(function () {
            should.strictEqual(err, null);
            init.should.be.true;

            doc.remove(function (err) {
              process.nextTick(function () {
                should.strictEqual(err, null);
                remove.should.be.true;
                db.close();
              });
            });
          });
        });
      });
    });
  },

  'test count querying via #run (aka #exec)': function () {
    var db = start()
      , BlogPost = db.model('BlogPost', collection);

    BlogPost.create({title: 'interoperable count as promise'}, function (err, created) {
      should.strictEqual(err, null);
      var query = BlogPost.count({title: 'interoperable count as promise'});
      query.exec(function (err, count) {
        should.strictEqual(err, null);
        count.should.equal(1);
        db.close();
      });
    });
  },

  'test update querying via #run (aka #exec)': function () {
    var db = start()
      , BlogPost = db.model('BlogPost', collection);

    BlogPost.create({title: 'interoperable update as promise'}, function (err, created) {
      should.strictEqual(err, null);
      var query = BlogPost.update({title: 'interoperable update as promise'}, {title: 'interoperable update as promise delta'});
      query.exec(function (err) {
        should.strictEqual(err, null);
        BlogPost.count({title: 'interoperable update as promise delta'}, function (err, count) {
          should.strictEqual(err, null);
          count.should.equal(1);
          db.close();
        });
      });
    });
  },

  'test findOne querying via #run (aka #exec)': function () {
    var db = start()
      , BlogPost = db.model('BlogPost', collection);

    BlogPost.create({title: 'interoperable findOne as promise'}, function (err, created) {
      should.strictEqual(err, null);
      var query = BlogPost.findOne({title: 'interoperable findOne as promise'});
      query.exec(function (err, found) {
        should.strictEqual(err, null);
        found._id.should.eql(created._id);
        db.close();
      });
    });
  },

  'test find querying via #run (aka #exec)': function () {
    var db = start()
      , BlogPost = db.model('BlogPost', collection);

    BlogPost.create(
        {title: 'interoperable find as promise'}
      , {title: 'interoperable find as promise'}
      , function (err, createdOne, createdTwo) {
      should.strictEqual(err, null);
      var query = BlogPost.find({title: 'interoperable find as promise'});
      query.exec(function (err, found) {
        should.strictEqual(err, null);
        found.should.have.length(2);
        found[0]._id.should.eql(createdOne._id);
        found[1]._id.should.eql(createdTwo._id);
        db.close();
      });
    });
  },

  'test remove querying via #run (aka #exec)': function () {
    var db = start()
      , BlogPost = db.model('BlogPost', collection);

    BlogPost.create(
        {title: 'interoperable remove as promise'}
      , function (err, createdOne, createdTwo) {
      should.strictEqual(err, null);
      var query = BlogPost.remove({title: 'interoperable remove as promise'});
      query.exec(function (err) {
        should.strictEqual(err, null);
        BlogPost.count({title: 'interoperable remove as promise'}, function (err, count) {
          db.close();
          count.should.equal(0);
        });
      });
    });
  },

  'test changing query at the last minute via #run(op, callback)': function () {
    var db = start()
      , BlogPost = db.model('BlogPost', collection);

    BlogPost.create({title: 'interoperable ad-hoc as promise'}, function (err, created) {
      should.strictEqual(err, null);
      var query = BlogPost.count({title: 'interoperable ad-hoc as promise'});
      query.exec('findOne', function (err, found) {
        should.strictEqual(err, null);
        found._id.should.eql(created._id);
        db.close();
      });
    });
  },

  'test count querying via #run (aka #exec) with promise': function () {
    var db = start()
      , BlogPost = db.model('BlogPost', collection);

    BlogPost.create({title: 'interoperable count as promise 2'}, function (err, created) {
      should.strictEqual(err, null);
      var query = BlogPost.count({title: 'interoperable count as promise 2'});
      var promise = query.exec();
      promise.addBack(function (err, count) {
        should.strictEqual(err, null);
        count.should.equal(1);
        db.close();
      });
    });
  },

  'test update querying via #run (aka #exec) with promise': function () {
    var db = start()
      , BlogPost = db.model('BlogPost', collection);

    BlogPost.create({title: 'interoperable update as promise 2'}, function (err, created) {
      should.strictEqual(err, null);
      var query = BlogPost.update({title: 'interoperable update as promise 2'}, {title: 'interoperable update as promise delta 2'});
      var promise = query.run();
      promise.addBack(function (err) {
        should.strictEqual(err, null);
        BlogPost.count({title: 'interoperable update as promise delta 2'}, function (err, count) {
          should.strictEqual(err, null);
          count.should.equal(1);
          db.close();
        });
      });
    });
  },

  'test findOne querying via #run (aka #exec) with promise': function () {
    var db = start()
      , BlogPost = db.model('BlogPost', collection);

    BlogPost.create({title: 'interoperable findOne as promise 2'}, function (err, created) {
      should.strictEqual(err, null);
      var query = BlogPost.findOne({title: 'interoperable findOne as promise 2'});
      var promise = query.exec();
      promise.addBack(function (err, found) {
        should.strictEqual(err, null);
        found._id.should.eql(created._id);
        db.close();
      });
    });
  },

  'test find querying via #run (aka #exec) with promise': function () {
    var db = start()
      , BlogPost = db.model('BlogPost', collection);

    BlogPost.create(
        {title: 'interoperable find as promise 2'}
      , {title: 'interoperable find as promise 2'}
      , function (err, createdOne, createdTwo) {
      should.strictEqual(err, null);
      var query = BlogPost.find({title: 'interoperable find as promise 2'});
      var promise = query.run();
      promise.addBack(function (err, found) {
        should.strictEqual(err, null);
        found.should.have.length(2);
        found[0]._id.should.eql(createdOne._id);
        found[1]._id.should.eql(createdTwo._id);
        db.close();
      });
    });
  },

  'test remove querying via #run (aka #exec) with promise': function () {
    var db = start()
      , BlogPost = db.model('BlogPost', collection);

    BlogPost.create(
        {title: 'interoperable remove as promise 2'}
      , function (err, createdOne, createdTwo) {
      should.strictEqual(err, null);
      var query = BlogPost.remove({title: 'interoperable remove as promise 2'});
      var promise = query.exec();
      promise.addBack(function (err) {
        should.strictEqual(err, null);
        BlogPost.count({title: 'interoperable remove as promise 2'}, function (err, count) {
          count.should.equal(0);
          db.close();
        });
      });
    });
  },

  'test changing query at the last minute via #run(op) with promise': function () {
    var db = start()
      , BlogPost = db.model('BlogPost', collection);

    BlogPost.create({title: 'interoperable ad-hoc as promise 2'}, function (err, created) {
      should.strictEqual(err, null);
      var query = BlogPost.count({title: 'interoperable ad-hoc as promise 2'});
      var promise = query.exec('findOne');
      promise.addBack(function (err, found) {
        should.strictEqual(err, null);
        found._id.should.eql(created._id);
        db.close();
      });
    });
  },

  'test nested obj literal getter/setters': function () {
    var db = start()
      , BlogPost = db.model('BlogPost', collection);

    var date = new Date;

    var meta = {
        date: date
      , visitors: 5
    };

    var post = new BlogPost()
    post.init({
        meta: meta
    });

    post.get('meta').date.should.be.an.instanceof(Date);
    post.meta.date.should.be.an.instanceof(Date);

    var threw = false;
    var getter1;
    var getter2;
    var strmet;
    try {
      strmet = JSON.stringify(meta);
      getter1 = JSON.stringify(post.get('meta'));
      getter2 = JSON.stringify(post.meta);
    } catch (err) {
      threw = true;
    }

    threw.should.be.false;
    getter1 = JSON.parse(getter1);
    getter2 = JSON.parse(getter2);
    getter1.visitors.should.eql(getter2.visitors);
    getter1.date.should.eql(getter2.date);

    post.meta.date = new Date - 1000;
    post.meta.date.should.be.an.instanceof(Date);
    post.get('meta').date.should.be.an.instanceof(Date);

    post.meta.visitors = 2;
    post.get('meta').visitors.should.be.an.instanceof(MongooseNumber);
    post.meta.visitors.should.be.an.instanceof(MongooseNumber);

    var newmeta = {
        date: date - 2000
      , visitors: 234
    };

    post.set(newmeta, 'meta');

    post.meta.date.should.be.an.instanceof(Date);
    post.get('meta').date.should.be.an.instanceof(Date);
    post.meta.visitors.should.be.an.instanceof(MongooseNumber);
    post.get('meta').visitors.should.be.an.instanceof(MongooseNumber);
    (+post.meta.date).should.eql(date - 2000);
    (+post.get('meta').date).should.eql(date - 2000);
    (+post.meta.visitors).should.eql(234);
    (+post.get('meta').visitors).should.eql(234);

    // set object directly
    post.meta = {
        date: date - 3000
      , visitors: 4815162342
    };

    post.meta.date.should.be.an.instanceof(Date);
    post.get('meta').date.should.be.an.instanceof(Date);
    post.meta.visitors.should.be.an.instanceof(MongooseNumber);
    post.get('meta').visitors.should.be.an.instanceof(MongooseNumber);
    (+post.meta.date).should.eql(date - 3000);
    (+post.get('meta').date).should.eql(date - 3000);
    (+post.meta.visitors).should.eql(4815162342);
    (+post.get('meta').visitors).should.eql(4815162342);

    db.close();
  },

  'nested object property access works when root initd with null': function () {
    var db = start()

    var schema = new Schema({
      nest: {
        st: String
      }
    });

    mongoose.model('NestedStringA', schema);
    var T = db.model('NestedStringA', collection);

    var t = new T({ nest: null });

    should.strictEqual(t.nest.st, null);
    t.nest = { st: "jsconf rules" };
    t.nest.toObject().should.eql({ st: "jsconf rules" });
    t.nest.st.should.eql("jsconf rules");

    t.save(function (err) {
      should.strictEqual(err, null);
      db.close();
    })

  },

  'nested object property access works when root initd with undefined': function () {
    var db = start()

    var schema = new Schema({
      nest: {
        st: String
      }
    });

    mongoose.model('NestedStringB', schema);
    var T = db.model('NestedStringB', collection);

    var t = new T({ nest: undefined });

    should.strictEqual(t.nest.st, undefined);
    t.nest = { st: "jsconf rules" };
    t.nest.toObject().should.eql({ st: "jsconf rules" });
    t.nest.st.should.eql("jsconf rules");

    t.save(function (err) {
      should.strictEqual(err, null);
      db.close();
    })
  },

  're-saving object with pre-existing null nested object': function(){
    var db = start()

    var schema = new Schema({
      nest: {
          st: String
        , yep: String
      }
    });

    mongoose.model('NestedStringC', schema);
    var T = db.model('NestedStringC', collection);

    var t = new T({ nest: null });

    t.save(function (err) {
      should.strictEqual(err, null);

      t.nest = { st: "jsconf rules", yep: "it does" };
      t.save(function (err) {
        should.strictEqual(err, null);

        T.findById(t.id, function (err, t) {
          should.strictEqual(err, null);
          t.nest.st.should.eql("jsconf rules");
          t.nest.yep.should.eql("it does");

          t.nest = null;
          t.save(function (err) {
            should.strictEqual(err, null);
            should.strictEqual(t.doc.nest, null);
            db.close();
          });
        });
      });
    });
  },

  'pushing to a nested array of Mixed works on existing doc': function () {
    var db = start();

    mongoose.model('MySchema', new Schema({
      nested: {
        arrays: []
      }
    }));

    var DooDad = db.model('MySchema')
      , doodad = new DooDad({ nested: { arrays: [] } })
      , date = 1234567890;

    doodad.nested.arrays.push(["+10", "yup", date]);

    doodad.save(function (err) {
      should.strictEqual(err, null);

      DooDad.findById(doodad._id, function (err, doodad) {
        should.strictEqual(err, null);

        doodad.nested.arrays.toObject().should.eql([['+10','yup',date]]);

        doodad.nested.arrays.push(["another", 1]);

        doodad.save(function (err) {
          should.strictEqual(err, null);

          DooDad.findById(doodad._id, function (err, doodad) {
            should.strictEqual(err, null);

            doodad
            .nested
            .arrays
            .toObject()
            .should.eql([['+10','yup',date], ["another", 1]]);

            db.close();
          });
        });
      })
    });

  },

  'directly setting nested props works when property is named "type"': function () {
    var db = start();

    function def () {
      return [{ x: 1 }, { x: 2 }, { x:3 }]
    }

    mongoose.model('MySchema2', new Schema({
      nested: {
          type: { type: String, default: 'yep' }
        , array: {
            type: Array, default: def
          }
      }
    }));

    var DooDad = db.model('MySchema2', collection)
      , doodad = new DooDad()

    doodad.save(function (err) {
      should.strictEqual(err, null);

      DooDad.findById(doodad._id, function (err, doodad) {
        should.strictEqual(err, null);

        doodad.nested.type.should.eql("yep");
        doodad.nested.array.toObject().should.eql([{x:1},{x:2},{x:3}]);

        doodad.nested.type = "nope";
        doodad.nested.array = ["some", "new", "stuff"];

        doodad.save(function (err) {
          should.strictEqual(err, null);

          DooDad.findById(doodad._id, function (err, doodad) {
            should.strictEqual(err, null);
            db.close();

            doodad.nested.type.should.eql("nope");

            doodad
            .nested
            .array
            .toObject()
            .should.eql(["some", "new", "stuff"]);

          });
        });
      })
    });
  },

  'system.profile should be a default model': function () {
    var Profile = mongoose.model('system.profile');
    Profile.schema.paths.ts.should.be.a('object');
    Profile.schema.paths.info.should.be.a('object');
    Profile.schema.paths.millis.should.be.a('object');

    var db = start();
    Profile = db.model('system.profile');
    Profile.schema.paths.ts.should.be.a('object');
    Profile.schema.paths.info.should.be.a('object');
    Profile.schema.paths.millis.should.be.a('object');
    db.close();
  },

  'setting profiling levels': function () {
    var db = start();
    db.setProfiling(3, function (err) {
      err.message.should.eql('Invalid profiling level: 3');
      db.setProfiling('fail', function (err) {
        err.message.should.eql('Invalid profiling level: fail');
        db.setProfiling(2, function (err, doc) {
          should.strictEqual(err, null);
          db.setProfiling(1, 50, function (err, doc) {
            should.strictEqual(err, null);
            doc.was.should.eql(2);
            db.setProfiling(0, function (err, doc) {
              db.close();
              should.strictEqual(err, null);
              doc.was.should.eql(1);
              doc.slowms.should.eql(50);
            });
          });
        });
      });
    });
  },

  'test post hooks on embedded documents': function(){
    var save = false,
        init = false,
        remove = false;

    var EmbeddedSchema = new Schema({
      title : String
    });

    var ParentSchema = new Schema({
      embeds : [EmbeddedSchema]
    });

    EmbeddedSchema.post('save', function(next){
      save = true;
    });

    // Don't know how to test those on a embedded document.
    /*

    EmbeddedSchema.post('init', function () {
      init = true;
    });

    EmbeddedSchema.post('remove', function () {
      remove = true;
    });

    */

    mongoose.model('Parent', ParentSchema);

    var db = start(),
        Parent = db.model('Parent');

    var parent = new Parent();

    parent.embeds.push({title: 'Testing post hooks for embedded docs'});

    parent.save(function(err){
      db.close();
      should.strictEqual(err, null);
      save.should.be.true;
    });
  },

  'console.log shows helpful values': function () {
    var db = start()
      , BlogPost = db.model('BlogPost', collection);

    var date = new Date(1305730951086);
    var id0 = new DocumentObjectId('4dd3e169dbfb13b4570000b9');
    var id1 = new DocumentObjectId('4dd3e169dbfb13b4570000b6');
    var id2 = new DocumentObjectId('4dd3e169dbfb13b4570000b7');
    var id3 = new DocumentObjectId('4dd3e169dbfb13b4570000b8');

    var post = new BlogPost({
        title: 'Test'
      , _id: id0
      , date: date
      , numbers: [5,6,7]
      , owners: [id1]
      , meta: { visitors: 45 }
      , comments: [
          { _id: id2, title: 'my comment', date: date, body: 'this is a comment' },
          { _id: id3, title: 'the next thang', date: date, body: 'this is a comment too!' }]
    });

    db.close();

    var a = '{ meta: { visitors: 45 },\n  numbers: [ 5, 6, 7 ],\n  owners: [ 4dd3e169dbfb13b4570000b6 ],\n  comments: \n   [{ _id: 4dd3e169dbfb13b4570000b7,\n     comments: [],\n     body: \'this is a comment\',\n     date: Wed, 18 May 2011 15:02:31 GMT,\n     title: \'my comment\' }\n   { _id: 4dd3e169dbfb13b4570000b8,\n     comments: [],\n     body: \'this is a comment too!\',\n     date: Wed, 18 May 2011 15:02:31 GMT,\n     title: \'the next thang\' }],\n  _id: 4dd3e169dbfb13b4570000b9,\n  date: Wed, 18 May 2011 15:02:31 GMT,\n  title: \'Test\' }'

    post.inspect().should.eql(a);
  },

  'path can be used as pathname': function () {
    var db = start()
      , P = db.model('pathnametest', new Schema({ path: String }))
    db.close();

    var threw = false;
    try {
      new P({ path: 'i should not throw' });
    } catch (err) {
      threw = true;
    }

    threw.should.be.false;

  },

  'when mongo is down, save callback should fire with err': function () {
    var db = start();
    var T = db.model('Thing', new Schema({ type: String }));
    db.close();

    var t = new T({ type: "monster" });

    var worked = false;
    t.save(function (err) {
      worked = true;
      err.message.should.eql('notConnected');
    });

    setTimeout(function () {
      worked.should.be.true;
    }, 1000);
  },

  'subdocuments with changed values should persist the values': function () {
    var db = start()
    var Subdoc = new Schema({ name: String, mixed: Schema.Types.Mixed });
    var T = db.model('SubDocMixed', new Schema({ subs: [Subdoc] }));

    var t = new T({ subs: [{ name: "Hubot", mixed: { w: 1, x: 2 }}] });
    t.subs[0].name.should.equal("Hubot");
    t.subs[0].mixed.w.should.equal(1);
    t.subs[0].mixed.x.should.equal(2);

    t.save(function (err) {
      should.strictEqual(null, err);

      T.findById(t._id, function (err, t) {
        should.strictEqual(null, err);
        t.subs[0].name.should.equal("Hubot");
        t.subs[0].mixed.w.should.equal(1);
        t.subs[0].mixed.x.should.equal(2);

        var sub = t.subs[0];
        sub.name = "Hubot1";
        sub.name.should.equal("Hubot1");
        sub.isModified('name').should.be.true;
        t.modified.should.be.true;

        t.save(function (err) {
          should.strictEqual(null, err);

          T.findById(t._id, function (err, t) {
            should.strictEqual(null, err);
            should.strictEqual(t.subs[0].name, "Hubot1");

            var sub = t.subs[0];
            sub.mixed.w = 5;
            sub.mixed.w.should.equal(5);
            sub.isModified('mixed').should.be.false;
            sub.commit('mixed');
            sub.isModified('mixed').should.be.true;
            sub.modified.should.be.true;
            t.modified.should.be.true;

            t.save(function (err) {
              should.strictEqual(null, err);

              T.findById(t._id, function (err, t) {
                db.close();
                should.strictEqual(null, err);
                should.strictEqual(t.subs[0].mixed.w, 5);
              })
            })
          });
        });
      })
    })
  },

  'RegExps can be saved': function () {
    var db = start()
      , BlogPost = db.model('BlogPost', collection);

    var post = new BlogPost({ mixed: { rgx: /^asdf$/ } });
    post.mixed.rgx.should.be.instanceof(RegExp);
    post.mixed.rgx.source.should.eql('^asdf$');
    post.save(function (err) {
      should.strictEqual(err, null);
      BlogPost.findById(post._id, function (err, post) {
        db.close();
        should.strictEqual(err, null);
        post.mixed.rgx.should.be.instanceof(RegExp);
        post.mixed.rgx.source.should.eql('^asdf$');
      });
    });
  },

  'null defaults are allowed': function () {
    var db = start();
    var T = db.model('NullDefault', new Schema({ name: { type: String, default: null }}), collection);
    var t = new T();

    should.strictEqual(null, t.name);

    t.save(function (err) {
      should.strictEqual(null, err);

      T.findById(t._id, function (err, t) {
        db.close();
        should.strictEqual(null, err);
        should.strictEqual(null, t.name);
      });
    });
  },

  // GH-365
  'test that setters are used on embedded documents': function () {
    var db = start();
    function setLat (val) {
      return parseInt(val);
    }

    var Location = new Schema({
      lat: {type: Number, default: 0, set: setLat}
    });

    var Deal = new Schema({
        title: String
      , locations: [Location]
    });

    Location = db.model('Location', Location, 'locations_' + random());
    Deal = db.model('Deal', Deal, 'deals_' + random());

    var location = new Location({lat: 1.2});
    location.lat.valueOf().should.equal(1);

    var deal = new Deal({title: "My deal", locations: [{lat: 1.2}]});
    deal.locations[0].lat.valueOf().should.equal(1);
    db.close();
  },

  // GH-289
  'test that pre-init middleware has access to the true ObjectId when used with querying': function () {
    var db = start()
      , PreInitSchema = new Schema({})
      , preId;
    PreInitSchema.pre('init', function (next) {
      preId = this._id;
      next();
    });
    var PreInit = db.model('PreInit', PreInitSchema, 'pre_inits' + random());

    var doc = new PreInit();
    doc.save( function (err) {
      should.strictEqual(err, null);
      PreInit.findById(doc._id, function (err, found) {
        db.close();
        should.strictEqual(err, null);
        should.strictEqual(undefined, preId);
      });
    });
  },

  // Demonstration showing why GH-261 is a misunderstanding
  'a single instantiated document should be able to update its embedded documents more than once': function () {
    var db = start()
      , BlogPost = db.model('BlogPost', collection);

    var post = new BlogPost();
    post.comments.push({title: 'one'});
    post.save(function (err) {
      should.strictEqual(err, null);
      post.comments[0].title.should.eql('one');
      post.comments[0].title = 'two';
      post.comments[0].title.should.eql('two');
      post.save( function (err) {
        should.strictEqual(err, null);
        BlogPost.findById(post._id, function (err, found) {
          should.strictEqual(err, null);
          db.close();
          should.strictEqual(err, null);
          found.comments[0].title.should.eql('two');
        });
      });
    });
  },

  'defining a method on a Schema corresponding to an EmbeddedDocument should generate an instance method for the ED': function () {
    var db = start();
    var ChildSchema = new Schema({ name: String });
    ChildSchema.method('talk', function () {
      return 'gaga';
    });

    var ParentSchema = new Schema({
      children: [ChildSchema]
    });

    var ChildA = db.model('ChildA', ChildSchema, 'children_' + random());
    var ParentA = db.model('ParentA', ParentSchema, 'parents_' + random());

    var c = new ChildA;
    c.talk.should.be.a('function');

    var p = new ParentA();
    p.children.push({});
    p.children[0].talk.should.be.a('function');
    db.close();
  },

<<<<<<< HEAD
  'Model#save should emit an error as its default error handler if a callback is not passed to it': function () {
    var db = start();
    var DefaultErrSchema = new Schema({});

    DefaultErrSchema.pre('save', function (next, fn) {
      next(new Error());
    });

    var DefaultErr = db.model('DefaultErr', DefaultErrSchema, 'default_err_' + random());

    var e = new DefaultErr();
    e.on('error', function (err) {
      err.should.be.an.instanceof(Error);
      db.close();
    });

    e.save();
=======
  'backward compatibility with conflicted data in the db': function () {
    var db = start();
    var M = db.model('backwardDataConflict', new Schema({ namey: { first: String, last: String }}));
    var m = new M({ namey: "[object Object]" });
    m.namey = { first: 'GI', last: 'Joe' };// <-- should overwrite the string
    m.save(function (err) {
      db.close();
      should.strictEqual(err, null);
      should.strictEqual('GI', m.namey.first);
      should.strictEqual('Joe', m.namey.last);
    });
>>>>>>> aebd9869
  }

};<|MERGE_RESOLUTION|>--- conflicted
+++ resolved
@@ -3678,7 +3678,6 @@
     db.close();
   },
 
-<<<<<<< HEAD
   'Model#save should emit an error as its default error handler if a callback is not passed to it': function () {
     var db = start();
     var DefaultErrSchema = new Schema({});
@@ -3696,7 +3695,8 @@
     });
 
     e.save();
-=======
+  },
+
   'backward compatibility with conflicted data in the db': function () {
     var db = start();
     var M = db.model('backwardDataConflict', new Schema({ namey: { first: String, last: String }}));
@@ -3708,7 +3708,6 @@
       should.strictEqual('GI', m.namey.first);
       should.strictEqual('Joe', m.namey.last);
     });
->>>>>>> aebd9869
   }
 
 };