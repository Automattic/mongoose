--- conflicted
+++ resolved
@@ -6163,174 +6163,6 @@
         // Act
         const droppedIndexes = await User.syncIndexes();
         const indexesAfterSync = await User.listIndexes();
-<<<<<<< HEAD
-
-        // Assert
-        assert.deepStrictEqual(droppedIndexes, ['age_1']);
-        assert.deepStrictEqual(indexesAfterSync.map(index => index.name), ['_id_', 'name_1']);
-      });
-
-      it('when two different models connect to the same collection, syncIndexes(...) respects the last call', async() => {
-        // Arrange
-        const collectionName = generateRandomCollectionName();
-        const userSchema = new Schema(
-          {
-            name: { type: String, index: true },
-            age: Number
-          },
-          { autoIndex: false }
-        );
-        const User = db.model('User', userSchema, collectionName);
-
-        const orderSchema = new Schema(
-          {
-            totalPrice: { type: Number, index: true }
-          },
-          { autoIndex: false }
-        );
-        const Order = db.model('Order', orderSchema, collectionName);
-        await User.createCollection();
-
-        // Act
-        const userIndexesBeforeSync = await User.listIndexes();
-        await User.syncIndexes();
-        const orderIndexesBeforeSync = await Order.listIndexes();
-        const droppedOrderIndexes = await Order.syncIndexes();
-
-        // Assert
-        assert.deepStrictEqual(userIndexesBeforeSync.map(index => index.name), ['_id_']);
-
-        assert.deepStrictEqual(orderIndexesBeforeSync.map(index => index.name), ['_id_', 'name_1']);
-        assert.deepStrictEqual(droppedOrderIndexes, ['name_1']);
-      });
-
-      it('when two models have the same collection name, same field but different options, syncIndexes(...) respects the last call', async() => {
-        // Arrange
-        const collectionName = generateRandomCollectionName();
-        const userSchema = new Schema(
-          {
-            customId: { type: String, index: true },
-            age: Number
-          },
-          { autoIndex: false }
-        );
-        const User = db.model('User', userSchema, collectionName);
-
-        const orderSchema = new Schema(
-          {
-            customId: { type: String, unique: true }
-          },
-          { autoIndex: false }
-        );
-        const Order = db.model('Order', orderSchema, collectionName);
-        await User.createCollection();
-
-        // Act
-        await User.syncIndexes();
-        const userIndexes = await User.listIndexes();
-        await Order.syncIndexes();
-        const orderIndexes = await Order.listIndexes();
-
-        // Assert
-        const userCustomIdIndex = userIndexes.find(index => index.key.customId === 1);
-        assert.strictEqual(userCustomIdIndex.unique, undefined);
-
-        const orderCustomIdIndex = orderIndexes.find(index => index.key.customId === 1);
-        assert.strictEqual(orderCustomIdIndex.unique, true);
-      });
-
-      it('when syncIndexes(...) is called twice with no changes on the model, the second call should not do anything', async() => {
-        // Arrange
-        const collectionName = generateRandomCollectionName();
-        const userSchema = new Schema(
-          {
-            name: { type: String, index: true },
-            age: Number
-          },
-          { autoIndex: false }
-        );
-        const User = db.model('User', userSchema, collectionName);
-
-        // Act
-        await User.collection.createIndex({ age: 1 });
-        const droppedIndexesFromFirstSync = await User.syncIndexes();
-        const droppedIndexesFromSecondSync = await User.syncIndexes();
-
-        // Assert
-        assert.deepStrictEqual(droppedIndexesFromFirstSync, ['age_1']);
-        assert.deepStrictEqual(droppedIndexesFromSecondSync, []);
-      });
-
-      it('when called with different key order, it treats different order as different indexes (gh-8135)', async() => {
-        // Arrange
-        const collectionName = generateRandomCollectionName();
-        const userSchema = new Schema(
-          { name: String, age: Number },
-          { autoIndex: false }
-        );
-        userSchema.index({ name: 1, age: -1 });
-        const User = db.model('User', userSchema, collectionName);
-        await User.collection.createIndex({ age: -1, name: 1 });
-
-        // Act
-        const droppedIndexes = await User.syncIndexes();
-        const indexesAfterSync = await User.listIndexes();
-
-        // Assert
-        assert.deepStrictEqual(droppedIndexes, ['age_-1_name_1']);
-
-        const compoundIndex = indexesAfterSync.find(index => index.key.name === 1 && index.key.age === -1);
-        assert.strictEqual(compoundIndex.name, 'name_1_age_-1');
-      });
-
-      it('syncIndexes(...) compound index including `_id` (gh-8559)', async() => {
-        // Arrange
-        const collectionName = generateRandomCollectionName();
-        const userSchema = new Schema(
-          { name: String, age: Number },
-          { autoIndex: false }
-        );
-        userSchema.index({ name: 1 });
-        const User = db.model('User', userSchema, collectionName);
-        await User.collection.createIndex({ name: 1, _id: 1 });
-
-        // Act
-        const droppedIndexes = await User.syncIndexes();
-        const indexesAfterSync = await User.listIndexes();
-
-        // Assert
-        assert.deepStrictEqual(droppedIndexes, ['name_1__id_1']);
-        assert.deepStrictEqual(
-          indexesAfterSync.map(index => index.name),
-          ['_id_', 'name_1']
-        );
-      });
-
-      it('syncIndexes() allows overwriting `background` option (gh-8645)', async function() {
-        const opts = { autoIndex: false };
-        const schema = new Schema({ name: String }, opts);
-        schema.index({ name: 1 }, { background: true });
-
-        const M = db.model('Test', schema);
-        await M.syncIndexes({ background: false });
-
-        const indexes = await M.listIndexes();
-        assert.deepEqual(indexes[1].key, { name: 1 });
-        assert.strictEqual(indexes[1].background, false);
-      });
-
-      it('should not drop a text index on .syncIndexes() call (gh-10850)', async function() {
-        const collation = { collation: { locale: 'simple' } };
-        const someSchema = new Schema({
-          title: String,
-          author: String
-        });
-        someSchema.index({ title: 1, author: 'text' }, collation);
-        const M = db.model('Some', someSchema);
-        await M.init();
-        await M.syncIndexes();
-        assert(await M.syncIndexes(), []);
-=======
 
         // Assert
         assert.deepStrictEqual(droppedIndexes, ['age_1']);
@@ -6835,7 +6667,6 @@
           ]
         );
 
->>>>>>> 3edadd71
       });
     });
 
@@ -8274,8 +8105,6 @@
 
 function generateRandomCollectionName() {
   return 'mongoose_test_' + random();
-<<<<<<< HEAD
-=======
 }
 
 function pick(obj, keys) {
@@ -8286,5 +8115,4 @@
     }
   }
   return newObj;
->>>>>>> 3edadd71
 }