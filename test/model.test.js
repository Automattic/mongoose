'use strict';

/**
 * Test dependencies.
 */
const sinon = require('sinon');
const start = require('./common');

const assert = require('assert');
const random = require('./util').random;
const util = require('./util');

const mongoose = start.mongoose;
const Schema = mongoose.Schema;
const ValidatorError = mongoose.Error.ValidatorError;
const ValidationError = mongoose.Error.ValidationError;
const ObjectId = Schema.Types.ObjectId;
const DocumentObjectId = mongoose.Types.ObjectId;
const EmbeddedDocument = mongoose.Types.Subdocument;
const MongooseError = mongoose.Error;

describe('Model', function() {
  let db;
  let Comments;
  let BlogPost;

  beforeEach(() => db.deleteModel(/.*/));

  beforeEach(function() {
    Comments = new Schema();

    Comments.add({
      title: String,
      date: Date,
      body: String,
      comments: [Comments]
    });

    BlogPost = new Schema({
      title: String,
      author: String,
      slug: String,
      date: Date,
      meta: {
        date: Date,
        visitors: Number
      },
      published: Boolean,
      mixed: {},
      numbers: [Number],
      owners: [ObjectId],
      comments: [Comments],
      nested: { array: [Number] }
    });

    BlogPost
      .virtual('titleWithAuthor')
      .get(function() {
        return this.get('title') + ' by ' + this.get('author');
      })
      .set(function(val) {
        const split = val.split(' by ');
        this.set('title', split[0]);
        this.set('author', split[1]);
      });

    BlogPost.method('cool', function() {
      return this;
    });

    BlogPost.static('woot', function() {
      return this;
    });

    BlogPost = db.model('BlogPost', BlogPost);
  });

  before(function() {
    db = start();
  });

  after(async function() {
    await db.close();
  });

  afterEach(() => util.clearTestData(db));
  afterEach(() => require('./util').stopRemainingOps(db));

  it('can be created using _id as embedded document', async function() {
    const Test = db.model('Test', Schema({
      _id: { first_name: String, age: Number },
      last_name: String,
      doc_embed: {
        some: String
      }
    }));
    const t = new Test({
      _id: {
        first_name: 'Daniel',
        age: 21
      },
      last_name: 'Alabi',
      doc_embed: {
        some: 'a'
      }
    });

    await t.save();

    const doc = await Test.findOne();

    assert.ok('last_name' in doc);
    assert.ok('_id' in doc);
    assert.ok('first_name' in doc._id);
    assert.equal(doc._id.first_name, 'Daniel');
    assert.ok('age' in doc._id);
    assert.equal(doc._id.age, 21);

    assert.ok('doc_embed' in doc);
    assert.ok('some' in doc.doc_embed);
    assert.equal(doc.doc_embed.some, 'a');
  });

  describe('constructor', function() {
    it('works without "new" keyword', function(done) {
      const B = BlogPost;
      let b = B();
      assert.ok(b instanceof B);
      b = B();
      assert.ok(b instanceof B);
      done();
    });
    it('works "new" keyword', function(done) {
      const B = BlogPost;
      let b = new B();
      assert.ok(b instanceof B);
      b = new B();
      assert.ok(b instanceof B);
      done();
    });
  });
  describe('isNew', function() {
    it('is true on instantiation', function(done) {
      const post = new BlogPost();
      assert.equal(post.isNew, true);
      done();
    });
  });

  it('gh-2140', function(done) {
    db.deleteModel(/Test/);
    const S = new Schema({
      field: [{ text: String }]
    });

    const Model = db.model('Test', S);
    const s = new Model();
    s.field = [null];
    s.field = [{ text: 'text' }];

    assert.ok(s.field[0]);
    done();
  });

  describe('schema', function() {
    it('should exist', function(done) {
      assert.ok(BlogPost.schema instanceof Schema);
      assert.ok(BlogPost.prototype.schema instanceof Schema);
      done();
    });
    it('emits init event', function(done) {
      const schema = new Schema({ name: String });
      let model;

      schema.on('init', function(model_) {
        model = model_;
      });

      db.deleteModel(/Test/);
      const Named = db.model('Test', schema);
      assert.equal(model, Named);
      done();
    });
  });

  describe('structure', function() {
    it('default when instantiated', function(done) {
      const post = new BlogPost();
      assert.equal(post.db.model('BlogPost').modelName, 'BlogPost');
      assert.equal(post.constructor.modelName, 'BlogPost');

      assert.ok(post.get('_id') instanceof DocumentObjectId);

      assert.equal(post.get('title'), undefined);
      assert.equal(post.get('slug'), undefined);
      assert.equal(post.get('date'), undefined);

      assert.equal(typeof post.get('meta'), 'object');
      assert.deepEqual(post.get('meta'), {});
      assert.equal(post.get('meta.date'), undefined);
      assert.equal(post.get('meta.visitors'), undefined);
      assert.equal(post.get('published'), undefined);
      assert.equal(Object.keys(post.get('nested')).length, 1);
      assert.ok(Array.isArray(post.get('nested').array));

      assert.ok(post.get('numbers').isMongooseArray);
      assert.ok(post.get('owners').isMongooseArray);
      assert.ok(post.get('comments').isMongooseDocumentArray);
      assert.ok(post.get('nested.array').isMongooseArray);
      done();
    });

    describe('array', function() {
      describe('defaults', function() {
        it('to a non-empty array', function(done) {
          const DefaultArraySchema = new Schema({
            arr: { type: Array, cast: String, default: ['a', 'b', 'c'] },
            single: { type: Array, cast: String, default: ['a'] }
          });
          const DefaultArray = db.model('Test', DefaultArraySchema);
          const arr = new DefaultArray();
          assert.equal(arr.get('arr').length, 3);
          assert.equal(arr.get('arr')[0], 'a');
          assert.equal(arr.get('arr')[1], 'b');
          assert.equal(arr.get('arr')[2], 'c');
          assert.equal(arr.get('single').length, 1);
          assert.equal(arr.get('single')[0], 'a');
          done();
        });

        it('empty', function(done) {
          const DefaultZeroCardArraySchema = new Schema({
            arr: { type: Array, cast: String, default: [] },
            auto: [Number]
          });
          const DefaultZeroCardArray = db.model('Test', DefaultZeroCardArraySchema);
          const arr = new DefaultZeroCardArray();
          assert.equal(arr.get('arr').length, 0);
          assert.equal(arr.arr.length, 0);
          assert.equal(arr.auto.length, 0);
          done();
        });
      });
    });

    it('a hash with one null value', function(done) {
      const post = new BlogPost({
        title: null
      });
      assert.strictEqual(null, post.title);
      done();
    });

    it('when saved', function(done) {
      let pending = 2;

      function cb() {
        if (--pending) {
          return;
        }
        done();
      }

      const post = new BlogPost();
      post.on('save', function(post) {
        assert.ok(post.get('_id') instanceof DocumentObjectId);

        assert.equal(post.get('title'), undefined);
        assert.equal(post.get('slug'), undefined);
        assert.equal(post.get('date'), undefined);
        assert.equal(post.get('published'), undefined);

        assert.equal(typeof post.get('meta'), 'object');
        assert.deepEqual(post.get('meta'), {});
        assert.equal(post.get('meta.date'), undefined);
        assert.equal(post.get('meta.visitors'), undefined);

        assert.ok(post.get('owners').isMongooseArray);
        assert.ok(post.get('comments').isMongooseDocumentArray);
        cb();
      });

      post.save(function(err, post) {
        assert.ifError(err);
        assert.ok(post.get('_id') instanceof DocumentObjectId);

        assert.equal(post.get('title'), undefined);
        assert.equal(post.get('slug'), undefined);
        assert.equal(post.get('date'), undefined);
        assert.equal(post.get('published'), undefined);

        assert.equal(typeof post.get('meta'), 'object');
        assert.deepEqual(post.get('meta'), {});
        assert.equal(post.get('meta.date'), undefined);
        assert.equal(post.get('meta.visitors'), undefined);

        assert.ok(post.get('owners').isMongooseArray);
        assert.ok(post.get('comments').isMongooseDocumentArray);
        cb();
      });
    });

    describe('init', function() {
      it('works', function(done) {
        const post = new BlogPost();

        post.init({
          title: 'Test',
          slug: 'test',
          date: new Date(),
          meta: {
            date: new Date(),
            visitors: 5
          },
          published: true,
          owners: [new DocumentObjectId(), new DocumentObjectId()],
          comments: [
            { title: 'Test', date: new Date(), body: 'Test' },
            { title: 'Super', date: new Date(), body: 'Cool' }
          ]
        });

        assert.equal(post.get('title'), 'Test');
        assert.equal(post.get('slug'), 'test');
        assert.ok(post.get('date') instanceof Date);
        assert.equal(typeof post.get('meta'), 'object');
        assert.ok(post.get('meta').date instanceof Date);
        assert.equal(typeof post.get('meta').visitors, 'number');
        assert.equal(post.get('published'), true);

        assert.equal(post.title, 'Test');
        assert.equal(post.slug, 'test');
        assert.ok(post.date instanceof Date);
        assert.equal(typeof post.meta, 'object');
        assert.ok(post.meta.date instanceof Date);
        assert.equal(typeof post.meta.visitors, 'number');
        assert.equal(post.published, true);

        assert.ok(post.get('owners').isMongooseArray);
        assert.ok(post.get('owners')[0] instanceof DocumentObjectId);
        assert.ok(post.get('owners')[1] instanceof DocumentObjectId);

        assert.ok(post.owners.isMongooseArray);
        assert.ok(post.owners[0] instanceof DocumentObjectId);
        assert.ok(post.owners[1] instanceof DocumentObjectId);

        assert.ok(post.get('comments').isMongooseDocumentArray);
        assert.ok(post.get('comments')[0] instanceof EmbeddedDocument);
        assert.ok(post.get('comments')[1] instanceof EmbeddedDocument);

        assert.ok(post.comments.isMongooseDocumentArray);
        assert.ok(post.comments[0] instanceof EmbeddedDocument);
        assert.ok(post.comments[1] instanceof EmbeddedDocument);
        done();
      });

      it('partially', function(done) {
        const post = new BlogPost();
        post.init({
          title: 'Test',
          slug: 'test',
          date: new Date()
        });

        assert.equal(post.get('title'), 'Test');
        assert.equal(post.get('slug'), 'test');
        assert.ok(post.get('date') instanceof Date);
        assert.equal(typeof post.get('meta'), 'object');

        assert.deepEqual(post.get('meta'), {});
        assert.equal(post.get('meta.date'), undefined);
        assert.equal(post.get('meta.visitors'), undefined);
        assert.equal(post.get('published'), undefined);

        assert.ok(post.get('owners').isMongooseArray);
        assert.ok(post.get('comments').isMongooseDocumentArray);
        done();
      });

      it('with partial hash', function(done) {
        const post = new BlogPost({
          meta: {
            date: new Date(),
            visitors: 5
          }
        });

        assert.equal(post.get('meta.visitors').valueOf(), 5);
        done();
      });

      it('isNew on embedded documents', function(done) {
        const post = new BlogPost();
        post.init({
          title: 'Test',
          slug: 'test',
          comments: [{ title: 'Test', date: new Date(), body: 'Test' }]
        });

        assert.equal(post.get('comments')[0].isNew, false);
        done();
      });

      it('isNew on embedded documents after saving', async function() {
        const post = new BlogPost({ title: 'hocus pocus' });
        post.comments.push({ title: 'Humpty Dumpty', comments: [{ title: 'nested' }] });
        assert.equal(post.get('comments')[0].isNew, true);
        assert.equal(post.get('comments')[0].comments[0].isNew, true);
        post.invalidate('title'); // force error

        await post.save().catch(() => {});
        assert.equal(post.isNew, true);
        assert.equal(post.get('comments')[0].isNew, true);
        assert.equal(post.get('comments')[0].comments[0].isNew, true);
        await post.save();
        assert.equal(post.isNew, false);
        assert.equal(post.get('comments')[0].isNew, false);
        assert.equal(post.get('comments')[0].comments[0].isNew, false);
      });
    });
  });

  it('collection name can be specified through schema', function(done) {
    const schema = new Schema({ name: String }, { collection: 'tests' });
    const Named = mongoose.model('CollectionNamedInSchema1', schema);
    assert.equal(Named.prototype.collection.name, 'tests');

    const users2schema = new Schema({ name: String }, { collection: 'tests' });
    const Named2 = db.model('FooBar', users2schema);
    assert.equal(Named2.prototype.collection.name, 'tests');
    done();
  });

  it('saving a model with a null value should perpetuate that null value to the db', async function() {
    const post = new BlogPost({
      title: null
    });
    assert.strictEqual(null, post.title);
    await post.save();
    const check = await BlogPost.findById(post.id);
    assert.strictEqual(check.title, null);
  });

  it('saves subdocuments middleware correctly', async function() {
    let child_hook;
    let parent_hook;
    const childSchema = new Schema({
      name: String
    });

    childSchema.pre('save', function(next) {
      child_hook = this.name;
      next();
    });

    const parentSchema = new Schema({
      name: String,
      children: [childSchema]
    });

    parentSchema.pre('save', function(next) {
      parent_hook = this.name;
      next();
    });

    const Parent = db.model('Parent', parentSchema);

    const parent = new Parent({
      name: 'Bob',
      children: [{
        name: 'Mary'
      }]
    });

    const doc = await parent.save();
    assert.equal(parent_hook, 'Bob');
    assert.equal(child_hook, 'Mary');
    doc.children[0].name = 'Jane';
    await doc.save();
    assert.equal(child_hook, 'Jane');
  });

  it('instantiating a model with a hash that maps to at least 1 undefined value', async function() {
    const post = new BlogPost({
      title: undefined
    });
    assert.strictEqual(undefined, post.title);
    await post.save();
    const check = await BlogPost.findById(post.id);
    assert.strictEqual(check.title, undefined);
  });

  it('modified nested objects which contain MongoseNumbers should not cause a RangeError on save (gh-714)', async function() {
    const schema = new Schema({
      nested: {
        num: Number
      }
    });

    const M = db.model('Test', schema);
    const m = new M();
    m.nested = null;
    await m.save();
    const check = await M.findById(m);
    check.nested.num = 5;
    const res = await check.save();
    assert.ok(res);
  });

  it('no RangeError on remove() of a doc with Number _id (gh-714)', async function() {
    const MySchema = new Schema({
      _id: { type: Number },
      name: String
    });

    const MyModel = db.model('Test', MySchema);

    const instance = new MyModel({
      name: 'test',
      _id: 35
    });

    await instance.save();
    const doc = await MyModel.findById(35);
    assert.ok(doc);
    await doc.remove({});
    assert.ok(doc);
  });

  it('over-writing a number should persist to the db (gh-342)', async function() {
    const post = new BlogPost({
      meta: {
        date: new Date(),
        visitors: 10
      }
    });
    const doc = await post.save();
    doc.set('meta.visitors', 20);
    await doc.save();
    const check = await BlogPost.findById(doc.id);
    assert.equal(check.get('meta.visitors').valueOf(), 20);
  });

  describe('methods', function() {
    it('can be defined', function(done) {
      const post = new BlogPost();
      assert.equal(post.cool(), post);
      done();
    });

    it('can be defined on embedded documents', function(done) {
      const ChildSchema = new Schema({ name: String });
      ChildSchema.method('talk', function() {
        return 'gaga';
      });

      const ParentSchema = new Schema({
        children: [ChildSchema]
      });

      const ChildA = db.model('Child', ChildSchema);
      const ParentA = db.model('Parent', ParentSchema);

      const c = new ChildA();
      assert.equal(typeof c.talk, 'function');

      const p = new ParentA();
      p.children.push({});
      assert.equal(typeof p.children[0].talk, 'function');
      done();
    });

    it('can be defined with nested key', function(done) {
      const NestedKeySchema = new Schema({});
      NestedKeySchema.method('foo', {
        bar: function() {
          return this;
        }
      });
      const NestedKey = db.model('Test', NestedKeySchema);
      const n = new NestedKey();
      assert.equal(n.foo.bar(), n);
      done();
    });
  });

  describe('statics', function() {
    it('can be defined', function(done) {
      assert.equal(BlogPost.woot(), BlogPost);
      done();
    });
  });

  describe('casting as validation errors', function() {
    it('error', async function() {
      let threw = false;

      let post;
      try {
        post = new BlogPost({ date: 'Test', meta: { date: 'Test' } });
      } catch (e) {
        threw = true;
      }

      assert.equal(threw, false);

      try {
        post.set('title', 'Test');
      } catch (e) {
        threw = true;
      }

      assert.equal(threw, false);

      const err = await post.save().then(() => null, err => err);
      assert.ok(err instanceof MongooseError);
      assert.ok(err instanceof ValidationError);
      assert.equal(Object.keys(err.errors).length, 2);
      post.date = new Date();
      post.meta.date = new Date();
      await post.save();
    });
    it('nested error', async function() {
      let threw = false;

      const post = new BlogPost();

      try {
        post.init({
          meta: {
            date: 'Test'
          }
        });
      } catch (e) {
        threw = true;
      }

      assert.equal(threw, false);

      try {
        post.set('meta.date', 'Test');
      } catch (e) {
        threw = true;
      }

      assert.equal(threw, false);

      const err = await post.save().then(() => null, err => err);
      assert.ok(err instanceof MongooseError);
      assert.ok(err instanceof ValidationError);
    });


    it('subdocument cast error', async function() {
      const post = new BlogPost({
        title: 'Test',
        slug: 'test',
        comments: [{ title: 'Test', date: new Date(), body: 'Test' }]
      });

      post.get('comments')[0].set('date', 'invalid');
      const err = await post.save().then(() => null, err => err);
      assert.ok(err instanceof MongooseError);
      assert.ok(err instanceof ValidationError);
    });


    it('subdocument validation error', async function() {
      function failingvalidator() {
        return false;
      }

      db.deleteModel(/BlogPost/);
      const subs = new Schema({
        str: {
          type: String, validate: failingvalidator
        }
      });
      const BlogPost = db.model('BlogPost', { subs: [subs] });

      const post = new BlogPost();
      post.init({
        subs: [{ str: 'gaga' }]
      });

      const err = await post.save().then(() => null, err => err);
      assert.ok(err instanceof ValidationError);
    });


    it('subdocument error when adding a subdoc', async function() {
      let threw = false;

      const post = new BlogPost();

      try {
        post.get('comments').push({
          date: 'Bad date'
        });
      } catch (e) {
        threw = true;
      }

      assert.equal(threw, false);

      const err = await post.save().then(() => null, err => err);
      assert.ok(err instanceof MongooseError);
      assert.ok(err instanceof ValidationError);
    });


    it('updates', async function() {
      const post = new BlogPost();
      post.set('title', '1');

      const id = post.get('_id');

      const doc = await post.save();
      await BlogPost.updateOne({ title: 1, _id: id }, { title: 2 });
      const check = await BlogPost.findOne({ _id: doc.get('_id') });
      assert.equal(check.get('title'), '2');
    });

    it('$pull', function(done) {
      const post = new BlogPost();

      post.get('numbers').push('3');
      assert.equal(post.get('numbers')[0], 3);
      done();
    });

    it('$push', async function() {
      const post = new BlogPost();

      post.get('numbers').push(1, 2, 3, 4);
      const doc = await post.save();
      let check = await BlogPost.findById(doc.get('_id'));
      assert.equal(check.get('numbers').length, 4);
      check.get('numbers').pull('3');
      await check.save();
      check = await BlogPost.findById(check.get('_id'));
      assert.equal(check.get('numbers').length, 3);
    });

    it('Number arrays', async function() {
      const post = new BlogPost();
      post.numbers.push(1, '2', 3);

      const doc = await post.save();
      const check = await BlogPost.findById(doc._id);
      assert.ok(~check.numbers.indexOf(1));
      assert.ok(~check.numbers.indexOf(2));
      assert.ok(~check.numbers.indexOf(3));
    });

    it('date casting compat with datejs (gh-502)', async function() {
      Date.prototype.toObject = function() {
        return {
          millisecond: 86,
          second: 42,
          minute: 47,
          hour: 17,
          day: 13,
          week: 50,
          month: 11,
          year: 2011
        };
      };

      const S = new Schema({
        name: String,
        description: String,
        sabreId: String,
        data: {
          lastPrice: Number,
          comm: String,
          curr: String,
          rateName: String
        },
        created: { type: Date, default: Date.now },
        valid: { type: Boolean, default: true }
      });

      const M = db.model('Test', S);

      const m = new M();
      const doc = await m.save();
      assert.ok(doc);
      const check = await M.findById(m._id);
      await check.save();
      assert.ok(check);
      await M.deleteOne();
      delete Date.prototype.toObject;
    });
  });

  describe('validation', function() {
    it('works', async function() {
      function dovalidate() {
        assert.equal(this.asyncScope, 'correct');
        return true;
      }

      function dovalidateAsync() {
        assert.equal(this.scope, 'correct');
        return Promise.resolve(true);
      }

      const TestValidation = db.model('Test', new Schema({
        simple: { type: String, required: true },
        scope: { type: String, validate: [dovalidate, 'scope failed'], required: true },
        asyncScope: { type: String, validate: [dovalidateAsync, 'async scope failed'], required: true }
      }));

      const post = new TestValidation();
      post.set('simple', '');
      post.set('scope', 'correct');
      post.set('asyncScope', 'correct');

      const err = await post.save().then(() => null, err => err);
      assert.ok(err instanceof MongooseError);
      assert.ok(err instanceof ValidationError);
      post.set('simple', 'here');
      const doc = await post.save();
      assert.ok(doc);
    });

    it('custom messaging', async function() {
      function validate(val) {
        return val === 'abc';
      }

      const TestValidationMessage = db.model('Test', new Schema({
        simple: { type: String, validate: [validate, 'must be abc'] }
      }));

      const post = new TestValidationMessage();
      post.set('simple', '');

      const err = await post.save().then(() => null, err => err);
      assert.ok(err instanceof MongooseError);
      assert.ok(err instanceof ValidationError);
      assert.ok(err.errors.simple instanceof ValidatorError);
      assert.equal(err.errors.simple.message, 'must be abc');
      assert.equal(post.errors.simple.message, 'must be abc');
      post.set('simple', 'abc');
      const doc = await post.save();
      assert.ok(doc);
    });

    it('with Model.schema.path introspection (gh-272)', async function() {
      const IntrospectionValidationSchema = new Schema({
        name: String
      });
      const IntrospectionValidation = db.model('Test', IntrospectionValidationSchema);
      IntrospectionValidation.schema.path('name').validate(function(value) {
        return value.length < 2;
      }, 'Name cannot be greater than 1 character for path "{PATH}" with value `{VALUE}`');
      const doc = new IntrospectionValidation({ name: 'hi' });
      const err = await doc.save().then(() => null, err => err);
      assert.equal(err.errors.name.message, 'Name cannot be greater than 1 character for path "name" with value `hi`');
      assert.equal(err.name, 'ValidationError');
      assert.ok(err.message.indexOf('Test validation failed') !== -1, err.message);
    });

    it('of required undefined values', async function() {
      const TestUndefinedValidation = db.model('Test', new Schema({
        simple: { type: String, required: true }
      }));

      const post = new TestUndefinedValidation();
      const err = await post.save().then(() => null, err => err);
      assert.ok(err instanceof MongooseError);
      assert.ok(err instanceof ValidationError);
      post.set('simple', 'here');
      const doc = await post.save();
      assert.ok(doc);
    });

    it('save callback should only execute once (gh-319)', async function() {
      const D = db.model('Test', new Schema({
        username: { type: String, validate: /^[a-z]{6}$/i },
        email: { type: String, validate: /^[a-z]{6}$/i },
        password: { type: String, validate: /^[a-z]{6}$/i }
      }));

      const post = new D({
        username: 'nope',
        email: 'too',
        password: 'short'
      });

      let timesCalled = 0;
      const err = await post.save().then(() => null, err => err);
      assert.ok(err instanceof MongooseError);
      assert.ok(err instanceof ValidationError);

      assert.equal(++timesCalled, 1);

      assert.equal(Object.keys(err.errors).length, 3);
      assert.ok(err.errors.password instanceof ValidatorError);
      assert.ok(err.errors.email instanceof ValidatorError);
      assert.ok(err.errors.username instanceof ValidatorError);
      assert.equal(err.errors.password.message, 'Validator failed for path `password` with value `short`');
      assert.equal(err.errors.email.message, 'Validator failed for path `email` with value `too`');
      assert.equal(err.errors.username.message, 'Validator failed for path `username` with value `nope`');

      assert.equal(Object.keys(post.errors).length, 3);
      assert.ok(post.errors.password instanceof ValidatorError);
      assert.ok(post.errors.email instanceof ValidatorError);
      assert.ok(post.errors.username instanceof ValidatorError);
      assert.equal(post.errors.password.message, 'Validator failed for path `password` with value `short`');
      assert.equal(post.errors.email.message, 'Validator failed for path `email` with value `too`');
      assert.equal(post.errors.username.message, 'Validator failed for path `username` with value `nope`');
    });

    it('query result', async function() {
      const TestV = db.model('Test', new Schema({
        resultv: { type: String, required: true }
      }));

      const post = new TestV();

      const err = await post.validate().then(() => null, err => err);
      assert.ok(err instanceof MongooseError);
      assert.ok(err instanceof ValidationError);
      post.resultv = 'yeah';
      const doc = await post.save();
      const check = await TestV.findOne({ _id: doc._id });
      assert.equal(check.resultv, 'yeah');
      await check.save();
      assert.ok(check);
    });

    it('of required previously existing null values', async function() {
      const TestP = db.model('Test', new Schema({
        previous: { type: String, required: true },
        a: String
      }));

      const doc = { a: null, previous: null };
      await TestP.collection.insertOne(doc);
      const check = await TestP.findOne({ _id: doc._id });
      assert.equal(check.isNew, false);
      assert.strictEqual(check.get('previous'), null);
      const err = await check.validate().then(() => null, err => err);
      assert.ok(err instanceof MongooseError);
      assert.ok(err instanceof ValidationError);
      check.set('previous', 'yoyo');
      await check.save();
      assert.ok(check);
    });

    it('nested', async function() {
      const TestNestedValidation = db.model('Test', new Schema({
        nested: {
          required: { type: String, required: true }
        }
      }));

      const post = new TestNestedValidation();
      post.set('nested.required', null);
      const err = await post.save().then(() => null, err => err);
      assert.ok(err instanceof MongooseError);
      assert.ok(err instanceof ValidationError);
      post.set('nested.required', 'here');
      const check = await post.save();
      assert.ok(check);
    });

    it('of nested subdocuments', async function() {
      const Subsubdocs = new Schema({ required: { type: String, required: true } });

      const Subdocs = new Schema({
        required: { type: String, required: true },
        subs: [Subsubdocs]
      });

      const TestSubdocumentsValidation = db.model('Test', new Schema({
        items: [Subdocs]
      }));

      const post = new TestSubdocumentsValidation();

      post.get('items').push({ required: '', subs: [{ required: '' }] });

      let err = await post.save().then(() => null, err => err);
      assert.ok(err instanceof MongooseError);
      assert.ok(err instanceof ValidationError);
      assert.ok(err.errors['items.0.subs.0.required'] instanceof ValidatorError);
      assert.equal(err.errors['items.0.subs.0.required'].message, 'Path `required` is required.');
      assert.ok(post.errors['items.0.subs.0.required'] instanceof ValidatorError);
      assert.equal(post.errors['items.0.subs.0.required'].message, 'Path `required` is required.');

      assert.ok(err.errors['items.0.required']);
      assert.ok(post.errors['items.0.required']);

      post.items[0].subs[0].set('required', true);
      assert.equal(post.$__.validationError, undefined);

      err = await post.save().then(() => null, err => err);
      assert.ok(err);
      assert.ok(err.errors);
      assert.ok(err.errors['items.0.required'] instanceof ValidatorError);
      assert.equal(err.errors['items.0.required'].message, 'Path `required` is required.');

      assert.ok(!err.errors['items.0.subs.0.required']);
      assert.ok(!err.errors['items.0.subs.0.required']);
      assert.ok(!post.errors['items.0.subs.0.required']);
      assert.ok(!post.errors['items.0.subs.0.required']);
      post.get('items')[0].set('required', true);
      await post.save();
      assert.ok(!post.errors);
    });

    it('without saving', async function() {
      const TestCallingValidation = db.model('Test', new Schema({
        item: { type: String, required: true }
      }));

      const post = new TestCallingValidation();

      assert.equal(post.schema.path('item').isRequired, true);
      assert.strictEqual(post.isNew, true);
      const err = await post.validate().then(() => null, err => err);
      assert.ok(err instanceof MongooseError);
      assert.ok(err instanceof ValidationError);
      assert.strictEqual(post.isNew, true);
      post.item = 'yo';
      await post.validate();
      assert.strictEqual(post.isNew, true);
    });

    it('when required is set to false', function(done) {
      function validator() {
        return true;
      }

      const TestV = db.model('Test', new Schema({
        result: { type: String, validate: [validator, 'chump validator'], required: false }
      }));

      const post = new TestV();

      assert.equal(post.schema.path('result').isRequired, false);
      done();
    });

    describe('middleware', function() {
      it('works', async function() {
        let ValidationMiddlewareSchema = null,
            Post = null,
            post = null;

        ValidationMiddlewareSchema = new Schema({
          baz: { type: String }
        });

        ValidationMiddlewareSchema.pre('validate', function(next) {
          if (this.get('baz') === 'bad') {
            this.invalidate('baz', 'bad');
          }
          next();
        });

        Post = db.model('Test', ValidationMiddlewareSchema);
        post = new Post();
        post.set({ baz: 'bad' });
        const err = await post.save().then(() => null, err => err);
        assert.ok(err instanceof MongooseError);
        assert.ok(err instanceof ValidationError);
        assert.equal(err.errors.baz.kind, 'user defined');
        assert.equal(err.errors.baz.path, 'baz');
        post.set('baz', 'good');
        const doc = await post.save();
        assert.ok(doc);
      });

      it('async', async function() {
        let AsyncValidationMiddlewareSchema = null;
        let Post = null;
        let post = null;

        AsyncValidationMiddlewareSchema = new Schema({
          prop: { type: String }
        });

        AsyncValidationMiddlewareSchema.pre('validate', true, function(next, done) {
          const _this = this;
          setTimeout(function() {
            if (_this.get('prop') === 'bad') {
              _this.invalidate('prop', 'bad');
            }
            done();
          }, 5);
          next();
        });

        Post = db.model('Test', AsyncValidationMiddlewareSchema);
        post = new Post();
        post.set({ prop: 'bad' });
        const err = await post.save().then(() => null, err => err);
        assert.ok(err instanceof MongooseError);
        assert.ok(err instanceof ValidationError);
        assert.equal(err.errors.prop.kind, 'user defined');
        assert.equal(err.errors.prop.path, 'prop');
        post.set('prop', 'good');
        const doc = await post.save();
        assert.ok(doc);
      });

      it('complex', async function() {
        let ComplexValidationMiddlewareSchema = null;
        let Post = null;
        let post = null;
        const abc = v => v === 'abc';

        ComplexValidationMiddlewareSchema = new Schema({
          baz: { type: String },
          abc: { type: String, validate: [abc, 'must be abc'] },
          test: { type: String, validate: [/test/, 'must also be abc'] },
          required: { type: String, required: true }
        });

        ComplexValidationMiddlewareSchema.pre('validate', true, function(next, done) {
          const _this = this;
          setTimeout(function() {
            if (_this.get('baz') === 'bad') {
              _this.invalidate('baz', 'bad');
            }
            done();
          }, 5);
          next();
        });

        Post = db.model('Test', ComplexValidationMiddlewareSchema);
        post = new Post();
        post.set({
          baz: 'bad',
          abc: 'not abc',
          test: 'fail'
        });
        const err = await post.save().then(() => null, err => err);
        assert.ok(err instanceof MongooseError);
        assert.ok(err instanceof ValidationError);
        assert.equal(Object.keys(err.errors).length, 4);
        assert.ok(err.errors.baz instanceof ValidatorError);
        assert.equal(err.errors.baz.kind, 'user defined');
        assert.equal(err.errors.baz.path, 'baz');
        assert.ok(err.errors.abc instanceof ValidatorError);
        assert.equal(err.errors.abc.kind, 'user defined');
        assert.equal(err.errors.abc.message, 'must be abc');
        assert.equal(err.errors.abc.path, 'abc');
        assert.ok(err.errors.test instanceof ValidatorError);
        assert.equal(err.errors.test.message, 'must also be abc');
        assert.equal(err.errors.test.kind, 'user defined');
        assert.equal(err.errors.test.path, 'test');
        assert.ok(err.errors.required instanceof ValidatorError);
        assert.equal(err.errors.required.kind, 'required');
        assert.equal(err.errors.required.path, 'required');


        post.set({
          baz: 'good',
          abc: 'abc',
          test: 'test',
          required: 'here'
        });
        const doc = await post.save();
        assert.ok(doc);
      });
    });
  });

  describe('defaults application', function() {
    it('works', function(done) {
      const now = Date.now();

      const TestDefaults = db.model('Test', new Schema({
        date: { type: Date, default: now }
      }));

      const post = new TestDefaults();
      assert.ok(post.get('date') instanceof Date);
      assert.equal(+post.get('date'), now);
      done();
    });

    it('nested', function(done) {
      const now = Date.now();

      const TestDefaults = db.model('Test', new Schema({
        nested: {
          date: { type: Date, default: now }
        }
      }));

      const post = new TestDefaults();
      assert.ok(post.get('nested.date') instanceof Date);
      assert.equal(+post.get('nested.date'), now);
      done();
    });

    it('subdocument', function(done) {
      const now = Date.now();

      const Items = new Schema({
        date: { type: Date, default: now }
      });

      const TestSubdocumentsDefaults = db.model('Test', new Schema({
        items: [Items]
      }));

      const post = new TestSubdocumentsDefaults();
      post.get('items').push({});
      assert.ok(post.get('items')[0].get('date') instanceof Date);
      assert.equal(+post.get('items')[0].get('date'), now);
      done();
    });

    it('allows nulls', async function() {
      const T = db.model('Test', new Schema({ name: { type: String, default: null } }));
      const t = new T();

      assert.strictEqual(null, t.name);
      await t.save();
      const check = await T.findById(t._id);
      assert.equal(null, check.name);
    });
  });

  describe('virtuals', function() {
    it('getters', function(done) {
      const post = new BlogPost({
        title: 'Letters from Earth',
        author: 'Mark Twain'
      });

      assert.equal(post.get('titleWithAuthor'), 'Letters from Earth by Mark Twain');
      assert.equal(post.titleWithAuthor, 'Letters from Earth by Mark Twain');
      done();
    });

    it('set()', function(done) {
      const post = new BlogPost();

      post.set('titleWithAuthor', 'Huckleberry Finn by Mark Twain');
      assert.equal(post.get('title'), 'Huckleberry Finn');
      assert.equal(post.get('author'), 'Mark Twain');
      done();
    });

    it('should not be saved to the db', async function() {
      const post = new BlogPost();

      post.set('titleWithAuthor', 'Huckleberry Finn by Mark Twain');
      await post.save();
      const check = await BlogPost.findById(post.get('_id'));
      assert.equal(check.get('title'), 'Huckleberry Finn');
      assert.equal(check.get('author'), 'Mark Twain');
      assert.ok(!('titleWithAuthor' in check.toObject()));
    });

    it('nested', function(done) {
      const PersonSchema = new Schema({
        name: {
          first: String,
          last: String
        }
      });

      PersonSchema.
        virtual('name.full').
        get(function() {
          return this.get('name.first') + ' ' + this.get('name.last');
        }).
        set(function(fullName) {
          const split = fullName.split(' ');
          this.set('name.first', split[0]);
          this.set('name.last', split[1]);
        });

      const Person = db.model('Person', PersonSchema);
      const person = new Person({
        name: {
          first: 'Michael',
          last: 'Sorrentino'
        }
      });

      assert.equal(person.get('name.full'), 'Michael Sorrentino');
      person.set('name.full', 'The Situation');
      assert.equal(person.get('name.first'), 'The');
      assert.equal(person.get('name.last'), 'Situation');

      assert.equal(person.name.full, 'The Situation');
      person.name.full = 'Michael Sorrentino';
      assert.equal(person.name.first, 'Michael');
      assert.equal(person.name.last, 'Sorrentino');
      done();
    });
  });

  describe('.remove()', function() {
    it('works', async function() {
      await BlogPost.create({ title: 1 }, { title: 2 });
      await BlogPost.remove({ title: 1 });
      const res = await BlogPost.find();
      assert.equal(res.length, 1);
      assert.equal(res[0].title, '2');
    });

    it('errors when id deselected (gh-3118)', async function() {
      await BlogPost.create({ title: 1 }, { title: 2 });
      const doc = await BlogPost.findOne({ title: 1 }, { _id: 0 });
      const err = await doc.remove().then(() => null, err => err);
      assert.ok(err);
      assert.equal(err.message, 'No _id found on document!');
    });

    it('should not remove any records when deleting by id undefined', async function() {
      await BlogPost.create({ title: 1 }, { title: 2 });
      await BlogPost.remove({ _id: undefined });
      const res = await BlogPost.find();
      assert.equal(res.length, 2, 'Should not remove any records');
    });

    it('should not remove all documents in the collection (gh-3326)', async function() {
      await BlogPost.create({ title: 1 }, { title: 2 });
      const doc = await BlogPost.findOne({ title: 1 });
      await doc.remove();
      const res = await BlogPost.find();
      assert.equal(res.length, 1);
      assert.equal(res[0].title, '2');
    });
  });

  describe('#remove()', function() {
    it('passes the removed document (gh-1419)', async function() {
      const doc = await BlogPost.create({}); // {} makes a difference
      const res = await BlogPost.findById(doc);
      const check = await res.remove();
      assert.ok(check);
      assert.ok(check.equals(res));
    });

    it('works as a promise', async function() {
      const doc = await BlogPost.create({});
      const res = await BlogPost.findById(doc);
      await res.remove().then(function(doc) {
        assert.ok(doc);
        assert.ok(doc.equals(res));
      });
    });

    it('works as a promise with a hook', async function() {
      let called = 0;
      const RHS = new Schema({
        name: String
      });
      RHS.pre('remove', function(next) {
        called++;
        return next();
      });

      const RH = db.model('Test', RHS);
      const doc = await RH.create({ name: 'to be removed' });
      assert.ok(doc);
      const res = await RH.findById(doc);
      assert.ok(res);
      await res.remove().then(function(doc) {
        assert.equal(called, 1);
        assert.ok(doc);
        assert.ok(doc.equals(res));
      });
    });

    it('handles query vs document middleware (gh-3054)', async function() {
      const schema = new Schema({ name: String });

      let docMiddleware = 0;
      let queryMiddleware = 0;

      schema.pre('remove', { query: true, document: false }, function() {
        ++queryMiddleware;
        assert.ok(this instanceof Model.Query);
      });

      schema.pre('remove', { query: false, document: true }, function() {
        ++docMiddleware;
        assert.ok(this instanceof Model);
      });

      const Model = db.model('Test', schema);


      const doc = await Model.create({ name: String });

      assert.equal(docMiddleware, 0);
      assert.equal(queryMiddleware, 0);
      await doc.remove();

      assert.equal(docMiddleware, 1);
      assert.equal(queryMiddleware, 0);

      await Model.remove({});
      assert.equal(docMiddleware, 1);
      assert.equal(queryMiddleware, 1);
    });

    describe('when called multiple times', function() {
      it('always executes the passed callback gh-1210', function(done) {
        const post = new BlogPost();

        post.save(function(err) {
          assert.ifError(err);

          let pending = 2;

          post.remove(function() {
            if (--pending) {
              return;
            }
            done();
          });
          post.remove(function() {
            if (--pending) {
              return;
            }
            done();
          });
        });
      });
    });
  });

  describe('getters', function() {
    it('with same name on embedded docs do not class', function(done) {
      const Post = new Schema({
        title: String,
        author: { name: String },
        subject: { name: String }
      });

      db.deleteModel(/BlogPost/);
      const PostModel = db.model('BlogPost', Post);

      const post = new PostModel({
        title: 'Test',
        author: { name: 'A' },
        subject: { name: 'B' }
      });

      assert.equal(post.author.name, 'A');
      assert.equal(post.subject.name, 'B');
      assert.equal(post.author.name, 'A');
      done();
    });

    it('should not be triggered at construction (gh-685)', function(done) {
      let called = false;

      const schema = new mongoose.Schema({
        number: {
          type: Number,
          set: function(x) {
            return x / 2;
          },
          get: function(x) {
            called = true;
            return x * 2;
          }
        }
      });

      const A = db.model('Test', schema);

      const a = new A({ number: 100 });
      assert.equal(called, false);
      let num = a.number;
      assert.equal(called, true);
      assert.equal(num.valueOf(), 100);
      assert.equal(a.$__getValue('number').valueOf(), 50);

      called = false;
      const b = new A();
      b.init({ number: 50 });
      assert.equal(called, false);
      num = b.number;
      assert.equal(called, true);
      assert.equal(num.valueOf(), 100);
      assert.equal(b.$__getValue('number').valueOf(), 50);
      done();
    });

    it('with type defined with { type: Native } (gh-190)', function(done) {
      const schema = new Schema({ date: { type: Date } });

      const ShortcutGetter = db.model('Test', schema);
      const post = new ShortcutGetter();

      post.set('date', Date.now());
      assert.ok(post.date instanceof Date);
      done();
    });

    describe('nested', function() {
      it('works', function(done) {
        const schema = new Schema({
          first: {
            second: [Number]
          }
        });
        const ShortcutGetterNested = db.model('Test', schema);
        const doc = new ShortcutGetterNested();

        assert.equal(typeof doc.first, 'object');
        assert.ok(doc.first.second.isMongooseArray);
        done();
      });

      it('works with object literals', function(done) {
        const date = new Date();

        const meta = {
          date: date,
          visitors: 5
        };

        const post = new BlogPost();
        post.init({
          meta: meta
        });

        assert.ok(post.get('meta').date instanceof Date);
        assert.ok(post.meta.date instanceof Date);

        let threw = false;
        let getter1;
        let getter2;
        try {
          JSON.stringify(meta);
          getter1 = JSON.stringify(post.get('meta'));
          getter2 = JSON.stringify(post.meta);
        } catch (err) {
          threw = true;
        }

        assert.equal(threw, false);
        getter1 = JSON.parse(getter1);
        getter2 = JSON.parse(getter2);
        assert.equal(getter1.visitors, 5);
        assert.equal(getter2.visitors, 5);
        assert.equal(getter1.date, getter2.date);

        post.meta.date = new Date() - 1000;
        assert.ok(post.meta.date instanceof Date);
        assert.ok(post.get('meta').date instanceof Date);

        post.meta.visitors = 2;
        assert.equal(typeof post.get('meta').visitors, 'number');
        assert.equal(typeof post.meta.visitors, 'number');

        const newmeta = {
          date: date - 2000,
          visitors: 234
        };

        post.set(newmeta, 'meta');

        assert.ok(post.meta.date instanceof Date);
        assert.ok(post.get('meta').date instanceof Date);
        assert.equal(typeof post.meta.visitors, 'number');
        assert.equal(typeof post.get('meta').visitors, 'number');
        assert.equal((+post.meta.date), date - 2000);
        assert.equal((+post.get('meta').date), date - 2000);
        assert.equal((+post.meta.visitors), 234);
        assert.equal((+post.get('meta').visitors), 234);

        // set object directly
        post.meta = {
          date: date - 3000,
          visitors: 4815162342
        };

        assert.ok(post.meta.date instanceof Date);
        assert.ok(post.get('meta').date instanceof Date);
        assert.equal(typeof post.meta.visitors, 'number');
        assert.equal(typeof post.get('meta').visitors, 'number');
        assert.equal((+post.meta.date), date - 3000);
        assert.equal((+post.get('meta').date), date - 3000);
        assert.equal((+post.meta.visitors), 4815162342);
        assert.equal((+post.get('meta').visitors), 4815162342);
        done();
      });

      it('object property access works when root initd with null', async function() {
        const schema = new Schema({
          nest: {
            st: String
          }
        });

        const T = db.model('Test', schema);

        const t = new T({ nest: null });

        assert.strictEqual(t.nest.st, undefined);
        t.nest = { st: 'jsconf rules' };
        assert.deepEqual(t.nest.toObject(), { st: 'jsconf rules' });
        assert.equal(t.nest.st, 'jsconf rules');
        const doc = await t.save();
        assert.ok(doc);
      });

      it('object property access works when root initd with undefined', async function() {
        const schema = new Schema({
          nest: {
            st: String
          }
        });

        const T = db.model('Test', schema);

        const t = new T({ nest: undefined });

        assert.strictEqual(t.nest.st, undefined);
        t.nest = { st: 'jsconf rules' };
        assert.deepEqual(t.nest.toObject(), { st: 'jsconf rules' });
        assert.equal(t.nest.st, 'jsconf rules');
        const doc = await t.save();
        assert.ok(doc);
      });

      it('pre-existing null object re-save', async function() {
        const schema = new Schema({
          nest: {
            st: String,
            yep: String
          }
        });

        const T = db.model('Test', schema);

        const t = new T({ nest: null });

        await t.save();
        t.nest = { st: 'jsconf rules', yep: 'it does' };
        // check that entire `nest` object is being $set
        const u = t.$__delta()[1];
        assert.ok(u.$set);
        assert.ok(u.$set.nest);
        assert.equal(Object.keys(u.$set.nest).length, 2);
        assert.ok(u.$set.nest.yep);
        assert.ok(u.$set.nest.st);
        await t.save();
        const res = await T.findById(t.id);
        assert.equal(res.nest.st, 'jsconf rules');
        assert.equal(res.nest.yep, 'it does');

        res.nest = null;
        const check = await res.save();
        assert.strictEqual(check._doc.nest, null);
      });

      it('array of Mixed on existing doc can be pushed to', async function() {
        const DooDad = db.model('Test', new Schema({
          nested: {
            arrays: []
          }
        }));
        const doodad = new DooDad({ nested: { arrays: [] } });
        const date = 1234567890;

        doodad.nested.arrays.push(['+10', 'yup', date]);
        await doodad.save();
        const res = await DooDad.findById(doodad._id);
        assert.deepEqual(res.nested.arrays.toObject(), [['+10', 'yup', date]]);
        res.nested.arrays.push(['another', 1]);
        await res.save();
        const check = await DooDad.findById(res._id);
        assert.deepEqual(check.nested.arrays.toObject(), [['+10', 'yup', date], ['another', 1]]);
      });

      it('props can be set directly when property was named "type"', async function() {
        function def() {
          return [{ x: 1 }, { x: 2 }, { x: 3 }];
        }

        const DooDad = db.model('Test', new Schema({
          nested: {
            type: { type: String, default: 'yep' },
            array: {
              type: Array, default: def
            }
          }
        }));
        const doodad = new DooDad();
        const doc = await doodad.save();
        const res = await DooDad.findById(doc._id);
        assert.equal(res.nested.type, 'yep');
        assert.deepEqual(res.nested.array.toObject(), [{ x: 1 }, { x: 2 }, { x: 3 }]);
        res.nested.type = 'nope';
        res.nested.array = ['some', 'new', 'stuff'];
        const newDoc = await res.save();
        const check = await DooDad.findById(newDoc._id);
        assert.equal(check.nested.type, 'nope');
        assert.deepEqual(check.nested.array.toObject(), ['some', 'new', 'stuff']);
      });
    });
  });

  describe('setters', function() {
    it('are used on embedded docs (gh-365 gh-390 gh-422)', async function() {
      function setLat(val) {
        return parseInt(val, 10);
      }

      let tick = 0;

      function uptick() {
        return ++tick;
      }

      let Location = new Schema({
        lat: { type: Number, default: 0, set: setLat },
        long: { type: Number, set: uptick }
      });

      let Deal = new Schema({
        title: String,
        locations: [Location]
      });

      Location = db.model('Location', Location);
      Deal = db.model('Test', Deal);

      const location = new Location({ lat: 1.2, long: 10 });
      assert.equal(location.lat.valueOf(), 1);
      assert.equal(location.long.valueOf(), 1);

      const deal = new Deal({ title: 'My deal', locations: [{ lat: 1.2, long: 33 }] });
      assert.equal(deal.locations[0].lat.valueOf(), 1);
      assert.equal(deal.locations[0].long.valueOf(), 2);
      const doc = await deal.save();
      const check = await Deal.findById(doc._id);
      assert.equal(check.locations[0].lat.valueOf(), 1);
      // GH-422
      assert.equal(check.locations[0].long.valueOf(), 2);
    });
  });

  it('changing a number non-atomically (gh-203)', async function() {
    const post = new BlogPost();

    post.meta.visitors = 5;

    const doc = await post.save();
    const res = await BlogPost.findById(doc._id);
    res.meta.visitors -= 2;
    const newDoc = await res.save();
    const check = await BlogPost.findById(newDoc._id);
    assert.equal(+check.meta.visitors, 3);
  });

  describe('atomic subdocument', function() {
    it('saving', function(done) {
      let totalDocs = 4;
      const saveQueue = [];

      const post = new BlogPost();

      function complete() {
        BlogPost.findOne({ _id: post.get('_id') }, function(err, doc) {

          assert.ifError(err);
          assert.equal(doc.get('comments').length, 5);

          let v = doc.get('comments').some(function(comment) {
            return comment.get('title') === '1';
          });

          assert.ok(v);

          v = doc.get('comments').some(function(comment) {
            return comment.get('title') === '2';
          });

          assert.ok(v);

          v = doc.get('comments').some(function(comment) {
            return comment.get('title') === '3';
          });

          assert.ok(v);

          v = doc.get('comments').some(function(comment) {
            return comment.get('title') === '4';
          });

          assert.ok(v);

          v = doc.get('comments').some(function(comment) {
            return comment.get('title') === '5';
          });

          assert.ok(v);
          done();
        });
      }

      function save(doc) {
        saveQueue.push(doc);
        if (saveQueue.length === 4) {
          saveQueue.forEach(function(doc) {
            doc.save(function(err) {
              assert.ifError(err);
              --totalDocs || complete();
            });
          });
        }
      }

      post.save(function(err) {
        assert.ifError(err);

        BlogPost.findOne({ _id: post.get('_id') }, function(err, doc) {
          assert.ifError(err);
          doc.get('comments').push({ title: '1' });
          save(doc);
        });

        BlogPost.findOne({ _id: post.get('_id') }, function(err, doc) {
          assert.ifError(err);
          doc.get('comments').push({ title: '2' });
          save(doc);
        });

        BlogPost.findOne({ _id: post.get('_id') }, function(err, doc) {
          assert.ifError(err);
          doc.get('comments').push({ title: '3' });
          save(doc);
        });

        BlogPost.findOne({ _id: post.get('_id') }, function(err, doc) {
          assert.ifError(err);
          doc.get('comments').push({ title: '4' }, { title: '5' });
          save(doc);
        });
      });
    });

    it('setting (gh-310)', async function() {
      const blog = await BlogPost.create({ comments: [{ title: 'first-title', body: 'first-body' }] });
      const agent1blog = await BlogPost.findById(blog.id);
      const agent2blog = await BlogPost.findById(blog.id);
      agent1blog.get('comments')[0].title = 'second-title';
      await agent1blog.save();
      agent2blog.get('comments')[0].body = 'second-body';
      await agent2blog.save();
      const res = await BlogPost.findById(blog.id);
      const comment = res.get('comments')[0];
      assert.equal(comment.title, 'second-title');
      assert.equal(comment.body, 'second-body');
    });
  });

  it('doubly nested array saving and loading', async function() {
    const Inner = new Schema({
      arr: [Number]
    });

    let Outer = new Schema({
      inner: [Inner]
    });
    Outer = db.model('Test', Outer);

    const outer = new Outer();
    outer.inner.push({});
    await outer.save();
    assert.ok(outer.get('_id') instanceof DocumentObjectId);
    const doc = await Outer.findById(outer.get('_id'));
    assert.equal(doc.inner.length, 1);
    doc.inner[0].arr.push(5);
    await doc.save();
    assert.ok(doc.get('_id') instanceof DocumentObjectId);
    const res = await Outer.findById(doc.get('_id'));
    assert.equal(res.inner.length, 1);
    assert.equal(res.inner[0].arr.length, 1);
    assert.equal(res.inner[0].arr[0], 5);
  });

  it('multiple number push() calls', async function() {
    const schema = new Schema({
      nested: {
        nums: [Number]
      }
    });

    const Temp = db.model('Test', schema);

    const t = await Temp.create({});

    t.nested.nums.push(1);
    t.nested.nums.push(2);

    assert.equal(t.nested.nums.length, 2);

    await t.save();

    assert.equal(t.nested.nums.length, 2);

    const check = await Temp.findById(t._id);
    assert.equal(check.nested.nums.length, 2);
  });

  it('multiple push() calls', async function() {
    const schema = new Schema({
      nested: {
        nums: [Number]
      }
    });

    const Temp = db.model('Test', schema);
    const t = await Temp.create({});

    t.nested.nums.push(1);
    t.nested.nums.push(2, 3);
    assert.equal(t.nested.nums.length, 3);
    await t.save();
    assert.equal(t.nested.nums.length, 3);
    const check = await Temp.findById(t._id);
    assert.equal(check.nested.nums.length, 3);
  });

  it('activePaths should be updated for nested modifieds', async function() {
    const schema = new Schema({
      nested: {
        nums: [Number]
      }
    });

    const Temp = db.model('Test', schema);
    const t = await Temp.create({ nested: { nums: [1, 2, 3, 4, 5] } });
    t.nested.nums.pull(1);
    t.nested.nums.pull(2);
    assert.equal(t.$__.activePaths.paths['nested.nums'], 'modify');
  });


  it('activePaths should be updated for nested modifieds as promise', async function() {
    const schema = new Schema({
      nested: {
        nums: [Number]
      }
    });

    const Temp = db.model('Test', schema);

    const t = await Temp.create({ nested: { nums: [1, 2, 3, 4, 5] } });
    t.nested.nums.pull(1);
    t.nested.nums.pull(2);
    assert.equal(t.$__.activePaths.paths['nested.nums'], 'modify');
  });

  it('$pull should affect what you see in an array before a save', async function() {
    const schema = new Schema({
      nested: {
        nums: [Number]
      }
    });

    const Temp = db.model('Test', schema);
    const t = await Temp.create({ nested: { nums: [1, 2, 3, 4, 5] } });
    t.nested.nums.pull(1);
    assert.equal(t.nested.nums.length, 4);
  });

  it('$shift', async function() {
    const schema = new Schema({
      nested: {
        nums: [Number]
      }
    });

    const Temp = db.model('Test', schema);

    const t = await Temp.create({ nested: { nums: [1, 2, 3] } });
    const doc = await Temp.findById(t._id);
    assert.equal(doc.nested.nums.length, 3);
    doc.nested.nums.$pop();
    assert.equal(doc.nested.nums.length, 2);
    assert.equal(doc.nested.nums[0], 1);
    assert.equal(doc.nested.nums[1], 2);
    await doc.save();
    const check = await Temp.findById(t._id);
    assert.equal(check.nested.nums.length, 2);
    assert.equal(check.nested.nums[0], 1, 1);
    assert.equal(check.nested.nums[1], 2, 2);
    check.nested.nums.$shift();
    assert.equal(check.nested.nums.length, 1);
    assert.equal(check.nested.nums[0], 2);
    await check.save();
    const final = await Temp.findById(t._id);
    assert.equal(final.nested.nums.length, 1);
    assert.equal(final.nested.nums[0], 2);
  });

  describe('saving embedded arrays', function() {
    it('of Numbers atomically', function(done) {
      const TempSchema = new Schema({
        nums: [Number]
      });
      let totalDocs = 2;
      const saveQueue = [];

      const Temp = db.model('Test', TempSchema);

      const t = new Temp();

      function complete() {
        Temp.findOne({ _id: t.get('_id') }, function(err, doc) {
          assert.ifError(err);
          assert.equal(doc.get('nums').length, 3);

          let v = doc.get('nums').some(function(num) {
            return num.valueOf() === 1;
          });
          assert.ok(v);

          v = doc.get('nums').some(function(num) {
            return num.valueOf() === 2;
          });
          assert.ok(v);

          v = doc.get('nums').some(function(num) {
            return num.valueOf() === 3;
          });
          assert.ok(v);
          done();
        });
      }

      function save(doc) {
        saveQueue.push(doc);
        if (saveQueue.length === totalDocs) {
          saveQueue.forEach(function(doc) {
            doc.save(function(err) {
              assert.ifError(err);
              --totalDocs || complete();
            });
          });
        }
      }

      t.save(function(err) {
        assert.ifError(err);

        Temp.findOne({ _id: t.get('_id') }, function(err, doc) {
          assert.ifError(err);
          doc.get('nums').push(1);
          save(doc);
        });

        Temp.findOne({ _id: t.get('_id') }, function(err, doc) {
          assert.ifError(err);
          doc.get('nums').push(2, 3);
          save(doc);
        });
      });
    });

    it('of Strings atomically', function(done) {
      const StrListSchema = new Schema({
        strings: [String]
      });
      let totalDocs = 2;
      const saveQueue = [];

      const StrList = db.model('Test', StrListSchema);

      const t = new StrList();

      function complete() {
        StrList.findOne({ _id: t.get('_id') }, function(err, doc) {
          assert.ifError(err);

          assert.equal(doc.get('strings').length, 3);

          let v = doc.get('strings').some(function(str) {
            return str === 'a';
          });
          assert.ok(v);

          v = doc.get('strings').some(function(str) {
            return str === 'b';
          });
          assert.ok(v);

          v = doc.get('strings').some(function(str) {
            return str === 'c';
          });
          assert.ok(v);
          done();
        });
      }

      function save(doc) {
        saveQueue.push(doc);
        if (saveQueue.length === totalDocs) {
          saveQueue.forEach(function(doc) {
            doc.save(function(err) {
              assert.ifError(err);
              --totalDocs || complete();
            });
          });
        }
      }

      t.save(function(err) {
        assert.ifError(err);

        StrList.findOne({ _id: t.get('_id') }, function(err, doc) {
          assert.ifError(err);
          doc.get('strings').push('a');
          save(doc);
        });

        StrList.findOne({ _id: t.get('_id') }, function(err, doc) {
          assert.ifError(err);
          doc.get('strings').push('b', 'c');
          save(doc);
        });
      });
    });

    it('of Buffers atomically', function(done) {
      const BufListSchema = new Schema({
        buffers: [Buffer]
      });
      let totalDocs = 2;
      const saveQueue = [];

      const BufList = db.model('Test', BufListSchema);

      const t = new BufList();

      function complete() {
        BufList.findOne({ _id: t.get('_id') }, function(err, doc) {
          assert.ifError(err);

          assert.equal(doc.get('buffers').length, 3);

          let v = doc.get('buffers').some(function(buf) {
            return buf[0] === 140;
          });
          assert.ok(v);

          v = doc.get('buffers').some(function(buf) {
            return buf[0] === 141;
          });
          assert.ok(v);

          v = doc.get('buffers').some(function(buf) {
            return buf[0] === 142;
          });
          assert.ok(v);

          done();
        });
      }

      function save(doc) {
        saveQueue.push(doc);
        if (saveQueue.length === totalDocs) {
          saveQueue.forEach(function(doc) {
            doc.save(function(err) {
              assert.ifError(err);
              --totalDocs || complete();
            });
          });
        }
      }

      t.save(function(err) {
        assert.ifError(err);

        BufList.findOne({ _id: t.get('_id') }, function(err, doc) {
          assert.ifError(err);
          doc.get('buffers').push(Buffer.from([140]));
          save(doc);
        });

        BufList.findOne({ _id: t.get('_id') }, function(err, doc) {
          assert.ifError(err);
          doc.get('buffers').push(Buffer.from([141]), Buffer.from([142]));
          save(doc);
        });
      });
    });

    it('works with modified element properties + doc removal (gh-975)', async function() {
      const B = BlogPost;
      const b = new B({ comments: [{ title: 'gh-975' }] });

      await b.save();
      b.comments[0].title = 'changed';
      await b.save();
      await b.comments[0].remove();
      await b.save();
      const check = await B.findByIdAndUpdate({ _id: b._id }, { $set: { comments: [{ title: 'a' }] } }, { new: true });
      check.comments[0].title = 'differ';
      await check.comments[0].remove();
      await check.save();
      const final = await B.findById(check._id);
      assert.equal(final.comments.length, 0);
    });

    it('updating an embedded document in an embedded array with set call', function(done) {
      BlogPost.create({
        comments: [{
          title: 'before-change'
        }]
      }, function(err, post) {
        assert.ifError(err);
        BlogPost.findById(post._id, function(err, found) {
          assert.ifError(err);
          assert.equal(found.comments[0].title, 'before-change');
          const subDoc = [{
            _id: found.comments[0]._id,
            title: 'after-change'
          }];
          found.set('comments', subDoc);

          found.save(function(err) {
            assert.ifError(err);
            BlogPost.findById(found._id, function(err, updated) {
              assert.ifError(err);
              assert.equal(updated.comments[0].title, 'after-change');
              done();
            });
          });
        });
      });
    });
  });

  it('updating an embedded document in an embedded array (gh-255)', function(done) {
    BlogPost.create({ comments: [{ title: 'woot' }] }, function(err, post) {
      assert.ifError(err);
      BlogPost.findById(post._id, function(err, found) {
        assert.ifError(err);
        assert.equal(found.comments[0].title, 'woot');
        found.comments[0].title = 'notwoot';
        found.save(function(err) {
          assert.ifError(err);
          BlogPost.findById(found._id, function(err, updated) {
            assert.ifError(err);
            assert.equal(updated.comments[0].title, 'notwoot');
            done();
          });
        });
      });
    });
  });

  it('updating an embedded array document to an Object value (gh-334)', function(done) {
    const SubSchema = new Schema({
      name: String,
      subObj: { subName: String }
    });
    const GH334Schema = new Schema({ name: String, arrData: [SubSchema] });

    const AModel = db.model('Test', GH334Schema);
    const instance = new AModel();

    instance.set({ name: 'name-value', arrData: [{ name: 'arrName1', subObj: { subName: 'subName1' } }] });
    instance.save(function(err) {
      assert.ifError(err);
      AModel.findById(instance.id, function(err, doc) {
        assert.ifError(err);
        doc.arrData[0].set('subObj', { subName: 'modified subName' });
        doc.save(function(err) {
          assert.ifError(err);
          AModel.findById(instance.id, function(err, doc) {
            assert.ifError(err);
            assert.equal(doc.arrData[0].subObj.subName, 'modified subName');
            done();
          });
        });
      });
    });
  });

  it('saving an embedded document twice should not push that doc onto the parent doc twice (gh-267)', function(done) {
    const post = new BlogPost();

    post.comments.push({ title: 'woot' });
    post.save(function(err) {
      assert.ifError(err);
      assert.equal(post.comments.length, 1);
      BlogPost.findById(post.id, function(err, found) {
        assert.ifError(err);
        assert.equal(found.comments.length, 1);
        post.save(function(err) {
          assert.ifError(err);
          assert.equal(post.comments.length, 1);
          BlogPost.findById(post.id, function(err, found) {
            assert.ifError(err);
            assert.equal(found.comments.length, 1);
            done();
          });
        });
      });
    });
  });

  describe('embedded array filtering', function() {
    it('by the id shortcut function', function(done) {
      const post = new BlogPost();

      post.comments.push({ title: 'woot' });
      post.comments.push({ title: 'aaaa' });

      const subdoc1 = post.comments[0];
      const subdoc2 = post.comments[1];

      post.save(function(err) {
        assert.ifError(err);

        BlogPost.findById(post.get('_id'), function(err, doc) {
          assert.ifError(err);

          // test with an objectid
          assert.equal(doc.comments.id(subdoc1.get('_id')).title, 'woot');

          // test with a string
          const id = subdoc2._id.toString();
          assert.equal(doc.comments.id(id).title, 'aaaa');
          done();
        });
      });
    });

    it('by the id with cast error', function(done) {
      const post = new BlogPost();

      post.save(function(err) {
        assert.ifError(err);

        BlogPost.findById(post.get('_id'), function(err, doc) {
          assert.ifError(err);
          assert.strictEqual(doc.comments.id(null), null);
          done();
        });
      });
    });

    it('by the id shortcut with no match', function(done) {
      const post = new BlogPost();

      post.save(function(err) {
        assert.ifError(err);

        BlogPost.findById(post.get('_id'), function(err, doc) {
          assert.ifError(err);
          assert.strictEqual(doc.comments.id(new DocumentObjectId()), null);
          done();
        });
      });
    });
  });

  it('removing a subdocument atomically', function(done) {
    const post = new BlogPost();
    post.title = 'hahaha';
    post.comments.push({ title: 'woot' });
    post.comments.push({ title: 'aaaa' });

    post.save(function(err) {
      assert.ifError(err);

      BlogPost.findById(post.get('_id'), function(err, doc) {
        assert.ifError(err);

        doc.comments[0].remove();
        doc.save(function(err) {
          assert.ifError(err);

          BlogPost.findById(post.get('_id'), function(err, doc) {
            assert.ifError(err);
            assert.equal(doc.comments.length, 1);
            assert.equal(doc.comments[0].title, 'aaaa');
            done();
          });
        });
      });
    });
  });

  it('single pull embedded doc', function(done) {
    const post = new BlogPost();
    post.title = 'hahaha';
    post.comments.push({ title: 'woot' });
    post.comments.push({ title: 'aaaa' });

    post.save(function(err) {
      assert.ifError(err);

      BlogPost.findById(post.get('_id'), function(err, doc) {
        assert.ifError(err);

        doc.comments.pull(doc.comments[0]);
        doc.comments.pull(doc.comments[0]);
        doc.save(function(err) {
          assert.ifError(err);

          BlogPost.findById(post.get('_id'), function(err, doc) {
            assert.ifError(err);
            assert.equal(doc.comments.length, 0);
            done();
          });
        });
      });
    });
  });

  it('saving mixed data', function(done) {
    let count = 3;

    // string
    const post = new BlogPost();
    post.mixed = 'woot';
    post.save(function(err) {
      assert.ifError(err);

      BlogPost.findById(post._id, function(err) {
        assert.ifError(err);
        if (--count) {
          return;
        }
        done();
      });
    });

    // array
    const post2 = new BlogPost();
    post2.mixed = { name: 'mr bungle', arr: [] };
    post2.save(function(err) {
      assert.ifError(err);

      BlogPost.findById(post2._id, function(err, doc) {
        assert.ifError(err);

        assert.equal(Array.isArray(doc.mixed.arr), true);

        doc.mixed = [{ foo: 'bar' }];
        doc.save(function(err) {
          assert.ifError(err);

          BlogPost.findById(doc._id, function(err, doc) {
            assert.ifError(err);

            assert.equal(Array.isArray(doc.mixed), true);
            doc.mixed.push({ hello: 'world' });
            doc.mixed.push(['foo', 'bar']);
            doc.markModified('mixed');

            doc.save(function(err) {
              assert.ifError(err);

              BlogPost.findById(post2._id, function(err, doc) {
                assert.ifError(err);

                assert.deepEqual(doc.mixed[0], { foo: 'bar' });
                assert.deepEqual(doc.mixed[1], { hello: 'world' });
                assert.deepEqual(doc.mixed[2], ['foo', 'bar']);
                if (--count) {
                  return;
                }
                done();
              });
            });
          });

          // date
          const post3 = new BlogPost();
          post3.mixed = new Date();
          post3.save(function(err) {
            assert.ifError(err);

            BlogPost.findById(post3._id, function(err, doc) {
              assert.ifError(err);
              assert.ok(doc.mixed instanceof Date);
              if (--count) {
                return;
              }
              done();
            });
          });
        });
      });
    });
  });

  it('populating mixed data from the constructor (gh-200)', function(done) {
    const post = new BlogPost({
      mixed: {
        type: 'test',
        github: 'rules',
        nested: {
          number: 3
        }
      }
    });

    assert.equal(post.mixed.type, 'test');
    assert.equal(post.mixed.github, 'rules');
    assert.equal(post.mixed.nested.number, 3);
    done();
  });

  it('"type" is allowed as a key', function(done) {
    mongoose.model('TestTypeDefaults', new Schema({
      type: { type: String, default: 'YES!' }
    }));

    const TestDefaults = db.model('Test', new Schema({
      type: { type: String, default: 'YES!' }
    }));

    let post = new TestDefaults();
    assert.equal(typeof post.get('type'), 'string');
    assert.equal(post.get('type'), 'YES!');

    // GH-402
    db.deleteModel('Test');
    const TestDefaults2 = db.model('Test', new Schema({
      x: { y: { type: { type: String }, owner: String } }
    }));

    post = new TestDefaults2();
    post.x.y.type = '#402';
    post.x.y.owner = 'me';
    post.save(function(err) {
      assert.ifError(err);
      done();
    });
  });

  it('unaltered model does not clear the doc (gh-195)', function(done) {
    const post = new BlogPost();
    post.title = 'woot';
    post.save(function(err) {
      assert.ifError(err);

      BlogPost.findById(post._id, function(err, doc) {
        assert.ifError(err);

        // we deliberately make no alterations
        doc.save(function(err) {
          assert.ifError(err);

          BlogPost.findById(doc._id, function(err, doc) {
            assert.ifError(err);
            assert.equal(doc.title, 'woot');
            done();
          });
        });
      });
    });
  });

  describe('hooks', function() {
    describe('pre', function() {
      it('with undefined and null', function(done) {
        const schema = new Schema({ name: String });
        let called = 0;

        schema.pre('save', function(next) {
          called++;
          next(undefined);
        });

        schema.pre('save', function(next) {
          called++;
          next(null);
        });

        const S = db.model('Test', schema);
        const s = new S({ name: 'zupa' });

        s.save(function(err) {
          assert.ifError(err);
          assert.equal(called, 2);
          done();
        });
      });


      it('with an async waterfall', function(done) {
        const schema = new Schema({ name: String });
        let called = 0;

        schema.pre('save', true, function(next, done) {
          called++;
          process.nextTick(function() {
            next();
            done();
          });
        });

        schema.pre('save', function(next) {
          called++;
          return next();
        });

        const S = db.model('Test', schema);
        const s = new S({ name: 'zupa' });

        const p = s.save();
        p.then(function() {
          assert.equal(called, 2);
          done();
        }).catch(done);
      });


      it('called on all sub levels', function(done) {
        const grandSchema = new Schema({ name: String });
        grandSchema.pre('save', function(next) {
          this.name = 'grand';
          next();
        });

        const childSchema = new Schema({ name: String, grand: [grandSchema] });
        childSchema.pre('save', function(next) {
          this.name = 'child';
          next();
        });

        const schema = new Schema({ name: String, child: [childSchema] });

        schema.pre('save', function(next) {
          this.name = 'parent';
          next();
        });

        const S = db.model('Test', schema);
        const s = new S({ name: 'a', child: [{ name: 'b', grand: [{ name: 'c' }] }] });

        s.save(function(err, doc) {
          assert.ifError(err);
          assert.equal(doc.name, 'parent');
          assert.equal(doc.child[0].name, 'child');
          assert.equal(doc.child[0].grand[0].name, 'grand');
          done();
        });
      });


      it('error on any sub level', function(done) {
        const grandSchema = new Schema({ name: String });
        grandSchema.pre('save', function(next) {
          next(new Error('Error 101'));
        });

        const childSchema = new Schema({ name: String, grand: [grandSchema] });
        childSchema.pre('save', function(next) {
          this.name = 'child';
          next();
        });

        const schema = new Schema({ name: String, child: [childSchema] });
        schema.pre('save', function(next) {
          this.name = 'parent';
          next();
        });

        const S = db.model('Test', schema);
        const s = new S({ name: 'a', child: [{ name: 'b', grand: [{ name: 'c' }] }] });

        s.save(function(err) {
          assert.ok(err instanceof Error);
          assert.equal(err.message, 'Error 101');
          done();
        });
      });

      describe('init', function() {
        it('has access to the true ObjectId when used with querying (gh-289)', function(done) {
          const PreInitSchema = new Schema({});
          let preId = null;

          PreInitSchema.pre('init', function() {
            preId = this._id;
          });

          const PreInit = db.model('Test', PreInitSchema);

          const doc = new PreInit();
          doc.save(function(err) {
            assert.ifError(err);
            PreInit.findById(doc._id, function(err) {
              assert.ifError(err);
              assert.strictEqual(undefined, preId);
              done();
            });
          });
        });
      });
    });

    describe('post', function() {
      it('works', function(done) {
        const schema = new Schema({
          title: String
        });
        let save = false;
        let remove = false;
        let init = false;
        let post = undefined;

        schema.post('save', function(arg) {
          assert.equal(arg.id, post.id);
          save = true;
        });

        schema.post('init', function() {
          init = true;
        });

        schema.post('remove', function(arg) {
          assert.equal(arg.id, post.id);
          remove = true;
        });

        const BlogPost = db.model('Test', schema);

        post = new BlogPost();

        post.save(function(err) {
          process.nextTick(function() {
            assert.ifError(err);
            assert.ok(save);
            BlogPost.findById(post._id, function(err, doc) {
              process.nextTick(function() {
                assert.ifError(err);
                assert.ok(init);

                doc.remove(function(err) {
                  process.nextTick(function() {
                    assert.ifError(err);
                    assert.ok(remove);
                    done();
                  });
                });
              });
            });
          });
        });
      });

      it('on embedded docs', function(done) {
        let save = false;

        const EmbeddedSchema = new Schema({
          title: String
        });

        EmbeddedSchema.post('save', function() {
          save = true;
        });

        const ParentSchema = new Schema({
          embeds: [EmbeddedSchema]
        });

        const Parent = db.model('Parent', ParentSchema);

        const parent = new Parent();

        parent.embeds.push({ title: 'Testing post hooks for embedded docs' });

        parent.save(function(err) {
          assert.ifError(err);
          assert.ok(save);
          done();
        });
      });
    });
  });

  describe('#exec()', function() {
    it.skip('count()', function(done) {
      BlogPost.create({ title: 'interoperable count as promise' }, function(err) {
        assert.ifError(err);
        const query = BlogPost.count({ title: 'interoperable count as promise' });
        query.exec(function(err, count) {
          assert.ifError(err);
          assert.equal(count, 1);
          done();
        });
      });
    });

    it('countDocuments()', function() {
      return BlogPost.create({ title: 'foo' }).
        then(() => BlogPost.countDocuments({ title: 'foo' }).exec()).
        then(count => {
          assert.equal(count, 1);
        });
    });

    it('estimatedDocumentCount()', function() {
      return BlogPost.create({ title: 'foo' }).
        then(() => BlogPost.estimatedDocumentCount({ title: 'foo' }).exec()).
        then(count => {
          assert.equal(count, 1);
        });
    });

    it('update()', function(done) {
      BlogPost.create({ title: 'interoperable update as promise' }, function(err) {
        assert.ifError(err);
        const query = BlogPost.update({ title: 'interoperable update as promise' }, { title: 'interoperable update as promise delta' });
        query.exec(function(err, res) {
          assert.ifError(err);
          assert.equal(res.matchedCount, 1);
          assert.equal(res.modifiedCount, 1);
          BlogPost.count({ title: 'interoperable update as promise delta' }, function(err, count) {
            assert.ifError(err);
            assert.equal(count, 1);
            done();
          });
        });
      });
    });

    it('findOne()', function(done) {
      BlogPost.create({ title: 'interoperable findOne as promise' }, function(err, created) {
        assert.ifError(err);
        const query = BlogPost.findOne({ title: 'interoperable findOne as promise' });
        query.exec(function(err, found) {
          assert.ifError(err);
          assert.equal(found.id, created.id);
          done();
        });
      });
    });

    it('find()', function(done) {
      BlogPost.create(
        { title: 'interoperable find as promise' },
        { title: 'interoperable find as promise' },
        function(err, createdOne, createdTwo) {
          assert.ifError(err);
          const query = BlogPost.find({ title: 'interoperable find as promise' }).sort('_id');
          query.exec(function(err, found) {
            assert.ifError(err);
            assert.equal(found.length, 2);
            const ids = {};
            ids[String(found[0]._id)] = 1;
            ids[String(found[1]._id)] = 1;
            assert.ok(String(createdOne._id) in ids);
            assert.ok(String(createdTwo._id) in ids);
            done();
          });
        });
    });

    it.skip('remove()', function(done) {
      BlogPost.create(
        { title: 'interoperable remove as promise' },
        function(err) {
          assert.ifError(err);
          const query = BlogPost.remove({ title: 'interoperable remove as promise' });
          query.exec(function(err) {
            assert.ifError(err);
            BlogPost.count({ title: 'interoperable remove as promise' }, function(err, count) {
              assert.equal(count, 0);
              done();
            });
          });
        });
    });

    it('op can be changed', function(done) {
      const title = 'interop ad-hoc as promise';

      BlogPost.create({ title: title }, function(err, created) {
        assert.ifError(err);
        const query = BlogPost.count({ title: title });
        query.exec('findOne', function(err, found) {
          assert.ifError(err);
          assert.equal(found.id, created.id);
          done();
        });
      });
    });

    describe('promises', function() {
      it.skip('count()', function(done) {
        BlogPost.create({ title: 'interoperable count as promise 2' }, function(err) {
          assert.ifError(err);
          const query = BlogPost.count({ title: 'interoperable count as promise 2' });
          const promise = query.exec();
          promise.then(function(count) {
            assert.equal(count, 1);
            done();
          }).catch(done);
        });
      });

      it.skip('update()', function(done) {
        BlogPost.create({ title: 'interoperable update as promise 2' }, function(err) {
          assert.ifError(err);
          const query = BlogPost.update({ title: 'interoperable update as promise 2' }, { title: 'interoperable update as promise delta 2' });
          const promise = query.exec();
          promise.then(function() {
            BlogPost.count({ title: 'interoperable update as promise delta 2' }, function(err, count) {
              assert.ifError(err);
              assert.equal(count, 1);
              done();
            });
          });
        });
      });

      it('findOne()', function() {
        let created;
        return BlogPost.create({ title: 'interoperable findOne as promise 2' }).
          then(doc => {
            created = doc;
            return BlogPost.
              findOne({ title: 'interoperable findOne as promise 2' }).
              exec();
          }).
          then(found => {
            assert.equal(found.id, created.id);
          });
      });

      it('find()', function(done) {
        BlogPost.create(
          { title: 'interoperable find as promise 2' },
          { title: 'interoperable find as promise 2' },
          function(err, createdOne, createdTwo) {
            assert.ifError(err);
            const query = BlogPost.find({ title: 'interoperable find as promise 2' }).sort('_id');
            const promise = query.exec();
            promise.then(function(found) {
              assert.ifError(err);
              assert.equal(found.length, 2);
              assert.equal(found[0].id, createdOne.id);
              assert.equal(found[1].id, createdTwo.id);
              done();
            }).catch(done);
          });
      });

      it.skip('remove()', function() {
        return BlogPost.create({ title: 'interoperable remove as promise 2' }).
          then(() => {
            return BlogPost.remove({ title: 'interoperable remove as promise 2' });
          }).
          then(() => {
            return BlogPost.count({ title: 'interoperable remove as promise 2' });
          }).
          then(count => {
            assert.equal(count, 0);
          });
      });

      it('are thenable', function(done) {
        const peopleSchema = new Schema({ name: String, likes: ['ObjectId'] });
        const P = db.model('Test', peopleSchema);
        BlogPost.create(
          { title: 'then promise 1' },
          { title: 'then promise 2' },
          { title: 'then promise 3' },
          function(err, d1, d2, d3) {
            assert.ifError(err);

            P.create(
              { name: 'brandon', likes: [d1] },
              { name: 'ben', likes: [d2] },
              { name: 'bernie', likes: [d3] },
              function(err) {
                assert.ifError(err);

                const promise = BlogPost.find({ title: /^then promise/ }).select('_id').exec();
                promise.then(function(blogs) {
                  const ids = blogs.map(function(m) {
                    return m._id;
                  });
                  return P.where('likes').in(ids).exec();
                }).then(function(people) {
                  assert.equal(people.length, 3);
                  return people;
                }).then(function() {
                  done();
                }, function(err) {
                  done(new Error(err));
                });
              });
          });
      });
    });
  });

  describe('console.log', function() {
    it('hides private props', function(done) {
      const date = new Date(1305730951086);
      const id0 = new DocumentObjectId('4dd3e169dbfb13b4570000b9');
      const id1 = new DocumentObjectId('4dd3e169dbfb13b4570000b6');
      const id2 = new DocumentObjectId('4dd3e169dbfb13b4570000b7');
      const id3 = new DocumentObjectId('4dd3e169dbfb13b4570000b8');

      const post = new BlogPost({
        title: 'Test',
        _id: id0,
        date: date,
        numbers: [5, 6, 7],
        owners: [id1],
        meta: { visitors: 45 },
        comments: [
          { _id: id2, title: 'my comment', date: date, body: 'this is a comment' },
          { _id: id3, title: 'the next thang', date: date, body: 'this is a comment too!' }]
      });

      const out = post.inspect();
      assert.equal(out.meta.visitors, post.meta.visitors);
      assert.deepEqual(out.numbers, Array.prototype.slice.call(post.numbers));
      assert.equal(out.date.valueOf(), post.date.valueOf());
      assert.equal(out.activePaths, undefined);
      done();
    });
  });

  describe('pathnames', function() {
    it('named path can be used', function(done) {
      const P = db.model('Test', new Schema({ path: String }));

      let threw = false;
      try {
        new P({ path: 'i should not throw' });
      } catch (err) {
        threw = true;
      }

      assert.ok(!threw);
      done();
    });
  });

  it('subdocuments with changed values should persist the values', function(done) {
    const Subdoc = new Schema({ name: String, mixed: Schema.Types.Mixed });
    const T = db.model('Test', new Schema({ subs: [Subdoc] }));

    const t = new T({ subs: [{ name: 'Hubot', mixed: { w: 1, x: 2 } }] });
    assert.equal(t.subs[0].name, 'Hubot');
    assert.equal(t.subs[0].mixed.w, 1);
    assert.equal(t.subs[0].mixed.x, 2);

    t.save(function(err) {
      assert.ifError(err);

      T.findById(t._id, function(err, t) {
        assert.ifError(err);
        assert.equal(t.subs[0].name, 'Hubot');
        assert.equal(t.subs[0].mixed.w, 1);
        assert.equal(t.subs[0].mixed.x, 2);

        const sub = t.subs[0];
        sub.name = 'Hubot1';
        assert.equal(sub.name, 'Hubot1');
        assert.ok(sub.isModified('name'));
        assert.ok(t.isModified());

        t.save(function(err) {
          assert.ifError(err);

          T.findById(t._id, function(err, t) {
            assert.ifError(err);
            assert.strictEqual(t.subs[0].name, 'Hubot1');

            const sub = t.subs[0];
            sub.mixed.w = 5;
            assert.equal(sub.mixed.w, 5);
            assert.ok(!sub.isModified('mixed'));
            sub.markModified('mixed');
            assert.ok(sub.isModified('mixed'));
            assert.ok(sub.isModified());
            assert.ok(t.isModified());

            t.save(function(err) {
              assert.ifError(err);

              T.findById(t._id, function(err, t) {
                assert.ifError(err);
                assert.strictEqual(t.subs[0].mixed.w, 5);
                done();
              });
            });
          });
        });
      });
    });
  });

  describe('RegExps', function() {
    it('can be saved', function(done) {
      const post = new BlogPost({ mixed: { rgx: /^asdf$/ } });
      assert.ok(post.mixed.rgx instanceof RegExp);
      assert.equal(post.mixed.rgx.source, '^asdf$');
      post.save(function(err) {
        assert.ifError(err);
        BlogPost.findById(post._id, function(err, post) {
          assert.ifError(err);
          assert.ok(post.mixed.rgx instanceof RegExp);
          assert.equal(post.mixed.rgx.source, '^asdf$');
          done();
        });
      });
    });
  });

  // Demonstration showing why GH-261 is a misunderstanding
  it('a single instantiated document should be able to update its embedded documents more than once', function(done) {
    const post = new BlogPost();
    post.comments.push({ title: 'one' });
    post.save(function(err) {
      assert.ifError(err);
      assert.equal(post.comments[0].title, 'one');
      post.comments[0].title = 'two';
      assert.equal(post.comments[0].title, 'two');
      post.save(function(err) {
        assert.ifError(err);
        BlogPost.findById(post._id, function(err, found) {
          assert.ifError(err);
          assert.equal(found.comments[0].title, 'two');
          done();
        });
      });
    });
  });

  describe('save()', function() {
    describe('when no callback is passed', function() {
      it('should emit error on its Model when there are listeners', function(done) {
        const DefaultErrSchema = new Schema({});
        DefaultErrSchema.pre('save', function(next) {
          next(new Error());
        });

        const DefaultErr = db.model('Test', DefaultErrSchema);

        DefaultErr.on('error', function(err) {
          assert.ok(err instanceof Error);
          done();
        });

        new DefaultErr().save().catch(() => {});
      });
    });

    it('saved changes made within callback of a previous no-op save gh-1139', function(done) {
      const post = new BlogPost({ title: 'first' });
      post.save(function(err) {
        assert.ifError(err);

        // no op
        post.save(function(err) {
          assert.ifError(err);

          post.title = 'changed';
          post.save(function(err) {
            assert.ifError(err);

            BlogPost.findById(post, function(err, doc) {
              assert.ifError(err);
              assert.equal(doc.title, 'changed');
              done();
            });
          });
        });
      });
    });

    it('rejects new documents that have no _id set (1595)', function(done) {
      const s = new Schema({ _id: { type: String } });
      const B = db.model('Test', s);
      const b = new B();
      b.save(function(err) {
        assert.ok(err);
        assert.ok(/must have an _id/.test(err));
        done();
      });
    });

    it('no TypeError when attempting to save more than once after using atomics', function(done) {
      const M = db.model('Test', new Schema({
        test: { type: 'string', unique: true },
        elements: [{
          el: { type: 'string', required: true }
        }]
      }));
      const a = new M({
        test: 'a',
        elements: [{ el: 'b' }]
      });
      const b = new M({
        test: 'b',
        elements: [{ el: 'c' }]
      });
      M.init(function() {
        a.save(function() {
          b.save(function() {
            b.elements.push({ el: 'd' });
            b.test = 'a';
            b.save(function(error, res) {
              assert.ok(error);
              assert.strictEqual(res, undefined);
              b.save(function(error, res) {
                assert.ok(error);
                assert.strictEqual(res, undefined);
                M.collection.drop(done);
              });
            });
          });
        });
      });
    });
    it('should clear $versionError and saveOptions after saved (gh-8040)', function(done) {
      const schema = new Schema({ name: String });
      const Model = db.model('Test', schema);
      const doc = new Model({
        name: 'Fonger'
      });

      const savePromise = doc.save();
      assert.ok(doc.$__.$versionError);
      assert.ok(doc.$__.saveOptions);

      savePromise.then(function() {
        assert.ok(!doc.$__.$versionError);
        assert.ok(!doc.$__.saveOptions);
        done();
      }).catch(done);
    });
  });


  describe('_delta()', function() {
    it('should overwrite arrays when directly set (gh-1126)', function(done) {
      BlogPost.create({ title: 'gh-1126', numbers: [1, 2] }, function(err, b) {
        assert.ifError(err);
        BlogPost.findById(b._id, function(err, b) {
          assert.ifError(err);
          assert.deepEqual([1, 2].join(), b.numbers.join());

          b.numbers = [];
          b.numbers.push(3);

          const d = b.$__delta()[1];
          assert.ok('$set' in d, 'invalid delta ' + JSON.stringify(d));
          assert.ok(Array.isArray(d.$set.numbers));
          assert.equal(d.$set.numbers.length, 1);
          assert.equal(d.$set.numbers[0], 3);

          b.save(function(err) {
            assert.ifError(err);

            BlogPost.findById(b._id, function(err, b) {
              assert.ifError(err);
              assert.ok(Array.isArray(b.numbers));
              assert.equal(b.numbers.length, 1);
              assert.equal(b.numbers[0], 3);

              b.numbers = [3];
              const d = b.$__delta();
              assert.ok(!d);

              b.numbers = [4];
              b.numbers.push(5);
              b.save(function(err) {
                assert.ifError(err);
                BlogPost.findById(b._id, function(err, b) {
                  assert.ifError(err);
                  assert.ok(Array.isArray(b.numbers));
                  assert.equal(b.numbers.length, 2);
                  assert.equal(b.numbers[0], 4);
                  assert.equal(b.numbers[1], 5);
                  done();
                });
              });
            });
          });
        });
      });
    });

    it('should use $set when subdoc changed before pulling (gh-1303)', function(done) {
      const B = BlogPost;
      B.create(
        { title: 'gh-1303', comments: [{ body: 'a' }, { body: 'b' }, { body: 'c' }] },
        function(err, b) {
          assert.ifError(err);
          B.findById(b._id, function(err, b) {
            assert.ifError(err);

            b.comments[2].body = 'changed';
            b.comments.pull(b.comments[1]);

            assert.equal(b.comments.length, 2);
            assert.equal(b.comments[0].body, 'a');
            assert.equal(b.comments[1].body, 'changed');

            const d = b.$__delta()[1];
            assert.ok('$set' in d, 'invalid delta ' + JSON.stringify(d));
            assert.ok(Array.isArray(d.$set.comments));
            assert.equal(d.$set.comments.length, 2);

            b.save(function(err) {
              assert.ifError(err);

              B.findById(b._id, function(err, b) {
                assert.ifError(err);
                assert.ok(Array.isArray(b.comments));
                assert.equal(b.comments.length, 2);
                assert.equal(b.comments[0].body, 'a');
                assert.equal(b.comments[1].body, 'changed');
                done();
              });
            });
          });
        });
    });
  });

  describe('backward compatibility', function() {
    it('with conflicted data in db', function(done) {
      const M = db.model('Test', new Schema({ namey: { first: String, last: String } }));
      const m = new M({ namey: '[object Object]' });
      m.namey = { first: 'GI', last: 'Joe' };// <-- should overwrite the string
      m.save(function(err) {
        assert.strictEqual(err, null);
        assert.strictEqual('GI', m.namey.first);
        assert.strictEqual('Joe', m.namey.last);
        done();
      });
    });

    it('with positional notation on path not existing in schema (gh-1048)', function(done) {
      const M = db.model('Test', Schema({ name: 'string' }));
      const o = {
        name: 'gh-1048',
        _id: new mongoose.Types.ObjectId(),
        databases: {
          0: { keys: 100, expires: 0 },
          15: { keys: 1, expires: 0 }
        }
      };

      M.updateOne({ _id: o._id }, o, { upsert: true, strict: false }, function(err) {
        assert.ifError(err);
        M.findById(o._id, function(err, doc) {
          assert.ifError(err);
          assert.ok(doc);
          assert.ok(doc._doc.databases);
          assert.ok(doc._doc.databases['0']);
          assert.ok(doc._doc.databases['15']);
          assert.equal(doc.databases, undefined);
          done();
        });
      });
    });
  });

  describe('non-schema adhoc property assignments', function() {
    it('are not saved', function(done) {
      const B = BlogPost;

      const b = new B();
      b.whateveriwant = 10;
      b.save(function(err) {
        assert.ifError(err);
        B.collection.findOne({ _id: b._id }, function(err, doc) {
          assert.ifError(err);
          assert.ok(!('whateveriwant' in doc));
          done();
        });
      });
    });
  });

  it('should not throw range error when using Number _id and saving existing doc (gh-691)', function(done) {
    const T = new Schema({ _id: Number, a: String });
    const D = db.model('Test', T);
    const d = new D({ _id: 1 });
    d.save(function(err) {
      assert.ifError(err);

      D.findById(d._id, function(err, d) {
        assert.ifError(err);

        d.a = 'yo';
        d.save(function(err) {
          assert.ifError(err);
          done();
        });
      });
    });
  });

  describe('setting an unset value', function() {
    it('is saved (gh-742)', function(done) {
      const DefaultTestObject = db.model('Test',
        new Schema({
          score: { type: Number, default: 55 }
        })
      );

      const myTest = new DefaultTestObject();

      myTest.save(function(err, doc) {
        assert.ifError(err);
        assert.equal(doc.score, 55);

        DefaultTestObject.findById(doc._id, function(err, doc) {
          assert.ifError(err);

          doc.score = undefined; // unset
          doc.save(function(err) {
            assert.ifError(err);

            DefaultTestObject.findById(doc._id, function(err, doc) {
              assert.ifError(err);

              doc.score = 55;
              doc.save(function(err, doc) {
                assert.ifError(err);
                assert.equal(doc.score, 55);
                done();
              });
            });
          });
        });
      });
    });
    it('is saved object with proper defaults', async function() {
      const schema = new Schema({
        foo: {
          x: { type: String },
          y: { type: String }
        },
        boo: {
          x: { type: Boolean, default: false }
        },
        bee: {
          x: { type: Boolean, default: false },
          y: { type: Boolean, default: false }
        }
      });
      const Test = db.model('Test', schema);

      const doc = new Test({
        foo: { x: 'a', y: 'b' },
        bee: {},
        boo: {}
      });


      await doc.save();
      assert.equal(doc.bee.x, false);
      assert.equal(doc.bee.y, false);
      assert.equal(doc.boo.x, false);

      doc.bee = undefined;
      doc.boo = undefined;

      await doc.save();

      const docAfterUnsetting = await Test.findById(doc._id);

      assert.equal(docAfterUnsetting.bee.x, false);
      assert.equal(docAfterUnsetting.bee.y, false);
      assert.equal(docAfterUnsetting.boo.x, false);

    });

  });

  it('path is cast to correct value when retreived from db', function(done) {
    const schema = new Schema({ title: { type: 'string', index: true } });
    const T = db.model('Test', schema);
    T.collection.insertOne({ title: 234 }, function(err) {
      assert.ifError(err);
      T.findOne(function(err, doc) {
        assert.ifError(err);
        assert.equal(doc.title, '234');
        done();
      });
    });
  });

  it('setting a path to undefined should retain the value as undefined', function(done) {
    const B = BlogPost;
    const doc = new B();
    doc.title = 'css3';
    assert.equal(doc.$__delta()[1].$set.title, 'css3');
    doc.title = undefined;
    assert.equal(doc.$__delta()[1].$unset.title, 1);
    assert.strictEqual(undefined, doc.$__delta()[1].$set.title);

    doc.title = 'css3';
    doc.author = 'aaron';
    doc.numbers = [3, 4, 5];
    doc.meta.date = new Date();
    doc.meta.visitors = 89;
    doc.comments = [{ title: 'thanksgiving', body: 'yuuuumm' }];
    doc.comments.push({ title: 'turkey', body: 'cranberries' });

    doc.save(function(err) {
      assert.ifError(err);
      B.findById(doc._id, function(err, b) {
        assert.ifError(err);
        assert.equal(b.title, 'css3');
        assert.equal(b.author, 'aaron');
        assert.equal(b.meta.date.toString(), doc.meta.date.toString());
        assert.equal(b.meta.visitors.valueOf(), doc.meta.visitors.valueOf());
        assert.equal(b.comments.length, 2);
        assert.equal(b.comments[0].title, 'thanksgiving');
        assert.equal(b.comments[0].body, 'yuuuumm');
        assert.equal(b.comments[1].title, 'turkey');
        assert.equal(b.comments[1].body, 'cranberries');
        b.title = undefined;
        b.author = null;
        b.meta.date = undefined;
        b.meta.visitors = null;
        b.comments[0].title = null;
        b.comments[0].body = undefined;
        b.save(function(err) {
          assert.ifError(err);
          B.findById(b._id, function(err, b) {
            assert.ifError(err);
            assert.strictEqual(undefined, b.title);
            assert.strictEqual(null, b.author);

            assert.strictEqual(undefined, b.meta.date);
            assert.strictEqual(null, b.meta.visitors);
            assert.strictEqual(null, b.comments[0].title);
            assert.strictEqual(undefined, b.comments[0].body);
            assert.equal(b.comments[1].title, 'turkey');
            assert.equal(b.comments[1].body, 'cranberries');

            b.meta = undefined;
            b.comments = undefined;
            b.save(function(err) {
              assert.ifError(err);
              B.collection.findOne({ _id: b._id }, function(err, b) {
                assert.ifError(err);
                assert.strictEqual(undefined, b.meta);
                assert.strictEqual(undefined, b.comments);
                done();
              });
            });
          });
        });
      });
    });
  });

  describe('unsetting a default value', function() {
    it('should be ignored (gh-758)', function(done) {
      const M = db.model('Test', new Schema({ s: String, n: Number, a: Array }));
      M.collection.insertOne({}, function(err) {
        assert.ifError(err);
        M.findOne(function(err, m) {
          assert.ifError(err);
          m.s = m.n = m.a = undefined;
          assert.equal(m.$__delta(), undefined);
          done();
        });
      });
    });
  });

  it('allow for object passing to ref paths (gh-1606)', function(done) {
    const schA = new Schema({ title: String });
    const schma = new Schema({
      thing: { type: Schema.Types.ObjectId, ref: 'Test' },
      subdoc: {
        some: String,
        thing: [{ type: Schema.Types.ObjectId, ref: 'Test' }]
      }
    });

    const M1 = db.model('Test', schA);
    const M2 = db.model('Test1', schma);
    const a = new M1({ title: 'hihihih' }).toObject();
    const thing = new M2({
      thing: a,
      subdoc: {
        title: 'blah',
        thing: [a]
      }
    });

    assert.equal(thing.thing, a._id);
    assert.equal(thing.subdoc.thing[0], a._id);

    done();
  });

  it('setters trigger on null values (gh-1445)', function(done) {
    const calls = [];
    const OrderSchema = new Schema({
      total: {
        type: Number,
        default: 0,
        set: function(value) {
          calls.push(value);
          return 10;
        }
      }
    });

    const Order = db.model('Test', OrderSchema);
    const o = new Order({ total: null });

    assert.deepEqual(calls, [0, null]);
    assert.equal(o.total, 10);
    done();
  });

  describe('Skip setting default value for Geospatial-indexed fields (gh-1668)', function() {
    beforeEach(() => db.deleteModel(/Person/));

    this.timeout(5000);

    it('2dsphere indexed field with value is saved', async function() {
      const PersonSchema = new Schema({
        name: String,
        loc: {
          type: [Number],
          index: '2dsphere'
        }
      }, { autoIndex: false });

      const Person = db.model('Person', PersonSchema);
      const loc = [0.3, 51.4];
      const p = new Person({
        name: 'Jimmy Page',
        loc: loc
      });

      await Person.init();
      await Person.createIndexes();

      await p.save();

      const personDoc = await Person.findById(p._id);

      assert.equal(personDoc.loc[0], loc[0]);
      assert.equal(personDoc.loc[1], loc[1]);

    });

    it('2dsphere indexed field without value is saved (gh-1668)', async function() {
      const PersonSchema = new Schema({
        name: String,
        loc: {
          type: [Number],
          index: '2dsphere'
        }
      }, { autoIndex: false });

      const Person = db.model('Person', PersonSchema);
      const p = new Person({
        name: 'Jimmy Page'
      });

      await Person.init();
      await Person.createIndexes();

      await p.save();

      const personDoc = await Person.findById(p._id);

      assert.equal(personDoc.name, 'Jimmy Page');
      assert.equal(personDoc.loc, undefined);
    });

    it('2dsphere indexed field in subdoc without value is saved', async function() {
      const PersonSchema = new Schema({
        name: { type: String, required: true },
        nested: {
          tag: String,
          loc: {
            type: [Number]
          }
        }
      }, { autoIndex: false });

      PersonSchema.index({ 'nested.loc': '2dsphere' });

      const Person = db.model('Person', PersonSchema);
      const p = new Person({
        name: 'Jimmy Page'
      });

      p.nested.tag = 'guitarist';

      await Person.collection.drop().catch(err => {
        if (err.codeName === 'NamespaceNotFound') {
          return;
        }
        throw err;
      });
      await Person.createCollection();
      await Person.createIndexes();

      await p.save();

      const personDoc = await Person.findById(p._id);

      assert.equal(personDoc.name, 'Jimmy Page');
      assert.equal(personDoc.nested.tag, 'guitarist');
      assert.equal(personDoc.nested.loc, undefined);

    });

    it('2dsphere indexed field with geojson without value is saved (gh-3233)', async function() {
      const LocationSchema = new Schema({
        name: { type: String, required: true },
        location: {
          type: { type: String, enum: ['Point'] },
          coordinates: [Number]
        }
      }, { autoIndex: false });

      LocationSchema.index({ location: '2dsphere' });

      const Location = db.model('Test', LocationSchema);


      await Location.collection.drop().catch(() => {});
      await Location.init();

      await Location.create({
        name: 'Undefined location'
      });

    });

    it('Doc with 2dsphere indexed field without initial value can be updated', async function() {
      const PersonSchema = new Schema({
        name: String,
        loc: {
          type: [Number],
          index: '2dsphere'
        }
      }, { autoIndex: false });

      const Person = db.model('Person', PersonSchema);
      const p = new Person({
        name: 'Jimmy Page'
      });

      await Person.collection.drop().catch(err => {
        if (err.codeName === 'NamespaceNotFound') {
          return;
        }
        throw err;
      });
      await Person.createIndexes();

      await p.save();

      const updates = {
        $set: {
          loc: [0.3, 51.4]
        }
      };

      const personDoc = await Person.findByIdAndUpdate(p._id, updates, { new: true });

      assert.equal(personDoc.loc[0], updates.$set.loc[0]);
      assert.equal(personDoc.loc[1], updates.$set.loc[1]);

    });

    it('2dsphere indexed required field without value is rejected', async function() {
      const PersonSchema = new Schema({
        name: String,
        loc: {
          type: [Number],
          required: true,
          index: '2dsphere'
        }
      }, { autoIndex: false });

      const Person = db.model('Person', PersonSchema);
      const p = new Person({
        name: 'Jimmy Page'
      });


      await Person.collection.drop().catch(err => {
        if (err.codeName === 'NamespaceNotFound') {
          return;
        }
        throw err;
      });
      await Person.createIndexes();

      let err;
      await p.save().catch(_err => { err = _err; });

      assert.ok(err instanceof MongooseError);
      assert.ok(err instanceof ValidationError);

    });

    it('2dsphere field without value but with schema default is saved', async function() {
      const loc = [0, 1];
      const PersonSchema = new Schema({
        name: String,
        loc: {
          type: [Number],
          default: loc,
          index: '2dsphere'
        }
      }, { autoIndex: false });

      const Person = db.model('Person', PersonSchema);
      const p = new Person({
        name: 'Jimmy Page'
      });

      await Person.collection.drop().catch(err => {
        if (err.codeName === 'NamespaceNotFound') {
          return;
        }
        throw err;
      });
      await Person.createIndexes();

      await p.save();

      const personDoc = await Person.findById(p._id);

      assert.equal(loc[0], personDoc.loc[0]);
      assert.equal(loc[1], personDoc.loc[1]);

    });

    it('2d indexed field without value is saved', async function() {
      const PersonSchema = new Schema({
        name: String,
        loc: {
          type: [Number],
          index: '2d'
        }
      }, { autoIndex: false });

      const Person = db.model('Person', PersonSchema);
      const p = new Person({
        name: 'Jimmy Page'
      });


      await Person.collection.drop().catch(err => {
        if (err.codeName === 'NamespaceNotFound') {
          return;
        }
        throw err;
      });
      await Person.createIndexes();

      await p.save();

      const personDoc = await Person.findById(p._id);

      assert.equal(personDoc.loc, undefined);

    });

    it.skip('Compound index with 2dsphere field without value is saved', async function() {
      const PersonSchema = new Schema({
        name: String,
        type: String,
        slug: { type: String, index: { unique: true } },
        loc: { type: [Number] },
        tags: { type: [String], index: true }
      }, { autoIndex: false });

      PersonSchema.index({ name: 1, loc: '2dsphere' });

      const Person = db.model('Person', PersonSchema);
      const p = new Person({
        name: 'Jimmy Page',
        type: 'musician',
        slug: 'ledzep-1',
        tags: ['guitarist']
      });


      await Person.collection.drop();
      await Person.createIndexes();

      await p.save();

      const personDoc = await Person.findById(p._id);

      assert.equal(personDoc.name, 'Jimmy Page');
      assert.equal(personDoc.loc, undefined);

      await Person.collection.drop();

    });

    it.skip('Compound index on field earlier declared with 2dsphere index is saved', async function() {
      const PersonSchema = new Schema({
        name: String,
        type: String,
        slug: { type: String, index: { unique: true } },
        loc: { type: [Number] },
        tags: { type: [String], index: true }
      }, { autoIndex: false });

      PersonSchema.index({ loc: '2dsphere' });
      PersonSchema.index({ name: 1, loc: -1 });

      const Person = db.model('Person', PersonSchema);
      const p = new Person({
        name: 'Jimmy Page',
        type: 'musician',
        slug: 'ledzep-1',
        tags: ['guitarist']
      });


      await Person.collection.drop();
      await Person.createIndexes();

      await p.save();

      const personDoc = await Person.findById(p._id);

      assert.equal(personDoc.name, 'Jimmy Page');
      assert.equal(personDoc.loc, undefined);

      await Person.collection.drop();

    });
  });

  describe('max bson size error', function() {
    let db;

    afterEach(async() => {
      if (db != null) {
        await db.close();
        db = null;
      }
    });

    it('save max bson size error with buffering (gh-3906)', async function() {
      this.timeout(10000);
      db = start({ noErrorListener: true });
      const Test = db.model('Test', { name: Object });

      const test = new Test({
        name: {
          data: (new Array(16 * 1024 * 1024)).join('x')
        }
      });

      const error = await test.save().then(() => null, err => err);

      assert.ok(error);
      assert.equal(error.name, 'MongoServerError');
    });

    it('reports max bson size error in save (gh-3906)', async function() {
      this.timeout(10000);
      db = await start({ noErrorListener: true });
      const Test = db.model('Test', { name: Object });

      const test = new Test({
        name: {
          data: (new Array(16 * 1024 * 1024)).join('x')
        }
      });

      const error = await test.save().then(() => null, err => err);

      assert.ok(error);
      assert.equal(error.name, 'MongoServerError');
    });
  });

  describe('insertMany()', function() {
    it('with timestamps (gh-723)', function() {
      const schema = new Schema({ name: String }, { timestamps: true });
      const Movie = db.model('Movie', schema);
      const start = Date.now();

      const arr = [{ name: 'Star Wars' }, { name: 'The Empire Strikes Back' }];
      return Movie.insertMany(arr).
        then(docs => {
          assert.equal(docs.length, 2);
          assert.ok(!docs[0].isNew);
          assert.ok(!docs[1].isNew);
          assert.ok(docs[0].createdAt.valueOf() >= start);
          assert.ok(docs[1].createdAt.valueOf() >= start);
        }).
        then(() => Movie.find()).
        then(docs => {
          assert.equal(docs.length, 2);
          assert.ok(docs[0].createdAt.valueOf() >= start);
          assert.ok(docs[1].createdAt.valueOf() >= start);
        });
    });

    it('timestamps respect $timestamps() (gh-12117)', async function() {
      const schema = new Schema({ name: String }, { timestamps: true });
      const Movie = db.model('Movie', schema);
      const start = Date.now();

      const arr = [
        new Movie({ name: 'Star Wars' }),
        new Movie({ name: 'The Empire Strikes Back' })
      ];
      arr[1].$timestamps(false);

      await Movie.insertMany(arr);
      const docs = await Movie.find().sort({ name: 1 });
      assert.ok(docs[0].createdAt.valueOf() >= start);
      assert.ok(!docs[1].createdAt);
    });

    it('insertMany() with nested timestamps (gh-12060)', async function() {
      const childSchema = new Schema({ name: { type: String } }, {
        _id: false,
        timestamps: true
      });

      const parentSchema = new Schema({ child: childSchema }, {
        timestamps: true
      });

      const Test = db.model('Test', parentSchema);

      await Test.insertMany([{ child: { name: 'test' } }]);
      let docs = await Test.find();

      assert.equal(docs.length, 1);
      assert.equal(docs[0].child.name, 'test');
      assert.ok(docs[0].child.createdAt);
      assert.ok(docs[0].child.updatedAt);

      await Test.insertMany([{ child: { name: 'test2' } }], { timestamps: false });
      docs = await Test.find({ 'child.name': 'test2' });
      assert.equal(docs.length, 1);
      assert.equal(docs[0].child.name, 'test2');
      assert.ok(!docs[0].child.createdAt);
      assert.ok(!docs[0].child.updatedAt);
    });
  });

  describe('bug fixes', function() {
    it('doesnt crash (gh-1920)', function(done) {
      const parentSchema = new Schema({
        children: [new Schema({
          name: String
        })]
      });

      const Parent = db.model('Parent', parentSchema);

      const parent = new Parent();
      parent.children.push({ name: 'child name' });
      parent.save(function(err, it) {
        assert.ifError(err);
        parent.children.push({ name: 'another child' });
        Parent.findByIdAndUpdate(it._id, { $set: { children: parent.children } }, function(err) {
          assert.ifError(err);
          done();
        });
      });
    });

    it('doesnt reset "modified" status for fields', async function() {
      const UniqueSchema = new Schema({
        changer: String,
        unique: {
          type: Number,
          unique: true
        }
      });

      const Unique = db.model('Test', UniqueSchema);

      const u1 = new Unique({
        changer: 'a',
        unique: 5
      });

      const u2 = new Unique({
        changer: 'a',
        unique: 6
      });
      await Unique.init();


      await u1.save();

      assert.ok(!u1.isModified('changer'));
      await u2.save();

      assert.ok(!u2.isModified('changer'));
      u2.changer = 'b';
      u2.unique = 5;
      assert.ok(u2.isModified('changer'));
      const err = await u2.save().then(() => null, err => err);

      assert.ok(err);
      assert.ok(u2.isModified('changer'));
      await Unique.collection.drop();
    });

    it('insertMany() (gh-723)', function(done) {
      const schema = new Schema({
        name: String
      }, { timestamps: true });
      const Movie = db.model('Movie', schema);

      const arr = [{ name: 'Star Wars' }, { name: 'The Empire Strikes Back' }];
      Movie.insertMany(arr, function(error, docs) {
        assert.ifError(error);
        assert.equal(docs.length, 2);
        assert.ok(!docs[0].isNew);
        assert.ok(!docs[1].isNew);
        assert.ok(docs[0].createdAt);
        assert.ok(docs[1].createdAt);
        assert.strictEqual(docs[0].__v, 0);
        assert.strictEqual(docs[1].__v, 0);
        Movie.find({}, function(error, docs) {
          assert.ifError(error);
          assert.equal(docs.length, 2);
          assert.ok(docs[0].createdAt);
          assert.ok(docs[1].createdAt);
          done();
        });
      });
    });

    it('insertMany() ordered option for constraint errors (gh-3893)', async function() {
      const version = await start.mongodVersion();

      const mongo34 = version[0] > 3 || (version[0] === 3 && version[1] >= 4);
      if (!mongo34) {
        return;
      }

      const schema = new Schema({
        name: { type: String, unique: true }
      });
      const Movie = db.model('Movie', schema);

      const arr = [
        { name: 'Star Wars' },
        { name: 'Star Wars' },
        { name: 'The Empire Strikes Back' }
      ];
      await Movie.init();

      const error = await Movie.insertMany(arr, { ordered: false }).then(() => null, err => err);

      assert.equal(error.message.indexOf('E11000'), 0);
      const docs = await Movie.find({}).sort({ name: 1 }).exec();

      assert.equal(docs.length, 2);
      assert.equal(docs[0].name, 'Star Wars');
      assert.equal(docs[1].name, 'The Empire Strikes Back');
      await Movie.collection.drop();
    });

    describe('insertMany() lean option to bypass validation (gh-8234)', () => {
      const gh8234Schema = new Schema({
        name: String,
        age: { type: Number, required: true }
      });
      const arrGh8234 = [{ name: 'Rigas' }, { name: 'Tonis', age: 9 }];
      let Gh8234;
      before('init model', () => {
        Gh8234 = db.model('Test', gh8234Schema);

        return Gh8234.deleteMany({});
      });
      afterEach('delete inserted data', function() {
        return Gh8234.deleteMany({});
      });

      it('insertMany() should bypass validation if lean option set to `true`', (done) => {
        Gh8234.insertMany(arrGh8234, { lean: true }, (error, docs) => {
          assert.ifError(error);
          assert.equal(docs.length, 2);
          Gh8234.find({}, (error, docs) => {
            assert.ifError(error);
            assert.equal(docs.length, 2);
            assert.equal(arrGh8234[0].age, undefined);
            assert.equal(arrGh8234[1].age, 9);
            done();
          });
        });
      });

      it('insertMany() should validate if lean option not set', (done) => {
        Gh8234.insertMany(arrGh8234, (error) => {
          assert.ok(error);
          assert.equal(error.name, 'ValidationError');
          assert.equal(error.errors.age.kind, 'required');
          done();
        });
      });

      it('insertMany() should validate if lean option set to `false`', (done) => {
        Gh8234.insertMany(arrGh8234, { lean: false }, (error) => {
          assert.ok(error);
          assert.equal(error.name, 'ValidationError');
          assert.equal(error.errors.age.kind, 'required');
          done();
        });
      });
    });

    it('insertMany() ordered option for validation errors (gh-5068)', async function() {
      const version = await start.mongodVersion();

      const mongo34 = version[0] > 3 || (version[0] === 3 && version[1] >= 4);
      if (!mongo34) {
        return;
      }

      const schema = new Schema({
        name: { type: String, required: true }
      });
      const Movie = db.model('Movie', schema);

      const arr = [
        { name: 'Star Wars' },
        { foo: 'Star Wars' },
        { name: 'The Empire Strikes Back' }
      ];
      await Movie.insertMany(arr, { ordered: false });

      const docs = await Movie.find({}).sort({ name: 1 }).exec();
      assert.equal(docs.length, 2);
      assert.equal(docs[0].name, 'Star Wars');
      assert.equal(docs[1].name, 'The Empire Strikes Back');
    });

    it('insertMany() `writeErrors` if only one error (gh-8938)', async function() {
      const QuestionType = new mongoose.Schema({
        code: { type: String, required: true, unique: true },
        text: String
      });
      const Question = db.model('Test', QuestionType);


      await Question.init();

      await Question.create({ code: 'MEDIUM', text: '123' });
      const data = [
        { code: 'MEDIUM', text: '1111' },
        { code: 'test', text: '222' },
        { code: 'HARD', text: '2222' }
      ];
      const opts = { ordered: false, rawResult: true };
      let err = await Question.insertMany(data, opts).catch(err => err);
      assert.ok(Array.isArray(err.writeErrors));
      assert.equal(err.writeErrors.length, 1);
      assert.equal(err.insertedDocs.length, 2);
      assert.equal(err.insertedDocs[0].code, 'test');
      assert.equal(err.insertedDocs[1].code, 'HARD');

      await Question.deleteMany({});
      await Question.create({ code: 'MEDIUM', text: '123' });
      await Question.create({ code: 'HARD', text: '123' });

      err = await Question.insertMany(data, opts).catch(err => err);
      assert.ok(Array.isArray(err.writeErrors));
      assert.equal(err.writeErrors.length, 2);
      assert.equal(err.insertedDocs.length, 1);
      assert.equal(err.insertedDocs[0].code, 'test');

    });

    it('insertMany() ordered option for single validation error', async function() {
      const version = start.mongodVersion();

      const mongo34 = version[0] > 3 || (version[0] === 3 && version[1] >= 4);
      if (!mongo34) {
        return;
      }

      const schema = new Schema({
        name: { type: String, required: true }
      });
      const Movie = db.model('Movie', schema);

      const arr = [
        { foo: 'Star Wars' },
        { foo: 'The Fast and the Furious' }
      ];
      await Movie.insertMany(arr, { ordered: false });

      const docs = await Movie.find({}).sort({ name: 1 }).exec();

      assert.equal(docs.length, 0);
    });

    it('insertMany() hooks (gh-3846)', function(done) {
      const schema = new Schema({
        name: String
      });
      let calledPre = 0;
      let calledPost = 0;
      schema.pre('insertMany', function(next, docs) {
        assert.equal(docs.length, 2);
        assert.equal(docs[0].name, 'Star Wars');
        ++calledPre;
        next();
      });
      schema.pre('insertMany', function(next, docs) {
        assert.equal(docs.length, 2);
        assert.equal(docs[0].name, 'Star Wars');
        docs[0].name = 'A New Hope';
        ++calledPre;
        next();
      });
      schema.post('insertMany', function() {
        ++calledPost;
      });
      const Movie = db.model('Movie', schema);

      const arr = [{ name: 'Star Wars' }, { name: 'The Empire Strikes Back' }];
      Movie.insertMany(arr, function(error, docs) {
        assert.ifError(error);
        assert.equal(docs.length, 2);
        assert.equal(calledPre, 2);
        assert.equal(calledPost, 1);
        Movie.find({}).sort({ name: 1 }).exec(function(error, docs) {
          assert.ifError(error);
          assert.equal(docs[0].name, 'A New Hope');
          assert.equal(docs[1].name, 'The Empire Strikes Back');
          done();
        });
      });
    });

    it('returns empty array if no documents (gh-8130)', function() {
      const Movie = db.model('Movie', Schema({ name: String }));
      return Movie.insertMany([]).then(docs => assert.deepEqual(docs, []));
    });

    it('insertMany() multi validation error with ordered false (gh-5337)', function(done) {
      const schema = new Schema({
        name: { type: String, required: true }
      });
      const Movie = db.model('Movie', schema);

      const arr = [
        { foo: 'The Phantom Menace' },
        { name: 'Star Wars' },
        { name: 'The Empire Strikes Back' },
        { foobar: 'The Force Awakens' }
      ];
      const opts = { ordered: false, rawResult: true };
      Movie.insertMany(arr, opts, function(error, res) {
        assert.ifError(error);
        assert.equal(res.mongoose.validationErrors.length, 2);
        assert.equal(res.mongoose.validationErrors[0].name, 'ValidationError');
        assert.equal(res.mongoose.validationErrors[1].name, 'ValidationError');
        done();
      });
    });

    it('insertMany() validation error with ordered true when all documents are invalid', function(done) {
      const schema = new Schema({
        name: { type: String, required: true }
      });
      const Movie = db.model('Movie', schema);

      const arr = [
        { foo: 'The Phantom Menace' },
        { foobar: 'The Force Awakens' }
      ];
      const opts = { ordered: true };
      Movie.insertMany(arr, opts, function(error, res) {
        assert.ok(error);
        assert.equal(res, undefined);
        assert.equal(error.name, 'ValidationError');
        done();
      });
    });

    it('insertMany() validation error with ordered false when all documents are invalid', function(done) {
      const schema = new Schema({
        name: { type: String, required: true }
      });
      const Movie = db.model('Movie', schema);

      const arr = [
        { foo: 'The Phantom Menace' },
        { foobar: 'The Force Awakens' }
      ];
      const opts = { ordered: false };
      Movie.insertMany(arr, opts, function(error, res) {
        assert.ifError(error);
        assert.equal(res.length, 0);
        assert.equal(error, null);
        done();
      });
    });

    it('insertMany() validation error with ordered false and rawResult for checking which documents failed (gh-12791)', async function() {
      const schema = new Schema({
        name: { type: String, required: true },
        year: { type: Number, required: true }
      });
      const Movie = db.model('Movie', schema);

      const id1 = new mongoose.Types.ObjectId();
      const id2 = new mongoose.Types.ObjectId();
      const id3 = new mongoose.Types.ObjectId();
      const arr = [
        { _id: id1, foo: 'The Phantom Menace', year: 1999 },
        { _id: id2, name: 'The Force Awakens', bar: 2015 },
        { _id: id3, name: 'The Empire Strikes Back', year: 1980 }
      ];
      const opts = { ordered: false, rawResult: true };
      const res = await Movie.insertMany(arr, opts);
      // {
      //   acknowledged: true,
      //   insertedCount: 1,
      //   insertedIds: { '0': new ObjectId("63b34b062cfe38622738e510") },
      //   mongoose: { validationErrors: [ [Error], [Error] ] }
      // }
      assert.equal(res.insertedCount, 1);
      assert.equal(res.insertedIds[0].toHexString(), id3.toHexString());
      assert.equal(res.mongoose.validationErrors.length, 2);
      assert.ok(res.mongoose.validationErrors[0].errors['name']);
      assert.ok(!res.mongoose.validationErrors[0].errors['year']);
      assert.ok(res.mongoose.validationErrors[1].errors['year']);
      assert.ok(!res.mongoose.validationErrors[1].errors['name']);
    });

    it('insertMany() validation error with ordered false and rawResult for mixed write and validation error (gh-12791)', async function() {
      const schema = new Schema({
        name: { type: String, required: true, unique: true },
        year: { type: Number, required: true }
      });
      const Movie = db.model('Movie', schema);
      await Movie.init();

      const arr = [
        { foo: 'The Phantom Menace', year: 1999 },
        { name: 'The Force Awakens', bar: 2015 },
        { name: 'The Empire Strikes Back', year: 1980 },
        { name: 'The Empire Strikes Back', year: 1980 }
      ];
      const opts = { ordered: false, rawResult: true };
      const err = await Movie.insertMany(arr, opts).then(() => null, err => err);

      assert.ok(err);
      assert.equal(err.insertedDocs.length, 1);
      assert.equal(err.insertedDocs[0].name, 'The Empire Strikes Back');
      assert.equal(err.writeErrors.length, 1);
      assert.equal(err.writeErrors[0].index, 3);
      assert.equal(err.mongoose.validationErrors.length, 2);
      assert.ok(err.mongoose.validationErrors[0].errors['name']);
      assert.ok(!err.mongoose.validationErrors[0].errors['year']);
      assert.ok(err.mongoose.validationErrors[1].errors['year']);
      assert.ok(!err.mongoose.validationErrors[1].errors['name']);
    });

    it('insertMany() populate option (gh-9720)', async function() {
      const schema = new Schema({
        name: { type: String, required: true }
      });
      const Movie = db.model('Movie', schema);
      const Person = db.model('Person', Schema({
        name: String,
        favoriteMovie: {
          type: 'ObjectId',
          ref: 'Movie'
        }
      }));


      const movies = await Movie.create([
        { name: 'The Empire Strikes Back' },
        { name: 'Jingle All The Way' }
      ]);
      const people = await Person.insertMany([
        { name: 'Test1', favoriteMovie: movies[1]._id },
        { name: 'Test2', favoriteMovie: movies[0]._id }
      ], { populate: 'favoriteMovie' });

      assert.equal(people.length, 2);
      assert.equal(people[0].favoriteMovie.name, 'Jingle All The Way');
      assert.equal(people[1].favoriteMovie.name, 'The Empire Strikes Back');

    });

    it('insertMany() sets `isNew` for inserted documents with `ordered = false` (gh-9677)', async function() {
      const schema = new Schema({
        title: { type: String, required: true, unique: true }
      });
      const Movie = db.model('Movie', schema);

      const arr = [{ title: 'The Phantom Menace' }, { title: 'The Phantom Menace' }];
      const opts = { ordered: false };

      await Movie.init();
      const err = await Movie.insertMany(arr, opts).then(() => err, err => err);
      assert.ok(err);
      assert.ok(err.insertedDocs);

      assert.equal(err.insertedDocs.length, 1);
      assert.strictEqual(err.insertedDocs[0].isNew, false);

    });

    it('insertMany() returns only inserted docs with `ordered = true`', async function() {
      const schema = new Schema({
        name: { type: String, required: true, unique: true }
      });
      const Movie = db.model('Movie', schema);

      const arr = [
        { name: 'The Phantom Menace' },
        { name: 'The Empire Strikes Back' },
        { name: 'The Phantom Menace' },
        { name: 'Jingle All The Way' }
      ];
      const opts = { ordered: true };

      await Movie.init();
      const err = await Movie.insertMany(arr, opts).then(() => err, err => err);
      assert.ok(err);
      assert.ok(err.insertedDocs);

      assert.equal(err.insertedDocs.length, 2);
      assert.strictEqual(err.insertedDocs[0].name, 'The Phantom Menace');
      assert.strictEqual(err.insertedDocs[1].name, 'The Empire Strikes Back');

    });

    it('insertMany() validation error with ordered true and rawResult true when all documents are invalid', function(done) {
      const schema = new Schema({
        name: { type: String, required: true }
      });
      const Movie = db.model('Movie', schema);

      const arr = [
        { foo: 'The Phantom Menace' },
        { foobar: 'The Force Awakens' }
      ];
      const opts = { ordered: true, rawResult: true };
      Movie.insertMany(arr, opts, function(error, res) {
        assert.ok(error);
        assert.equal(res, undefined);
        assert.equal(error.name, 'ValidationError');
        done();
      });
    });

    it('insertMany() validation error with ordered false and rawResult true when all documents are invalid', function(done) {
      const schema = new Schema({
        name: { type: String, required: true }
      });
      const Movie = db.model('Movie', schema);

      const arr = [
        { foo: 'The Phantom Menace' },
        { foobar: 'The Force Awakens' }
      ];
      const opts = { ordered: false, rawResult: true };
      Movie.insertMany(arr, opts, function(error, res) {
        assert.ifError(error);
        assert.equal(res.mongoose.validationErrors.length, 2);
        assert.equal(res.mongoose.validationErrors[0].name, 'ValidationError');
        assert.equal(res.mongoose.validationErrors[1].name, 'ValidationError');
        done();
      });
    });

    it('insertMany() depopulate (gh-4590)', function(done) {
      const personSchema = new Schema({
        name: String
      });
      const movieSchema = new Schema({
        name: String,
        leadActor: {
          type: Schema.Types.ObjectId,
          ref: 'gh4590'
        }
      });

      const Person = db.model('Person', personSchema);
      const Movie = db.model('Movie', movieSchema);

      const arnold = new Person({ name: 'Arnold Schwarzenegger' });
      const movies = [{ name: 'Predator', leadActor: arnold }];
      Movie.insertMany(movies, function(error, docs) {
        assert.ifError(error);
        assert.equal(docs.length, 1);
        Movie.findOne({ name: 'Predator' }, function(error, doc) {
          assert.ifError(error);
          assert.equal(doc.leadActor.toHexString(), arnold._id.toHexString());
          done();
        });
      });
    });

    it('insertMany() with promises (gh-4237)', function(done) {
      const schema = new Schema({
        name: String
      });
      const Movie = db.model('Movie', schema);

      const arr = [{ name: 'Star Wars' }, { name: 'The Empire Strikes Back' }];
      Movie.insertMany(arr).then(function(docs) {
        assert.equal(docs.length, 2);
        assert.ok(!docs[0].isNew);
        assert.ok(!docs[1].isNew);
        Movie.find({}, function(error, docs) {
          assert.ifError(error);
          assert.equal(docs.length, 2);
          done();
        });
      });
    });

    it('insertMany() with error handlers (gh-6228)', async function() {
      const schema = new Schema({
        name: { type: String, unique: true }
      }, { autoIndex: false });

      let postCalled = 0;
      let postErrorCalled = 0;
      schema.post('insertMany', (doc, next) => {
        ++postCalled;
        next();
      });

      schema.post('insertMany', (err, doc, next) => {
        ++postErrorCalled;
        next(err);
      });

      const Movie = db.model('Movie', schema);


      await Movie.createIndexes();

      let threw = false;
      try {
        await Movie.insertMany([
          { name: 'Star Wars' },
          { name: 'Star Wars' }
        ]);
      } catch (error) {
        assert.ok(error);
        threw = true;
      }

      assert.ok(threw);
      assert.equal(postCalled, 0);
      assert.equal(postErrorCalled, 1);

      await Movie.collection.drop();

    });

    it('insertMany() with non object array error can be catched (gh-8363)', function(done) {
      const schema = mongoose.Schema({
        _id: mongoose.Schema.Types.ObjectId,
        url: { type: String }
      });
      const Image = db.model('Test', schema);
      Image.insertMany(['a', 'b', 'c']).catch((error) => {
        assert.equal(error.name, 'ObjectParameterError');
        done();
      });
    });

    it('insertMany() return docs with empty modifiedPaths (gh-7852)', async function() {
      const schema = new Schema({
        name: { type: String }
      });

      const Food = db.model('Test', schema);


      const foods = await Food.insertMany([
        { name: 'Rice dumplings' },
        { name: 'Beef noodle' }
      ]);
      assert.equal(foods[0].modifiedPaths().length, 0);
      assert.equal(foods[1].modifiedPaths().length, 0);

    });

    it('deleteOne() with options (gh-7857)', function(done) {
      const schema = new Schema({
        name: String
      });
      const Character = db.model('Test', schema);

      const arr = [
        { name: 'Tyrion Lannister' },
        { name: 'Cersei Lannister' },
        { name: 'Jon Snow' },
        { name: 'Daenerys Targaryen' }
      ];
      Character.insertMany(arr, function(err, docs) {
        assert.ifError(err);
        assert.equal(docs.length, 4);
        Character.deleteOne({ name: 'Jon Snow' }, { w: 1 }, function(err) {
          assert.ifError(err);
          Character.find({}, function(err, docs) {
            assert.ifError(err);
            assert.equal(docs.length, 3);
            done();
          });
        });
      });
    });

    it('deleteMany() with options (gh-6805)', function(done) {
      const schema = new Schema({
        name: String
      });
      const Character = db.model('Test', schema);

      const arr = [
        { name: 'Tyrion Lannister' },
        { name: 'Cersei Lannister' },
        { name: 'Jon Snow' },
        { name: 'Daenerys Targaryen' }
      ];
      Character.insertMany(arr, function(err, docs) {
        assert.ifError(err);
        assert.equal(docs.length, 4);
        Character.deleteMany({ name: /Lannister/ }, { w: 1 }, function(err) {
          assert.ifError(err);
          Character.find({}, function(err, docs) {
            assert.ifError(err);
            assert.equal(docs.length, 2);
            done();
          });
        });
      });
    });

    it('run default function with correct this scope in DocumentArray (gh-6840)', function() {
      const schema = new Schema({
        title: String,
        actors: {
          type: [{ name: String, character: String }],
          default: function() {
            // `this` should be root document and has initial data
            if (this.title === 'Passengers') {
              return [
                { name: 'Jennifer Lawrence', character: 'Aurora Lane' },
                { name: 'Chris Pratt', character: 'Jim Preston' }
              ];
            }
            return [];
          }
        }
      });

      const Movie = db.model('Movie', schema);
      const movie = new Movie({ title: 'Passengers' });
      assert.equal(movie.actors.length, 2);
    });

    describe('3.6 features', function() {
      before(async function() {
        const version = await start.mongodVersion();
        const mongo36 = version[0] > 3 || (version[0] === 3 && version[1] >= 6);

        if (!mongo36) {
          this.skip();
        }
      });

      it('arrayFilter (gh-5965)', async function() {

        const MyModel = db.model('Test', new Schema({
          _id: Number,
          grades: [Number]
        }));

        await MyModel.create([
          { _id: 1, grades: [95, 92, 90] },
          { _id: 2, grades: [98, 100, 102] },
          { _id: 3, grades: [95, 110, 100] }
        ]);

        await MyModel.updateMany({}, { $set: { 'grades.$[element]': 100 } }, {
          arrayFilters: [{ element: { $gte: 100 } }]
        });

        const docs = await MyModel.find().sort({ _id: 1 });
        assert.deepEqual(docs[0].toObject().grades, [95, 92, 90]);
        assert.deepEqual(docs[1].toObject().grades, [98, 100, 100]);
        assert.deepEqual(docs[2].toObject().grades, [95, 100, 100]);

      });

      it('arrayFilter casting (gh-5965) (gh-7079)', async function() {

        const MyModel = db.model('Test', new Schema({
          _id: Number,
          grades: [Number]
        }));

        await MyModel.create([
          { _id: 1, grades: [95, 92, 90] },
          { _id: 2, grades: [98, 100, 102] },
          { _id: 3, grades: [95, 110, 100] }
        ]);

        await MyModel.updateMany({}, { $set: { 'grades.$[element]': 100 } }, {
          arrayFilters: [{
            element: { $gte: '100', $lte: { valueOf: () => 109 } }
          }]
        });

        const docs = await MyModel.find().sort({ _id: 1 });
        assert.deepEqual(docs[0].toObject().grades, [95, 92, 90]);
        assert.deepEqual(docs[1].toObject().grades, [98, 100, 100]);
        assert.deepEqual(docs[2].toObject().grades, [95, 110, 100]);

      });

      it('avoids unused array filter error (gh-9468)', async function() {

        const MyModel = db.model('Test', new Schema({
          _id: Number,
          grades: [Number]
        }));

        await MyModel.create([
          { _id: 1, grades: [95, 92, 90] },
          { _id: 2, grades: [98, 100, 102] },
          { _id: 3, grades: [95, 110, 100] }
        ]);

        await MyModel.updateMany({}, { $set: { 'grades.0': 100 } }, {
          arrayFilters: [{
            element: { $gte: 95 }
          }]
        });

        const docs = await MyModel.find().sort({ _id: 1 });
        assert.deepEqual(docs[0].toObject().grades, [100, 92, 90]);
        assert.deepEqual(docs[1].toObject().grades, [100, 100, 102]);
        assert.deepEqual(docs[2].toObject().grades, [100, 110, 100]);

      });

      describe('watch()', function() {
        this.timeout(10000);
        let changeStream;
        let listener;

        before(function() {
          if (!process.env.REPLICA_SET) {
            this.skip();
          }
        });

        afterEach(() => {
          if (listener == null) {
            return;
          }
          changeStream.removeListener('change', listener);
          listener = null;
          changeStream.close();
          changeStream = null;
        });

        it('watch() (gh-5964)', async function() {
          const MyModel = db.model('Test', new Schema({ name: String }));

          const changed = new Promise(resolve => {
            changeStream = MyModel.watch();
            listener = data => resolve(data);
            changeStream.once('change', listener);
          });

          const doc = await MyModel.create({ name: 'Ned Stark' });

          const changeData = await changed;
          assert.equal(changeData.operationType, 'insert');
          assert.equal(changeData.fullDocument._id.toHexString(),
            doc._id.toHexString());
        });

        it('using next() and hasNext() (gh-11527)', async function() {
          const MyModel = db.model('Test', new Schema({ name: String }));

          const changeStream = await MyModel.watch();

          const p = Promise.all([changeStream.next(), changeStream.hasNext()]);
          const doc = await MyModel.create({ name: 'Ned Stark' });

          const [changeData] = await p;
          assert.equal(changeData.operationType, 'insert');
          assert.equal(changeData.fullDocument._id.toHexString(),
            doc._id.toHexString());
        });

        it('fullDocument (gh-11936)', async function() {
          const MyModel = db.model('Test', new Schema({ name: String }));

          const changeStream = await MyModel.watch([], {
            fullDocument: 'updateLookup',
            hydrate: true
          });

          const doc = await MyModel.create({ name: 'Ned Stark' });

          const p = changeStream.next();
          await MyModel.updateOne({ _id: doc._id }, { name: 'Tony Stark' });

          const changeData = await p;
          assert.equal(changeData.operationType, 'update');
          assert.equal(changeData.fullDocument._id.toHexString(),
            doc._id.toHexString());
          assert.ok(changeData.fullDocument.$__);
          assert.equal(changeData.fullDocument.get('name'), 'Tony Stark');
        });

        it('respects discriminators (gh-11007)', async function() {
          const BaseModel = db.model('Test', new Schema({ name: String }));
          const ChildModel = BaseModel.discriminator('Test1', new Schema({ email: String }));

          const changed = new Promise(resolve => {
            changeStream = ChildModel.watch();
            listener = data => resolve(data);
            changeStream.once('change', listener);
          });

          await BaseModel.create({ name: 'Base' });
          await ChildModel.create({ name: 'Child', email: 'test' });

          const changeData = await changed;
          // Should get change data from 2nd insert, skipping first insert
          assert.equal(changeData.operationType, 'insert');
          assert.equal(changeData.fullDocument.name, 'Child');
        });
<<<<<<< HEAD

        it('watch() before connecting (gh-5964)', async function() {
          const db = start();
          connectionsToClose.push(db);

          const MyModel = db.model('Test5964', new Schema({ name: String }));

          // Synchronous, before connection happens
          const changeStream = MyModel.watch();
          const changed = new Promise(resolve => {
            changeStream.once('change', data => resolve(data));
          });

          await db;
          await MyModel.create({ name: 'Ned Stark' });

          const changeData = await changed;
          assert.equal(changeData.operationType, 'insert');
          assert.equal(changeData.fullDocument.name, 'Ned Stark');
        });

        it('watch() close() prevents buffered watch op from running (gh-7022)', async function() {
          const db = start();
          connectionsToClose.push(db);
          const MyModel = db.model('Test', new Schema({}));
          const changeStream = MyModel.watch();
          const ready = new Promise(resolve => {
            changeStream.once('data', () => {
              resolve(true);
            });
            setTimeout(resolve, 500, false);
          });

          changeStream.close();
          await db;
          const readyCalled = await ready;
          assert.strictEqual(readyCalled, false);
        });

        it('watch() close() closes the stream (gh-7022)', async function() {
          const db = await start();
          connectionsToClose.push(db);
          const MyModel = db.model('Test', new Schema({ name: String }));

          await MyModel.init();

          const changeStream = MyModel.watch();
          const closed = new Promise(resolve => {
            changeStream.once('close', () => resolve(true));
          });

          await MyModel.create({ name: 'Hodor' });

          changeStream.close();
          const closedData = await closed;
          assert.strictEqual(closedData, true);
        });
=======
>>>>>>> 1cfba035
      });

      describe('sessions (gh-6362)', function() {
        let MyModel;

        beforeEach(async function() {
          const nestedSchema = new Schema({ foo: String });
          db.deleteModel(/Test/);
          MyModel = db.model('Test', new Schema({
            name: String,
            nested: nestedSchema,
            arr: [nestedSchema]
          }));

          const version = await start.mongodVersion();

          const mongo36 = version[0] > 3 || (version[0] === 3 && version[1] >= 6);
          if (!mongo36) {
            this.skip();
          }
        });

        it('startSession()', async function() {

          const session = await MyModel.startSession({ causalConsistency: true });

          assert.equal(session.supports.causalConsistency, true);

          session.endSession();

        });

        it('startSession() before connecting', async function() {
          const db = start();

          const MyModel = db.model('Test', new Schema({ name: String }));

          // Don't wait for promise
          const sessionPromise = MyModel.startSession({ causalConsistency: true });

          await db.asPromise();

          const session = await sessionPromise;

          assert.equal(session.supports.causalConsistency, true);

          session.endSession();

          await db.close();
        });

        it('sets session when pulling a document from db', async function() {
          let doc = await MyModel.create({ name: 'test', nested: { foo: 'bar' } });

          const session = await MyModel.startSession();

          let lastUse = session.serverSession.lastUse;

          await delay(1);

          doc = await MyModel.findOne({ _id: doc._id }, null, { session });
          assert.strictEqual(doc.$__.session, session);
          assert.strictEqual(doc.$session(), session);
          assert.strictEqual(doc.nested.$session(), session);

          assert.ok(session.serverSession.lastUse > lastUse);
          lastUse = session.serverSession.lastUse;

          await delay(1);

          doc = await MyModel.findOneAndUpdate({}, { name: 'test2' },
            { session: session });
          assert.strictEqual(doc.$__.session, session);
          assert.strictEqual(doc.$session(), session);
          assert.strictEqual(doc.nested.$session(), session);

          assert.ok(session.serverSession.lastUse > lastUse);
          lastUse = session.serverSession.lastUse;

          await delay(1);

          doc.name = 'test3';

          await doc.save();

          assert.ok(session.serverSession.lastUse > lastUse);

          session.endSession();
        });

        it('sets session on child doc when creating new doc (gh-7104)', async function() {
          let doc = await MyModel.create({ name: 'test', arr: [{ foo: 'bar' }] });

          const session = await MyModel.startSession();

          const lastUse = session.serverSession.lastUse;

          await delay(1);

          doc = await MyModel.findOne({ _id: doc._id }, null, { session });
          assert.strictEqual(doc.$__.session, session);
          assert.strictEqual(doc.$session(), session);
          assert.strictEqual(doc.arr[0].$session(), session);

          assert.ok(session.serverSession.lastUse > lastUse);

          doc.arr.push({ foo: 'baz' });

          assert.strictEqual(doc.arr[0].$session(), session);
          assert.strictEqual(doc.arr[1].$session(), session);

          doc.nested = { foo: 'foo' };
          assert.strictEqual(doc.nested.$session(), session);

          await doc.save();

          assert.strictEqual(doc.arr[0].$session(), session);
          assert.strictEqual(doc.arr[1].$session(), session);

          doc.$session(null);

          assert.equal(doc.arr[0].$session(), null);
          assert.equal(doc.arr[1].$session(), null);

        });

        it('sets session when pulling multiple docs from db', async function() {
          const doc = await MyModel.create({ name: 'test' });

          const session = await MyModel.startSession();

          let lastUse = session.serverSession.lastUse;

          await delay(1);

          const docs = await MyModel.find({ _id: doc._id }, null,
            { session: session });
          assert.equal(docs.length, 1);
          assert.strictEqual(docs[0].$__.session, session);
          assert.strictEqual(docs[0].$session(), session);

          assert.ok(session.serverSession.lastUse > lastUse);
          lastUse = session.serverSession.lastUse;

          await delay(1);

          docs[0].name = 'test3';

          await docs[0].save();

          assert.ok(session.serverSession.lastUse > lastUse);

          session.endSession();

        });

        it('supports overwriting `session` in save()', async function() {
          let doc = await MyModel.create({ name: 'test' });

          const session = await MyModel.startSession();

          let lastUse = session.serverSession.lastUse;

          await delay(1);

          doc = await MyModel.findOne({ _id: doc._id }, null, { session });

          assert.ok(session.serverSession.lastUse > lastUse);
          lastUse = session.serverSession.lastUse;

          await delay(1);

          doc.name = 'test3';

          await doc.save({ session: null });

          assert.ok(session.serverSession.lastUse <= lastUse);

          session.endSession();
        });
      });
    });

    it('method with same name as prop should throw (gh-4475)', function(done) {
      const testSchema = new mongoose.Schema({
        isPaid: Boolean
      });
      testSchema.methods.isPaid = function() {
        return false;
      };

      let threw = false;
      try {
        db.model('Test', testSchema);
      } catch (error) {
        threw = true;
        assert.equal(error.message, 'You have a method and a property in ' +
          'your schema both named "isPaid"');
      }
      assert.ok(threw);
      done();
    });

    it('emits errors in create cb (gh-3222) (gh-3478)', function(done) {
      const schema = new Schema({ name: 'String' });
      const Movie = db.model('Movie', schema);

      Movie.on('error', function(error) {
        assert.equal(error.message, 'fail!');
        done();
      });

      Movie.create({ name: 'Conan the Barbarian' }, function(error) {
        assert.ifError(error);
        throw new Error('fail!');
      });
    });

    it('create() reuses existing doc if one passed in (gh-4449)', function(done) {
      const testSchema = new mongoose.Schema({
        name: String
      });
      const Test = db.model('Test', testSchema);

      const t = new Test();
      Test.create(t, function(error, t2) {
        assert.ifError(error);
        assert.ok(t === t2);
        done();
      });
    });

    it('emits errors correctly from exec (gh-4500)', function(done) {
      const someModel = db.model('Test', new Schema({}));

      someModel.on('error', function(error) {
        assert.equal(error.message, 'This error will not disappear');
        done();
      });

      someModel.findOne().exec(function() {
        throw new Error('This error will not disappear');
      });
    });

    it('disabling id getter with .set() (gh-5548)', function(done) {
      const ChildSchema = new mongoose.Schema({
        name: String,
        _id: false
      });

      ChildSchema.set('id', false);

      const ParentSchema = new mongoose.Schema({
        child: {
          type: ChildSchema,
          default: {}
        }
      }, { id: false });

      const Parent = db.model('Parent', ParentSchema);

      const doc = new Parent({ child: { name: 'test' } });
      assert.ok(!doc.id);
      assert.ok(!doc.child.id);

      const obj = doc.toObject({ virtuals: true });
      assert.ok(!('id' in obj));
      assert.ok(!('id' in obj.child));

      done();
    });

    it('creates new array when initializing from existing doc (gh-4449)', function(done) {
      const TodoSchema = new mongoose.Schema({
        title: String
      }, { _id: false });

      const UserSchema = new mongoose.Schema({
        name: String,
        todos: [TodoSchema]
      });
      const User = db.model('User', UserSchema);

      const val = new User({ name: 'Val' });
      User.create(val, function(error, val) {
        assert.ifError(error);
        val.todos.push({ title: 'Groceries' });
        val.save(function(error) {
          assert.ifError(error);
          User.findById(val, function(error, val) {
            assert.ifError(error);
            assert.deepEqual(val.toObject().todos, [{ title: 'Groceries' }]);
            const u2 = new User();
            val.todos = u2.todos;
            val.todos.push({ title: 'Cook' });
            val.save(function(error) {
              assert.ifError(error);
              User.findById(val, function(error, val) {
                assert.ifError(error);
                assert.equal(val.todos.length, 1);
                assert.equal(val.todos[0].title, 'Cook');
                done();
              });
            });
          });
        });
      });
    });

    describe('bulkWrite casting', function() {
      it('basic casting (gh-3998)', function(done) {
        const schema = new Schema({
          str: String,
          num: Number
        });

        const M = db.model('Test', schema);

        const ops = [
          {
            insertOne: {
              document: { str: 1, num: '1' }
            }
          },
          {
            updateOne: {
              filter: { str: 1 },
              update: {
                $set: { num: '2' }
              }
            }
          }
        ];
        M.bulkWrite(ops, function(error) {
          assert.ifError(error);
          M.findOne({}, function(error, doc) {
            assert.ifError(error);
            assert.strictEqual(doc.str, '1');
            assert.strictEqual(doc.num, 2);
            done();
          });
        });
      });

      it('setDefaultsOnInsert (gh-5708)', function(done) {
        const schema = new Schema({
          str: { type: String, default: 'test' },
          num: Number
        });

        const M = db.model('Test', schema);

        const ops = [
          {
            updateOne: {
              filter: { num: 0 },
              update: {
                $inc: { num: 1 }
              },
              upsert: true
            }
          }
        ];
        M.bulkWrite(ops, function(error) {
          assert.ifError(error);
          M.findOne({}).lean().exec(function(error, doc) {
            assert.ifError(error);
            assert.strictEqual(doc.str, 'test');
            assert.strictEqual(doc.num, 1);
            done();
          });
        });
      });

      it('timestamps (gh-5708)', async function() {
        const schema = new Schema({
          str: { type: String, default: 'test' },
          num: Number
        }, { timestamps: true });

        const M = db.model('Test', schema);

        const ops = [
          {
            insertOne: {
              document: {
                num: 42
              }
            }
          },
          {
            updateOne: {
              filter: { num: 0 },
              update: {
                $inc: { num: 1 }
              },
              upsert: true
            }
          }
        ];

        const now = Date.now();


        await M.bulkWrite(ops);

        let doc = await M.findOne({ num: 42 });
        assert.ok(doc.createdAt);
        assert.ok(doc.createdAt.valueOf() >= now.valueOf());
        assert.ok(doc.updatedAt);
        assert.ok(doc.updatedAt.valueOf() >= now.valueOf());

        doc = await M.findOne({ num: 1 });
        assert.ok(doc.createdAt);
        assert.ok(doc.createdAt.valueOf() >= now.valueOf());
        assert.ok(doc.updatedAt);
        assert.ok(doc.updatedAt.valueOf() >= now.valueOf());

      });

      it('with child timestamps and array filters (gh-7032)', async function() {
        const childSchema = new Schema({ name: String }, { timestamps: true });

        const parentSchema = new Schema({ children: [childSchema] }, {
          timestamps: true
        });

        const Parent = db.model('Parent', parentSchema);


        await Parent.create({ children: [{ name: 'foo' }] });

        const end = Date.now();
        await new Promise(resolve => setTimeout(resolve, 100));

        await Parent.bulkWrite([
          {
            updateOne: {
              filter: {},
              update: { $set: { 'children.$[].name': 'bar' } }
            }
          }
        ]);

        const doc = await Parent.findOne();
        assert.ok(doc.children[0].updatedAt.valueOf() > end);

      });

      it('with timestamps and replaceOne (gh-5708)', async function() {
        const schema = new Schema({ num: Number }, { timestamps: true });

        const M = db.model('Test', schema);


        await M.create({ num: 42 });

        await new Promise((resolve) => setTimeout(resolve, 10));
        const now = Date.now();

        await M.bulkWrite([{
          replaceOne: {
            filter: { num: 42 },
            replacement: { num: 100 }
          }
        }]);

        const doc = await M.findOne({ num: 100 });
        assert.ok(doc.createdAt);
        assert.ok(doc.createdAt.valueOf() >= now.valueOf());
        assert.ok(doc.updatedAt);
        assert.ok(doc.updatedAt.valueOf() >= now.valueOf());

      });

      it('with child timestamps (gh-7032)', async function() {
        const nested = new Schema({ name: String }, { timestamps: true });
        const schema = new Schema({ nested: [nested] }, { timestamps: true });

        const M = db.model('Test', schema);


        await M.create({ nested: [] });

        await new Promise((resolve) => setTimeout(resolve, 10));
        const now = Date.now();

        await M.bulkWrite([{
          updateOne: {
            filter: {},
            update: { $push: { nested: { name: 'test' } } }
          }
        }]);

        const doc = await M.findOne({});
        assert.ok(doc.nested[0].createdAt);
        assert.ok(doc.nested[0].createdAt.valueOf() >= now.valueOf());
        assert.ok(doc.nested[0].updatedAt);
        assert.ok(doc.nested[0].updatedAt.valueOf() >= now.valueOf());

      });

      it('with single nested and setOnInsert (gh-7534)', function() {
        const nested = new Schema({ name: String });
        const schema = new Schema({ nested: nested });

        const Model = db.model('Test', schema);

        return Model.
          bulkWrite([{
            updateOne: {
              filter: {},
              update: {
                $setOnInsert: {
                  nested: {
                    name: 'foo'
                  }
                }
              },
              upsert: true
            }
          }]).
          then(() => Model.findOne()).
          then(doc => assert.equal(doc.nested.name, 'foo'));
      });

      it('throws an error if no update object is provided (gh-8331)', async function() {
        const userSchema = new Schema({ name: { type: String, required: true } });
        const User = db.model('User', userSchema);


        const createdUser = await User.create({ name: 'Hafez' });

        const err = await User.bulkWrite([{
          updateOne: {
            filter: { _id: createdUser._id }
          }
        }])
          .then(() => null)
          .catch(err => err);


        assert.ok(err);
        assert.equal(err.message, 'Must provide an update object.');

        const userAfterUpdate = await User.findOne({ _id: createdUser._id });

        assert.equal(userAfterUpdate.name, 'Hafez', 'Document data is not wiped if no update object is provided.');

      });

      it('casts according to child discriminator if `discriminatorKey` is present (gh-8982)', async function() {

        const Person = db.model('Person', { name: String });
        Person.discriminator('Worker', new Schema({ age: Number }));


        await Person.create([
          { __t: 'Worker', name: 'Hafez1', age: '5' },
          { __t: 'Worker', name: 'Hafez2', age: '10' },
          { __t: 'Worker', name: 'Hafez3', age: '15' },
          { __t: 'Worker', name: 'Hafez4', age: '20' },
          { __t: 'Worker', name: 'Hafez5', age: '25' }
        ]);

        await Person.bulkWrite([
          { updateOne: { filter: { __t: 'Worker', age: '5' }, update: { age: '6' } } },
          { updateMany: { filter: { __t: 'Worker', age: '10' }, update: { age: '11' } } },
          { replaceOne: { filter: { __t: 'Worker', age: '15' }, replacement: { name: 'Hafez3', age: '16' } } },
          { deleteOne: { filter: { __t: 'Worker', age: '20' } } },
          { deleteMany: { filter: { __t: 'Worker', age: '25' } } },
          { insertOne: { document: { __t: 'Worker', name: 'Hafez6', age: '30' } } }
        ]);

        const people = await Person.find().sort('name');

        assert.equal(people.length, 4);
        assert.equal(people[0].age, 6);
        assert.equal(people[1].age, 11);
        assert.equal(people[2].age, 16);
        assert.equal(people[3].age, 30);

      });

      it('insertOne and replaceOne should not throw an error when set `timestamps: false` in schmea (gh-10048)', async function() {
        const schema = new Schema({ name: String }, { timestamps: false });
        const Model = db.model('Test', schema);


        await Model.create({ name: 'test' });

        await Model.bulkWrite([
          {
            insertOne: {
              document: { name: 'insertOne-test' }
            }
          },
          {
            replaceOne: {
              filter: { name: 'test' },
              replacement: { name: 'replaceOne-test' }
            }
          }
        ]);

        for (const name of ['insertOne-test', 'replaceOne-test']) {
          const doc = await Model.findOne({ name });
          assert.strictEqual(doc.createdAt, undefined);
          assert.strictEqual(doc.updatedAt, undefined);
        }

      });

      it('casts objects with null prototype (gh-10512)', function() {
        const schema = Schema({
          _id: String,
          someArray: [{ message: String }]
        });
        const Test = db.model('Test', schema);

        return Test.bulkWrite([{
          updateOne: {
            filter: {},
            update: { $set: { 'someArray.1': { __proto__: null, message: 'test' } } }
          }
        }]);
      });
    });

    it('insertMany with Decimal (gh-5190)', async function() {
      const version = start.mongodVersion();

      const mongo34 = version[0] > 3 || (version[0] === 3 && version[1] >= 4);
      if (!mongo34) {
        return;
      }

      const schema = new mongoose.Schema({
        amount: mongoose.Schema.Types.Decimal
      });
      const Money = db.model('Test', schema);

      await Money.insertMany([{ amount: '123.45' }]);
    });

    it('remove with cast error (gh-5323)', function(done) {
      const schema = new mongoose.Schema({
        name: String
      });

      const Model = db.model('Test', schema);
      const arr = [
        { name: 'test-1' },
        { name: 'test-2' }
      ];

      Model.create(arr, function(error) {
        assert.ifError(error);
        Model.remove([], function(error) {
          assert.ok(error);
          assert.ok(error.message.indexOf('must be an object') !== -1,
            error.message);
          Model.find({}, function(error, docs) {
            assert.ifError(error);
            assert.equal(docs.length, 2);
            done();
          });
        });
      });
    });

    it('.create() with non-object (gh-2037)', function(done) {
      const schema = new mongoose.Schema({ name: String });

      const Model = db.model('Test', schema);

      Model.create(1, function(error) {
        assert.ok(error);
        assert.equal(error.name, 'ObjectParameterError');
        done();
      });
    });

    it.skip('save() with wtimeout defined in schema (gh-6862)', function(done) {
      // If you want to test this, setup replica set with 1 primary up and 1 secondary down
      this.timeout(5500);
      const schema = new Schema({
        name: String
      }, {
        writeConcern: {
          w: 2,
          wtimeout: 1000
        }
      });
      const User = db.model('User', schema);
      const user = new User();
      user.name = 'Jon Snow';
      user.save(function(error) {
        assert.ok(error);
        assert.equal(error.name, 'MongoWriteConcernError');

        // although timeout, the doc have been successfully saved in the primary.
        User.findOne({}, function(err, user) {
          if (err) return done(err);
          assert.equal(user.name, 'Jon Snow');
          done();
        });
      });
    });

    it.skip('save with wtimeout in options (gh_6862)', function(done) {
      // If you want to test this, setup replica set with 1 primary up and 1 secondary down
      this.timeout(5500);
      const schema = new Schema({
        name: String
      });
      const User = db.model('User', schema);
      const user = new User();
      user.name = 'Jon Snow';
      user.save({ w: 2, wtimeout: 1000 }, function(error) {
        assert.ok(error);
        assert.equal(error.name, 'MongoWriteConcernError');
        User.findOne({}, function(err, user) {
          if (err) return done(err);
          assert.equal(user.name, 'Jon Snow');
          done();
        });
      });
    });

    it('bulkWrite casting updateMany, deleteOne, deleteMany (gh-3998)', function(done) {
      const schema = new Schema({
        str: String,
        num: Number
      });

      const M = db.model('Test', schema);

      const ops = [
        {
          insertOne: {
            document: { str: 1, num: '1' }
          }
        },
        {
          insertOne: {
            document: { str: '1', num: '1' }
          }
        },
        {
          updateMany: {
            filter: { str: 1 },
            update: {
              $set: { num: '2' }
            }
          }
        },
        {
          deleteMany: {
            filter: { str: 1 }
          }
        }
      ];
      M.bulkWrite(ops, function(error) {
        assert.ifError(error);
        M.countDocuments({}, function(error, count) {
          assert.ifError(error);
          assert.equal(count, 0);
          done();
        });
      });
    });

    it('bulkWrite casting replaceOne (gh-3998)', function(done) {
      const schema = new Schema({
        str: String,
        num: Number
      });

      const M = db.model('Test', schema);

      const ops = [
        {
          insertOne: {
            document: { str: 1, num: '1' }
          }
        },
        {
          replaceOne: {
            filter: { str: 1 },
            replacement: { str: 2, num: '2' }
          }
        }
      ];
      M.bulkWrite(ops, function(error) {
        assert.ifError(error);
        M.findOne({}, function(error, doc) {
          assert.ifError(error);
          assert.strictEqual(doc.str, '2');
          assert.strictEqual(doc.num, 2);
          done();
        });
      });
    });

    it('alias with lean virtual (gh-6069)', async function() {
      const schema = new mongoose.Schema({
        name: {
          type: String,
          alias: 'nameAlias'
        }
      });

      const Model = db.model('Test', schema);


      const doc = await Model.create({ name: 'Val' });

      const res = await Model.findById(doc._id).lean();

      assert.equal(schema.virtual('nameAlias').getters[0].call(res), 'Val');

    });

    it('marks array as modified when initializing non-array from db (gh-2442)', function(done) {
      const s1 = new Schema({
        array: mongoose.Schema.Types.Mixed
      }, { minimize: false });

      const s2 = new Schema({
        array: {
          type: [{
            _id: false,
            value: {
              type: Number,
              default: 0
            }
          }],
          default: [{}]
        }
      });

      const M1 = db.model('Test', s1);
      const M2 = db.model('Test1', s2, M1.collection.name);

      M1.create({ array: {} }, function(err, doc) {
        assert.ifError(err);
        assert.ok(doc.array);
        M2.findOne({ _id: doc._id }, function(err, doc) {
          assert.ifError(err);
          assert.equal(doc.array[0].value, 0);
          doc.array[0].value = 1;
          doc.save(function(err) {
            assert.ifError(err);
            M2.findOne({ _id: doc._id }, function(err, doc) {
              assert.ifError(err);
              assert.ok(!doc.isModified('array'));
              assert.deepEqual(doc.array[0].value, 1);
              assert.equal(JSON.stringify(doc.array), '[{"value":1}]');
              done();
            });
          });
        });
      });
    });

    it('Throws when saving same doc in parallel w/ callback (gh-6456)', function(done) {
      let called = 0;

      function counter() {
        if (++called === 2) {
          Test.countDocuments(function(err, cnt) {
            assert.ifError(err);
            assert.strictEqual(cnt, 1);
            done();
          });
        }
      }

      const schema = new Schema({
        name: String
      });

      const Test = db.model('Test', schema);

      const test = new Test({
        name: 'Billy'
      });

      test.save(function cb(err, doc) {
        assert.ifError(err);
        assert.strictEqual(doc.name, 'Billy');
        counter();
      });

      test.save(function cb(err) {
        assert.strictEqual(err.name, 'ParallelSaveError');
        const regex = new RegExp(test.id);
        assert.ok(regex.test(err.message));
        counter();
      });
    });
    describe('Model.syncIndexes()', () => {
      it('adds indexes to the collection', async() => {
        // Arrange
        const collectionName = generateRandomCollectionName();
        const userSchema = new Schema(
          { name: { type: String, index: true } },
          { autoIndex: false }
        );
        const User = db.model('User', userSchema, collectionName);

        // Act
        await User.syncIndexes();

        // Assert
        const indexes = await User.listIndexes();
        assert.deepStrictEqual(indexes.map(index => index.name), ['_id_', 'name_1']);
      });

      it('drops indexes that are not present in schema', async() => {
        // Arrange
        const collectionName = generateRandomCollectionName();
        const userSchema = new Schema(
          {
            name: { type: String, index: true },
            age: Number
          },
          { autoIndex: false }
        );
        const User = db.model('User', userSchema, collectionName);
        await User.collection.createIndex({ age: 1 });

        // Act
        const droppedIndexes = await User.syncIndexes();
        const indexesAfterSync = await User.listIndexes();

        // Assert
        assert.deepStrictEqual(droppedIndexes, ['age_1']);
        assert.deepStrictEqual(indexesAfterSync.map(index => index.name), ['_id_', 'name_1']);
      });

      it('when two different models connect to the same collection, syncIndexes(...) respects the last call', async() => {
        // Arrange
        const collectionName = generateRandomCollectionName();
        const userSchema = new Schema(
          {
            name: { type: String, index: true },
            age: Number
          },
          { autoIndex: false }
        );
        const User = db.model('User', userSchema, collectionName);

        const orderSchema = new Schema(
          {
            totalPrice: { type: Number, index: true }
          },
          { autoIndex: false }
        );
        const Order = db.model('Order', orderSchema, collectionName);
        await User.createCollection();

        // Act
        const userIndexesBeforeSync = await User.listIndexes();
        await User.syncIndexes();
        const orderIndexesBeforeSync = await Order.listIndexes();
        const droppedOrderIndexes = await Order.syncIndexes();

        // Assert
        assert.deepStrictEqual(userIndexesBeforeSync.map(index => index.name), ['_id_']);

        assert.deepStrictEqual(orderIndexesBeforeSync.map(index => index.name), ['_id_', 'name_1']);
        assert.deepStrictEqual(droppedOrderIndexes, ['name_1']);
      });

      it('when two models have the same collection name, same field but different options, syncIndexes(...) respects the last call', async() => {
        // Arrange
        const collectionName = generateRandomCollectionName();
        const userSchema = new Schema(
          {
            customId: { type: String, index: true },
            age: Number
          },
          { autoIndex: false }
        );
        const User = db.model('User', userSchema, collectionName);

        const orderSchema = new Schema(
          {
            customId: { type: String, unique: true }
          },
          { autoIndex: false }
        );
        const Order = db.model('Order', orderSchema, collectionName);
        await User.createCollection();

        // Act
        await User.syncIndexes();
        const userIndexes = await User.listIndexes();
        await Order.syncIndexes();
        const orderIndexes = await Order.listIndexes();

        // Assert
        const userCustomIdIndex = userIndexes.find(index => index.key.customId === 1);
        assert.strictEqual(userCustomIdIndex.unique, undefined);

        const orderCustomIdIndex = orderIndexes.find(index => index.key.customId === 1);
        assert.strictEqual(orderCustomIdIndex.unique, true);
      });

      it('when syncIndexes(...) is called twice with no changes on the model, the second call should not do anything', async() => {
        // Arrange
        const collectionName = generateRandomCollectionName();
        const userSchema = new Schema(
          {
            name: { type: String, index: true },
            age: Number
          },
          { autoIndex: false }
        );
        const User = db.model('User', userSchema, collectionName);

        // Act
        await User.collection.createIndex({ age: 1 });
        const droppedIndexesFromFirstSync = await User.syncIndexes();
        const droppedIndexesFromSecondSync = await User.syncIndexes();

        // Assert
        assert.deepStrictEqual(droppedIndexesFromFirstSync, ['age_1']);
        assert.deepStrictEqual(droppedIndexesFromSecondSync, []);
      });

      it('when called with different key order, it treats different order as different indexes (gh-8135)', async() => {
        // Arrange
        const collectionName = generateRandomCollectionName();
        const userSchema = new Schema(
          { name: String, age: Number },
          { autoIndex: false }
        );
        userSchema.index({ name: 1, age: -1 });
        const User = db.model('User', userSchema, collectionName);
        await User.collection.createIndex({ age: -1, name: 1 });

        // Act
        const droppedIndexes = await User.syncIndexes();
        const indexesAfterSync = await User.listIndexes();

        // Assert
        assert.deepStrictEqual(droppedIndexes, ['age_-1_name_1']);

        const compoundIndex = indexesAfterSync.find(index => index.key.name === 1 && index.key.age === -1);
        assert.strictEqual(compoundIndex.name, 'name_1_age_-1');
      });

      it('syncIndexes(...) compound index including `_id` (gh-8559)', async() => {
        // Arrange
        const collectionName = generateRandomCollectionName();
        const userSchema = new Schema(
          { name: String, age: Number },
          { autoIndex: false }
        );
        userSchema.index({ name: 1 });
        const User = db.model('User', userSchema, collectionName);
        await User.collection.createIndex({ name: 1, _id: 1 });

        // Act
        const droppedIndexes = await User.syncIndexes();
        const indexesAfterSync = await User.listIndexes();

        // Assert
        assert.deepStrictEqual(droppedIndexes, ['name_1__id_1']);
        assert.deepStrictEqual(
          indexesAfterSync.map(index => index.name),
          ['_id_', 'name_1']
        );
      });

      it('syncIndexes() allows overwriting `background` option (gh-8645)', async function() {
        const opts = { autoIndex: false };
        const schema = new Schema({ name: String }, opts);
        schema.index({ name: 1 }, { background: true });

        const M = db.model('Test', schema);
        await M.syncIndexes({ background: false });

        const indexes = await M.listIndexes();
        assert.deepEqual(indexes[1].key, { name: 1 });
        assert.strictEqual(indexes[1].background, false);
      });

      it('should not drop a text index on .syncIndexes() call (gh-10850)', async function() {
        const collation = { collation: { locale: 'simple' } };
        const someSchema = new Schema({
          title: String,
          author: String
        });
        someSchema.index({ title: 1, author: 'text' }, collation);
        const M = db.model('Some', someSchema);
        await M.init();
        await M.syncIndexes();
        assert(await M.syncIndexes(), []);
      });

      it('adding discriminators should not drop the parent model\'s indexes', async() => {
        // Arrange
        const collectionName = generateRandomCollectionName();

        const eventSchema = new Schema({
          actorId: { type: Schema.Types.ObjectId, index: true }
        }, { autoIndex: false });

        const Event = db.model('Event', eventSchema, collectionName);

        Event.discriminator('AEvent', { aField: String });
        Event.discriminator('BEvent', { bField: String });

        // Act
        await db.syncIndexes();

        const indexes = await Event.listIndexes();

        // Assert
        const actorIdIndex = indexes.find(index => index.name === 'actorId_1');
        assert.ok(actorIdIndex);
      });

      it('syncing model with multiple discriminators works', async() => {
        // Arrange
        const collectionName = generateRandomCollectionName();
        const eventSchema = new Schema(
          { actorId: { type: Schema.Types.ObjectId } },
          { autoIndex: false }
        );
        eventSchema.index({ actorId: 1 }, { unique: true });

        const Event = db.model('Event', eventSchema, collectionName);

        const clickEventSchema = new Schema(
          {
            clickedAt: Date,
            productCategory: String
          },
          { autoIndex: false }
        );
        clickEventSchema.index(
          { clickedAt: 1 },
          { partialFilterExpression: { productCategory: 'Computers' } }
        );
        const ClickEvent = Event.discriminator('ClickEvent', clickEventSchema);

        const buyEventSchema = new Schema(
          {
            boughtAt: String,
            productPrice: Number
          },
          { autoIndex: false }
        );
        buyEventSchema.index(
          { boughtAt: 1 },
          {
            unique: true,
            partialFilterExpression: { productPrice: { $gt: 100 } }
          }
        );
        const BuyEvent = Event.discriminator('BuyEvent', buyEventSchema);

        // Act
        const droppedByEvent = await Event.syncIndexes({ background: false });
        const droppedByClickEvent = await ClickEvent.syncIndexes({ background: false });
        const droppedByBuyEvent = await BuyEvent.syncIndexes({ background: false });

        const eventIndexes = await Event.listIndexes();

        // Assert
        assert.deepStrictEqual(droppedByEvent, []);
        assert.deepStrictEqual(droppedByClickEvent, []);
        assert.deepStrictEqual(droppedByBuyEvent, []);

        assert.deepStrictEqual(
          eventIndexes.map(index => pick(index, ['key', 'unique', 'partialFilterExpression'])),
          [
            { key: { _id: 1 } },
            {
              unique: true,
              key: { actorId: 1 }
            },
            {
              key: { clickedAt: 1 },
              partialFilterExpression: {
                productCategory: 'Computers',
                __t: 'ClickEvent'
              }
            },
            {
              unique: true,
              key: { boughtAt: 1 },
              partialFilterExpression: {
                productPrice: { $gt: 100 },
                __t: 'BuyEvent'
              }
            }
          ]
        );
      });

      it('syncing one discriminator\'s indexes should not drop the main model\'s indexes', async() => {
        // Arrange
        const collectionName = generateRandomCollectionName();
        const eventSchema = new Schema(
          { actorId: { type: Schema.Types.ObjectId } },
          { autoIndex: false }
        );
        eventSchema.index({ actorId: 1 }, { unique: true });

        const Event = db.model('Event', eventSchema, collectionName);

        const clickEventSchema = new Schema(
          {
            clickedAt: Date,
            productCategory: String
          },
          { autoIndex: false }
        );
        clickEventSchema.index(
          { clickedAt: 1 },
          { partialFilterExpression: { productCategory: 'Computers' } }
        );
        const ClickEvent = Event.discriminator('ClickEvent', clickEventSchema);

        const buyEventSchema = new Schema(
          {
            boughtAt: String,
            productPrice: Number
          },
          { autoIndex: false }
        );
        buyEventSchema.index(
          { boughtAt: 1 },
          {
            unique: true,
            partialFilterExpression: { productPrice: { $gt: 100 } }
          }
        );
        Event.discriminator('BuyEvent', buyEventSchema);

        // Act
        const droppedByEvent = await Event.syncIndexes();
        const droppedByClickEvent = await ClickEvent.syncIndexes();

        const eventIndexes = await Event.listIndexes();

        // Assert
        assert.deepStrictEqual(droppedByEvent, []);
        assert.deepStrictEqual(droppedByClickEvent, []);

        assert.deepStrictEqual(
          eventIndexes.map(index => pick(index, ['key', 'unique', 'partialFilterExpression'])),
          [
            { key: { _id: 1 } },
            {
              unique: true,
              key: { actorId: 1 }
            },
            {
              key: { clickedAt: 1 },
              partialFilterExpression: {
                productCategory: 'Computers',
                __t: 'ClickEvent'
              }
            }
          ]
        );
      });

      it('syncing main model does not sync discrimator indexes', async() => {
        // Arrange
        const collectionName = generateRandomCollectionName();
        const eventSchema = new Schema(
          { actorId: { type: Schema.Types.ObjectId } },
          { autoIndex: false }
        );
        eventSchema.index({ actorId: 1 }, { unique: true });

        const Event = db.model('Event', eventSchema, collectionName);

        const clickEventSchema = new Schema(
          {
            clickedAt: Date,
            productCategory: String
          },
          { autoIndex: false }
        );
        clickEventSchema.index(
          { clickedAt: 1 },
          { partialFilterExpression: { productCategory: 'Computers' } }
        );
        const ClickEvent = Event.discriminator('ClickEvent', clickEventSchema);

        const buyEventSchema = new Schema(
          {
            boughtAt: String,
            productPrice: Number
          },
          { autoIndex: false }
        );
        buyEventSchema.index(
          { boughtAt: 1 },
          {
            unique: true,
            partialFilterExpression: { productPrice: { $gt: 100 } }
          }
        );
        Event.discriminator('BuyEvent', buyEventSchema);

        // Act
        const droppedByEvent = await Event.syncIndexes();
        const eventIndexesBeforeSyncingClickEvents = await Event.listIndexes();

        const droppedByClickEvent = await ClickEvent.syncIndexes();
        const eventIndexesAfterSyncingClickEvents = await ClickEvent.listIndexes();


        // Assert
        assert.deepStrictEqual(droppedByEvent, []);
        assert.deepStrictEqual(droppedByClickEvent, []);

        assert.deepStrictEqual(
          eventIndexesBeforeSyncingClickEvents.map(index => pick(index, ['key', 'unique', 'partialFilterExpression'])),
          [
            { key: { _id: 1 } },
            {
              unique: true,
              key: { actorId: 1 }
            }
          ]
        );

        assert.deepStrictEqual(
          eventIndexesAfterSyncingClickEvents.map(index => pick(index, ['key', 'unique', 'partialFilterExpression'])),
          [
            { key: { _id: 1 } },
            {
              unique: true,
              key: { actorId: 1 }
            },
            {
              key: { clickedAt: 1 },
              partialFilterExpression: {
                productCategory: 'Computers',
                __t: 'ClickEvent'
              }
            }
          ]
        );

      });
      it('syncing discriminator does not attempt to sync parent model\'s indexes', async() => {
        // Arrange
        const collectionName = generateRandomCollectionName();
        const eventSchema = new Schema(
          { actorId: { type: Schema.Types.ObjectId } },
          { autoIndex: false }
        );
        eventSchema.index({ actorId: 1 }, { unique: true });

        const Event = db.model('Event', eventSchema, collectionName);

        const clickEventSchema = new Schema(
          {
            clickedAt: Date,
            productCategory: String
          },
          { autoIndex: false }
        );
        clickEventSchema.index(
          { clickedAt: 1 },
          { partialFilterExpression: { productCategory: 'Computers' } }
        );
        const ClickEvent = Event.discriminator('ClickEvent', clickEventSchema);

        const buyEventSchema = new Schema(
          {
            boughtAt: String,
            productPrice: Number
          },
          { autoIndex: false }
        );
        buyEventSchema.index(
          { boughtAt: 1 },
          {
            unique: true,
            partialFilterExpression: { productPrice: { $gt: 100 } }
          }
        );
        Event.discriminator('BuyEvent', buyEventSchema);

        // Act
        const droppedByClickEvent = await ClickEvent.syncIndexes();
        const eventIndexesAfterSyncingClickEvents = await ClickEvent.listIndexes();

        const droppedByEvent = await Event.syncIndexes();
        const eventIndexesAfterSyncingEverything = await Event.listIndexes();

        // Assert
        assert.deepStrictEqual(droppedByClickEvent, []);
        assert.deepStrictEqual(droppedByEvent, []);

        assert.deepStrictEqual(
          eventIndexesAfterSyncingClickEvents.map(index => pick(index, ['key', 'unique', 'partialFilterExpression'])),
          [
            { key: { _id: 1 } },
            {
              key: { clickedAt: 1 },
              partialFilterExpression: {
                productCategory: 'Computers',
                __t: 'ClickEvent'
              }
            }
          ]
        );
        assert.deepStrictEqual(
          eventIndexesAfterSyncingEverything.map(index => pick(index, ['key', 'unique', 'partialFilterExpression'])),
          [
            { key: { _id: 1 } },
            {
              key: { clickedAt: 1 },
              partialFilterExpression: {
                productCategory: 'Computers',
                __t: 'ClickEvent'
              }
            },
            {
              unique: true,
              key: { actorId: 1 }
            }
          ]
        );

      });

      it('creates indexes only when they do not exist on the mongodb server (gh-12250)', async() => {
        const userSchema = new Schema({
          name: { type: String }
        }, { autoIndex: false });

        userSchema.index({ name: 1 });

        const User = db.model('User', userSchema);

        await User.init();

        const createIndexSpy = sinon.spy(User.collection, 'createIndex');
        const listIndexesSpy = sinon.spy(User.collection, 'listIndexes');

        await User.syncIndexes();

        assert.equal(createIndexSpy.callCount, 1);
        assert.equal(listIndexesSpy.callCount, 1);

        await User.syncIndexes();

        assert.equal(listIndexesSpy.callCount, 2);
        assert.equal(createIndexSpy.callCount, 1);
      });
    });

    it('using `new db.model()()` (gh-6698)', function() {
      db.model('Test', new Schema({
        name: String
      }));

      assert.throws(function() {
        new db.model('Test')({ name: 'test' });
      }, /should not be run with `new`/);
    });

    it('throws if non-function passed as callback (gh-6640)', function() {
      const Model = db.model('Test', new Schema({
        name: String
      }));

      const doc = new Model({});

      assert.throws(function() {
        doc.save({}, {});
      }, /callback must be a function/i);
    });

    it('Throws when saving same doc in parallel w/ promises (gh-6456)', function(done) {
      let called = 0;

      function counter() {
        if (++called === 2) {
          Test.countDocuments(function(err, cnt) {
            assert.ifError(err);
            assert.strictEqual(cnt, 1);
            done();
          });
        }
      }

      const schema = new Schema({
        name: String
      });

      const Test = db.model('Test', schema);

      const test = new Test({
        name: 'Sarah'
      });

      function handler(doc) {
        assert.strictEqual(doc.id, test.id);
        counter();
      }

      function error(err) {
        assert.strictEqual(err.name, 'ParallelSaveError');
        const regex = new RegExp(test.id);
        assert.ok(regex.test(err.message));
        counter();
      }

      test.save().then(handler);
      test.save().catch(error);
    });

    it('allows calling save in a post save hook (gh-6611)', async function() {
      let called = 0;
      const noteSchema = new Schema({
        body: String
      });

      noteSchema.post('save', function(note) {
        if (!called) {
          called++;
          note.body = 'a note, part deux.';
          return note.save();
        }
      });


      const Note = db.model('Test', noteSchema);

      await Note.create({ body: 'a note.' });
      const doc = await Note.findOne({});
      assert.strictEqual(doc.body, 'a note, part deux.');

    });

    it('createCollection() respects schema collation (gh-6489)', async function() {
      const userSchema = new Schema({
        name: String
      }, { collation: { locale: 'en_US', strength: 1 } });
      const Model = db.model('User', userSchema);


      await Model.collection.drop().catch(() => {});
      await Model.createCollection();
      const collectionName = Model.collection.name;

      // If the collection is not created, the following will throw
      // MongoServerError: Collection [mongoose_test.User] not found.
      await db.collection(collectionName).stats();

      await Model.create([{ name: 'alpha' }, { name: 'Zeta' }]);

      // Ensure that the default collation is set. Mongoose will set the
      // collation on the query itself (see gh-4839).
      const res = await db.collection(collectionName).
        find({}).sort({ name: 1 }).toArray();
      assert.deepEqual(res.map(v => v.name), ['alpha', 'Zeta']);
    });

    it('createCollection() respects timeseries (gh-10611)', async function() {
      const version = await start.mongodVersion();
      if (version[0] < 5) {
        this.skip();
        return;
      }

      const schema = Schema({ name: String, timestamp: Date, metadata: Object }, {
        timeseries: {
          timeField: 'timestamp',
          metaField: 'metadata',
          granularity: 'hours'
        },
        autoCreate: false,
        autoIndex: false,
        expireAfterSeconds: 86400
      });

      const Test = db.model('Test', schema, 'Test');
      await Test.init();

      await Test.collection.drop().catch(() => {});
      await Test.createCollection();

      const collections = await Test.db.db.listCollections().toArray();
      const coll = collections.find(coll => coll.name === 'Test');
      assert.ok(coll);
      assert.equal(coll.type, 'timeseries');
      assert.equal(coll.options.timeseries.timeField, 'timestamp');

      await Test.collection.drop().catch(() => {});
    });

    it('createCollection() enforces expireAfterSeconds (gh-11229)', async function() {
      const version = await start.mongodVersion();
      if (version[0] < 5) {
        this.skip();
        return;
      }

      const schema = Schema({ name: String, timestamp: Date, metadata: Object }, {
        timeseries: {
          timeField: 'timestamp',
          metaField: 'metadata',
          granularity: 'hours'
        },
        autoCreate: false
      });

      const Test = db.model('TestGH11229Var1', schema);

      await Test.collection.drop().catch(() => {});
      await Test.createCollection({ expireAfterSeconds: 5 });

      const collOptions = await Test.collection.options();
      assert.ok(collOptions);
      assert.equal(collOptions.expireAfterSeconds, 5);
      assert.ok(collOptions.timeseries);
    });

    it('createCollection() enforces expires (gh-11229)', async function() {
      this.timeout(10000);
      const version = await start.mongodVersion();
      if (version[0] < 5) {
        this.skip();
        return;
      }

      const schema = Schema({ name: String, timestamp: Date, metadata: Object }, {
        timeseries: {
          timeField: 'timestamp',
          metaField: 'metadata',
          granularity: 'hours'
        },
        autoCreate: false
      });

      const Test = db.model('TestGH11229Var2', schema, 'TestGH11229Var2');

      await Test.collection.drop().catch(() => {});
      await Test.createCollection({ expires: '5 seconds' });

      const collOptions = await Test.collection.options();
      assert.ok(collOptions);
      assert.equal(collOptions.expireAfterSeconds, 5);
      assert.ok(collOptions.timeseries);
    });

    it('createCollection() enforces expireAfterSeconds when set by Schema (gh-11229)', async function() {
      const version = await start.mongodVersion();
      if (version[0] < 5) {
        this.skip();
        return;
      }

      const schema = Schema({ name: String, timestamp: Date, metadata: Object }, {
        timeseries: {
          timeField: 'timestamp',
          metaField: 'metadata',
          granularity: 'hours'
        },
        autoCreate: false,
        expireAfterSeconds: 5
      });

      const Test = db.model('TestGH11229Var3', schema);

      await Test.collection.drop().catch(() => {});
      await Test.createCollection();

      const collOptions = await Test.collection.options();
      assert.ok(collOptions);
      assert.equal(collOptions.expireAfterSeconds, 5);
      assert.ok(collOptions.timeseries);
    });

    it('createCollection() enforces expires when set by Schema (gh-11229)', async function() {
      const version = await start.mongodVersion();
      if (version[0] < 5) {
        this.skip();
        return;
      }

      const schema = Schema({ name: String, timestamp: Date, metadata: Object }, {
        timeseries: {
          timeField: 'timestamp',
          metaField: 'metadata',
          granularity: 'hours'
        },
        autoCreate: false,
        expires: '5 seconds'
      });

      const Test = db.model('TestGH11229Var4', schema);

      await Test.collection.drop().catch(() => {});
      await Test.createCollection();

      const collOptions = await Test.collection.options();
      assert.ok(collOptions);
      assert.equal(collOptions.expireAfterSeconds, 5);
      assert.ok(collOptions.timeseries);
    });

    it('mongodb actually removes expired documents (gh-11229)', async function() {
      this.timeout(1000 * 80); // 80 seconds, see later comments on why
      const version = await start.mongodVersion();
      if (version[0] < 5) {
        this.skip();
        return;
      }

      const schema = Schema({ name: String, timestamp: Date, metadata: Object }, {
        timeseries: {
          timeField: 'timestamp',
          metaField: 'metadata',
          granularity: 'hours'
        },
        autoCreate: false
      });

      const Test = db.model('TestMongoDBExpireRemoval', schema);

      await Test.collection.drop().catch(() => {});
      await Test.createCollection({ expireAfterSeconds: 5 });

      await Test.insertMany([
        {
          metadata: { sensorId: 5578, type: 'temperature' },
          timestamp: new Date('2021-05-18T00:00:00.000Z'),
          temp: 12
        },
        {
          metadata: { sensorId: 5578, type: 'temperature' },
          timestamp: new Date('2021-05-18T04:00:00.000Z'),
          temp: 11
        },
        {
          metadata: { sensorId: 5578, type: 'temperature' },
          timestamp: new Date('2021-05-18T08:00:00.000Z'),
          temp: 11
        },
        {
          metadata: { sensorId: 5578, type: 'temperature' },
          timestamp: new Date('2021-05-18T12:00:00.000Z'),
          temp: 12
        },
        {
          metadata: { sensorId: 5578, type: 'temperature' },
          timestamp: new Date('2021-05-18T16:00:00.000Z'),
          temp: 16
        },
        {
          metadata: { sensorId: 5578, type: 'temperature' },
          timestamp: new Date('2021-05-18T20:00:00.000Z'),
          temp: 15
        }, {
          metadata: { sensorId: 5578, type: 'temperature' },
          timestamp: new Date('2021-05-19T00:00:00.000Z'),
          temp: 13
        },
        {
          metadata: { sensorId: 5578, type: 'temperature' },
          timestamp: new Date('2021-05-19T04:00:00.000Z'),
          temp: 12
        },
        {
          metadata: { sensorId: 5578, type: 'temperature' },
          timestamp: new Date('2021-05-19T08:00:00.000Z'),
          temp: 11
        },
        {
          metadata: { sensorId: 5578, type: 'temperature' },
          timestamp: new Date('2021-05-19T12:00:00.000Z'),
          temp: 12
        },
        {
          metadata: { sensorId: 5578, type: 'temperature' },
          timestamp: new Date('2021-05-19T16:00:00.000Z'),
          temp: 17
        },
        {
          metadata: { sensorId: 5578, type: 'temperature' },
          timestamp: new Date('2021-05-19T20:00:00.000Z'),
          temp: 12
        }
      ]);

      const beforeExpirationCount = await Test.count({});
      assert.ok(beforeExpirationCount === 12);

      let intervalid;

      await Promise.race([
        // wait for 61 seconds, because mongodb's removal routine runs every 60 seconds, so it may be VERY flakey otherwise
        // under heavy load it is still not guranteed to actually run
        // see https://www.mongodb.com/docs/manual/core/timeseries/timeseries-automatic-removal/#timing-of-delete-operations
        new Promise(resolve => setTimeout(resolve, 1000 * 61)), // 61 seconds

        // in case it happens faster, to reduce test time
        new Promise(resolve => {
          intervalid = setInterval(async() => {
            const count = await Test.count({});
            if (count === 0) {
              resolve();
            }
          }, 1000); // every 1 second
        })
      ]);

      clearInterval(intervalid);

      const afterExpirationCount = await Test.count({});
      assert.equal(afterExpirationCount, 0);
    });

    it('createCollection() handles NamespaceExists errors (gh-9447)', async function() {
      const userSchema = new Schema({ name: String });
      const Model = db.model('User', userSchema);


      await Model.collection.drop().catch(() => {});

      await Model.createCollection();
      await Model.createCollection();

    });
  });

  it('dropDatabase() after init allows re-init (gh-6967)', async function() {
    this.timeout(10000);

    const Model = db.model('Test', new Schema({
      name: { type: String, index: true }
    }));


    await Model.init();

    await db.dropDatabase();

    assert.ok(!Model.$init);

    let threw = false;

    try {
      await Model.listIndexes();
    } catch (err) {
      assert.ok(err.message.indexOf('test') !== -1,
        err.message);
      threw = true;
    }
    assert.ok(threw);

    await Model.init();

    const indexes = await Model.listIndexes();

    assert.equal(indexes.length, 2);
    assert.deepEqual(indexes[1].key, { name: 1 });

  });

  it('replaceOne always sets version key in top-level (gh-7138)', async function() {
    const key = 'A';

    const schema = new mongoose.Schema({
      key: String,
      items: { type: [String], default: [] }
    });

    const Record = db.model('Test', schema);

    const record = { key: key, items: ['A', 'B', 'C'] };


    await Record.replaceOne({ key: key }, record, { upsert: true });

    const fetchedRecord = await Record.findOne({ key: key });

    assert.deepEqual(fetchedRecord.toObject().items, ['A', 'B', 'C']);

  });

  it('can JSON.stringify(Model.schema) with nested (gh-7220)', function() {
    const nested = Schema({ name: String });
    const Model = db.model('Test', Schema({ nested }));

    const _schema = JSON.parse(JSON.stringify(Model.schema));
    assert.ok(_schema.obj.nested);
  });

  it('Model.events() (gh-7125)', async function() {
    const Model = db.model('Test', Schema({
      name: { type: String, validate: () => false }
    }));

    let called = [];
    Model.events.on('error', err => { called.push(err); });


    await Model.findOne({ _id: 'Not a valid ObjectId' }).catch(() => {});
    assert.equal(called.length, 1);
    assert.equal(called[0].name, 'CastError');

    called = [];

    const doc = new Model({ name: 'fail' });
    await doc.save().catch(() => {});
    assert.equal(called.length, 1);
    assert.equal(called[0].name, 'ValidationError');

    called = [];

    await Model.aggregate([{ $group: { fail: true } }]).exec().catch(() => {});
    assert.equal(called.length, 1);
    assert.equal(called[0].name, 'MongoServerError');

  });

  it('sets $session() before pre save hooks run (gh-7742)', async function() {
    const schema = new Schema({ name: String });
    let sessions = [];
    schema.pre('save', function() {
      sessions.push(this.$session());
    });

    const SampleModel = db.model('Test', schema);


    await SampleModel.create({ name: 'foo' });
    // start session
    const session = await db.startSession();

    // get doc
    const doc = await SampleModel.findOne();
    doc.foo = 'bar';

    sessions = [];
    await doc.save({ session });
    assert.equal(sessions.length, 1);
    assert.strictEqual(sessions[0], session);

    sessions = [];
    await doc.save({ session: null });
    assert.equal(sessions.length, 1);
    assert.strictEqual(sessions[0], null);

  });

  it('sets $session() before pre remove hooks run (gh-7742)', async function() {
    const schema = new Schema({ name: String });
    let sessions = [];
    schema.pre('remove', function() {
      sessions.push(this.$session());
    });

    const SampleModel = db.model('Test', schema);


    await SampleModel.create({ name: 'foo' });
    // start session
    const session = await db.startSession();

    // get doc
    const doc = await SampleModel.findOne();
    doc.foo = 'bar';

    sessions = [];
    await doc.remove({ session });
    assert.equal(sessions.length, 1);
    assert.strictEqual(sessions[0], session);

  });

  it('set $session() before pre validate hooks run on bulkWrite and insertMany (gh-7769)', async function() {
    const schema = new Schema({ name: String });
    const sessions = [];
    schema.pre('validate', function() {
      sessions.push(this.$session());
    });

    const SampleModel = db.model('Test', schema);


    // start session
    const session = await db.startSession();

    await SampleModel.insertMany([{ name: 'foo' }, { name: 'bar' }], { session });
    assert.strictEqual(sessions[0], session);
    assert.strictEqual(sessions[1], session);

    await SampleModel.bulkWrite([{
      insertOne: {
        doc: { name: 'Samwell Tarly' }
      }
    }, {
      replaceOne: {
        filter: { name: 'bar' },
        replacement: { name: 'Gilly' }
      }
    }], { session });

    assert.strictEqual(sessions[2], session);
    assert.strictEqual(sessions[3], session);

  });

  it('custom statics that overwrite query functions dont get hooks by default (gh-7790)', async function() {

    const schema = new Schema({ name: String, loadedAt: Date });

    schema.statics.findOne = function() {
      return this.findOneAndUpdate({}, { loadedAt: new Date() }, { new: true });
    };

    let called = 0;
    schema.pre('findOne', function() {
      ++called;
    });
    const Model = db.model('Test', schema);

    await Model.create({ name: 'foo' });

    const res = await Model.findOne();
    assert.ok(res.loadedAt);
    assert.equal(called, 0);

  });

  it('error handling middleware passes saved doc (gh-7832)', async function() {
    const schema = new Schema({ _id: Number });

    const errs = [];
    const docs = [];
    schema.post('save', (err, doc, next) => {
      errs.push(err);
      docs.push(doc);
      next();
    });
    const Model = db.model('Test', schema);


    await Model.create({ _id: 1 });

    const doc = new Model({ _id: 1 });
    const err = await doc.save().then(() => null, err => err);
    assert.ok(err);
    assert.equal(err.code, 11000);

    assert.equal(errs.length, 1);
    assert.equal(errs[0].code, 11000);

    assert.equal(docs.length, 1);
    assert.strictEqual(docs[0], doc);

  });

  it('throws readable error if calling Model function with bad context (gh-7957)', function() {
    const Model = db.model('Test', Schema({ name: String }));

    assert.throws(() => {
      new Model.discriminator('gh5957_fail', Schema({ doesntMatter: String }));
    }, /Model\.discriminator.*new Model/);

    const discriminator = Model.discriminator;

    assert.throws(() => {
      discriminator('gh5957_fail', Schema({ doesntMatter: String }));
    }, /Model\.discriminator.*MyModel/);
  });

  describe('exists() (gh-6872) (gh-8097) (gh-11138)', function() {
    it('returns a query', () => {
      const User = db.model('Test', new Schema({ name: String }));
      const query = User.exists({ name: 'Hafez' });
      assert.ok(query instanceof mongoose.Query);
    });

    it('returns lean document with `_id` only if document exists', async function() {
      const Model = db.model('Test', new Schema({ name: String }));

      const docFromCreation = await Model.create({ name: 'foo' });
      const existingDocument = await Model.exists({ _id: docFromCreation._id });
      assert.equal(existingDocument._id.toString(), docFromCreation._id.toString());
      assert.deepStrictEqual(existingDocument, { _id: docFromCreation._id });
      assert.ok(isLean(existingDocument));
    });


    it('returns `null` when no document exists', async() => {
      const Model = db.model('Test', new Schema({ name: String }));

      const existingDocument = await Model.exists({ name: 'I do not exist' });
      assert.equal(existingDocument, null);
    });
    it('returns `null` if no doc exists', async function() {
      const Model = db.model('Test', new Schema({ name: String }));

      await Model.create({ name: 'foo' });

      const existingDocumentWithStrict = await Model.exists({ otherProp: 'foo' }, { strict: false });
      assert.equal(existingDocumentWithStrict, null);
    });

    it('options (gh-8075)', async function() {
      const Model = db.model('Test', new Schema({ name: String }));

      const existingDocument = await Model.exists({});
      assert.equal(existingDocument, null);

      const explainResult = await Model.exists({}, { explain: true });
      assert.ok(explainResult);
    });
  });

  it('sets correct `Document#op` with `save()` (gh-8439)', function() {
    const schema = Schema({ name: String });
    const ops = [];
    schema.pre('validate', function() {
      ops.push(this.$op);
    });
    schema.pre('save', function() {
      ops.push(this.$op);
    });
    schema.post('validate', function() {
      ops.push(this.$op);
    });
    schema.post('save', function() {
      ops.push(this.$op);
    });

    const Model = db.model('Test', schema);
    const doc = new Model({ name: 'test' });

    return doc.save().then(() => {
      assert.deepEqual(ops, ['validate', 'validate', 'save', 'save']);
    });
  });

  it('bulkWrite sets discriminator filters (gh-8590)', async function() {
    const Animal = db.model('Test', Schema({ name: String }));
    const Dog = Animal.discriminator('Dog', Schema({ breed: String }));


    await Dog.bulkWrite([{
      updateOne: {
        filter: { name: 'Pooka' },
        update: { $set: { breed: 'Chorkie' } },
        upsert: true
      }
    }]);
    const res = await Animal.findOne();
    assert.ok(res instanceof Dog);
    assert.strictEqual(res.breed, 'Chorkie');

  });

  it('bulkWrite upsert works when update casts to empty (gh-8698)', async function() {
    const userSchema = new Schema({
      name: String
    });
    const User = db.model('User', userSchema);


    await User.bulkWrite([{
      updateOne: {
        filter: { name: 'test' },
        update: { notInSchema: true },
        upsert: true
      }
    }]);

    const doc = await User.findOne();
    assert.ok(doc);
    assert.strictEqual(doc.notInSchema, undefined);

  });

  it('bulkWrite upsert with non-schema path in filter (gh-8698)', async function() {
    const userSchema = new Schema({
      name: String
    });
    const User = db.model('User', userSchema);


    let err = await User.bulkWrite([{
      updateOne: {
        filter: { notInSchema: 'foo' },
        update: { name: 'test' },
        upsert: true
      }
    }]).then(() => null, err => err);
    assert.ok(err);
    assert.equal(err.name, 'StrictModeError');
    assert.ok(err.message.indexOf('notInSchema') !== -1, err.message);

    err = await User.bulkWrite([{
      updateMany: {
        filter: { notInSchema: 'foo' },
        update: { name: 'test' },
        upsert: true
      }
    }]).then(() => null, err => err);
    assert.ok(err);
    assert.equal(err.name, 'StrictModeError');
    assert.ok(err.message.indexOf('notInSchema') !== -1, err.message);

    err = await User.bulkWrite([{
      replaceOne: {
        filter: { notInSchema: 'foo' },
        update: { name: 'test' },
        upsert: true
      }
    }]).then(() => null, err => err);
    assert.ok(err);
    assert.equal(err.name, 'StrictModeError');
    assert.ok(err.message.indexOf('notInSchema') !== -1, err.message);

  });

  it('bulkWrite can disable timestamps with updateOne, and updateMany', async function() {
    const userSchema = new Schema({
      name: String
    }, { timestamps: true });

    const User = db.model('User', userSchema);


    const users = await User.create([{ name: 'Hafez1' }, { name: 'Hafez2' }]);

    await User.bulkWrite([
      { updateOne: { filter: { _id: users[0]._id }, update: { name: 'John1' }, timestamps: false } },
      { updateMany: { filter: { _id: users[1]._id }, update: { name: 'John2' }, timestamps: false } }
    ]);

    const usersAfterUpdate = await Promise.all([
      User.findOne({ _id: users[0]._id }),
      User.findOne({ _id: users[1]._id })
    ]);

    assert.deepEqual(users[0].updatedAt, usersAfterUpdate[0].updatedAt);
    assert.deepEqual(users[1].updatedAt, usersAfterUpdate[1].updatedAt);

  });

  it('bulkWrite can overwrite schema `strict` option for filters and updates (gh-8778)', async function() {
    // Arrange
    const userSchema = new Schema({
      name: String
    }, { strict: true });

    const User = db.model('User', userSchema);


    const users = [
      { notInSchema: 1 },
      { notInSchema: 2 },
      { notInSchema: 3 }
    ];
    await User.collection.insertMany(users);

    // Act
    await User.bulkWrite([
      { updateOne: { filter: { notInSchema: 1 }, update: { notInSchema: 'first' } } },
      { updateMany: { filter: { notInSchema: 2 }, update: { notInSchema: 'second' } } },
      { replaceOne: { filter: { notInSchema: 3 }, replacement: { notInSchema: 'third' } } }
    ],
    { strict: false });

    // Assert
    const usersAfterUpdate = await Promise.all([
      User.collection.findOne({ _id: users[0]._id }),
      User.collection.findOne({ _id: users[1]._id }),
      User.collection.findOne({ _id: users[2]._id })
    ]);

    assert.equal(usersAfterUpdate[0].notInSchema, 'first');
    assert.equal(usersAfterUpdate[1].notInSchema, 'second');
    assert.equal(usersAfterUpdate[2].notInSchema, 'third');

  });

  it('cast errors have `kind` field (gh-8953)', async function() {

    const User = db.model('User', {});
    const err = await User.findOne({ _id: 'invalid' }).then(() => null, err => err);

    assert.deepEqual(err.kind, 'ObjectId');

  });

  it('casts bulkwrite timestamps to `Number` when specified (gh-9030)', async function() {

    const userSchema = new Schema({
      name: String,
      updatedAt: Number
    }, { timestamps: true });

    const User = db.model('User', userSchema);

    await User.create([{ name: 'user1' }, { name: 'user2' }]);

    await User.bulkWrite([
      {
        updateOne: {
          filter: { name: 'user1' },
          update: { name: 'new name' }
        }
      },
      {
        updateMany: {
          filter: { name: 'user2' },
          update: { name: 'new name' }
        }
      }
    ]);

    const users = await User.find().lean();
    assert.equal(typeof users[0].updatedAt, 'number');
    assert.equal(typeof users[1].updatedAt, 'number');

    // not-lean queries cast to number even if stored on DB as a date
    assert.equal(users[0] instanceof User, false);
    assert.equal(users[1] instanceof User, false);

  });

  it('Model.bulkWrite(...) does not throw an error when provided an empty array (gh-9131)', async function() {
    const userSchema = new Schema();
    const User = db.model('User', userSchema);

    const res = await User.bulkWrite([]);

    assert.deepEqual(
      res,
      {
        result: {
          ok: 1,
          writeErrors: [],
          writeConcernErrors: [],
          insertedIds: [],
          nInserted: 0,
          nUpserted: 0,
          nMatched: 0,
          nModified: 0,
          nRemoved: 0,
          upserted: []
        },
        insertedCount: 0,
        matchedCount: 0,
        modifiedCount: 0,
        deletedCount: 0,
        upsertedCount: 0,
        upsertedIds: {},
        insertedIds: {},
        n: 0
      }
    );

  });

  it('Model.bulkWrite(...) does not throw an error with upsert:true, setDefaultsOnInsert: true (gh-9157)', async function() {

    const userSchema = new Schema(
      {
        friends: [String],
        age: { type: Number, default: 25 }
      },
      { timestamps: true }
    );
    const User = db.model('User', userSchema);

    await User.bulkWrite([
      {
        updateOne: {
          filter: { },
          update: { friends: ['Sam'] },
          upsert: true,
          setDefaultsOnInsert: true
        }
      }
    ]);

    const user = await User.findOne().sort({ _id: -1 });

    assert.equal(user.age, 25);
    assert.deepEqual(user.friends, ['Sam']);

  });

  it('allows calling `create()` after `bulkWrite()` (gh-9350)', async function() {
    const schema = Schema({ foo: Boolean });
    const Model = db.model('Test', schema);


    await Model.bulkWrite([
      { insertOne: { document: { foo: undefined } } },
      { updateOne: { filter: {}, update: { $set: { foo: true } } } }
    ]);

    await Model.create({ foo: undefined });

    const docs = await Model.find();
    assert.equal(docs.length, 2);

  });

  it('skips applying init hooks if `document` option set to `false` (gh-9316)', function() {
    const schema = new Schema({ name: String });
    let called = 0;
    schema.post(/.*/, { query: true, document: false }, function test() {
      ++called;
    });

    const Model = db.model('Test', schema);

    const doc = new Model();
    doc.init({ name: 'test' });
    assert.equal(called, 0);
  });

  it('retains atomics after failed `save()` (gh-9327)', async function() {
    const schema = new Schema({ arr: [String] });
    const Test = db.model('Test', schema);


    const doc = await Test.create({ arr: [] });

    await Test.deleteMany({});

    doc.arr.push('test');
    const err = await doc.save().then(() => null, err => err);
    assert.ok(err);

    const delta = doc.getChanges();
    assert.ok(delta.$push);
    assert.ok(delta.$push.arr);

  });

  it('doesnt wipe out changes made while `save()` is in flight (gh-9327)', async function() {
    const schema = new Schema({ num1: Number, num2: Number });
    const Test = db.model('Test', schema);


    const doc = await Test.create({});

    doc.num1 = 1;
    doc.num2 = 1;
    const p = doc.save();

    await new Promise((resolve) => setTimeout(resolve, 0));

    doc.num1 = 2;
    doc.num2 = 2;
    await p;

    await doc.save();

    const fromDb = await Test.findById(doc._id);
    assert.equal(fromDb.num1, 2);
    assert.equal(fromDb.num2, 2);

  });

  describe('returnOriginal (gh-9183)', function() {
    const originalValue = mongoose.get('returnOriginal');
    beforeEach(() => {
      mongoose.set('returnOriginal', false);
    });

    afterEach(() => {
      mongoose.set('returnOriginal', originalValue);
    });

    it('Setting `returnOriginal` works', async function() {

      const userSchema = new Schema({
        name: { type: String }
      });

      const User = db.model('User', userSchema);

      const createdUser = await User.create({ name: 'Hafez' });

      const user1 = await User.findOneAndUpdate({ _id: createdUser._id }, { name: 'Hafez1' });
      assert.equal(user1.name, 'Hafez1');

      const user2 = await User.findByIdAndUpdate(createdUser._id, { name: 'Hafez2' });
      assert.equal(user2.name, 'Hafez2');

      const user3 = await User.findOneAndReplace({ _id: createdUser._id }, { name: 'Hafez3' });
      assert.equal(user3.name, 'Hafez3');

    });

    it('`returnOriginal` can be overwritten', async function() {

      const userSchema = new Schema({
        name: { type: String }
      });

      const User = db.model('User', userSchema);

      const createdUser = await User.create({ name: 'Hafez' });

      const user1 = await User.findOneAndUpdate({ _id: createdUser._id }, { name: 'Hafez1' }, { new: false });
      assert.equal(user1.name, 'Hafez');

      const user2 = await User.findByIdAndUpdate(createdUser._id, { name: 'Hafez2' }, { new: false });
      assert.equal(user2.name, 'Hafez1');

      const user3 = await User.findOneAndReplace({ _id: createdUser._id }, { name: 'Hafez3' }, { new: false });
      assert.equal(user3.name, 'Hafez2');

    });
  });

  describe('buildBulkWriteOperations() (gh-9673)', () => {
    it('builds write operations', async() => {


      const userSchema = new Schema({
        name: { type: String }
      });

      const User = db.model('User', userSchema);

      const users = [
        new User({ name: 'Hafez1_gh-9673-1' }),
        new User({ name: 'Hafez2_gh-9673-1' }),
        new User({ name: 'I am the third name' })
      ];

      await users[2].save();
      users[2].name = 'I am the updated third name';

      const writeOperations = User.buildBulkWriteOperations(users);

      const desiredWriteOperations = [
        { insertOne: { document: users[0] } },
        { insertOne: { document: users[1] } },
        { updateOne: { filter: { _id: users[2]._id }, update: { $set: { name: 'I am the updated third name' } } } }
      ];

      assert.deepEqual(
        writeOperations,
        desiredWriteOperations
      );

    });

    it('throws an error when one document is invalid', () => {
      const userSchema = new Schema({
        name: { type: String, minLength: 5 }
      });

      const User = db.model('User', userSchema);

      const users = [
        new User({ name: 'a' }),
        new User({ name: 'Hafez2_gh-9673-1' }),
        new User({ name: 'b' })
      ];

      let err;
      try {
        User.buildBulkWriteOperations(users);
      } catch (error) {
        err = error;
      }


      assert.ok(err);
    });

    it('throws an error if documents is not an array', function() {
      const userSchema = new Schema({
        name: { type: String }
      });

      const User = db.model('User', userSchema);


      assert.throws(
        function() {
          User.buildBulkWriteOperations(null);
        },
        /bulkSave expects an array of documents to be passed/
      );
    });
    it('throws an error if one element is not a document', function() {
      const userSchema = new Schema({
        name: { type: String }
      });

      const User = db.model('User', userSchema);


      assert.throws(
        function() {
          User.buildBulkWriteOperations([
            new User({ name: 'Hafez' }),
            { name: 'I am not a document' }
          ]);
        },
        /documents\.1 was not a mongoose document/
      );
    });
    it('skips validation when given `skipValidation` true', () => {
      const userSchema = new Schema({
        name: { type: String, minLength: 5 }
      });

      const User = db.model('User', userSchema);

      const users = [
        new User({ name: 'a' }),
        new User({ name: 'Hafez2_gh-9673-1' }),
        new User({ name: 'b' })
      ];

      const writeOperations = User.buildBulkWriteOperations(users, { skipValidation: true });

      assert.equal(writeOperations.length, 3);
    });

    it('accepts `timestamps: false` (gh-12059)', async() => {
      // Arrange
      const userSchema = new Schema({
        name: { type: String, minLength: 5 }
      });

      const User = db.model('User', userSchema);

      const newUser = new User({ name: 'Hafez' });
      const userToUpdate = await User.create({ name: 'Hafez' });
      userToUpdate.name = 'John Doe';

      // Act
      const writeOperations = User.buildBulkWriteOperations([newUser, userToUpdate], { timestamps: false, skipValidation: true });

      // Assert
      const timestampsOptions = writeOperations.map(writeOperationContainer => {
        const operationObject = writeOperationContainer.updateOne || writeOperationContainer.insertOne;
        return operationObject.timestamps;
      });
      assert.deepEqual(timestampsOptions, [false, false]);
    });
    it('accepts `timestamps: true` (gh-12059)', async() => {
      // Arrange
      const userSchema = new Schema({
        name: { type: String, minLength: 5 }
      });

      const User = db.model('User', userSchema);

      const newUser = new User({ name: 'Hafez' });
      const userToUpdate = await User.create({ name: 'Hafez' });
      userToUpdate.name = 'John Doe';

      // Act
      const writeOperations = User.buildBulkWriteOperations([newUser, userToUpdate], { timestamps: true, skipValidation: true });

      // Assert
      const timestampsOptions = writeOperations.map(writeOperationContainer => {
        const operationObject = writeOperationContainer.updateOne || writeOperationContainer.insertOne;
        return operationObject.timestamps;
      });
      assert.deepEqual(timestampsOptions, [true, true]);
    });
    it('`timestamps` has `undefined` as default value (gh-12059)', async() => {
      // Arrange
      const userSchema = new Schema({
        name: { type: String, minLength: 5 }
      });

      const User = db.model('User', userSchema);

      const newUser = new User({ name: 'Hafez' });
      const userToUpdate = await User.create({ name: 'Hafez' });
      userToUpdate.name = 'John Doe';

      // Act
      const writeOperations = User.buildBulkWriteOperations([newUser, userToUpdate], { skipValidation: true });

      // Assert
      const timestampsOptions = writeOperations.map(writeOperationContainer => {
        const operationObject = writeOperationContainer.updateOne || writeOperationContainer.insertOne;
        return operationObject.timestamps;
      });
      assert.deepEqual(timestampsOptions, [undefined, undefined]);
    });
  });

  describe('bulkSave() (gh-9673)', function() {
    it('saves new documents', async function() {

      const userSchema = new Schema({
        name: { type: String }
      });

      const User = db.model('User', userSchema);


      await User.bulkSave([
        new User({ name: 'Hafez1_gh-9673-1' }),
        new User({ name: 'Hafez2_gh-9673-1' })
      ]);

      const users = await User.find().sort('name');

      assert.deepEqual(
        users.map(user => user.name),
        [
          'Hafez1_gh-9673-1',
          'Hafez2_gh-9673-1'
        ]
      );

    });

    it('updates documents', async function() {

      const userSchema = new Schema({
        name: { type: String }
      });

      const User = db.model('User', userSchema);


      await User.insertMany([
        new User({ name: 'Hafez1_gh-9673-2' }),
        new User({ name: 'Hafez2_gh-9673-2' }),
        new User({ name: 'Hafez3_gh-9673-2' })
      ]);

      const users = await User.find().sort('name');

      users[0].name = 'Hafez1_gh-9673-2-updated';
      users[1].name = 'Hafez2_gh-9673-2-updated';

      await User.bulkSave(users);

      const usersAfterUpdate = await User.find().sort('name');

      assert.deepEqual(
        usersAfterUpdate.map(user => user.name),
        [
          'Hafez1_gh-9673-2-updated',
          'Hafez2_gh-9673-2-updated',
          'Hafez3_gh-9673-2'
        ]
      );

    });

    it('returns writeResult on success', async() => {

      const userSchema = new Schema({
        name: { type: String }
      });

      const User = db.model('User', userSchema);


      await User.insertMany([
        new User({ name: 'Hafez1_gh-9673-2' }),
        new User({ name: 'Hafez2_gh-9673-2' })
      ]);

      const users = await User.find().sort('name');

      users[0].name = 'Hafez1_gh-9673-2-updated';
      users[1].name = 'Hafez2_gh-9673-2-updated';

      const writeResult = await User.bulkSave(users);
      assert.ok(writeResult.result.ok);

    });
    it('throws an error on failure', async() => {
      const userSchema = new Schema({
        name: { type: String, unique: true }
      });

      const User = db.model('User', userSchema);
      await User.init();

      await User.insertMany([
        new User({ name: 'Hafez1_gh-9673-2' }),
        new User({ name: 'Hafez2_gh-9673-2' })
      ]);

      const users = await User.find().sort('name');

      users[0].name = 'duplicate-name';
      users[1].name = 'duplicate-name';

      const err = await User.bulkSave(users).then(() => null, err => err);
      assert.ok(err);
    });

    it('changes document state from `isNew` `false` to `true`', async() => {

      const userSchema = new Schema({
        name: { type: String }
      });

      const User = db.model('User', userSchema);
      await User.init();

      const user1 = new User({ name: 'Hafez1_gh-9673-3' });
      const user2 = new User({ name: 'Hafez1_gh-9673-3' });

      assert.equal(user1.isNew, true);
      assert.equal(user2.isNew, true);

      await User.bulkSave([user1, user2]);

      assert.equal(user1.isNew, false);
      assert.equal(user2.isNew, false);

    });
    it('sets `isNew` to false when a document succeeds and `isNew` does not change when some fail', async() => {

      const userSchema = new Schema({
        name: { type: String, unique: true }
      });

      const User = db.model('User', userSchema);
      await User.init();

      const user1 = new User({ name: 'Hafez1_gh-9673-4' });
      const user2 = new User({ name: 'Hafez1_gh-9673-4' });

      const err = await User.bulkSave([user1, user2]).then(() => null, err => err);

      assert.ok(err);
      assert.equal(user1.isNew, false);
      assert.equal(user2.isNew, true);

    });
    it('changes documents state for successful writes', async() => {

      const userSchema = new Schema({
        name: { type: String, unique: true },
        age: Number
      });

      const User = db.model('User', userSchema);
      await User.init();

      const user1 = new User({ name: 'Sam', age: 26 });
      const user2 = new User({ name: 'Sam', age: 27 });

      assert.equal(user1.isNew, true);
      assert.equal(user2.isNew, true);

      const err = await User.bulkSave([user1, user2]).then(() => null, err => err);

      assert.ok(err);
      assert.deepEqual(user1.getChanges(), {});
      assert.deepEqual(user2.getChanges(), { $set: { age: 27, name: 'Sam' } });

    });
    it('triggers pre/post-save hooks', async() => {

      const userSchema = new Schema({
        name: String,
        age: Number
      });

      let preSaveCallCount = 0;
      let postSaveCallCount = 0;

      userSchema.pre('save', function() {
        preSaveCallCount++;
      });
      userSchema.post('save', function() {
        postSaveCallCount++;
      });

      const User = db.model('User', userSchema);

      const user1 = new User({ name: 'Sam1' });
      const user2 = new User({ name: 'Sam2' });


      await User.bulkSave([user1, user2]);
      assert.equal(preSaveCallCount, 2);
      assert.equal(postSaveCallCount, 2);

    });
    it('calls pre-save before actually saving', async() => {

      const userSchema = new Schema({ name: String });


      userSchema.pre('save', function() {
        this.name = 'name from pre-save';
      });

      const User = db.model('User', userSchema);

      const user1 = new User({ name: 'Sam1' });
      const user2 = new User({ name: 'Sam2' });


      await User.bulkSave([user1, user2]);

      const usersFromDatabase = await User.find({ _id: { $in: [user1._id, user2._id] } }).sort('_id');
      assert.equal(usersFromDatabase[0].name, 'name from pre-save');
      assert.equal(usersFromDatabase[1].name, 'name from pre-save');

    });
    it('works if some document is not modified (gh-10437)', async() => {
      const userSchema = new Schema({
        name: String
      });

      const User = db.model('User', userSchema);


      const user = await User.create({ name: 'Hafez' });

      const err = await User.bulkSave([user]).then(() => null, err => err);
      assert.ok(err == null);

    });
    it('Using bulkSave should not trigger an error (gh-11071)', async function() {

      const pairSchema = mongoose.Schema({
        name: String,
        timestamp: String
      }, { versionKey: false });

      const model = db.model('test', pairSchema);
      const tests = [
        { name: 't1', timestamp: Date.now() },
        { name: 't2', timestamp: Date.now() },
        { name: 't3', timestamp: Date.now() },
        { name: 't4', timestamp: Date.now() }
      ];

      await model.insertMany(tests, {
        ordered: false
      });
      const entries = await model.find({});
      for (const p of entries) {
        p.timestamp = Date.now();
      }

      const res = await model.bulkSave(entries);
      assert.ok(res);
    });

    it('accepts `timestamps: false` (gh-12059)', async() => {
      // Arrange
      const userSchema = new Schema({
        name: { type: String }
      }, { timestamps: true });

      const User = db.model('User', userSchema);
      const newUser = new User({ name: 'Sam' });

      const userToUpdate = await User.create({ name: 'Hafez', createdAt: new Date('1994-12-04'), updatedAt: new Date('1994-12-04') });
      userToUpdate.name = 'John Doe';

      // Act
      await User.bulkSave([newUser, userToUpdate], { timestamps: false });


      // Assert
      const createdUserPersistedInDB = await User.findOne({ _id: newUser._id });
      assert.deepStrictEqual(newUser.createdAt, undefined);
      assert.deepStrictEqual(newUser.updatedAt, undefined);

      assert.deepStrictEqual(createdUserPersistedInDB.createdAt, undefined);
      assert.deepStrictEqual(createdUserPersistedInDB.updatedAt, undefined);
      assert.deepStrictEqual(userToUpdate.createdAt, new Date('1994-12-04'));
      assert.deepStrictEqual(userToUpdate.updatedAt, new Date('1994-12-04'));
    });

    it('accepts `timestamps: true` (gh-12059)', async() => {
      // Arrange
      const userSchema = new Schema({
        name: { type: String, minLength: 5 }
      }, { timestamps: true });

      const User = db.model('User', userSchema);

      const newUser = new User({ name: 'Hafez' });
      const userToUpdate = await User.create({ name: 'Hafez' });
      userToUpdate.name = 'John Doe';

      // Act
      await User.bulkSave([newUser, userToUpdate], { timestamps: true });

      // Assert
      assert.ok(newUser.createdAt);
      assert.ok(newUser.updatedAt);
      assert.ok(userToUpdate.createdAt);
      assert.ok(userToUpdate.updatedAt);
    });

    it('`timestamps` has `undefined` as default value (gh-12059)', async() => {
      // Arrange
      const userSchema = new Schema({
        name: { type: String, minLength: 5 }
      }, { timestamps: true });

      const User = db.model('User', userSchema);

      const newUser = new User({ name: 'Hafez' });
      const userToUpdate = await User.create({ name: 'Hafez' });
      userToUpdate.name = 'John Doe';

      // Act
      await User.bulkSave([newUser, userToUpdate]);

      // Assert
      assert.ok(newUser.createdAt);
      assert.ok(newUser.updatedAt);
      assert.ok(userToUpdate.createdAt);
      assert.ok(userToUpdate.updatedAt);
    });

    it('respects `$timestamps()` (gh-12117)', async function() {
      // Arrange
      const userSchema = new Schema({ name: String }, { timestamps: true });

      const User = db.model('User', userSchema);

      const newUser1 = new User({ name: 'John' });
      const newUser2 = new User({ name: 'Bill' });

      newUser2.$timestamps(false);

      // Act
      await User.bulkSave([newUser1, newUser2]);

      // Assert
      assert.ok(newUser1.createdAt);
      assert.ok(newUser1.updatedAt);
      assert.ok(!newUser2.createdAt);
      assert.ok(!newUser2.updatedAt);
    });
  });

  describe('Setting the explain flag', function() {
    it('should give an object back rather than a boolean (gh-8275)', async function() {

      const MyModel = db.model('Character', mongoose.Schema({
        name: String,
        age: Number,
        rank: String
      }));

      await MyModel.create([
        { name: 'Jean-Luc Picard', age: 59, rank: 'Captain' },
        { name: 'William Riker', age: 29, rank: 'Commander' },
        { name: 'Deanna Troi', age: 28, rank: 'Lieutenant Commander' },
        { name: 'Geordi La Forge', age: 29, rank: 'Lieutenant' },
        { name: 'Worf', age: 24, rank: 'Lieutenant' }
      ]);
      const res = await MyModel.exists({}, { explain: true });

      assert.equal(typeof res, 'object');

    });
  });

  it('saves all error object properties to paths with type `Mixed` (gh-10126)', async() => {

    const userSchema = new Schema({ err: Schema.Types.Mixed });

    const User = db.model('User', userSchema);

    const err = new Error('I am a bad error');
    err.metadata = { reasons: ['Cloudflare is down', 'DNS'] };

    const user = await User.create({ err });
    const userFromDB = await User.findOne({ _id: user._id });

    assertErrorProperties(user);
    assertErrorProperties(userFromDB);


    function assertErrorProperties(user) {
      assert.equal(user.err.message, 'I am a bad error');
      assert.ok(user.err.stack);
      assert.deepEqual(user.err.metadata, { reasons: ['Cloudflare is down', 'DNS'] });
    }

  });

  it('supports skipping defaults on a find operation gh-7287', async function() {
    const betaSchema = new Schema({
      name: { type: String, default: 'foo' },
      age: { type: Number },
      _id: { type: Number }
    });

    const Beta = db.model('Beta', betaSchema);

    await Beta.collection.insertOne({ age: 21, _id: 1 });
    const test = await Beta.findOne({ _id: 1 }).setOptions({ defaults: false });
    assert.ok(!test.name);

  });

  it('casts ObjectIds with `ref` in schema when calling `hydrate()` (gh-11052)', async function() {
    const authorSchema = new Schema({
      name: String
    });
    const bookSchema = new Schema({
      author: { type: 'ObjectId', required: true, ref: 'Author' }
    });

    const Book = db.model('Book', bookSchema);
    const Author = db.model('Author', authorSchema);
    const entry = await Author.create({
      name: 'John'
    });

    const book = Book.hydrate({
      author: entry.id
    });

    assert.ok(book.author instanceof mongoose.Types.ObjectId);
  });

  it('respects `hydrate()` projection (gh-11375)', function() {
    const PieSchema = Schema({ filling: String, hoursToMake: Number, tasteRating: Number });
    const Test = db.model('Test', PieSchema);
    const doc = Test.hydrate({ filling: 'cherry', hoursToMake: 2 }, { filling: 1 });

    assert.equal(doc.filling, 'cherry');
    assert.equal(doc.hoursToMake, null);
  });

  it('supports setters option for `hydrate()` (gh-11653)', function() {
    const schema = Schema({
      text: {
        type: String,
        set: v => v.toLowerCase()
      }
    });
    const Test = db.model('Test', schema);

    const doc = Test.hydrate({ text: 'FOOBAR' }, null, { setters: true });
    assert.equal(doc.text, 'foobar');
  });

  it('sets index collation based on schema collation (gh-7621)', async function() {
    let testSchema = new Schema(
      { name: { type: String, index: true } }
    );
    let Test = db.model('Test', testSchema);

    await Test.init();

    let indexes = await Test.collection.listIndexes().toArray();
    assert.strictEqual(indexes.length, 2);
    assert.deepEqual(indexes[1].key, { name: 1 });
    assert.equal(indexes[1].collation, undefined);

    db.deleteModel(/Test/);
    testSchema = new Schema(
      { name: { type: String, index: true } },
      { collation: { locale: 'en' }, autoIndex: false }
    );
    Test = db.model('Test', testSchema);

    await Test.init();
    await Test.syncIndexes();

    indexes = await Test.collection.listIndexes().toArray();
    assert.strictEqual(indexes.length, 2);
    assert.deepEqual(indexes[1].key, { name: 1 });
    assert.strictEqual(indexes[1].collation.locale, 'en');
  });

  describe('Model.applyDefaults (gh-11945)', function() {
    it('applies defaults to POJOs', function() {
      const Test = db.model('Test', mongoose.Schema({
        _id: false,
        name: {
          type: String,
          default: 'John Smith'
        },
        age: {
          type: Number,
          default: 29
        },
        nestedName: {
          first: {
            type: String,
            default: 'John'
          },
          last: {
            type: String,
            default: 'Smith'
          },
          middle: {
            type: String,
            default: ''
          }
        },
        subdoc: {
          type: mongoose.Schema({
            _id: false,
            test: {
              type: String,
              default: 'subdoc default'
            }
          }),
          default: () => ({})
        },
        docArr: [{
          _id: false,
          test: {
            type: String,
            default: 'doc array default'
          }
        }]
      }));

      const obj = { age: 31, nestedName: { middle: 'James' }, docArr: [{}] };
      Test.applyDefaults(obj);

      assert.deepStrictEqual(obj, {
        name: 'John Smith',
        age: 31,
        nestedName: { first: 'John', last: 'Smith', middle: 'James' },
        subdoc: {
          test: 'subdoc default'
        },
        docArr: [{
          test: 'doc array default'
        }]
      });
    });

    it('applies defaults to documents', function() {
      const Test = db.model('Test', mongoose.Schema({
        _id: false,
        name: {
          type: String,
          default: 'John Smith'
        },
        age: {
          type: Number,
          default: 29
        },
        nestedName: {
          first: {
            type: String,
            default: 'John'
          },
          last: {
            type: String,
            default: 'Smith'
          },
          middle: {
            type: String,
            default: ''
          }
        },
        subdoc: {
          type: mongoose.Schema({
            _id: false,
            test: {
              type: String,
              default: 'subdoc default'
            }
          }),
          default: () => ({})
        },
        docArr: [{
          _id: false,
          test: {
            type: String,
            default: 'doc array default'
          }
        }]
      }));

      const obj = { age: 31, nestedName: { middle: 'James' }, docArr: [{}] };
      const doc = new Test(obj, null, { defaults: false });
      Test.applyDefaults(doc);

      assert.deepStrictEqual(doc.toObject(), {
        name: 'John Smith',
        age: 31,
        nestedName: { first: 'John', last: 'Smith', middle: 'James' },
        subdoc: {
          test: 'subdoc default'
        },
        docArr: [{
          test: 'doc array default'
        }]
      });
    });
  });

  describe('castObject() (gh-11945)', function() {
    it('casts values', function() {
      const Test = db.model('Test', mongoose.Schema({
        _id: false,
        num: Number,
        nested: {
          num: Number
        },
        subdoc: {
          type: mongoose.Schema({
            _id: false,
            num: Number
          }),
          default: () => ({})
        },
        docArr: [{
          _id: false,
          num: Number
        }]
      }));

      const obj = {
        num: '1',
        nested: { num: '2' },
        subdoc: { num: '3' },
        docArr: [{ num: '4' }]
      };
      const ret = Test.castObject(obj);
      assert.deepStrictEqual(ret, {
        num: 1,
        nested: { num: 2 },
        subdoc: { num: 3 },
        docArr: [{ num: 4 }]
      });
    });

    it('throws if cannot cast', function() {
      const Test = db.model('Test', mongoose.Schema({
        _id: false,
        num: Number,
        nested: {
          num: Number
        },
        subdoc: {
          type: mongoose.Schema({
            _id: false,
            num: Number
          })
        },
        docArr: [{
          _id: false,
          num: Number
        }]
      }));

      const obj = {
        num: 'foo',
        nested: { num: 'bar' },
        subdoc: { num: 'baz' },
        docArr: [{ num: 'qux' }]
      };
      let error;
      try {
        Test.castObject(obj);
      } catch (err) {
        error = err;
      }
      assert.ok(error);
      assert.equal(error.errors['num'].name, 'CastError');
      assert.equal(error.errors['nested.num'].name, 'CastError');
      assert.equal(error.errors['subdoc.num'].name, 'CastError');
      assert.equal(error.errors['docArr.0.num'].name, 'CastError');
    });
    it('should not throw an error if `ignoreCastErrors` is set (gh-12156)', function() {
      const Test = db.model('Test', mongoose.Schema({
        _id: false,
        num: Number,
        nested: {
          num: Number
        },
        subdoc: {
          type: mongoose.Schema({
            _id: false,
            num: Number
          }),
          default: () => ({})
        },
        docArr: [{
          _id: false,
          num: Number
        }]
      }));

      const obj = {
        num: 'not a number',
        nested: { num: '2' },
        subdoc: { num: 'not a number' },
        docArr: [{ num: '4' }]
      };
      const ret = Test.castObject(obj, { ignoreCastErrors: true });
      assert.deepStrictEqual(ret, { nested: { num: 2 }, docArr: [{ num: 4 }] });
    });
  });

  it('works if passing class that extends Document to `loadClass()` (gh-12254)', async function() {
    const DownloadJobSchema = new mongoose.Schema({ test: String });

    class B extends mongoose.Document {
      get foo() { return 'bar'; }

      bar() { return 'baz'; }
    }

    DownloadJobSchema.loadClass(B);

    let Test = db.model('Test', DownloadJobSchema);

    const { _id } = await Test.create({ test: 'value' });
    let doc = await Test.findById(_id);
    assert.ok(doc);
    assert.equal(doc.foo, 'bar');
    assert.equal(doc.test, 'value');
    assert.equal(doc.bar(), 'baz');

    db.deleteModel(/Test/);
    Test = db.model('Test', { job: DownloadJobSchema });

    await Test.deleteMany({});
    await Test.create({ _id, job: { test: 'value' } });
    doc = await Test.findById(_id);
    assert.ok(doc);
    assert.equal(doc.job.foo, 'bar');
    assert.equal(doc.job.test, 'value');
    assert.equal(doc.job.bar(), 'baz');
  });

  it('handles shared schema methods (gh-12423)', async function() {
    const sharedSubSchema = new mongoose.Schema({
      name: {
        type: String
      }
    });

    sharedSubSchema.methods.sharedSubSchemaMethod = function() {
      return 'test';
    };

    const mainDocumentSchema = new mongoose.Schema({
      subdocuments: {
        type: [sharedSubSchema],
        required: true
      }
    });
    const Test1 = db.model('Test1', mainDocumentSchema);

    const secondaryDocumentSchema = new mongoose.Schema({
      subdocuments: {
        type: [sharedSubSchema],
        required: true
      }
    });
    const Test2 = db.model('Test2', secondaryDocumentSchema);

    const mainDoc = await Test1.create({
      subdocuments: [
        {
          name: 'one'
        }
      ]
    });

    const secondaryDoc = await Test2.create({
      subdocuments: [
        {
          name: 'secondary'
        }
      ]
    });

    assert.strictEqual(mainDoc.subdocuments[0].sharedSubSchemaMethod(), 'test');
    assert.strictEqual(secondaryDoc.subdocuments[0].sharedSubSchemaMethod(), 'test');
  });

  describe('Check if static function that is supplied in schema option is available', function() {
    it('should give a static function back rather than undefined', function() {
      const testSchema = new Schema({}, { statics: { staticFn() { return 'Returned from staticFn'; } } });
      const TestModel = db.model('TestModel', testSchema);
      assert.equal(TestModel.staticFn(), 'Returned from staticFn');
    });
  });
});


async function delay(ms) {
  await new Promise((resolve) => setTimeout(resolve, ms));
}

function isLean(document) {
  return document != null && !(document instanceof mongoose.Document);
}

function generateRandomCollectionName() {
  return 'mongoose_test_' + random();
}

function pick(obj, keys) {
  const newObj = {};
  for (const key of keys) {
    if (obj[key] !== undefined) {
      newObj[key] = obj[key];
    }
  }
  return newObj;
}<|MERGE_RESOLUTION|>--- conflicted
+++ resolved
@@ -4972,7 +4972,6 @@
           assert.equal(changeData.operationType, 'insert');
           assert.equal(changeData.fullDocument.name, 'Child');
         });
-<<<<<<< HEAD
 
         it('watch() before connecting (gh-5964)', async function() {
           const db = start();
@@ -5030,8 +5029,6 @@
           const closedData = await closed;
           assert.strictEqual(closedData, true);
         });
-=======
->>>>>>> 1cfba035
       });
 
       describe('sessions (gh-6362)', function() {
