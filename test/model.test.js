'use strict';

/**
 * Test dependencies.
 */
const sinon = require('sinon');
const start = require('./common');

const assert = require('assert');
const random = require('./util').random;
const util = require('./util');

const mongoose = start.mongoose;
const Schema = mongoose.Schema;
const ValidatorError = mongoose.Error.ValidatorError;
const ValidationError = mongoose.Error.ValidationError;
const ObjectId = Schema.Types.ObjectId;
const DocumentObjectId = mongoose.Types.ObjectId;
const EmbeddedDocument = mongoose.Types.Subdocument;
const MongooseError = mongoose.Error;

describe('Model', function() {
  let db;
  let Comments;
  let BlogPost;

  beforeEach(() => db.deleteModel(/.*/));

  beforeEach(function() {
    Comments = new Schema();

    Comments.add({
      title: String,
      date: Date,
      body: String,
      comments: [Comments]
    });

    BlogPost = new Schema({
      title: String,
      author: String,
      slug: String,
      date: Date,
      meta: {
        date: Date,
        visitors: Number
      },
      published: Boolean,
      mixed: {},
      numbers: [Number],
      owners: [ObjectId],
      comments: [Comments],
      nested: { array: [Number] }
    });

    BlogPost
      .virtual('titleWithAuthor')
      .get(function() {
        return this.get('title') + ' by ' + this.get('author');
      })
      .set(function(val) {
        const split = val.split(' by ');
        this.set('title', split[0]);
        this.set('author', split[1]);
      });

    BlogPost.method('cool', function() {
      return this;
    });

    BlogPost.static('woot', function() {
      return this;
    });

    BlogPost = db.model('BlogPost', BlogPost);
  });

  before(function() {
    db = start();
  });

  after(async function() {
    await db.close();
  });

  afterEach(() => util.clearTestData(db));
  afterEach(() => require('./util').stopRemainingOps(db));

  it('can be created using _id as embedded document', async function() {
    const Test = db.model('Test', Schema({
      _id: { first_name: String, age: Number },
      last_name: String,
      doc_embed: {
        some: String
      }
    }));
    await Test.deleteMany();
    const t = new Test({
      _id: {
        first_name: 'Daniel',
        age: 21
      },
      last_name: 'Alabi',
      doc_embed: {
        some: 'a'
      }
    });

    await t.save();

    const doc = await Test.findOne();

    assert.ok('last_name' in doc);
    assert.ok('_id' in doc);
    assert.ok('first_name' in doc._id);
    assert.equal(doc._id.first_name, 'Daniel');
    assert.ok('age' in doc._id);
    assert.equal(doc._id.age, 21);

    assert.ok('doc_embed' in doc);
    assert.ok('some' in doc.doc_embed);
    assert.equal(doc.doc_embed.some, 'a');
  });

  describe('constructor', function() {
    it('works without "new" keyword', function() {
      const B = BlogPost;
      let b = B();
      assert.ok(b instanceof B);
      b = B();
      assert.ok(b instanceof B);
    });
    it('works "new" keyword', function() {
      const B = BlogPost;
      let b = new B();
      assert.ok(b instanceof B);
      b = new B();
      assert.ok(b instanceof B);
    });
  });
  describe('isNew', function() {
    it('is true on instantiation', function() {
      const post = new BlogPost();
      assert.equal(post.isNew, true);
    });
  });

  it('gh-2140', function() {
    db.deleteModel(/Test/);
    const S = new Schema({
      field: [{ text: String }]
    });

    const Model = db.model('Test', S);
    const s = new Model();
    s.field = [null];
    s.field = [{ text: 'text' }];

    assert.ok(s.field[0]);
  });

  describe('schema', function() {
    it('should exist', function() {
      assert.ok(BlogPost.schema instanceof Schema);
      assert.ok(BlogPost.prototype.schema instanceof Schema);
    });
    it('emits init event', function() {
      const schema = new Schema({ name: String });
      let model;

      schema.on('init', function(model_) {
        model = model_;
      });

      db.deleteModel(/Test/);
      const Named = db.model('Test', schema);
      assert.equal(model, Named);
    });
  });

  describe('structure', function() {
    it('default when instantiated', function() {
      const post = new BlogPost();
      assert.equal(post.db.model('BlogPost').modelName, 'BlogPost');
      assert.equal(post.constructor.modelName, 'BlogPost');

      assert.ok(post.get('_id') instanceof DocumentObjectId);

      assert.equal(post.get('title'), undefined);
      assert.equal(post.get('slug'), undefined);
      assert.equal(post.get('date'), undefined);

      assert.equal(typeof post.get('meta'), 'object');
      assert.deepEqual(post.get('meta'), {});
      assert.equal(post.get('meta.date'), undefined);
      assert.equal(post.get('meta.visitors'), undefined);
      assert.equal(post.get('published'), undefined);
      assert.equal(Object.keys(post.get('nested')).length, 1);
      assert.ok(Array.isArray(post.get('nested').array));

      assert.ok(post.get('numbers').isMongooseArray);
      assert.ok(post.get('owners').isMongooseArray);
      assert.ok(post.get('comments').isMongooseDocumentArray);
      assert.ok(post.get('nested.array').isMongooseArray);
    });

    describe('array', function() {
      describe('defaults', function() {
        it('to a non-empty array', function() {
          const DefaultArraySchema = new Schema({
            arr: { type: Array, default: ['a', 'b', 'c'] },
            single: { type: Array, default: ['a'] }
          });
          const DefaultArray = db.model('Test', DefaultArraySchema);
          const arr = new DefaultArray();
          assert.equal(arr.get('arr').length, 3);
          assert.equal(arr.get('arr')[0], 'a');
          assert.equal(arr.get('arr')[1], 'b');
          assert.equal(arr.get('arr')[2], 'c');
          assert.equal(arr.get('single').length, 1);
          assert.equal(arr.get('single')[0], 'a');
        });

        it('empty', function() {
          const DefaultZeroCardArraySchema = new Schema({
            arr: { type: Array, default: [] },
            auto: [Number]
          });
          const DefaultZeroCardArray = db.model('Test', DefaultZeroCardArraySchema);
          const arr = new DefaultZeroCardArray();
          assert.equal(arr.get('arr').length, 0);
          assert.equal(arr.arr.length, 0);
          assert.equal(arr.auto.length, 0);
        });
      });
    });

    it('a hash with one null value', function() {
      const post = new BlogPost({
        title: null
      });
      assert.strictEqual(null, post.title);
    });

    it('when saved', async function() {
      const post = new BlogPost();

      await post.save();
      assert.ok(post.get('_id') instanceof DocumentObjectId);

      assert.equal(post.get('title'), undefined);
      assert.equal(post.get('slug'), undefined);
      assert.equal(post.get('date'), undefined);
      assert.equal(post.get('published'), undefined);

      assert.equal(typeof post.get('meta'), 'object');
      assert.deepEqual(post.get('meta'), {});
      assert.equal(post.get('meta.date'), undefined);
      assert.equal(post.get('meta.visitors'), undefined);

      assert.ok(post.get('owners').isMongooseArray);
      assert.ok(post.get('comments').isMongooseDocumentArray);
    });

    describe('init', function() {
      it('works', async function() {
        const post = new BlogPost();

        post.init({
          title: 'Test',
          slug: 'test',
          date: new Date(),
          meta: {
            date: new Date(),
            visitors: 5
          },
          published: true,
          owners: [new DocumentObjectId(), new DocumentObjectId()],
          comments: [
            { title: 'Test', date: new Date(), body: 'Test' },
            { title: 'Super', date: new Date(), body: 'Cool' }
          ]
        });

        assert.equal(post.get('title'), 'Test');
        assert.equal(post.get('slug'), 'test');
        assert.ok(post.get('date') instanceof Date);
        assert.equal(typeof post.get('meta'), 'object');
        assert.ok(post.get('meta').date instanceof Date);
        assert.equal(typeof post.get('meta').visitors, 'number');
        assert.equal(post.get('published'), true);

        assert.equal(post.title, 'Test');
        assert.equal(post.slug, 'test');
        assert.ok(post.date instanceof Date);
        assert.equal(typeof post.meta, 'object');
        assert.ok(post.meta.date instanceof Date);
        assert.equal(typeof post.meta.visitors, 'number');
        assert.equal(post.published, true);

        assert.ok(post.get('owners').isMongooseArray);
        assert.ok(post.get('owners')[0] instanceof DocumentObjectId);
        assert.ok(post.get('owners')[1] instanceof DocumentObjectId);

        assert.ok(post.owners.isMongooseArray);
        assert.ok(post.owners[0] instanceof DocumentObjectId);
        assert.ok(post.owners[1] instanceof DocumentObjectId);

        assert.ok(post.get('comments').isMongooseDocumentArray);
        assert.ok(post.get('comments')[0] instanceof EmbeddedDocument);
        assert.ok(post.get('comments')[1] instanceof EmbeddedDocument);

        assert.ok(post.comments.isMongooseDocumentArray);
        assert.ok(post.comments[0] instanceof EmbeddedDocument);
        assert.ok(post.comments[1] instanceof EmbeddedDocument);
      });

      it('partially', function() {
        const post = new BlogPost();
        post.init({
          title: 'Test',
          slug: 'test',
          date: new Date()
        });

        assert.equal(post.get('title'), 'Test');
        assert.equal(post.get('slug'), 'test');
        assert.ok(post.get('date') instanceof Date);
        assert.equal(typeof post.get('meta'), 'object');

        assert.deepEqual(post.get('meta'), {});
        assert.equal(post.get('meta.date'), undefined);
        assert.equal(post.get('meta.visitors'), undefined);
        assert.equal(post.get('published'), undefined);

        assert.ok(post.get('owners').isMongooseArray);
        assert.ok(post.get('comments').isMongooseDocumentArray);
      });

      it('with partial hash', function() {
        const post = new BlogPost({
          meta: {
            date: new Date(),
            visitors: 5
          }
        });

        assert.equal(post.get('meta.visitors').valueOf(), 5);
      });

      it('isNew on embedded documents', function() {
        const post = new BlogPost();
        post.init({
          title: 'Test',
          slug: 'test',
          comments: [{ title: 'Test', date: new Date(), body: 'Test' }]
        });

        assert.equal(post.get('comments')[0].isNew, false);
      });

      it('isNew on embedded documents after saving', async function() {
        const post = new BlogPost({ title: 'hocus pocus' });
        post.comments.push({ title: 'Humpty Dumpty', comments: [{ title: 'nested' }] });
        assert.equal(post.get('comments')[0].isNew, true);
        assert.equal(post.get('comments')[0].comments[0].isNew, true);
        post.invalidate('title'); // force error

        await post.save().catch(() => {});
        assert.equal(post.isNew, true);
        assert.equal(post.get('comments')[0].isNew, true);
        assert.equal(post.get('comments')[0].comments[0].isNew, true);
        await post.save();
        assert.equal(post.isNew, false);
        assert.equal(post.get('comments')[0].isNew, false);
        assert.equal(post.get('comments')[0].comments[0].isNew, false);
      });
    });
  });

  it('collection name can be specified through schema', function() {
    const schema = new Schema({ name: String }, { collection: 'tests' });
    const Named = mongoose.model('CollectionNamedInSchema1', schema);
    assert.equal(Named.prototype.collection.name, 'tests');

    const users2schema = new Schema({ name: String }, { collection: 'tests' });
    const Named2 = db.model('FooBar', users2schema);
    assert.equal(Named2.prototype.collection.name, 'tests');
  });

  it('saving a model with a null value should perpetuate that null value to the db', async function() {
    const post = new BlogPost({
      title: null
    });
    assert.strictEqual(null, post.title);
    await post.save();
    const check = await BlogPost.findById(post.id);
    assert.strictEqual(check.title, null);
  });

  it('saves subdocuments middleware correctly', async function() {
    let child_hook;
    let parent_hook;
    const childSchema = new Schema({
      name: String
    });

    childSchema.pre('save', function(next) {
      child_hook = this.name;
      next();
    });

    const parentSchema = new Schema({
      name: String,
      children: [childSchema]
    });

    parentSchema.pre('save', function(next) {
      parent_hook = this.name;
      next();
    });

    const Parent = db.model('Parent', parentSchema);

    const parent = new Parent({
      name: 'Bob',
      children: [{
        name: 'Mary'
      }]
    });

    const doc = await parent.save();
    assert.equal(parent_hook, 'Bob');
    assert.equal(child_hook, 'Mary');
    doc.children[0].name = 'Jane';
    await doc.save();
    assert.equal(child_hook, 'Jane');
  });

  it('instantiating a model with a hash that maps to at least 1 undefined value', async function() {
    const post = new BlogPost({
      title: undefined
    });
    assert.strictEqual(undefined, post.title);
    await post.save();
    const check = await BlogPost.findById(post.id);
    assert.strictEqual(check.title, undefined);
  });

  it('modified nested objects which contain MongoseNumbers should not cause a RangeError on save (gh-714)', async function() {
    const schema = new Schema({
      nested: {
        num: Number
      }
    });

    const M = db.model('Test', schema);
    const m = new M();
    m.nested = null;
    await m.save();
    const check = await M.findById(m);
    check.nested.num = 5;
    const res = await check.save();
    assert.ok(res);
  });

  it('no RangeError on deleteOne() of a doc with Number _id (gh-714)', async function() {
    const MySchema = new Schema({
      _id: { type: Number },
      name: String
    });

    const MyModel = db.model('Test', MySchema);

    const instance = new MyModel({
      name: 'test',
      _id: 35
    });

    await instance.save();
    const doc = await MyModel.findById(35);
    assert.ok(doc);
    await doc.deleteOne({});
    assert.ok(doc);
  });

  it('over-writing a number should persist to the db (gh-342)', async function() {
    const post = new BlogPost({
      meta: {
        date: new Date(),
        visitors: 10
      }
    });
    const doc = await post.save();
    doc.set('meta.visitors', 20);
    await doc.save();
    const check = await BlogPost.findById(doc.id);
    assert.equal(check.get('meta.visitors').valueOf(), 20);
  });

  describe('methods', function() {
    it('can be defined', function() {
      const post = new BlogPost();
      assert.equal(post.cool(), post);

    });

    it('can be defined on embedded documents', function() {
      const ChildSchema = new Schema({ name: String });
      ChildSchema.method('talk', function() {
        return 'gaga';
      });

      const ParentSchema = new Schema({
        children: [ChildSchema]
      });

      const ChildA = db.model('Child', ChildSchema);
      const ParentA = db.model('Parent', ParentSchema);

      const c = new ChildA();
      assert.equal(typeof c.talk, 'function');

      const p = new ParentA();
      p.children.push({});
      assert.equal(typeof p.children[0].talk, 'function');

    });

    it('can be defined with nested key', function() {
      const NestedKeySchema = new Schema({});
      NestedKeySchema.method('foo', {
        bar: function() {
          return this;
        }
      });
      const NestedKey = db.model('Test', NestedKeySchema);
      const n = new NestedKey();
      assert.equal(n.foo.bar(), n);

    });
  });

  describe('statics', function() {
    it('can be defined', function() {
      assert.equal(BlogPost.woot(), BlogPost);

    });
  });

  describe('casting as validation errors', function() {
    it('error', async function() {
      let threw = false;

      let post;
      try {
        post = new BlogPost({ date: 'Test', meta: { date: 'Test' } });
      } catch (e) {
        threw = true;
      }

      assert.equal(threw, false);

      try {
        post.set('title', 'Test');
      } catch (e) {
        threw = true;
      }

      assert.equal(threw, false);

      const err = await post.save().then(() => null, err => err);
      assert.ok(err instanceof MongooseError);
      assert.ok(err instanceof ValidationError);
      assert.equal(Object.keys(err.errors).length, 2);
      post.date = new Date();
      post.meta.date = new Date();
      await post.save();
    });
    it('nested error', async function() {
      let threw = false;

      const post = new BlogPost();

      try {
        post.init({
          meta: {
            date: 'Test'
          }
        });
      } catch (e) {
        threw = true;
      }

      assert.equal(threw, false);

      try {
        post.set('meta.date', 'Test');
      } catch (e) {
        threw = true;
      }

      assert.equal(threw, false);

      const err = await post.save().then(() => null, err => err);
      assert.ok(err instanceof MongooseError);
      assert.ok(err instanceof ValidationError);
    });


    it('subdocument cast error', async function() {
      const post = new BlogPost({
        title: 'Test',
        slug: 'test',
        comments: [{ title: 'Test', date: new Date(), body: 'Test' }]
      });

      post.get('comments')[0].set('date', 'invalid');
      const err = await post.save().then(() => null, err => err);
      assert.ok(err instanceof MongooseError);
      assert.ok(err instanceof ValidationError);
    });


    it('subdocument validation error', async function() {
      function failingvalidator() {
        return false;
      }

      db.deleteModel(/BlogPost/);
      const subs = new Schema({
        str: {
          type: String, validate: failingvalidator
        }
      });
      const BlogPost = db.model('BlogPost', { subs: [subs] });

      const post = new BlogPost();
      post.init({
        subs: [{ str: 'gaga' }]
      });

      const err = await post.save().then(() => null, err => err);
      assert.ok(err instanceof ValidationError);
    });


    it('subdocument error when adding a subdoc', async function() {
      let threw = false;

      const post = new BlogPost();

      try {
        post.get('comments').push({
          date: 'Bad date'
        });
      } catch (e) {
        threw = true;
      }

      assert.equal(threw, false);

      const err = await post.save().then(() => null, err => err);
      assert.ok(err instanceof MongooseError);
      assert.ok(err instanceof ValidationError);
    });


    it('updates', async function() {
      const post = new BlogPost();
      post.set('title', '1');

      const id = post.get('_id');

      const doc = await post.save();
      await BlogPost.updateOne({ title: 1, _id: id }, { title: 2 });
      const check = await BlogPost.findOne({ _id: doc.get('_id') });
      assert.equal(check.get('title'), '2');
    });

    it('$pull', function() {
      const post = new BlogPost();

      post.get('numbers').push('3');
      assert.equal(post.get('numbers')[0], 3);

    });

    it('$push', async function() {
      const post = new BlogPost();

      post.get('numbers').push(1, 2, 3, 4);
      const doc = await post.save();
      let check = await BlogPost.findById(doc.get('_id'));
      assert.equal(check.get('numbers').length, 4);
      check.get('numbers').pull('3');
      await check.save();
      check = await BlogPost.findById(check.get('_id'));
      assert.equal(check.get('numbers').length, 3);
    });

    it('Number arrays', async function() {
      const post = new BlogPost();
      post.numbers.push(1, '2', 3);

      const doc = await post.save();
      const check = await BlogPost.findById(doc._id);
      assert.ok(~check.numbers.indexOf(1));
      assert.ok(~check.numbers.indexOf(2));
      assert.ok(~check.numbers.indexOf(3));
    });

    it('date casting compat with datejs (gh-502)', async function() {
      Date.prototype.toObject = function() {
        return {
          millisecond: 86,
          second: 42,
          minute: 47,
          hour: 17,
          day: 13,
          week: 50,
          month: 11,
          year: 2011
        };
      };

      const S = new Schema({
        name: String,
        description: String,
        sabreId: String,
        data: {
          lastPrice: Number,
          comm: String,
          curr: String,
          rateName: String
        },
        created: { type: Date, default: Date.now },
        valid: { type: Boolean, default: true }
      });

      const M = db.model('Test', S);

      const m = new M();
      const doc = await m.save();
      assert.ok(doc);
      const check = await M.findById(m._id);
      await check.save();
      assert.ok(check);
      await M.deleteOne();
      delete Date.prototype.toObject;
    });
  });

  describe('validation', function() {
    it('works', async function() {
      function dovalidate() {
        assert.equal(this.asyncScope, 'correct');
        return true;
      }

      function dovalidateAsync() {
        assert.equal(this.scope, 'correct');
        return Promise.resolve(true);
      }

      const TestValidation = db.model('Test', new Schema({
        simple: { type: String, required: true },
        scope: { type: String, validate: [dovalidate, 'scope failed'], required: true },
        asyncScope: { type: String, validate: [dovalidateAsync, 'async scope failed'], required: true }
      }));

      const post = new TestValidation();
      post.set('simple', '');
      post.set('scope', 'correct');
      post.set('asyncScope', 'correct');

      const err = await post.save().then(() => null, err => err);
      assert.ok(err instanceof MongooseError);
      assert.ok(err instanceof ValidationError);
      post.set('simple', 'here');
      const doc = await post.save();
      assert.ok(doc);
    });

    it('custom messaging', async function() {
      function validate(val) {
        return val === 'abc';
      }

      const TestValidationMessage = db.model('Test', new Schema({
        simple: { type: String, validate: [validate, 'must be abc'] }
      }));

      const post = new TestValidationMessage();
      post.set('simple', '');

      const err = await post.save().then(() => null, err => err);
      assert.ok(err instanceof MongooseError);
      assert.ok(err instanceof ValidationError);
      assert.ok(err.errors.simple instanceof ValidatorError);
      assert.equal(err.errors.simple.message, 'must be abc');
      assert.equal(post.errors.simple.message, 'must be abc');
      post.set('simple', 'abc');
      const doc = await post.save();
      assert.ok(doc);
    });

    it('with Model.schema.path introspection (gh-272)', async function() {
      const IntrospectionValidationSchema = new Schema({
        name: String
      });
      const IntrospectionValidation = db.model('Test', IntrospectionValidationSchema);
      IntrospectionValidation.schema.path('name').validate(function(value) {
        return value.length < 2;
      }, 'Name cannot be greater than 1 character for path "{PATH}" with value `{VALUE}`');
      const doc = new IntrospectionValidation({ name: 'hi' });
      const err = await doc.save().then(() => null, err => err);
      assert.equal(err.errors.name.message, 'Name cannot be greater than 1 character for path "name" with value `hi`');
      assert.equal(err.name, 'ValidationError');
      assert.ok(err.message.indexOf('Test validation failed') !== -1, err.message);
    });

    it('of required undefined values', async function() {
      const TestUndefinedValidation = db.model('Test', new Schema({
        simple: { type: String, required: true }
      }));

      const post = new TestUndefinedValidation();
      const err = await post.save().then(() => null, err => err);
      assert.ok(err instanceof MongooseError);
      assert.ok(err instanceof ValidationError);
      post.set('simple', 'here');
      const doc = await post.save();
      assert.ok(doc);
    });

    it('save callback should only execute once (gh-319)', async function() {
      const D = db.model('Test', new Schema({
        username: { type: String, validate: /^[a-z]{6}$/i },
        email: { type: String, validate: /^[a-z]{6}$/i },
        password: { type: String, validate: /^[a-z]{6}$/i }
      }));

      const post = new D({
        username: 'nope',
        email: 'too',
        password: 'short'
      });

      let timesCalled = 0;
      const err = await post.save().then(() => null, err => err);
      assert.ok(err instanceof MongooseError);
      assert.ok(err instanceof ValidationError);

      assert.equal(++timesCalled, 1);

      assert.equal(Object.keys(err.errors).length, 3);
      assert.ok(err.errors.password instanceof ValidatorError);
      assert.ok(err.errors.email instanceof ValidatorError);
      assert.ok(err.errors.username instanceof ValidatorError);
      assert.equal(err.errors.password.message, 'Validator failed for path `password` with value `short`');
      assert.equal(err.errors.email.message, 'Validator failed for path `email` with value `too`');
      assert.equal(err.errors.username.message, 'Validator failed for path `username` with value `nope`');

      assert.equal(Object.keys(post.errors).length, 3);
      assert.ok(post.errors.password instanceof ValidatorError);
      assert.ok(post.errors.email instanceof ValidatorError);
      assert.ok(post.errors.username instanceof ValidatorError);
      assert.equal(post.errors.password.message, 'Validator failed for path `password` with value `short`');
      assert.equal(post.errors.email.message, 'Validator failed for path `email` with value `too`');
      assert.equal(post.errors.username.message, 'Validator failed for path `username` with value `nope`');
    });

    it('query result', async function() {
      const TestV = db.model('Test', new Schema({
        resultv: { type: String, required: true }
      }));

      const post = new TestV();

      const err = await post.validate().then(() => null, err => err);
      assert.ok(err instanceof MongooseError);
      assert.ok(err instanceof ValidationError);
      post.resultv = 'yeah';
      const doc = await post.save();
      const check = await TestV.findOne({ _id: doc._id });
      assert.equal(check.resultv, 'yeah');
      await check.save();
      assert.ok(check);
    });

    it('of required previously existing null values', async function() {
      const TestP = db.model('Test', new Schema({
        previous: { type: String, required: true },
        a: String
      }));

      const doc = { a: null, previous: null };
      await TestP.collection.insertOne(doc);
      const check = await TestP.findOne({ _id: doc._id });
      assert.equal(check.isNew, false);
      assert.strictEqual(check.get('previous'), null);
      const err = await check.validate().then(() => null, err => err);
      assert.ok(err instanceof MongooseError);
      assert.ok(err instanceof ValidationError);
      check.set('previous', 'yoyo');
      await check.save();
      assert.ok(check);
    });

    it('nested', async function() {
      const TestNestedValidation = db.model('Test', new Schema({
        nested: {
          required: { type: String, required: true }
        }
      }));

      const post = new TestNestedValidation();
      post.set('nested.required', null);
      const err = await post.save().then(() => null, err => err);
      assert.ok(err instanceof MongooseError);
      assert.ok(err instanceof ValidationError);
      post.set('nested.required', 'here');
      const check = await post.save();
      assert.ok(check);
    });

    it('of nested subdocuments', async function() {
      const Subsubdocs = new Schema({ required: { type: String, required: true } });

      const Subdocs = new Schema({
        required: { type: String, required: true },
        subs: [Subsubdocs]
      });

      const TestSubdocumentsValidation = db.model('Test', new Schema({
        items: [Subdocs]
      }));

      const post = new TestSubdocumentsValidation();

      post.get('items').push({ required: '', subs: [{ required: '' }] });

      let err = await post.save().then(() => null, err => err);
      assert.ok(err instanceof MongooseError);
      assert.ok(err instanceof ValidationError);
      assert.ok(err.errors['items.0.subs.0.required'] instanceof ValidatorError);
      assert.equal(err.errors['items.0.subs.0.required'].message, 'Path `required` is required.');
      assert.ok(post.errors['items.0.subs.0.required'] instanceof ValidatorError);
      assert.equal(post.errors['items.0.subs.0.required'].message, 'Path `required` is required.');

      assert.ok(err.errors['items.0.required']);
      assert.ok(post.errors['items.0.required']);

      post.items[0].subs[0].set('required', true);
      assert.equal(post.$__.validationError, undefined);

      err = await post.save().then(() => null, err => err);
      assert.ok(err);
      assert.ok(err.errors);
      assert.ok(err.errors['items.0.required'] instanceof ValidatorError);
      assert.equal(err.errors['items.0.required'].message, 'Path `required` is required.');

      assert.ok(!err.errors['items.0.subs.0.required']);
      assert.ok(!err.errors['items.0.subs.0.required']);
      assert.ok(!post.errors['items.0.subs.0.required']);
      assert.ok(!post.errors['items.0.subs.0.required']);
      post.get('items')[0].set('required', true);
      await post.save();
      assert.ok(!post.errors);
    });

    it('without saving', async function() {
      const TestCallingValidation = db.model('Test', new Schema({
        item: { type: String, required: true }
      }));

      const post = new TestCallingValidation();

      assert.equal(post.schema.path('item').isRequired, true);
      assert.strictEqual(post.isNew, true);
      const err = await post.validate().then(() => null, err => err);
      assert.ok(err instanceof MongooseError);
      assert.ok(err instanceof ValidationError);
      assert.strictEqual(post.isNew, true);
      post.item = 'yo';
      await post.validate();
      assert.strictEqual(post.isNew, true);
    });

    it('when required is set to false', function() {
      function validator() {
        return true;
      }

      const TestV = db.model('Test', new Schema({
        result: { type: String, validate: [validator, 'chump validator'], required: false }
      }));

      const post = new TestV();

      assert.equal(post.schema.path('result').isRequired, false);

    });

    describe('middleware', function() {
      it('works', async function() {
        let ValidationMiddlewareSchema = null,
            Post = null,
            post = null;

        ValidationMiddlewareSchema = new Schema({
          baz: { type: String }
        });

        ValidationMiddlewareSchema.pre('validate', function(next) {
          if (this.get('baz') === 'bad') {
            this.invalidate('baz', 'bad');
          }
          next();
        });

        Post = db.model('Test', ValidationMiddlewareSchema);
        post = new Post();
        post.set({ baz: 'bad' });
        const err = await post.save().then(() => null, err => err);
        assert.ok(err instanceof MongooseError);
        assert.ok(err instanceof ValidationError);
        assert.equal(err.errors.baz.kind, 'user defined');
        assert.equal(err.errors.baz.path, 'baz');
        post.set('baz', 'good');
        const doc = await post.save();
        assert.ok(doc);
      });
    });
  });

  describe('defaults application', function() {
    it('works', function() {
      const now = Date.now();

      const TestDefaults = db.model('Test', new Schema({
        date: { type: Date, default: now }
      }));

      const post = new TestDefaults();
      assert.ok(post.get('date') instanceof Date);
      assert.equal(+post.get('date'), now);

    });

    it('nested', function() {
      const now = Date.now();

      const TestDefaults = db.model('Test', new Schema({
        nested: {
          date: { type: Date, default: now }
        }
      }));

      const post = new TestDefaults();
      assert.ok(post.get('nested.date') instanceof Date);
      assert.equal(+post.get('nested.date'), now);

    });

    it('subdocument', function() {
      const now = Date.now();

      const Items = new Schema({
        date: { type: Date, default: now }
      });

      const TestSubdocumentsDefaults = db.model('Test', new Schema({
        items: [Items]
      }));

      const post = new TestSubdocumentsDefaults();
      post.get('items').push({});
      assert.ok(post.get('items')[0].get('date') instanceof Date);
      assert.equal(+post.get('items')[0].get('date'), now);

    });

    it('allows nulls', async function() {
      const T = db.model('Test', new Schema({ name: { type: String, default: null } }));
      const t = new T();

      assert.strictEqual(null, t.name);
      await t.save();
      const check = await T.findById(t._id);
      assert.equal(null, check.name);
    });
  });

  describe('virtuals', function() {
    it('getters', function() {
      const post = new BlogPost({
        title: 'Letters from Earth',
        author: 'Mark Twain'
      });

      assert.equal(post.get('titleWithAuthor'), 'Letters from Earth by Mark Twain');
      assert.equal(post.titleWithAuthor, 'Letters from Earth by Mark Twain');

    });

    it('set()', function() {
      const post = new BlogPost();

      post.set('titleWithAuthor', 'Huckleberry Finn by Mark Twain');
      assert.equal(post.get('title'), 'Huckleberry Finn');
      assert.equal(post.get('author'), 'Mark Twain');

    });

    it('should not be saved to the db', async function() {
      const post = new BlogPost();

      post.set('titleWithAuthor', 'Huckleberry Finn by Mark Twain');
      await post.save();
      const check = await BlogPost.findById(post.get('_id'));
      assert.equal(check.get('title'), 'Huckleberry Finn');
      assert.equal(check.get('author'), 'Mark Twain');
      assert.ok(!('titleWithAuthor' in check.toObject()));
    });

    it('nested', function() {
      const PersonSchema = new Schema({
        name: {
          first: String,
          last: String
        }
      });

      PersonSchema.
        virtual('name.full').
        get(function() {
          return this.get('name.first') + ' ' + this.get('name.last');
        }).
        set(function(fullName) {
          const split = fullName.split(' ');
          this.set('name.first', split[0]);
          this.set('name.last', split[1]);
        });

      const Person = db.model('Person', PersonSchema);
      const person = new Person({
        name: {
          first: 'Michael',
          last: 'Sorrentino'
        }
      });

      assert.equal(person.get('name.full'), 'Michael Sorrentino');
      person.set('name.full', 'The Situation');
      assert.equal(person.get('name.first'), 'The');
      assert.equal(person.get('name.last'), 'Situation');

      assert.equal(person.name.full, 'The Situation');
      person.name.full = 'Michael Sorrentino';
      assert.equal(person.name.first, 'Michael');
      assert.equal(person.name.last, 'Sorrentino');

    });
  });

  describe('.deleteOne()', function() {
    it('works', async function() {
      await BlogPost.create({ title: 1 }, { title: 2 });
      await BlogPost.deleteOne({ title: 1 });
      const found = await BlogPost.find({});
      assert.equal(found.length, 1);
      assert.equal(found[0].title, '2');
    });

    it('errors when id deselected (gh-3118)', async function() {
      await BlogPost.create({ title: 1 }, { title: 2 });
      const doc = await BlogPost.findOne({ title: 1 }, { _id: 0 });
      const err = await doc.deleteOne().then(() => null, err => err);
      assert.equal(err.message, 'No _id found on document!');
    });

    it('should not remove any records when deleting by id undefined', async function() {
      await BlogPost.create({ title: 1 }, { title: 2 });
      await BlogPost.deleteOne({ _id: undefined });
      const found = await BlogPost.find({});
      assert.equal(found.length, 2, 'Should not remove any records');
    });

    it('should not remove all documents in the collection (gh-3326)', async function() {
      await BlogPost.create({ title: 1 }, { title: 2 });
      const doc = await BlogPost.findOne({ title: 1 });
      await doc.deleteOne();
      const found = await BlogPost.find();
      assert.equal(found.length, 1);
      assert.equal(found[0].title, '2');
    });
  });

  describe('getters', function() {
    it('with same name on embedded docs do not class', function() {
      const Post = new Schema({
        title: String,
        author: { name: String },
        subject: { name: String }
      });

      db.deleteModel(/BlogPost/);
      const PostModel = db.model('BlogPost', Post);

      const post = new PostModel({
        title: 'Test',
        author: { name: 'A' },
        subject: { name: 'B' }
      });

      assert.equal(post.author.name, 'A');
      assert.equal(post.subject.name, 'B');
      assert.equal(post.author.name, 'A');

    });

    it('should not be triggered at construction (gh-685)', function() {
      let called = false;

      const schema = new mongoose.Schema({
        number: {
          type: Number,
          set: function(x) {
            return x / 2;
          },
          get: function(x) {
            called = true;
            return x * 2;
          }
        }
      });

      const A = db.model('Test', schema);

      const a = new A({ number: 100 });
      assert.equal(called, false);
      let num = a.number;
      assert.equal(called, true);
      assert.equal(num.valueOf(), 100);
      assert.equal(a.$__getValue('number').valueOf(), 50);

      called = false;
      const b = new A();
      b.init({ number: 50 });
      assert.equal(called, false);
      num = b.number;
      assert.equal(called, true);
      assert.equal(num.valueOf(), 100);
      assert.equal(b.$__getValue('number').valueOf(), 50);

    });

    it('with type defined with { type: Native } (gh-190)', function() {
      const schema = new Schema({ date: { type: Date } });

      const ShortcutGetter = db.model('Test', schema);
      const post = new ShortcutGetter();

      post.set('date', Date.now());
      assert.ok(post.date instanceof Date);

    });

    describe('nested', function() {
      it('works', function() {
        const schema = new Schema({
          first: {
            second: [Number]
          }
        });
        const ShortcutGetterNested = db.model('Test', schema);
        const doc = new ShortcutGetterNested();

        assert.equal(typeof doc.first, 'object');
        assert.ok(doc.first.second.isMongooseArray);

      });

      it('works with object literals', function() {
        const date = new Date();

        const meta = {
          date: date,
          visitors: 5
        };

        const post = new BlogPost();
        post.init({
          meta: meta
        });

        assert.ok(post.get('meta').date instanceof Date);
        assert.ok(post.meta.date instanceof Date);

        let threw = false;
        let getter1;
        let getter2;
        try {
          JSON.stringify(meta);
          getter1 = JSON.stringify(post.get('meta'));
          getter2 = JSON.stringify(post.meta);
        } catch (err) {
          threw = true;
        }

        assert.equal(threw, false);
        getter1 = JSON.parse(getter1);
        getter2 = JSON.parse(getter2);
        assert.equal(getter1.visitors, 5);
        assert.equal(getter2.visitors, 5);
        assert.equal(getter1.date, getter2.date);

        post.meta.date = new Date() - 1000;
        assert.ok(post.meta.date instanceof Date);
        assert.ok(post.get('meta').date instanceof Date);

        post.meta.visitors = 2;
        assert.equal(typeof post.get('meta').visitors, 'number');
        assert.equal(typeof post.meta.visitors, 'number');

        const newmeta = {
          date: date - 2000,
          visitors: 234
        };

        post.set(newmeta, 'meta');

        assert.ok(post.meta.date instanceof Date);
        assert.ok(post.get('meta').date instanceof Date);
        assert.equal(typeof post.meta.visitors, 'number');
        assert.equal(typeof post.get('meta').visitors, 'number');
        assert.equal((+post.meta.date), date - 2000);
        assert.equal((+post.get('meta').date), date - 2000);
        assert.equal((+post.meta.visitors), 234);
        assert.equal((+post.get('meta').visitors), 234);

        // set object directly
        post.meta = {
          date: date - 3000,
          visitors: 4815162342
        };

        assert.ok(post.meta.date instanceof Date);
        assert.ok(post.get('meta').date instanceof Date);
        assert.equal(typeof post.meta.visitors, 'number');
        assert.equal(typeof post.get('meta').visitors, 'number');
        assert.equal((+post.meta.date), date - 3000);
        assert.equal((+post.get('meta').date), date - 3000);
        assert.equal((+post.meta.visitors), 4815162342);
        assert.equal((+post.get('meta').visitors), 4815162342);

      });

      it('object property access works when root initd with null', async function() {
        const schema = new Schema({
          nest: {
            st: String
          }
        });

        const T = db.model('Test', schema);

        const t = new T({ nest: null });

        assert.strictEqual(t.nest.st, undefined);
        t.nest = { st: 'jsconf rules' };
        assert.deepEqual(t.nest.toObject(), { st: 'jsconf rules' });
        assert.equal(t.nest.st, 'jsconf rules');
        const doc = await t.save();
        assert.ok(doc);
      });

      it('object property access works when root initd with undefined', async function() {
        const schema = new Schema({
          nest: {
            st: String
          }
        });

        const T = db.model('Test', schema);

        const t = new T({ nest: undefined });

        assert.strictEqual(t.nest.st, undefined);
        t.nest = { st: 'jsconf rules' };
        assert.deepEqual(t.nest.toObject(), { st: 'jsconf rules' });
        assert.equal(t.nest.st, 'jsconf rules');
        const doc = await t.save();
        assert.ok(doc);
      });

      it('pre-existing null object re-save', async function() {
        const schema = new Schema({
          nest: {
            st: String,
            yep: String
          }
        });

        const T = db.model('Test', schema);

        const t = new T({ nest: null });

        await t.save();
        t.nest = { st: 'jsconf rules', yep: 'it does' };
        // check that entire `nest` object is being $set
        const u = t.$__delta()[1];
        assert.ok(u.$set);
        assert.ok(u.$set.nest);
        assert.equal(Object.keys(u.$set.nest).length, 2);
        assert.ok(u.$set.nest.yep);
        assert.ok(u.$set.nest.st);
        await t.save();
        const res = await T.findById(t.id);
        assert.equal(res.nest.st, 'jsconf rules');
        assert.equal(res.nest.yep, 'it does');

        res.nest = null;
        const check = await res.save();
        assert.strictEqual(check._doc.nest, null);
      });

      it('array of Mixed on existing doc can be pushed to', async function() {
        const DooDad = db.model('Test', new Schema({
          nested: {
            arrays: []
          }
        }));
        const doodad = new DooDad({ nested: { arrays: [] } });
        const date = 1234567890;

        doodad.nested.arrays.push(['+10', 'yup', date]);
        await doodad.save();
        const res = await DooDad.findById(doodad._id);
        assert.deepEqual(res.nested.arrays.toObject(), [['+10', 'yup', date]]);
        res.nested.arrays.push(['another', 1]);
        await res.save();
        const check = await DooDad.findById(res._id);
        assert.deepEqual(check.nested.arrays.toObject(), [['+10', 'yup', date], ['another', 1]]);
      });

      it('props can be set directly when property was named "type"', async function() {
        function def() {
          return [{ x: 1 }, { x: 2 }, { x: 3 }];
        }

        const DooDad = db.model('Test', new Schema({
          nested: {
            type: { type: String, default: 'yep' },
            array: {
              type: Array, default: def
            }
          }
        }));
        const doodad = new DooDad();
        const doc = await doodad.save();
        const res = await DooDad.findById(doc._id);
        assert.equal(res.nested.type, 'yep');
        assert.deepEqual(res.nested.array.toObject(), [{ x: 1 }, { x: 2 }, { x: 3 }]);
        res.nested.type = 'nope';
        res.nested.array = ['some', 'new', 'stuff'];
        const newDoc = await res.save();
        const check = await DooDad.findById(newDoc._id);
        assert.equal(check.nested.type, 'nope');
        assert.deepEqual(check.nested.array.toObject(), ['some', 'new', 'stuff']);
      });
    });
  });

  describe('setters', function() {
    it('are used on embedded docs (gh-365 gh-390 gh-422)', async function() {
      function setLat(val) {
        return parseInt(val, 10);
      }

      let tick = 0;

      function uptick() {
        return ++tick;
      }

      let Location = new Schema({
        lat: { type: Number, default: 0, set: setLat },
        long: { type: Number, set: uptick }
      });

      let Deal = new Schema({
        title: String,
        locations: [Location]
      });

      Location = db.model('Location', Location);
      Deal = db.model('Test', Deal);

      const location = new Location({ lat: 1.2, long: 10 });
      assert.equal(location.lat.valueOf(), 1);
      assert.equal(location.long.valueOf(), 1);

      const deal = new Deal({ title: 'My deal', locations: [{ lat: 1.2, long: 33 }] });
      assert.equal(deal.locations[0].lat.valueOf(), 1);
      assert.equal(deal.locations[0].long.valueOf(), 2);
      const doc = await deal.save();
      const check = await Deal.findById(doc._id);
      assert.equal(check.locations[0].lat.valueOf(), 1);
      // GH-422
      assert.equal(check.locations[0].long.valueOf(), 2);
    });
  });

  it('changing a number non-atomically (gh-203)', async function() {
    const post = new BlogPost();

    post.meta.visitors = 5;

    const doc = await post.save();
    const res = await BlogPost.findById(doc._id);
    res.meta.visitors -= 2;
    const newDoc = await res.save();
    const check = await BlogPost.findById(newDoc._id);
    assert.equal(+check.meta.visitors, 3);
  });

  describe('atomic subdocument', function() {
    it('saving', async function() {
      const post = new BlogPost();

      await post.save();
      await Promise.all(
        Array(5).fill(null).map(async(_, i) => {
          const doc = await BlogPost.findOne({ _id: post.get('_id') });
          doc.get('comments').push({ title: '' + (i + 1) });
          await doc.save();
        })
      );

      const doc = await BlogPost.findOne({ _id: post.get('_id') });
      assert.equal(doc.get('comments').length, 5);

      let v = doc.get('comments').some(function(comment) {
        return comment.get('title') === '1';
      });

      assert.ok(v);

      v = doc.get('comments').some(function(comment) {
        return comment.get('title') === '2';
      });

      assert.ok(v);

      v = doc.get('comments').some(function(comment) {
        return comment.get('title') === '3';
      });

      assert.ok(v);

      v = doc.get('comments').some(function(comment) {
        return comment.get('title') === '4';
      });

      assert.ok(v);

      v = doc.get('comments').some(function(comment) {
        return comment.get('title') === '5';
      });

      assert.ok(v);
    });

    it('setting (gh-310)', async function() {
      const blog = await BlogPost.create({ comments: [{ title: 'first-title', body: 'first-body' }] });
      const agent1blog = await BlogPost.findById(blog.id);
      const agent2blog = await BlogPost.findById(blog.id);
      agent1blog.get('comments')[0].title = 'second-title';
      await agent1blog.save();
      agent2blog.get('comments')[0].body = 'second-body';
      await agent2blog.save();
      const res = await BlogPost.findById(blog.id);
      const comment = res.get('comments')[0];
      assert.equal(comment.title, 'second-title');
      assert.equal(comment.body, 'second-body');
    });
  });

  it('doubly nested array saving and loading', async function() {
    const Inner = new Schema({
      arr: [Number]
    });

    let Outer = new Schema({
      inner: [Inner]
    });
    Outer = db.model('Test', Outer);

    const outer = new Outer();
    outer.inner.push({});
    await outer.save();
    assert.ok(outer.get('_id') instanceof DocumentObjectId);
    const doc = await Outer.findById(outer.get('_id'));
    assert.equal(doc.inner.length, 1);
    doc.inner[0].arr.push(5);
    await doc.save();
    assert.ok(doc.get('_id') instanceof DocumentObjectId);
    const res = await Outer.findById(doc.get('_id'));
    assert.equal(res.inner.length, 1);
    assert.equal(res.inner[0].arr.length, 1);
    assert.equal(res.inner[0].arr[0], 5);
  });

  it('multiple number push() calls', async function() {
    const schema = new Schema({
      nested: {
        nums: [Number]
      }
    });

    const Temp = db.model('Test', schema);

    const t = await Temp.create({});

    t.nested.nums.push(1);
    t.nested.nums.push(2);

    assert.equal(t.nested.nums.length, 2);

    await t.save();

    assert.equal(t.nested.nums.length, 2);

    const check = await Temp.findById(t._id);
    assert.equal(check.nested.nums.length, 2);
  });

  it('multiple push() calls', async function() {
    const schema = new Schema({
      nested: {
        nums: [Number]
      }
    });

    const Temp = db.model('Test', schema);
    const t = await Temp.create({});

    t.nested.nums.push(1);
    t.nested.nums.push(2, 3);
    assert.equal(t.nested.nums.length, 3);
    await t.save();
    assert.equal(t.nested.nums.length, 3);
    const check = await Temp.findById(t._id);
    assert.equal(check.nested.nums.length, 3);
  });

  it('activePaths should be updated for nested modifieds', async function() {
    const schema = new Schema({
      nested: {
        nums: [Number]
      }
    });

    const Temp = db.model('Test', schema);
    const t = await Temp.create({ nested: { nums: [1, 2, 3, 4, 5] } });
    t.nested.nums.pull(1);
    t.nested.nums.pull(2);
    assert.equal(t.$__.activePaths.paths['nested.nums'], 'modify');
  });


  it('activePaths should be updated for nested modifieds as promise', async function() {
    const schema = new Schema({
      nested: {
        nums: [Number]
      }
    });

    const Temp = db.model('Test', schema);

    const t = await Temp.create({ nested: { nums: [1, 2, 3, 4, 5] } });
    t.nested.nums.pull(1);
    t.nested.nums.pull(2);
    assert.equal(t.$__.activePaths.paths['nested.nums'], 'modify');
  });

  it('$pull should affect what you see in an array before a save', async function() {
    const schema = new Schema({
      nested: {
        nums: [Number]
      }
    });

    const Temp = db.model('Test', schema);
    const t = await Temp.create({ nested: { nums: [1, 2, 3, 4, 5] } });
    t.nested.nums.pull(1);
    assert.equal(t.nested.nums.length, 4);
  });

  it('$shift', async function() {
    const schema = new Schema({
      nested: {
        nums: [Number]
      }
    });

    const Temp = db.model('Test', schema);

    const t = await Temp.create({ nested: { nums: [1, 2, 3] } });
    const doc = await Temp.findById(t._id);
    assert.equal(doc.nested.nums.length, 3);
    doc.nested.nums.$pop();
    assert.equal(doc.nested.nums.length, 2);
    assert.equal(doc.nested.nums[0], 1);
    assert.equal(doc.nested.nums[1], 2);
    await doc.save();
    const check = await Temp.findById(t._id);
    assert.equal(check.nested.nums.length, 2);
    assert.equal(check.nested.nums[0], 1, 1);
    assert.equal(check.nested.nums[1], 2, 2);
    check.nested.nums.$shift();
    assert.equal(check.nested.nums.length, 1);
    assert.equal(check.nested.nums[0], 2);
    await check.save();
    const final = await Temp.findById(t._id);
    assert.equal(final.nested.nums.length, 1);
    assert.equal(final.nested.nums[0], 2);
  });

  describe('saving embedded arrays', function() {
    it('of Numbers atomically', async function() {
      const TempSchema = new Schema({
        nums: [Number]
      });

      const Temp = db.model('Test', TempSchema);

      const t = new Temp();

      await t.save();
      await Promise.all(Array(3).fill(null).map(async(_, i) => {
        const doc = await Temp.findOne({ _id: t.get('_id') });
        doc.get('nums').push(i + 1);
        await doc.save();
      }));

      const doc = await Temp.findById(t._id);
      assert.equal(doc.get('nums').length, 3);

      let v = doc.get('nums').some(function(num) {
        return num.valueOf() === 1;
      });
      assert.ok(v);

      v = doc.get('nums').some(function(num) {
        return num.valueOf() === 2;
      });
      assert.ok(v);

      v = doc.get('nums').some(function(num) {
        return num.valueOf() === 3;
      });
      assert.ok(v);
    });

    it('of Strings atomically', async function() {
      const StrListSchema = new Schema({
        strings: [String]
      });

      const StrList = db.model('Test', StrListSchema);

      const t = new StrList();

      await t.save();

      await Promise.all(Array(3).fill(null).map(async(_, i) => {
        const doc = await StrList.findOne({ _id: t.get('_id') });
        doc.get('strings').push(['a', 'b', 'c'][i]);
        await doc.save();
      }));

      const doc = await StrList.findById(t);

      assert.equal(doc.get('strings').length, 3);

      let v = doc.get('strings').some(function(str) {
        return str === 'a';
      });
      assert.ok(v);

      v = doc.get('strings').some(function(str) {
        return str === 'b';
      });
      assert.ok(v);

      v = doc.get('strings').some(function(str) {
        return str === 'c';
      });
      assert.ok(v);
    });

    it('of Buffers atomically', async function() {
      const BufListSchema = new Schema({
        buffers: [Buffer]
      });

      const BufList = db.model('Test', BufListSchema);

      const t = new BufList();

      await t.save();

      await Promise.all(Array(3).fill(null).map(async(_, i) => {
        const doc = await BufList.findOne({ _id: t.get('_id') });
        doc.get('buffers').push(Buffer.from([140 + i]));
        await doc.save();
      }));

      const doc = await BufList.findById(t);

      assert.equal(doc.get('buffers').length, 3);

      let v = doc.get('buffers').some(function(buf) {
        return buf[0] === 140;
      });
      assert.ok(v);

      v = doc.get('buffers').some(function(buf) {
        return buf[0] === 141;
      });
      assert.ok(v);

      v = doc.get('buffers').some(function(buf) {
        return buf[0] === 142;
      });
      assert.ok(v);
    });

    it('works with modified element properties + doc removal (gh-975)', async function() {
      const B = BlogPost;
      const b = new B({ comments: [{ title: 'gh-975' }] });

      await b.save();
      b.comments[0].title = 'changed';
      await b.save();
      await b.comments[0].deleteOne();
      await b.save();
      const check = await B.findByIdAndUpdate({ _id: b._id }, { $set: { comments: [{ title: 'a' }] } }, { new: true });
      check.comments[0].title = 'differ';
      await check.comments[0].deleteOne();
      await check.save();
      const final = await B.findById(check._id);
      assert.equal(final.comments.length, 0);
    });

    it('updating an embedded document in an embedded array with set call', async function() {
      const post = await BlogPost.create({
        comments: [{
          title: 'before-change'
        }]
      });
      const found = await BlogPost.findById(post._id);
      assert.equal(found.comments[0].title, 'before-change');
      const subDoc = [{
        _id: found.comments[0]._id,
        title: 'after-change'
      }];
      found.set('comments', subDoc);

      await found.save();
      const updated = await BlogPost.findById(found._id);
      assert.equal(updated.comments[0].title, 'after-change');
    });
  });

  it('updating an embedded document in an embedded array (gh-255)', async function() {
    const post = await BlogPost.create({ comments: [{ title: 'woot' }] });
    const found = await BlogPost.findById(post._id);
    assert.equal(found.comments[0].title, 'woot');
    found.comments[0].title = 'notwoot';
    await found.save();
    const updated = await BlogPost.findById(found._id);
    assert.equal(updated.comments[0].title, 'notwoot');
  });

  it('updating an embedded array document to an Object value (gh-334)', async function() {
    const SubSchema = new Schema({
      name: String,
      subObj: { subName: String }
    });
    const GH334Schema = new Schema({ name: String, arrData: [SubSchema] });

    const AModel = db.model('Test', GH334Schema);
    const instance = new AModel();

    instance.set({ name: 'name-value', arrData: [{ name: 'arrName1', subObj: { subName: 'subName1' } }] });
    await instance.save();
    let doc = await AModel.findById(instance.id);
    doc.arrData[0].set('subObj', { subName: 'modified subName' });
    await doc.save();
    doc = await AModel.findById(instance.id);
    assert.equal(doc.arrData[0].subObj.subName, 'modified subName');
  });

  it('saving an embedded document twice should not push that doc onto the parent doc twice (gh-267)', async function() {
    const post = new BlogPost();

    post.comments.push({ title: 'woot' });
    await post.save();
    assert.equal(post.comments.length, 1);
    let found = await BlogPost.findById(post.id);
    assert.equal(found.comments.length, 1);
    await post.save();
    assert.equal(post.comments.length, 1);
    found = await BlogPost.findById(post.id);
    assert.equal(found.comments.length, 1);
  });

  describe('embedded array filtering', function() {
    it('by the id shortcut function', async function() {
      const post = new BlogPost();

      post.comments.push({ title: 'woot' });
      post.comments.push({ title: 'aaaa' });

      const subdoc1 = post.comments[0];
      const subdoc2 = post.comments[1];

      await post.save();

      const doc = await BlogPost.findById(post.get('_id'));

      // test with an objectid
      assert.equal(doc.comments.id(subdoc1.get('_id')).title, 'woot');

      // test with a string
      const id = subdoc2._id.toString();
      assert.equal(doc.comments.id(id).title, 'aaaa');
    });

    it('by the id with cast error', async function() {
      const post = new BlogPost();

      await post.save();
      const doc = await BlogPost.findById(post.get('_id'));
      assert.strictEqual(doc.comments.id(null), null);
    });

    it('by the id shortcut with no match', async function() {
      const post = new BlogPost();

      await post.save();
      const doc = await BlogPost.findById(post.get('_id'));
      assert.strictEqual(doc.comments.id(new DocumentObjectId()), null);
    });
  });

  it('removing a subdocument atomically', async function() {
    const post = new BlogPost();
    post.title = 'hahaha';
    post.comments.push({ title: 'woot' });
    post.comments.push({ title: 'aaaa' });

    await post.save();
    let doc = await BlogPost.findById(post.get('_id'));

    doc.comments[0].deleteOne();
    await doc.save();
    doc = await BlogPost.findById(post.get('_id'));
    assert.equal(doc.comments.length, 1);
    assert.equal(doc.comments[0].title, 'aaaa');
  });

  it('single pull embedded doc', async function() {
    const post = new BlogPost();
    post.title = 'hahaha';
    post.comments.push({ title: 'woot' });
    post.comments.push({ title: 'aaaa' });

    await post.save();
    let doc = await BlogPost.findById(post.get('_id'));

    doc.comments.pull(doc.comments[0]);
    doc.comments.pull(doc.comments[0]);
    await doc.save();
    doc = await BlogPost.findById(post.get('_id'));
    assert.equal(doc.comments.length, 0);
  });

  it('saving mixed data', async function() {
    // string
    const post = new BlogPost();
    post.mixed = 'woot';
    await post.save();
    await BlogPost.findById(post._id);

    // array
    const post2 = new BlogPost();
    post2.mixed = { name: 'mr bungle', arr: [] };
    await post2.save();
    let doc = await BlogPost.findById(post2._id);

    assert.equal(Array.isArray(doc.mixed.arr), true);

    doc.mixed = [{ foo: 'bar' }];
    await doc.save();
    doc = await BlogPost.findById(doc._id);

    assert.equal(Array.isArray(doc.mixed), true);
    doc.mixed.push({ hello: 'world' });
    doc.mixed.push(['foo', 'bar']);
    doc.markModified('mixed');

    await doc.save();
    doc = await BlogPost.findById(post2._id);
    assert.deepEqual(doc.mixed[0], { foo: 'bar' });
    assert.deepEqual(doc.mixed[1], { hello: 'world' });
    assert.deepEqual(doc.mixed[2], ['foo', 'bar']);


    // date
    const post3 = new BlogPost();
    post3.mixed = new Date();
    await post3.save();
    doc = await BlogPost.findById(post3._id);
    assert.ok(doc.mixed instanceof Date);
  });

  it('populating mixed data from the constructor (gh-200)', function() {
    const post = new BlogPost({
      mixed: {
        type: 'test',
        github: 'rules',
        nested: {
          number: 3
        }
      }
    });

    assert.equal(post.mixed.type, 'test');
    assert.equal(post.mixed.github, 'rules');
    assert.equal(post.mixed.nested.number, 3);

  });

  it('"type" is allowed as a key', async function() {
    mongoose.model('TestTypeDefaults', new Schema({
      type: { type: String, default: 'YES!' }
    }));

    const TestDefaults = db.model('Test', new Schema({
      type: { type: String, default: 'YES!' }
    }));

    let post = new TestDefaults();
    assert.equal(typeof post.get('type'), 'string');
    assert.equal(post.get('type'), 'YES!');

    // GH-402
    db.deleteModel('Test');
    const TestDefaults2 = db.model('Test', new Schema({
      x: { y: { type: { type: String }, owner: String } }
    }));

    post = new TestDefaults2();
    post.x.y.type = '#402';
    post.x.y.owner = 'me';
    await post.save();
  });

  it('unaltered model does not clear the doc (gh-195)', async function() {
    const post = new BlogPost();
    post.title = 'woot';
    await post.save();
    let doc = await BlogPost.findById(post._id);
    // we deliberately make no alterations
    await doc.save();
    doc = await BlogPost.findById(doc._id);
    assert.equal(doc.title, 'woot');
  });

  describe('hooks', function() {
    describe('pre', function() {
      it('with undefined and null', async function() {
        const schema = new Schema({ name: String });
        let called = 0;

        schema.pre('save', function(next) {
          called++;
          next(undefined);
        });

        schema.pre('save', function(next) {
          called++;
          next(null);
        });

        const S = db.model('Test', schema);
        const s = new S({ name: 'zupa' });

        await s.save();
        assert.equal(called, 2);
      });

      it('called on all sub levels', async function() {
        const grandSchema = new Schema({ name: String });
        grandSchema.pre('save', function(next) {
          this.name = 'grand';
          next();
        });

        const childSchema = new Schema({ name: String, grand: [grandSchema] });
        childSchema.pre('save', function(next) {
          this.name = 'child';
          next();
        });

        const schema = new Schema({ name: String, child: [childSchema] });

        schema.pre('save', function(next) {
          this.name = 'parent';
          next();
        });

        const S = db.model('Test', schema);
        const s = new S({ name: 'a', child: [{ name: 'b', grand: [{ name: 'c' }] }] });

        await s.save();
        assert.equal(s.name, 'parent');
        assert.equal(s.child[0].name, 'child');
        assert.equal(s.child[0].grand[0].name, 'grand');
      });

      it('error on any sub level', async function() {
        const grandSchema = new Schema({ name: String });
        grandSchema.pre('save', function(next) {
          next(new Error('Error 101'));
        });

        const childSchema = new Schema({ name: String, grand: [grandSchema] });
        childSchema.pre('save', function(next) {
          this.name = 'child';
          next();
        });

        const schema = new Schema({ name: String, child: [childSchema] });
        schema.pre('save', function(next) {
          this.name = 'parent';
          next();
        });

        const S = db.model('Test', schema);
        const s = new S({ name: 'a', child: [{ name: 'b', grand: [{ name: 'c' }] }] });

        const err = await s.save().then(() => null, err => err);
        assert.equal(err.message, 'Error 101');
      });

      describe('init', function() {
        it('has access to the true ObjectId when used with querying (gh-289)', async function() {
          const PreInitSchema = new Schema({});
          let preId = null;

          PreInitSchema.pre('init', function() {
            preId = this._id;
          });

          const PreInit = db.model('Test', PreInitSchema);

          const doc = new PreInit();
          await doc.save();
          await PreInit.findById(doc._id);
          assert.strictEqual(undefined, preId);
        });
      });
    });

    describe('post', function() {
      it('works', async function() {
        const schema = new Schema({
          title: String
        });
        let save = false;
        let deleteOne = false;
        let init = false;
        let post = undefined;

        schema.post('save', function(arg) {
          assert.equal(arg.id, post.id);
          save = true;
        });

        schema.post('init', function() {
          init = true;
        });

        schema.post('deleteOne', { document: true, query: false }, function(arg) {
          assert.equal(arg.id, post.id);
          deleteOne = true;
        });

        const BlogPost = db.model('Test', schema);

        post = new BlogPost();

        await post.save();
        assert.ok(save);
        const doc = await BlogPost.findById(post._id);
        assert.ok(init);

        await doc.deleteOne();
        assert.ok(deleteOne);
      });

      it('on embedded docs', async function() {
        let save = false;

        const EmbeddedSchema = new Schema({
          title: String
        });

        EmbeddedSchema.post('save', function() {
          save = true;
        });

        const ParentSchema = new Schema({
          embeds: [EmbeddedSchema]
        });

        const Parent = db.model('Parent', ParentSchema);

        const parent = new Parent();

        parent.embeds.push({ title: 'Testing post hooks for embedded docs' });

        await parent.save();
        assert.ok(save);
      });

      it('callback should receive parameter of type document after bulkSave (gh-13026)', async function() {
        const schema = new Schema({
          foo: Boolean,
          bar: Boolean
        });

        schema.post('save', function(doc) {
          assert.deepEqual(this, doc);
        });

        const Test = db.model('Test', schema);

        await Test.create({
          foo: true,
          bar: true
        });

        const tests = await Test.find();
        tests.forEach(t => t.foo = false);
        await Test.bulkSave(tests);
      });
    });
  });

  describe('#exec()', function() {
    it('countDocuments()', function() {
      return BlogPost.create({ title: 'foo' }).
        then(() => BlogPost.countDocuments({ title: 'foo' }).exec()).
        then(count => {
          assert.equal(count, 1);
        });
    });

    it('estimatedDocumentCount()', function() {
      return BlogPost.create({ title: 'foo' }).
        then(() => BlogPost.estimatedDocumentCount({ title: 'foo' }).exec()).
        then(count => {
          assert.equal(count, 1);
        });
    });

    it('updateOne()', async function() {
      await BlogPost.create({ title: 'interoperable update as promise' });
      const query = BlogPost.updateOne({ title: 'interoperable update as promise' }, { title: 'interoperable update as promise delta' });
      const res = await query.exec();
      assert.equal(res.matchedCount, 1);
      assert.equal(res.modifiedCount, 1);
      const count = await BlogPost.countDocuments({ title: 'interoperable update as promise delta' });
      assert.equal(count, 1);
    });

    it('findOne()', async function() {
      const created = await BlogPost.create({ title: 'interoperable findOne as promise' });
      const query = BlogPost.findOne({ title: 'interoperable findOne as promise' });
      const found = await query.exec();
      assert.equal(found.id, created.id);
    });

    it('find()', async function() {
      const [createdOne, createdTwo] = await BlogPost.create([
        { title: 'interoperable find as promise' },
        { title: 'interoperable find as promise' }
      ]);

      const query = BlogPost.find({ title: 'interoperable find as promise' }).sort('_id');
      const found = await query.exec();
      assert.equal(found.length, 2);
      const ids = {};
      ids[String(found[0]._id)] = 1;
      ids[String(found[1]._id)] = 1;
      assert.ok(String(createdOne._id) in ids);
      assert.ok(String(createdTwo._id) in ids);
    });

    it('op can be changed', async function() {
      const title = 'interop ad-hoc as promise';

      const created = await BlogPost.create({ title: title });
      const query = BlogPost.count({ title: title });
      const found = await query.exec('findOne');
      assert.equal(found.id, created.id);
    });

    describe('promises', function() {
      it('findOne()', function() {
        let created;
        return BlogPost.create({ title: 'interoperable findOne as promise 2' }).
          then(doc => {
            created = doc;
            return BlogPost.
              findOne({ title: 'interoperable findOne as promise 2' }).
              exec();
          }).
          then(found => {
            assert.equal(found.id, created.id);
          });
      });

      it('find()', async function() {
        const [createdOne, createdTwo] = await BlogPost.create(
          { title: 'interoperable find as promise 2' },
          { title: 'interoperable find as promise 2' }
        );

        const query = BlogPost.find({ title: 'interoperable find as promise 2' }).sort('_id');
        const found = await query.exec();
        assert.equal(found.length, 2);
        assert.equal(found[0].id, createdOne.id);
        assert.equal(found[1].id, createdTwo.id);
      });
    });
  });

  describe('console.log', function() {
    it('hides private props', function() {
      const date = new Date(1305730951086);
      const id0 = new DocumentObjectId('4dd3e169dbfb13b4570000b9');
      const id1 = new DocumentObjectId('4dd3e169dbfb13b4570000b6');
      const id2 = new DocumentObjectId('4dd3e169dbfb13b4570000b7');
      const id3 = new DocumentObjectId('4dd3e169dbfb13b4570000b8');

      const post = new BlogPost({
        title: 'Test',
        _id: id0,
        date: date,
        numbers: [5, 6, 7],
        owners: [id1],
        meta: { visitors: 45 },
        comments: [
          { _id: id2, title: 'my comment', date: date, body: 'this is a comment' },
          { _id: id3, title: 'the next thang', date: date, body: 'this is a comment too!' }]
      });

      const out = post.inspect();
      assert.equal(out.meta.visitors, post.meta.visitors);
      assert.deepEqual(out.numbers, Array.prototype.slice.call(post.numbers));
      assert.equal(out.date.valueOf(), post.date.valueOf());
      assert.equal(out.activePaths, undefined);

    });
  });

  describe('pathnames', function() {
    it('named path can be used', function() {
      const P = db.model('Test', new Schema({ path: String }));

      let threw = false;
      try {
        new P({ path: 'i should not throw' });
      } catch (err) {
        threw = true;
      }

      assert.ok(!threw);

    });
  });

  it('subdocuments with changed values should persist the values', async function() {
    const Subdoc = new Schema({ name: String, mixed: Schema.Types.Mixed });
    const T = db.model('Test', new Schema({ subs: [Subdoc] }));

    let t = new T({ subs: [{ name: 'Hubot', mixed: { w: 1, x: 2 } }] });
    assert.equal(t.subs[0].name, 'Hubot');
    assert.equal(t.subs[0].mixed.w, 1);
    assert.equal(t.subs[0].mixed.x, 2);

    await t.save();
    t = await T.findById(t._id);
    assert.equal(t.subs[0].name, 'Hubot');
    assert.equal(t.subs[0].mixed.w, 1);
    assert.equal(t.subs[0].mixed.x, 2);

    let sub = t.subs[0];
    sub.name = 'Hubot1';
    assert.equal(sub.name, 'Hubot1');
    assert.ok(sub.isModified('name'));
    assert.ok(t.isModified());

    await t.save();
    t = await T.findById(t._id);
    assert.strictEqual(t.subs[0].name, 'Hubot1');

    sub = t.subs[0];
    sub.mixed.w = 5;
    assert.equal(sub.mixed.w, 5);
    assert.ok(!sub.isModified('mixed'));
    sub.markModified('mixed');
    assert.ok(sub.isModified('mixed'));
    assert.ok(sub.isModified());
    assert.ok(t.isModified());

    await t.save();
    t = await T.findById(t._id);
    assert.strictEqual(t.subs[0].mixed.w, 5);
  });

  describe('RegExps', function() {
    it('can be saved', async function() {
      let post = new BlogPost({ mixed: { rgx: /^asdf$/ } });
      assert.ok(post.mixed.rgx instanceof RegExp);
      assert.equal(post.mixed.rgx.source, '^asdf$');
      await post.save();
      post = await BlogPost.findById(post._id);
      assert.ok(post.mixed.rgx instanceof RegExp);
      assert.equal(post.mixed.rgx.source, '^asdf$');
    });
  });

  // Demonstration showing why GH-261 is a misunderstanding
  it('a single instantiated document should be able to update its embedded documents more than once', async function() {
    const post = new BlogPost();
    post.comments.push({ title: 'one' });
    await post.save();
    assert.equal(post.comments[0].title, 'one');
    post.comments[0].title = 'two';
    assert.equal(post.comments[0].title, 'two');
    await post.save();
    const found = await BlogPost.findById(post._id);
    assert.equal(found.comments[0].title, 'two');
  });

  describe('save()', function() {
    describe('when no callback is passed', function() {
      it('should emit error on its Model when there are listeners', async function() {
        const DefaultErrSchema = new Schema({});
        DefaultErrSchema.pre('save', function(next) {
          next(new Error());
        });

        const DefaultErr = db.model('Test', DefaultErrSchema);

        new DefaultErr().save().catch(() => {});

        await new Promise(resolve => {
          DefaultErr.once('error', function(err) {
            assert.ok(err instanceof Error);
            resolve();
          });
        });
      });
    });

    it('rejects new documents that have no _id set (1595)', async function() {
      const s = new Schema({ _id: { type: String } });
      const B = db.model('Test', s);
      const b = new B();
      const err = await b.save().then(() => null, err => err);
      assert.ok(err);
      assert.ok(/must have an _id/.test(err));
    });

    it('no TypeError when attempting to save more than once after using atomics', async function() {
      const M = db.model('Test', new Schema({
        test: { type: 'string', unique: true },
        elements: [{
          el: { type: 'string', required: true }
        }]
      }));
      const a = new M({
        test: 'a',
        elements: [{ el: 'b' }]
      });
      const b = new M({
        test: 'b',
        elements: [{ el: 'c' }]
      });
      await M.init();
      await a.save();
      await b.save();

      b.elements.push({ el: 'd' });
      b.test = 'a';

      const error = await b.save().then(() => null, err => err);
      assert.ok(error);
    });
    it('should clear $versionError and saveOptions after saved (gh-8040)', async function() {
      const schema = new Schema({ name: String });
      const Model = db.model('Test', schema);
      const doc = new Model({
        name: 'Fonger'
      });

      const savePromise = doc.save();
      assert.ok(doc.$__.$versionError);
      assert.ok(doc.$__.saveOptions);

      await savePromise;
      assert.ok(!doc.$__.$versionError);
      assert.ok(!doc.$__.saveOptions);
    });
  });


  describe('_delta()', function() {
    it('should overwrite arrays when directly set (gh-1126)', async function() {
      let b = await BlogPost.create({ title: 'gh-1126', numbers: [1, 2] });
      b = await BlogPost.findById(b._id);
      assert.deepEqual([1, 2].join(), b.numbers.join());

      b.numbers = [];
      b.numbers.push(3);

      let d = b.$__delta()[1];
      assert.ok('$set' in d, 'invalid delta ' + JSON.stringify(d));
      assert.ok(Array.isArray(d.$set.numbers));
      assert.equal(d.$set.numbers.length, 1);
      assert.equal(d.$set.numbers[0], 3);

      await b.save();
      b = await BlogPost.findById(b._id);
      assert.ok(Array.isArray(b.numbers));
      assert.equal(b.numbers.length, 1);
      assert.equal(b.numbers[0], 3);

      b.numbers = [3];
      d = b.$__delta();
      assert.ok(!d);

      b.numbers = [4];
      b.numbers.push(5);
      await b.save();
      b = await BlogPost.findById(b._id);
      assert.ok(Array.isArray(b.numbers));
      assert.equal(b.numbers.length, 2);
      assert.equal(b.numbers[0], 4);
      assert.equal(b.numbers[1], 5);
    });

    it('should use $set when subdoc changed before pulling (gh-1303)', async function() {
      const B = BlogPost;
      let b = await B.create(
        { title: 'gh-1303', comments: [{ body: 'a' }, { body: 'b' }, { body: 'c' }] }
      );

      b = await B.findById(b._id);
      b.comments[2].body = 'changed';
      b.comments.pull(b.comments[1]);

      assert.equal(b.comments.length, 2);
      assert.equal(b.comments[0].body, 'a');
      assert.equal(b.comments[1].body, 'changed');

      const d = b.$__delta()[1];
      assert.ok('$set' in d, 'invalid delta ' + JSON.stringify(d));
      assert.ok(Array.isArray(d.$set.comments));
      assert.equal(d.$set.comments.length, 2);

      await b.save();
      b = await B.findById(b._id);
      assert.ok(Array.isArray(b.comments));
      assert.equal(b.comments.length, 2);
      assert.equal(b.comments[0].body, 'a');
      assert.equal(b.comments[1].body, 'changed');
    });
  });

  describe('backward compatibility', function() {
    it('with conflicted data in db', async function() {
      const M = db.model('Test', new Schema({ namey: { first: String, last: String } }));
      const m = new M({ namey: '[object Object]' });
      m.namey = { first: 'GI', last: 'Joe' };// <-- should overwrite the string
      await m.save();
      assert.strictEqual('GI', m.namey.first);
      assert.strictEqual('Joe', m.namey.last);
    });

    it('with positional notation on path not existing in schema (gh-1048)', async function() {
      const M = db.model('Test', Schema({ name: 'string' }));
      const o = {
        name: 'gh-1048',
        _id: new mongoose.Types.ObjectId(),
        databases: {
          0: { keys: 100, expires: 0 },
          15: { keys: 1, expires: 0 }
        }
      };

      await M.updateOne({ _id: o._id }, o, { upsert: true, strict: false });
      const doc = await M.findById(o._id);
      assert.ok(doc);
      assert.ok(doc._doc.databases);
      assert.ok(doc._doc.databases['0']);
      assert.ok(doc._doc.databases['15']);
      assert.equal(doc.databases, undefined);
    });
  });

  describe('non-schema adhoc property assignments', function() {
    it('are not saved', async function() {
      const B = BlogPost;

      const b = new B();
      b.whateveriwant = 10;
      await b.save();
      const doc = await B.collection.findOne({ _id: b._id });
      assert.ok(!('whateveriwant' in doc));
    });
  });

  it('should not throw range error when using Number _id and saving existing doc (gh-691)', async function() {
    const T = new Schema({ _id: Number, a: String });
    const D = db.model('Test', T);
    let d = new D({ _id: 1 });
    await d.save();
    d = await D.findById(d._id);
    d.a = 'yo';
    await d.save();
  });

  describe('setting an unset value', function() {
    it('is saved (gh-742)', async function() {
      const DefaultTestObject = db.model('Test',
        new Schema({
          score: { type: Number, default: 55 }
        })
      );

      const myTest = new DefaultTestObject();

      await myTest.save();
      assert.equal(myTest.score, 55);

      let doc = await DefaultTestObject.findById(myTest._id);

      doc.score = undefined; // unset
      await doc.save();
      doc = await DefaultTestObject.findById(doc._id);

      doc.score = 55;
      await doc.save();
      assert.equal(doc.score, 55);
    });
    it('is saved object with proper defaults', async function() {
      const schema = new Schema({
        foo: {
          x: { type: String },
          y: { type: String }
        },
        boo: {
          x: { type: Boolean, default: false }
        },
        bee: {
          x: { type: Boolean, default: false },
          y: { type: Boolean, default: false }
        }
      });
      const Test = db.model('Test', schema);

      const doc = new Test({
        foo: { x: 'a', y: 'b' },
        bee: {},
        boo: {}
      });


      await doc.save();
      assert.equal(doc.bee.x, false);
      assert.equal(doc.bee.y, false);
      assert.equal(doc.boo.x, false);

      doc.bee = undefined;
      doc.boo = undefined;

      await doc.save();

      const docAfterUnsetting = await Test.findById(doc._id);

      assert.equal(docAfterUnsetting.bee.x, false);
      assert.equal(docAfterUnsetting.bee.y, false);
      assert.equal(docAfterUnsetting.boo.x, false);

    });

  });

  it('path is cast to correct value when retreived from db', async function() {
    const schema = new Schema({ title: { type: 'string', index: true } });
    const T = db.model('Test', schema);
    await T.collection.insertOne({ title: 234 });
    const doc = await T.findOne();
    assert.equal(doc.title, '234');
  });

  it('setting a path to undefined should retain the value as undefined', async function() {
    const B = BlogPost;
    const doc = new B();
    doc.title = 'css3';
    assert.equal(doc.$__delta()[1].$set.title, 'css3');
    doc.title = undefined;
    assert.equal(doc.$__delta()[1].$unset.title, 1);
    assert.strictEqual(undefined, doc.$__delta()[1].$set.title);

    doc.title = 'css3';
    doc.author = 'aaron';
    doc.numbers = [3, 4, 5];
    doc.meta.date = new Date();
    doc.meta.visitors = 89;
    doc.comments = [{ title: 'thanksgiving', body: 'yuuuumm' }];
    doc.comments.push({ title: 'turkey', body: 'cranberries' });

    await doc.save();
    let b = await B.findById(doc._id);
    assert.equal(b.title, 'css3');
    assert.equal(b.author, 'aaron');
    assert.equal(b.meta.date.toString(), doc.meta.date.toString());
    assert.equal(b.meta.visitors.valueOf(), doc.meta.visitors.valueOf());
    assert.equal(b.comments.length, 2);
    assert.equal(b.comments[0].title, 'thanksgiving');
    assert.equal(b.comments[0].body, 'yuuuumm');
    assert.equal(b.comments[1].title, 'turkey');
    assert.equal(b.comments[1].body, 'cranberries');
    b.title = undefined;
    b.author = null;
    b.meta.date = undefined;
    b.meta.visitors = null;
    b.comments[0].title = null;
    b.comments[0].body = undefined;
    await b.save();
    b = await B.findById(b._id);
    assert.strictEqual(undefined, b.title);
    assert.strictEqual(null, b.author);

    assert.strictEqual(undefined, b.meta.date);
    assert.strictEqual(null, b.meta.visitors);
    assert.strictEqual(null, b.comments[0].title);
    assert.strictEqual(undefined, b.comments[0].body);
    assert.equal(b.comments[1].title, 'turkey');
    assert.equal(b.comments[1].body, 'cranberries');

    b.meta = undefined;
    b.comments = undefined;
    await b.save();
    b = await B.collection.findOne({ _id: b._id });
    assert.strictEqual(undefined, b.meta);
    assert.strictEqual(undefined, b.comments);

  });

  describe('unsetting a default value', function() {
    it('should be ignored (gh-758)', async function() {
      const M = db.model('Test', new Schema({ s: String, n: Number, a: Array }));
      await M.collection.insertOne({});
      const m = await M.findOne();
      m.s = m.n = m.a = undefined;
      assert.equal(m.$__delta(), undefined);
    });
  });

  it('allow for object passing to ref paths (gh-1606)', function() {
    const schA = new Schema({ title: String });
    const schma = new Schema({
      thing: { type: Schema.Types.ObjectId, ref: 'Test' },
      subdoc: {
        some: String,
        thing: [{ type: Schema.Types.ObjectId, ref: 'Test' }]
      }
    });

    const M1 = db.model('Test', schA);
    const M2 = db.model('Test1', schma);
    const a = new M1({ title: 'hihihih' }).toObject();
    const thing = new M2({
      thing: a,
      subdoc: {
        title: 'blah',
        thing: [a]
      }
    });

    assert.equal(thing.thing, a._id);
    assert.equal(thing.subdoc.thing[0], a._id);
  });

  it('setters trigger on null values (gh-1445)', function() {
    const calls = [];
    const OrderSchema = new Schema({
      total: {
        type: Number,
        default: 0,
        set: function(value) {
          calls.push(value);
          return 10;
        }
      }
    });

    const Order = db.model('Test', OrderSchema);
    const o = new Order({ total: null });

    assert.deepEqual(calls, [0, null]);
    assert.equal(o.total, 10);

  });

  describe('Skip setting default value for Geospatial-indexed fields (gh-1668)', function() {
    beforeEach(() => db.deleteModel(/Person/));

    this.timeout(5000);

    it('2dsphere indexed field with value is saved', async function() {
      const PersonSchema = new Schema({
        name: String,
        loc: {
          type: [Number],
          index: '2dsphere'
        }
      }, { autoIndex: false });

      const Person = db.model('Person', PersonSchema);
      const loc = [0.3, 51.4];
      const p = new Person({
        name: 'Jimmy Page',
        loc: loc
      });

      await Person.init();
      await Person.createIndexes();

      await p.save();

      const personDoc = await Person.findById(p._id);

      assert.equal(personDoc.loc[0], loc[0]);
      assert.equal(personDoc.loc[1], loc[1]);

    });

    it('2dsphere indexed field without value is saved (gh-1668)', async function() {
      const PersonSchema = new Schema({
        name: String,
        loc: {
          type: [Number],
          index: '2dsphere'
        }
      }, { autoIndex: false });

      const Person = db.model('Person', PersonSchema);
      const p = new Person({
        name: 'Jimmy Page'
      });

      await Person.init();
      await Person.createIndexes();

      await p.save();

      const personDoc = await Person.findById(p._id);

      assert.equal(personDoc.name, 'Jimmy Page');
      assert.equal(personDoc.loc, undefined);
    });

    it('2dsphere indexed field in subdoc without value is saved', async function() {
      const PersonSchema = new Schema({
        name: { type: String, required: true },
        nested: {
          tag: String,
          loc: {
            type: [Number]
          }
        }
      }, { autoIndex: false });

      PersonSchema.index({ 'nested.loc': '2dsphere' });

      const Person = db.model('Person', PersonSchema);
      const p = new Person({
        name: 'Jimmy Page'
      });

      p.nested.tag = 'guitarist';

      await Person.collection.drop().catch(err => {
        if (err.codeName === 'NamespaceNotFound') {
          return;
        }
        throw err;
      });
      await Person.createCollection();
      await Person.createIndexes();

      await p.save();

      const personDoc = await Person.findById(p._id);

      assert.equal(personDoc.name, 'Jimmy Page');
      assert.equal(personDoc.nested.tag, 'guitarist');
      assert.equal(personDoc.nested.loc, undefined);

    });

    it('2dsphere indexed field with geojson without value is saved (gh-3233)', async function() {
      const LocationSchema = new Schema({
        name: { type: String, required: true },
        location: {
          type: { type: String, enum: ['Point'] },
          coordinates: [Number]
        }
      }, { autoIndex: false });

      LocationSchema.index({ location: '2dsphere' });

      const Location = db.model('Test', LocationSchema);


      await Location.collection.drop().catch(() => {});
      await Location.init();

      await Location.create({
        name: 'Undefined location'
      });

    });

    it('Doc with 2dsphere indexed field without initial value can be updated', async function() {
      const PersonSchema = new Schema({
        name: String,
        loc: {
          type: [Number],
          index: '2dsphere'
        }
      }, { autoIndex: false });

      const Person = db.model('Person', PersonSchema);
      const p = new Person({
        name: 'Jimmy Page'
      });

      await Person.collection.drop().catch(err => {
        if (err.codeName === 'NamespaceNotFound') {
          return;
        }
        throw err;
      });
      await Person.createIndexes();

      await p.save();

      const updates = {
        $set: {
          loc: [0.3, 51.4]
        }
      };

      const personDoc = await Person.findByIdAndUpdate(p._id, updates, { new: true });

      assert.equal(personDoc.loc[0], updates.$set.loc[0]);
      assert.equal(personDoc.loc[1], updates.$set.loc[1]);

    });

    it('2dsphere indexed required field without value is rejected', async function() {
      const PersonSchema = new Schema({
        name: String,
        loc: {
          type: [Number],
          required: true,
          index: '2dsphere'
        }
      }, { autoIndex: false });

      const Person = db.model('Person', PersonSchema);
      const p = new Person({
        name: 'Jimmy Page'
      });


      await Person.collection.drop().catch(err => {
        if (err.codeName === 'NamespaceNotFound') {
          return;
        }
        throw err;
      });
      await Person.createIndexes();

      let err;
      await p.save().catch(_err => { err = _err; });

      assert.ok(err instanceof MongooseError);
      assert.ok(err instanceof ValidationError);

    });

    it('2dsphere field without value but with schema default is saved', async function() {
      const loc = [0, 1];
      const PersonSchema = new Schema({
        name: String,
        loc: {
          type: [Number],
          default: loc,
          index: '2dsphere'
        }
      }, { autoIndex: false });

      const Person = db.model('Person', PersonSchema);
      const p = new Person({
        name: 'Jimmy Page'
      });

      await Person.collection.drop().catch(err => {
        if (err.codeName === 'NamespaceNotFound') {
          return;
        }
        throw err;
      });
      await Person.createIndexes();

      await p.save();

      const personDoc = await Person.findById(p._id);

      assert.equal(loc[0], personDoc.loc[0]);
      assert.equal(loc[1], personDoc.loc[1]);

    });

    it('2d indexed field without value is saved', async function() {
      const PersonSchema = new Schema({
        name: String,
        loc: {
          type: [Number],
          index: '2d'
        }
      }, { autoIndex: false });

      const Person = db.model('Person', PersonSchema);
      const p = new Person({
        name: 'Jimmy Page'
      });


      await Person.collection.drop().catch(err => {
        if (err.codeName === 'NamespaceNotFound') {
          return;
        }
        throw err;
      });
      await Person.createIndexes();

      await p.save();

      const personDoc = await Person.findById(p._id);

      assert.equal(personDoc.loc, undefined);

    });

    it.skip('Compound index with 2dsphere field without value is saved', async function() {
      const PersonSchema = new Schema({
        name: String,
        type: String,
        slug: { type: String, index: { unique: true } },
        loc: { type: [Number] },
        tags: { type: [String], index: true }
      }, { autoIndex: false });

      PersonSchema.index({ name: 1, loc: '2dsphere' });

      const Person = db.model('Person', PersonSchema);
      const p = new Person({
        name: 'Jimmy Page',
        type: 'musician',
        slug: 'ledzep-1',
        tags: ['guitarist']
      });


      await Person.collection.drop();
      await Person.createIndexes();

      await p.save();

      const personDoc = await Person.findById(p._id);

      assert.equal(personDoc.name, 'Jimmy Page');
      assert.equal(personDoc.loc, undefined);

      await Person.collection.drop();

    });

    it.skip('Compound index on field earlier declared with 2dsphere index is saved', async function() {
      const PersonSchema = new Schema({
        name: String,
        type: String,
        slug: { type: String, index: { unique: true } },
        loc: { type: [Number] },
        tags: { type: [String], index: true }
      }, { autoIndex: false });

      PersonSchema.index({ loc: '2dsphere' });
      PersonSchema.index({ name: 1, loc: -1 });

      const Person = db.model('Person', PersonSchema);
      const p = new Person({
        name: 'Jimmy Page',
        type: 'musician',
        slug: 'ledzep-1',
        tags: ['guitarist']
      });


      await Person.collection.drop();
      await Person.createIndexes();

      await p.save();

      const personDoc = await Person.findById(p._id);

      assert.equal(personDoc.name, 'Jimmy Page');
      assert.equal(personDoc.loc, undefined);

      await Person.collection.drop();

    });
  });

  describe('max bson size error', function() {
    let db;

    afterEach(async() => {
      if (db != null) {
        await db.close();
        db = null;
      }
    });

    it('save max bson size error with buffering (gh-3906)', async function() {
      this.timeout(10000);
      db = start({ noErrorListener: true });
      const Test = db.model('Test', { name: Object });

      const test = new Test({
        name: {
          data: (new Array(16 * 1024 * 1024)).join('x')
        }
      });

      const error = await test.save().then(() => null, err => err);

      assert.ok(error);
      assert.equal(error.name, 'MongoServerError');
    });

    it('reports max bson size error in save (gh-3906)', async function() {
      this.timeout(10000);
      db = await start({ noErrorListener: true });
      const Test = db.model('Test', { name: Object });

      const test = new Test({
        name: {
          data: (new Array(16 * 1024 * 1024)).join('x')
        }
      });

      const error = await test.save().then(() => null, err => err);

      assert.ok(error);
      assert.equal(error.name, 'MongoServerError');
    });
  });

  describe('bug fixes', function() {
    it('doesnt crash (gh-1920)', async function() {
      const parentSchema = new Schema({
        children: [new Schema({
          name: String
        })]
      });

      const Parent = db.model('Parent', parentSchema);

      const parent = new Parent();
      parent.children.push({ name: 'child name' });
      await parent.save();
      parent.children.push({ name: 'another child' });
      await Parent.findByIdAndUpdate(parent._id, { $set: { children: parent.children } });
    });

    it('doesnt reset "modified" status for fields', async function() {
      const UniqueSchema = new Schema({
        changer: String,
        unique: {
          type: Number,
          unique: true
        }
      });

      const Unique = db.model('Test', UniqueSchema);

      const u1 = new Unique({
        changer: 'a',
        unique: 5
      });

      const u2 = new Unique({
        changer: 'a',
        unique: 6
      });
      await Unique.init();


      await u1.save();

      assert.ok(!u1.isModified('changer'));
      await u2.save();

      assert.ok(!u2.isModified('changer'));
      u2.changer = 'b';
      u2.unique = 5;
      assert.ok(u2.isModified('changer'));
      const err = await u2.save().then(() => null, err => err);

      assert.ok(err);
      assert.ok(u2.isModified('changer'));
      await Unique.collection.drop();
    });

    it('deleteOne() with options (gh-7857)', async function() {
      const schema = new Schema({
        name: String
      });
      const Character = db.model('Test', schema);

      const arr = [
        { name: 'Tyrion Lannister' },
        { name: 'Cersei Lannister' },
        { name: 'Jon Snow' },
        { name: 'Daenerys Targaryen' }
      ];
      await Character.insertMany(arr);
      await Character.deleteOne({ name: 'Jon Snow' }, { w: 1 });
      const docs = await Character.find();
      assert.equal(docs.length, 3);
    });

    it('deleteMany() with options (gh-6805)', async function() {
      const schema = new Schema({
        name: String
      });
      const Character = db.model('Test', schema);

      const arr = [
        { name: 'Tyrion Lannister' },
        { name: 'Cersei Lannister' },
        { name: 'Jon Snow' },
        { name: 'Daenerys Targaryen' }
      ];
      await Character.insertMany(arr);
      await Character.deleteMany({ name: /Lannister/ }, { w: 1 });

      const docs = await Character.find();
      assert.equal(docs.length, 2);
    });

    it('run default function with correct this scope in DocumentArray (gh-6840)', function() {
      const schema = new Schema({
        title: String,
        actors: {
          type: [{ name: String, character: String }],
          default: function() {
            // `this` should be root document and has initial data
            if (this.title === 'Passengers') {
              return [
                { name: 'Jennifer Lawrence', character: 'Aurora Lane' },
                { name: 'Chris Pratt', character: 'Jim Preston' }
              ];
            }
            return [];
          }
        }
      });

      const Movie = db.model('Movie', schema);
      const movie = new Movie({ title: 'Passengers' });
      assert.equal(movie.actors.length, 2);
    });

    describe('3.6 features', function() {
      it('arrayFilter (gh-5965)', async function() {

        const MyModel = db.model('Test', new Schema({
          _id: Number,
          grades: [Number]
        }));

        await MyModel.create([
          { _id: 1, grades: [95, 92, 90] },
          { _id: 2, grades: [98, 100, 102] },
          { _id: 3, grades: [95, 110, 100] }
        ]);

        await MyModel.updateMany({}, { $set: { 'grades.$[element]': 100 } }, {
          arrayFilters: [{ element: { $gte: 100 } }]
        });

        const docs = await MyModel.find().sort({ _id: 1 });
        assert.deepEqual(docs[0].toObject().grades, [95, 92, 90]);
        assert.deepEqual(docs[1].toObject().grades, [98, 100, 100]);
        assert.deepEqual(docs[2].toObject().grades, [95, 100, 100]);

      });

      it('arrayFilter casting (gh-5965) (gh-7079)', async function() {

        const MyModel = db.model('Test', new Schema({
          _id: Number,
          grades: [Number]
        }));

        await MyModel.create([
          { _id: 1, grades: [95, 92, 90] },
          { _id: 2, grades: [98, 100, 102] },
          { _id: 3, grades: [95, 110, 100] }
        ]);

        await MyModel.updateMany({}, { $set: { 'grades.$[element]': 100 } }, {
          arrayFilters: [{
            element: { $gte: '100', $lte: { valueOf: () => 109 } }
          }]
        });

        const docs = await MyModel.find().sort({ _id: 1 });
        assert.deepEqual(docs[0].toObject().grades, [95, 92, 90]);
        assert.deepEqual(docs[1].toObject().grades, [98, 100, 100]);
        assert.deepEqual(docs[2].toObject().grades, [95, 110, 100]);

      });

      it('avoids unused array filter error (gh-9468)', async function() {

        const MyModel = db.model('Test', new Schema({
          _id: Number,
          grades: [Number]
        }));

        await MyModel.create([
          { _id: 1, grades: [95, 92, 90] },
          { _id: 2, grades: [98, 100, 102] },
          { _id: 3, grades: [95, 110, 100] }
        ]);

        await MyModel.updateMany({}, { $set: { 'grades.0': 100 } }, {
          arrayFilters: [{
            element: { $gte: 95 }
          }]
        });

        const docs = await MyModel.find().sort({ _id: 1 });
        assert.deepEqual(docs[0].toObject().grades, [100, 92, 90]);
        assert.deepEqual(docs[1].toObject().grades, [100, 100, 102]);
        assert.deepEqual(docs[2].toObject().grades, [100, 110, 100]);

      });

      describe('watch()', function() {
        this.timeout(10000);
        let changeStream;
        let listener;

        before(function() {
          if (!process.env.REPLICA_SET && !process.env.START_REPLICA_SET) {
            this.skip();
          }
        });

        afterEach(() => {
          if (listener == null) {
            return;
          }
          changeStream.removeListener('change', listener);
          listener = null;
          changeStream.close();
          changeStream = null;
        });

        it('watch() (gh-5964)', async function() {
          const MyModel = db.model('Test', new Schema({ name: String }));

          const changed = new Promise(resolve => {
            changeStream = MyModel.watch();
            listener = data => resolve(data);
            changeStream.once('change', listener);
          });

          const doc = await MyModel.create({ name: 'Ned Stark' });

          const changeData = await changed;
          assert.equal(changeData.operationType, 'insert');
          assert.equal(changeData.fullDocument._id.toHexString(),
            doc._id.toHexString());
        });

        it('bubbles up resumeTokenChanged events (gh-13607)', async function() {
          const MyModel = db.model('Test', new Schema({ name: String }));

          const resumeTokenChangedEvent = new Promise(resolve => {
            changeStream = MyModel.watch();
            listener = data => resolve(data);
            changeStream.once('resumeTokenChanged', listener);
          });

          await MyModel.create({ name: 'test' });
          const { _data } = await resumeTokenChangedEvent;
          assert.ok(_data);
        });

        it('using next() and hasNext() (gh-11527)', async function() {
          const MyModel = db.model('Test', new Schema({ name: String }));

          const changeStream = await MyModel.watch();

          const p = Promise.all([changeStream.next(), changeStream.hasNext()]);
          const doc = await MyModel.create({ name: 'Ned Stark' });

          const [changeData] = await p;
          assert.equal(changeData.operationType, 'insert');
          assert.equal(changeData.fullDocument._id.toHexString(),
            doc._id.toHexString());
        });

        it('fullDocument (gh-11936)', async function() {
          const MyModel = db.model('Test', new Schema({ name: String }));

          const changeStream = await MyModel.watch([], {
            fullDocument: 'updateLookup',
            hydrate: true
          });

          const doc = await MyModel.create({ name: 'Ned Stark' });

          const p = changeStream.next();
          await MyModel.updateOne({ _id: doc._id }, { name: 'Tony Stark' });

          const changeData = await p;
          assert.equal(changeData.operationType, 'update');
          assert.equal(changeData.fullDocument._id.toHexString(),
            doc._id.toHexString());
          assert.ok(changeData.fullDocument.$__);
          assert.equal(changeData.fullDocument.get('name'), 'Tony Stark');
        });

        it('fullDocument with immediate watcher and hydrate (gh-14049)', async function() {
          const MyModel = db.model('Test', new Schema({ name: String }));

          const doc = await MyModel.create({ name: 'Ned Stark' });

          const p = new Promise((resolve) => {
            MyModel.watch([], {
              fullDocument: 'updateLookup',
              hydrate: true
            }).on('change', change => {
              resolve(change);
            });
          });

          await MyModel.updateOne({ _id: doc._id }, { name: 'Tony Stark' });

          const changeData = await p;
          assert.equal(changeData.operationType, 'update');
          assert.equal(changeData.fullDocument._id.toHexString(),
            doc._id.toHexString());
          assert.ok(changeData.fullDocument.$__);
          assert.equal(changeData.fullDocument.get('name'), 'Tony Stark');
        });

        it('respects discriminators (gh-11007)', async function() {
          const BaseModel = db.model('Test', new Schema({ name: String }));
          const ChildModel = BaseModel.discriminator('Test1', new Schema({ email: String }));

          const changed = new Promise(resolve => {
            changeStream = ChildModel.watch();
            listener = data => resolve(data);
            changeStream.once('change', listener);
          });

          await BaseModel.create({ name: 'Base' });
          await ChildModel.create({ name: 'Child', email: 'test' });

          const changeData = await changed;
          // Should get change data from 2nd insert, skipping first insert
          assert.equal(changeData.operationType, 'insert');
          assert.equal(changeData.fullDocument.name, 'Child');
        });

<<<<<<< HEAD
        it('watch() before connecting (gh-5964)', async function() {
          const db = start();

          const MyModel = db.model('Test5964', new Schema({ name: String }));

          // Synchronous, before connection happens
          const changeStream = MyModel.watch();
          const changed = new Promise(resolve => {
            changeStream.once('change', data => resolve(data));
          });

          await db;
          await MyModel.create({ name: 'Ned Stark' });

          const changeData = await changed;
          assert.equal(changeData.operationType, 'insert');
          assert.equal(changeData.fullDocument.name, 'Ned Stark');

          await changeStream.close();
          await db.close();
        });

        it('watch() close() prevents buffered watch op from running (gh-7022)', async function() {
          const db = start();
          const MyModel = db.model('Test', new Schema({}));
          const changeStream = MyModel.watch();
          const ready = new Promise(resolve => {
            changeStream.once('data', () => {
              resolve(true);
            });
            setTimeout(resolve, 500, false);
          });

          changeStream.close();
          await db;
          const readyCalled = await ready;
          assert.strictEqual(readyCalled, false);

          await db.close();
        });

        it('watch() close() closes the stream (gh-7022)', async function() {
          const db = await start();
          const MyModel = db.model('Test', new Schema({ name: String }));

          await MyModel.init();

          const changeStream = MyModel.watch();
          const closed = new Promise(resolve => {
            changeStream.once('close', () => resolve(true));
          });

          await MyModel.create({ name: 'Hodor' });

          changeStream.close();
          const closedData = await closed;
          assert.strictEqual(closedData, true);

          await db.close();
=======
        it('bubbles up resumeTokenChanged events (gh-14349)', async function() {
          const MyModel = db.model('Test', new Schema({ name: String }));

          const resumeTokenChangedEvent = new Promise(resolve => {
            changeStream = MyModel.watch();
            listener = data => resolve(data);
            changeStream.once('resumeTokenChanged', listener);
          });

          await MyModel.create({ name: 'test' });
          const { _data } = await resumeTokenChangedEvent;
          assert.ok(_data);
>>>>>>> 29f57c12
        });
      });

      describe('sessions (gh-6362)', function() {
        let MyModel;

        beforeEach(async function() {
          const nestedSchema = new Schema({ foo: String });
          db.deleteModel(/Test/);
          MyModel = db.model('Test', new Schema({
            name: String,
            nested: nestedSchema,
            arr: [nestedSchema]
          }));

          const version = await start.mongodVersion();

          const mongo36 = version[0] > 3 || (version[0] === 3 && version[1] >= 6);
          if (!mongo36) {
            this.skip();
          }
        });

        it('startSession()', async function() {

          const session = await MyModel.startSession({ causalConsistency: true });

          assert.equal(session.supports.causalConsistency, true);

          session.endSession();

        });

        it('startSession() before connecting', async function() {
          const db = start();

          const MyModel = db.model('Test', new Schema({ name: String }));

          // Don't wait for promise
          const sessionPromise = MyModel.startSession({ causalConsistency: true });

          await db.asPromise();

          const session = await sessionPromise;

          assert.equal(session.supports.causalConsistency, true);

          session.endSession();

          await db.close();
        });

        it('sets session when pulling a document from db', async function() {
          let doc = await MyModel.create({ name: 'test', nested: { foo: 'bar' } });

          const session = await MyModel.startSession();

          let lastUse = session.serverSession.lastUse;

          await delay(1);

          doc = await MyModel.findOne({ _id: doc._id }, null, { session });
          assert.strictEqual(doc.$__.session, session);
          assert.strictEqual(doc.$session(), session);
          assert.strictEqual(doc.nested.$session(), session);

          assert.ok(session.serverSession.lastUse > lastUse);
          lastUse = session.serverSession.lastUse;

          await delay(1);

          doc = await MyModel.findOneAndUpdate({}, { name: 'test2' },
            { session: session });
          assert.strictEqual(doc.$__.session, session);
          assert.strictEqual(doc.$session(), session);
          assert.strictEqual(doc.nested.$session(), session);

          assert.ok(session.serverSession.lastUse > lastUse);
          lastUse = session.serverSession.lastUse;

          await delay(1);

          doc.name = 'test3';

          await doc.save();

          assert.ok(session.serverSession.lastUse > lastUse);

          session.endSession();
        });

        it('sets session on child doc when creating new doc (gh-7104)', async function() {
          let doc = await MyModel.create({ name: 'test', arr: [{ foo: 'bar' }] });

          const session = await MyModel.startSession();

          const lastUse = session.serverSession.lastUse;

          await delay(1);

          doc = await MyModel.findOne({ _id: doc._id }, null, { session });
          assert.strictEqual(doc.$__.session, session);
          assert.strictEqual(doc.$session(), session);
          assert.strictEqual(doc.arr[0].$session(), session);

          assert.ok(session.serverSession.lastUse > lastUse);

          doc.arr.push({ foo: 'baz' });

          assert.strictEqual(doc.arr[0].$session(), session);
          assert.strictEqual(doc.arr[1].$session(), session);

          doc.nested = { foo: 'foo' };
          assert.strictEqual(doc.nested.$session(), session);

          await doc.save();

          assert.strictEqual(doc.arr[0].$session(), session);
          assert.strictEqual(doc.arr[1].$session(), session);

          doc.$session(null);

          assert.equal(doc.arr[0].$session(), null);
          assert.equal(doc.arr[1].$session(), null);

        });

        it('sets session when pulling multiple docs from db', async function() {
          const doc = await MyModel.create({ name: 'test' });

          const session = await MyModel.startSession();

          let lastUse = session.serverSession.lastUse;

          await delay(1);

          const docs = await MyModel.find({ _id: doc._id }, null,
            { session: session });
          assert.equal(docs.length, 1);
          assert.strictEqual(docs[0].$__.session, session);
          assert.strictEqual(docs[0].$session(), session);

          assert.ok(session.serverSession.lastUse > lastUse);
          lastUse = session.serverSession.lastUse;

          await delay(1);

          docs[0].name = 'test3';

          await docs[0].save();

          assert.ok(session.serverSession.lastUse > lastUse);

          session.endSession();

        });

        it('supports overwriting `session` in save()', async function() {
          let doc = await MyModel.create({ name: 'test' });

          const session = await MyModel.startSession();

          let lastUse = session.serverSession.lastUse;

          await delay(1);

          doc = await MyModel.findOne({ _id: doc._id }, null, { session });

          assert.ok(session.serverSession.lastUse > lastUse);
          lastUse = session.serverSession.lastUse;

          await delay(1);

          doc.name = 'test3';

          await doc.save({ session: null });

          assert.ok(session.serverSession.lastUse <= lastUse);

          session.endSession();
        });
      });
    });

    it('method with same name as prop should throw (gh-4475)', function() {
      const testSchema = new mongoose.Schema({
        isPaid: Boolean
      });
      testSchema.methods.isPaid = function() {
        return false;
      };

      let threw = false;
      try {
        db.model('Test', testSchema);
      } catch (error) {
        threw = true;
        assert.equal(error.message, 'You have a method and a property in ' +
          'your schema both named "isPaid"');
      }
      assert.ok(threw);

    });

    it('create() reuses existing doc if one passed in (gh-4449)', async function() {
      const testSchema = new mongoose.Schema({
        name: String
      });
      const Test = db.model('Test', testSchema);

      const t = new Test();
      const t2 = await Test.create(t);
      assert.ok(t === t2);
    });

    it('disabling id getter with .set() (gh-5548)', function() {
      const ChildSchema = new mongoose.Schema({
        name: String,
        _id: false
      });

      ChildSchema.set('id', false);

      const ParentSchema = new mongoose.Schema({
        child: {
          type: ChildSchema,
          default: {}
        }
      }, { id: false });

      const Parent = db.model('Parent', ParentSchema);

      const doc = new Parent({ child: { name: 'test' } });
      assert.ok(!doc.id);
      assert.ok(!doc.child.id);

      const obj = doc.toObject({ virtuals: true });
      assert.ok(!('id' in obj));
      assert.ok(!('id' in obj.child));


    });

    it('creates new array when initializing from existing doc (gh-4449)', async function() {
      const TodoSchema = new mongoose.Schema({
        title: String
      }, { _id: false });

      const UserSchema = new mongoose.Schema({
        name: String,
        todos: [TodoSchema]
      });
      const User = db.model('User', UserSchema);

      let val = new User({ name: 'Val' });
      await User.create(val);
      val.todos.push({ title: 'Groceries' });
      await val.save();
      val = await User.findById(val);
      assert.deepEqual(val.toObject().todos, [{ title: 'Groceries' }]);
      const u2 = new User();
      val.todos = u2.todos;
      val.todos.push({ title: 'Cook' });
      await val.save();
      val = await User.findById(val);
      assert.equal(val.todos.length, 1);
      assert.equal(val.todos[0].title, 'Cook');
    });

    describe('bulkWrite casting', function() {
      it('basic casting (gh-3998)', async function() {
        const schema = new Schema({
          str: String,
          num: Number
        });

        const M = db.model('Test', schema);

        const ops = [
          {
            insertOne: {
              document: { str: 1, num: '1' }
            }
          },
          {
            updateOne: {
              filter: { str: 1 },
              update: {
                $set: { num: '2' }
              }
            }
          }
        ];
        await M.bulkWrite(ops);
        const doc = await M.findOne({});
        assert.strictEqual(doc.str, '1');
        assert.strictEqual(doc.num, 2);
      });

      it('setDefaultsOnInsert (gh-5708)', async function() {
        const schema = new Schema({
          str: { type: String, default: 'test' },
          num: Number
        });

        const M = db.model('Test', schema);

        const ops = [
          {
            updateOne: {
              filter: { num: 0 },
              update: {
                $inc: { num: 1 }
              },
              upsert: true
            }
          }
        ];
        await M.bulkWrite(ops);
        const doc = await M.findOne({}).lean().exec();
        assert.strictEqual(doc.str, 'test');
        assert.strictEqual(doc.num, 1);

      });

      it('timestamps (gh-5708)', async function() {
        const schema = new Schema({
          str: { type: String, default: 'test' },
          num: Number
        }, { timestamps: true });

        const M = db.model('Test', schema);

        const ops = [
          {
            insertOne: {
              document: {
                num: 42
              }
            }
          },
          {
            updateOne: {
              filter: { num: 0 },
              update: {
                $inc: { num: 1 }
              },
              upsert: true
            }
          }
        ];

        const now = Date.now();


        await M.bulkWrite(ops);

        let doc = await M.findOne({ num: 42 });
        assert.ok(doc.createdAt);
        assert.ok(doc.createdAt.valueOf() >= now.valueOf());
        assert.ok(doc.updatedAt);
        assert.ok(doc.updatedAt.valueOf() >= now.valueOf());

        doc = await M.findOne({ num: 1 });
        assert.ok(doc.createdAt);
        assert.ok(doc.createdAt.valueOf() >= now.valueOf());
        assert.ok(doc.updatedAt);
        assert.ok(doc.updatedAt.valueOf() >= now.valueOf());

      });

      it('with child timestamps and array filters (gh-7032)', async function() {
        const childSchema = new Schema({ name: String }, { timestamps: true });

        const parentSchema = new Schema({ children: [childSchema] }, {
          timestamps: true
        });

        const Parent = db.model('Parent', parentSchema);


        await Parent.create({ children: [{ name: 'foo' }] });

        const end = Date.now();
        await new Promise(resolve => setTimeout(resolve, 100));

        await Parent.bulkWrite([
          {
            updateOne: {
              filter: {},
              update: { $set: { 'children.$[].name': 'bar' } }
            }
          }
        ]);

        const doc = await Parent.findOne();
        assert.ok(doc.children[0].updatedAt.valueOf() > end);
      });

      it('throws readable error if invalid op', async function() {
        const Test = db.model('Test', Schema({ name: String }));
        await assert.rejects(
          () => Test.bulkWrite([Promise.resolve(42)]),
          'MongooseError: Invalid op passed to `bulkWrite()`: Promise { 42 }'
        );
      });

      it('with timestamps and replaceOne (gh-5708)', async function() {
        const schema = new Schema({ num: Number }, { timestamps: true });

        const M = db.model('Test', schema);

        await M.create({ num: 42 });

        await new Promise((resolve) => setTimeout(resolve, 10));
        const now = Date.now();

        await M.bulkWrite([{
          replaceOne: {
            filter: { num: 42 },
            replacement: { num: 100 }
          }
        }]);

        const doc = await M.findOne({ num: 100 });
        assert.ok(doc.createdAt);
        assert.ok(doc.createdAt.valueOf() >= now.valueOf());
        assert.ok(doc.updatedAt);
        assert.ok(doc.updatedAt.valueOf() >= now.valueOf());
      });

      it('with timestamps from merged schema (gh-13409)', async function() {
        const schema = new Schema({ num: Number });
        schema.add(new Schema({}, { timestamps: true }));

        const M = db.model('Test', schema);

        await M.create({ num: 42 });

        await new Promise((resolve) => setTimeout(resolve, 10));
        const now = Date.now();

        await M.bulkWrite([{
          updateOne: {
            filter: { num: 42 },
            update: { num: 100 }
          }
        }]);

        const doc = await M.findOne({ num: 100 });
        assert.ok(doc.updatedAt);
        assert.ok(doc.updatedAt.valueOf() >= now.valueOf());
      });

      it('with child timestamps (gh-7032)', async function() {
        const nested = new Schema({ name: String }, { timestamps: true });
        const schema = new Schema({ nested: [nested] }, { timestamps: true });

        const M = db.model('Test', schema);


        await M.create({ nested: [] });

        await new Promise((resolve) => setTimeout(resolve, 10));
        const now = Date.now();

        await M.bulkWrite([{
          updateOne: {
            filter: {},
            update: { $push: { nested: { name: 'test' } } }
          }
        }]);

        const doc = await M.findOne({});
        assert.ok(doc.nested[0].createdAt);
        assert.ok(doc.nested[0].createdAt.valueOf() >= now.valueOf());
        assert.ok(doc.nested[0].updatedAt);
        assert.ok(doc.nested[0].updatedAt.valueOf() >= now.valueOf());

      });

      it('sets version key (gh-13944)', async function() {
        const userSchema = new Schema({
          firstName: { type: String, required: true },
          lastName: { type: String }
        });
        const User = db.model('User', userSchema);

        await User.bulkWrite([
          {
            updateOne: {
              filter: { lastName: 'Gibbons' },
              update: { firstName: 'Peter' },
              upsert: true
            }
          },
          {
            insertOne: {
              document: {
                firstName: 'Michael',
                lastName: 'Bolton'
              }
            }
          },
          {
            replaceOne: {
              filter: { lastName: 'Lumbergh' },
              replacement: { firstName: 'Bill', lastName: 'Lumbergh' },
              upsert: true
            }
          }
        ], { ordered: false });

        const users = await User.find();
        assert.deepStrictEqual(
          users.map(user => user.firstName).sort(),
          ['Bill', 'Michael', 'Peter']
        );
        assert.deepStrictEqual(
          users.map(user => user.__v),
          [0, 0, 0]
        );
      });

      it('with single nested and setOnInsert (gh-7534)', function() {
        const nested = new Schema({ name: String });
        const schema = new Schema({ nested: nested });

        const Model = db.model('Test', schema);

        return Model.
          bulkWrite([{
            updateOne: {
              filter: {},
              update: {
                $setOnInsert: {
                  nested: {
                    name: 'foo'
                  }
                }
              },
              upsert: true
            }
          }]).
          then(() => Model.findOne()).
          then(doc => assert.equal(doc.nested.name, 'foo'));
      });

      it('throws an error if no update object is provided (gh-8331)', async function() {
        const userSchema = new Schema({ name: { type: String, required: true } });
        const User = db.model('User', userSchema);


        const createdUser = await User.create({ name: 'Hafez' });

        const err = await User.bulkWrite([{
          updateOne: {
            filter: { _id: createdUser._id }
          }
        }])
          .then(() => null)
          .catch(err => err);


        assert.ok(err);
        assert.equal(err.message, 'Must provide an update object.');

        const userAfterUpdate = await User.findOne({ _id: createdUser._id });

        assert.equal(userAfterUpdate.name, 'Hafez', 'Document data is not wiped if no update object is provided.');

      });

      it('casts according to child discriminator if `discriminatorKey` is present (gh-8982)', async function() {

        const Person = db.model('Person', { name: String });
        Person.discriminator('Worker', new Schema({ age: Number }));


        await Person.create([
          { __t: 'Worker', name: 'Hafez1', age: '5' },
          { __t: 'Worker', name: 'Hafez2', age: '10' },
          { __t: 'Worker', name: 'Hafez3', age: '15' },
          { __t: 'Worker', name: 'Hafez4', age: '20' },
          { __t: 'Worker', name: 'Hafez5', age: '25' }
        ]);

        await Person.bulkWrite([
          { updateOne: { filter: { __t: 'Worker', age: '5' }, update: { age: '6' } } },
          { updateMany: { filter: { __t: 'Worker', age: '10' }, update: { age: '11' } } },
          { replaceOne: { filter: { __t: 'Worker', age: '15' }, replacement: { name: 'Hafez3', age: '16' } } },
          { deleteOne: { filter: { __t: 'Worker', age: '20' } } },
          { deleteMany: { filter: { __t: 'Worker', age: '25' } } },
          { insertOne: { document: { __t: 'Worker', name: 'Hafez6', age: '30' } } }
        ]);

        const people = await Person.find().sort('name');

        assert.equal(people.length, 4);
        assert.equal(people[0].age, 6);
        assert.equal(people[1].age, 11);
        assert.equal(people[2].age, 16);
        assert.equal(people[3].age, 30);

      });

      it('insertOne and replaceOne should not throw an error when set `timestamps: false` in schmea (gh-10048)', async function() {
        const schema = new Schema({ name: String }, { timestamps: false });
        const Model = db.model('Test', schema);


        await Model.create({ name: 'test' });

        await Model.bulkWrite([
          {
            insertOne: {
              document: { name: 'insertOne-test' }
            }
          },
          {
            replaceOne: {
              filter: { name: 'test' },
              replacement: { name: 'replaceOne-test' }
            }
          }
        ]);

        for (const name of ['insertOne-test', 'replaceOne-test']) {
          const doc = await Model.findOne({ name });
          assert.strictEqual(doc.createdAt, undefined);
          assert.strictEqual(doc.updatedAt, undefined);
        }

      });

      it('casts objects with null prototype (gh-10512)', function() {
        const schema = Schema({
          _id: String,
          someArray: [{ message: String }]
        });
        const Test = db.model('Test', schema);

        return Test.bulkWrite([{
          updateOne: {
            filter: {},
            update: { $set: { 'someArray.1': { __proto__: null, message: 'test' } } }
          }
        }]);
      });

      it('sends valid ops if ordered = false (gh-13176)', async function() {
        const testSchema = new mongoose.Schema({
          num: Number
        });
        const Test = db.model('Test', testSchema);

        const res = await Test.bulkWrite([
          {
            updateOne: {
              filter: {},
              update: { $set: { num: 'not a number' } },
              upsert: true
            }
          },
          {
            updateOne: {
              filter: {},
              update: { $set: { num: 42 } }
            }
          }
        ], { ordered: false });
        assert.ok(res.mongoose);
        assert.equal(res.mongoose.validationErrors.length, 1);
        assert.strictEqual(res.result.nUpserted, 0);
      });

      it('decorates write error with validation errors if unordered fails (gh-13176)', async function() {
        const testSchema = new mongoose.Schema({
          num: Number
        });
        const Test = db.model('Test', testSchema);

        await Test.deleteMany({});
        const { _id } = await Test.create({ num: 42 });

        const err = await Test.bulkWrite([
          {
            updateOne: {
              filter: {},
              update: { $set: { num: 'not a number' } },
              upsert: true
            }
          },
          {
            updateOne: {
              filter: {},
              update: { $push: { num: 42 } }
            }
          },
          {
            updateOne: {
              filter: {},
              update: { $inc: { num: 57 } }
            }
          }
        ], { ordered: false }).then(() => null, err => err);
        assert.ok(err);
        assert.equal(err.mongoose.validationErrors.length, 1);

        const { num } = await Test.findById(_id);
        assert.equal(num, 99);
      });

      it('bulkWrite should throw an error if there were operations that failed validation, ' +
        'but all operations that passed validation succeeded (gh-13256)', async function() {
        const userSchema = new Schema({ age: { type: Number } });
        const User = db.model('User', userSchema);

        const createdUser = await User.create({ name: 'Test' });

        const err = await User.bulkWrite([
          {
            updateOne: {
              filter: { _id: createdUser._id },
              update: { $set: { age: 'NaN' } },
              upsert: true
            }
          },
          {
            updateOne: {
              filter: { _id: createdUser._id },
              update: { $set: { age: 13 } },
              upsert: true
            }
          },
          {
            updateOne: {
              filter: { _id: createdUser._id },
              update: { $set: { age: 12 } },
              upsert: true
            }
          }
        ], { ordered: false, throwOnValidationError: true })
          .then(() => null)
          .catch(err => err);

        assert.ok(err);
        assert.equal(err.name, 'MongooseBulkWriteError');
        assert.equal(err.validationErrors[0].path, 'age');
        assert.equal(err.results[0].path, 'age');
      });
    });

    it('deleteOne with cast error (gh-5323)', async function() {
      const schema = new mongoose.Schema({
        name: String
      });

      const Model = db.model('Test', schema);
      const arr = [
        { name: 'test-1' },
        { name: 'test-2' }
      ];

      await Model.create(arr);
      await assert.rejects(() => Model.deleteOne([]), /must be an object/);
      const docs = await Model.find({});

      assert.equal(docs.length, 2);
    });

    it('.create() with non-object (gh-2037)', async function() {
      const schema = new mongoose.Schema({ name: String });

      const Model = db.model('Test', schema);

      const error = await Model.create(1).then(() => null, err => err);
      assert.ok(error);
      assert.equal(error.name, 'ObjectParameterError');
    });

    it('bulkWrite casting updateMany, deleteOne, deleteMany (gh-3998)', async function() {
      const schema = new Schema({
        str: String,
        num: Number
      });

      const M = db.model('Test', schema);

      const ops = [
        {
          insertOne: {
            document: { str: 1, num: '1' }
          }
        },
        {
          insertOne: {
            document: { str: '1', num: '1' }
          }
        },
        {
          updateMany: {
            filter: { str: 1 },
            update: {
              $set: { num: '2' }
            }
          }
        },
        {
          deleteMany: {
            filter: { str: 1 }
          }
        }
      ];

      await M.bulkWrite(ops);
      const count = await M.countDocuments({});
      assert.equal(count, 0);
    });

    it('bulkWrite casting replaceOne (gh-3998)', async function() {
      const schema = new Schema({
        str: String,
        num: Number
      });

      const M = db.model('Test', schema);

      const ops = [
        {
          insertOne: {
            document: { str: 1, num: '1' }
          }
        },
        {
          replaceOne: {
            filter: { str: 1 },
            replacement: { str: 2, num: '2' }
          }
        }
      ];
      await M.bulkWrite(ops);
      const doc = await M.findOne({});
      assert.strictEqual(doc.str, '2');
      assert.strictEqual(doc.num, 2);
    });

    it('alias with lean virtual (gh-6069)', async function() {
      const schema = new mongoose.Schema({
        name: {
          type: String,
          alias: 'nameAlias'
        }
      });

      const Model = db.model('Test', schema);


      const doc = await Model.create({ name: 'Val' });

      const res = await Model.findById(doc._id).lean();

      assert.equal(schema.virtual('nameAlias').getters[0].call(res), 'Val');
    });

    it('marks array as modified when initializing non-array from db (gh-2442)', async function() {
      const s1 = new Schema({
        array: mongoose.Schema.Types.Mixed
      }, { minimize: false });

      const s2 = new Schema({
        array: {
          type: [{
            _id: false,
            value: {
              type: Number,
              default: 0
            }
          }],
          default: [{}]
        }
      });

      const M1 = db.model('Test', s1);
      const M2 = db.model('Test1', s2, M1.collection.name);

      let doc = await M1.create({ array: {} });
      assert.ok(doc.array);
      doc = await M2.findOne({ _id: doc._id });
      assert.equal(doc.array[0].value, 0);
      doc.array[0].value = 1;
      await doc.save();
      doc = await M2.findOne({ _id: doc._id });
      assert.ok(!doc.isModified('array'));
      assert.deepEqual(doc.array[0].value, 1);
      assert.equal(JSON.stringify(doc.array), '[{"value":1}]');
    });

    it('Throws when saving same doc in parallel w/ callback (gh-6456)', async function() {
      const schema = new Schema({
        name: String
      });

      const Test = db.model('Test', schema);

      const test = new Test({
        name: 'Billy'
      });

      const promises = [test.save(), test.save()];
      const err = await Promise.all(promises).then(() => null, err => err);
      assert.strictEqual(err.name, 'ParallelSaveError');
      const regex = new RegExp(test.id);
      assert.ok(regex.test(err.message));
      await Promise.allSettled(promises);
    });

    describe('Model.syncIndexes()', () => {
      it('adds indexes to the collection', async() => {
        // Arrange
        const collectionName = generateRandomCollectionName();
        const userSchema = new Schema(
          { name: { type: String, index: true } },
          { autoIndex: false }
        );
        const User = db.model('User', userSchema, collectionName);

        // Act
        await User.syncIndexes();

        // Assert
        const indexes = await User.listIndexes();
        assert.deepStrictEqual(indexes.map(index => index.name), ['_id_', 'name_1']);
      });

      it('drops indexes that are not present in schema', async() => {
        // Arrange
        const collectionName = generateRandomCollectionName();
        const userSchema = new Schema(
          {
            name: { type: String, index: true },
            age: Number
          },
          { autoIndex: false }
        );
        const User = db.model('User', userSchema, collectionName);
        await User.collection.createIndex({ age: 1 });

        // Act
        const droppedIndexes = await User.syncIndexes();
        const indexesAfterSync = await User.listIndexes();

        // Assert
        assert.deepStrictEqual(droppedIndexes, ['age_1']);
        assert.deepStrictEqual(indexesAfterSync.map(index => index.name), ['_id_', 'name_1']);
      });

      it('when two different models connect to the same collection, syncIndexes(...) respects the last call', async() => {
        // Arrange
        const collectionName = generateRandomCollectionName();
        const userSchema = new Schema(
          {
            name: { type: String, index: true },
            age: Number
          },
          { autoIndex: false }
        );
        const User = db.model('User', userSchema, collectionName);

        const orderSchema = new Schema(
          {
            totalPrice: { type: Number, index: true }
          },
          { autoIndex: false }
        );
        const Order = db.model('Order', orderSchema, collectionName);
        await User.createCollection();

        // Act
        const userIndexesBeforeSync = await User.listIndexes();
        await User.syncIndexes();
        const orderIndexesBeforeSync = await Order.listIndexes();
        const droppedOrderIndexes = await Order.syncIndexes();

        // Assert
        assert.deepStrictEqual(userIndexesBeforeSync.map(index => index.name), ['_id_']);

        assert.deepStrictEqual(orderIndexesBeforeSync.map(index => index.name), ['_id_', 'name_1']);
        assert.deepStrictEqual(droppedOrderIndexes, ['name_1']);
      });

      it('when two models have the same collection name, same field but different options, syncIndexes(...) respects the last call', async() => {
        // Arrange
        const collectionName = generateRandomCollectionName();
        const userSchema = new Schema(
          {
            customId: { type: String, index: true },
            age: Number
          },
          { autoIndex: false }
        );
        const User = db.model('User', userSchema, collectionName);

        const orderSchema = new Schema(
          {
            customId: { type: String, unique: true }
          },
          { autoIndex: false }
        );
        const Order = db.model('Order', orderSchema, collectionName);
        await User.createCollection();

        // Act
        await User.syncIndexes();
        const userIndexes = await User.listIndexes();
        await Order.syncIndexes();
        const orderIndexes = await Order.listIndexes();

        // Assert
        const userCustomIdIndex = userIndexes.find(index => index.key.customId === 1);
        assert.strictEqual(userCustomIdIndex.unique, undefined);

        const orderCustomIdIndex = orderIndexes.find(index => index.key.customId === 1);
        assert.strictEqual(orderCustomIdIndex.unique, true);
      });

      it('when syncIndexes(...) is called twice with no changes on the model, the second call should not do anything', async() => {
        // Arrange
        const collectionName = generateRandomCollectionName();
        const userSchema = new Schema(
          {
            name: { type: String, index: true },
            age: Number
          },
          { autoIndex: false }
        );
        const User = db.model('User', userSchema, collectionName);

        // Act
        await User.collection.createIndex({ age: 1 });
        const droppedIndexesFromFirstSync = await User.syncIndexes();
        const droppedIndexesFromSecondSync = await User.syncIndexes();

        // Assert
        assert.deepStrictEqual(droppedIndexesFromFirstSync, ['age_1']);
        assert.deepStrictEqual(droppedIndexesFromSecondSync, []);
      });

      it('when called with different key order, it treats different order as different indexes (gh-8135)', async() => {
        // Arrange
        const collectionName = generateRandomCollectionName();
        const userSchema = new Schema(
          { name: String, age: Number },
          { autoIndex: false }
        );
        userSchema.index({ name: 1, age: -1 });
        const User = db.model('User', userSchema, collectionName);
        await User.collection.createIndex({ age: -1, name: 1 });

        // Act
        const droppedIndexes = await User.syncIndexes();
        const indexesAfterSync = await User.listIndexes();

        // Assert
        assert.deepStrictEqual(droppedIndexes, ['age_-1_name_1']);

        const compoundIndex = indexesAfterSync.find(index => index.key.name === 1 && index.key.age === -1);
        assert.strictEqual(compoundIndex.name, 'name_1_age_-1');
      });

      it('syncIndexes(...) compound index including `_id` (gh-8559)', async() => {
        // Arrange
        const collectionName = generateRandomCollectionName();
        const userSchema = new Schema(
          { name: String, age: Number },
          { autoIndex: false }
        );
        userSchema.index({ name: 1 });
        const User = db.model('User', userSchema, collectionName);
        await User.collection.createIndex({ name: 1, _id: 1 });

        // Act
        const droppedIndexes = await User.syncIndexes();
        const indexesAfterSync = await User.listIndexes();

        // Assert
        assert.deepStrictEqual(droppedIndexes, ['name_1__id_1']);
        assert.deepStrictEqual(
          indexesAfterSync.map(index => index.name),
          ['_id_', 'name_1']
        );
      });

      it('syncIndexes() allows overwriting `background` option (gh-8645)', async function() {
        const opts = { autoIndex: false };
        const schema = new Schema({ name: String }, opts);
        schema.index({ name: 1 }, { background: true });

        const M = db.model('Test', schema);
        await M.syncIndexes({ background: false });

        const indexes = await M.listIndexes();
        assert.deepEqual(indexes[1].key, { name: 1 });
        assert.strictEqual(indexes[1].background, false);
      });

      it('should not drop a text index on .syncIndexes() call (gh-10850)', async function() {
        const collation = { collation: { locale: 'simple' } };
        const someSchema = new Schema({
          title: String,
          author: String
        });
        someSchema.index({ title: 1, author: 'text' }, collation);
        const M = db.model('Some', someSchema);
        await M.init();
        await M.syncIndexes();
        assert(await M.syncIndexes(), []);
      });

      it('adding discriminators should not drop the parent model\'s indexes', async() => {
        // Arrange
        const collectionName = generateRandomCollectionName();

        const eventSchema = new Schema({
          actorId: { type: Schema.Types.ObjectId, index: true }
        }, { autoIndex: false });

        const Event = db.model('Event', eventSchema, collectionName);

        Event.discriminator('AEvent', { aField: String });
        Event.discriminator('BEvent', { bField: String });

        // Act
        await db.syncIndexes();

        const indexes = await Event.listIndexes();

        // Assert
        const actorIdIndex = indexes.find(index => index.name === 'actorId_1');
        assert.ok(actorIdIndex);
      });

      it('syncing model with multiple discriminators works', async() => {
        // Arrange
        const collectionName = generateRandomCollectionName();
        const eventSchema = new Schema(
          { actorId: { type: Schema.Types.ObjectId } },
          { autoIndex: false }
        );
        eventSchema.index({ actorId: 1 }, { unique: true });

        const Event = db.model('Event', eventSchema, collectionName);

        const clickEventSchema = new Schema(
          {
            clickedAt: Date,
            productCategory: String
          },
          { autoIndex: false }
        );
        clickEventSchema.index(
          { clickedAt: 1 },
          { partialFilterExpression: { productCategory: 'Computers' } }
        );
        const ClickEvent = Event.discriminator('ClickEvent', clickEventSchema);

        const buyEventSchema = new Schema(
          {
            boughtAt: String,
            productPrice: Number
          },
          { autoIndex: false }
        );
        buyEventSchema.index(
          { boughtAt: 1 },
          {
            unique: true,
            partialFilterExpression: { productPrice: { $gt: 100 } }
          }
        );
        const BuyEvent = Event.discriminator('BuyEvent', buyEventSchema);

        // Act
        const droppedByEvent = await Event.syncIndexes({ background: false });
        const droppedByClickEvent = await ClickEvent.syncIndexes({ background: false });
        const droppedByBuyEvent = await BuyEvent.syncIndexes({ background: false });

        const eventIndexes = await Event.listIndexes();

        // Assert
        assert.deepStrictEqual(droppedByEvent, []);
        assert.deepStrictEqual(droppedByClickEvent, []);
        assert.deepStrictEqual(droppedByBuyEvent, []);

        assert.deepStrictEqual(
          eventIndexes.map(index => pick(index, ['key', 'unique', 'partialFilterExpression'])),
          [
            { key: { _id: 1 } },
            {
              unique: true,
              key: { actorId: 1 }
            },
            {
              key: { clickedAt: 1 },
              partialFilterExpression: {
                productCategory: 'Computers',
                __t: 'ClickEvent'
              }
            },
            {
              unique: true,
              key: { boughtAt: 1 },
              partialFilterExpression: {
                productPrice: { $gt: 100 },
                __t: 'BuyEvent'
              }
            }
          ]
        );
      });

      it('syncing one discriminator\'s indexes should not drop the main model\'s indexes', async() => {
        // Arrange
        const collectionName = generateRandomCollectionName();
        const eventSchema = new Schema(
          { actorId: { type: Schema.Types.ObjectId } },
          { autoIndex: false }
        );
        eventSchema.index({ actorId: 1 }, { unique: true });

        const Event = db.model('Event', eventSchema, collectionName);

        const clickEventSchema = new Schema(
          {
            clickedAt: Date,
            productCategory: String
          },
          { autoIndex: false }
        );
        clickEventSchema.index(
          { clickedAt: 1 },
          { partialFilterExpression: { productCategory: 'Computers' } }
        );
        const ClickEvent = Event.discriminator('ClickEvent', clickEventSchema);

        const buyEventSchema = new Schema(
          {
            boughtAt: String,
            productPrice: Number
          },
          { autoIndex: false }
        );
        buyEventSchema.index(
          { boughtAt: 1 },
          {
            unique: true,
            partialFilterExpression: { productPrice: { $gt: 100 } }
          }
        );
        Event.discriminator('BuyEvent', buyEventSchema);

        // Act
        const droppedByEvent = await Event.syncIndexes();
        const droppedByClickEvent = await ClickEvent.syncIndexes();

        const eventIndexes = await Event.listIndexes();

        // Assert
        assert.deepStrictEqual(droppedByEvent, []);
        assert.deepStrictEqual(droppedByClickEvent, []);

        assert.deepStrictEqual(
          eventIndexes.map(index => pick(index, ['key', 'unique', 'partialFilterExpression'])),
          [
            { key: { _id: 1 } },
            {
              unique: true,
              key: { actorId: 1 }
            },
            {
              key: { clickedAt: 1 },
              partialFilterExpression: {
                productCategory: 'Computers',
                __t: 'ClickEvent'
              }
            }
          ]
        );
      });

      it('syncing main model does not sync discrimator indexes', async() => {
        // Arrange
        const collectionName = generateRandomCollectionName();
        const eventSchema = new Schema(
          { actorId: { type: Schema.Types.ObjectId } },
          { autoIndex: false }
        );
        eventSchema.index({ actorId: 1 }, { unique: true });

        const Event = db.model('Event', eventSchema, collectionName);

        const clickEventSchema = new Schema(
          {
            clickedAt: Date,
            productCategory: String
          },
          { autoIndex: false }
        );
        clickEventSchema.index(
          { clickedAt: 1 },
          { partialFilterExpression: { productCategory: 'Computers' } }
        );
        const ClickEvent = Event.discriminator('ClickEvent', clickEventSchema);

        const buyEventSchema = new Schema(
          {
            boughtAt: String,
            productPrice: Number
          },
          { autoIndex: false }
        );
        buyEventSchema.index(
          { boughtAt: 1 },
          {
            unique: true,
            partialFilterExpression: { productPrice: { $gt: 100 } }
          }
        );
        Event.discriminator('BuyEvent', buyEventSchema);

        // Act
        const droppedByEvent = await Event.syncIndexes();
        const eventIndexesBeforeSyncingClickEvents = await Event.listIndexes();

        const droppedByClickEvent = await ClickEvent.syncIndexes();
        const eventIndexesAfterSyncingClickEvents = await ClickEvent.listIndexes();


        // Assert
        assert.deepStrictEqual(droppedByEvent, []);
        assert.deepStrictEqual(droppedByClickEvent, []);

        assert.deepStrictEqual(
          eventIndexesBeforeSyncingClickEvents.map(index => pick(index, ['key', 'unique', 'partialFilterExpression'])),
          [
            { key: { _id: 1 } },
            {
              unique: true,
              key: { actorId: 1 }
            }
          ]
        );

        assert.deepStrictEqual(
          eventIndexesAfterSyncingClickEvents.map(index => pick(index, ['key', 'unique', 'partialFilterExpression'])),
          [
            { key: { _id: 1 } },
            {
              unique: true,
              key: { actorId: 1 }
            },
            {
              key: { clickedAt: 1 },
              partialFilterExpression: {
                productCategory: 'Computers',
                __t: 'ClickEvent'
              }
            }
          ]
        );

      });
      it('syncing discriminator does not attempt to sync parent model\'s indexes', async() => {
        // Arrange
        const collectionName = generateRandomCollectionName();
        const eventSchema = new Schema(
          { actorId: { type: Schema.Types.ObjectId } },
          { autoIndex: false }
        );
        eventSchema.index({ actorId: 1 }, { unique: true });

        const Event = db.model('Event', eventSchema, collectionName);

        const clickEventSchema = new Schema(
          {
            clickedAt: Date,
            productCategory: String
          },
          { autoIndex: false }
        );
        clickEventSchema.index(
          { clickedAt: 1 },
          { partialFilterExpression: { productCategory: 'Computers' } }
        );
        const ClickEvent = Event.discriminator('ClickEvent', clickEventSchema);

        const buyEventSchema = new Schema(
          {
            boughtAt: String,
            productPrice: Number
          },
          { autoIndex: false }
        );
        buyEventSchema.index(
          { boughtAt: 1 },
          {
            unique: true,
            partialFilterExpression: { productPrice: { $gt: 100 } }
          }
        );
        Event.discriminator('BuyEvent', buyEventSchema);

        // Act
        const droppedByClickEvent = await ClickEvent.syncIndexes();
        const eventIndexesAfterSyncingClickEvents = await ClickEvent.listIndexes();

        const droppedByEvent = await Event.syncIndexes();
        const eventIndexesAfterSyncingEverything = await Event.listIndexes();

        // Assert
        assert.deepStrictEqual(droppedByClickEvent, []);
        assert.deepStrictEqual(droppedByEvent, []);

        assert.deepStrictEqual(
          eventIndexesAfterSyncingClickEvents.map(index => pick(index, ['key', 'unique', 'partialFilterExpression'])),
          [
            { key: { _id: 1 } },
            {
              key: { clickedAt: 1 },
              partialFilterExpression: {
                productCategory: 'Computers',
                __t: 'ClickEvent'
              }
            }
          ]
        );
        assert.deepStrictEqual(
          eventIndexesAfterSyncingEverything.map(index => pick(index, ['key', 'unique', 'partialFilterExpression'])),
          [
            { key: { _id: 1 } },
            {
              key: { clickedAt: 1 },
              partialFilterExpression: {
                productCategory: 'Computers',
                __t: 'ClickEvent'
              }
            },
            {
              unique: true,
              key: { actorId: 1 }
            }
          ]
        );

      });

      it('creates indexes only when they do not exist on the mongodb server (gh-12250)', async() => {
        const userSchema = new Schema({
          name: { type: String }
        }, { autoIndex: false });

        userSchema.index({ name: 1 });

        const User = db.model('User', userSchema);

        await User.init();

        const createIndexSpy = sinon.spy(User.collection, 'createIndex');
        const listIndexesSpy = sinon.spy(User.collection, 'listIndexes');

        await User.syncIndexes();

        assert.equal(createIndexSpy.callCount, 1);
        assert.equal(listIndexesSpy.callCount, 1);

        await User.syncIndexes();

        assert.equal(listIndexesSpy.callCount, 2);
        assert.equal(createIndexSpy.callCount, 1);
      });
    });

    it('using `new db.model()()` (gh-6698)', function() {
      db.model('Test', new Schema({
        name: String
      }));

      assert.throws(function() {
        new db.model('Test')({ name: 'test' });
      }, /should not be run with `new`/);
    });

    it('allows calling save in a post save hook (gh-6611)', async function() {
      let called = 0;
      const noteSchema = new Schema({
        body: String
      });

      noteSchema.post('save', function(note) {
        if (!called) {
          called++;
          note.body = 'a note, part deux.';
          return note.save();
        }
      });


      const Note = db.model('Test', noteSchema);

      await Note.deleteMany({});
      await Note.create({ body: 'a note.' });
      assert.equal(called, 1);
      const doc = await Note.findOne({});
      assert.strictEqual(doc.body, 'a note, part deux.');
    });

    it('createCollection() respects schema collation (gh-6489)', async function() {
      const userSchema = new Schema({
        name: String
      }, { collation: { locale: 'en_US', strength: 1 } });
      const Model = db.model('User', userSchema);


      await Model.collection.drop().catch(() => {});
      await Model.createCollection();
      const collectionName = Model.collection.name;

      // If the collection is not created, the following will throw
      // MongoServerError: Collection [mongoose_test.User] not found.
      await db.collection(collectionName).stats();

      await Model.create([{ name: 'alpha' }, { name: 'Zeta' }]);

      // Ensure that the default collation is set. Mongoose will set the
      // collation on the query itself (see gh-4839).
      const res = await db.collection(collectionName).
        find({}).sort({ name: 1 }).toArray();
      assert.deepEqual(res.map(v => v.name), ['alpha', 'Zeta']);
    });

    it('createCollection() respects timeseries (gh-10611)', async function() {
      const version = await start.mongodVersion();
      if (version[0] < 5) {
        this.skip();
        return;
      }

      const schema = Schema({ name: String, timestamp: Date, metadata: Object }, {
        timeseries: {
          timeField: 'timestamp',
          metaField: 'metadata',
          granularity: 'hours'
        },
        autoCreate: false,
        autoIndex: false,
        expireAfterSeconds: 86400
      });

      const Test = db.model('Test', schema, 'Test');
      await Test.init();

      await Test.collection.drop().catch(() => {});
      await Test.createCollection();

      const collections = await Test.db.db.listCollections().toArray();
      const coll = collections.find(coll => coll.name === 'Test');
      assert.ok(coll);
      assert.equal(coll.type, 'timeseries');
      assert.equal(coll.options.timeseries.timeField, 'timestamp');

      await Test.collection.drop().catch(() => {});
    });

    it('createCollection() enforces expireAfterSeconds (gh-11229)', async function() {
      const version = await start.mongodVersion();
      if (version[0] < 5) {
        this.skip();
        return;
      }

      const schema = Schema({ name: String, timestamp: Date, metadata: Object }, {
        timeseries: {
          timeField: 'timestamp',
          metaField: 'metadata',
          granularity: 'hours'
        },
        autoCreate: false
      });

      const Test = db.model('TestGH11229Var1', schema);

      await Test.collection.drop().catch(() => {});
      await Test.createCollection({ expireAfterSeconds: 5 });

      const collOptions = await Test.collection.options();
      assert.ok(collOptions);
      assert.equal(collOptions.expireAfterSeconds, 5);
      assert.ok(collOptions.timeseries);
    });

    it('createCollection() enforces expires (gh-11229)', async function() {
      this.timeout(10000);
      const version = await start.mongodVersion();
      if (version[0] < 5) {
        this.skip();
        return;
      }

      const schema = Schema({ name: String, timestamp: Date, metadata: Object }, {
        timeseries: {
          timeField: 'timestamp',
          metaField: 'metadata',
          granularity: 'hours'
        },
        autoCreate: false
      });

      const Test = db.model('TestGH11229Var2', schema, 'TestGH11229Var2');

      await Test.collection.drop().catch(() => {});
      await Test.createCollection({ expires: '5 seconds' });

      const collOptions = await Test.collection.options();
      assert.ok(collOptions);
      assert.equal(collOptions.expireAfterSeconds, 5);
      assert.ok(collOptions.timeseries);
    });

    it('createCollection() enforces expireAfterSeconds when set by Schema (gh-11229)', async function() {
      const version = await start.mongodVersion();
      if (version[0] < 5) {
        this.skip();
        return;
      }

      const schema = Schema({ name: String, timestamp: Date, metadata: Object }, {
        timeseries: {
          timeField: 'timestamp',
          metaField: 'metadata',
          granularity: 'hours'
        },
        autoCreate: false,
        expireAfterSeconds: 5
      });

      const Test = db.model('TestGH11229Var3', schema);

      await Test.collection.drop().catch(() => {});
      await Test.createCollection();

      const collOptions = await Test.collection.options();
      assert.ok(collOptions);
      assert.equal(collOptions.expireAfterSeconds, 5);
      assert.ok(collOptions.timeseries);
    });

    it('createCollection() enforces expires when set by Schema (gh-11229)', async function() {
      const version = await start.mongodVersion();
      if (version[0] < 5) {
        this.skip();
        return;
      }

      const schema = Schema({ name: String, timestamp: Date, metadata: Object }, {
        timeseries: {
          timeField: 'timestamp',
          metaField: 'metadata',
          granularity: 'hours'
        },
        autoCreate: false,
        expires: '5 seconds'
      });

      const Test = db.model('TestGH11229Var4', schema);

      await Test.collection.drop().catch(() => {});
      await Test.createCollection();

      const collOptions = await Test.collection.options();
      assert.ok(collOptions);
      assert.equal(collOptions.expireAfterSeconds, 5);
      assert.ok(collOptions.timeseries);
    });

    it('createCollection() respects clusteredIndex', async function() {
      const version = await start.mongodVersion();
      if (version[0] < 6) {
        this.skip();
        return;
      }

      const schema = Schema({ name: String, timestamp: Date, metadata: Object }, {
        clusteredIndex: {
          key: { _id: 1 },
          name: 'clustered test'
        },
        autoCreate: false,
        autoIndex: false
      });

      const Test = db.model('Test', schema, 'Test');
      await Test.init();

      await Test.collection.drop().catch(() => {});
      await Test.createCollection();

      const collections = await Test.db.db.listCollections().toArray();
      const coll = collections.find(coll => coll.name === 'Test');
      assert.ok(coll);
      assert.deepEqual(coll.options.clusteredIndex.key, { _id: 1 });
      assert.equal(coll.options.clusteredIndex.name, 'clustered test');

      await Test.collection.drop().catch(() => {});
    });

    it('mongodb actually removes expired documents (gh-11229)', async function() {
      this.timeout(1000 * 80); // 80 seconds, see later comments on why
      const version = await start.mongodVersion();
      if (version[0] < 5) {
        this.skip();
        return;
      }

      const schema = Schema({ name: String, timestamp: Date, metadata: Object }, {
        timeseries: {
          timeField: 'timestamp',
          metaField: 'metadata',
          granularity: 'hours'
        },
        autoCreate: false
      });

      const Test = db.model('TestMongoDBExpireRemoval', schema);

      await Test.collection.drop().catch(() => {});
      await Test.createCollection({ expireAfterSeconds: 5 });

      await Test.insertMany([
        {
          metadata: { sensorId: 5578, type: 'temperature' },
          timestamp: new Date('2021-05-18T00:00:00.000Z'),
          temp: 12
        },
        {
          metadata: { sensorId: 5578, type: 'temperature' },
          timestamp: new Date('2021-05-18T04:00:00.000Z'),
          temp: 11
        },
        {
          metadata: { sensorId: 5578, type: 'temperature' },
          timestamp: new Date('2021-05-18T08:00:00.000Z'),
          temp: 11
        },
        {
          metadata: { sensorId: 5578, type: 'temperature' },
          timestamp: new Date('2021-05-18T12:00:00.000Z'),
          temp: 12
        },
        {
          metadata: { sensorId: 5578, type: 'temperature' },
          timestamp: new Date('2021-05-18T16:00:00.000Z'),
          temp: 16
        },
        {
          metadata: { sensorId: 5578, type: 'temperature' },
          timestamp: new Date('2021-05-18T20:00:00.000Z'),
          temp: 15
        }, {
          metadata: { sensorId: 5578, type: 'temperature' },
          timestamp: new Date('2021-05-19T00:00:00.000Z'),
          temp: 13
        },
        {
          metadata: { sensorId: 5578, type: 'temperature' },
          timestamp: new Date('2021-05-19T04:00:00.000Z'),
          temp: 12
        },
        {
          metadata: { sensorId: 5578, type: 'temperature' },
          timestamp: new Date('2021-05-19T08:00:00.000Z'),
          temp: 11
        },
        {
          metadata: { sensorId: 5578, type: 'temperature' },
          timestamp: new Date('2021-05-19T12:00:00.000Z'),
          temp: 12
        },
        {
          metadata: { sensorId: 5578, type: 'temperature' },
          timestamp: new Date('2021-05-19T16:00:00.000Z'),
          temp: 17
        },
        {
          metadata: { sensorId: 5578, type: 'temperature' },
          timestamp: new Date('2021-05-19T20:00:00.000Z'),
          temp: 12
        }
      ]);

      const beforeExpirationCount = await Test.count({});
      assert.ok(beforeExpirationCount === 12);

      let intervalid;

      await Promise.race([
        // wait for 61 seconds, because mongodb's removal routine runs every 60 seconds, so it may be VERY flakey otherwise
        // under heavy load it is still not guranteed to actually run
        // see https://www.mongodb.com/docs/manual/core/timeseries/timeseries-automatic-removal/#timing-of-delete-operations
        new Promise(resolve => setTimeout(resolve, 1000 * 61)), // 61 seconds

        // in case it happens faster, to reduce test time
        new Promise(resolve => {
          intervalid = setInterval(async() => {
            const count = await Test.count({});
            if (count === 0) {
              resolve();
            }
          }, 1000); // every 1 second
        })
      ]);

      clearInterval(intervalid);

      const afterExpirationCount = await Test.count({});
      assert.equal(afterExpirationCount, 0);
    });

    it('createCollection() handles NamespaceExists errors (gh-9447)', async function() {
      const userSchema = new Schema({ name: String });
      const Model = db.model('User', userSchema);


      await Model.collection.drop().catch(() => {});

      await Model.createCollection();
      await Model.createCollection();

    });
  });

  it('dropDatabase() after init allows re-init (gh-6967)', async function() {
    this.timeout(10000);

    const Model = db.model('Test', new Schema({
      name: { type: String, index: true }
    }));


    await Model.init();

    await db.dropDatabase();

    assert.ok(!Model.$init);

    let threw = false;

    try {
      await Model.listIndexes();
    } catch (err) {
      assert.ok(err.message.indexOf('test') !== -1,
        err.message);
      threw = true;
    }
    assert.ok(threw);

    await Model.init();

    const indexes = await Model.listIndexes();

    assert.equal(indexes.length, 2);
    assert.deepEqual(indexes[1].key, { name: 1 });

  });

  it('replaceOne always sets version key in top-level (gh-7138)', async function() {
    const key = 'A';

    const schema = new mongoose.Schema({
      key: String,
      items: { type: [String], default: [] }
    });

    const Record = db.model('Test', schema);

    const record = { key: key, items: ['A', 'B', 'C'] };


    await Record.replaceOne({ key: key }, record, { upsert: true });

    const fetchedRecord = await Record.findOne({ key: key });

    assert.deepEqual(fetchedRecord.toObject().items, ['A', 'B', 'C']);

  });

  it('can JSON.stringify(Model.schema) with nested (gh-7220)', function() {
    const nested = Schema({ name: String });
    const Model = db.model('Test', Schema({ nested }));

    const _schema = JSON.parse(JSON.stringify(Model.schema));
    assert.ok(_schema.obj.nested);
  });

  it('sets $session() before pre save hooks run (gh-7742)', async function() {
    const schema = new Schema({ name: String });
    let sessions = [];
    schema.pre('save', function() {
      sessions.push(this.$session());
    });

    const SampleModel = db.model('Test', schema);

    await SampleModel.create({ name: 'foo' });
    // start session
    const session = await db.startSession();

    // get doc
    const doc = await SampleModel.findOne();
    doc.foo = 'bar';

    sessions = [];
    await doc.save({ session });
    assert.equal(sessions.length, 1);
    assert.strictEqual(sessions[0], session);

    sessions = [];
    await doc.save({ session: null });
    assert.equal(sessions.length, 1);
    assert.strictEqual(sessions[0], null);
  });

  it('sets $session() before pre deleteOne hooks run (gh-7742)', async function() {
    const schema = new Schema({ name: String });
    let sessions = [];
    schema.pre('deleteOne', { document: true, query: false }, function() {
      sessions.push(this.$session());
    });

    const SampleModel = db.model('Test', schema);


    await SampleModel.create({ name: 'foo' });
    // start session
    const session = await db.startSession();

    // get doc
    const doc = await SampleModel.findOne();
    doc.foo = 'bar';

    sessions = [];
    await doc.deleteOne({ session });
    assert.equal(sessions.length, 1);
    assert.strictEqual(sessions[0], session);

  });

  it('set $session() before pre validate hooks run on bulkWrite and insertMany (gh-7769)', async function() {
    const schema = new Schema({ name: String });
    const sessions = [];
    schema.pre('validate', function() {
      sessions.push(this.$session());
    });

    const SampleModel = db.model('Test', schema);


    // start session
    const session = await db.startSession();

    await SampleModel.insertMany([{ name: 'foo' }, { name: 'bar' }], { session });
    assert.strictEqual(sessions[0], session);
    assert.strictEqual(sessions[1], session);

    await SampleModel.bulkWrite([{
      insertOne: {
        doc: { name: 'Samwell Tarly' }
      }
    }, {
      replaceOne: {
        filter: { name: 'bar' },
        replacement: { name: 'Gilly' }
      }
    }], { session });

    assert.strictEqual(sessions[2], session);
    assert.strictEqual(sessions[3], session);

  });

  it('custom statics that overwrite query functions dont get hooks by default (gh-7790)', async function() {

    const schema = new Schema({ name: String, loadedAt: Date });

    schema.statics.findOne = function() {
      return this.findOneAndUpdate({}, { loadedAt: new Date() }, { new: true });
    };

    let called = 0;
    schema.pre('findOne', function() {
      ++called;
    });
    const Model = db.model('Test', schema);

    await Model.create({ name: 'foo' });

    const res = await Model.findOne();
    assert.ok(res.loadedAt);
    assert.equal(called, 0);

  });

  it('error handling middleware passes saved doc (gh-7832)', async function() {
    const schema = new Schema({ _id: Number });

    const errs = [];
    const docs = [];
    schema.post('save', (err, doc, next) => {
      errs.push(err);
      docs.push(doc);
      next();
    });
    const Model = db.model('Test', schema);


    await Model.create({ _id: 1 });

    const doc = new Model({ _id: 1 });
    const err = await doc.save().then(() => null, err => err);
    assert.ok(err);
    assert.equal(err.code, 11000);

    assert.equal(errs.length, 1);
    assert.equal(errs[0].code, 11000);

    assert.equal(docs.length, 1);
    assert.strictEqual(docs[0], doc);

  });

  it('throws readable error if calling Model function with bad context (gh-7957)', function() {
    const Model = db.model('Test', Schema({ name: String }));

    assert.throws(() => {
      new Model.discriminator('gh5957_fail', Schema({ doesntMatter: String }));
    }, /Model\.discriminator.*new Model/);

    const discriminator = Model.discriminator;

    assert.throws(() => {
      discriminator('gh5957_fail', Schema({ doesntMatter: String }));
    }, /Model\.discriminator.*MyModel/);
  });

  describe('exists() (gh-6872) (gh-8097) (gh-11138)', function() {
    it('returns a query', () => {
      const User = db.model('Test', new Schema({ name: String }));
      const query = User.exists({ name: 'Hafez' });
      assert.ok(query instanceof mongoose.Query);
    });

    it('returns lean document with `_id` only if document exists', async function() {
      const Model = db.model('Test', new Schema({ name: String }));

      const docFromCreation = await Model.create({ name: 'foo' });
      const existingDocument = await Model.exists({ _id: docFromCreation._id });
      assert.equal(existingDocument._id.toString(), docFromCreation._id.toString());
      assert.deepStrictEqual(Object.keys(existingDocument), ['_id']);
      assert.ok(isLean(existingDocument));
    });


    it('returns `null` when no document exists', async() => {
      const Model = db.model('Test', new Schema({ name: String }));

      const existingDocument = await Model.exists({ name: 'I do not exist' });
      assert.equal(existingDocument, null);
    });
    it('returns `null` if no doc exists', async function() {
      const Model = db.model('Test', new Schema({ name: String }));

      await Model.create({ name: 'foo' });

      const existingDocumentWithStrict = await Model.exists({ otherProp: 'foo' }, { strict: false });
      assert.equal(existingDocumentWithStrict, null);
    });

    it('options (gh-8075)', async function() {
      const Model = db.model('Test', new Schema({ name: String }));

      const existingDocument = await Model.exists({});
      assert.equal(existingDocument, null);

      const explainResult = await Model.exists({}, { explain: true });
      assert.ok(explainResult);
    });
  });

  it('sets correct `Document#op` with `save()` (gh-8439)', function() {
    const schema = Schema({ name: String });
    const ops = [];
    schema.pre('validate', function() {
      ops.push(this.$op);
    });
    schema.pre('save', function() {
      ops.push(this.$op);
    });
    schema.post('validate', function() {
      ops.push(this.$op);
    });
    schema.post('save', function() {
      ops.push(this.$op);
    });

    const Model = db.model('Test', schema);
    const doc = new Model({ name: 'test' });

    return doc.save().then(() => {
      assert.deepEqual(ops, ['validate', 'validate', 'save', 'save']);
    });
  });

  it('bulkWrite sets discriminator filters (gh-8590)', async function() {
    const Animal = db.model('Test', Schema({ name: String }));
    const Dog = Animal.discriminator('Dog', Schema({ breed: String }));


    await Dog.bulkWrite([{
      updateOne: {
        filter: { name: 'Pooka' },
        update: { $set: { breed: 'Chorkie' } },
        upsert: true
      }
    }]);
    const res = await Animal.findOne();
    assert.ok(res instanceof Dog);
    assert.strictEqual(res.breed, 'Chorkie');

  });

  it('bulkWrite skips defaults based on global setDefaultsOnInsert (gh-13823)', async function() {
    const m = new mongoose.Mongoose();
    m.set('setDefaultsOnInsert', false);
    await m.connect(start.uri);

    const Test = m.model('Test', Schema({
      name: String,
      age: Number,
      status: {
        type: Number,
        enum: [1, 2],
        default: 1
      }
    }));
    await Test.bulkWrite([{
      updateOne: {
        filter: {
          name: 'test1'
        },
        update: {
          $set: {
            age: 19
          }
        },
        upsert: true
      }
    }]);
    const doc = await Test.findOne({ name: 'test1' }).lean();
    assert.ok(!doc.status);

    await m.disconnect();
  });

  it('bulkWrite upsert works when update casts to empty (gh-8698)', async function() {
    const userSchema = new Schema({
      name: String
    });
    const User = db.model('User', userSchema);


    await User.bulkWrite([{
      updateOne: {
        filter: { name: 'test' },
        update: { notInSchema: true },
        upsert: true
      }
    }]);

    const doc = await User.findOne();
    assert.ok(doc);
    assert.strictEqual(doc.notInSchema, undefined);

  });

  it('bulkWrite upsert with non-schema path in filter (gh-8698)', async function() {
    const userSchema = new Schema({
      name: String
    });
    const User = db.model('User', userSchema);


    let err = await User.bulkWrite([{
      updateOne: {
        filter: { notInSchema: 'foo' },
        update: { name: 'test' },
        upsert: true
      }
    }]).then(() => null, err => err);
    assert.ok(err);
    assert.equal(err.name, 'StrictModeError');
    assert.ok(err.message.indexOf('notInSchema') !== -1, err.message);

    err = await User.bulkWrite([{
      updateMany: {
        filter: { notInSchema: 'foo' },
        update: { name: 'test' },
        upsert: true
      }
    }]).then(() => null, err => err);
    assert.ok(err);
    assert.equal(err.name, 'StrictModeError');
    assert.ok(err.message.indexOf('notInSchema') !== -1, err.message);

    err = await User.bulkWrite([{
      replaceOne: {
        filter: { notInSchema: 'foo' },
        update: { name: 'test' },
        upsert: true
      }
    }]).then(() => null, err => err);
    assert.ok(err);
    assert.equal(err.name, 'StrictModeError');
    assert.ok(err.message.indexOf('notInSchema') !== -1, err.message);

  });

  it('bulkWrite can disable timestamps with updateOne, and updateMany', async function() {
    const userSchema = new Schema({
      name: String
    }, { timestamps: true });

    const User = db.model('User', userSchema);


    const users = await User.create([{ name: 'Hafez1' }, { name: 'Hafez2' }]);

    await User.bulkWrite([
      { updateOne: { filter: { _id: users[0]._id }, update: { name: 'John1' }, timestamps: false } },
      { updateMany: { filter: { _id: users[1]._id }, update: { name: 'John2' }, timestamps: false } }
    ]);

    const usersAfterUpdate = await Promise.all([
      User.findOne({ _id: users[0]._id }),
      User.findOne({ _id: users[1]._id })
    ]);

    assert.deepEqual(users[0].updatedAt, usersAfterUpdate[0].updatedAt);
    assert.deepEqual(users[1].updatedAt, usersAfterUpdate[1].updatedAt);

  });

  it('bulkwrite should not change updatedAt on subdocs when timestamps set to false (gh-13611)', async function() {

    const postSchema = new Schema({
      title: String,
      category: String,
      isDeleted: Boolean
    }, { timestamps: true });

    const userSchema = new Schema({
      name: String,
      isDeleted: Boolean,
      posts: { type: [postSchema] }
    }, { timestamps: true });

    const User = db.model('gh13611User', userSchema);

    const entry = await User.create({
      name: 'Test Testerson',
      posts: [{ title: 'title a', category: 'a', isDeleted: false }, { title: 'title b', category: 'b', isDeleted: false }],
      isDeleted: false
    });
    const initialTime = entry.posts[0].updatedAt;
    await delay(10);

    await User.bulkWrite([{
      updateMany: {
        filter: {
          isDeleted: false
        },
        update: {
          'posts.$[post].isDeleted': true
        },
        arrayFilters: [
          {
            'post.category': { $eq: 'a' }
          }
        ],
        upsert: false,
        timestamps: false
      }
    }]);
    const res = await User.findOne({ _id: entry._id });
    const currentTime = res.posts[0].updatedAt;
    assert.equal(initialTime.getTime(), currentTime.getTime());
  });

  it('bulkWrite can overwrite schema `strict` option for filters and updates (gh-8778)', async function() {
    // Arrange
    const userSchema = new Schema({
      name: String
    }, { strict: true });

    const User = db.model('User', userSchema);


    const users = [
      { notInSchema: 1 },
      { notInSchema: 2 },
      { notInSchema: 3 }
    ];
    await User.collection.insertMany(users);

    // Act
    await User.bulkWrite([
      { updateOne: { filter: { notInSchema: 1 }, update: { notInSchema: 'first' } } },
      { updateMany: { filter: { notInSchema: 2 }, update: { notInSchema: 'second' } } },
      { replaceOne: { filter: { notInSchema: 3 }, replacement: { notInSchema: 'third' } } }
    ],
    { strict: false });

    // Assert
    const usersAfterUpdate = await Promise.all([
      User.collection.findOne({ _id: users[0]._id }),
      User.collection.findOne({ _id: users[1]._id }),
      User.collection.findOne({ _id: users[2]._id })
    ]);

    assert.equal(usersAfterUpdate[0].notInSchema, 'first');
    assert.equal(usersAfterUpdate[1].notInSchema, 'second');
    assert.equal(usersAfterUpdate[2].notInSchema, 'third');

  });

  it('cast errors have `kind` field (gh-8953)', async function() {

    const User = db.model('User', {});
    const err = await User.findOne({ _id: 'invalid' }).then(() => null, err => err);

    assert.deepEqual(err.kind, 'ObjectId');

  });

  it('casts bulkwrite timestamps to `Number` when specified (gh-9030)', async function() {

    const userSchema = new Schema({
      name: String,
      updatedAt: Number
    }, { timestamps: true });

    const User = db.model('User', userSchema);

    await User.create([{ name: 'user1' }, { name: 'user2' }]);

    await User.bulkWrite([
      {
        updateOne: {
          filter: { name: 'user1' },
          update: { name: 'new name' }
        }
      },
      {
        updateMany: {
          filter: { name: 'user2' },
          update: { name: 'new name' }
        }
      }
    ]);

    const users = await User.find().lean();
    assert.equal(typeof users[0].updatedAt, 'number');
    assert.equal(typeof users[1].updatedAt, 'number');

    // not-lean queries cast to number even if stored on DB as a date
    assert.equal(users[0] instanceof User, false);
    assert.equal(users[1] instanceof User, false);

  });

  it('Model.bulkWrite(...) does not throw an error when provided an empty array (gh-9131)', async function() {
    const userSchema = new Schema();
    const User = db.model('User', userSchema);

    const res = await User.bulkWrite([]);

    assert.deepEqual(
      res,
      {
        result: {
          ok: 1,
          writeErrors: [],
          writeConcernErrors: [],
          insertedIds: [],
          nInserted: 0,
          nUpserted: 0,
          nMatched: 0,
          nModified: 0,
          nRemoved: 0,
          upserted: []
        },
        insertedCount: 0,
        matchedCount: 0,
        modifiedCount: 0,
        deletedCount: 0,
        upsertedCount: 0,
        upsertedIds: {},
        insertedIds: {},
        n: 0
      }
    );

  });

  it('Model.bulkWrite(...) does not throw an error with upsert:true, setDefaultsOnInsert: true (gh-9157)', async function() {

    const userSchema = new Schema(
      {
        friends: [String],
        age: { type: Number, default: 25 }
      },
      { timestamps: true }
    );
    const User = db.model('User', userSchema);

    await User.bulkWrite([
      {
        updateOne: {
          filter: { },
          update: { friends: ['Sam'] },
          upsert: true,
          setDefaultsOnInsert: true
        }
      }
    ]);

    const user = await User.findOne().sort({ _id: -1 });

    assert.equal(user.age, 25);
    assert.deepEqual(user.friends, ['Sam']);

  });

  it('Model.bulkWrite(...) does not hang with empty array and ordered: false (gh-13664)', async function() {
    const userSchema = new Schema({ name: String });
    const User = db.model('User', userSchema);

    const res = await User.bulkWrite([], { ordered: false });
    assert.deepEqual(
      res,
      {
        result: {
          ok: 1,
          writeErrors: [],
          writeConcernErrors: [],
          insertedIds: [],
          nInserted: 0,
          nUpserted: 0,
          nMatched: 0,
          nModified: 0,
          nRemoved: 0,
          upserted: []
        },
        insertedCount: 0,
        matchedCount: 0,
        modifiedCount: 0,
        deletedCount: 0,
        upsertedCount: 0,
        upsertedIds: {},
        insertedIds: {},
        n: 0
      }
    );
  });

  it('allows calling `create()` after `bulkWrite()` (gh-9350)', async function() {
    const schema = Schema({ foo: Boolean });
    const Model = db.model('Test', schema);


    await Model.bulkWrite([
      { insertOne: { document: { foo: undefined } } },
      { updateOne: { filter: {}, update: { $set: { foo: true } } } }
    ]);

    await Model.create({ foo: undefined });

    const docs = await Model.find();
    assert.equal(docs.length, 2);

  });

  it('skips applying init hooks if `document` option set to `false` (gh-9316)', function() {
    const schema = new Schema({ name: String });
    let called = 0;
    schema.post(/.*/, { query: true, document: false }, function test() {
      ++called;
    });

    const Model = db.model('Test', schema);

    const doc = new Model();
    doc.init({ name: 'test' });
    assert.equal(called, 0);
  });

  it('retains atomics after failed `save()` (gh-9327)', async function() {
    const schema = new Schema({ arr: [String] });
    const Test = db.model('Test', schema);


    const doc = await Test.create({ arr: [] });

    await Test.deleteMany({});

    doc.arr.push('test');
    const err = await doc.save().then(() => null, err => err);
    assert.ok(err);

    const delta = doc.getChanges();
    assert.ok(delta.$push);
    assert.ok(delta.$push.arr);

  });

  it('doesnt wipe out changes made while `save()` is in flight (gh-9327)', async function() {
    const schema = new Schema({ num1: Number, num2: Number });
    const Test = db.model('Test', schema);


    const doc = await Test.create({});

    doc.num1 = 1;
    doc.num2 = 1;
    const p = doc.save();

    await new Promise((resolve) => setTimeout(resolve, 0));

    doc.num1 = 2;
    doc.num2 = 2;
    await p;

    await doc.save();

    const fromDb = await Test.findById(doc._id);
    assert.equal(fromDb.num1, 2);
    assert.equal(fromDb.num2, 2);

  });

  describe('returnOriginal (gh-9183)', function() {
    const originalValue = mongoose.get('returnOriginal');
    beforeEach(() => {
      mongoose.set('returnOriginal', false);
    });

    afterEach(() => {
      mongoose.set('returnOriginal', originalValue);
    });

    it('Setting `returnOriginal` works', async function() {

      const userSchema = new Schema({
        name: { type: String }
      });

      const User = db.model('User', userSchema);

      const createdUser = await User.create({ name: 'Hafez' });

      const user1 = await User.findOneAndUpdate({ _id: createdUser._id }, { name: 'Hafez1' });
      assert.equal(user1.name, 'Hafez1');

      const user2 = await User.findByIdAndUpdate(createdUser._id, { name: 'Hafez2' });
      assert.equal(user2.name, 'Hafez2');

      const user3 = await User.findOneAndReplace({ _id: createdUser._id }, { name: 'Hafez3' });
      assert.equal(user3.name, 'Hafez3');

    });

    it('`returnOriginal` can be overwritten', async function() {

      const userSchema = new Schema({
        name: { type: String }
      });

      const User = db.model('User', userSchema);

      const createdUser = await User.create({ name: 'Hafez' });

      const user1 = await User.findOneAndUpdate({ _id: createdUser._id }, { name: 'Hafez1' }, { new: false });
      assert.equal(user1.name, 'Hafez');

      const user2 = await User.findByIdAndUpdate(createdUser._id, { name: 'Hafez2' }, { new: false });
      assert.equal(user2.name, 'Hafez1');

      const user3 = await User.findOneAndReplace({ _id: createdUser._id }, { name: 'Hafez3' }, { new: false });
      assert.equal(user3.name, 'Hafez2');

    });
  });

  describe('buildBulkWriteOperations() (gh-9673)', () => {
    it('builds write operations', async() => {


      const userSchema = new Schema({
        name: { type: String }
      });

      const User = db.model('User', userSchema);

      const users = [
        new User({ name: 'Hafez1_gh-9673-1' }),
        new User({ name: 'Hafez2_gh-9673-1' }),
        new User({ name: 'I am the third name' })
      ];

      await users[2].save();
      users[2].name = 'I am the updated third name';

      const writeOperations = User.buildBulkWriteOperations(users);

      const desiredWriteOperations = [
        { insertOne: { document: users[0] } },
        { insertOne: { document: users[1] } },
        { updateOne: { filter: { _id: users[2]._id }, update: { $set: { name: 'I am the updated third name' } } } }
      ];

      assert.deepEqual(
        writeOperations,
        desiredWriteOperations
      );

    });

    it('throws an error when one document is invalid', () => {
      const userSchema = new Schema({
        name: { type: String, minLength: 5 }
      });

      const User = db.model('User', userSchema);

      const users = [
        new User({ name: 'a' }),
        new User({ name: 'Hafez2_gh-9673-1' }),
        new User({ name: 'b' })
      ];

      let err;
      try {
        User.buildBulkWriteOperations(users);
      } catch (error) {
        err = error;
      }


      assert.ok(err);
    });

    it('throws an error if documents is not an array', function() {
      const userSchema = new Schema({
        name: { type: String }
      });

      const User = db.model('User', userSchema);


      assert.throws(
        function() {
          User.buildBulkWriteOperations(null);
        },
        /bulkSave expects an array of documents to be passed/
      );
    });
    it('throws an error if one element is not a document', function() {
      const userSchema = new Schema({
        name: { type: String }
      });

      const User = db.model('User', userSchema);


      assert.throws(
        function() {
          User.buildBulkWriteOperations([
            new User({ name: 'Hafez' }),
            { name: 'I am not a document' }
          ]);
        },
        /documents\.1 was not a mongoose document/
      );
    });
    it('skips validation when given `skipValidation` true', () => {
      const userSchema = new Schema({
        name: { type: String, minLength: 5 }
      });

      const User = db.model('User', userSchema);

      const users = [
        new User({ name: 'a' }),
        new User({ name: 'Hafez2_gh-9673-1' }),
        new User({ name: 'b' })
      ];

      const writeOperations = User.buildBulkWriteOperations(users, { skipValidation: true });

      assert.equal(writeOperations.length, 3);
    });

    it('saves changes in discriminators if calling `bulkSave()` on base model (gh-13907)', async() => {
      const schema = new mongoose.Schema(
        { value: String },
        { discriminatorKey: 'type' }
      );
      const typeASchema = new mongoose.Schema({ aValue: String });
      schema.discriminator('A', typeASchema);

      const TestModel = db.model('Test', schema);
      const testData = { value: 'initValue', type: 'A', aValue: 'initAValue' };
      const doc = await TestModel.create(testData);

      doc.value = 'updatedValue1';
      doc.aValue = 'updatedValue2';
      await TestModel.bulkSave([doc]);

      const findDoc = await TestModel.findById(doc._id);
      assert.strictEqual(findDoc.value, 'updatedValue1');
      assert.strictEqual(findDoc.aValue, 'updatedValue2');
    });

    it('accepts `timestamps: false` (gh-12059)', async() => {
      // Arrange
      const userSchema = new Schema({
        name: { type: String, minLength: 5 }
      });

      const User = db.model('User', userSchema);

      const newUser = new User({ name: 'Hafez' });
      const userToUpdate = await User.create({ name: 'Hafez' });
      userToUpdate.name = 'John Doe';

      // Act
      const writeOperations = User.buildBulkWriteOperations([newUser, userToUpdate], { timestamps: false, skipValidation: true });

      // Assert
      const timestampsOptions = writeOperations.map(writeOperationContainer => {
        const operationObject = writeOperationContainer.updateOne || writeOperationContainer.insertOne;
        return operationObject.timestamps;
      });
      assert.deepEqual(timestampsOptions, [false, false]);
    });
    it('accepts `timestamps: true` (gh-12059)', async() => {
      // Arrange
      const userSchema = new Schema({
        name: { type: String, minLength: 5 }
      });

      const User = db.model('User', userSchema);

      const newUser = new User({ name: 'Hafez' });
      const userToUpdate = await User.create({ name: 'Hafez' });
      userToUpdate.name = 'John Doe';

      // Act
      const writeOperations = User.buildBulkWriteOperations([newUser, userToUpdate], { timestamps: true, skipValidation: true });

      // Assert
      const timestampsOptions = writeOperations.map(writeOperationContainer => {
        const operationObject = writeOperationContainer.updateOne || writeOperationContainer.insertOne;
        return operationObject.timestamps;
      });
      assert.deepEqual(timestampsOptions, [true, true]);
    });
    it('`timestamps` has `undefined` as default value (gh-12059)', async() => {
      // Arrange
      const userSchema = new Schema({
        name: { type: String, minLength: 5 }
      });

      const User = db.model('User', userSchema);

      const newUser = new User({ name: 'Hafez' });
      const userToUpdate = await User.create({ name: 'Hafez' });
      userToUpdate.name = 'John Doe';

      // Act
      const writeOperations = User.buildBulkWriteOperations([newUser, userToUpdate], { skipValidation: true });

      // Assert
      const timestampsOptions = writeOperations.map(writeOperationContainer => {
        const operationObject = writeOperationContainer.updateOne || writeOperationContainer.insertOne;
        return operationObject.timestamps;
      });
      assert.deepEqual(timestampsOptions, [undefined, undefined]);
    });
  });

  describe('bulkSave() (gh-9673)', function() {
    it('saves new documents', async function() {

      const userSchema = new Schema({
        name: { type: String }
      });

      const User = db.model('User', userSchema);


      await User.bulkSave([
        new User({ name: 'Hafez1_gh-9673-1' }),
        new User({ name: 'Hafez2_gh-9673-1' })
      ]);

      const users = await User.find().sort('name');

      assert.deepEqual(
        users.map(user => user.name),
        [
          'Hafez1_gh-9673-1',
          'Hafez2_gh-9673-1'
        ]
      );

    });

    it('updates documents', async function() {

      const userSchema = new Schema({
        name: { type: String }
      });

      const User = db.model('User', userSchema);


      await User.insertMany([
        new User({ name: 'Hafez1_gh-9673-2' }),
        new User({ name: 'Hafez2_gh-9673-2' }),
        new User({ name: 'Hafez3_gh-9673-2' })
      ]);

      const users = await User.find().sort('name');

      users[0].name = 'Hafez1_gh-9673-2-updated';
      users[1].name = 'Hafez2_gh-9673-2-updated';

      await User.bulkSave(users);

      const usersAfterUpdate = await User.find().sort('name');

      assert.deepEqual(
        usersAfterUpdate.map(user => user.name),
        [
          'Hafez1_gh-9673-2-updated',
          'Hafez2_gh-9673-2-updated',
          'Hafez3_gh-9673-2'
        ]
      );

    });

    it('insertMany should throw an error if there were operations that failed validation, ' +
        'but all operations that passed validation succeeded (gh-13256)', async function() {
      const userSchema = new Schema({
        age: { type: Number }
      });

      const User = db.model('User', userSchema);

      const err = await User.insertMany([
        new User({ age: 12 }),
        new User({ age: 12 }),
        new User({ age: 'NaN' })
      ], { ordered: false, throwOnValidationError: true })
        .then(() => null)
        .catch(err => err);

      assert.ok(err);
      assert.equal(err.name, 'MongooseBulkWriteError');
      assert.equal(err.validationErrors[0].errors['age'].name, 'CastError');
      assert.ok(err.results[2] instanceof Error);
      assert.equal(err.results[2].errors['age'].name, 'CastError');

      const docs = await User.find();
      assert.deepStrictEqual(docs.map(doc => doc.age), [12, 12]);
    });

    it('returns writeResult on success', async() => {

      const userSchema = new Schema({
        name: { type: String }
      });

      const User = db.model('User', userSchema);


      await User.insertMany([
        new User({ name: 'Hafez1_gh-9673-2' }),
        new User({ name: 'Hafez2_gh-9673-2' })
      ]);

      const users = await User.find().sort('name');

      users[0].name = 'Hafez1_gh-9673-2-updated';
      users[1].name = 'Hafez2_gh-9673-2-updated';

      const writeResult = await User.bulkSave(users);
      assert.ok(writeResult.result.ok);

    });
    it('throws an error on failure', async() => {
      const userSchema = new Schema({
        name: { type: String, unique: true }
      });

      const User = db.model('User', userSchema);
      await User.init();

      await User.insertMany([
        new User({ name: 'Hafez1_gh-9673-2' }),
        new User({ name: 'Hafez2_gh-9673-2' })
      ]);

      const users = await User.find().sort('name');

      users[0].name = 'duplicate-name';
      users[1].name = 'duplicate-name';

      const err = await User.bulkSave(users).then(() => null, err => err);
      assert.ok(err);
    });

    it('changes document state from `isNew` `false` to `true`', async() => {

      const userSchema = new Schema({
        name: { type: String }
      });

      const User = db.model('User', userSchema);
      await User.init();

      const user1 = new User({ name: 'Hafez1_gh-9673-3' });
      const user2 = new User({ name: 'Hafez1_gh-9673-3' });

      assert.equal(user1.isNew, true);
      assert.equal(user2.isNew, true);

      await User.bulkSave([user1, user2]);

      assert.equal(user1.isNew, false);
      assert.equal(user2.isNew, false);

    });
    it('sets `isNew` to false when a document succeeds and `isNew` does not change when some fail', async() => {

      const userSchema = new Schema({
        name: { type: String, unique: true }
      });

      const User = db.model('User', userSchema);
      await User.init();

      const user1 = new User({ name: 'Hafez1_gh-9673-4' });
      const user2 = new User({ name: 'Hafez1_gh-9673-4' });

      const err = await User.bulkSave([user1, user2]).then(() => null, err => err);

      assert.ok(err);
      assert.equal(user1.isNew, false);
      assert.equal(user2.isNew, true);

    });
    it('changes documents state for successful writes', async() => {

      const userSchema = new Schema({
        name: { type: String, unique: true },
        age: Number
      });

      const User = db.model('User', userSchema);
      await User.init();

      const user1 = new User({ name: 'Sam', age: 26 });
      const user2 = new User({ name: 'Sam', age: 27 });

      assert.equal(user1.isNew, true);
      assert.equal(user2.isNew, true);

      const err = await User.bulkSave([user1, user2]).then(() => null, err => err);

      assert.ok(err);
      assert.deepEqual(user1.getChanges(), {});
      assert.deepEqual(user2.getChanges(), { $set: { age: 27, name: 'Sam' } });

    });
    it('triggers pre/post-save hooks', async() => {

      const userSchema = new Schema({
        name: String,
        age: Number
      });

      let preSaveCallCount = 0;
      let postSaveCallCount = 0;

      userSchema.pre('save', function() {
        preSaveCallCount++;
      });
      userSchema.post('save', function() {
        postSaveCallCount++;
      });

      const User = db.model('User', userSchema);

      const user1 = new User({ name: 'Sam1' });
      const user2 = new User({ name: 'Sam2' });


      await User.bulkSave([user1, user2]);
      assert.equal(preSaveCallCount, 2);
      assert.equal(postSaveCallCount, 2);

    });
    it('calls pre-save before actually saving', async() => {

      const userSchema = new Schema({ name: String });


      userSchema.pre('save', function() {
        this.name = 'name from pre-save';
      });

      const User = db.model('User', userSchema);

      const user1 = new User({ name: 'Sam1' });
      const user2 = new User({ name: 'Sam2' });


      await User.bulkSave([user1, user2]);

      const usersFromDatabase = await User.find({ _id: { $in: [user1._id, user2._id] } }).sort('_id');
      assert.equal(usersFromDatabase[0].name, 'name from pre-save');
      assert.equal(usersFromDatabase[1].name, 'name from pre-save');

    });
    it('works if some document is not modified (gh-10437)', async() => {
      const userSchema = new Schema({
        name: String
      });

      const User = db.model('User', userSchema);


      const user = await User.create({ name: 'Hafez' });

      const err = await User.bulkSave([user]).then(() => null, err => err);
      assert.ok(err == null);

    });
    it('Using bulkSave should not trigger an error (gh-11071)', async function() {

      const pairSchema = mongoose.Schema({
        name: String,
        timestamp: String
      }, { versionKey: false });

      const model = db.model('test', pairSchema);
      const tests = [
        { name: 't1', timestamp: Date.now() },
        { name: 't2', timestamp: Date.now() },
        { name: 't3', timestamp: Date.now() },
        { name: 't4', timestamp: Date.now() }
      ];

      await model.insertMany(tests, {
        ordered: false
      });
      const entries = await model.find({});
      for (const p of entries) {
        p.timestamp = Date.now();
      }

      const res = await model.bulkSave(entries);
      assert.ok(res);
    });

    it('accepts `timestamps: false` (gh-12059)', async() => {
      // Arrange
      const userSchema = new Schema({
        name: { type: String }
      }, { timestamps: true });

      const User = db.model('User', userSchema);
      const newUser = new User({ name: 'Sam' });

      const userToUpdate = await User.create({ name: 'Hafez', createdAt: new Date('1994-12-04'), updatedAt: new Date('1994-12-04') });
      userToUpdate.name = 'John Doe';

      // Act
      await User.bulkSave([newUser, userToUpdate], { timestamps: false });


      // Assert
      const createdUserPersistedInDB = await User.findOne({ _id: newUser._id });
      assert.deepStrictEqual(newUser.createdAt, undefined);
      assert.deepStrictEqual(newUser.updatedAt, undefined);

      assert.deepStrictEqual(createdUserPersistedInDB.createdAt, undefined);
      assert.deepStrictEqual(createdUserPersistedInDB.updatedAt, undefined);
      assert.deepStrictEqual(userToUpdate.createdAt, new Date('1994-12-04'));
      assert.deepStrictEqual(userToUpdate.updatedAt, new Date('1994-12-04'));
    });

    it('accepts `timestamps: true` (gh-12059)', async() => {
      // Arrange
      const userSchema = new Schema({
        name: { type: String, minLength: 5 }
      }, { timestamps: true });

      const User = db.model('User', userSchema);

      const newUser = new User({ name: 'Hafez' });
      const userToUpdate = await User.create({ name: 'Hafez' });
      userToUpdate.name = 'John Doe';

      // Act
      await User.bulkSave([newUser, userToUpdate], { timestamps: true });

      // Assert
      assert.ok(newUser.createdAt);
      assert.ok(newUser.updatedAt);
      assert.ok(userToUpdate.createdAt);
      assert.ok(userToUpdate.updatedAt);
    });

    it('`timestamps` has `undefined` as default value (gh-12059)', async() => {
      // Arrange
      const userSchema = new Schema({
        name: { type: String, minLength: 5 }
      }, { timestamps: true });

      const User = db.model('User', userSchema);

      const newUser = new User({ name: 'Hafez' });
      const userToUpdate = await User.create({ name: 'Hafez' });
      userToUpdate.name = 'John Doe';

      // Act
      await User.bulkSave([newUser, userToUpdate]);

      // Assert
      assert.ok(newUser.createdAt);
      assert.ok(newUser.updatedAt);
      assert.ok(userToUpdate.createdAt);
      assert.ok(userToUpdate.updatedAt);
    });

    it('respects `$timestamps()` (gh-12117)', async function() {
      // Arrange
      const userSchema = new Schema({ name: String }, { timestamps: true });

      const User = db.model('User', userSchema);

      const newUser1 = new User({ name: 'John' });
      const newUser2 = new User({ name: 'Bill' });

      newUser2.$timestamps(false);

      // Act
      await User.bulkSave([newUser1, newUser2]);

      // Assert
      assert.ok(newUser1.createdAt);
      assert.ok(newUser1.updatedAt);
      assert.ok(!newUser2.createdAt);
      assert.ok(!newUser2.updatedAt);
    });
  });

  describe('Setting the explain flag', function() {
    it('should give an object back rather than a boolean (gh-8275)', async function() {

      const MyModel = db.model('Character', mongoose.Schema({
        name: String,
        age: Number,
        rank: String
      }));

      await MyModel.create([
        { name: 'Jean-Luc Picard', age: 59, rank: 'Captain' },
        { name: 'William Riker', age: 29, rank: 'Commander' },
        { name: 'Deanna Troi', age: 28, rank: 'Lieutenant Commander' },
        { name: 'Geordi La Forge', age: 29, rank: 'Lieutenant' },
        { name: 'Worf', age: 24, rank: 'Lieutenant' }
      ]);
      const res = await MyModel.exists({}, { explain: true });

      assert.equal(typeof res, 'object');

    });
  });

  it('saves all error object properties to paths with type `Mixed` (gh-10126)', async() => {

    const userSchema = new Schema({ err: Schema.Types.Mixed });

    const User = db.model('User', userSchema);

    const err = new Error('I am a bad error');
    err.metadata = { reasons: ['Cloudflare is down', 'DNS'] };

    const user = await User.create({ err });
    const userFromDB = await User.findOne({ _id: user._id });

    assertErrorProperties(user);
    assertErrorProperties(userFromDB);


    function assertErrorProperties(user) {
      assert.equal(user.err.message, 'I am a bad error');
      assert.ok(user.err.stack);
      assert.deepEqual(user.err.metadata, { reasons: ['Cloudflare is down', 'DNS'] });
    }

  });

  it('supports skipping defaults on a find operation gh-7287', async function() {
    const betaSchema = new Schema({
      name: { type: String, default: 'foo' },
      age: { type: Number },
      _id: { type: Number }
    });

    const Beta = db.model('Beta', betaSchema);

    await Beta.collection.insertOne({ age: 21, _id: 1 });
    const test = await Beta.findOne({ _id: 1 }).setOptions({ defaults: false });
    assert.ok(!test.name);

  });

  it('casts ObjectIds with `ref` in schema when calling `hydrate()` (gh-11052)', async function() {
    const authorSchema = new Schema({
      name: String
    });
    const bookSchema = new Schema({
      author: { type: 'ObjectId', required: true, ref: 'Author' }
    });

    const Book = db.model('Book', bookSchema);
    const Author = db.model('Author', authorSchema);
    const entry = await Author.create({
      name: 'John'
    });

    const book = Book.hydrate({
      author: entry.id
    });

    assert.ok(book.author instanceof mongoose.Types.ObjectId);
  });

  it('respects `hydrate()` projection (gh-11375)', function() {
    const PieSchema = Schema({ filling: String, hoursToMake: Number, tasteRating: Number });
    const Test = db.model('Test', PieSchema);
    const doc = Test.hydrate({ filling: 'cherry', hoursToMake: 2 }, { filling: 1 });

    assert.equal(doc.filling, 'cherry');
    assert.equal(doc.hoursToMake, null);
  });

  it('supports setters option for `hydrate()` (gh-11653)', function() {
    const schema = Schema({
      text: {
        type: String,
        set: v => v.toLowerCase()
      }
    });
    const Test = db.model('Test', schema);

    const doc = Test.hydrate({ text: 'FOOBAR' }, null, { setters: true });
    assert.equal(doc.text, 'foobar');
  });

  it('sets index collation based on schema collation (gh-7621)', async function() {
    let testSchema = new Schema(
      { name: { type: String, index: true } }
    );
    let Test = db.model('Test', testSchema);

    await Test.init();

    let indexes = await Test.collection.listIndexes().toArray();
    assert.strictEqual(indexes.length, 2);
    assert.deepEqual(indexes[1].key, { name: 1 });
    assert.equal(indexes[1].collation, undefined);

    db.deleteModel(/Test/);
    testSchema = new Schema(
      { name: { type: String, index: true } },
      { collation: { locale: 'en' }, autoIndex: false }
    );
    Test = db.model('Test', testSchema);

    await Test.init();
    await Test.syncIndexes();

    indexes = await Test.collection.listIndexes().toArray();
    assert.strictEqual(indexes.length, 2);
    assert.deepEqual(indexes[1].key, { name: 1 });
    assert.strictEqual(indexes[1].collation.locale, 'en');
  });

  describe('Model.applyDefaults (gh-11945)', function() {
    it('applies defaults to POJOs', function() {
      const Test = db.model('Test', mongoose.Schema({
        _id: false,
        name: {
          type: String,
          default: 'John Smith'
        },
        age: {
          type: Number,
          default: 29
        },
        nestedName: {
          first: {
            type: String,
            default: 'John'
          },
          last: {
            type: String,
            default: 'Smith'
          },
          middle: {
            type: String,
            default: ''
          }
        },
        subdoc: {
          type: mongoose.Schema({
            _id: false,
            test: {
              type: String,
              default: 'subdoc default'
            }
          }),
          default: () => ({})
        },
        docArr: [{
          _id: false,
          test: {
            type: String,
            default: 'doc array default'
          }
        }]
      }));

      const obj = { age: 31, nestedName: { middle: 'James' }, docArr: [{}] };
      Test.applyDefaults(obj);

      assert.deepStrictEqual(obj, {
        name: 'John Smith',
        age: 31,
        nestedName: { first: 'John', last: 'Smith', middle: 'James' },
        subdoc: {
          test: 'subdoc default'
        },
        docArr: [{
          test: 'doc array default'
        }]
      });
    });

    it('applies defaults to documents', function() {
      const Test = db.model('Test', mongoose.Schema({
        _id: false,
        name: {
          type: String,
          default: 'John Smith'
        },
        age: {
          type: Number,
          default: 29
        },
        nestedName: {
          first: {
            type: String,
            default: 'John'
          },
          last: {
            type: String,
            default: 'Smith'
          },
          middle: {
            type: String,
            default: ''
          }
        },
        subdoc: {
          type: mongoose.Schema({
            _id: false,
            test: {
              type: String,
              default: 'subdoc default'
            }
          }),
          default: () => ({})
        },
        docArr: [{
          _id: false,
          test: {
            type: String,
            default: 'doc array default'
          }
        }]
      }));

      const obj = { age: 31, nestedName: { middle: 'James' }, docArr: [{}] };
      const doc = new Test(obj, null, { defaults: false });
      Test.applyDefaults(doc);

      assert.deepStrictEqual(doc.toObject(), {
        name: 'John Smith',
        age: 31,
        nestedName: { first: 'John', last: 'Smith', middle: 'James' },
        subdoc: {
          test: 'subdoc default'
        },
        docArr: [{
          test: 'doc array default'
        }]
      });
    });
  });

  describe('castObject() (gh-11945)', function() {
    it('casts values', function() {
      const Test = db.model('Test', mongoose.Schema({
        _id: false,
        num: Number,
        nested: {
          num: Number
        },
        subdoc: {
          type: mongoose.Schema({
            _id: false,
            num: Number
          }),
          default: () => ({})
        },
        docArr: [{
          _id: false,
          num: Number
        }]
      }));

      const obj = {
        num: '1',
        nested: { num: '2' },
        subdoc: { num: '3' },
        docArr: [{ num: '4' }]
      };
      const ret = Test.castObject(obj);
      assert.deepStrictEqual(ret, {
        num: 1,
        nested: { num: 2 },
        subdoc: { num: 3 },
        docArr: [{ num: 4 }]
      });
    });

    it('throws if cannot cast', function() {
      const Test = db.model('Test', mongoose.Schema({
        _id: false,
        num: Number,
        nested: {
          num: Number
        },
        subdoc: {
          type: mongoose.Schema({
            _id: false,
            num: Number
          })
        },
        docArr: [{
          _id: false,
          num: Number
        }]
      }));

      const obj = {
        num: 'foo',
        nested: { num: 'bar' },
        subdoc: { num: 'baz' },
        docArr: [{ num: 'qux' }]
      };
      let error;
      try {
        Test.castObject(obj);
      } catch (err) {
        error = err;
      }
      assert.ok(error);
      assert.equal(error.errors['num'].name, 'CastError');
      assert.equal(error.errors['nested.num'].name, 'CastError');
      assert.equal(error.errors['subdoc.num'].name, 'CastError');
      assert.equal(error.errors['docArr.0.num'].name, 'CastError');
    });
    it('should not throw an error if `ignoreCastErrors` is set (gh-12156)', function() {
      const Test = db.model('Test', mongoose.Schema({
        _id: false,
        num: Number,
        nested: {
          num: Number
        },
        subdoc: {
          type: mongoose.Schema({
            _id: false,
            num: Number
          }),
          default: () => ({})
        },
        docArr: [{
          _id: false,
          num: Number
        }]
      }));

      const obj = {
        num: 'not a number',
        nested: { num: '2' },
        subdoc: { num: 'not a number' },
        docArr: [{ num: '4' }]
      };
      const ret = Test.castObject(obj, { ignoreCastErrors: true });
      assert.deepStrictEqual(ret, { nested: { num: 2 }, docArr: [{ num: 4 }] });
    });
  });

  it('works if passing class that extends Document to `loadClass()` (gh-12254)', async function() {
    const DownloadJobSchema = new mongoose.Schema({ test: String });

    class B extends mongoose.Document {
      get foo() { return 'bar'; }

      bar() { return 'baz'; }
    }

    DownloadJobSchema.loadClass(B);

    let Test = db.model('Test', DownloadJobSchema);

    const { _id } = await Test.create({ test: 'value' });
    let doc = await Test.findById(_id);
    assert.ok(doc);
    assert.equal(doc.foo, 'bar');
    assert.equal(doc.test, 'value');
    assert.equal(doc.bar(), 'baz');

    db.deleteModel(/Test/);
    Test = db.model('Test', { job: DownloadJobSchema });

    await Test.deleteMany({});
    await Test.create({ _id, job: { test: 'value' } });
    doc = await Test.findById(_id);
    assert.ok(doc);
    assert.equal(doc.job.foo, 'bar');
    assert.equal(doc.job.test, 'value');
    assert.equal(doc.job.bar(), 'baz');
  });

  it('handles shared schema methods (gh-12423)', async function() {
    const sharedSubSchema = new mongoose.Schema({
      name: {
        type: String
      }
    });

    sharedSubSchema.methods.sharedSubSchemaMethod = function() {
      return 'test';
    };

    const mainDocumentSchema = new mongoose.Schema({
      subdocuments: {
        type: [sharedSubSchema],
        required: true
      }
    });
    const Test1 = db.model('Test1', mainDocumentSchema);

    const secondaryDocumentSchema = new mongoose.Schema({
      subdocuments: {
        type: [sharedSubSchema],
        required: true
      }
    });
    const Test2 = db.model('Test2', secondaryDocumentSchema);

    const mainDoc = await Test1.create({
      subdocuments: [
        {
          name: 'one'
        }
      ]
    });

    const secondaryDoc = await Test2.create({
      subdocuments: [
        {
          name: 'secondary'
        }
      ]
    });

    assert.strictEqual(mainDoc.subdocuments[0].sharedSubSchemaMethod(), 'test');
    assert.strictEqual(secondaryDoc.subdocuments[0].sharedSubSchemaMethod(), 'test');
  });

  describe('Check if static function that is supplied in schema option is available', function() {
    it('should give a static function back rather than undefined', function() {
      const testSchema = new Schema({}, { statics: { staticFn() { return 'Returned from staticFn'; } } });
      const TestModel = db.model('TestModel', testSchema);
      assert.equal(TestModel.staticFn(), 'Returned from staticFn');
    });
  });

  describe('Bypass middleware', function() {
    it('should bypass middleware if save is called on a document with no changes gh-13250', async function() {
      const testSchema = new Schema({
        name: String
      });
      let bypass = true;
      testSchema.pre('findOne', function(next) {
        bypass = false;
        next();
      });
      const Test = db.model('gh13250', testSchema);
      const doc = await Test.create({
        name: 'Test Testerson'
      });
      await doc.save();
      assert(bypass);
    });
  });

  it('respects schema-level `collectionOptions` for setting options to createCollection()', async function() {
    const testSchema = new Schema({
      name: String
    }, { collectionOptions: { capped: true, size: 1024 } });
    const TestModel = db.model('Test', testSchema);
    await TestModel.init();
    await TestModel.collection.drop();
    await TestModel.createCollection();

    const isCapped = await TestModel.collection.isCapped();
    assert.ok(isCapped);
  });
});


async function delay(ms) {
  await new Promise((resolve) => setTimeout(resolve, ms));
}

function isLean(document) {
  return document != null && !(document instanceof mongoose.Document);
}

function generateRandomCollectionName() {
  return 'mongoose_test_' + random();
}

function pick(obj, keys) {
  const newObj = {};
  for (const key of keys) {
    if (obj[key] !== undefined) {
      newObj[key] = obj[key];
    }
  }
  return newObj;
}<|MERGE_RESOLUTION|>--- conflicted
+++ resolved
@@ -3528,7 +3528,6 @@
           assert.equal(changeData.fullDocument.name, 'Child');
         });
 
-<<<<<<< HEAD
         it('watch() before connecting (gh-5964)', async function() {
           const db = start();
 
@@ -3588,7 +3587,8 @@
           assert.strictEqual(closedData, true);
 
           await db.close();
-=======
+        });
+
         it('bubbles up resumeTokenChanged events (gh-14349)', async function() {
           const MyModel = db.model('Test', new Schema({ name: String }));
 
@@ -3601,7 +3601,6 @@
           await MyModel.create({ name: 'test' });
           const { _data } = await resumeTokenChangedEvent;
           assert.ok(_data);
->>>>>>> 29f57c12
         });
       });
 
