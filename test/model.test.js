'use strict';

/**
 * Test dependencies.
 */

const start = require('./common');

const assert = require('assert');
const co = require('co');
const random = require('../lib/utils').random;
const util = require('./util');
const Buffer = require('safe-buffer').Buffer;

const mongoose = start.mongoose;
const Schema = mongoose.Schema;
const ValidatorError = mongoose.Error.ValidatorError;
const ValidationError = mongoose.Error.ValidationError;
const ObjectId = Schema.Types.ObjectId;
const DocumentObjectId = mongoose.Types.ObjectId;
const EmbeddedDocument = mongoose.Types.Embedded;
const MongooseError = mongoose.Error;

describe('Model', function() {
  let db;
  let Comments;
  let BlogPost;

  beforeEach(() => db.deleteModel(/.*/));

  beforeEach(function() {
    Comments = new Schema;

    Comments.add({
      title: String,
      date: Date,
      body: String,
      comments: [Comments]
    });

    BlogPost = new Schema({
      title: String,
      author: String,
      slug: String,
      date: Date,
      meta: {
        date: Date,
        visitors: Number
      },
      published: Boolean,
      mixed: {},
      numbers: [Number],
      owners: [ObjectId],
      comments: [Comments],
      nested: { array: [Number] }
    });

    BlogPost
      .virtual('titleWithAuthor')
      .get(function() {
        return this.get('title') + ' by ' + this.get('author');
      })
      .set(function(val) {
        const split = val.split(' by ');
        this.set('title', split[0]);
        this.set('author', split[1]);
      });

    BlogPost.method('cool', function() {
      return this;
    });

    BlogPost.static('woot', function() {
      return this;
    });

    BlogPost = db.model('BlogPost', BlogPost);
  });

  before(function() {
    db = start();
  });

  after(function() {
    db.close();
  });

  afterEach(() => util.clearTestData(db));
  afterEach(() => require('./util').stopRemainingOps(db));

  it('can be created using _id as embedded document', function(done) {
    const Test = db.model('Test', Schema({
      _id: { first_name: String, age: Number },
      last_name: String,
      doc_embed: {
        some: String
      }
    }));
    const t = new Test({
      _id: {
        first_name: 'Daniel',
        age: 21
      },
      last_name: 'Alabi',
      doc_embed: {
        some: 'a'
      }
    });

    t.save(function(err) {
      assert.ifError(err);
      Test.findOne({}, function(err, doc) {
        assert.ifError(err);

        assert.ok('last_name' in doc);
        assert.ok('_id' in doc);
        assert.ok('first_name' in doc._id);
        assert.equal(doc._id.first_name, 'Daniel');
        assert.ok('age' in doc._id);
        assert.equal(doc._id.age, 21);

        assert.ok('doc_embed' in doc);
        assert.ok('some' in doc.doc_embed);
        assert.equal(doc.doc_embed.some, 'a');
        done();
      });
    });
  });

  describe('constructor', function() {
    it('works without "new" keyword', function(done) {
      const B = BlogPost;
      let b = B();
      assert.ok(b instanceof B);
      b = B();
      assert.ok(b instanceof B);
      done();
    });
    it('works "new" keyword', function(done) {
      const B = BlogPost;
      let b = new B();
      assert.ok(b instanceof B);
      b = new B();
      assert.ok(b instanceof B);
      done();
    });
  });
  describe('isNew', function() {
    it('is true on instantiation', function(done) {
      const post = new BlogPost;
      assert.equal(post.isNew, true);
      done();
    });
  });

  it('gh-2140', function(done) {
    db.deleteModel(/Test/);
    const S = new Schema({
      field: [{ text: String }]
    });

    const Model = db.model('Test', S);
    const s = new Model();
    s.field = [null];
    s.field = [{ text: 'text' }];

    assert.ok(s.field[0]);
    done();
  });

  describe('schema', function() {
    it('should exist', function(done) {
      assert.ok(BlogPost.schema instanceof Schema);
      assert.ok(BlogPost.prototype.schema instanceof Schema);
      done();
    });
    it('emits init event', function(done) {
      const schema = new Schema({ name: String });
      let model;

      schema.on('init', function(model_) {
        model = model_;
      });

      db.deleteModel(/Test/);
      const Named = db.model('Test', schema);
      assert.equal(model, Named);
      done();
    });
  });

  describe('structure', function() {
    it('default when instantiated', function(done) {
      const post = new BlogPost;
      assert.equal(post.db.model('BlogPost').modelName, 'BlogPost');
      assert.equal(post.constructor.modelName, 'BlogPost');

      assert.ok(post.get('_id') instanceof DocumentObjectId);

      assert.equal(post.get('title'), undefined);
      assert.equal(post.get('slug'), undefined);
      assert.equal(post.get('date'), undefined);

      assert.equal(typeof post.get('meta'), 'object');
      assert.deepEqual(post.get('meta'), {});
      assert.equal(post.get('meta.date'), undefined);
      assert.equal(post.get('meta.visitors'), undefined);
      assert.equal(post.get('published'), undefined);
      assert.equal(Object.keys(post.get('nested')).length, 1);
      assert.ok(Array.isArray(post.get('nested').array));

      assert.ok(post.get('numbers').isMongooseArray);
      assert.ok(post.get('owners').isMongooseArray);
      assert.ok(post.get('comments').isMongooseDocumentArray);
      assert.ok(post.get('nested.array').isMongooseArray);
      done();
    });

    describe('array', function() {
      describe('defaults', function() {
        it('to a non-empty array', function(done) {
          const DefaultArraySchema = new Schema({
            arr: { type: Array, cast: String, default: ['a', 'b', 'c'] },
            single: { type: Array, cast: String, default: ['a'] }
          });
          const DefaultArray = db.model('Test', DefaultArraySchema);
          const arr = new DefaultArray;
          assert.equal(arr.get('arr').length, 3);
          assert.equal(arr.get('arr')[0], 'a');
          assert.equal(arr.get('arr')[1], 'b');
          assert.equal(arr.get('arr')[2], 'c');
          assert.equal(arr.get('single').length, 1);
          assert.equal(arr.get('single')[0], 'a');
          done();
        });

        it('empty', function(done) {
          const DefaultZeroCardArraySchema = new Schema({
            arr: { type: Array, cast: String, default: [] },
            auto: [Number]
          });
          const DefaultZeroCardArray = db.model('Test', DefaultZeroCardArraySchema);
          const arr = new DefaultZeroCardArray();
          assert.equal(arr.get('arr').length, 0);
          assert.equal(arr.arr.length, 0);
          assert.equal(arr.auto.length, 0);
          done();
        });
      });
    });

    it('a hash with one null value', function(done) {
      const post = new BlogPost({
        title: null
      });
      assert.strictEqual(null, post.title);
      done();
    });

    it('when saved', function(done) {
      let pending = 2;

      function cb() {
        if (--pending) {
          return;
        }
        done();
      }

      const post = new BlogPost();
      post.on('save', function(post) {
        assert.ok(post.get('_id') instanceof DocumentObjectId);

        assert.equal(post.get('title'), undefined);
        assert.equal(post.get('slug'), undefined);
        assert.equal(post.get('date'), undefined);
        assert.equal(post.get('published'), undefined);

        assert.equal(typeof post.get('meta'), 'object');
        assert.deepEqual(post.get('meta'), {});
        assert.equal(post.get('meta.date'), undefined);
        assert.equal(post.get('meta.visitors'), undefined);

        assert.ok(post.get('owners').isMongooseArray);
        assert.ok(post.get('comments').isMongooseDocumentArray);
        cb();
      });

      post.save(function(err, post) {
        assert.ifError(err);
        assert.ok(post.get('_id') instanceof DocumentObjectId);

        assert.equal(post.get('title'), undefined);
        assert.equal(post.get('slug'), undefined);
        assert.equal(post.get('date'), undefined);
        assert.equal(post.get('published'), undefined);

        assert.equal(typeof post.get('meta'), 'object');
        assert.deepEqual(post.get('meta'), {});
        assert.equal(post.get('meta.date'), undefined);
        assert.equal(post.get('meta.visitors'), undefined);

        assert.ok(post.get('owners').isMongooseArray);
        assert.ok(post.get('comments').isMongooseDocumentArray);
        cb();
      });
    });

    describe('init', function() {
      it('works', function(done) {
        const post = new BlogPost();

        post.init({
          title: 'Test',
          slug: 'test',
          date: new Date,
          meta: {
            date: new Date,
            visitors: 5
          },
          published: true,
          owners: [new DocumentObjectId, new DocumentObjectId],
          comments: [
            { title: 'Test', date: new Date, body: 'Test' },
            { title: 'Super', date: new Date, body: 'Cool' }
          ]
        });

        assert.equal(post.get('title'), 'Test');
        assert.equal(post.get('slug'), 'test');
        assert.ok(post.get('date') instanceof Date);
        assert.equal(typeof post.get('meta'), 'object');
        assert.ok(post.get('meta').date instanceof Date);
        assert.equal(typeof post.get('meta').visitors, 'number');
        assert.equal(post.get('published'), true);

        assert.equal(post.title, 'Test');
        assert.equal(post.slug, 'test');
        assert.ok(post.date instanceof Date);
        assert.equal(typeof post.meta, 'object');
        assert.ok(post.meta.date instanceof Date);
        assert.equal(typeof post.meta.visitors, 'number');
        assert.equal(post.published, true);

        assert.ok(post.get('owners').isMongooseArray);
        assert.ok(post.get('owners')[0] instanceof DocumentObjectId);
        assert.ok(post.get('owners')[1] instanceof DocumentObjectId);

        assert.ok(post.owners.isMongooseArray);
        assert.ok(post.owners[0] instanceof DocumentObjectId);
        assert.ok(post.owners[1] instanceof DocumentObjectId);

        assert.ok(post.get('comments').isMongooseDocumentArray);
        assert.ok(post.get('comments')[0] instanceof EmbeddedDocument);
        assert.ok(post.get('comments')[1] instanceof EmbeddedDocument);

        assert.ok(post.comments.isMongooseDocumentArray);
        assert.ok(post.comments[0] instanceof EmbeddedDocument);
        assert.ok(post.comments[1] instanceof EmbeddedDocument);
        done();
      });

      it('partially', function(done) {
        const post = new BlogPost;
        post.init({
          title: 'Test',
          slug: 'test',
          date: new Date
        });

        assert.equal(post.get('title'), 'Test');
        assert.equal(post.get('slug'), 'test');
        assert.ok(post.get('date') instanceof Date);
        assert.equal(typeof post.get('meta'), 'object');

        assert.deepEqual(post.get('meta'), {});
        assert.equal(post.get('meta.date'), undefined);
        assert.equal(post.get('meta.visitors'), undefined);
        assert.equal(post.get('published'), undefined);

        assert.ok(post.get('owners').isMongooseArray);
        assert.ok(post.get('comments').isMongooseDocumentArray);
        done();
      });

      it('with partial hash', function(done) {
        const post = new BlogPost({
          meta: {
            date: new Date,
            visitors: 5
          }
        });

        assert.equal(post.get('meta.visitors').valueOf(), 5);
        done();
      });

      it('isNew on embedded documents', function(done) {
        const post = new BlogPost();
        post.init({
          title: 'Test',
          slug: 'test',
          comments: [{ title: 'Test', date: new Date, body: 'Test' }]
        });

        assert.equal(post.get('comments')[0].isNew, false);
        done();
      });

      it('isNew on embedded documents after saving', function(done) {
        const post = new BlogPost({ title: 'hocus pocus' });
        post.comments.push({ title: 'Humpty Dumpty', comments: [{ title: 'nested' }] });
        assert.equal(post.get('comments')[0].isNew, true);
        assert.equal(post.get('comments')[0].comments[0].isNew, true);
        post.invalidate('title'); // force error
        post.save(function() {
          assert.equal(post.isNew, true);
          assert.equal(post.get('comments')[0].isNew, true);
          assert.equal(post.get('comments')[0].comments[0].isNew, true);
          post.save(function(err) {
            assert.strictEqual(null, err);
            assert.equal(post.isNew, false);
            assert.equal(post.get('comments')[0].isNew, false);
            assert.equal(post.get('comments')[0].comments[0].isNew, false);
            done();
          });
        });
      });
    });
  });

  it('collection name can be specified through schema', function(done) {
    const schema = new Schema({ name: String }, { collection: 'tests' });
    const Named = mongoose.model('CollectionNamedInSchema1', schema);
    assert.equal(Named.prototype.collection.name, 'tests');

    const users2schema = new Schema({ name: String }, { collection: 'tests' });
    const Named2 = db.model('FooBar', users2schema);
    assert.equal(Named2.prototype.collection.name, 'tests');
    done();
  });

  it('saving a model with a null value should perpetuate that null value to the db', function(done) {
    const post = new BlogPost({
      title: null
    });
    assert.strictEqual(null, post.title);
    post.save(function(err) {
      assert.strictEqual(err, null);
      BlogPost.findById(post.id, function(err, found) {
        assert.strictEqual(err, null);
        assert.strictEqual(found.title, null);
        done();
      });
    });
  });

  it('saves subdocuments middleware correctly', function(done) {
    let child_hook;
    let parent_hook;
    const childSchema = new Schema({
      name: String
    });

    childSchema.pre('save', function(next) {
      child_hook = this.name;
      next();
    });

    const parentSchema = new Schema({
      name: String,
      children: [childSchema]
    });

    parentSchema.pre('save', function(next) {
      parent_hook = this.name;
      next();
    });

    const Parent = db.model('Parent', parentSchema);

    const parent = new Parent({
      name: 'Bob',
      children: [{
        name: 'Mary'
      }]
    });

    parent.save(function(err, parent) {
      assert.equal(parent_hook, 'Bob');
      assert.equal(child_hook, 'Mary');
      assert.ifError(err);
      parent.children[0].name = 'Jane';
      parent.save(function(err) {
        assert.equal(child_hook, 'Jane');
        assert.ifError(err);
        done();
      });
    });
  });

  it('instantiating a model with a hash that maps to at least 1 undefined value', function(done) {
    const post = new BlogPost({
      title: undefined
    });
    assert.strictEqual(undefined, post.title);
    post.save(function(err) {
      assert.strictEqual(null, err);
      BlogPost.findById(post.id, function(err, found) {
        assert.strictEqual(err, null);
        assert.strictEqual(found.title, undefined);
        done();
      });
    });
  });

  it('modified nested objects which contain MongoseNumbers should not cause a RangeError on save (gh-714)', function(done) {
    const schema = new Schema({
      nested: {
        num: Number
      }
    });

    const M = db.model('Test', schema);
    const m = new M;
    m.nested = null;
    m.save(function(err) {
      assert.ifError(err);

      M.findById(m, function(err, m) {
        assert.ifError(err);
        m.nested.num = 5;
        m.save(function(err) {
          assert.ifError(err);
          done();
        });
      });
    });
  });

  it('no RangeError on remove() of a doc with Number _id (gh-714)', function(done) {
    const MySchema = new Schema({
      _id: { type: Number },
      name: String
    });

    const MyModel = db.model('Test', MySchema);

    const instance = new MyModel({
      name: 'test',
      _id: 35
    });
    instance.save(function(err) {
      assert.ifError(err);

      MyModel.findById(35, function(err, doc) {
        assert.ifError(err);

        doc.remove({}, function(err) {
          assert.ifError(err);
          done();
        });
      });
    });
  });

  it('over-writing a number should persist to the db (gh-342)', function(done) {
    const post = new BlogPost({
      meta: {
        date: new Date,
        visitors: 10
      }
    });

    post.save(function(err) {
      assert.ifError(err);
      post.set('meta.visitors', 20);
      post.save(function(err) {
        assert.ifError(err);
        BlogPost.findById(post.id, function(err, found) {
          assert.ifError(err);
          assert.equal(found.get('meta.visitors').valueOf(), 20);
          done();
        });
      });
    });
  });

  describe('methods', function() {
    it('can be defined', function(done) {
      const post = new BlogPost();
      assert.equal(post.cool(), post);
      done();
    });

    it('can be defined on embedded documents', function(done) {
      const ChildSchema = new Schema({ name: String });
      ChildSchema.method('talk', function() {
        return 'gaga';
      });

      const ParentSchema = new Schema({
        children: [ChildSchema]
      });

      const ChildA = db.model('Child', ChildSchema);
      const ParentA = db.model('Parent', ParentSchema);

      const c = new ChildA;
      assert.equal(typeof c.talk, 'function');

      const p = new ParentA();
      p.children.push({});
      assert.equal(typeof p.children[0].talk, 'function');
      done();
    });

    it('can be defined with nested key', function(done) {
      const NestedKeySchema = new Schema({});
      NestedKeySchema.method('foo', {
        bar: function() {
          return this;
        }
      });
      const NestedKey = db.model('Test', NestedKeySchema);
      const n = new NestedKey();
      assert.equal(n.foo.bar(), n);
      done();
    });
  });

  describe('statics', function() {
    it('can be defined', function(done) {
      assert.equal(BlogPost.woot(), BlogPost);
      done();
    });
  });

  describe('casting as validation errors', function() {
    it('error', function(done) {
      let threw = false;

      let post;
      try {
        post = new BlogPost({ date: 'Test', meta: { date: 'Test' } });
      } catch (e) {
        threw = true;
      }

      assert.equal(threw, false);

      try {
        post.set('title', 'Test');
      } catch (e) {
        threw = true;
      }

      assert.equal(threw, false);

      post.save(function(err) {
        assert.ok(err instanceof MongooseError);
        assert.ok(err instanceof ValidationError);
        assert.equal(Object.keys(err.errors).length, 2);
        post.date = new Date;
        post.meta.date = new Date;
        post.save(function(err) {
          assert.ifError(err);
          done();
        });
      });
    });
    it('nested error', function(done) {
      let threw = false;

      const post = new BlogPost;

      try {
        post.init({
          meta: {
            date: 'Test'
          }
        });
      } catch (e) {
        threw = true;
      }

      assert.equal(threw, false);

      try {
        post.set('meta.date', 'Test');
      } catch (e) {
        threw = true;
      }

      assert.equal(threw, false);

      post.save(function(err) {
        assert.ok(err instanceof MongooseError);
        assert.ok(err instanceof ValidationError);
        done();
      });
    });


    it('subdocument cast error', function(done) {
      const post = new BlogPost({
        title: 'Test',
        slug: 'test',
        comments: [{ title: 'Test', date: new Date, body: 'Test' }]
      });

      post.get('comments')[0].set('date', 'invalid');

      post.save(function(err) {
        assert.ok(err instanceof MongooseError);
        assert.ok(err instanceof ValidationError);
        done();
      });
    });


    it('subdocument validation error', function(done) {
      function failingvalidator() {
        return false;
      }

      db.deleteModel(/BlogPost/);
      const subs = new Schema({
        str: {
          type: String, validate: failingvalidator
        }
      });
      const BlogPost = db.model('BlogPost', { subs: [subs] });

      const post = new BlogPost();
      post.init({
        subs: [{ str: 'gaga' }]
      });

      post.save(function(err) {
        assert.ok(err instanceof ValidationError);
        done();
      });
    });


    it('subdocument error when adding a subdoc', function(done) {
      let threw = false;

      const post = new BlogPost();

      try {
        post.get('comments').push({
          date: 'Bad date'
        });
      } catch (e) {
        threw = true;
      }

      assert.equal(threw, false);

      post.save(function(err) {
        assert.ok(err instanceof MongooseError);
        assert.ok(err instanceof ValidationError);
        done();
      });
    });


    it('updates', function(done) {
      const post = new BlogPost();
      post.set('title', '1');

      const id = post.get('_id');

      post.save(function(err) {
        assert.ifError(err);

        BlogPost.updateOne({ title: 1, _id: id }, { title: 2 }, function(err) {
          assert.ifError(err);

          BlogPost.findOne({ _id: post.get('_id') }, function(err, doc) {
            assert.ifError(err);
            assert.equal(doc.get('title'), '2');
            done();
          });
        });
      });
    });

    it('$pull', function(done) {
      const post = new BlogPost();

      post.get('numbers').push('3');
      assert.equal(post.get('numbers')[0], 3);
      done();
    });

    it('$push', function(done) {
      const post = new BlogPost();

      post.get('numbers').push(1, 2, 3, 4);
      post.save(function() {
        BlogPost.findById(post.get('_id'), function(err, found) {
          assert.equal(found.get('numbers').length, 4);
          found.get('numbers').pull('3');
          found.save(function() {
            BlogPost.findById(found.get('_id'), function(err, found2) {
              assert.ifError(err);
              assert.equal(found2.get('numbers').length, 3);
              done();
            });
          });
        });
      });
    });

    it('Number arrays', function(done) {
      const post = new BlogPost();
      post.numbers.push(1, '2', 3);

      post.save(function(err) {
        assert.strictEqual(err, null);

        BlogPost.findById(post._id, function(err, doc) {
          assert.ifError(err);

          assert.ok(~doc.numbers.indexOf(1));
          assert.ok(~doc.numbers.indexOf(2));
          assert.ok(~doc.numbers.indexOf(3));

          done();
        });
      });
    });

    it('date casting compat with datejs (gh-502)', function(done) {
      Date.prototype.toObject = function() {
        return {
          millisecond: 86,
          second: 42,
          minute: 47,
          hour: 17,
          day: 13,
          week: 50,
          month: 11,
          year: 2011
        };
      };

      const S = new Schema({
        name: String,
        description: String,
        sabreId: String,
        data: {
          lastPrice: Number,
          comm: String,
          curr: String,
          rateName: String
        },
        created: { type: Date, default: Date.now },
        valid: { type: Boolean, default: true }
      });

      const M = db.model('Test', S);

      const m = new M;
      m.save(function(err) {
        assert.ifError(err);
        M.findById(m._id, function(err, m) {
          assert.ifError(err);
          m.save(function(err) {
            assert.ifError(err);
            M.deleteOne({}, function(err) {
              delete Date.prototype.toObject;
              assert.ifError(err);
              done();
            });
          });
        });
      });
    });
  });

  describe('validation', function() {
    it('works', function(done) {
      function dovalidate() {
        assert.equal(this.asyncScope, 'correct');
        return true;
      }

      function dovalidateAsync() {
        assert.equal(this.scope, 'correct');
        return global.Promise.resolve(true);
      }

      const TestValidation = db.model('Test', new Schema({
        simple: { type: String, required: true },
        scope: { type: String, validate: [dovalidate, 'scope failed'], required: true },
        asyncScope: { type: String, validate: [dovalidateAsync, 'async scope failed'], required: true }
      }));

      const post = new TestValidation();
      post.set('simple', '');
      post.set('scope', 'correct');
      post.set('asyncScope', 'correct');

      post.save(function(err) {
        assert.ok(err instanceof MongooseError);
        assert.ok(err instanceof ValidationError);

        post.set('simple', 'here');
        post.save(function(err) {
          assert.ifError(err);
          done();
        });
      });
    });

    it('custom messaging', function(done) {
      function validate(val) {
        return val === 'abc';
      }

      const TestValidationMessage = db.model('Test', new Schema({
        simple: { type: String, validate: [validate, 'must be abc'] }
      }));

      const post = new TestValidationMessage();
      post.set('simple', '');

      post.save(function(err) {
        assert.ok(err instanceof MongooseError);
        assert.ok(err instanceof ValidationError);
        assert.ok(err.errors.simple instanceof ValidatorError);
        assert.equal(err.errors.simple.message, 'must be abc');
        assert.equal(post.errors.simple.message, 'must be abc');

        post.set('simple', 'abc');
        post.save(function(err) {
          assert.ifError(err);
          done();
        });
      });
    });

    it('with Model.schema.path introspection (gh-272)', function(done) {
      const IntrospectionValidationSchema = new Schema({
        name: String
      });
      const IntrospectionValidation = db.model('Test', IntrospectionValidationSchema);
      IntrospectionValidation.schema.path('name').validate(function(value) {
        return value.length < 2;
      }, 'Name cannot be greater than 1 character for path "{PATH}" with value `{VALUE}`');
      const doc = new IntrospectionValidation({ name: 'hi' });
      doc.save(function(err) {
        assert.equal(err.errors.name.message, 'Name cannot be greater than 1 character for path "name" with value `hi`');
        assert.equal(err.name, 'ValidationError');
        assert.ok(err.message.indexOf('Test validation failed') !== -1, err.message);
        done();
      });
    });

    it('of required undefined values', function(done) {
      const TestUndefinedValidation = db.model('Test', new Schema({
        simple: { type: String, required: true }
      }));

      const post = new TestUndefinedValidation;

      post.save(function(err) {
        assert.ok(err instanceof MongooseError);
        assert.ok(err instanceof ValidationError);

        post.set('simple', 'here');
        post.save(function(err) {
          assert.ifError(err);
          done();
        });
      });
    });

    it('save callback should only execute once (gh-319)', function(done) {
      const D = db.model('Test', new Schema({
        username: { type: String, validate: /^[a-z]{6}$/i },
        email: { type: String, validate: /^[a-z]{6}$/i },
        password: { type: String, validate: /^[a-z]{6}$/i }
      }));

      const post = new D({
        username: 'nope',
        email: 'too',
        password: 'short'
      });

      let timesCalled = 0;

      post.save(function(err) {
        assert.ok(err instanceof MongooseError);
        assert.ok(err instanceof ValidationError);

        assert.equal(++timesCalled, 1);

        assert.equal(Object.keys(err.errors).length, 3);
        assert.ok(err.errors.password instanceof ValidatorError);
        assert.ok(err.errors.email instanceof ValidatorError);
        assert.ok(err.errors.username instanceof ValidatorError);
        assert.equal(err.errors.password.message, 'Validator failed for path `password` with value `short`');
        assert.equal(err.errors.email.message, 'Validator failed for path `email` with value `too`');
        assert.equal(err.errors.username.message, 'Validator failed for path `username` with value `nope`');

        assert.equal(Object.keys(post.errors).length, 3);
        assert.ok(post.errors.password instanceof ValidatorError);
        assert.ok(post.errors.email instanceof ValidatorError);
        assert.ok(post.errors.username instanceof ValidatorError);
        assert.equal(post.errors.password.message, 'Validator failed for path `password` with value `short`');
        assert.equal(post.errors.email.message, 'Validator failed for path `email` with value `too`');
        assert.equal(post.errors.username.message, 'Validator failed for path `username` with value `nope`');
        done();
      });
    });

    it('query result', function(done) {
      const TestV = db.model('Test', new Schema({
        resultv: { type: String, required: true }
      }));

      const post = new TestV;

      post.validate(function(err) {
        assert.ok(err instanceof MongooseError);
        assert.ok(err instanceof ValidationError);

        post.resultv = 'yeah';
        post.save(function(err) {
          assert.ifError(err);
          TestV.findOne({ _id: post.id }, function(err, found) {
            assert.ifError(err);
            assert.equal(found.resultv, 'yeah');
            found.save(function(err) {
              assert.ifError(err);
              done();
            });
          });
        });
      });
    });

    it('of required previously existing null values', function(done) {
      const TestP = db.model('Test', new Schema({
        previous: { type: String, required: true },
        a: String
      }));

      TestP.collection.insertOne({ a: null, previous: null }, {}, function(err, f) {
        assert.ifError(err);
        TestP.findOne({ _id: f.ops[0]._id }, function(err, found) {
          assert.ifError(err);
          assert.equal(found.isNew, false);
          assert.strictEqual(found.get('previous'), null);

          found.validate(function(err) {
            assert.ok(err instanceof MongooseError);
            assert.ok(err instanceof ValidationError);

            found.set('previous', 'yoyo');
            found.save(function(err) {
              assert.strictEqual(err, null);
              done();
            });
          });
        });
      });
    });

    it('nested', function(done) {
      const TestNestedValidation = db.model('Test', new Schema({
        nested: {
          required: { type: String, required: true }
        }
      }));

      const post = new TestNestedValidation();
      post.set('nested.required', null);

      post.save(function(err) {
        assert.ok(err instanceof MongooseError);
        assert.ok(err instanceof ValidationError);

        post.set('nested.required', 'here');
        post.save(function(err) {
          assert.ifError(err);
          done();
        });
      });
    });

    it('of nested subdocuments', function(done) {
      const Subsubdocs = new Schema({ required: { type: String, required: true } });

      const Subdocs = new Schema({
        required: { type: String, required: true },
        subs: [Subsubdocs]
      });

      const TestSubdocumentsValidation = db.model('Test', new Schema({
        items: [Subdocs]
      }));

      const post = new TestSubdocumentsValidation();

      post.get('items').push({ required: '', subs: [{ required: '' }] });

      post.save(function(err) {
        assert.ok(err instanceof MongooseError);
        assert.ok(err instanceof ValidationError);
        assert.ok(err.errors['items.0.subs.0.required'] instanceof ValidatorError);
        assert.equal(err.errors['items.0.subs.0.required'].message, 'Path `required` is required.');
        assert.ok(post.errors['items.0.subs.0.required'] instanceof ValidatorError);
        assert.equal(post.errors['items.0.subs.0.required'].message, 'Path `required` is required.');

        assert.ok(err.errors['items.0.required']);
        assert.ok(post.errors['items.0.required']);

        post.items[0].subs[0].set('required', true);
        assert.equal(post.$__.validationError, undefined);

        post.save(function(err) {
          assert.ok(err);
          assert.ok(err.errors);
          assert.ok(err.errors['items.0.required'] instanceof ValidatorError);
          assert.equal(err.errors['items.0.required'].message, 'Path `required` is required.');

          assert.ok(!err.errors['items.0.subs.0.required']);
          assert.ok(!err.errors['items.0.subs.0.required']);
          assert.ok(!post.errors['items.0.subs.0.required']);
          assert.ok(!post.errors['items.0.subs.0.required']);

          post.get('items')[0].set('required', true);
          post.save(function(err) {
            assert.ok(!post.errors);
            assert.ifError(err);
            done();
          });
        });
      });
    });

    it('without saving', function(done) {
      const TestCallingValidation = db.model('Test', new Schema({
        item: { type: String, required: true }
      }));

      const post = new TestCallingValidation;

      assert.equal(post.schema.path('item').isRequired, true);
      assert.strictEqual(post.isNew, true);

      post.validate(function(err) {
        assert.ok(err instanceof MongooseError);
        assert.ok(err instanceof ValidationError);
        assert.strictEqual(post.isNew, true);

        post.item = 'yo';
        post.validate(function(err) {
          assert.equal(err, null);
          assert.strictEqual(post.isNew, true);
          done();
        });
      });
    });

    it('when required is set to false', function(done) {
      function validator() {
        return true;
      }

      const TestV = db.model('Test', new Schema({
        result: { type: String, validate: [validator, 'chump validator'], required: false }
      }));

      const post = new TestV;

      assert.equal(post.schema.path('result').isRequired, false);
      done();
    });

    describe('middleware', function() {
      it('works', function(done) {
        let ValidationMiddlewareSchema = null,
            Post = null,
            post = null;

        ValidationMiddlewareSchema = new Schema({
          baz: { type: String }
        });

        ValidationMiddlewareSchema.pre('validate', function(next) {
          if (this.get('baz') === 'bad') {
            this.invalidate('baz', 'bad');
          }
          next();
        });

        Post = db.model('Test', ValidationMiddlewareSchema);
        post = new Post();
        post.set({ baz: 'bad' });

        post.save(function(err) {
          assert.ok(err instanceof MongooseError);
          assert.ok(err instanceof ValidationError);
          assert.equal(err.errors.baz.kind, 'user defined');
          assert.equal(err.errors.baz.path, 'baz');

          post.set('baz', 'good');
          post.save(function(err) {
            assert.ifError(err);
            done();
          });
        });
      });

      it('async', function(done) {
        let AsyncValidationMiddlewareSchema = null;
        let Post = null;
        let post = null;

        AsyncValidationMiddlewareSchema = new Schema({
          prop: { type: String }
        });

        AsyncValidationMiddlewareSchema.pre('validate', true, function(next, done) {
          const _this = this;
          setTimeout(function() {
            if (_this.get('prop') === 'bad') {
              _this.invalidate('prop', 'bad');
            }
            done();
          }, 5);
          next();
        });

        Post = db.model('Test', AsyncValidationMiddlewareSchema);
        post = new Post();
        post.set({ prop: 'bad' });

        post.save(function(err) {
          assert.ok(err instanceof MongooseError);
          assert.ok(err instanceof ValidationError);
          assert.equal(err.errors.prop.kind, 'user defined');
          assert.equal(err.errors.prop.path, 'prop');

          post.set('prop', 'good');
          post.save(function(err) {
            assert.ifError(err);
            done();
          });
        });
      });

      it('complex', function(done) {
        let ComplexValidationMiddlewareSchema = null;
        let Post = null;
        let post = null;
        const abc = v => v === 'abc';

        ComplexValidationMiddlewareSchema = new Schema({
          baz: { type: String },
          abc: { type: String, validate: [abc, 'must be abc'] },
          test: { type: String, validate: [/test/, 'must also be abc'] },
          required: { type: String, required: true }
        });

        ComplexValidationMiddlewareSchema.pre('validate', true, function(next, done) {
          const _this = this;
          setTimeout(function() {
            if (_this.get('baz') === 'bad') {
              _this.invalidate('baz', 'bad');
            }
            done();
          }, 5);
          next();
        });

        Post = db.model('Test', ComplexValidationMiddlewareSchema);
        post = new Post();
        post.set({
          baz: 'bad',
          abc: 'not abc',
          test: 'fail'
        });

        post.save(function(err) {
          assert.ok(err instanceof MongooseError);
          assert.ok(err instanceof ValidationError);
          assert.equal(Object.keys(err.errors).length, 4);
          assert.ok(err.errors.baz instanceof ValidatorError);
          assert.equal(err.errors.baz.kind, 'user defined');
          assert.equal(err.errors.baz.path, 'baz');
          assert.ok(err.errors.abc instanceof ValidatorError);
          assert.equal(err.errors.abc.kind, 'user defined');
          assert.equal(err.errors.abc.message, 'must be abc');
          assert.equal(err.errors.abc.path, 'abc');
          assert.ok(err.errors.test instanceof ValidatorError);
          assert.equal(err.errors.test.message, 'must also be abc');
          assert.equal(err.errors.test.kind, 'user defined');
          assert.equal(err.errors.test.path, 'test');
          assert.ok(err.errors.required instanceof ValidatorError);
          assert.equal(err.errors.required.kind, 'required');
          assert.equal(err.errors.required.path, 'required');

          post.set({
            baz: 'good',
            abc: 'abc',
            test: 'test',
            required: 'here'
          });

          post.save(function(err) {
            assert.ifError(err);
            done();
          });
        });
      });
    });
  });

  describe('defaults application', function() {
    it('works', function(done) {
      const now = Date.now();

      const TestDefaults = db.model('Test', new Schema({
        date: { type: Date, default: now }
      }));

      const post = new TestDefaults;
      assert.ok(post.get('date') instanceof Date);
      assert.equal(+post.get('date'), now);
      done();
    });

    it('nested', function(done) {
      const now = Date.now();

      const TestDefaults = db.model('Test', new Schema({
        nested: {
          date: { type: Date, default: now }
        }
      }));

      const post = new TestDefaults();
      assert.ok(post.get('nested.date') instanceof Date);
      assert.equal(+post.get('nested.date'), now);
      done();
    });

    it('subdocument', function(done) {
      const now = Date.now();

      const Items = new Schema({
        date: { type: Date, default: now }
      });

      const TestSubdocumentsDefaults = db.model('Test', new Schema({
        items: [Items]
      }));

      const post = new TestSubdocumentsDefaults();
      post.get('items').push({});
      assert.ok(post.get('items')[0].get('date') instanceof Date);
      assert.equal(+post.get('items')[0].get('date'), now);
      done();
    });

    it('allows nulls', function(done) {
      const T = db.model('Test', new Schema({ name: { type: String, default: null } }));
      const t = new T();

      assert.strictEqual(null, t.name);

      t.save(function(err) {
        assert.ifError(err);

        T.findById(t._id, function(err, t) {
          assert.ifError(err);
          assert.strictEqual(null, t.name);
          done();
        });
      });
    });
  });

  describe('virtuals', function() {
    it('getters', function(done) {
      const post = new BlogPost({
        title: 'Letters from Earth',
        author: 'Mark Twain'
      });

      assert.equal(post.get('titleWithAuthor'), 'Letters from Earth by Mark Twain');
      assert.equal(post.titleWithAuthor, 'Letters from Earth by Mark Twain');
      done();
    });

    it('set()', function(done) {
      const post = new BlogPost();

      post.set('titleWithAuthor', 'Huckleberry Finn by Mark Twain');
      assert.equal(post.get('title'), 'Huckleberry Finn');
      assert.equal(post.get('author'), 'Mark Twain');
      done();
    });

    it('should not be saved to the db', function(done) {
      const post = new BlogPost();

      post.set('titleWithAuthor', 'Huckleberry Finn by Mark Twain');

      post.save(function(err) {
        assert.ifError(err);

        BlogPost.findById(post.get('_id'), function(err, found) {
          assert.ifError(err);

          assert.equal(found.get('title'), 'Huckleberry Finn');
          assert.equal(found.get('author'), 'Mark Twain');
          assert.ok(!('titleWithAuthor' in found.toObject()));
          done();
        });
      });
    });

    it('nested', function(done) {
      const PersonSchema = new Schema({
        name: {
          first: String,
          last: String
        }
      });

      PersonSchema.
        virtual('name.full').
        get(function() {
          return this.get('name.first') + ' ' + this.get('name.last');
        }).
        set(function(fullName) {
          const split = fullName.split(' ');
          this.set('name.first', split[0]);
          this.set('name.last', split[1]);
        });

      const Person = db.model('Person', PersonSchema);
      const person = new Person({
        name: {
          first: 'Michael',
          last: 'Sorrentino'
        }
      });

      assert.equal(person.get('name.full'), 'Michael Sorrentino');
      person.set('name.full', 'The Situation');
      assert.equal(person.get('name.first'), 'The');
      assert.equal(person.get('name.last'), 'Situation');

      assert.equal(person.name.full, 'The Situation');
      person.name.full = 'Michael Sorrentino';
      assert.equal(person.name.first, 'Michael');
      assert.equal(person.name.last, 'Sorrentino');
      done();
    });
  });

  describe('.remove()', function() {
    it('works', function(done) {
      BlogPost.create({ title: 1 }, { title: 2 }, function(err) {
        assert.ifError(err);

        BlogPost.remove({ title: 1 }, function(err) {
          assert.ifError(err);

          BlogPost.find({}, function(err, found) {
            assert.ifError(err);
            assert.equal(found.length, 1);
            assert.equal(found[0].title, '2');
            done();
          });
        });
      });
    });

    it('errors when id deselected (gh-3118)', function(done) {
      BlogPost.create({ title: 1 }, { title: 2 }, function(err) {
        assert.ifError(err);
        BlogPost.findOne({ title: 1 }, { _id: 0 }, function(error, doc) {
          assert.ifError(error);
          doc.remove(function(err) {
            assert.ok(err);
            assert.equal(err.message, 'No _id found on document!');
            done();
          });
        });
      });
    });

    it('should not remove any records when deleting by id undefined', function(done) {
      BlogPost.create({ title: 1 }, { title: 2 }, function(err) {
        assert.ifError(err);

        BlogPost.remove({ _id: undefined }, function(err) {
          assert.ifError(err);
          BlogPost.find({}, function(err, found) {
            assert.equal(found.length, 2, 'Should not remove any records');
            done();
          });
        });
      });
    });

    it('should not remove all documents in the collection (gh-3326)', function(done) {
      BlogPost.create({ title: 1 }, { title: 2 }, function(err) {
        assert.ifError(err);
        BlogPost.findOne({ title: 1 }, function(error, doc) {
          assert.ifError(error);
          doc.remove(function(err) {
            assert.ifError(err);
            BlogPost.find(function(err, found) {
              assert.ifError(err);
              assert.equal(found.length, 1);
              assert.equal(found[0].title, '2');
              done();
            });
          });
        });
      });
    });
  });

  describe('#remove()', function() {
    it('passes the removed document (gh-1419)', function(done) {
      BlogPost.create({}, function(err, post) {
        assert.ifError(err);
        BlogPost.findById(post, function(err, found) {
          assert.ifError(err);

          found.remove(function(err, doc) {
            assert.ifError(err);
            assert.ok(doc);
            assert.ok(doc.equals(found));
            done();
          });
        });
      });
    });

    it('works as a promise', function(done) {
      BlogPost.create({}, function(err, post) {
        assert.ifError(err);
        BlogPost.findById(post, function(err, found) {
          assert.ifError(err);

          found.remove().then(function(doc) {
            assert.ok(doc);
            assert.ok(doc.equals(found));
            done();
          }).catch(done);
        });
      });
    });

    it('works as a promise with a hook', function(done) {
      let called = 0;
      const RHS = new Schema({
        name: String
      });
      RHS.pre('remove', function(next) {
        called++;
        return next();
      });

      const RH = db.model('Test', RHS);

      RH.create({ name: 'to be removed' }, function(err, post) {
        assert.ifError(err);
        assert.ok(post);
        RH.findById(post, function(err, found) {
          assert.ifError(err);
          assert.ok(found);

          found.remove().then(function(doc) {
            assert.ifError(err);
            assert.equal(called, 1);
            assert.ok(doc);
            assert.ok(doc.equals(found));
            done();
          }).catch(done);
        });
      });
    });

    it('handles query vs document middleware (gh-3054)', function() {
      const schema = new Schema({ name: String });

      let docMiddleware = 0;
      let queryMiddleware = 0;

      schema.pre('remove', { query: true, document: false }, function() {
        ++queryMiddleware;
        assert.ok(this instanceof Model.Query);
      });

      schema.pre('remove', { query: false, document: true }, function() {
        ++docMiddleware;
        assert.ok(this instanceof Model);
      });

      const Model = db.model('Test', schema);

      return co(function*() {
        const doc = yield Model.create({ name: String });

        assert.equal(docMiddleware, 0);
        assert.equal(queryMiddleware, 0);
        yield doc.remove();

        assert.equal(docMiddleware, 1);
        assert.equal(queryMiddleware, 0);

        yield Model.remove({});
        assert.equal(docMiddleware, 1);
        assert.equal(queryMiddleware, 1);
      });
    });

    describe('when called multiple times', function() {
      it('always executes the passed callback gh-1210', function(done) {
        const post = new BlogPost();

        post.save(function(err) {
          assert.ifError(err);

          let pending = 2;

          post.remove(function() {
            if (--pending) {
              return;
            }
            done();
          });
          post.remove(function() {
            if (--pending) {
              return;
            }
            done();
          });
        });
      });
    });
  });

  describe('getters', function() {
    it('with same name on embedded docs do not class', function(done) {
      const Post = new Schema({
        title: String,
        author: { name: String },
        subject: { name: String }
      });

      db.deleteModel(/BlogPost/);
      const PostModel = db.model('BlogPost', Post);

      const post = new PostModel({
        title: 'Test',
        author: { name: 'A' },
        subject: { name: 'B' }
      });

      assert.equal(post.author.name, 'A');
      assert.equal(post.subject.name, 'B');
      assert.equal(post.author.name, 'A');
      done();
    });

    it('should not be triggered at construction (gh-685)', function(done) {
      let called = false;

      const schema = new mongoose.Schema({
        number: {
          type: Number,
          set: function(x) {
            return x / 2;
          },
          get: function(x) {
            called = true;
            return x * 2;
          }
        }
      });

      const A = db.model('Test', schema);

      const a = new A({ number: 100 });
      assert.equal(called, false);
      let num = a.number;
      assert.equal(called, true);
      assert.equal(num.valueOf(), 100);
      assert.equal(a.$__getValue('number').valueOf(), 50);

      called = false;
      const b = new A;
      b.init({ number: 50 });
      assert.equal(called, false);
      num = b.number;
      assert.equal(called, true);
      assert.equal(num.valueOf(), 100);
      assert.equal(b.$__getValue('number').valueOf(), 50);
      done();
    });

    it('with type defined with { type: Native } (gh-190)', function(done) {
      const schema = new Schema({ date: { type: Date } });

      const ShortcutGetter = db.model('Test', schema);
      const post = new ShortcutGetter();

      post.set('date', Date.now());
      assert.ok(post.date instanceof Date);
      done();
    });

    describe('nested', function() {
      it('works', function(done) {
        const schema = new Schema({
          first: {
            second: [Number]
          }
        });
        const ShortcutGetterNested = db.model('Test', schema);
        const doc = new ShortcutGetterNested();

        assert.equal(typeof doc.first, 'object');
        assert.ok(doc.first.second.isMongooseArray);
        done();
      });

      it('works with object literals', function(done) {
        const date = new Date;

        const meta = {
          date: date,
          visitors: 5
        };

        const post = new BlogPost();
        post.init({
          meta: meta
        });

        assert.ok(post.get('meta').date instanceof Date);
        assert.ok(post.meta.date instanceof Date);

        let threw = false;
        let getter1;
        let getter2;
        try {
          JSON.stringify(meta);
          getter1 = JSON.stringify(post.get('meta'));
          getter2 = JSON.stringify(post.meta);
        } catch (err) {
          threw = true;
        }

        assert.equal(threw, false);
        getter1 = JSON.parse(getter1);
        getter2 = JSON.parse(getter2);
        assert.equal(getter1.visitors, 5);
        assert.equal(getter2.visitors, 5);
        assert.equal(getter1.date, getter2.date);

        post.meta.date = new Date - 1000;
        assert.ok(post.meta.date instanceof Date);
        assert.ok(post.get('meta').date instanceof Date);

        post.meta.visitors = 2;
        assert.equal(typeof post.get('meta').visitors, 'number');
        assert.equal(typeof post.meta.visitors, 'number');

        const newmeta = {
          date: date - 2000,
          visitors: 234
        };

        post.set(newmeta, 'meta');

        assert.ok(post.meta.date instanceof Date);
        assert.ok(post.get('meta').date instanceof Date);
        assert.equal(typeof post.meta.visitors, 'number');
        assert.equal(typeof post.get('meta').visitors, 'number');
        assert.equal((+post.meta.date), date - 2000);
        assert.equal((+post.get('meta').date), date - 2000);
        assert.equal((+post.meta.visitors), 234);
        assert.equal((+post.get('meta').visitors), 234);

        // set object directly
        post.meta = {
          date: date - 3000,
          visitors: 4815162342
        };

        assert.ok(post.meta.date instanceof Date);
        assert.ok(post.get('meta').date instanceof Date);
        assert.equal(typeof post.meta.visitors, 'number');
        assert.equal(typeof post.get('meta').visitors, 'number');
        assert.equal((+post.meta.date), date - 3000);
        assert.equal((+post.get('meta').date), date - 3000);
        assert.equal((+post.meta.visitors), 4815162342);
        assert.equal((+post.get('meta').visitors), 4815162342);
        done();
      });

      it('object property access works when root initd with null', function(done) {
        const schema = new Schema({
          nest: {
            st: String
          }
        });

        const T = db.model('Test', schema);

        const t = new T({ nest: null });

        assert.strictEqual(t.nest.st, undefined);
        t.nest = { st: 'jsconf rules' };
        assert.deepEqual(t.nest.toObject(), { st: 'jsconf rules' });
        assert.equal(t.nest.st, 'jsconf rules');

        t.save(function(err) {
          assert.ifError(err);
          done();
        });
      });

      it('object property access works when root initd with undefined', function(done) {
        const schema = new Schema({
          nest: {
            st: String
          }
        });

        const T = db.model('Test', schema);

        const t = new T({ nest: undefined });

        assert.strictEqual(t.nest.st, undefined);
        t.nest = { st: 'jsconf rules' };
        assert.deepEqual(t.nest.toObject(), { st: 'jsconf rules' });
        assert.equal(t.nest.st, 'jsconf rules');

        t.save(function(err) {
          assert.ifError(err);
          done();
        });
      });

      it('pre-existing null object re-save', function(done) {
        const schema = new Schema({
          nest: {
            st: String,
            yep: String
          }
        });

        const T = db.model('Test', schema);

        const t = new T({ nest: null });

        t.save(function(err) {
          assert.ifError(err);

          t.nest = { st: 'jsconf rules', yep: 'it does' };

          // check that entire `nest` object is being $set
          const u = t.$__delta()[1];
          assert.ok(u.$set);
          assert.ok(u.$set.nest);
          assert.equal(Object.keys(u.$set.nest).length, 2);
          assert.ok(u.$set.nest.yep);
          assert.ok(u.$set.nest.st);

          t.save(function(err) {
            assert.ifError(err);

            T.findById(t.id, function(err, t) {
              assert.ifError(err);
              assert.equal(t.nest.st, 'jsconf rules');
              assert.equal(t.nest.yep, 'it does');

              t.nest = null;
              t.save(function(err) {
                assert.ifError(err);
                assert.strictEqual(t._doc.nest, null);
                done();
              });
            });
          });
        });
      });

      it('array of Mixed on existing doc can be pushed to', function(done) {
        const DooDad = db.model('Test', new Schema({
          nested: {
            arrays: []
          }
        }));
        const doodad = new DooDad({ nested: { arrays: [] } });
        const date = 1234567890;

        doodad.nested.arrays.push(['+10', 'yup', date]);

        doodad.save(function(err) {
          assert.ifError(err);

          DooDad.findById(doodad._id, function(err, doodad) {
            assert.ifError(err);

            assert.deepEqual(doodad.nested.arrays.toObject(), [['+10', 'yup', date]]);

            doodad.nested.arrays.push(['another', 1]);

            doodad.save(function(err) {
              assert.ifError(err);

              DooDad.findById(doodad._id, function(err, doodad) {
                assert.ifError(err);
                assert.deepEqual(doodad.nested.arrays.toObject(), [['+10', 'yup', date], ['another', 1]]);
                done();
              });
            });
          });
        });
      });

      it('props can be set directly when property was named "type"', function(done) {
        function def() {
          return [{ x: 1 }, { x: 2 }, { x: 3 }];
        }

        const DooDad = db.model('Test', new Schema({
          nested: {
            type: { type: String, default: 'yep' },
            array: {
              type: Array, default: def
            }
          }
        }));
        const doodad = new DooDad();

        doodad.save(function(err) {
          assert.ifError(err);

          DooDad.findById(doodad._id, function(err, doodad) {
            assert.ifError(err);

            assert.equal(doodad.nested.type, 'yep');
            assert.deepEqual(doodad.nested.array.toObject(), [{ x: 1 }, { x: 2 }, { x: 3 }]);

            doodad.nested.type = 'nope';
            doodad.nested.array = ['some', 'new', 'stuff'];

            doodad.save(function(err) {
              assert.ifError(err);

              DooDad.findById(doodad._id, function(err, doodad) {
                assert.ifError(err);
                assert.equal(doodad.nested.type, 'nope');
                assert.deepEqual(doodad.nested.array.toObject(), ['some', 'new', 'stuff']);
                done();
              });
            });
          });
        });
      });
    });
  });

  describe('setters', function() {
    it('are used on embedded docs (gh-365 gh-390 gh-422)', function(done) {
      function setLat(val) {
        return parseInt(val, 10);
      }

      let tick = 0;

      function uptick() {
        return ++tick;
      }

      let Location = new Schema({
        lat: { type: Number, default: 0, set: setLat },
        long: { type: Number, set: uptick }
      });

      let Deal = new Schema({
        title: String,
        locations: [Location]
      });

      Location = db.model('Location', Location);
      Deal = db.model('Test', Deal);

      const location = new Location({ lat: 1.2, long: 10 });
      assert.equal(location.lat.valueOf(), 1);
      assert.equal(location.long.valueOf(), 1);

      const deal = new Deal({ title: 'My deal', locations: [{ lat: 1.2, long: 33 }] });
      assert.equal(deal.locations[0].lat.valueOf(), 1);
      assert.equal(deal.locations[0].long.valueOf(), 2);

      deal.save(function(err) {
        assert.ifError(err);
        Deal.findById(deal._id, function(err, deal) {
          assert.ifError(err);
          assert.equal(deal.locations[0].lat.valueOf(), 1);
          // GH-422
          assert.equal(deal.locations[0].long.valueOf(), 2);
          done();
        });
      });
    });
  });

  it('changing a number non-atomically (gh-203)', function(done) {
    const post = new BlogPost();

    post.meta.visitors = 5;

    post.save(function(err) {
      assert.ifError(err);

      BlogPost.findById(post._id, function(err, doc) {
        assert.ifError(err);

        doc.meta.visitors -= 2;

        doc.save(function(err) {
          assert.ifError(err);

          BlogPost.findById(post._id, function(err, doc) {
            assert.ifError(err);
            assert.equal(+doc.meta.visitors, 3);
            done();
          });
        });
      });
    });
  });

  describe('atomic subdocument', function() {
    it('saving', function(done) {
      let totalDocs = 4;
      const saveQueue = [];

      const post = new BlogPost;

      function complete() {
        BlogPost.findOne({ _id: post.get('_id') }, function(err, doc) {

          assert.ifError(err);
          assert.equal(doc.get('comments').length, 5);

          let v = doc.get('comments').some(function(comment) {
            return comment.get('title') === '1';
          });

          assert.ok(v);

          v = doc.get('comments').some(function(comment) {
            return comment.get('title') === '2';
          });

          assert.ok(v);

          v = doc.get('comments').some(function(comment) {
            return comment.get('title') === '3';
          });

          assert.ok(v);

          v = doc.get('comments').some(function(comment) {
            return comment.get('title') === '4';
          });

          assert.ok(v);

          v = doc.get('comments').some(function(comment) {
            return comment.get('title') === '5';
          });

          assert.ok(v);
          done();
        });
      }

      function save(doc) {
        saveQueue.push(doc);
        if (saveQueue.length === 4) {
          saveQueue.forEach(function(doc) {
            doc.save(function(err) {
              assert.ifError(err);
              --totalDocs || complete();
            });
          });
        }
      }

      post.save(function(err) {
        assert.ifError(err);

        BlogPost.findOne({ _id: post.get('_id') }, function(err, doc) {
          assert.ifError(err);
          doc.get('comments').push({ title: '1' });
          save(doc);
        });

        BlogPost.findOne({ _id: post.get('_id') }, function(err, doc) {
          assert.ifError(err);
          doc.get('comments').push({ title: '2' });
          save(doc);
        });

        BlogPost.findOne({ _id: post.get('_id') }, function(err, doc) {
          assert.ifError(err);
          doc.get('comments').push({ title: '3' });
          save(doc);
        });

        BlogPost.findOne({ _id: post.get('_id') }, function(err, doc) {
          assert.ifError(err);
          doc.get('comments').push({ title: '4' }, { title: '5' });
          save(doc);
        });
      });
    });

    it('setting (gh-310)', function(done) {
      BlogPost.create({
        comments: [{ title: 'first-title', body: 'first-body' }]
      }, function(err, blog) {
        assert.ifError(err);
        BlogPost.findById(blog.id, function(err, agent1blog) {
          assert.ifError(err);
          BlogPost.findById(blog.id, function(err, agent2blog) {
            assert.ifError(err);
            agent1blog.get('comments')[0].title = 'second-title';
            agent1blog.save(function(err) {
              assert.ifError(err);
              agent2blog.get('comments')[0].body = 'second-body';
              agent2blog.save(function(err) {
                assert.ifError(err);
                BlogPost.findById(blog.id, function(err, foundBlog) {
                  assert.ifError(err);
                  const comment = foundBlog.get('comments')[0];
                  assert.equal(comment.title, 'second-title');
                  assert.equal(comment.body, 'second-body');
                  done();
                });
              });
            });
          });
        });
      });
    });
  });

  it('doubly nested array saving and loading', function(done) {
    const Inner = new Schema({
      arr: [Number]
    });

    let Outer = new Schema({
      inner: [Inner]
    });
    Outer = db.model('Test', Outer);

    const outer = new Outer();
    outer.inner.push({});
    outer.save(function(err) {
      assert.ifError(err);
      assert.ok(outer.get('_id') instanceof DocumentObjectId);

      Outer.findById(outer.get('_id'), function(err, found) {
        assert.ifError(err);
        assert.equal(found.inner.length, 1);
        found.inner[0].arr.push(5);
        found.save(function(err) {
          assert.ifError(err);
          assert.ok(found.get('_id') instanceof DocumentObjectId);
          Outer.findById(found.get('_id'), function(err, found2) {
            assert.ifError(err);
            assert.equal(found2.inner.length, 1);
            assert.equal(found2.inner[0].arr.length, 1);
            assert.equal(found2.inner[0].arr[0], 5);
            done();
          });
        });
      });
    });
  });

  it('multiple number push() calls', function(done) {
    const schema = new Schema({
      nested: {
        nums: [Number]
      }
    });

    const Temp = db.model('Test', schema);

    Temp.create({}, function(err, t) {
      assert.ifError(err);
      t.nested.nums.push(1);
      t.nested.nums.push(2);

      assert.equal(t.nested.nums.length, 2);

      t.save(function(err) {
        assert.ifError(err);
        assert.equal(t.nested.nums.length, 2);
        Temp.findById(t._id, function(err) {
          assert.ifError(err);
          assert.equal(t.nested.nums.length, 2);
          done();
        });
      });
    });
  });

  it('multiple push() calls', function(done) {
    const schema = new Schema({
      nested: {
        nums: [Number]
      }
    });

    const Temp = db.model('Test', schema);

    Temp.create({}, function(err, t) {
      assert.ifError(err);
      t.nested.nums.push(1);
      t.nested.nums.push(2, 3);
      assert.equal(t.nested.nums.length, 3);

      t.save(function(err) {
        assert.ifError(err);
        assert.equal(t.nested.nums.length, 3);
        Temp.findById(t._id, function(err, found) {
          assert.ifError(err);
          assert.equal(found.nested.nums.length, 3);
          done();
        });
      });
    });
  });

  it('activePaths should be updated for nested modifieds', function(done) {
    const schema = new Schema({
      nested: {
        nums: [Number]
      }
    });

    const Temp = db.model('Test', schema);

    Temp.create({ nested: { nums: [1, 2, 3, 4, 5] } }, function(err, t) {
      assert.ifError(err);
      t.nested.nums.pull(1);
      t.nested.nums.pull(2);
      assert.equal(t.$__.activePaths.paths['nested.nums'], 'modify');
      done();
    });
  });


  it('activePaths should be updated for nested modifieds as promise', function(done) {
    const schema = new Schema({
      nested: {
        nums: [Number]
      }
    });

    const Temp = db.model('Test', schema);

    const p1 = Temp.create({ nested: { nums: [1, 2, 3, 4, 5] } });
    p1.then(function(t) {
      t.nested.nums.pull(1);
      t.nested.nums.pull(2);
      assert.equal(t.$__.activePaths.paths['nested.nums'], 'modify');
      done();
    }).catch(done);
  });

  it('$pull should affect what you see in an array before a save', function(done) {
    const schema = new Schema({
      nested: {
        nums: [Number]
      }
    });

    const Temp = db.model('Test', schema);

    Temp.create({ nested: { nums: [1, 2, 3, 4, 5] } }, function(err, t) {
      assert.ifError(err);
      t.nested.nums.pull(1);
      assert.equal(t.nested.nums.length, 4);
      done();
    });
  });

  it('$shift', function(done) {
    const schema = new Schema({
      nested: {
        nums: [Number]
      }
    });

    const Temp = db.model('Test', schema);

    Temp.create({ nested: { nums: [1, 2, 3] } }, function(err, t) {
      assert.ifError(err);

      Temp.findById(t._id, function(err, found) {
        assert.ifError(err);
        assert.equal(found.nested.nums.length, 3);
        found.nested.nums.$pop();
        assert.equal(found.nested.nums.length, 2);
        assert.equal(found.nested.nums[0], 1);
        assert.equal(found.nested.nums[1], 2);

        found.save(function(err) {
          assert.ifError(err);
          Temp.findById(t._id, function(err, found) {
            assert.ifError(err);
            assert.equal(found.nested.nums.length, 2);
            assert.equal(found.nested.nums[0], 1, 1);
            assert.equal(found.nested.nums[1], 2, 2);
            found.nested.nums.$shift();
            assert.equal(found.nested.nums.length, 1);
            assert.equal(found.nested.nums[0], 2);

            found.save(function(err) {
              assert.ifError(err);
              Temp.findById(t._id, function(err, found) {
                assert.ifError(err);
                assert.equal(found.nested.nums.length, 1);
                assert.equal(found.nested.nums[0], 2);
                done();
              });
            });
          });
        });
      });
    });
  });

  describe('saving embedded arrays', function() {
    it('of Numbers atomically', function(done) {
      const TempSchema = new Schema({
        nums: [Number]
      });
      let totalDocs = 2;
      const saveQueue = [];

      const Temp = db.model('Test', TempSchema);

      const t = new Temp();

      function complete() {
        Temp.findOne({ _id: t.get('_id') }, function(err, doc) {
          assert.ifError(err);
          assert.equal(doc.get('nums').length, 3);

          let v = doc.get('nums').some(function(num) {
            return num.valueOf() === 1;
          });
          assert.ok(v);

          v = doc.get('nums').some(function(num) {
            return num.valueOf() === 2;
          });
          assert.ok(v);

          v = doc.get('nums').some(function(num) {
            return num.valueOf() === 3;
          });
          assert.ok(v);
          done();
        });
      }

      function save(doc) {
        saveQueue.push(doc);
        if (saveQueue.length === totalDocs) {
          saveQueue.forEach(function(doc) {
            doc.save(function(err) {
              assert.ifError(err);
              --totalDocs || complete();
            });
          });
        }
      }

      t.save(function(err) {
        assert.ifError(err);

        Temp.findOne({ _id: t.get('_id') }, function(err, doc) {
          assert.ifError(err);
          doc.get('nums').push(1);
          save(doc);
        });

        Temp.findOne({ _id: t.get('_id') }, function(err, doc) {
          assert.ifError(err);
          doc.get('nums').push(2, 3);
          save(doc);
        });
      });
    });

    it('of Strings atomically', function(done) {
      const StrListSchema = new Schema({
        strings: [String]
      });
      let totalDocs = 2;
      const saveQueue = [];

      const StrList = db.model('Test', StrListSchema);

      const t = new StrList();

      function complete() {
        StrList.findOne({ _id: t.get('_id') }, function(err, doc) {
          assert.ifError(err);

          assert.equal(doc.get('strings').length, 3);

          let v = doc.get('strings').some(function(str) {
            return str === 'a';
          });
          assert.ok(v);

          v = doc.get('strings').some(function(str) {
            return str === 'b';
          });
          assert.ok(v);

          v = doc.get('strings').some(function(str) {
            return str === 'c';
          });
          assert.ok(v);
          done();
        });
      }

      function save(doc) {
        saveQueue.push(doc);
        if (saveQueue.length === totalDocs) {
          saveQueue.forEach(function(doc) {
            doc.save(function(err) {
              assert.ifError(err);
              --totalDocs || complete();
            });
          });
        }
      }

      t.save(function(err) {
        assert.ifError(err);

        StrList.findOne({ _id: t.get('_id') }, function(err, doc) {
          assert.ifError(err);
          doc.get('strings').push('a');
          save(doc);
        });

        StrList.findOne({ _id: t.get('_id') }, function(err, doc) {
          assert.ifError(err);
          doc.get('strings').push('b', 'c');
          save(doc);
        });
      });
    });

    it('of Buffers atomically', function(done) {
      const BufListSchema = new Schema({
        buffers: [Buffer]
      });
      let totalDocs = 2;
      const saveQueue = [];

      const BufList = db.model('Test', BufListSchema);

      const t = new BufList();

      function complete() {
        BufList.findOne({ _id: t.get('_id') }, function(err, doc) {
          assert.ifError(err);

          assert.equal(doc.get('buffers').length, 3);

          let v = doc.get('buffers').some(function(buf) {
            return buf[0] === 140;
          });
          assert.ok(v);

          v = doc.get('buffers').some(function(buf) {
            return buf[0] === 141;
          });
          assert.ok(v);

          v = doc.get('buffers').some(function(buf) {
            return buf[0] === 142;
          });
          assert.ok(v);

          done();
        });
      }

      function save(doc) {
        saveQueue.push(doc);
        if (saveQueue.length === totalDocs) {
          saveQueue.forEach(function(doc) {
            doc.save(function(err) {
              assert.ifError(err);
              --totalDocs || complete();
            });
          });
        }
      }

      t.save(function(err) {
        assert.ifError(err);

        BufList.findOne({ _id: t.get('_id') }, function(err, doc) {
          assert.ifError(err);
          doc.get('buffers').push(Buffer.from([140]));
          save(doc);
        });

        BufList.findOne({ _id: t.get('_id') }, function(err, doc) {
          assert.ifError(err);
          doc.get('buffers').push(Buffer.from([141]), Buffer.from([142]));
          save(doc);
        });
      });
    });

    it('works with modified element properties + doc removal (gh-975)', function(done) {
      const B = BlogPost;
      const b = new B({ comments: [{ title: 'gh-975' }] });

      b.save(function(err) {
        assert.ifError(err);

        b.comments[0].title = 'changed';
        b.save(function(err) {
          assert.ifError(err);

          b.comments[0].remove();
          b.save(function(err) {
            assert.ifError(err);

            B.findByIdAndUpdate({ _id: b._id }, { $set: { comments: [{ title: 'a' }] } }, { new: true }, function(err, doc) {
              assert.ifError(err);
              doc.comments[0].title = 'differ';
              doc.comments[0].remove();
              doc.save(function(err) {
                assert.ifError(err);
                B.findById(doc._id, function(err, doc) {
                  assert.ifError(err);
                  assert.equal(doc.comments.length, 0);
                  done();
                });
              });
            });
          });
        });
      });
    });

    it('updating an embedded document in an embedded array with set call', function(done) {
      BlogPost.create({
        comments: [{
          title: 'before-change'
        }]
      }, function(err, post) {
        assert.ifError(err);
        BlogPost.findById(post._id, function(err, found) {
          assert.ifError(err);
          assert.equal(found.comments[0].title, 'before-change');
          const subDoc = [{
            _id: found.comments[0]._id,
            title: 'after-change'
          }];
          found.set('comments', subDoc);

          found.save(function(err) {
            assert.ifError(err);
            BlogPost.findById(found._id, function(err, updated) {
              assert.ifError(err);
              assert.equal(updated.comments[0].title, 'after-change');
              done();
            });
          });
        });
      });
    });
  });

  it('updating an embedded document in an embedded array (gh-255)', function(done) {
    BlogPost.create({ comments: [{ title: 'woot' }] }, function(err, post) {
      assert.ifError(err);
      BlogPost.findById(post._id, function(err, found) {
        assert.ifError(err);
        assert.equal(found.comments[0].title, 'woot');
        found.comments[0].title = 'notwoot';
        found.save(function(err) {
          assert.ifError(err);
          BlogPost.findById(found._id, function(err, updated) {
            assert.ifError(err);
            assert.equal(updated.comments[0].title, 'notwoot');
            done();
          });
        });
      });
    });
  });

  it('updating an embedded array document to an Object value (gh-334)', function(done) {
    const SubSchema = new Schema({
      name: String,
      subObj: { subName: String }
    });
    const GH334Schema = new Schema({ name: String, arrData: [SubSchema] });

    const AModel = db.model('Test', GH334Schema);
    const instance = new AModel();

    instance.set({ name: 'name-value', arrData: [{ name: 'arrName1', subObj: { subName: 'subName1' } }] });
    instance.save(function(err) {
      assert.ifError(err);
      AModel.findById(instance.id, function(err, doc) {
        assert.ifError(err);
        doc.arrData[0].set('subObj', { subName: 'modified subName' });
        doc.save(function(err) {
          assert.ifError(err);
          AModel.findById(instance.id, function(err, doc) {
            assert.ifError(err);
            assert.equal(doc.arrData[0].subObj.subName, 'modified subName');
            done();
          });
        });
      });
    });
  });

  it('saving an embedded document twice should not push that doc onto the parent doc twice (gh-267)', function(done) {
    const post = new BlogPost();

    post.comments.push({ title: 'woot' });
    post.save(function(err) {
      assert.ifError(err);
      assert.equal(post.comments.length, 1);
      BlogPost.findById(post.id, function(err, found) {
        assert.ifError(err);
        assert.equal(found.comments.length, 1);
        post.save(function(err) {
          assert.ifError(err);
          assert.equal(post.comments.length, 1);
          BlogPost.findById(post.id, function(err, found) {
            assert.ifError(err);
            assert.equal(found.comments.length, 1);
            done();
          });
        });
      });
    });
  });

  describe('embedded array filtering', function() {
    it('by the id shortcut function', function(done) {
      const post = new BlogPost();

      post.comments.push({ title: 'woot' });
      post.comments.push({ title: 'aaaa' });

      const subdoc1 = post.comments[0];
      const subdoc2 = post.comments[1];

      post.save(function(err) {
        assert.ifError(err);

        BlogPost.findById(post.get('_id'), function(err, doc) {
          assert.ifError(err);

          // test with an objectid
          assert.equal(doc.comments.id(subdoc1.get('_id')).title, 'woot');

          // test with a string
          const id = subdoc2._id.toString();
          assert.equal(doc.comments.id(id).title, 'aaaa');
          done();
        });
      });
    });

    it('by the id with cast error', function(done) {
      const post = new BlogPost();

      post.save(function(err) {
        assert.ifError(err);

        BlogPost.findById(post.get('_id'), function(err, doc) {
          assert.ifError(err);
          assert.strictEqual(doc.comments.id(null), null);
          done();
        });
      });
    });

    it('by the id shortcut with no match', function(done) {
      const post = new BlogPost();

      post.save(function(err) {
        assert.ifError(err);

        BlogPost.findById(post.get('_id'), function(err, doc) {
          assert.ifError(err);
          assert.strictEqual(doc.comments.id(new DocumentObjectId), null);
          done();
        });
      });
    });
  });

  it('removing a subdocument atomically', function(done) {
    const post = new BlogPost();
    post.title = 'hahaha';
    post.comments.push({ title: 'woot' });
    post.comments.push({ title: 'aaaa' });

    post.save(function(err) {
      assert.ifError(err);

      BlogPost.findById(post.get('_id'), function(err, doc) {
        assert.ifError(err);

        doc.comments[0].remove();
        doc.save(function(err) {
          assert.ifError(err);

          BlogPost.findById(post.get('_id'), function(err, doc) {
            assert.ifError(err);
            assert.equal(doc.comments.length, 1);
            assert.equal(doc.comments[0].title, 'aaaa');
            done();
          });
        });
      });
    });
  });

  it('single pull embedded doc', function(done) {
    const post = new BlogPost();
    post.title = 'hahaha';
    post.comments.push({ title: 'woot' });
    post.comments.push({ title: 'aaaa' });

    post.save(function(err) {
      assert.ifError(err);

      BlogPost.findById(post.get('_id'), function(err, doc) {
        assert.ifError(err);

        doc.comments.pull(doc.comments[0]);
        doc.comments.pull(doc.comments[0]);
        doc.save(function(err) {
          assert.ifError(err);

          BlogPost.findById(post.get('_id'), function(err, doc) {
            assert.ifError(err);
            assert.equal(doc.comments.length, 0);
            done();
          });
        });
      });
    });
  });

  it('saving mixed data', function(done) {
    let count = 3;

    // string
    const post = new BlogPost();
    post.mixed = 'woot';
    post.save(function(err) {
      assert.ifError(err);

      BlogPost.findById(post._id, function(err) {
        assert.ifError(err);
        if (--count) {
          return;
        }
        done();
      });
    });

    // array
    const post2 = new BlogPost();
    post2.mixed = { name: 'mr bungle', arr: [] };
    post2.save(function(err) {
      assert.ifError(err);

      BlogPost.findById(post2._id, function(err, doc) {
        assert.ifError(err);

        assert.equal(Array.isArray(doc.mixed.arr), true);

        doc.mixed = [{ foo: 'bar' }];
        doc.save(function(err) {
          assert.ifError(err);

          BlogPost.findById(doc._id, function(err, doc) {
            assert.ifError(err);

            assert.equal(Array.isArray(doc.mixed), true);
            doc.mixed.push({ hello: 'world' });
            doc.mixed.push(['foo', 'bar']);
            doc.markModified('mixed');

            doc.save(function(err) {
              assert.ifError(err);

              BlogPost.findById(post2._id, function(err, doc) {
                assert.ifError(err);

                assert.deepEqual(doc.mixed[0], { foo: 'bar' });
                assert.deepEqual(doc.mixed[1], { hello: 'world' });
                assert.deepEqual(doc.mixed[2], ['foo', 'bar']);
                if (--count) {
                  return;
                }
                done();
              });
            });
          });

          // date
          const post3 = new BlogPost();
          post3.mixed = new Date;
          post3.save(function(err) {
            assert.ifError(err);

            BlogPost.findById(post3._id, function(err, doc) {
              assert.ifError(err);
              assert.ok(doc.mixed instanceof Date);
              if (--count) {
                return;
              }
              done();
            });
          });
        });
      });
    });
  });

  it('populating mixed data from the constructor (gh-200)', function(done) {
    const post = new BlogPost({
      mixed: {
        type: 'test',
        github: 'rules',
        nested: {
          number: 3
        }
      }
    });

    assert.equal(post.mixed.type, 'test');
    assert.equal(post.mixed.github, 'rules');
    assert.equal(post.mixed.nested.number, 3);
    done();
  });

  it('"type" is allowed as a key', function(done) {
    mongoose.model('TestTypeDefaults', new Schema({
      type: { type: String, default: 'YES!' }
    }));

    const TestDefaults = db.model('Test', new Schema({
      type: { type: String, default: 'YES!' }
    }));

    let post = new TestDefaults();
    assert.equal(typeof post.get('type'), 'string');
    assert.equal(post.get('type'), 'YES!');

    // GH-402
    db.deleteModel('Test');
    const TestDefaults2 = db.model('Test', new Schema({
      x: { y: { type: { type: String }, owner: String } }
    }));

    post = new TestDefaults2;
    post.x.y.type = '#402';
    post.x.y.owner = 'me';
    post.save(function(err) {
      assert.ifError(err);
      done();
    });
  });

  it('unaltered model does not clear the doc (gh-195)', function(done) {
    const post = new BlogPost();
    post.title = 'woot';
    post.save(function(err) {
      assert.ifError(err);

      BlogPost.findById(post._id, function(err, doc) {
        assert.ifError(err);

        // we deliberately make no alterations
        doc.save(function(err) {
          assert.ifError(err);

          BlogPost.findById(doc._id, function(err, doc) {
            assert.ifError(err);
            assert.equal(doc.title, 'woot');
            done();
          });
        });
      });
    });
  });

  describe('hooks', function() {
    describe('pre', function() {
      it('with undefined and null', function(done) {
        const schema = new Schema({ name: String });
        let called = 0;

        schema.pre('save', function(next) {
          called++;
          next(undefined);
        });

        schema.pre('save', function(next) {
          called++;
          next(null);
        });

        const S = db.model('Test', schema);
        const s = new S({ name: 'zupa' });

        s.save(function(err) {
          assert.ifError(err);
          assert.equal(called, 2);
          done();
        });
      });


      it('with an async waterfall', function(done) {
        const schema = new Schema({ name: String });
        let called = 0;

        schema.pre('save', true, function(next, done) {
          called++;
          process.nextTick(function() {
            next();
            done();
          });
        });

        schema.pre('save', function(next) {
          called++;
          return next();
        });

        const S = db.model('Test', schema);
        const s = new S({ name: 'zupa' });

        const p = s.save();
        p.then(function() {
          assert.equal(called, 2);
          done();
        }).catch(done);
      });


      it('called on all sub levels', function(done) {
        const grandSchema = new Schema({ name: String });
        grandSchema.pre('save', function(next) {
          this.name = 'grand';
          next();
        });

        const childSchema = new Schema({ name: String, grand: [grandSchema] });
        childSchema.pre('save', function(next) {
          this.name = 'child';
          next();
        });

        const schema = new Schema({ name: String, child: [childSchema] });

        schema.pre('save', function(next) {
          this.name = 'parent';
          next();
        });

        const S = db.model('Test', schema);
        const s = new S({ name: 'a', child: [{ name: 'b', grand: [{ name: 'c' }] }] });

        s.save(function(err, doc) {
          assert.ifError(err);
          assert.equal(doc.name, 'parent');
          assert.equal(doc.child[0].name, 'child');
          assert.equal(doc.child[0].grand[0].name, 'grand');
          done();
        });
      });


      it('error on any sub level', function(done) {
        const grandSchema = new Schema({ name: String });
        grandSchema.pre('save', function(next) {
          next(new Error('Error 101'));
        });

        const childSchema = new Schema({ name: String, grand: [grandSchema] });
        childSchema.pre('save', function(next) {
          this.name = 'child';
          next();
        });

        const schema = new Schema({ name: String, child: [childSchema] });
        schema.pre('save', function(next) {
          this.name = 'parent';
          next();
        });

        const S = db.model('Test', schema);
        const s = new S({ name: 'a', child: [{ name: 'b', grand: [{ name: 'c' }] }] });

        s.save(function(err) {
          assert.ok(err instanceof Error);
          assert.equal(err.message, 'Error 101');
          done();
        });
      });

      describe('init', function() {
        it('has access to the true ObjectId when used with querying (gh-289)', function(done) {
          const PreInitSchema = new Schema({});
          let preId = null;

          PreInitSchema.pre('init', function() {
            preId = this._id;
          });

          const PreInit = db.model('Test', PreInitSchema);

          const doc = new PreInit();
          doc.save(function(err) {
            assert.ifError(err);
            PreInit.findById(doc._id, function(err) {
              assert.ifError(err);
              assert.strictEqual(undefined, preId);
              done();
            });
          });
        });
      });
    });

    describe('post', function() {
      it('works', function(done) {
        const schema = new Schema({
          title: String
        });
        let save = false;
        let remove = false;
        let init = false;
        let post = undefined;

        schema.post('save', function(arg) {
          assert.equal(arg.id, post.id);
          save = true;
        });

        schema.post('init', function() {
          init = true;
        });

        schema.post('remove', function(arg) {
          assert.equal(arg.id, post.id);
          remove = true;
        });

        const BlogPost = db.model('Test', schema);

        post = new BlogPost();

        post.save(function(err) {
          process.nextTick(function() {
            assert.ifError(err);
            assert.ok(save);
            BlogPost.findById(post._id, function(err, doc) {
              process.nextTick(function() {
                assert.ifError(err);
                assert.ok(init);

                doc.remove(function(err) {
                  process.nextTick(function() {
                    assert.ifError(err);
                    assert.ok(remove);
                    done();
                  });
                });
              });
            });
          });
        });
      });

      it('on embedded docs', function(done) {
        let save = false;

        const EmbeddedSchema = new Schema({
          title: String
        });

        EmbeddedSchema.post('save', function() {
          save = true;
        });

        const ParentSchema = new Schema({
          embeds: [EmbeddedSchema]
        });

        const Parent = db.model('Parent', ParentSchema);

        const parent = new Parent();

        parent.embeds.push({ title: 'Testing post hooks for embedded docs' });

        parent.save(function(err) {
          assert.ifError(err);
          assert.ok(save);
          done();
        });
      });
    });
  });

  describe('#exec()', function() {
    it.skip('count()', function(done) {
      BlogPost.create({ title: 'interoperable count as promise' }, function(err) {
        assert.ifError(err);
        const query = BlogPost.count({ title: 'interoperable count as promise' });
        query.exec(function(err, count) {
          assert.ifError(err);
          assert.equal(count, 1);
          done();
        });
      });
    });

    it('countDocuments()', function() {
      return BlogPost.create({ title: 'foo' }).
        then(() => BlogPost.countDocuments({ title: 'foo' }).exec()).
        then(count => {
          assert.equal(count, 1);
        });
    });

    it('estimatedDocumentCount()', function() {
      return BlogPost.create({ title: 'foo' }).
        then(() => BlogPost.estimatedDocumentCount({ title: 'foo' }).exec()).
        then(count => {
          assert.equal(count, 1);
        });
    });

    it('update()', function(done) {
      BlogPost.create({ title: 'interoperable update as promise' }, function(err) {
        assert.ifError(err);
        const query = BlogPost.update({ title: 'interoperable update as promise' }, { title: 'interoperable update as promise delta' });
        query.exec(function(err, res) {
          assert.ifError(err);
          assert.equal(res.n, 1);
          assert.equal(res.nModified, 1);
          BlogPost.count({ title: 'interoperable update as promise delta' }, function(err, count) {
            assert.ifError(err);
            assert.equal(count, 1);
            done();
          });
        });
      });
    });

    it('findOne()', function(done) {
      BlogPost.create({ title: 'interoperable findOne as promise' }, function(err, created) {
        assert.ifError(err);
        const query = BlogPost.findOne({ title: 'interoperable findOne as promise' });
        query.exec(function(err, found) {
          assert.ifError(err);
          assert.equal(found.id, created.id);
          done();
        });
      });
    });

    it('find()', function(done) {
      BlogPost.create(
        { title: 'interoperable find as promise' },
        { title: 'interoperable find as promise' },
        function(err, createdOne, createdTwo) {
          assert.ifError(err);
          const query = BlogPost.find({ title: 'interoperable find as promise' }).sort('_id');
          query.exec(function(err, found) {
            assert.ifError(err);
            assert.equal(found.length, 2);
            const ids = {};
            ids[String(found[0]._id)] = 1;
            ids[String(found[1]._id)] = 1;
            assert.ok(String(createdOne._id) in ids);
            assert.ok(String(createdTwo._id) in ids);
            done();
          });
        });
    });

    it.skip('remove()', function(done) {
      BlogPost.create(
        { title: 'interoperable remove as promise' },
        function(err) {
          assert.ifError(err);
          const query = BlogPost.remove({ title: 'interoperable remove as promise' });
          query.exec(function(err) {
            assert.ifError(err);
            BlogPost.count({ title: 'interoperable remove as promise' }, function(err, count) {
              assert.equal(count, 0);
              done();
            });
          });
        });
    });

    it('op can be changed', function(done) {
      const title = 'interop ad-hoc as promise';

      BlogPost.create({ title: title }, function(err, created) {
        assert.ifError(err);
        const query = BlogPost.count({ title: title });
        query.exec('findOne', function(err, found) {
          assert.ifError(err);
          assert.equal(found.id, created.id);
          done();
        });
      });
    });

    describe('promises', function() {
      it.skip('count()', function(done) {
        BlogPost.create({ title: 'interoperable count as promise 2' }, function(err) {
          assert.ifError(err);
          const query = BlogPost.count({ title: 'interoperable count as promise 2' });
          const promise = query.exec();
          promise.then(function(count) {
            assert.equal(count, 1);
            done();
          }).catch(done);
        });
      });

      it.skip('update()', function(done) {
        BlogPost.create({ title: 'interoperable update as promise 2' }, function(err) {
          assert.ifError(err);
          const query = BlogPost.update({ title: 'interoperable update as promise 2' }, { title: 'interoperable update as promise delta 2' });
          const promise = query.exec();
          promise.then(function() {
            BlogPost.count({ title: 'interoperable update as promise delta 2' }, function(err, count) {
              assert.ifError(err);
              assert.equal(count, 1);
              done();
            });
          });
        });
      });

      it('findOne()', function() {
        let created;
        return BlogPost.create({ title: 'interoperable findOne as promise 2' }).
          then(doc => {
            created = doc;
            return BlogPost.
              findOne({ title: 'interoperable findOne as promise 2' }).
              exec();
          }).
          then(found => {
            assert.equal(found.id, created.id);
          });
      });

      it('find()', function(done) {
        BlogPost.create(
          { title: 'interoperable find as promise 2' },
          { title: 'interoperable find as promise 2' },
          function(err, createdOne, createdTwo) {
            assert.ifError(err);
            const query = BlogPost.find({ title: 'interoperable find as promise 2' }).sort('_id');
            const promise = query.exec();
            promise.then(function(found) {
              assert.ifError(err);
              assert.equal(found.length, 2);
              assert.equal(found[0].id, createdOne.id);
              assert.equal(found[1].id, createdTwo.id);
              done();
            }).catch(done);
          });
      });

      it.skip('remove()', function() {
        return BlogPost.create({ title: 'interoperable remove as promise 2' }).
          then(() => {
            return BlogPost.remove({ title: 'interoperable remove as promise 2' });
          }).
          then(() => {
            return BlogPost.count({ title: 'interoperable remove as promise 2' });
          }).
          then(count => {
            assert.equal(count, 0);
          });
      });

      it('are thenable', function(done) {
        const peopleSchema = new Schema({ name: String, likes: ['ObjectId'] });
        const P = db.model('Test', peopleSchema);
        BlogPost.create(
          { title: 'then promise 1' },
          { title: 'then promise 2' },
          { title: 'then promise 3' },
          function(err, d1, d2, d3) {
            assert.ifError(err);

            P.create(
              { name: 'brandon', likes: [d1] },
              { name: 'ben', likes: [d2] },
              { name: 'bernie', likes: [d3] },
              function(err) {
                assert.ifError(err);

                const promise = BlogPost.find({ title: /^then promise/ }).select('_id').exec();
                promise.then(function(blogs) {
                  const ids = blogs.map(function(m) {
                    return m._id;
                  });
                  return P.where('likes').in(ids).exec();
                }).then(function(people) {
                  assert.equal(people.length, 3);
                  return people;
                }).then(function() {
                  done();
                }, function(err) {
                  done(new Error(err));
                });
              });
          });
      });
    });
  });

  describe('console.log', function() {
    it('hides private props', function(done) {
      const date = new Date(1305730951086);
      const id0 = new DocumentObjectId('4dd3e169dbfb13b4570000b9');
      const id1 = new DocumentObjectId('4dd3e169dbfb13b4570000b6');
      const id2 = new DocumentObjectId('4dd3e169dbfb13b4570000b7');
      const id3 = new DocumentObjectId('4dd3e169dbfb13b4570000b8');

      const post = new BlogPost({
        title: 'Test',
        _id: id0,
        date: date,
        numbers: [5, 6, 7],
        owners: [id1],
        meta: { visitors: 45 },
        comments: [
          { _id: id2, title: 'my comment', date: date, body: 'this is a comment' },
          { _id: id3, title: 'the next thang', date: date, body: 'this is a comment too!' }]
      });

      const out = post.inspect();
      assert.equal(out.meta.visitors, post.meta.visitors);
      assert.deepEqual(out.numbers, Array.prototype.slice.call(post.numbers));
      assert.equal(out.date.valueOf(), post.date.valueOf());
      assert.equal(out.activePaths, undefined);
      done();
    });
  });

  describe('pathnames', function() {
    it('named path can be used', function(done) {
      const P = db.model('Test', new Schema({ path: String }));

      let threw = false;
      try {
        new P({ path: 'i should not throw' });
      } catch (err) {
        threw = true;
      }

      assert.ok(!threw);
      done();
    });
  });

  it('subdocuments with changed values should persist the values', function(done) {
    const Subdoc = new Schema({ name: String, mixed: Schema.Types.Mixed });
    const T = db.model('Test', new Schema({ subs: [Subdoc] }));

    const t = new T({ subs: [{ name: 'Hubot', mixed: { w: 1, x: 2 } }] });
    assert.equal(t.subs[0].name, 'Hubot');
    assert.equal(t.subs[0].mixed.w, 1);
    assert.equal(t.subs[0].mixed.x, 2);

    t.save(function(err) {
      assert.ifError(err);

      T.findById(t._id, function(err, t) {
        assert.ifError(err);
        assert.equal(t.subs[0].name, 'Hubot');
        assert.equal(t.subs[0].mixed.w, 1);
        assert.equal(t.subs[0].mixed.x, 2);

        const sub = t.subs[0];
        sub.name = 'Hubot1';
        assert.equal(sub.name, 'Hubot1');
        assert.ok(sub.isModified('name'));
        assert.ok(t.isModified());

        t.save(function(err) {
          assert.ifError(err);

          T.findById(t._id, function(err, t) {
            assert.ifError(err);
            assert.strictEqual(t.subs[0].name, 'Hubot1');

            const sub = t.subs[0];
            sub.mixed.w = 5;
            assert.equal(sub.mixed.w, 5);
            assert.ok(!sub.isModified('mixed'));
            sub.markModified('mixed');
            assert.ok(sub.isModified('mixed'));
            assert.ok(sub.isModified());
            assert.ok(t.isModified());

            t.save(function(err) {
              assert.ifError(err);

              T.findById(t._id, function(err, t) {
                assert.ifError(err);
                assert.strictEqual(t.subs[0].mixed.w, 5);
                done();
              });
            });
          });
        });
      });
    });
  });

  describe('RegExps', function() {
    it('can be saved', function(done) {
      const post = new BlogPost({ mixed: { rgx: /^asdf$/ } });
      assert.ok(post.mixed.rgx instanceof RegExp);
      assert.equal(post.mixed.rgx.source, '^asdf$');
      post.save(function(err) {
        assert.ifError(err);
        BlogPost.findById(post._id, function(err, post) {
          assert.ifError(err);
          assert.ok(post.mixed.rgx instanceof RegExp);
          assert.equal(post.mixed.rgx.source, '^asdf$');
          done();
        });
      });
    });
  });

  // Demonstration showing why GH-261 is a misunderstanding
  it('a single instantiated document should be able to update its embedded documents more than once', function(done) {
    const post = new BlogPost();
    post.comments.push({ title: 'one' });
    post.save(function(err) {
      assert.ifError(err);
      assert.equal(post.comments[0].title, 'one');
      post.comments[0].title = 'two';
      assert.equal(post.comments[0].title, 'two');
      post.save(function(err) {
        assert.ifError(err);
        BlogPost.findById(post._id, function(err, found) {
          assert.ifError(err);
          assert.equal(found.comments[0].title, 'two');
          done();
        });
      });
    });
  });

  describe('save()', function() {
    describe('when no callback is passed', function() {
      it('should emit error on its Model when there are listeners', function(done) {
        const DefaultErrSchema = new Schema({});
        DefaultErrSchema.pre('save', function(next) {
          next(new Error);
        });

        const DefaultErr = db.model('Test', DefaultErrSchema);

        DefaultErr.on('error', function(err) {
          assert.ok(err instanceof Error);
          done();
        });

        new DefaultErr().save().catch(() => {});
      });
    });

    it('saved changes made within callback of a previous no-op save gh-1139', function(done) {
      const post = new BlogPost({ title: 'first' });
      post.save(function(err) {
        assert.ifError(err);

        // no op
        post.save(function(err) {
          assert.ifError(err);

          post.title = 'changed';
          post.save(function(err) {
            assert.ifError(err);

            BlogPost.findById(post, function(err, doc) {
              assert.ifError(err);
              assert.equal(doc.title, 'changed');
              done();
            });
          });
        });
      });
    });

    it('rejects new documents that have no _id set (1595)', function(done) {
      const s = new Schema({ _id: { type: String } });
      const B = db.model('Test', s);
      const b = new B;
      b.save(function(err) {
        assert.ok(err);
        assert.ok(/must have an _id/.test(err));
        done();
      });
    });

    it('no TypeError when attempting to save more than once after using atomics', function(done) {
      const M = db.model('Test', new Schema({
        test: { type: 'string', unique: true },
        elements: [{
          el: { type: 'string', required: true }
        }]
      }));
      const a = new M({
        test: 'a',
        elements: [{ el: 'b' }]
      });
      const b = new M({
        test: 'b',
        elements: [{ el: 'c' }]
      });
      M.init(function() {
        a.save(function() {
          b.save(function() {
            b.elements.push({ el: 'd' });
            b.test = 'a';
            b.save(function(error, res) {
              assert.ok(error);
              assert.strictEqual(res, undefined);
              b.save(function(error, res) {
                assert.ok(error);
                assert.strictEqual(res, undefined);
                M.collection.drop(done);
              });
            });
          });
        });
      });
    });
    it('should clear $versionError and saveOptions after saved (gh-8040)', function(done) {
      const schema = new Schema({ name: String });
      const Model = db.model('Test', schema);
      const doc = new Model({
        name: 'Fonger'
      });

      const savePromise = doc.save();
      assert.ok(doc.$__.$versionError);
      assert.ok(doc.$__.saveOptions);

      savePromise.then(function() {
        assert.ok(!doc.$__.$versionError);
        assert.ok(!doc.$__.saveOptions);
        done();
      }).catch(done);
    });
  });


  describe('_delta()', function() {
    it('should overwrite arrays when directly set (gh-1126)', function(done) {
      BlogPost.create({ title: 'gh-1126', numbers: [1, 2] }, function(err, b) {
        assert.ifError(err);
        BlogPost.findById(b._id, function(err, b) {
          assert.ifError(err);
          assert.deepEqual([1, 2].join(), b.numbers.join());

          b.numbers = [];
          b.numbers.push(3);

          const d = b.$__delta()[1];
          assert.ok('$set' in d, 'invalid delta ' + JSON.stringify(d));
          assert.ok(Array.isArray(d.$set.numbers));
          assert.equal(d.$set.numbers.length, 1);
          assert.equal(d.$set.numbers[0], 3);

          b.save(function(err) {
            assert.ifError(err);

            BlogPost.findById(b._id, function(err, b) {
              assert.ifError(err);
              assert.ok(Array.isArray(b.numbers));
              assert.equal(b.numbers.length, 1);
              assert.equal(b.numbers[0], 3);

              b.numbers = [3];
              const d = b.$__delta();
              assert.ok(!d);

              b.numbers = [4];
              b.numbers.push(5);
              b.save(function(err) {
                assert.ifError(err);
                BlogPost.findById(b._id, function(err, b) {
                  assert.ifError(err);
                  assert.ok(Array.isArray(b.numbers));
                  assert.equal(b.numbers.length, 2);
                  assert.equal(b.numbers[0], 4);
                  assert.equal(b.numbers[1], 5);
                  done();
                });
              });
            });
          });
        });
      });
    });

    it('should use $set when subdoc changed before pulling (gh-1303)', function(done) {
      const B = BlogPost;
      B.create(
        { title: 'gh-1303', comments: [{ body: 'a' }, { body: 'b' }, { body: 'c' }] },
        function(err, b) {
          assert.ifError(err);
          B.findById(b._id, function(err, b) {
            assert.ifError(err);

            b.comments[2].body = 'changed';
            b.comments.pull(b.comments[1]);

            assert.equal(b.comments.length, 2);
            assert.equal(b.comments[0].body, 'a');
            assert.equal(b.comments[1].body, 'changed');

            const d = b.$__delta()[1];
            assert.ok('$set' in d, 'invalid delta ' + JSON.stringify(d));
            assert.ok(Array.isArray(d.$set.comments));
            assert.equal(d.$set.comments.length, 2);

            b.save(function(err) {
              assert.ifError(err);

              B.findById(b._id, function(err, b) {
                assert.ifError(err);
                assert.ok(Array.isArray(b.comments));
                assert.equal(b.comments.length, 2);
                assert.equal(b.comments[0].body, 'a');
                assert.equal(b.comments[1].body, 'changed');
                done();
              });
            });
          });
        });
    });
  });

  describe('backward compatibility', function() {
    it('with conflicted data in db', function(done) {
      const M = db.model('Test', new Schema({ namey: { first: String, last: String } }));
      const m = new M({ namey: '[object Object]' });
      m.namey = { first: 'GI', last: 'Joe' };// <-- should overwrite the string
      m.save(function(err) {
        assert.strictEqual(err, null);
        assert.strictEqual('GI', m.namey.first);
        assert.strictEqual('Joe', m.namey.last);
        done();
      });
    });

    it('with positional notation on path not existing in schema (gh-1048)', function(done) {
      const db = start();

      const M = db.model('Test', Schema({ name: 'string' }));
      db.on('open', function() {
        const o = {
          name: 'gh-1048',
          _id: new mongoose.Types.ObjectId,
          databases: {
            0: { keys: 100, expires: 0 },
            15: { keys: 1, expires: 0 }
          }
        };

        M.collection.insertOne(o, { safe: true }, function(err) {
          assert.ifError(err);
          M.findById(o._id, function(err, doc) {
            db.close();
            assert.ifError(err);
            assert.ok(doc);
            assert.ok(doc._doc.databases);
            assert.ok(doc._doc.databases['0']);
            assert.ok(doc._doc.databases['15']);
            assert.equal(doc.databases, undefined);
            done();
          });
        });
      });
    });
  });

  describe('non-schema adhoc property assignments', function() {
    it('are not saved', function(done) {
      const B = BlogPost;

      const b = new B;
      b.whateveriwant = 10;
      b.save(function(err) {
        assert.ifError(err);
        B.collection.findOne({ _id: b._id }, function(err, doc) {
          assert.ifError(err);
          assert.ok(!('whateveriwant' in doc));
          done();
        });
      });
    });
  });

  it('should not throw range error when using Number _id and saving existing doc (gh-691)', function(done) {
    const T = new Schema({ _id: Number, a: String });
    const D = db.model('Test', T);
    const d = new D({ _id: 1 });
    d.save(function(err) {
      assert.ifError(err);

      D.findById(d._id, function(err, d) {
        assert.ifError(err);

        d.a = 'yo';
        d.save(function(err) {
          assert.ifError(err);
          done();
        });
      });
    });
  });

  describe('setting an unset value', function() {
    it('is saved (gh-742)', function(done) {
      const DefaultTestObject = db.model('Test',
        new Schema({
          score: { type: Number, default: 55 }
        })
      );

      const myTest = new DefaultTestObject();

      myTest.save(function(err, doc) {
        assert.ifError(err);
        assert.equal(doc.score, 55);

        DefaultTestObject.findById(doc._id, function(err, doc) {
          assert.ifError(err);

          doc.score = undefined; // unset
          doc.save(function(err) {
            assert.ifError(err);

            DefaultTestObject.findById(doc._id, function(err, doc) {
              assert.ifError(err);

              doc.score = 55;
              doc.save(function(err, doc) {
                assert.ifError(err);
                assert.equal(doc.score, 55);
                done();
              });
            });
          });
        });
      });
    });
  });

  it('path is cast to correct value when retreived from db', function(done) {
    const schema = new Schema({ title: { type: 'string', index: true } });
    const T = db.model('Test', schema);
    T.collection.insertOne({ title: 234 }, { safe: true }, function(err) {
      assert.ifError(err);
      T.findOne(function(err, doc) {
        assert.ifError(err);
        assert.equal(doc.title, '234');
        done();
      });
    });
  });

  it('setting a path to undefined should retain the value as undefined', function(done) {
    const B = BlogPost;
    const doc = new B;
    doc.title = 'css3';
    assert.equal(doc.$__delta()[1].$set.title, 'css3');
    doc.title = undefined;
    assert.equal(doc.$__delta()[1].$unset.title, 1);
    assert.strictEqual(undefined, doc.$__delta()[1].$set.title);

    doc.title = 'css3';
    doc.author = 'aaron';
    doc.numbers = [3, 4, 5];
    doc.meta.date = new Date;
    doc.meta.visitors = 89;
    doc.comments = [{ title: 'thanksgiving', body: 'yuuuumm' }];
    doc.comments.push({ title: 'turkey', body: 'cranberries' });

    doc.save(function(err) {
      assert.ifError(err);
      B.findById(doc._id, function(err, b) {
        assert.ifError(err);
        assert.equal(b.title, 'css3');
        assert.equal(b.author, 'aaron');
        assert.equal(b.meta.date.toString(), doc.meta.date.toString());
        assert.equal(b.meta.visitors.valueOf(), doc.meta.visitors.valueOf());
        assert.equal(b.comments.length, 2);
        assert.equal(b.comments[0].title, 'thanksgiving');
        assert.equal(b.comments[0].body, 'yuuuumm');
        assert.equal(b.comments[1].title, 'turkey');
        assert.equal(b.comments[1].body, 'cranberries');
        b.title = undefined;
        b.author = null;
        b.meta.date = undefined;
        b.meta.visitors = null;
        b.comments[0].title = null;
        b.comments[0].body = undefined;
        b.save(function(err) {
          assert.ifError(err);
          B.findById(b._id, function(err, b) {
            assert.ifError(err);
            assert.strictEqual(undefined, b.title);
            assert.strictEqual(null, b.author);

            assert.strictEqual(undefined, b.meta.date);
            assert.strictEqual(null, b.meta.visitors);
            assert.strictEqual(null, b.comments[0].title);
            assert.strictEqual(undefined, b.comments[0].body);
            assert.equal(b.comments[1].title, 'turkey');
            assert.equal(b.comments[1].body, 'cranberries');

            b.meta = undefined;
            b.comments = undefined;
            b.save(function(err) {
              assert.ifError(err);
              B.collection.findOne({ _id: b._id }, function(err, b) {
                assert.ifError(err);
                assert.strictEqual(undefined, b.meta);
                assert.strictEqual(undefined, b.comments);
                done();
              });
            });
          });
        });
      });
    });
  });

  describe('unsetting a default value', function() {
    it('should be ignored (gh-758)', function(done) {
      const M = db.model('Test', new Schema({ s: String, n: Number, a: Array }));
      M.collection.insertOne({}, { safe: true }, function(err) {
        assert.ifError(err);
        M.findOne(function(err, m) {
          assert.ifError(err);
          m.s = m.n = m.a = undefined;
          assert.equal(m.$__delta(), undefined);
          done();
        });
      });
    });
  });

  it('allow for object passing to ref paths (gh-1606)', function(done) {
    const schA = new Schema({ title: String });
    const schma = new Schema({
      thing: { type: Schema.Types.ObjectId, ref: 'Test' },
      subdoc: {
        some: String,
        thing: [{ type: Schema.Types.ObjectId, ref: 'Test' }]
      }
    });

    const M1 = db.model('Test', schA);
    const M2 = db.model('Test1', schma);
    const a = new M1({ title: 'hihihih' }).toObject();
    const thing = new M2({
      thing: a,
      subdoc: {
        title: 'blah',
        thing: [a]
      }
    });

    assert.equal(thing.thing, a._id);
    assert.equal(thing.subdoc.thing[0], a._id);

    done();
  });

  it('setters trigger on null values (gh-1445)', function(done) {
    const calls = [];
    const OrderSchema = new Schema({
      total: {
        type: Number,
        default: 0,
        set: function(value) {
          calls.push(value);
          return 10;
        }
      }
    });

    const Order = db.model('Test', OrderSchema);
    const o = new Order({ total: null });

    assert.deepEqual(calls, [0, null]);
    assert.equal(o.total, 10);
    done();
  });

  describe('Skip setting default value for Geospatial-indexed fields (gh-1668)', function() {
    beforeEach(() => db.deleteModel(/Person/));

    this.timeout(5000);

    it('2dsphere indexed field with value is saved', function() {
      const PersonSchema = new Schema({
        name: String,
        loc: {
          type: [Number],
          index: '2dsphere'
        }
      }, { autoIndex: false });

      const Person = db.model('Person', PersonSchema);
      const loc = [0.3, 51.4];
      const p = new Person({
        name: 'Jimmy Page',
        loc: loc
      });

      return co(function*() {
        yield Person.createIndexes();

        yield p.save();

        const personDoc = yield Person.findById(p._id);

        assert.equal(personDoc.loc[0], loc[0]);
        assert.equal(personDoc.loc[1], loc[1]);
      });
    });

    it('2dsphere indexed field without value is saved (gh-1668)', function() {
      const PersonSchema = new Schema({
        name: String,
        loc: {
          type: [Number],
          index: '2dsphere'
        }
      }, { autoIndex: false });

      const Person = db.model('Person', PersonSchema);
      const p = new Person({
        name: 'Jimmy Page'
      });

      return co(function*() {
        yield Person.createIndexes();

        yield p.save();

        const personDoc = yield Person.findById(p._id);

        assert.equal(personDoc.name, 'Jimmy Page');
        assert.equal(personDoc.loc, undefined);
      });
    });

    it('2dsphere indexed field in subdoc without value is saved', function() {
      const PersonSchema = new Schema({
        name: { type: String, required: true },
        nested: {
          tag: String,
          loc: {
            type: [Number]
          }
        }
      }, { autoIndex: false });

      PersonSchema.index({ 'nested.loc': '2dsphere' });

      const Person = db.model('Person', PersonSchema);
      const p = new Person({
        name: 'Jimmy Page'
      });

      p.nested.tag = 'guitarist';

      return co(function*() {
        yield Person.collection.drop();
        yield Person.createIndexes();

        yield p.save();

        const personDoc = yield Person.findById(p._id);

        assert.equal(personDoc.name, 'Jimmy Page');
        assert.equal(personDoc.nested.tag, 'guitarist');
        assert.equal(personDoc.nested.loc, undefined);
      });
    });

    it('2dsphere indexed field with geojson without value is saved (gh-3233)', function() {
      const LocationSchema = new Schema({
        name: { type: String, required: true },
        location: {
          type: { type: String, enum: ['Point'] },
          coordinates: [Number]
        }
      }, { autoIndex: false });

      LocationSchema.index({ location: '2dsphere' });

      const Location = db.model('Test', LocationSchema);

      return co(function*() {
        yield Location.collection.drop().catch(() => {});
        yield Location.createCollection();
        yield Location.createIndexes();

        yield Location.create({
          name: 'Undefined location'
        });
      });
    });

    it('Doc with 2dsphere indexed field without initial value can be updated', function() {
      const PersonSchema = new Schema({
        name: String,
        loc: {
          type: [Number],
          index: '2dsphere'
        }
      }, { autoIndex: false });

      const Person = db.model('Person', PersonSchema);
      const p = new Person({
        name: 'Jimmy Page'
      });

      return co(function*() {
        yield Person.collection.drop();
        yield Person.createIndexes();

        yield p.save();

        const updates = {
          $set: {
            loc: [0.3, 51.4]
          }
        };

        const personDoc = yield Person.findByIdAndUpdate(p._id, updates, { new: true });

        assert.equal(personDoc.loc[0], updates.$set.loc[0]);
        assert.equal(personDoc.loc[1], updates.$set.loc[1]);
      });
    });

    it('2dsphere indexed required field without value is rejected', function() {
      const PersonSchema = new Schema({
        name: String,
        loc: {
          type: [Number],
          required: true,
          index: '2dsphere'
        }
      }, { autoIndex: false });

      const Person = db.model('Person', PersonSchema);
      const p = new Person({
        name: 'Jimmy Page'
      });

      return co(function*() {
        yield Person.collection.drop();
        yield Person.createIndexes();

        let err;
        yield p.save().catch(_err => { err = _err; });

        assert.ok(err instanceof MongooseError);
        assert.ok(err instanceof ValidationError);
      });
    });

    it('2dsphere field without value but with schema default is saved', function() {
      const loc = [0, 1];
      const PersonSchema = new Schema({
        name: String,
        loc: {
          type: [Number],
          default: loc,
          index: '2dsphere'
        }
      }, { autoIndex: false });

      const Person = db.model('Person', PersonSchema);
      const p = new Person({
        name: 'Jimmy Page'
      });

      return co(function*() {
        yield Person.collection.drop();
        yield Person.createIndexes();

        yield p.save();

        const personDoc = yield Person.findById(p._id);

        assert.equal(loc[0], personDoc.loc[0]);
        assert.equal(loc[1], personDoc.loc[1]);
      });
    });

    it('2d indexed field without value is saved', function() {
      const PersonSchema = new Schema({
        name: String,
        loc: {
          type: [Number],
          index: '2d'
        }
      }, { autoIndex: false });

      const Person = db.model('Person', PersonSchema);
      const p = new Person({
        name: 'Jimmy Page'
      });

      return co(function*() {
        yield Person.collection.drop();
        yield Person.createIndexes();

        yield p.save();

        const personDoc = yield Person.findById(p._id);

        assert.equal(personDoc.loc, undefined);
      });
    });

    it.skip('Compound index with 2dsphere field without value is saved', function() {
      const PersonSchema = new Schema({
        name: String,
        type: String,
        slug: { type: String, index: { unique: true } },
        loc: { type: [Number] },
        tags: { type: [String], index: true }
      }, { autoIndex: false });

      PersonSchema.index({ name: 1, loc: '2dsphere' });

      const Person = db.model('Person', PersonSchema);
      const p = new Person({
        name: 'Jimmy Page',
        type: 'musician',
        slug: 'ledzep-1',
        tags: ['guitarist']
      });

      return co(function*() {
        yield Person.collection.drop();
        yield Person.createIndexes();

        yield p.save();

        const personDoc = yield Person.findById(p._id);

        assert.equal(personDoc.name, 'Jimmy Page');
        assert.equal(personDoc.loc, undefined);

        yield Person.collection.drop();
      });
    });

    it.skip('Compound index on field earlier declared with 2dsphere index is saved', function() {
      const PersonSchema = new Schema({
        name: String,
        type: String,
        slug: { type: String, index: { unique: true } },
        loc: { type: [Number] },
        tags: { type: [String], index: true }
      }, { autoIndex: false });

      PersonSchema.index({ loc: '2dsphere' });
      PersonSchema.index({ name: 1, loc: -1 });

      const Person = db.model('Person', PersonSchema);
      const p = new Person({
        name: 'Jimmy Page',
        type: 'musician',
        slug: 'ledzep-1',
        tags: ['guitarist']
      });

      return co(function*() {
        yield Person.collection.drop();
        yield Person.createIndexes();

        yield p.save();

        const personDoc = yield Person.findById(p._id);

        assert.equal(personDoc.name, 'Jimmy Page');
        assert.equal(personDoc.loc, undefined);

        yield Person.collection.drop();
      });
    });
  });

  it('save max bson size error with buffering (gh-3906)', function(done) {
    this.timeout(10000);
    const db = start({ noErrorListener: true });
    const Test = db.model('Test', { name: Object });

    const test = new Test({
      name: {
        data: (new Array(16 * 1024 * 1024)).join('x')
      }
    });

    test.save(function(error) {
      assert.ok(error);
      assert.equal(error.name, 'MongoError');
      db.close(done);
    });
  });

  it('reports max bson size error in save (gh-3906)', function(done) {
    this.timeout(10000);
    const db = start({ noErrorListener: true });
    const Test = db.model('Test', { name: Object });

    const test = new Test({
      name: {
        data: (new Array(16 * 1024 * 1024)).join('x')
      }
    });

    db.on('connected', function() {
      test.save(function(error) {
        assert.ok(error);
        assert.equal(error.name, 'MongoError');
        db.close(done);
      });
    });
  });

  describe('bug fixes', function() {
    it('doesnt crash (gh-1920)', function(done) {
      const parentSchema = new Schema({
        children: [new Schema({
          name: String
        })]
      });

      const Parent = db.model('Parent', parentSchema);

      const parent = new Parent();
      parent.children.push({ name: 'child name' });
      parent.save(function(err, it) {
        assert.ifError(err);
        parent.children.push({ name: 'another child' });
        Parent.findByIdAndUpdate(it._id, { $set: { children: parent.children } }, function(err) {
          assert.ifError(err);
          done();
        });
      });
    });

    it('doesnt reset "modified" status for fields', function(done) {
      const UniqueSchema = new Schema({
        changer: String,
        unique: {
          type: Number,
          unique: true
        }
      });

      const Unique = db.model('Test', UniqueSchema);

      const u1 = new Unique({
        changer: 'a',
        unique: 5
      });

      const u2 = new Unique({
        changer: 'a',
        unique: 6
      });

      Unique.on('index', function() {
        u1.save(function(err) {
          assert.ifError(err);
          assert.ok(!u1.isModified('changer'));
          u2.save(function(err) {
            assert.ifError(err);
            assert.ok(!u2.isModified('changer'));
            u2.changer = 'b';
            u2.unique = 5;
            assert.ok(u2.isModified('changer'));
            u2.save(function(err) {
              assert.ok(err);
              assert.ok(u2.isModified('changer'));
              Unique.collection.drop(done);
            });
          });
        });
      });
    });

    it('insertMany() (gh-723)', function(done) {
      const schema = new Schema({
        name: String
      }, { timestamps: true });
      const Movie = db.model('Movie', schema);

      const arr = [{ name: 'Star Wars' }, { name: 'The Empire Strikes Back' }];
      Movie.insertMany(arr, function(error, docs) {
        assert.ifError(error);
        assert.equal(docs.length, 2);
        assert.ok(!docs[0].isNew);
        assert.ok(!docs[1].isNew);
        assert.ok(docs[0].createdAt);
        assert.ok(docs[1].createdAt);
        assert.strictEqual(docs[0].__v, 0);
        assert.strictEqual(docs[1].__v, 0);
        Movie.find({}, function(error, docs) {
          assert.ifError(error);
          assert.equal(docs.length, 2);
          assert.ok(docs[0].createdAt);
          assert.ok(docs[1].createdAt);
          done();
        });
      });
    });

    it('insertMany() ordered option for constraint errors (gh-3893)', function(done) {
      start.mongodVersion(function(err, version) {
        if (err) {
          done(err);
          return;
        }
        const mongo34 = version[0] > 3 || (version[0] === 3 && version[1] >= 4);
        if (!mongo34) {
          done();
          return;
        }

        test();
      });

      function test() {
        const schema = new Schema({
          name: { type: String, unique: true }
        });
        const Movie = db.model('Movie', schema);

        const arr = [
          { name: 'Star Wars' },
          { name: 'Star Wars' },
          { name: 'The Empire Strikes Back' }
        ];
        Movie.on('index', function(error) {
          assert.ifError(error);
          Movie.insertMany(arr, { ordered: false }, function(error) {
            assert.equal(error.message.indexOf('E11000'), 0);
            Movie.find({}).sort({ name: 1 }).exec(function(error, docs) {
              assert.ifError(error);
              assert.equal(docs.length, 2);
              assert.equal(docs[0].name, 'Star Wars');
              assert.equal(docs[1].name, 'The Empire Strikes Back');
              Movie.collection.drop(done);
            });
          });
        });
      }
    });

    describe('insertMany() lean option to bypass validation (gh-8234)', () => {
      const gh8234Schema = new Schema({
        name: String,
        age: { type: Number, required: true }
      });
      const arrGh8234 = [{ name: 'Rigas' }, { name: 'Tonis', age: 9 }];
      let Gh8234;
      before('init model', () => {
        Gh8234 = db.model('Test', gh8234Schema);

        return Gh8234.deleteMany({});
      });
      afterEach('delete inserted data', function() {
        return Gh8234.deleteMany({});
      });

      it('insertMany() should bypass validation if lean option set to `true`', (done) => {
        Gh8234.insertMany(arrGh8234, { lean: true }, (error, docs) => {
          assert.ifError(error);
          assert.equal(docs.length, 2);
          Gh8234.find({}, (error, docs) => {
            assert.ifError(error);
            assert.equal(docs.length, 2);
            assert.equal(arrGh8234[0].age, undefined);
            assert.equal(arrGh8234[1].age, 9);
            done();
          });
        });
      });

      it('insertMany() should validate if lean option not set', (done) => {
        Gh8234.insertMany(arrGh8234, (error) => {
          assert.ok(error);
          assert.equal(error.name, 'ValidationError');
          assert.equal(error.errors.age.kind, 'required');
          done();
        });
      });

      it('insertMany() should validate if lean option set to `false`', (done) => {
        Gh8234.insertMany(arrGh8234, { lean: false }, (error) => {
          assert.ok(error);
          assert.equal(error.name, 'ValidationError');
          assert.equal(error.errors.age.kind, 'required');
          done();
        });
      });
    });

    it('insertMany() ordered option for validation errors (gh-5068)', function(done) {
      start.mongodVersion(function(err, version) {
        if (err) {
          done(err);
          return;
        }
        const mongo34 = version[0] > 3 || (version[0] === 3 && version[1] >= 4);
        if (!mongo34) {
          done();
          return;
        }

        test();
      });

      function test() {
        const schema = new Schema({
          name: { type: String, required: true }
        });
        const Movie = db.model('Movie', schema);

        const arr = [
          { name: 'Star Wars' },
          { foo: 'Star Wars' },
          { name: 'The Empire Strikes Back' }
        ];
        Movie.insertMany(arr, { ordered: false }, function(error) {
          assert.ifError(error);
          Movie.find({}).sort({ name: 1 }).exec(function(error, docs) {
            assert.ifError(error);
            assert.equal(docs.length, 2);
            assert.equal(docs[0].name, 'Star Wars');
            assert.equal(docs[1].name, 'The Empire Strikes Back');
            done();
          });
        });
      }
    });

    it('insertMany() `writeErrors` if only one error (gh-8938)', function() {
      const QuestionType = new mongoose.Schema({
        code: { type: String, required: true, unique: true },
        text: String
      });
      const Question = db.model('Test', QuestionType);

      return co(function*() {
        yield Question.init();

        yield Question.create({ code: 'MEDIUM', text: '123' });
        const data = [
          { code: 'MEDIUM', text: '1111' },
          { code: 'test', text: '222' },
          { code: 'HARD', text: '2222' }
        ];
        const opts = { ordered: false, rawResult: true };
        let err = yield Question.insertMany(data, opts).catch(err => err);
        assert.ok(Array.isArray(err.writeErrors));
        assert.equal(err.writeErrors.length, 1);
        assert.equal(err.insertedDocs.length, 2);
        assert.equal(err.insertedDocs[0].code, 'test');
        assert.equal(err.insertedDocs[1].code, 'HARD');

        yield Question.deleteMany({});
        yield Question.create({ code: 'MEDIUM', text: '123' });
        yield Question.create({ code: 'HARD', text: '123' });

        err = yield Question.insertMany(data, opts).catch(err => err);
        assert.ok(Array.isArray(err.writeErrors));
        assert.equal(err.writeErrors.length, 2);
        assert.equal(err.insertedDocs.length, 1);
        assert.equal(err.insertedDocs[0].code, 'test');
      });
    });

    it('insertMany() ordered option for single validation error', function(done) {
      start.mongodVersion(function(err, version) {
        if (err) {
          done(err);
          return;
        }
        const mongo34 = version[0] > 3 || (version[0] === 3 && version[1] >= 4);
        if (!mongo34) {
          done();
          return;
        }

        test();
      });

      function test() {
        const schema = new Schema({
          name: { type: String, required: true }
        });
        const Movie = db.model('Movie', schema);

        const arr = [
          { foo: 'Star Wars' },
          { foo: 'The Fast and the Furious' }
        ];
        Movie.insertMany(arr, { ordered: false }, function(error) {
          assert.ifError(error);
          Movie.find({}).sort({ name: 1 }).exec(function(error, docs) {
            assert.equal(docs.length, 0);
            done();
          });
        });
      }
    });

    it('insertMany() hooks (gh-3846)', function(done) {
      const schema = new Schema({
        name: String
      });
      let calledPre = 0;
      let calledPost = 0;
      schema.pre('insertMany', function(next, docs) {
        assert.equal(docs.length, 2);
        assert.equal(docs[0].name, 'Star Wars');
        ++calledPre;
        next();
      });
      schema.pre('insertMany', function(next, docs) {
        assert.equal(docs.length, 2);
        assert.equal(docs[0].name, 'Star Wars');
        docs[0].name = 'A New Hope';
        ++calledPre;
        next();
      });
      schema.post('insertMany', function() {
        ++calledPost;
      });
      const Movie = db.model('Movie', schema);

      const arr = [{ name: 'Star Wars' }, { name: 'The Empire Strikes Back' }];
      Movie.insertMany(arr, function(error, docs) {
        assert.ifError(error);
        assert.equal(docs.length, 2);
        assert.equal(calledPre, 2);
        assert.equal(calledPost, 1);
        Movie.find({}).sort({ name: 1 }).exec(function(error, docs) {
          assert.ifError(error);
          assert.equal(docs[0].name, 'A New Hope');
          assert.equal(docs[1].name, 'The Empire Strikes Back');
          done();
        });
      });
    });

    it('insertMany() with timestamps (gh-723)', function() {
      const schema = new Schema({ name: String }, { timestamps: true });
      const Movie = db.model('Movie', schema);
      const start = Date.now();

      const arr = [{ name: 'Star Wars' }, { name: 'The Empire Strikes Back' }];
      return Movie.insertMany(arr).
        then(docs => {
          assert.equal(docs.length, 2);
          assert.ok(!docs[0].isNew);
          assert.ok(!docs[1].isNew);
          assert.ok(docs[0].createdAt.valueOf() >= start);
          assert.ok(docs[1].createdAt.valueOf() >= start);
        }).
        then(() => Movie.find()).
        then(docs => {
          assert.equal(docs.length, 2);
          assert.ok(docs[0].createdAt.valueOf() >= start);
          assert.ok(docs[1].createdAt.valueOf() >= start);
        });
    });

    it('returns empty array if no documents (gh-8130)', function() {
      const Movie = db.model('Movie', Schema({ name: String }));
      return Movie.insertMany([]).then(docs => assert.deepEqual(docs, []));
    });

    it('insertMany() multi validation error with ordered false (gh-5337)', function(done) {
      const schema = new Schema({
        name: { type: String, required: true }
      });
      const Movie = db.model('Movie', schema);

      const arr = [
        { foo: 'The Phantom Menace' },
        { name: 'Star Wars' },
        { name: 'The Empire Strikes Back' },
        { foobar: 'The Force Awakens' }
      ];
      const opts = { ordered: false, rawResult: true };
      Movie.insertMany(arr, opts, function(error, res) {
        assert.ifError(error);
        assert.equal(res.mongoose.validationErrors.length, 2);
        assert.equal(res.mongoose.validationErrors[0].name, 'ValidationError');
        assert.equal(res.mongoose.validationErrors[1].name, 'ValidationError');
        done();
      });
    });

    it('insertMany() validation error with ordered true when all documents are invalid', function(done) {
      const schema = new Schema({
        name: { type: String, required: true }
      });
      const Movie = db.model('Movie', schema);

      const arr = [
        { foo: 'The Phantom Menace' },
        { foobar: 'The Force Awakens' }
      ];
      const opts = { ordered: true };
      Movie.insertMany(arr, opts, function(error, res) {
        assert.ok(error);
        assert.equal(res, undefined);
        assert.equal(error.name, 'ValidationError');
        done();
      });
    });

    it('insertMany() validation error with ordered false when all documents are invalid', function(done) {
      const schema = new Schema({
        name: { type: String, required: true }
      });
      const Movie = db.model('Movie', schema);

      const arr = [
        { foo: 'The Phantom Menace' },
        { foobar: 'The Force Awakens' }
      ];
      const opts = { ordered: false };
      Movie.insertMany(arr, opts, function(error, res) {
        assert.ifError(error);
        assert.equal(res.length, 0);
        assert.equal(error, null);
        done();
      });
    });

    it('insertMany() populate option (gh-9720)', function() {
      const schema = new Schema({
        name: { type: String, required: true }
      });
      const Movie = db.model('Movie', schema);
      const Person = db.model('Person', Schema({
        name: String,
        favoriteMovie: {
          type: 'ObjectId',
          ref: 'Movie'
        }
      }));

      return co(function*() {
        const movies = yield Movie.create([
          { name: 'The Empire Strikes Back' },
          { name: 'Jingle All The Way' }
        ]);
        const people = yield Person.insertMany([
          { name: 'Test1', favoriteMovie: movies[1]._id },
          { name: 'Test2', favoriteMovie: movies[0]._id }
        ], { populate: 'favoriteMovie' });

        assert.equal(people.length, 2);
        assert.equal(people[0].favoriteMovie.name, 'Jingle All The Way');
        assert.equal(people[1].favoriteMovie.name, 'The Empire Strikes Back');
      });
    });

    it('insertMany() sets `isNew` for inserted documents with `ordered = false` (gh-9677)', function() {
      const schema = new Schema({
        title: { type: String, required: true, unique: true }
      });
      const Movie = db.model('Movie', schema);

      const arr = [{ title: 'The Phantom Menace' }, { title: 'The Phantom Menace' }];
      const opts = { ordered: false };
      return co(function*() {
        yield Movie.init();
        const err = yield Movie.insertMany(arr, opts).then(() => err, err => err);
        assert.ok(err);
        assert.ok(err.insertedDocs);

        assert.equal(err.insertedDocs.length, 1);
        assert.strictEqual(err.insertedDocs[0].isNew, false);
      });
    });

    it('insertMany() validation error with ordered true and rawResult true when all documents are invalid', function(done) {
      const schema = new Schema({
        name: { type: String, required: true }
      });
      const Movie = db.model('Movie', schema);

      const arr = [
        { foo: 'The Phantom Menace' },
        { foobar: 'The Force Awakens' }
      ];
      const opts = { ordered: true, rawResult: true };
      Movie.insertMany(arr, opts, function(error, res) {
        assert.ok(error);
        assert.equal(res, undefined);
        assert.equal(error.name, 'ValidationError');
        done();
      });
    });

    it('insertMany() validation error with ordered false and rawResult true when all documents are invalid', function(done) {
      const schema = new Schema({
        name: { type: String, required: true }
      });
      const Movie = db.model('Movie', schema);

      const arr = [
        { foo: 'The Phantom Menace' },
        { foobar: 'The Force Awakens' }
      ];
      const opts = { ordered: false, rawResult: true };
      Movie.insertMany(arr, opts, function(error, res) {
        assert.ifError(error);
        assert.equal(res.mongoose.validationErrors.length, 2);
        assert.equal(res.mongoose.validationErrors[0].name, 'ValidationError');
        assert.equal(res.mongoose.validationErrors[1].name, 'ValidationError');
        done();
      });
    });

    it('insertMany() depopulate (gh-4590)', function(done) {
      const personSchema = new Schema({
        name: String
      });
      const movieSchema = new Schema({
        name: String,
        leadActor: {
          type: Schema.Types.ObjectId,
          ref: 'gh4590'
        }
      });

      const Person = db.model('Person', personSchema);
      const Movie = db.model('Movie', movieSchema);

      const arnold = new Person({ name: 'Arnold Schwarzenegger' });
      const movies = [{ name: 'Predator', leadActor: arnold }];
      Movie.insertMany(movies, function(error, docs) {
        assert.ifError(error);
        assert.equal(docs.length, 1);
        Movie.findOne({ name: 'Predator' }, function(error, doc) {
          assert.ifError(error);
          assert.equal(doc.leadActor.toHexString(), arnold._id.toHexString());
          done();
        });
      });
    });

    it('insertMany() with promises (gh-4237)', function(done) {
      const schema = new Schema({
        name: String
      });
      const Movie = db.model('Movie', schema);

      const arr = [{ name: 'Star Wars' }, { name: 'The Empire Strikes Back' }];
      Movie.insertMany(arr).then(function(docs) {
        assert.equal(docs.length, 2);
        assert.ok(!docs[0].isNew);
        assert.ok(!docs[1].isNew);
        Movie.find({}, function(error, docs) {
          assert.ifError(error);
          assert.equal(docs.length, 2);
          done();
        });
      });
    });

    it('insertMany() with error handlers (gh-6228)', function() {
      const schema = new Schema({
        name: { type: String, unique: true }
      }, { autoIndex: false });

      let postCalled = 0;
      let postErrorCalled = 0;
      schema.post('insertMany', (doc, next) => {
        ++postCalled;
        next();
      });

      schema.post('insertMany', (err, doc, next) => {
        ++postErrorCalled;
        next(err);
      });

      const Movie = db.model('Movie', schema);

      return co(function*() {
        yield Movie.createIndexes();

        let threw = false;
        try {
          yield Movie.insertMany([
            { name: 'Star Wars' },
            { name: 'Star Wars' }
          ]);
        } catch (error) {
          assert.ok(error);
          threw = true;
        }

        assert.ok(threw);
        assert.equal(postCalled, 0);
        assert.equal(postErrorCalled, 1);

        yield Movie.collection.drop();
      });
    });

    it('insertMany() with non object array error can be catched (gh-8363)', function(done) {
      const schema = mongoose.Schema({
        _id: mongoose.Schema.Types.ObjectId,
        url: { type: String }
      });
      const Image = db.model('Test', schema);
      Image.insertMany(['a', 'b', 'c']).catch((error) => {
        assert.equal(error.name, 'ObjectParameterError');
        done();
      });
    });

    it('insertMany() return docs with empty modifiedPaths (gh-7852)', function() {
      const schema = new Schema({
        name: { type: String }
      });

      const Food = db.model('Test', schema);

      return co(function*() {
        const foods = yield Food.insertMany([
          { name: 'Rice dumplings' },
          { name: 'Beef noodle' }
        ]);
        assert.equal(foods[0].modifiedPaths().length, 0);
        assert.equal(foods[1].modifiedPaths().length, 0);
      });
    });

    it('deleteOne() with options (gh-7857)', function(done) {
      const schema = new Schema({
        name: String
      });
      const Character = db.model('Test', schema);

      const arr = [
        { name: 'Tyrion Lannister' },
        { name: 'Cersei Lannister' },
        { name: 'Jon Snow' },
        { name: 'Daenerys Targaryen' }
      ];
      Character.insertMany(arr, function(err, docs) {
        assert.ifError(err);
        assert.equal(docs.length, 4);
        Character.deleteOne({ name: 'Jon Snow' }, { w: 1 }, function(err) {
          assert.ifError(err);
          Character.find({}, function(err, docs) {
            assert.ifError(err);
            assert.equal(docs.length, 3);
            done();
          });
        });
      });
    });

    it('deleteMany() with options (gh-6805)', function(done) {
      const schema = new Schema({
        name: String
      });
      const Character = db.model('Test', schema);

      const arr = [
        { name: 'Tyrion Lannister' },
        { name: 'Cersei Lannister' },
        { name: 'Jon Snow' },
        { name: 'Daenerys Targaryen' }
      ];
      Character.insertMany(arr, function(err, docs) {
        assert.ifError(err);
        assert.equal(docs.length, 4);
        Character.deleteMany({ name: /Lannister/ }, { w: 1 }, function(err) {
          assert.ifError(err);
          Character.find({}, function(err, docs) {
            assert.ifError(err);
            assert.equal(docs.length, 2);
            done();
          });
        });
      });
    });

    it('run default function with correct this scope in DocumentArray (gh-6840)', function() {
      const schema = new Schema({
        title: String,
        actors: {
          type: [{ name: String, character: String }],
          default: function() {
            // `this` should be root document and has initial data
            if (this.title === 'Passengers') {
              return [
                { name: 'Jennifer Lawrence', character: 'Aurora Lane' },
                { name: 'Chris Pratt', character: 'Jim Preston' }
              ];
            }
            return [];
          }
        }
      });

      const Movie = db.model('Movie', schema);
      const movie = new Movie({ title: 'Passengers' });
      assert.equal(movie.actors.length, 2);
    });

    describe('3.6 features', function() {
      before(function(done) {
        start.mongodVersion((err, version) => {
          if (err) {
            done(err);
            return;
          }
          const mongo36 = version[0] > 3 || (version[0] === 3 && version[1] >= 6);
          if (!mongo36) {
            this.skip();
          }

          done();
        });
      });

      it('arrayFilter (gh-5965)', function() {
        return co(function*() {
          const MyModel = db.model('Test', new Schema({
            _id: Number,
            grades: [Number]
          }));

          yield MyModel.create([
            { _id: 1, grades: [95, 92, 90] },
            { _id: 2, grades: [98, 100, 102] },
            { _id: 3, grades: [95, 110, 100] }
          ]);

          yield MyModel.updateMany({}, { $set: { 'grades.$[element]': 100 } }, {
            arrayFilters: [{ element: { $gte: 100 } }]
          });

          const docs = yield MyModel.find().sort({ _id: 1 });
          assert.deepEqual(docs[0].toObject().grades, [95, 92, 90]);
          assert.deepEqual(docs[1].toObject().grades, [98, 100, 100]);
          assert.deepEqual(docs[2].toObject().grades, [95, 100, 100]);
        });
      });

      it('arrayFilter casting (gh-5965) (gh-7079)', function() {
        return co(function*() {
          const MyModel = db.model('Test', new Schema({
            _id: Number,
            grades: [Number]
          }));

          yield MyModel.create([
            { _id: 1, grades: [95, 92, 90] },
            { _id: 2, grades: [98, 100, 102] },
            { _id: 3, grades: [95, 110, 100] }
          ]);

          yield MyModel.updateMany({}, { $set: { 'grades.$[element]': 100 } }, {
            arrayFilters: [{
              element: { $gte: '100', $lte: { valueOf: () => 109 } }
            }]
          });

          const docs = yield MyModel.find().sort({ _id: 1 });
          assert.deepEqual(docs[0].toObject().grades, [95, 92, 90]);
          assert.deepEqual(docs[1].toObject().grades, [98, 100, 100]);
          assert.deepEqual(docs[2].toObject().grades, [95, 110, 100]);
        });
      });

      it('avoids unused array filter error (gh-9468)', function() {
        return co(function*() {
          const MyModel = db.model('Test', new Schema({
            _id: Number,
            grades: [Number]
          }));

          yield MyModel.create([
            { _id: 1, grades: [95, 92, 90] },
            { _id: 2, grades: [98, 100, 102] },
            { _id: 3, grades: [95, 110, 100] }
          ]);

          yield MyModel.updateMany({}, { $set: { 'grades.0': 100 } }, {
            arrayFilters: [{
              element: { $gte: 95 }
            }]
          });

          const docs = yield MyModel.find().sort({ _id: 1 });
          assert.deepEqual(docs[0].toObject().grades, [100, 92, 90]);
          assert.deepEqual(docs[1].toObject().grades, [100, 100, 102]);
          assert.deepEqual(docs[2].toObject().grades, [100, 110, 100]);
        });
      });

      describe('watch()', function() {
        before(function() {
          if (!process.env.REPLICA_SET) {
            this.skip();
          }
        });

        it('watch() (gh-5964)', function() {
          return co(function*() {
            const MyModel = db.model('Test', new Schema({ name: String }));

            const doc = yield MyModel.create({ name: 'Ned Stark' });

            const changed = new global.Promise(resolve => {
              MyModel.watch().once('change', data => resolve(data));
            });

            yield doc.remove();

            const changeData = yield changed;
            assert.equal(changeData.operationType, 'delete');
            assert.equal(changeData.documentKey._id.toHexString(),
              doc._id.toHexString());
          });
        });

        it('watch() before connecting (gh-5964)', function() {
          return co(function*() {
            const db = start();

            const MyModel = db.model('Test', new Schema({ name: String }));

            // Synchronous, before connection happens
            const changeStream = MyModel.watch();
            const changed = new global.Promise(resolve => {
              changeStream.once('change', data => resolve(data));
            });

            yield db;
            yield MyModel.create({ name: 'Ned Stark' });

            const changeData = yield changed;
            assert.equal(changeData.operationType, 'insert');
            assert.equal(changeData.fullDocument.name, 'Ned Stark');
          });
        });

        it('watch() close() prevents buffered watch op from running (gh-7022)', function() {
          return co(function*() {
            const db = start();
            const MyModel = db.model('Test', new Schema({}));
            const changeStream = MyModel.watch();
            const ready = new global.Promise(resolve => {
              changeStream.once('ready', () => {
                resolve(true);
              });
              setTimeout(resolve, 500, false);
            });

            changeStream.close();
            yield db;
            const readyCalled = yield ready;
            assert.strictEqual(readyCalled, false);
          });
        });

        it('watch() close() closes the stream (gh-7022)', function() {
          return co(function*() {
            const db = yield start();
            const MyModel = db.model('Test', new Schema({ name: String }));

            yield MyModel.createCollection();

            const changeStream = MyModel.watch();
            const closed = new global.Promise(resolve => {
              changeStream.once('close', () => resolve(true));
            });

            yield MyModel.create({ name: 'Hodor' });

            changeStream.close();
            const closedData = yield closed;
            assert.strictEqual(closedData, true);
          });
        });
      });

      describe('sessions (gh-6362)', function() {
        let MyModel;
        const delay = ms => done => setTimeout(done, ms);

        beforeEach(function(done) {
          const nestedSchema = new Schema({ foo: String });
          db.deleteModel(/Test/);
          MyModel = db.model('Test', new Schema({
            name: String,
            nested: nestedSchema,
            arr: [nestedSchema]
          }));

          start.mongodVersion((err, version) => {
            if (err) {
              done(err);
              return;
            }
            const mongo36 = version[0] > 3 || (version[0] === 3 && version[1] >= 6);
            if (!mongo36) {
              this.skip();
            }

            done();
          });
        });

        it('startSession()', function() {
          return co(function*() {
            const session = yield MyModel.startSession({ causalConsistency: true });

            assert.equal(session.supports.causalConsistency, true);

            session.endSession();
          });
        });

        it('startSession() before connecting', function() {
          return co(function*() {
            const db = start();

            const MyModel = db.model('Test', new Schema({ name: String }));

            // Don't wait for promise
            const sessionPromise = MyModel.startSession({ causalConsistency: true });

            yield db;

            const session = yield sessionPromise;

            assert.equal(session.supports.causalConsistency, true);

            session.endSession();
          });
        });

        it('sets session when pulling a document from db', function() {
          return co(function*() {
            let doc = yield MyModel.create({ name: 'test', nested: { foo: 'bar' } });

            const session = yield MyModel.startSession();

            let lastUse = session.serverSession.lastUse;

            yield delay(1);

            doc = yield MyModel.findOne({ _id: doc._id }, null, { session });
            assert.strictEqual(doc.$__.session, session);
            assert.strictEqual(doc.$session(), session);
            assert.strictEqual(doc.nested.$session(), session);

            assert.ok(session.serverSession.lastUse > lastUse);
            lastUse = session.serverSession.lastUse;

            yield delay(1);

            doc = yield MyModel.findOneAndUpdate({}, { name: 'test2' },
              { session: session });
            assert.strictEqual(doc.$__.session, session);
            assert.strictEqual(doc.$session(), session);
            assert.strictEqual(doc.nested.$session(), session);

            assert.ok(session.serverSession.lastUse > lastUse);
            lastUse = session.serverSession.lastUse;

            yield delay(1);

            doc.name = 'test3';

            yield doc.save();

            assert.ok(session.serverSession.lastUse > lastUse);

            session.endSession();
          });
        });

        it('sets session on child doc when creating new doc (gh-7104)', function() {
          return co(function*() {
            let doc = yield MyModel.create({ name: 'test', arr: [{ foo: 'bar' }] });

            const session = yield MyModel.startSession();

            const lastUse = session.serverSession.lastUse;

            yield delay(1);

            doc = yield MyModel.findOne({ _id: doc._id }, null, { session });
            assert.strictEqual(doc.$__.session, session);
            assert.strictEqual(doc.$session(), session);
            assert.strictEqual(doc.arr[0].$session(), session);

            assert.ok(session.serverSession.lastUse > lastUse);

            doc.arr.push({ foo: 'baz' });

            assert.strictEqual(doc.arr[0].$session(), session);
            assert.strictEqual(doc.arr[1].$session(), session);

            doc.nested = { foo: 'foo' };
            assert.strictEqual(doc.nested.$session(), session);

            yield doc.save();

            assert.strictEqual(doc.arr[0].$session(), session);
            assert.strictEqual(doc.arr[1].$session(), session);

            doc.$session(null);

            assert.equal(doc.arr[0].$session(), null);
            assert.equal(doc.arr[1].$session(), null);
          });
        });

        it('sets session when pulling multiple docs from db', function() {
          return co(function*() {
            const doc = yield MyModel.create({ name: 'test' });

            const session = yield MyModel.startSession();

            let lastUse = session.serverSession.lastUse;

            yield delay(1);

            const docs = yield MyModel.find({ _id: doc._id }, null,
              { session: session });
            assert.equal(docs.length, 1);
            assert.strictEqual(docs[0].$__.session, session);
            assert.strictEqual(docs[0].$session(), session);

            assert.ok(session.serverSession.lastUse > lastUse);
            lastUse = session.serverSession.lastUse;

            yield delay(1);

            docs[0].name = 'test3';

            yield docs[0].save();

            assert.ok(session.serverSession.lastUse > lastUse);

            session.endSession();
          });
        });

        it('supports overwriting `session` in save()', function() {
          return co(function*() {
            let doc = yield MyModel.create({ name: 'test' });

            const session = yield MyModel.startSession();

            let lastUse = session.serverSession.lastUse;

            yield delay(1);

            doc = yield MyModel.findOne({ _id: doc._id }, null, { session });

            assert.ok(session.serverSession.lastUse > lastUse);
            lastUse = session.serverSession.lastUse;

            yield delay(1);

            doc.name = 'test3';

            yield doc.save({ session: null });

            assert.ok(session.serverSession.lastUse <= lastUse);

            session.endSession();
          });
        });
      });
    });

    it('method with same name as prop should throw (gh-4475)', function(done) {
      const testSchema = new mongoose.Schema({
        isPaid: Boolean
      });
      testSchema.methods.isPaid = function() {
        return false;
      };

      let threw = false;
      try {
        db.model('Test', testSchema);
      } catch (error) {
        threw = true;
        assert.equal(error.message, 'You have a method and a property in ' +
          'your schema both named "isPaid"');
      }
      assert.ok(threw);
      done();
    });

    it('emits errors in create cb (gh-3222) (gh-3478)', function(done) {
      const schema = new Schema({ name: 'String' });
      const Movie = db.model('Movie', schema);

      Movie.on('error', function(error) {
        assert.equal(error.message, 'fail!');
        done();
      });

      Movie.create({ name: 'Conan the Barbarian' }, function(error) {
        assert.ifError(error);
        throw new Error('fail!');
      });
    });

    it('create() reuses existing doc if one passed in (gh-4449)', function(done) {
      const testSchema = new mongoose.Schema({
        name: String
      });
      const Test = db.model('Test', testSchema);

      const t = new Test();
      Test.create(t, function(error, t2) {
        assert.ifError(error);
        assert.ok(t === t2);
        done();
      });
    });

    it('emits errors correctly from exec (gh-4500)', function(done) {
      const someModel = db.model('Test', new Schema({}));

      someModel.on('error', function(error) {
        assert.equal(error.message, 'This error will not disappear');
        done();
      });

      someModel.findOne().exec(function() {
        throw new Error('This error will not disappear');
      });
    });

    it('disabling id getter with .set() (gh-5548)', function(done) {
      const ChildSchema = new mongoose.Schema({
        name: String,
        _id: false
      });

      ChildSchema.set('id', false);

      const ParentSchema = new mongoose.Schema({
        child: {
          type: ChildSchema,
          default: {}
        }
      }, { id: false });

      const Parent = db.model('Parent', ParentSchema);

      const doc = new Parent({ child: { name: 'test' } });
      assert.ok(!doc.id);
      assert.ok(!doc.child.id);

      const obj = doc.toObject({ virtuals: true });
      assert.ok(!('id' in obj));
      assert.ok(!('id' in obj.child));

      done();
    });

    it('creates new array when initializing from existing doc (gh-4449)', function(done) {
      const TodoSchema = new mongoose.Schema({
        title: String
      }, { _id: false });

      const UserSchema = new mongoose.Schema({
        name: String,
        todos: [TodoSchema]
      });
      const User = db.model('User', UserSchema);

      const val = new User({ name: 'Val' });
      User.create(val, function(error, val) {
        assert.ifError(error);
        val.todos.push({ title: 'Groceries' });
        val.save(function(error) {
          assert.ifError(error);
          User.findById(val, function(error, val) {
            assert.ifError(error);
            assert.deepEqual(val.toObject().todos, [{ title: 'Groceries' }]);
            const u2 = new User();
            val.todos = u2.todos;
            val.todos.push({ title: 'Cook' });
            val.save(function(error) {
              assert.ifError(error);
              User.findById(val, function(error, val) {
                assert.ifError(error);
                assert.equal(val.todos.length, 1);
                assert.equal(val.todos[0].title, 'Cook');
                done();
              });
            });
          });
        });
      });
    });

    describe('bulkWrite casting', function() {
      it('basic casting (gh-3998)', function(done) {
        const schema = new Schema({
          str: String,
          num: Number
        });

        const M = db.model('Test', schema);

        const ops = [
          {
            insertOne: {
              document: { str: 1, num: '1' }
            }
          },
          {
            updateOne: {
              filter: { str: 1 },
              update: {
                $set: { num: '2' }
              }
            }
          }
        ];
        M.bulkWrite(ops, function(error) {
          assert.ifError(error);
          M.findOne({}, function(error, doc) {
            assert.ifError(error);
            assert.strictEqual(doc.str, '1');
            assert.strictEqual(doc.num, 2);
            done();
          });
        });
      });

      it('setDefaultsOnInsert (gh-5708)', function(done) {
        const schema = new Schema({
          str: { type: String, default: 'test' },
          num: Number
        });

        const M = db.model('Test', schema);

        const ops = [
          {
            updateOne: {
              filter: { num: 0 },
              update: {
                $inc: { num: 1 }
              },
              upsert: true,
              setDefaultsOnInsert: true
            }
          }
        ];
        M.bulkWrite(ops, function(error) {
          assert.ifError(error);
          M.findOne({}).lean().exec(function(error, doc) {
            assert.ifError(error);
            assert.strictEqual(doc.str, 'test');
            assert.strictEqual(doc.num, 1);
            done();
          });
        });
      });

      it('timestamps (gh-5708)', function() {
        const schema = new Schema({
          str: { type: String, default: 'test' },
          num: Number
        }, { timestamps: true });

        const M = db.model('Test', schema);

        const ops = [
          {
            insertOne: {
              document: {
                num: 42
              }
            }
          },
          {
            updateOne: {
              filter: { num: 0 },
              update: {
                $inc: { num: 1 }
              },
              upsert: true
            }
          }
        ];

        const now = Date.now();

        return co(function*() {
          yield M.bulkWrite(ops);

          let doc = yield M.findOne({ num: 42 });
          assert.ok(doc.createdAt);
          assert.ok(doc.createdAt.valueOf() >= now.valueOf());
          assert.ok(doc.updatedAt);
          assert.ok(doc.updatedAt.valueOf() >= now.valueOf());

          doc = yield M.findOne({ num: 1 });
          assert.ok(doc.createdAt);
          assert.ok(doc.createdAt.valueOf() >= now.valueOf());
          assert.ok(doc.updatedAt);
          assert.ok(doc.updatedAt.valueOf() >= now.valueOf());
        });
      });

      it('with child timestamps and array filters (gh-7032)', function() {
        const childSchema = new Schema({ name: String }, { timestamps: true });

        const parentSchema = new Schema({ children: [childSchema] }, {
          timestamps: true
        });

        const Parent = db.model('Parent', parentSchema);

        return co(function*() {
          yield Parent.create({ children: [{ name: 'foo' }] });

          const end = Date.now();
          yield new Promise(resolve => setTimeout(resolve, 100));

          yield Parent.bulkWrite([
            {
              updateOne: {
                filter: {},
                update: { $set: { 'children.$[].name': 'bar' } }
              }
            }
          ]);

          const doc = yield Parent.findOne();
          assert.ok(doc.children[0].updatedAt.valueOf() > end);
        });
      });

      it('with timestamps and replaceOne (gh-5708)', function() {
        const schema = new Schema({ num: Number }, { timestamps: true });

        const M = db.model('Test', schema);

        return co(function*() {
          yield M.create({ num: 42 });

          yield cb => setTimeout(cb, 10);
          const now = Date.now();

          yield M.bulkWrite([{
            replaceOne: {
              filter: { num: 42 },
              replacement: { num: 100 }
            }
          }]);

          const doc = yield M.findOne({ num: 100 });
          assert.ok(doc.createdAt);
          assert.ok(doc.createdAt.valueOf() >= now.valueOf());
          assert.ok(doc.updatedAt);
          assert.ok(doc.updatedAt.valueOf() >= now.valueOf());
        });
      });

      it('with child timestamps (gh-7032)', function() {
        const nested = new Schema({ name: String }, { timestamps: true });
        const schema = new Schema({ nested: [nested] }, { timestamps: true });

        const M = db.model('Test', schema);

        return co(function*() {
          yield M.create({ nested: [] });

          yield cb => setTimeout(cb, 10);
          const now = Date.now();

          yield M.bulkWrite([{
            updateOne: {
              filter: {},
              update: { $push: { nested: { name: 'test' } } }
            }
          }]);

          const doc = yield M.findOne({});
          assert.ok(doc.nested[0].createdAt);
          assert.ok(doc.nested[0].createdAt.valueOf() >= now.valueOf());
          assert.ok(doc.nested[0].updatedAt);
          assert.ok(doc.nested[0].updatedAt.valueOf() >= now.valueOf());
        });
      });

      it('with single nested and setOnInsert (gh-7534)', function() {
        const nested = new Schema({ name: String });
        const schema = new Schema({ nested: nested });

        const Model = db.model('Test', schema);

        return Model.
          bulkWrite([{
            updateOne: {
              filter: {},
              update: {
                $setOnInsert: {
                  nested: {
                    name: 'foo'
                  }
                }
              },
              upsert: true
            }
          }]).
          then(() => Model.findOne()).
          then(doc => assert.equal(doc.nested.name, 'foo'));
      });

      it('throws an error if no update object is provided (gh-8331)', function() {
        const userSchema = new Schema({ name: { type: String, required: true } });
        const User = db.model('User', userSchema);

        return co(function*() {
          const createdUser = yield User.create({ name: 'Hafez' });

          const err = yield User.bulkWrite([{
            updateOne: {
              filter: { _id: createdUser._id }
            }
          }])
            .then(() => null)
            .catch(err => err);


          assert.ok(err);
          assert.equal(err.message, 'Must provide an update object.');

          const userAfterUpdate = yield User.findOne({ _id: createdUser._id });

          assert.equal(userAfterUpdate.name, 'Hafez', 'Document data is not wiped if no update object is provided.');
        });
      });

      it('casts according to child discriminator if `discriminatorKey` is present (gh-8982)', function() {
        return co(function*() {
          const Person = db.model('Person', { name: String });
          Person.discriminator('Worker', new Schema({ age: Number }));


          yield Person.create([
            { __t: 'Worker', name: 'Hafez1', age: '5' },
            { __t: 'Worker', name: 'Hafez2', age: '10' },
            { __t: 'Worker', name: 'Hafez3', age: '15' },
            { __t: 'Worker', name: 'Hafez4', age: '20' },
            { __t: 'Worker', name: 'Hafez5', age: '25' }
          ]);

          yield Person.bulkWrite([
            { updateOne: { filter: { __t: 'Worker', age: '5' }, update: { age: '6' } } },
            { updateMany: { filter: { __t: 'Worker', age: '10' }, update: { age: '11' } } },
            { replaceOne: { filter: { __t: 'Worker', age: '15' }, replacement: { name: 'Hafez3', age: '16' } } },
            { deleteOne: { filter: { __t: 'Worker', age: '20' } } },
            { deleteMany: { filter: { __t: 'Worker', age: '25' } } },
            { insertOne: { document: { __t: 'Worker', name: 'Hafez6', age: '30' } } }
          ]);

          const people = yield Person.find().sort('name');

          assert.equal(people.length, 4);
          assert.equal(people[0].age, 6);
          assert.equal(people[1].age, 11);
          assert.equal(people[2].age, 16);
          assert.equal(people[3].age, 30);
        });
      });

      it('insertOne and replaceOne should not throw an error when set `timestamps: false` in schmea (gh-10048)', function() {
        const schema = new Schema({ name: String }, { timestamps: false });
        const Model = db.model('Test', schema);

        return co(function*() {
          yield Model.create({ name: 'test' });

          yield Model.bulkWrite([
            {
              insertOne: {
                document: { name: 'insertOne-test' }
              }
            },
            {
              replaceOne: {
                filter: { name: 'test' },
                replacement: { name: 'replaceOne-test' }
              }
            }
          ]);

          for (const name of ['insertOne-test', 'replaceOne-test']) {
            const doc = yield Model.findOne({ name });
            assert.strictEqual(doc.createdAt, undefined);
            assert.strictEqual(doc.updatedAt, undefined);
          }
        });
      });
    });

    it('insertMany with Decimal (gh-5190)', function(done) {
      start.mongodVersion(function(err, version) {
        if (err) {
          done(err);
          return;
        }
        const mongo34 = version[0] > 3 || (version[0] === 3 && version[1] >= 4);
        if (!mongo34) {
          done();
          return;
        }

        test();
      });

      function test() {
        const schema = new mongoose.Schema({
          amount: mongoose.Schema.Types.Decimal
        });
        const Money = db.model('Test', schema);

        Money.insertMany([{ amount: '123.45' }], function(error) {
          assert.ifError(error);
          done();
        });
      }
    });

    it('remove with cast error (gh-5323)', function(done) {
      const schema = new mongoose.Schema({
        name: String
      });

      const Model = db.model('Test', schema);
      const arr = [
        { name: 'test-1' },
        { name: 'test-2' }
      ];

      Model.create(arr, function(error) {
        assert.ifError(error);
        Model.remove([], function(error) {
          assert.ok(error);
          assert.ok(error.message.indexOf('must be an object') !== -1,
            error.message);
          Model.find({}, function(error, docs) {
            assert.ifError(error);
            assert.equal(docs.length, 2);
            done();
          });
        });
      });
    });

    it('.create() with non-object (gh-2037)', function(done) {
      const schema = new mongoose.Schema({ name: String });

      const Model = db.model('Test', schema);

      Model.create(1, function(error) {
        assert.ok(error);
        assert.equal(error.name, 'ObjectParameterError');
        done();
      });
    });

    it('save() with unacknowledged writes (gh-6012)', function() {
      const schema = new mongoose.Schema({ name: String }, { safe: false });

      const Model = db.model('Test', schema);

      return Model.create({});
    });

    it('save() with unacknowledged writes in options (gh-6012)', function() {
      const schema = new mongoose.Schema({ name: String });

      const Model = db.model('Test', schema);
      const doc = new Model();

      return doc.save({ safe: { w: 0 } });
    });

    it.skip('save() with wtimeout defined in schema (gh-6862)', function(done) {
      // If you want to test this, setup replica set with 1 primary up and 1 secondary down
      this.timeout(process.env.TRAVIS ? 9000 : 5500);
      const schema = new Schema({
        name: String
      }, {
        writeConcern: {
          w: 2,
          wtimeout: 1000
        }
      });
      const User = db.model('User', schema);
      const user = new User();
      user.name = 'Jon Snow';
      user.save(function(error) {
        assert.ok(error);
        assert.equal(error.name, 'MongoWriteConcernError');

        // although timeout, the doc have been successfully saved in the primary.
        User.findOne({}, function(err, user) {
          if (err) return done(err);
          assert.equal(user.name, 'Jon Snow');
          done();
        });
      });
    });

    it.skip('save with wtimeout in options (gh_6862)', function(done) {
      // If you want to test this, setup replica set with 1 primary up and 1 secondary down
      this.timeout(process.env.TRAVIS ? 9000 : 5500);
      const schema = new Schema({
        name: String
      });
      const User = db.model('User', schema);
      const user = new User();
      user.name = 'Jon Snow';
      user.save({ w: 2, wtimeout: 1000 }, function(error) {
        assert.ok(error);
        assert.equal(error.name, 'MongoWriteConcernError');
        User.findOne({}, function(err, user) {
          if (err) return done(err);
          assert.equal(user.name, 'Jon Snow');
          done();
        });
      });
    });

    it('bulkWrite casting updateMany, deleteOne, deleteMany (gh-3998)', function(done) {
      const schema = new Schema({
        str: String,
        num: Number
      });

      const M = db.model('Test', schema);

      const ops = [
        {
          insertOne: {
            document: { str: 1, num: '1' }
          }
        },
        {
          insertOne: {
            document: { str: '1', num: '1' }
          }
        },
        {
          updateMany: {
            filter: { str: 1 },
            update: {
              $set: { num: '2' }
            }
          }
        },
        {
          deleteMany: {
            filter: { str: 1 }
          }
        }
      ];
      M.bulkWrite(ops, function(error) {
        assert.ifError(error);
        M.countDocuments({}, function(error, count) {
          assert.ifError(error);
          assert.equal(count, 0);
          done();
        });
      });
    });

    it('bulkWrite casting replaceOne (gh-3998)', function(done) {
      const schema = new Schema({
        str: String,
        num: Number
      });

      const M = db.model('Test', schema);

      const ops = [
        {
          insertOne: {
            document: { str: 1, num: '1' }
          }
        },
        {
          replaceOne: {
            filter: { str: 1 },
            replacement: { str: 2, num: '2' }
          }
        }
      ];
      M.bulkWrite(ops, function(error) {
        assert.ifError(error);
        M.findOne({}, function(error, doc) {
          assert.ifError(error);
          assert.strictEqual(doc.str, '2');
          assert.strictEqual(doc.num, 2);
          done();
        });
      });
    });

    it('alias with lean virtual (gh-6069)', function() {
      const schema = new mongoose.Schema({
        name: {
          type: String,
          alias: 'nameAlias'
        }
      });

      const Model = db.model('Test', schema);

      return co(function*() {
        const doc = yield Model.create({ name: 'Val' });

        const res = yield Model.findById(doc._id).lean();

        assert.equal(schema.virtual('nameAlias').getters[0].call(res), 'Val');
      });
    });

    it('marks array as modified when initializing non-array from db (gh-2442)', function(done) {
      const s1 = new Schema({
        array: mongoose.Schema.Types.Mixed
      }, { minimize: false });

      const s2 = new Schema({
        array: {
          type: [{
            _id: false,
            value: {
              type: Number,
              default: 0
            }
          }],
          default: [{}]
        }
      });

      const M1 = db.model('Test', s1);
      const M2 = db.model('Test1', s2, M1.collection.name);

      M1.create({ array: {} }, function(err, doc) {
        assert.ifError(err);
        assert.ok(doc.array);
        M2.findOne({ _id: doc._id }, function(err, doc) {
          assert.ifError(err);
          assert.equal(doc.array[0].value, 0);
          doc.array[0].value = 1;
          doc.save(function(err) {
            assert.ifError(err);
            M2.findOne({ _id: doc._id }, function(err, doc) {
              assert.ifError(err);
              assert.ok(!doc.isModified('array'));
              assert.deepEqual(doc.array[0].value, 1);
              assert.equal(JSON.stringify(doc.array), '[{"value":1}]');
              done();
            });
          });
        });
      });
    });

    it('Throws when saving same doc in parallel w/ callback (gh-6456)', function(done) {
      let called = 0;

      function counter() {
        if (++called === 2) {
          Test.countDocuments(function(err, cnt) {
            assert.ifError(err);
            assert.strictEqual(cnt, 1);
            done();
          });
        }
      }

      const schema = new Schema({
        name: String
      });

      const Test = db.model('Test', schema);

      const test = new Test({
        name: 'Billy'
      });

      test.save(function cb(err, doc) {
        assert.ifError(err);
        assert.strictEqual(doc.name, 'Billy');
        counter();
      });

      test.save(function cb(err) {
        assert.strictEqual(err.name, 'ParallelSaveError');
        const regex = new RegExp(test.id);
        assert.ok(regex.test(err.message));
        counter();
      });
    });

    it('syncIndexes() (gh-6281)', function() {
      this.timeout(10000);

      return co(function*() {
        const coll = 'tests' + random();
        let M = db.model('Test', new Schema({
          name: { type: String, index: true }
        }, { autoIndex: false }), coll);
        let dropped = yield M.syncIndexes();
        assert.deepEqual(dropped, []);

        let indexes = yield M.listIndexes();
        assert.deepEqual(indexes.map(i => i.key), [
          { _id: 1 },
          { name: 1 }
        ]);

        // New model, same collection, index on different property
        db.deleteModel(/Test/);
        M = db.model('Test', new Schema({
          otherName: { type: String, index: true }
        }, { autoIndex: false }), coll);

        dropped = yield M.syncIndexes();
        assert.deepEqual(dropped, ['name_1']);

        indexes = yield M.listIndexes();
        assert.deepEqual(indexes.map(i => i.key), [
          { _id: 1 },
          { otherName: 1 }
        ]);

        // New model, same collection, different options
        db.deleteModel(/Test/);
        M = db.model('Test', new Schema({
          otherName: { type: String, unique: true }
        }, { autoIndex: false }), coll);

        dropped = yield M.syncIndexes();
        assert.deepEqual(dropped, ['otherName_1']);

        indexes = yield M.listIndexes();
        assert.deepEqual(indexes.map(i => i.key), [
          { _id: 1 },
          { otherName: 1 }
        ]);

        // Re-run syncIndexes(), shouldn't change anything
        dropped = yield M.syncIndexes();
        assert.deepEqual(dropped, []);

        yield M.collection.drop();
      });
    });

    it('syncIndexes() with different key order (gh-8135)', function() {
      this.timeout(10000);

      return co(function*() {
        const opts = { autoIndex: false };
        let schema = new Schema({ name: String, age: Number }, opts);
        schema.index({ name: 1, age: -1 });

        const coll = 'tests' + random();
        let M = db.model('Test', schema, coll);

        let dropped = yield M.syncIndexes();
        assert.deepEqual(dropped, []);

        const indexes = yield M.listIndexes();
        assert.deepEqual(indexes.map(i => i.key), [
          { _id: 1 },
          { name: 1, age: -1 }
        ]);

        // New model, same collection, different key order
        schema = new Schema({ name: String, age: Number }, opts);
        schema.index({ age: -1, name: 1 });
        db.deleteModel(/Test/);
        M = db.model('Test', schema, coll);

        dropped = yield M.syncIndexes();
        assert.deepEqual(dropped, ['name_1_age_-1']);
      });
    });

    it('syncIndexes() with different key order (gh-8559)', function() {
      this.timeout(5000);

      return co(function*() {
        yield db.dropDatabase();

        const opts = { autoIndex: false };
        let schema = new Schema({ name: String, age: Number }, opts);
        schema.index({ name: 1, _id: 1 });

        let M = db.model('Test', schema);

        let dropped = yield M.syncIndexes();
        assert.deepEqual(dropped, []);

        // New model, same collection, different key order
        schema = new Schema({ name: String, age: Number }, opts);
        schema.index({ name: 1 });
        db.deleteModel(/Test/);
        M = db.model('Test', schema);

        dropped = yield M.syncIndexes();
        assert.deepEqual(dropped, ['name_1__id_1']);
      });
    });

    it('syncIndexes() allows overwriting `background` option (gh-8645)', function() {
      return co(function*() {
        yield db.dropDatabase();

        const opts = { autoIndex: false };
        const schema = new Schema({ name: String }, opts);
        schema.index({ name: 1 }, { background: true });

        const M = db.model('Test', schema);
        yield M.syncIndexes({ background: false });

        const indexes = yield M.listIndexes();
        assert.deepEqual(indexes[1].key, { name: 1 });
        assert.strictEqual(indexes[1].background, false);
      });
    });

    it('using `new db.model()()` (gh-6698)', function(done) {
      db.model('Test', new Schema({
        name: String
      }));

      assert.throws(function() {
        new db.model('Test')({ name: 'test' });
      }, /should not be run with `new`/);

      done();
    });

    it('throws if non-function passed as callback (gh-6640)', function(done) {
      const Model = db.model('Test', new Schema({
        name: String
      }));

      const doc = new Model({});

      assert.throws(function() {
        doc.save({}, {});
      }, /callback must be a function/i);

      done();
    });

    it('Throws when saving same doc in parallel w/ promises (gh-6456)', function(done) {
      let called = 0;

      function counter() {
        if (++called === 2) {
          Test.countDocuments(function(err, cnt) {
            assert.ifError(err);
            assert.strictEqual(cnt, 1);
            done();
          });
        }
      }

      const schema = new Schema({
        name: String
      });

      const Test = db.model('Test', schema);

      const test = new Test({
        name: 'Sarah'
      });

      function handler(doc) {
        assert.strictEqual(doc.id, test.id);
        counter();
      }

      function error(err) {
        assert.strictEqual(err.name, 'ParallelSaveError');
        const regex = new RegExp(test.id);
        assert.ok(regex.test(err.message));
        counter();
      }

      test.save().then(handler);
      test.save().catch(error);
    });

    it('allows calling save in a post save hook (gh-6611)', function() {
      let called = 0;
      const noteSchema = new Schema({
        body: String
      });

      noteSchema.post('save', function(note) {
        if (!called) {
          called++;
          note.body = 'a note, part deux.';
          return note.save();
        }
      });


      const Note = db.model('Test', noteSchema);
      return co(function*() {
        yield Note.create({ body: 'a note.' });
        const doc = yield Note.findOne({});
        assert.strictEqual(doc.body, 'a note, part deux.');
      });
    });

    it('createCollection() respects schema collation (gh-6489)', function() {
      const userSchema = new Schema({
        name: String
      }, { collation: { locale: 'en_US', strength: 1 } });
      const Model = db.model('User', userSchema);

      return co(function*() {
        yield Model.collection.drop().catch(() => {});
        yield Model.createCollection();
        const collectionName = Model.collection.name;

        // If the collection is not created, the following will throw
        // MongoError: Collection [mongoose_test.User] not found.
        yield db.collection(collectionName).stats();

        yield Model.create([{ name: 'alpha' }, { name: 'Zeta' }]);

        // Ensure that the default collation is set. Mongoose will set the
        // collation on the query itself (see gh-4839).
        const res = yield db.collection(collectionName).
          find({}).sort({ name: 1 }).toArray();
        assert.deepEqual(res.map(v => v.name), ['alpha', 'Zeta']);
      });
    });

    it('createCollection() handles NamespaceExists errors (gh-9447)', function() {
      const userSchema = new Schema({ name: String });
      const Model = db.model('User', userSchema);

      return co(function*() {
        yield Model.collection.drop().catch(() => {});

        yield Model.createCollection();
        yield Model.createCollection();
      });
    });
  });

  it('dropDatabase() after init allows re-init (gh-6967)', function() {
    this.timeout(10000);

    const Model = db.model('Test', new Schema({
      name: { type: String, index: true }
    }));

    return co(function*() {
      yield Model.init();

      yield db.dropDatabase();

      assert.ok(!Model.$init);

      let threw = false;

      try {
        yield Model.listIndexes();
      } catch (err) {
        assert.ok(err.message.indexOf('test') !== -1,
          err.message);
        threw = true;
      }
      assert.ok(threw);

      yield Model.init();

      const indexes = yield Model.listIndexes();

      assert.equal(indexes.length, 2);
      assert.deepEqual(indexes[1].key, { name: 1 });
    });
  });

  it('replaceOne always sets version key in top-level (gh-7138)', function() {
    const key = 'A';

    const schema = new mongoose.Schema({
      key: String,
      items: { type: [String], default: [] }
    });

    const Record = db.model('Test', schema);

    const record = { key: key, items: ['A', 'B', 'C'] };

    return co(function*() {
      yield Record.replaceOne({ key: key }, record, { upsert: true });

      const fetchedRecord = yield Record.findOne({ key: key });

      assert.deepEqual(fetchedRecord.toObject().items, ['A', 'B', 'C']);
    });
  });

  it('can JSON.stringify(Model.schema) with nested (gh-7220)', function() {
    const nested = Schema({ name: String });
    const Model = db.model('Test', Schema({ nested }));

    const _schema = JSON.parse(JSON.stringify(Model.schema));
    assert.ok(_schema.obj.nested);
  });

  it('Model.events() (gh-7125)', function() {
    const Model = db.model('Test', Schema({
      name: { type: String, validate: () => false }
    }));

    let called = [];
    Model.events.on('error', err => { called.push(err); });

    return co(function*() {
      yield Model.findOne({ _id: 'notanid' }).catch(() => {});
      assert.equal(called.length, 1);
      assert.equal(called[0].name, 'CastError');

      called = [];

      const doc = new Model({ name: 'fail' });
      yield doc.save().catch(() => {});
      assert.equal(called.length, 1);
      assert.equal(called[0].name, 'ValidationError');

      called = [];

      yield Model.aggregate([{ $group: { fail: true } }]).exec().catch(() => {});
      assert.equal(called.length, 1);
      assert.equal(called[0].name, 'MongoError');
    });
  });

  it('sets $session() before pre save hooks run (gh-7742)', function() {
    const schema = new Schema({ name: String });
    let sessions = [];
    schema.pre('save', function() {
      sessions.push(this.$session());
    });

    const SampleModel = db.model('Test', schema);

    return co(function*() {
      yield SampleModel.create({ name: 'foo' });
      // start session
      const session = yield db.startSession();

      // get doc
      const doc = yield SampleModel.findOne();
      doc.foo = 'bar';

      sessions = [];
      yield doc.save({ session });
      assert.equal(sessions.length, 1);
      assert.strictEqual(sessions[0], session);

      sessions = [];
      yield doc.save({ session: null });
      assert.equal(sessions.length, 1);
      assert.strictEqual(sessions[0], null);
    });
  });

  it('sets $session() before pre remove hooks run (gh-7742)', function() {
    const schema = new Schema({ name: String });
    let sessions = [];
    schema.pre('remove', function() {
      sessions.push(this.$session());
    });

    const SampleModel = db.model('Test', schema);

    return co(function*() {
      yield SampleModel.create({ name: 'foo' });
      // start session
      const session = yield db.startSession();

      // get doc
      const doc = yield SampleModel.findOne();
      doc.foo = 'bar';

      sessions = [];
      yield doc.remove({ session });
      assert.equal(sessions.length, 1);
      assert.strictEqual(sessions[0], session);
    });
  });

  it('set $session() before pre validate hooks run on bulkWrite and insertMany (gh-7769)', function() {
    const schema = new Schema({ name: String });
    const sessions = [];
    schema.pre('validate', function() {
      sessions.push(this.$session());
    });

    const SampleModel = db.model('Test', schema);

    return co(function*() {
      // start session
      const session = yield db.startSession();

      yield SampleModel.insertMany([{ name: 'foo' }, { name: 'bar' }], { session });
      assert.strictEqual(sessions[0], session);
      assert.strictEqual(sessions[1], session);

      yield SampleModel.bulkWrite([{
        insertOne: {
          doc: { name: 'Samwell Tarly' }
        }
      }, {
        replaceOne: {
          filter: { name: 'bar' },
          replacement: { name: 'Gilly' }
        }
      }], { session });

      assert.strictEqual(sessions[2], session);
      assert.strictEqual(sessions[3], session);
    });
  });

  it('custom statics that overwrite query functions dont get hooks by default (gh-7790)', function() {
    return co(function*() {
      const schema = new Schema({ name: String, loadedAt: Date });

      schema.statics.findOne = function() {
        return this.findOneAndUpdate({}, { loadedAt: new Date() }, { new: true });
      };

      let called = 0;
      schema.pre('findOne', function() {
        ++called;
      });
      const Model = db.model('Test', schema);

      yield Model.create({ name: 'foo' });

      const res = yield Model.findOne();
      assert.ok(res.loadedAt);
      assert.equal(called, 0);
    });
  });

  it('error handling middleware passes saved doc (gh-7832)', function() {
    const schema = new Schema({ _id: Number });

    const errs = [];
    const docs = [];
    schema.post('save', (err, doc, next) => {
      errs.push(err);
      docs.push(doc);
      next();
    });
    const Model = db.model('Test', schema);

    return co(function*() {
      yield Model.create({ _id: 1 });

      const doc = new Model({ _id: 1 });
      const err = yield doc.save().then(() => null, err => err);
      assert.ok(err);
      assert.equal(err.code, 11000);

      assert.equal(errs.length, 1);
      assert.equal(errs[0].code, 11000);

      assert.equal(docs.length, 1);
      assert.strictEqual(docs[0], doc);
    });
  });

  it('throws readable error if calling Model function with bad context (gh-7957)', function() {
    const Model = db.model('Test', Schema({ name: String }));

    assert.throws(() => {
      new Model.discriminator('gh5957_fail', Schema({ doesntMatter: String }));
    }, /Model\.discriminator.*new Model/);

    const discriminator = Model.discriminator;

    assert.throws(() => {
      discriminator('gh5957_fail', Schema({ doesntMatter: String }));
    }, /Model\.discriminator.*MyModel/);
  });

  describe('exists() (gh-6872)', function() {
    it('returns true if document exists', function() {
      const Model = db.model('Test', new Schema({ name: String }));

      return Model.create({ name: 'foo' }).
        then(() => Model.exists({ name: 'foo' })).
        then(res => assert.strictEqual(res, true)).
        then(() => Model.exists({})).
        then(res => assert.strictEqual(res, true)).
        then(() => Model.exists()).
        then(res => assert.strictEqual(res, true));
    });

    it('returns false if no doc exists', function() {
      const Model = db.model('Test', new Schema({ name: String }));

      return Model.create({ name: 'foo' }).
        then(() => Model.exists({ name: 'bar' })).
        then(res => assert.strictEqual(res, false)).
        then(() => Model.exists({ otherProp: 'foo' })).
        then(res => assert.strictEqual(res, false));
    });

    it('options (gh-8075)', function() {
      const Model = db.model('Test', new Schema({ name: String }));

      return Model.exists({}).
        then(res => assert.ok(!res)).
        then(() => Model.exists({}, { explain: true })).
        then(res => assert.ok(res));
    });
  });

  it('Model.validate() (gh-7587)', function() {
    const Model = db.model('Test', new Schema({
      name: {
        first: {
          type: String,
          required: true
        },
        last: {
          type: String,
          required: true
        }
      },
      age: {
        type: Number,
        required: true
      },
      comments: [{ name: { type: String, required: true } }]
    }));

    return co(function*() {
      let err = null;
      let obj = null;

      err = yield Model.validate({ age: null }, ['age']).
        then(() => null, err => err);
      assert.ok(err);
      assert.deepEqual(Object.keys(err.errors), ['age']);

      err = yield Model.validate({ name: {} }, ['name']).
        then(() => null, err => err);
      assert.ok(err);
      assert.deepEqual(Object.keys(err.errors), ['name.first', 'name.last']);

      obj = { name: { first: 'foo' } };
      err = yield Model.validate(obj, ['name']).
        then(() => null, err => err);
      assert.ok(err);
      assert.deepEqual(Object.keys(err.errors), ['name.last']);

      obj = { comments: [{ name: 'test' }, {}] };
      err = yield Model.validate(obj, ['comments']).
        then(() => null, err => err);
      assert.ok(err);
      assert.deepEqual(Object.keys(err.errors), ['comments.name']);

      obj = { age: '42' };
      yield Model.validate(obj, ['age']);
      assert.strictEqual(obj.age, 42);
    });
  });

  it('Model.validate(...) validates paths in arrays (gh-8821)', function() {
    const userSchema = new Schema({
      friends: [{ type: String, required: true, minlength: 3 }]
    });

    const User = db.model('User', userSchema);
    return co(function*() {
      const err = yield User.validate({ friends: [null, 'A'] }).catch(err => err);

      assert.ok(err.errors['friends.0']);
      assert.ok(err.errors['friends.1']);
    });
  });

  it('sets correct `Document#op` with `save()` (gh-8439)', function() {
    const schema = Schema({ name: String });
    const ops = [];
    schema.pre('validate', function() {
      ops.push(this.$op);
    });
    schema.pre('save', function() {
      ops.push(this.$op);
    });
    schema.post('validate', function() {
      ops.push(this.$op);
    });
    schema.post('save', function() {
      ops.push(this.$op);
    });

    const Model = db.model('Test', schema);
    const doc = new Model({ name: 'test' });

    return doc.save().then(() => {
      assert.deepEqual(ops, ['validate', 'validate', 'save', 'save']);
    });
  });

  it('bulkWrite sets discriminator filters (gh-8590)', function() {
    const Animal = db.model('Test', Schema({ name: String }));
    const Dog = Animal.discriminator('Dog', Schema({ breed: String }));

    return co(function*() {
      yield Dog.bulkWrite([{
        updateOne: {
          filter: { name: 'Pooka' },
          update: { $set: { breed: 'Chorkie' } },
          upsert: true
        }
      }]);
      const res = yield Animal.findOne();
      assert.ok(res instanceof Dog);
      assert.strictEqual(res.breed, 'Chorkie');
    });
  });

  it('bulkWrite upsert works when update casts to empty (gh-8698)', function() {
    const userSchema = new Schema({
      name: String
    });
    const User = db.model('User', userSchema);

    return co(function*() {
      yield User.bulkWrite([{
        updateOne: {
          filter: { name: 'test' },
          update: { notInSchema: true },
          upsert: true
        }
      }]);

      const doc = yield User.findOne();
      assert.ok(doc);
      assert.strictEqual(doc.notInSchema, undefined);
    });
  });

  it('bulkWrite upsert with non-schema path in filter (gh-8698)', function() {
    const userSchema = new Schema({
      name: String
    });
    const User = db.model('User', userSchema);

    return co(function*() {
      let err = yield User.bulkWrite([{
        updateOne: {
          filter: { notInSchema: 'foo' },
          update: { name: 'test' },
          upsert: true
        }
      }]).then(() => null, err => err);
      assert.ok(err);
      assert.equal(err.name, 'StrictModeError');
      assert.ok(err.message.indexOf('notInSchema') !== -1, err.message);

      err = yield User.bulkWrite([{
        updateMany: {
          filter: { notInSchema: 'foo' },
          update: { name: 'test' },
          upsert: true
        }
      }]).then(() => null, err => err);
      assert.ok(err);
      assert.equal(err.name, 'StrictModeError');
      assert.ok(err.message.indexOf('notInSchema') !== -1, err.message);

      err = yield User.bulkWrite([{
        replaceOne: {
          filter: { notInSchema: 'foo' },
          update: { name: 'test' },
          upsert: true
        }
      }]).then(() => null, err => err);
      assert.ok(err);
      assert.equal(err.name, 'StrictModeError');
      assert.ok(err.message.indexOf('notInSchema') !== -1, err.message);
    });
  });

  it('bulkWrite can disable timestamps with updateOne, and updateMany', function() {
    const userSchema = new Schema({
      name: String
    }, { timestamps: true });

    const User = db.model('User', userSchema);

    return co(function*() {
      const users = yield User.create([{ name: 'Hafez1' }, { name: 'Hafez2' }]);

      yield User.bulkWrite([
        { updateOne: { filter: { _id: users[0]._id }, update: { name: 'John1' }, timestamps: false } },
        { updateMany: { filter: { _id: users[1]._id }, update: { name: 'John2' }, timestamps: false } }
      ]);

      const usersAfterUpdate = yield Promise.all([
        User.findOne({ _id: users[0]._id }),
        User.findOne({ _id: users[1]._id })
      ]);

      assert.deepEqual(users[0].updatedAt, usersAfterUpdate[0].updatedAt);
      assert.deepEqual(users[1].updatedAt, usersAfterUpdate[1].updatedAt);
    });
  });

  it('bulkWrite can overwrite schema `strict` option for filters and updates (gh-8778)', function() {
    // Arrange
    const userSchema = new Schema({
      name: String
    }, { strict: true });

    const User = db.model('User', userSchema);

    return co(function*() {
      const users = yield User.collection.insertMany([
        { notInSchema: 1 },
        { notInSchema: 2 },
        { notInSchema: 3 }
      ]).then(res => res.ops);

      // Act
      yield User.bulkWrite([
        { updateOne: { filter: { notInSchema: 1 }, update: { notInSchema: 'first' } } },
        { updateMany: { filter: { notInSchema: 2 }, update: { notInSchema: 'second' } } },
        { replaceOne: { filter: { notInSchema: 3 }, replacement: { notInSchema: 'third' } } }
      ],
      { strict: false });

      // Assert
      const usersAfterUpdate = yield Promise.all([
        User.collection.findOne({ _id: users[0]._id }),
        User.collection.findOne({ _id: users[1]._id }),
        User.collection.findOne({ _id: users[2]._id })
      ]);

      assert.equal(usersAfterUpdate[0].notInSchema, 'first');
      assert.equal(usersAfterUpdate[1].notInSchema, 'second');
      assert.equal(usersAfterUpdate[2].notInSchema, 'third');
    });
  });

  it('cast errors have `kind` field (gh-8953)', function() {
    return co(function*() {
      const User = db.model('User', {});
      const err = yield User.findOne({ _id: 'invalid' }).then(() => null, err => err);

      assert.deepEqual(err.kind, 'ObjectId');
    });
  });

  it('casts bulkwrite timestamps to `Number` when specified (gh-9030)', function() {
    return co(function* () {
      const userSchema = new Schema({
        name: String,
        updatedAt: Number
      }, { timestamps: true });

      const User = db.model('User', userSchema);

      yield User.create([{ name: 'user1' }, { name: 'user2' }]);

      yield User.bulkWrite([
        {
          updateOne: {
            filter: { name: 'user1' },
            update: { name: 'new name' }
          }
        },
        {
          updateMany: {
            filter: { name: 'user2' },
            update: { name: 'new name' }
          }
        }
      ]);

      const users = yield User.find().lean();
      assert.equal(typeof users[0].updatedAt, 'number');
      assert.equal(typeof users[1].updatedAt, 'number');

      // not-lean queries cast to number even if stored on DB as a date
      assert.equal(users[0] instanceof User, false);
      assert.equal(users[1] instanceof User, false);
    });
  });

  it('Model.bulkWrite(...) does not throw an error when provided an empty array (gh-9131)', function() {
    return co(function*() {
      const userSchema = new Schema();
      const User = db.model('User', userSchema);

      const res = yield User.bulkWrite([]);

      assert.deepEqual(
        res,
        {
          result: {
            ok: 1,
            writeErrors: [],
            writeConcernErrors: [],
            insertedIds: [],
            nInserted: 0,
            nUpserted: 0,
            nMatched: 0,
            nModified: 0,
            nRemoved: 0,
            upserted: []
          },
          insertedCount: 0,
          matchedCount: 0,
          modifiedCount: 0,
          deletedCount: 0,
          upsertedCount: 0,
          upsertedIds: {},
          insertedIds: {},
          n: 0
        }
      );
    });
  });

  it('Model.bulkWrite(...) does not throw an error with upsert:true, setDefaultsOnInsert: true (gh-9157)', function() {
    return co(function*() {
      const userSchema = new Schema(
        {
          friends: [String],
          age: { type: Number, default: 25 }
        },
        { timestamps: true }
      );
      const User = db.model('User', userSchema);

      yield User.bulkWrite([
        {
          updateOne: {
            filter: { },
            update: { friends: ['Sam'] },
            upsert: true,
            setDefaultsOnInsert: true
          }
        }
      ]);

      const user = yield User.findOne().sort({ _id: -1 });

      assert.equal(user.age, 25);
      assert.deepEqual(user.friends, ['Sam']);
    });
  });

  it('allows calling `create()` after `bulkWrite()` (gh-9350)', function() {
    const schema = Schema({ foo: Boolean });
    const Model = db.model('Test', schema);

    return co(function*() {
      yield Model.bulkWrite([
        { insertOne: { document: { foo: undefined } } },
        { updateOne: { filter: {}, update: { $set: { foo: true } } } }
      ]);

      yield Model.create({ foo: undefined });

      const docs = yield Model.find();
      assert.equal(docs.length, 2);
    });
  });

  it('skips applying init hooks if `document` option set to `false` (gh-9316)', function() {
    const schema = new Schema({ name: String });
    let called = 0;
    schema.post(/.*/, { query: true, document: false }, function test() {
      ++called;
    });

    const Model = db.model('Test', schema);

    const doc = new Model();
    doc.init({ name: 'test' });
    assert.equal(called, 0);
  });

  it('retains atomics after failed `save()` (gh-9327)', function() {
    const schema = new Schema({ arr: [String] });
    const Test = db.model('Test', schema);

    return co(function*() {
      const doc = yield Test.create({ arr: [] });

      yield Test.deleteMany({});

      doc.arr.push('test');
      const err = yield doc.save().then(() => null, err => err);
      assert.ok(err);

      const delta = doc.getChanges();
      assert.ok(delta.$push);
      assert.ok(delta.$push.arr);
    });
  });

  it('doesnt wipe out changes made while `save()` is in flight (gh-9327)', function() {
    const schema = new Schema({ num1: Number, num2: Number });
    const Test = db.model('Test', schema);

    return co(function*() {
      const doc = yield Test.create({});

      doc.num1 = 1;
      doc.num2 = 1;
      const p = doc.save();

      yield cb => setTimeout(cb, 0);

      doc.num1 = 2;
      doc.num2 = 2;
      yield p;

      yield doc.save();

      const fromDb = yield Test.findById(doc._id);
      assert.equal(fromDb.num1, 2);
      assert.equal(fromDb.num2, 2);
    });
  });

  describe('returnOriginal (gh-9183)', function() {
    const originalValue = mongoose.get('returnOriginal');
    beforeEach(() => {
      mongoose.set('returnOriginal', false);
    });

    afterEach(() => {
      mongoose.set('returnOriginal', originalValue);
    });

    it('Setting `returnOriginal` works', function() {
      return co(function*() {
        const userSchema = new Schema({
          name: { type: String }
        });

        const User = db.model('User', userSchema);

        const createdUser = yield User.create({ name: 'Hafez' });

        const user1 = yield User.findOneAndUpdate({ _id: createdUser._id }, { name: 'Hafez1' });
        assert.equal(user1.name, 'Hafez1');

        const user2 = yield User.findByIdAndUpdate(createdUser._id, { name: 'Hafez2' });
        assert.equal(user2.name, 'Hafez2');

        const user3 = yield User.findOneAndReplace({ _id: createdUser._id }, { name: 'Hafez3' });
        assert.equal(user3.name, 'Hafez3');
      });
    });

    it('`returnOriginal` can be overwritten', function() {
      return co(function*() {
        const userSchema = new Schema({
          name: { type: String }
        });

        const User = db.model('User', userSchema);

        const createdUser = yield User.create({ name: 'Hafez' });

        const user1 = yield User.findOneAndUpdate({ _id: createdUser._id }, { name: 'Hafez1' }, { new: false });
        assert.equal(user1.name, 'Hafez');

        const user2 = yield User.findByIdAndUpdate(createdUser._id, { name: 'Hafez2' }, { new: false });
        assert.equal(user2.name, 'Hafez1');

        const user3 = yield User.findOneAndReplace({ _id: createdUser._id }, { name: 'Hafez3' }, { new: false });
        assert.equal(user3.name, 'Hafez2');
      });
    });
  });
<<<<<<< HEAD

  describe('buildBulkWriteOperations', () => {
    it('builds write operations', () => {
      return co(function*() {

        const userSchema = new Schema({
          name: { type: String }
        });

        const User = db.model('User', userSchema);

        const users = [
          new User({ name: 'Hafez1_gh-9673-1' }),
          new User({ name: 'Hafez2_gh-9673-1' }),
          new User({ name: 'I am the third name' })
        ];

        yield users[2].save();
        users[2].name = 'I am the updated third name';

        const writeOperations = User.buildBulkWriteOperations(users);

        const desiredWriteOperations = [
          { insertOne: { document: users[0] } },
          { insertOne: { document: users[1] } },
          { updateOne: { filter: { _id: users[2]._id }, update: { $set: { name: 'I am the updated third name' } } } }
        ];

        assert.deepEqual(
          writeOperations,
          desiredWriteOperations
        );
      });
    });

    it('throws an error when one document is invalid', () => {
      const userSchema = new Schema({
        name: { type: String, minLength: 5 }
      });

      const User = db.model('User', userSchema);

      const users = [
        new User({ name: 'a' }),
        new User({ name: 'Hafez2_gh-9673-1' }),
        new User({ name: 'b' })
      ];

      let err;
      try {
        User.buildBulkWriteOperations(users);
      } catch (error) {
        err = error;
      }


      assert.ok(err);
    });

    it('throws an error if documents is not an array', function() {
      const userSchema = new Schema({
        name: { type: String }
      });

      const User = db.model('User', userSchema);


      assert.throws(
        function() {
          User.buildBulkWriteOperations(null);
        },
        /bulkSave expects an array of documents to be passed/
      );
    });
    it('throws an error if one element is not a document', function() {
      const userSchema = new Schema({
        name: { type: String }
      });

      const User = db.model('User', userSchema);


      assert.throws(
        function() {
          User.buildBulkWriteOperations([
            new User({ name: 'Hafez' }),
            { name: 'I am not a document' }
          ]);
        },
        /documents\.1 was not a mongoose document/
      );
    });
  });

  describe('bulkSave() (gh-9673)', function() {
    it('saves new documents', function() {
      return co(function* () {
        const userSchema = new Schema({
          name: { type: String }
        });

        const User = db.model('User', userSchema);


        yield User.bulkSave([
          new User({ name: 'Hafez1_gh-9673-1' }),
          new User({ name: 'Hafez2_gh-9673-1' })
        ]);

        const users = yield User.find().sort('name');

        assert.deepEqual(
          users.map(user => user.name),
          [
            'Hafez1_gh-9673-1',
            'Hafez2_gh-9673-1'
          ]
        );
      });
    });

    it('updates documents', function() {
      return co(function* () {
        const userSchema = new Schema({
          name: { type: String }
        });

        const User = db.model('User', userSchema);


        yield User.insertMany([
          new User({ name: 'Hafez1_gh-9673-2' }),
          new User({ name: 'Hafez2_gh-9673-2' })
        ]);

        const users = yield User.find().sort('name');

        users[0].name = 'Hafez1_gh-9673-2-updated';
        users[1].name = 'Hafez2_gh-9673-2-updated';

        yield User.bulkSave(users);

        const usersAfterUpdate = yield User.find().sort('name');

        assert.deepEqual(
          usersAfterUpdate.map(user => user.name),
          [
            'Hafez1_gh-9673-2-updated',
            'Hafez2_gh-9673-2-updated'
          ]
        );
      });
    });

    it('returns writeResult on success', () => {
      return co(function* () {
        const userSchema = new Schema({
          name: { type: String }
        });

        const User = db.model('User', userSchema);


        yield User.insertMany([
          new User({ name: 'Hafez1_gh-9673-2' }),
          new User({ name: 'Hafez2_gh-9673-2' })
        ]);

        const users = yield User.find().sort('name');

        users[0].name = 'Hafez1_gh-9673-2-updated';
        users[1].name = 'Hafez2_gh-9673-2-updated';

        const writeResult = yield User.bulkSave(users);
        assert.ok(writeResult.result.ok);
      });
    });
    it('throws an error on failure', () => {
      return co(function* () {
        const userSchema = new Schema({
          name: { type: String, unique: true }
        });

        const User = db.model('User', userSchema);
        yield User.init();

        yield User.insertMany([
          new User({ name: 'Hafez1_gh-9673-2' }),
          new User({ name: 'Hafez2_gh-9673-2' })
        ]);

        const users = yield User.find().sort('name');

        users[0].name = 'duplicate-name';
        users[1].name = 'duplicate-name';

        const err = yield User.bulkSave(users).then(() => null, err => err);
        assert.ok(err);
      });
    });
    it('changes document state from `isNew` `false` to `true`', () => {
      return co(function* () {
        const userSchema = new Schema({
          name: { type: String }
        });

        const User = db.model('User', userSchema);
        yield User.init();

        const user1 = new User({ name: 'Hafez1_gh-9673-3' });
        const user2 = new User({ name: 'Hafez1_gh-9673-3' });

        assert.equal(user1.isNew, true);
        assert.equal(user2.isNew, true);

        yield User.bulkSave([user1, user2]);

        assert.equal(user1.isNew, false);
        assert.equal(user2.isNew, false);
      });
    });
    it('sets `isNew` to false when a document succeds and `isNew` does not change when some fail', () => {
      return co(function* () {
        const userSchema = new Schema({
          name: { type: String, unique: true }
        });

        const User = db.model('User', userSchema);
        yield User.init();

        const user1 = new User({ name: 'Hafez1_gh-9673-4' });
        const user2 = new User({ name: 'Hafez1_gh-9673-4' });

        const err = yield User.bulkSave([user1, user2]).then(() => null, err => err);

        assert.ok(err);
        assert.equal(user1.isNew, false);
        assert.equal(user2.isNew, true);
      });
    });
    it('changes documents state for successful writes', () => {
      return co(function* () {
        const userSchema = new Schema({
          name: { type: String, unique: true },
          age: Number
        });

        const User = db.model('User', userSchema);
        yield User.init();

        const user1 = new User({ name: 'Sam', age: 26 });
        const user2 = new User({ name: 'Sam', age: 27 });

        assert.equal(user1.isNew, true);
        assert.equal(user2.isNew, true);

        const err = yield User.bulkSave([user1, user2]).then(() => null, err => err);

        assert.ok(err);
        assert.deepEqual(user1.getChanges(), {});
        assert.deepEqual(user2.getChanges(), { $set: { age: 27, name: 'Sam' } });
      });
    });
    it('triggers pre/post-save hooks', () => {
      return co(function* () {
        const userSchema = new Schema({
          name: String,
          age: Number
        });

        let preSaveCallCount = 0;
        let postSaveCallCount = 0;

        userSchema.pre('save', function() {
          preSaveCallCount++;
        });
        userSchema.post('save', function() {
          postSaveCallCount++;
        });

        const User = db.model('User', userSchema);

        const user1 = new User({ name: 'Sam1' });
        const user2 = new User({ name: 'Sam2' });


        yield User.bulkSave([user1, user2]);
        assert.equal(preSaveCallCount, 2);
        assert.equal(postSaveCallCount, 2);
      });
    });
    it('calls pre-save before actually saving', () => {
      return co(function* () {
        const userSchema = new Schema({ name: String });


        userSchema.pre('save', function() {
          this.name = 'name from pre-save';
        });

        const User = db.model('User', userSchema);

        const user1 = new User({ name: 'Sam1' });
        const user2 = new User({ name: 'Sam2' });


        yield User.bulkSave([user1, user2]);

        const usersFromDatabase = yield User.find({ _id: { $in: [user1._id, user2._id] } }).sort('_id');
        assert.equal(usersFromDatabase[0].name, 'name from pre-save');
        assert.equal(usersFromDatabase[1].name, 'name from pre-save');
=======
  describe('Setting the explain flag', function() {
    it('should give an object back rather than a boolean (gh-8275)', function() {
      return co(function*() {
        const MyModel = db.model('Character', mongoose.Schema({
          name: String,
          age: Number,
          rank: String
        }));

        yield MyModel.create([
          { name: 'Jean-Luc Picard', age: 59, rank: 'Captain' },
          { name: 'William Riker', age: 29, rank: 'Commander' },
          { name: 'Deanna Troi', age: 28, rank: 'Lieutenant Commander' },
          { name: 'Geordi La Forge', age: 29, rank: 'Lieutenant' },
          { name: 'Worf', age: 24, rank: 'Lieutenant' }
        ]);
        const res = yield MyModel.exists({}, { explain: true });

        assert.equal(typeof res, 'object');
>>>>>>> f8d27215
      });
    });
  });
});<|MERGE_RESOLUTION|>--- conflicted
+++ resolved
@@ -22,6 +22,7 @@
 const MongooseError = mongoose.Error;
 
 describe('Model', function() {
+
   let db;
   let Comments;
   let BlogPost;
@@ -7112,7 +7113,6 @@
       });
     });
   });
-<<<<<<< HEAD
 
   describe('buildBulkWriteOperations', () => {
     it('builds write operations', () => {
@@ -7424,7 +7424,10 @@
         const usersFromDatabase = yield User.find({ _id: { $in: [user1._id, user2._id] } }).sort('_id');
         assert.equal(usersFromDatabase[0].name, 'name from pre-save');
         assert.equal(usersFromDatabase[1].name, 'name from pre-save');
-=======
+      });
+    });
+  });
+
   describe('Setting the explain flag', function() {
     it('should give an object back rather than a boolean (gh-8275)', function() {
       return co(function*() {
@@ -7444,8 +7447,8 @@
         const res = yield MyModel.exists({}, { explain: true });
 
         assert.equal(typeof res, 'object');
->>>>>>> f8d27215
-      });
-    });
-  });
-});+      });
+    });
+  });
+});
+
