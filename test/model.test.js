/**
 * Test dependencies.
 */

var start = require('./common'),
    assert = require('power-assert'),
    mongoose = start.mongoose,
    random = require('../lib/utils').random,
    Schema = mongoose.Schema,
    ValidatorError = mongoose.Error.ValidatorError,
    ValidationError = mongoose.Error.ValidationError,
    ObjectId = Schema.Types.ObjectId,
    DocumentObjectId = mongoose.Types.ObjectId,
    EmbeddedDocument = mongoose.Types.Embedded,
    MongooseError = mongoose.Error;

/**
 * Setup.
 */

var Comments = new Schema;

Comments.add({
  title: String,
  date: Date,
  body: String,
  comments: [Comments]
});

var BlogPost = new Schema({
  title: String,
  author: String,
  slug: String,
  date: Date,
  meta: {
    date: Date,
    visitors: Number
  },
  published: Boolean,
  mixed: {},
  numbers: [Number],
  owners: [ObjectId],
  comments: [Comments],
  nested: {array: [Number]}
});

BlogPost
.virtual('titleWithAuthor')
.get(function() {
  return this.get('title') + ' by ' + this.get('author');
})
.set(function(val) {
  var split = val.split(' by ');
  this.set('title', split[0]);
  this.set('author', split[1]);
});

BlogPost.method('cool', function() {
  return this;
});

BlogPost.static('woot', function() {
  return this;
});

mongoose.model('BlogPost', BlogPost);
var bpSchema = BlogPost;

var collection = 'blogposts_' + random();

describe('Model', function() {
  var db, Test;

  before(function() {
    db = start();
    var testSchema = new Schema({
      _id: {
        first_name: {type: String},
        age: {type: Number}
      },
      last_name: {type: String},
      doc_embed: {
        some: {type: String}
      }

    });
    Test = db.model('test-schema', testSchema);
  });

  after(function() {
    db.close();
  });

  it('can be created using _id as embedded document', function(done) {
    var t = new Test({
      _id: {
        first_name: 'Daniel',
        age: 21
      },
      last_name: 'Alabi',
      doc_embed: {
        some: 'a'
      }
    });

    t.save(function(err) {
      assert.ifError(err);
      Test.findOne({}, function(err, doc) {
        assert.ifError(err);

        assert.ok('last_name' in doc);
        assert.ok('_id' in doc);
        assert.ok('first_name' in doc._id);
        assert.equal('Daniel', doc._id.first_name);
        assert.ok('age' in doc._id);
        assert.equal(21, doc._id.age);

        assert.ok('doc_embed' in doc);
        assert.ok('some' in doc.doc_embed);
        assert.equal('a', doc.doc_embed.some);
        done();
      });
    });
  });
});

describe('Model', function() {
  describe('constructor', function() {
    it('works without "new" keyword', function(done) {
      var B = mongoose.model('BlogPost');
      var b = B();
      assert.ok(b instanceof B);
      var db = start();
      B = db.model('BlogPost');
      db.close();
      b = B();
      assert.ok(b instanceof B);
      done();
    });
    it('works "new" keyword', function(done) {
      var B = mongoose.model('BlogPost');
      var b = new B();
      assert.ok(b instanceof B);
      var db = start();
      B = db.model('BlogPost');
      db.close();
      b = new B();
      assert.ok(b instanceof B);
      done();
    });
  });
  describe('isNew', function() {
    it('is true on instantiation', function(done) {
      var db = start(),
          BlogPost = db.model('BlogPost', collection);

      db.close();
      var post = new BlogPost;
      assert.equal(true, post.isNew);
      done();
    });

    it('on parent and subdocs on failed inserts', function(done) {
      var db = start();

      var schema = new Schema({
        name: {type: String, unique: true},
        em: [new Schema({x: Number})]
      }, {collection: 'testisnewonfail_' + random()});

      var A = db.model('isNewOnFail', schema);

      A.on('index', function() {
        var a = new A({name: 'i am new', em: [{x: 1}]});
        a.save(function(err) {
          assert.ifError(err);
          assert.equal(a.isNew, false);
          assert.equal(a.em[0].isNew, false);
          var b = new A({name: 'i am new', em: [{x: 2}]});
          b.save(function(err) {
            db.close();
            assert.ok(err);
            assert.equal(b.isNew, true);
            assert.equal(b.em[0].isNew, true);
            done();
          });
        });
      });
    });
  });

  it('gh-2140', function(done) {
    var db = start();
    var S = new Schema({
      field: [{text: String}]
    });

    var Model = db.model('gh-2140', S, 'gh-2140');
    var s = new Model();
    s.field = [null];
    s.field = [{text: 'text'}];

    assert.ok(s.field[0]);
    db.close(done);
  });

  describe('schema', function() {
    it('should exist', function(done) {
      var db = start(),
          BlogPost = db.model('BlogPost', collection);

      db.close();
      assert.ok(BlogPost.schema instanceof Schema);
      assert.ok(BlogPost.prototype.schema instanceof Schema);
      done();
    });
    it('emits init event', function(done) {
      var db = start(),
          schema = new Schema({name: String}),
          model;

      schema.on('init', function(model_) {
        model = model_;
      });

      var Named = db.model('EmitInitOnSchema', schema);
      db.close();
      assert.equal(model, Named);
      done();
    });
  });

  describe('structure', function() {
    it('default when instantiated', function(done) {
      var db = start(),
          BlogPost = db.model('BlogPost', collection);

      db.close();
      var post = new BlogPost;
      assert.equal(post.db.model('BlogPost').modelName, 'BlogPost');
      assert.equal(post.constructor.modelName, 'BlogPost');

      assert.ok(post.get('_id') instanceof DocumentObjectId);

      assert.equal(undefined, post.get('title'));
      assert.equal(undefined, post.get('slug'));
      assert.equal(undefined, post.get('date'));

      assert.equal('object', typeof post.get('meta'));
      assert.deepEqual(post.get('meta'), {});
      assert.equal(undefined, post.get('meta.date'));
      assert.equal(undefined, post.get('meta.visitors'));
      assert.equal(undefined, post.get('published'));
      assert.equal(1, Object.keys(post.get('nested')).length);
      assert.ok(Array.isArray(post.get('nested').array));

      assert.ok(post.get('numbers').isMongooseArray);
      assert.ok(post.get('owners').isMongooseArray);
      assert.ok(post.get('comments').isMongooseDocumentArray);
      assert.ok(post.get('nested.array').isMongooseArray);
      done();
    });

    describe('array', function() {
      describe('defaults', function() {
        it('to a non-empty array', function(done) {
          var db = start(),
              DefaultArraySchema = new Schema({
                arr: {type: Array, cast: String, default: ['a', 'b', 'c']},
                single: {type: Array, cast: String, default: ['a']}
              });
          mongoose.model('DefaultArray', DefaultArraySchema);
          var DefaultArray = db.model('DefaultArray', collection);
          var arr = new DefaultArray;
          db.close();
          assert.equal(arr.get('arr').length, 3);
          assert.equal(arr.get('arr')[0], 'a');
          assert.equal(arr.get('arr')[1], 'b');
          assert.equal(arr.get('arr')[2], 'c');
          assert.equal(arr.get('single').length, 1);
          assert.equal(arr.get('single')[0], 'a');
          done();
        });

        it('empty', function(done) {
          var db = start(),
              DefaultZeroCardArraySchema = new Schema({
                arr: {type: Array, cast: String, default: []},
                auto: [Number]
              });
          mongoose.model('DefaultZeroCardArray', DefaultZeroCardArraySchema);
          var DefaultZeroCardArray = db.model('DefaultZeroCardArray', collection);
          db.close();
          var arr = new DefaultZeroCardArray();
          assert.equal(arr.get('arr').length, 0);
          assert.equal(arr.arr.length, 0);
          assert.equal(arr.auto.length, 0);
          done();
        });
      });
    });

    it('a hash with one null value', function(done) {
      var db = start(),
          BlogPost = db.model('BlogPost', collection);

      var post = new BlogPost({
        title: null
      });
      db.close();
      assert.strictEqual(null, post.title);
      done();
    });

    it('when saved', function(done) {
      var db = start(),
          BlogPost = db.model('BlogPost', collection),
          pending = 2;

      function cb() {
        if (--pending) {
          return;
        }
        db.close();
        done();
      }

      var post = new BlogPost();
      post.on('save', function(post) {
        assert.ok(post.get('_id') instanceof DocumentObjectId);

        assert.equal(undefined, post.get('title'));
        assert.equal(undefined, post.get('slug'));
        assert.equal(undefined, post.get('date'));
        assert.equal(undefined, post.get('published'));

        assert.equal(typeof post.get('meta'), 'object');
        assert.deepEqual(post.get('meta'), {});
        assert.equal(undefined, post.get('meta.date'));
        assert.equal(undefined, post.get('meta.visitors'));

        assert.ok(post.get('owners').isMongooseArray);
        assert.ok(post.get('comments').isMongooseDocumentArray);
        cb();
      });

      post.save(function(err, post) {
        assert.ifError(err);
        assert.ok(post.get('_id') instanceof DocumentObjectId);

        assert.equal(undefined, post.get('title'));
        assert.equal(undefined, post.get('slug'));
        assert.equal(undefined, post.get('date'));
        assert.equal(undefined, post.get('published'));

        assert.equal(typeof post.get('meta'), 'object');
        assert.deepEqual(post.get('meta'), {});
        assert.equal(undefined, post.get('meta.date'));
        assert.equal(undefined, post.get('meta.visitors'));

        assert.ok(post.get('owners').isMongooseArray);
        assert.ok(post.get('comments').isMongooseDocumentArray);
        cb();
      });
    });


    it('when saved using the promise not the callback', function(done) {
      var db = start(),
          BlogPost = db.model('BlogPost', collection);

      var post = new BlogPost();
      var p = post.save();
      p.onResolve(function(err, post) {
        assert.ifError(err);
        assert.ok(post.get('_id') instanceof DocumentObjectId);

        assert.equal(undefined, post.get('title'));
        assert.equal(undefined, post.get('slug'));
        assert.equal(undefined, post.get('date'));
        assert.equal(undefined, post.get('published'));

        assert.equal(typeof post.get('meta'), 'object');
        assert.deepEqual(post.get('meta'), {});
        assert.equal(undefined, post.get('meta.date'));
        assert.equal(undefined, post.get('meta.visitors'));

        assert.ok(post.get('owners').isMongooseArray);
        assert.ok(post.get('comments').isMongooseDocumentArray);
        db.close(done);
      });
    });


    describe('init', function() {
      it('works', function(done) {
        var db = start(),
            BlogPost = db.model('BlogPost', collection);

        var post = new BlogPost();
        db.close();

        post.init({
          title: 'Test',
          slug: 'test',
          date: new Date,
          meta: {
            date: new Date,
            visitors: 5
          },
          published: true,
          owners: [new DocumentObjectId, new DocumentObjectId],
          comments: [
            {title: 'Test', date: new Date, body: 'Test'},
            {title: 'Super', date: new Date, body: 'Cool'}
          ]
        });

        assert.equal(post.get('title'), 'Test');
        assert.equal(post.get('slug'), 'test');
        assert.ok(post.get('date') instanceof Date);
        assert.equal('object', typeof post.get('meta'));
        assert.ok(post.get('meta').date instanceof Date);
        assert.equal(typeof post.get('meta').visitors, 'number');
        assert.equal(post.get('published'), true);

        assert.equal(post.title, 'Test');
        assert.equal(post.slug, 'test');
        assert.ok(post.date instanceof Date);
        assert.equal(typeof post.meta, 'object');
        assert.ok(post.meta.date instanceof Date);
        assert.equal(typeof post.meta.visitors, 'number');
        assert.equal(post.published, true);

        assert.ok(post.get('owners').isMongooseArray);
        assert.ok(post.get('owners')[0] instanceof DocumentObjectId);
        assert.ok(post.get('owners')[1] instanceof DocumentObjectId);

        assert.ok(post.owners.isMongooseArray);
        assert.ok(post.owners[0] instanceof DocumentObjectId);
        assert.ok(post.owners[1] instanceof DocumentObjectId);

        assert.ok(post.get('comments').isMongooseDocumentArray);
        assert.ok(post.get('comments')[0] instanceof EmbeddedDocument);
        assert.ok(post.get('comments')[1] instanceof EmbeddedDocument);

        assert.ok(post.comments.isMongooseDocumentArray);
        assert.ok(post.comments[0] instanceof EmbeddedDocument);
        assert.ok(post.comments[1] instanceof EmbeddedDocument);
        done();
      });

      it('partially', function(done) {
        var db = start(),
            BlogPost = db.model('BlogPost', collection);

        db.close();
        var post = new BlogPost;
        post.init({
          title: 'Test',
          slug: 'test',
          date: new Date
        });

        assert.equal(post.get('title'), 'Test');
        assert.equal(post.get('slug'), 'test');
        assert.ok(post.get('date') instanceof Date);
        assert.equal('object', typeof post.get('meta'));

        assert.deepEqual(post.get('meta'), {});
        assert.equal(undefined, post.get('meta.date'));
        assert.equal(undefined, post.get('meta.visitors'));
        assert.equal(undefined, post.get('published'));

        assert.ok(post.get('owners').isMongooseArray);
        assert.ok(post.get('comments').isMongooseDocumentArray);
        done();
      });

      it('with partial hash', function(done) {
        var db = start(),
            BlogPost = db.model('BlogPost', collection);

        db.close();
        var post = new BlogPost({
          meta: {
            date: new Date,
            visitors: 5
          }
        });

        assert.equal(5, post.get('meta.visitors').valueOf());
        done();
      });

      it('isNew on embedded documents', function(done) {
        var db = start(),
            BlogPost = db.model('BlogPost', collection);

        db.close();
        var post = new BlogPost();
        post.init({
          title: 'Test',
          slug: 'test',
          comments: [{title: 'Test', date: new Date, body: 'Test'}]
        });

        assert.equal(false, post.get('comments')[0].isNew);
        done();
      });

      it('isNew on embedded documents after saving', function(done) {
        var db = start(),
            BlogPost = db.model('BlogPost', collection);

        var post = new BlogPost({title: 'hocus pocus'});
        post.comments.push({title: 'Humpty Dumpty', comments: [{title: 'nested'}]});
        assert.equal(true, post.get('comments')[0].isNew);
        assert.equal(true, post.get('comments')[0].comments[0].isNew);
        post.invalidate('title'); // force error
        post.save(function() {
          assert.equal(true, post.isNew);
          assert.equal(true, post.get('comments')[0].isNew);
          assert.equal(true, post.get('comments')[0].comments[0].isNew);
          post.save(function(err) {
            db.close();
            assert.strictEqual(null, err);
            assert.equal(false, post.isNew);
            assert.equal(false, post.get('comments')[0].isNew);
            assert.equal(false, post.get('comments')[0].comments[0].isNew);
            done();
          });
        });
      });
    });
  });

  it('collection name can be specified through schema', function(done) {
    var schema = new Schema({name: String}, {collection: 'users1'});
    var Named = mongoose.model('CollectionNamedInSchema1', schema);
    assert.equal(Named.prototype.collection.name, 'users1');

    var db = start();
    var users2schema = new Schema({name: String}, {collection: 'users2'});
    var Named2 = db.model('CollectionNamedInSchema2', users2schema);
    db.close();
    assert.equal(Named2.prototype.collection.name, 'users2');
    done();
  });

  it('saving a model with a null value should perpetuate that null value to the db', function(done) {
    var db = start(),
        BlogPost = db.model('BlogPost', collection);

    var post = new BlogPost({
      title: null
    });
    assert.strictEqual(null, post.title);
    post.save(function(err) {
      assert.strictEqual(err, null);
      BlogPost.findById(post.id, function(err, found) {
        db.close();
        assert.strictEqual(err, null);
        assert.strictEqual(found.title, null);
        done();
      });
    });
  });

  it('saves subdocuments middleware correctly', function(done) {
    var db = start();

    var child_hook;
    var parent_hook;
    var childSchema = new Schema({
      name: String
    });

    childSchema.pre('save', function(next) {
      child_hook = this.name;
      next();
    });

    var parentSchema = new Schema({
      name: String,
      children: [childSchema]
    });

    parentSchema.pre('save', function(next) {
      parent_hook = this.name;
      next();
    });

    var Parent = db.model('doc', parentSchema);

    var parent = new Parent({
      name: 'Bob',
      children: [{
        name: 'Mary'
      }]
    });

    parent.save(function(err, parent) {
      assert.equal(parent_hook, 'Bob');
      assert.equal(child_hook, 'Mary');
      assert.ifError(err);
      parent.children[0].name = 'Jane';
      parent.save(function(err) {
        assert.equal(child_hook, 'Jane');
        assert.ifError(err);
        done();
      });
    });
  });

  it('instantiating a model with a hash that maps to at least 1 undefined value', function(done) {
    var db = start(),
        BlogPost = db.model('BlogPost', collection);

    var post = new BlogPost({
      title: undefined
    });
    assert.strictEqual(undefined, post.title);
    post.save(function(err) {
      assert.strictEqual(null, err);
      BlogPost.findById(post.id, function(err, found) {
        db.close();
        assert.strictEqual(err, null);
        assert.strictEqual(found.title, undefined);
        done();
      });
    });
  });

  it('modified nested objects which contain MongoseNumbers should not cause a RangeError on save (gh-714)', function(done) {
    var db = start();

    var schema = new Schema({
      nested: {
        num: Number
      }
    });

    var M = db.model('NestedObjectWithMongooseNumber', schema);
    var m = new M;
    m.nested = null;
    m.save(function(err) {
      assert.ifError(err);

      M.findById(m, function(err, m) {
        assert.ifError(err);
        m.nested.num = 5;
        m.save(function(err) {
          db.close();
          assert.ifError(err);
          done();
        });
      });
    });
  });

  it('no RangeError on remove() of a doc with Number _id (gh-714)', function(done) {
    var db = start();

    var MySchema = new Schema({
      _id: {type: Number},
      name: String
    });

    var MyModel = db.model('MyModel', MySchema, 'numberrangeerror' + random());

    var instance = new MyModel({
      name: 'test',
      _id: 35
    });
    instance.save(function(err) {
      assert.ifError(err);

      MyModel.findById(35, function(err, doc) {
        assert.ifError(err);

        doc.remove(function(err) {
          db.close();
          assert.ifError(err);
          done();
        });
      });
    });
  });

  it('over-writing a number should persist to the db (gh-342)', function(done) {
    var db = start(),
        BlogPost = db.model('BlogPost', collection);

    var post = new BlogPost({
      meta: {
        date: new Date,
        visitors: 10
      }
    });

    post.save(function(err) {
      assert.ifError(err);
      post.set('meta.visitors', 20);
      post.save(function(err) {
        assert.ifError(err);
        BlogPost.findById(post.id, function(err, found) {
          assert.ifError(err);
          assert.equal(20, found.get('meta.visitors').valueOf());
          db.close();
          done();
        });
      });
    });
  });

  describe('methods', function() {
    it('can be defined', function(done) {
      var db = start(),
          BlogPost = db.model('BlogPost', collection);

      db.close();
      var post = new BlogPost();
      assert.equal(post, post.cool());
      done();
    });

    it('can be defined on embedded documents', function(done) {
      var db = start();
      var ChildSchema = new Schema({name: String});
      ChildSchema.method('talk', function() {
        return 'gaga';
      });

      var ParentSchema = new Schema({
        children: [ChildSchema]
      });

      var ChildA = db.model('ChildA', ChildSchema, 'children_' + random());
      var ParentA = db.model('ParentA', ParentSchema, 'parents_' + random());
      db.close();

      var c = new ChildA;
      assert.equal('function', typeof c.talk);

      var p = new ParentA();
      p.children.push({});
      assert.equal('function', typeof p.children[0].talk);
      done();
    });

    it('can be defined with nested key', function(done) {
      var db = start();
      var NestedKeySchema = new Schema({});
      NestedKeySchema.method('foo', {
        bar: function() {
          return this;
        }
      });
      var NestedKey = db.model('NestedKey', NestedKeySchema);
      var n = new NestedKey();
      assert.equal(n, n.foo.bar());
      done();
    });
  });

  describe('statics', function() {
    it('can be defined', function(done) {
      var db = start(),
          BlogPost = db.model('BlogPost', collection);

      db.close();
      assert.equal(BlogPost, BlogPost.woot());
      done();
    });
  });

  describe('casting as validation errors', function() {
    it('error', function(done) {
      var db = start(),
          BlogPost = db.model('BlogPost', collection),
          threw = false;

      var post;
      try {
        post = new BlogPost({date: 'Test', meta: {date: 'Test'}});
      } catch (e) {
        threw = true;
      }

      assert.equal(false, threw);

      try {
        post.set('title', 'Test');
      } catch (e) {
        threw = true;
      }

      assert.equal(false, threw);

      post.save(function(err) {
        assert.ok(err instanceof MongooseError);
        assert.ok(err instanceof ValidationError);
        assert.equal(2, Object.keys(err.errors).length);
        post.date = new Date;
        post.meta.date = new Date;
        post.save(function(err) {
          db.close();
          assert.ifError(err);
          done();
        });
      });
    });
    it('nested error', function(done) {
      var db = start(),
          BlogPost = db.model('BlogPost', collection),
          threw = false;

      var post = new BlogPost;

      try {
        post.init({
          meta: {
            date: 'Test'
          }
        });
      } catch (e) {
        threw = true;
      }

      assert.equal(false, threw);

      try {
        post.set('meta.date', 'Test');
      } catch (e) {
        threw = true;
      }

      assert.equal(false, threw);

      post.save(function(err) {
        db.close();
        assert.ok(err instanceof MongooseError);
        assert.ok(err instanceof ValidationError);
        done();
      });
    });


    it('subdocument cast error', function(done) {
      var db = start(),
          BlogPost = db.model('BlogPost', collection);

      var post = new BlogPost({
        title: 'Test',
        slug: 'test',
        comments: [{title: 'Test', date: new Date, body: 'Test'}]
      });

      post.get('comments')[0].set('date', 'invalid');

      post.save(function(err) {
        db.close();
        assert.ok(err instanceof MongooseError);
        assert.ok(err instanceof ValidationError);
        done();
      });
    });


    it('subdocument validation error', function(done) {
      function failingvalidator() {
        return false;
      }

      var db = start(),
          subs = new Schema({
            str: {
              type: String, validate: failingvalidator
            }
          }),
          BlogPost = db.model('BlogPost', {subs: [subs]});

      var post = new BlogPost();
      post.init({
        subs: [{str: 'gaga'}]
      });

      post.save(function(err) {
        db.close();
        assert.ok(err instanceof ValidationError);
        done();
      });
    });


    it('subdocument error when adding a subdoc', function(done) {
      var db = start(),
          BlogPost = db.model('BlogPost', collection),
          threw = false;

      var post = new BlogPost();

      try {
        post.get('comments').push({
          date: 'Bad date'
        });
      } catch (e) {
        threw = true;
      }

      assert.equal(false, threw);

      post.save(function(err) {
        db.close();
        assert.ok(err instanceof MongooseError);
        assert.ok(err instanceof ValidationError);
        done();
      });
    });


    it('updates', function(done) {
      var db = start(),
          BlogPost = db.model('BlogPost', collection);

      var post = new BlogPost();
      post.set('title', '1');

      var id = post.get('_id');

      post.save(function(err) {
        assert.ifError(err);

        BlogPost.update({title: 1, _id: id}, {title: 2}, function(err) {
          assert.ifError(err);

          BlogPost.findOne({_id: post.get('_id')}, function(err, doc) {
            db.close();
            assert.ifError(err);
            assert.equal(doc.get('title'), '2');
            done();
          });
        });
      });
    });

    it('$pull', function(done) {
      var db = start(),
          BlogPost = db.model('BlogPost', collection),
          post = new BlogPost();

      db.close();
      post.get('numbers').push('3');
      assert.equal(post.get('numbers')[0], 3);
      done();
    });

    it('$push', function(done) {
      var db = start(),
          BlogPost = db.model('BlogPost', collection),
          post = new BlogPost();

      post.get('numbers').push(1, 2, 3, 4);
      post.save(function() {
        BlogPost.findById(post.get('_id'), function(err, found) {
          assert.equal(found.get('numbers').length, 4);
          found.get('numbers').pull('3');
          found.save(function() {
            BlogPost.findById(found.get('_id'), function(err, found2) {
              db.close();
              assert.ifError(err);
              assert.equal(found2.get('numbers').length, 3);
              done();
            });
          });
        });
      });
    });

    it('Number arrays', function(done) {
      var db = start(),
          BlogPost = db.model('BlogPost', collection);

      var post = new BlogPost();
      post.numbers.push(1, '2', 3);

      post.save(function(err) {
        assert.strictEqual(err, null);

        BlogPost.findById(post._id, function(err, doc) {
          assert.ifError(err);

          assert.ok(~doc.numbers.indexOf(1));
          assert.ok(~doc.numbers.indexOf(2));
          assert.ok(~doc.numbers.indexOf(3));

          db.close();
          done();
        });
      });
    });

    it('date casting compat with datejs (gh-502)', function(done) {
      var db = start();

      Date.prototype.toObject = function() {
        return {
          millisecond: 86,
          second: 42,
          minute: 47,
          hour: 17,
          day: 13,
          week: 50,
          month: 11,
          year: 2011
        };
      };

      var S = new Schema({
        name: String,
        description: String,
        sabreId: String,
        data: {
          lastPrice: Number,
          comm: String,
          curr: String,
          rateName: String
        },
        created: {type: Date, default: Date.now},
        valid: {type: Boolean, default: true}
      });

      var M = db.model('gh502', S);

      var m = new M;
      m.save(function(err) {
        assert.ifError(err);
        M.findById(m._id, function(err, m) {
          assert.ifError(err);
          m.save(function(err) {
            assert.ifError(err);
            M.remove(function(err) {
              db.close();
              delete Date.prototype.toObject;
              assert.ifError(err);
              done();
            });
          });
        });
      });
    });
  });

  describe('validation', function() {
    it('works', function(done) {
      function dovalidate() {
        assert.equal('correct', this.asyncScope);
        return true;
      }

      function dovalidateAsync(val, callback) {
        assert.equal('correct', this.scope);
        process.nextTick(function() {
          callback(true);
        });
      }

      mongoose.model('TestValidation', new Schema({
        simple: {type: String, required: true},
        scope: {type: String, validate: [dovalidate, 'scope failed'], required: true},
        asyncScope: {type: String, validate: [dovalidateAsync, 'async scope failed'], required: true}
      }));

      var db = start(),
          TestValidation = db.model('TestValidation');

      var post = new TestValidation();
      post.set('simple', '');
      post.set('scope', 'correct');
      post.set('asyncScope', 'correct');

      post.save(function(err) {
        assert.ok(err instanceof MongooseError);
        assert.ok(err instanceof ValidationError);

        post.set('simple', 'here');
        post.save(function(err) {
          db.close();
          assert.ifError(err);
          done();
        });
      });
    });

    it('custom messaging', function(done) {
      function validate(val) {
        return val === 'abc';
      }

      mongoose.model('TestValidationMessage', new Schema({
        simple: {type: String, validate: [validate, 'must be abc']}
      }));

      var db = start(),
          TestValidationMessage = db.model('TestValidationMessage');

      var post = new TestValidationMessage();
      post.set('simple', '');

      post.save(function(err) {
        assert.ok(err instanceof MongooseError);
        assert.ok(err instanceof ValidationError);
        assert.ok(err.errors.simple instanceof ValidatorError);
        assert.equal(err.errors.simple.message, 'must be abc');
        assert.equal(post.errors.simple.message, 'must be abc');

        post.set('simple', 'abc');
        post.save(function(err) {
          db.close();
          assert.ifError(err);
          done();
        });
      });
    });

    it('with Model.schema.path introspection (gh-272)', function(done) {
      var db = start();
      var IntrospectionValidationSchema = new Schema({
        name: String
      });
      var IntrospectionValidation = db.model('IntrospectionValidation', IntrospectionValidationSchema, 'introspections_' + random());
      IntrospectionValidation.schema.path('name').validate(function(value) {
        return value.length < 2;
      }, 'Name cannot be greater than 1 character for path "{PATH}" with value `{VALUE}`');
      var doc = new IntrospectionValidation({name: 'hi'});
      doc.save(function(err) {
        db.close();
        assert.equal(err.errors.name.message, 'Name cannot be greater than 1 character for path "name" with value `hi`');
        assert.equal(err.name, 'ValidationError');
        assert.equal(err.message, 'IntrospectionValidation validation failed');
        done();
      });
    });

    it('of required undefined values', function(done) {
      mongoose.model('TestUndefinedValidation', new Schema({
        simple: {type: String, required: true}
      }));

      var db = start(),
          TestUndefinedValidation = db.model('TestUndefinedValidation');

      var post = new TestUndefinedValidation;

      post.save(function(err) {
        assert.ok(err instanceof MongooseError);
        assert.ok(err instanceof ValidationError);

        post.set('simple', 'here');
        post.save(function(err) {
          db.close();
          assert.ifError(err);
          done();
        });
      });
    });

    it('save callback should only execute once (gh-319)', function(done) {
      var db = start();

      var D = db.model('CallbackFiresOnceValidation', new Schema({
        username: {type: String, validate: /^[a-z]{6}$/i},
        email: {type: String, validate: /^[a-z]{6}$/i},
        password: {type: String, validate: /^[a-z]{6}$/i}
      }));

      var post = new D({
        username: 'nope',
        email: 'too',
        password: 'short'
      });

      var timesCalled = 0;

      post.save(function(err) {
        db.close();
        assert.ok(err instanceof MongooseError);
        assert.ok(err instanceof ValidationError);

        assert.equal(1, ++timesCalled);

        assert.equal(Object.keys(err.errors).length, 3);
        assert.ok(err.errors.password instanceof ValidatorError);
        assert.ok(err.errors.email instanceof ValidatorError);
        assert.ok(err.errors.username instanceof ValidatorError);
        assert.equal(err.errors.password.message, 'Validator failed for path `password` with value `short`');
        assert.equal(err.errors.email.message, 'Validator failed for path `email` with value `too`');
        assert.equal(err.errors.username.message, 'Validator failed for path `username` with value `nope`');

        assert.equal(Object.keys(post.errors).length, 3);
        assert.ok(post.errors.password instanceof ValidatorError);
        assert.ok(post.errors.email instanceof ValidatorError);
        assert.ok(post.errors.username instanceof ValidatorError);
        assert.equal(post.errors.password.message, 'Validator failed for path `password` with value `short`');
        assert.equal(post.errors.email.message, 'Validator failed for path `email` with value `too`');
        assert.equal(post.errors.username.message, 'Validator failed for path `username` with value `nope`');
        done();
      });
    });

    it('query result', function(done) {
      mongoose.model('TestValidationOnResult', new Schema({
        resultv: {type: String, required: true}
      }));

      var db = start(),
          TestV = db.model('TestValidationOnResult');

      var post = new TestV;

      post.validate(function(err) {
        assert.ok(err instanceof MongooseError);
        assert.ok(err instanceof ValidationError);

        post.resultv = 'yeah';
        post.save(function(err) {
          assert.ifError(err);
          TestV.findOne({_id: post.id}, function(err, found) {
            assert.ifError(err);
            assert.equal(found.resultv, 'yeah');
            found.save(function(err) {
              db.close();
              assert.ifError(err);
              done();
            });
          });
        });
      });
    });

    it('of required previously existing null values', function(done) {
      mongoose.model('TestPreviousNullValidation', new Schema({
        previous: {type: String, required: true},
        a: String
      }));

      var db = start(),
          TestP = db.model('TestPreviousNullValidation');

      TestP.collection.insert({a: null, previous: null}, {}, function(err, f) {
        assert.ifError(err);
        TestP.findOne({_id: f.ops[0]._id}, function(err, found) {
          assert.ifError(err);
          assert.equal(false, found.isNew);
          assert.strictEqual(found.get('previous'), null);

          found.validate(function(err) {
            assert.ok(err instanceof MongooseError);
            assert.ok(err instanceof ValidationError);

            found.set('previous', 'yoyo');
            found.save(function(err) {
              assert.strictEqual(err, null);
              db.close();
              done();
            });
          });
        });
      });
    });

    it('nested', function(done) {
      mongoose.model('TestNestedValidation', new Schema({
        nested: {
          required: {type: String, required: true}
        }
      }));

      var db = start(),
          TestNestedValidation = db.model('TestNestedValidation');

      var post = new TestNestedValidation();
      post.set('nested.required', null);

      post.save(function(err) {
        assert.ok(err instanceof MongooseError);
        assert.ok(err instanceof ValidationError);

        post.set('nested.required', 'here');
        post.save(function(err) {
          db.close();
          assert.ifError(err);
          done();
        });
      });
    });

    it('of nested subdocuments', function(done) {
      var Subsubdocs = new Schema({required: {type: String, required: true}});

      var Subdocs = new Schema({
        required: {type: String, required: true},
        subs: [Subsubdocs]
      });

      mongoose.model('TestSubdocumentsValidation', new Schema({
        items: [Subdocs]
      }));

      var db = start(),
          TestSubdocumentsValidation = db.model('TestSubdocumentsValidation');

      var post = new TestSubdocumentsValidation();

      post.get('items').push({required: '', subs: [{required: ''}]});

      post.save(function(err) {
        assert.ok(err instanceof MongooseError);
        assert.ok(err instanceof ValidationError);
        assert.ok(err.errors['items.0.subs.0.required'] instanceof ValidatorError);
        assert.equal(err.errors['items.0.subs.0.required'].message, 'Path `required` is required.');
        assert.ok(post.errors['items.0.subs.0.required'] instanceof ValidatorError);
        assert.equal(post.errors['items.0.subs.0.required'].message, 'Path `required` is required.');

        assert.ok(err.errors['items.0.required']);
        assert.ok(post.errors['items.0.required']);

        post.items[0].subs[0].set('required', true);
        assert.equal(undefined, post.$__.validationError);

        post.save(function(err) {
          assert.ok(err);
          assert.ok(err.errors);
          assert.ok(err.errors['items.0.required'] instanceof ValidatorError);
          assert.equal(err.errors['items.0.required'].message, 'Path `required` is required.');

          assert.ok(!err.errors['items.0.subs.0.required']);
          assert.ok(!err.errors['items.0.subs.0.required']);
          assert.ok(!post.errors['items.0.subs.0.required']);
          assert.ok(!post.errors['items.0.subs.0.required']);

          post.get('items')[0].set('required', true);
          post.save(function(err) {
            db.close();
            assert.ok(!post.errors);
            assert.ifError(err);
            done();
          });
        });
      });
    });

    describe('async', function() {
      it('works', function(done) {
        var executed = false;

        function validator(v, fn) {
          setTimeout(function() {
            executed = true;
            fn(v !== 'test');
          }, 5);
        }

        mongoose.model('TestAsyncValidation', new Schema({
          async: {type: String, validate: [validator, 'async validator failed for `{PATH}`']}
        }));

        var db = start(),
            TestAsyncValidation = db.model('TestAsyncValidation');

        var post = new TestAsyncValidation();
        post.set('async', 'test');

        post.save(function(err) {
          assert.ok(err instanceof MongooseError);
          assert.ok(err instanceof ValidationError);
          assert.ok(err.errors.async instanceof ValidatorError);
          assert.equal(err.errors.async.message, 'async validator failed for `async`');
          assert.equal(true, executed);
          executed = false;

          post.set('async', 'woot');
          post.save(function(err) {
            db.close();
            assert.equal(true, executed);
            assert.strictEqual(err, null);
            done();
          });
        });
      });

      it('nested', function(done) {
        var executed = false;

        function validator(v, fn) {
          setTimeout(function() {
            executed = true;
            fn(v !== 'test');
          }, 5);
        }

        mongoose.model('TestNestedAsyncValidation', new Schema({
          nested: {
            async: {type: String, validate: [validator, 'async validator']}
          }
        }));

        var db = start(),
            TestNestedAsyncValidation = db.model('TestNestedAsyncValidation');

        var post = new TestNestedAsyncValidation();
        post.set('nested.async', 'test');

        post.save(function(err) {
          assert.ok(err instanceof MongooseError);
          assert.ok(err instanceof ValidationError);
          assert.ok(executed);
          executed = false;

          post.validate(function(err) {
            assert.ok(err instanceof MongooseError);
            assert.ok(err instanceof ValidationError);
            assert.ok(executed);
            executed = false;

            post.set('nested.async', 'woot');
            post.validate(function(err) {
              assert.ok(executed);
              assert.equal(err, null);
              executed = false;

              post.save(function(err) {
                db.close();
                assert.ok(executed);
                assert.strictEqual(err, null);
                done();
              });
            });
          });
        });
      });

      it('subdocuments', function(done) {
        var executed = false;

        function validator(v, fn) {
          setTimeout(function() {
            executed = true;
            fn(v !== '');
          }, 5);
        }

        var Subdocs = new Schema({
          required: {type: String, validate: [validator, 'async in subdocs']}
        });

        mongoose.model('TestSubdocumentsAsyncValidation', new Schema({
          items: [Subdocs]
        }));

        var db = start(),
            Test = db.model('TestSubdocumentsAsyncValidation');

        var post = new Test();

        post.get('items').push({required: ''});

        post.save(function(err) {
          assert.ok(err instanceof MongooseError);
          assert.ok(err instanceof ValidationError);
          assert.ok(executed);
          executed = false;

          post.get('items')[0].set({required: 'here'});
          post.save(function(err) {
            db.close();
            assert.ok(executed);
            assert.strictEqual(err, null);
            done();
          });
        });
      });
    });

    it('without saving', function(done) {
      mongoose.model('TestCallingValidation', new Schema({
        item: {type: String, required: true}
      }));

      var db = start(),
          TestCallingValidation = db.model('TestCallingValidation');

      var post = new TestCallingValidation;

      assert.equal(true, post.schema.path('item').isRequired);
      assert.strictEqual(post.isNew, true);

      post.validate(function(err) {
        assert.ok(err instanceof MongooseError);
        assert.ok(err instanceof ValidationError);
        assert.strictEqual(post.isNew, true);

        post.item = 'yo';
        post.validate(function(err) {
          db.close();
          assert.equal(err, null);
          assert.strictEqual(post.isNew, true);
          done();
        });
      });
    });

    it('when required is set to false', function(done) {
      function validator() {
        return true;
      }

      mongoose.model('TestRequiredFalse', new Schema({
        result: {type: String, validate: [validator, 'chump validator'], required: false}
      }));

      var db = start(),
          TestV = db.model('TestRequiredFalse');

      var post = new TestV;

      db.close();
      assert.equal(false, post.schema.path('result').isRequired);
      done();
    });

    describe('middleware', function() {
      it('works', function(done) {
        var db = start(),
            ValidationMiddlewareSchema = null,
            Post = null,
            post = null;

        ValidationMiddlewareSchema = new Schema({
          baz: {type: String}
        });

        ValidationMiddlewareSchema.pre('validate', function(next) {
          if (this.get('baz') === 'bad') {
            this.invalidate('baz', 'bad');
          }
          next();
        });

        mongoose.model('ValidationMiddleware', ValidationMiddlewareSchema);

        Post = db.model('ValidationMiddleware');
        post = new Post();
        post.set({baz: 'bad'});

        post.save(function(err) {
          assert.ok(err instanceof MongooseError);
          assert.ok(err instanceof ValidationError);
          assert.equal(err.errors.baz.kind, 'user defined');
          assert.equal(err.errors.baz.path, 'baz');

          post.set('baz', 'good');
          post.save(function(err) {
            assert.ifError(err);
            db.close();
            done();
          });
        });
      });

      it('async', function(done) {
        var db = start(),
            AsyncValidationMiddlewareSchema = null,
            Post = null,
            post = null;

        AsyncValidationMiddlewareSchema = new Schema({
          prop: {type: String}
        });

        AsyncValidationMiddlewareSchema.pre('validate', true, function(next, done) {
          var _this = this;
          setTimeout(function() {
            if (_this.get('prop') === 'bad') {
              _this.invalidate('prop', 'bad');
            }
            done();
          }, 5);
          next();
        });

        mongoose.model('AsyncValidationMiddleware', AsyncValidationMiddlewareSchema);

        Post = db.model('AsyncValidationMiddleware');
        post = new Post();
        post.set({prop: 'bad'});

        post.save(function(err) {
          assert.ok(err instanceof MongooseError);
          assert.ok(err instanceof ValidationError);
          assert.equal(err.errors.prop.kind, 'user defined');
          assert.equal(err.errors.prop.path, 'prop');

          post.set('prop', 'good');
          post.save(function(err) {
            assert.ifError(err);
            db.close();
            done();
          });
        });
      });

      it('complex', function(done) {
        var db = start(),
            ComplexValidationMiddlewareSchema = null,
            Post = null,
            post = null,
            abc = function(v) {
              return v === 'abc';
            };

        ComplexValidationMiddlewareSchema = new Schema({
          baz: {type: String},
          abc: {type: String, validate: [abc, 'must be abc']},
          test: {type: String, validate: [/test/, 'must also be abc']},
          required: {type: String, required: true}
        });

        ComplexValidationMiddlewareSchema.pre('validate', true, function(next, done) {
          var _this = this;
          setTimeout(function() {
            if (_this.get('baz') === 'bad') {
              _this.invalidate('baz', 'bad');
            }
            done();
          }, 5);
          next();
        });

        mongoose.model('ComplexValidationMiddleware', ComplexValidationMiddlewareSchema);

        Post = db.model('ComplexValidationMiddleware');
        post = new Post();
        post.set({
          baz: 'bad',
          abc: 'not abc',
          test: 'fail'
        });

        post.save(function(err) {
          assert.ok(err instanceof MongooseError);
          assert.ok(err instanceof ValidationError);
          assert.equal(4, Object.keys(err.errors).length);
          assert.ok(err.errors.baz instanceof ValidatorError);
          assert.equal(err.errors.baz.kind, 'user defined');
          assert.equal(err.errors.baz.path, 'baz');
          assert.ok(err.errors.abc instanceof ValidatorError);
          assert.equal(err.errors.abc.kind, 'user defined');
          assert.equal(err.errors.abc.message, 'must be abc');
          assert.equal(err.errors.abc.path, 'abc');
          assert.ok(err.errors.test instanceof ValidatorError);
          assert.equal(err.errors.test.message, 'must also be abc');
          assert.equal(err.errors.test.kind, 'user defined');
          assert.equal(err.errors.test.path, 'test');
          assert.ok(err.errors.required instanceof ValidatorError);
          assert.equal(err.errors.required.kind, 'required');
          assert.equal(err.errors.required.path, 'required');

          post.set({
            baz: 'good',
            abc: 'abc',
            test: 'test',
            required: 'here'
          });

          post.save(function(err) {
            assert.ifError(err);
            db.close();
            done();
          });
        });
      });
    });
  });

  describe('defaults application', function() {
    it('works', function(done) {
      var now = Date.now();

      mongoose.model('TestDefaults', new Schema({
        date: {type: Date, default: now}
      }));

      var db = start(),
          TestDefaults = db.model('TestDefaults');

      db.close();
      var post = new TestDefaults;
      assert.ok(post.get('date') instanceof Date);
      assert.equal(+post.get('date'), now);
      done();
    });

    it('nested', function(done) {
      var now = Date.now();

      mongoose.model('TestNestedDefaults', new Schema({
        nested: {
          date: {type: Date, default: now}
        }
      }));

      var db = start(),
          TestDefaults = db.model('TestNestedDefaults');

      var post = new TestDefaults();
      db.close();
      assert.ok(post.get('nested.date') instanceof Date);
      assert.equal(+post.get('nested.date'), now);
      done();
    });

    it('subdocument', function(done) {
      var now = Date.now();

      var Items = new Schema({
        date: {type: Date, default: now}
      });

      mongoose.model('TestSubdocumentsDefaults', new Schema({
        items: [Items]
      }));

      var db = start(),
          TestSubdocumentsDefaults = db.model('TestSubdocumentsDefaults');

      db.close();
      var post = new TestSubdocumentsDefaults();
      post.get('items').push({});
      assert.ok(post.get('items')[0].get('date') instanceof Date);
      assert.equal(+post.get('items')[0].get('date'), now);
      done();
    });

    it('allows nulls', function(done) {
      var db = start();
      var T = db.model('NullDefault', new Schema({name: {type: String, default: null}}), collection);
      var t = new T();

      assert.strictEqual(null, t.name);

      t.save(function(err) {
        assert.ifError(err);

        T.findById(t._id, function(err, t) {
          db.close();
          assert.ifError(err);
          assert.strictEqual(null, t.name);
          done();
        });
      });
    });

    it('do not cause the document to stay dirty after save', function(done) {
      var db = start(),
          Model = db.model('SavingDefault', new Schema({name: {type: String, default: 'saving'}}), collection),
          doc = new Model();

      doc.save(function(err, doc, numberAffected) {
        assert.ifError(err);
        assert.strictEqual(1, numberAffected);

        doc.save(function(err, doc, numberAffected) {
          db.close();
          assert.ifError(err);
          // should not have saved a second time
          assert.strictEqual(0, numberAffected);
          done();
        });
      });
    });
  });

  describe('virtuals', function() {
    it('getters', function(done) {
      var db = start(),
          BlogPost = db.model('BlogPost', collection),
          post = new BlogPost({
            title: 'Letters from Earth',
            author: 'Mark Twain'
          });

      db.close();
      assert.equal(post.get('titleWithAuthor'), 'Letters from Earth by Mark Twain');
      assert.equal(post.titleWithAuthor, 'Letters from Earth by Mark Twain');
      done();
    });

    it('set()', function(done) {
      var db = start(),
          BlogPost = db.model('BlogPost', collection),
          post = new BlogPost();

      db.close();
      post.set('titleWithAuthor', 'Huckleberry Finn by Mark Twain');
      assert.equal(post.get('title'), 'Huckleberry Finn');
      assert.equal(post.get('author'), 'Mark Twain');
      done();
    });

    it('should not be saved to the db', function(done) {
      var db = start(),
          BlogPost = db.model('BlogPost', collection),
          post = new BlogPost();

      post.set('titleWithAuthor', 'Huckleberry Finn by Mark Twain');

      post.save(function(err) {
        assert.ifError(err);

        BlogPost.findById(post.get('_id'), function(err, found) {
          assert.ifError(err);

          assert.equal(found.get('title'), 'Huckleberry Finn');
          assert.equal(found.get('author'), 'Mark Twain');
          assert.ok(!('titleWithAuthor' in found.toObject()));
          db.close();
          done();
        });
      });
    });

    it('nested', function(done) {
      var db = start(),
          PersonSchema = new Schema({
            name: {
              first: String,
              last: String
            }
          });

      PersonSchema
      .virtual('name.full')
      .get(function() {
        return this.get('name.first') + ' ' + this.get('name.last');
      })
      .set(function(fullName) {
        var split = fullName.split(' ');
        this.set('name.first', split[0]);
        this.set('name.last', split[1]);
      });

      mongoose.model('Person', PersonSchema);

      var Person = db.model('Person'),
          person = new Person({
            name: {
              first: 'Michael',
              last: 'Sorrentino'
            }
          });

      db.close();

      assert.equal(person.get('name.full'), 'Michael Sorrentino');
      person.set('name.full', 'The Situation');
      assert.equal(person.get('name.first'), 'The');
      assert.equal(person.get('name.last'), 'Situation');

      assert.equal(person.name.full, 'The Situation');
      person.name.full = 'Michael Sorrentino';
      assert.equal(person.name.first, 'Michael');
      assert.equal(person.name.last, 'Sorrentino');
      done();
    });
  });

  describe('.remove()', function() {
    it('works', function(done) {
      var db = start(),
          collection = 'blogposts_' + random(),
          BlogPost = db.model('BlogPost', collection);

      BlogPost.create({title: 1}, {title: 2}, function(err) {
        assert.ifError(err);

        BlogPost.remove({title: 1}, function(err) {
          assert.ifError(err);

          BlogPost.find({}, function(err, found) {
            db.close();
            assert.ifError(err);
            assert.equal(1, found.length);
            assert.equal('2', found[0].title);
            done();
          });
        });
      });
    });

    it('errors when id deselected (gh-3118)', function(done) {
      var db = start(),
          collection = 'blogposts_' + random(),
          BlogPost = db.model('BlogPost', collection);

      BlogPost.create({title: 1}, {title: 2}, function(err) {
        assert.ifError(err);
        BlogPost.findOne({title: 1}, {_id: 0}, function(error, doc) {
          assert.ifError(error);
          doc.remove(function(err) {
            assert.ok(err);
            assert.equal(err.toString(), 'Error: No _id found on document!');
            db.close(done);
          });
        });
      });
    });

    it('should not remove any records when deleting by id undefined', function(done) {
      var db = start();
      var collection = 'blogposts_' + random();
      var BlogPost = db.model('BlogPost', collection);
      BlogPost.create({title: 1}, {title: 2}, function(err) {
        assert.ifError(err);

        BlogPost.remove({_id: undefined}, function(err) {
          assert.ifError(err);
          BlogPost.find({}, function(err, found) {
            assert.equal(found.length, 2, 'Should not remove any records');
            done();
          });
        });
      });
    });

    it('should not remove all documents in the collection (gh-3326)', function(done) {
      var db = start(),
          collection = 'blogposts_' + random(),
          BlogPost = db.model('BlogPost', collection);

      BlogPost.create({title: 1}, {title: 2}, function(err) {
        assert.ifError(err);
        BlogPost.findOne({title: 1}, function(error, doc) {
          assert.ifError(error);
          doc.remove(function(err) {
            assert.ifError(err);
            BlogPost.find(function(err, found) {
              db.close();
              assert.ifError(err);
              assert.equal(1, found.length);
              assert.equal('2', found[0].title);
              done();
            });
          });
        });
      });
    });
  });

  describe('#remove()', function() {
    var db, B;

    before(function() {
      db = start();
      B = db.model('BlogPost', 'blogposts_' + random());
    });

    after(function(done) {
      db.close(done);
    });

    it('passes the removed document (gh-1419)', function(done) {
      B.create({}, function(err, post) {
        assert.ifError(err);
        B.findById(post, function(err, found) {
          assert.ifError(err);

          found.remove(function(err, doc) {
            assert.ifError(err);
            assert.ok(doc);
            assert.ok(doc.equals(found));
            done();
          });
        });
      });
    });

    it('works as a promise', function(done) {
      B.create({}, function(err, post) {
        assert.ifError(err);
        B.findById(post, function(err, found) {
          assert.ifError(err);

          found.remove().onResolve(function(err, doc) {
            assert.ifError(err);
            assert.ok(doc);
            assert.ok(doc.equals(found));
            done();
          });
        });
      });
    });

    it('works as a promise with a hook', function(done) {
      var called = 0;
      var RHS = new Schema({
        name: String
      });
      RHS.pre('remove', function(next) {
        called++;
        return next();
      });

      var RH = db.model('RH', RHS, 'RH_' + random());

      RH.create({name: 'to be removed'}, function(err, post) {
        assert.ifError(err);
        assert.ok(post);
        RH.findById(post, function(err, found) {
          assert.ifError(err);
          assert.ok(found);

          found.remove().onResolve(function(err, doc) {
            assert.ifError(err);
            assert.equal(called, 1);
            assert.ok(doc);
            assert.ok(doc.equals(found));
            done();
          });
        });
      });
    });

    it('passes the removed document (gh-1419)', function(done) {
      B.create({}, function(err, post) {
        assert.ifError(err);
        B.findById(post, function(err, found) {
          assert.ifError(err);

          found.remove(function(err, doc) {
            assert.ifError(err);
            assert.ok(doc);
            assert.ok(doc.equals(found));
            done();
          });
        });
      });
    });

    describe('when called multiple times', function() {
      it('always executes the passed callback gh-1210', function(done) {
        var db = start(),
            collection = 'blogposts_' + random(),
            BlogPost = db.model('BlogPost', collection),
            post = new BlogPost();

        post.save(function(err) {
          assert.ifError(err);

          var pending = 2;

          post.remove(function() {
            if (--pending) {
              return;
            }
            done();
          });
          post.remove(function() {
            if (--pending) {
              return;
            }
            done();
          });
        });
      });
    });
  });

  describe('getters', function() {
    it('with same name on embedded docs do not class', function(done) {
      var Post = new Schema({
        title: String,
        author: {name: String},
        subject: {name: String}
      });

      mongoose.model('PostWithClashGetters', Post);

      var db = start(),
          PostModel = db.model('PostWithClashGetters', 'postwithclash' + random());

      var post = new PostModel({
        title: 'Test',
        author: {name: 'A'},
        subject: {name: 'B'}
      });

      db.close();
      assert.equal(post.author.name, 'A');
      assert.equal(post.subject.name, 'B');
      assert.equal(post.author.name, 'A');
      done();
    });

    it('should not be triggered at construction (gh-685)', function(done) {
      var db = start(),
          called = false;

      db.close();

      var schema = new mongoose.Schema({
        number: {
          type: Number,
          set: function(x) {
            return x / 2;
          },
          get: function(x) {
            called = true;
            return x * 2;
          }
        }
      });

      var A = mongoose.model('gettersShouldNotBeTriggeredAtConstruction', schema);

      var a = new A({number: 100});
      assert.equal(false, called);
      var num = a.number;
      assert.equal(true, called);
      assert.equal(100, num.valueOf());
      assert.equal(50, a.getValue('number').valueOf());

      called = false;
      var b = new A;
      b.init({number: 50});
      assert.equal(false, called);
      num = b.number;
      assert.equal(true, called);
      assert.equal(100, num.valueOf());
      assert.equal(50, b.getValue('number').valueOf());
      done();
    });

    it('with type defined with { type: Native } (gh-190)', function(done) {
      var schema = new Schema({
        date: {type: Date}
      });

      mongoose.model('ShortcutGetterObject', schema);

      var db = start(),
          ShortcutGetter = db.model('ShortcutGetterObject', 'shortcut' + random()),
          post = new ShortcutGetter();

      db.close();
      post.set('date', Date.now());
      assert.ok(post.date instanceof Date);
      done();
    });

    describe('nested', function() {
      it('works', function(done) {
        var schema = new Schema({
          first: {
            second: [Number]
          }
        });
        mongoose.model('ShortcutGetterNested', schema);

        var db = start(),
            ShortcutGetterNested = db.model('ShortcutGetterNested', collection),
            doc = new ShortcutGetterNested();

        db.close();
        assert.equal('object', typeof doc.first);
        assert.ok(doc.first.second.isMongooseArray);
        done();
      });

      it('works with object literals', function(done) {
        var db = start(),
            BlogPost = db.model('BlogPost', collection);

        db.close();
        var date = new Date;

        var meta = {
          date: date,
          visitors: 5
        };

        var post = new BlogPost();
        post.init({
          meta: meta
        });

        assert.ok(post.get('meta').date instanceof Date);
        assert.ok(post.meta.date instanceof Date);

        var threw = false;
        var getter1;
        var getter2;
        try {
          JSON.stringify(meta);
          getter1 = JSON.stringify(post.get('meta'));
          getter2 = JSON.stringify(post.meta);
        } catch (err) {
          threw = true;
        }

        assert.equal(false, threw);
        getter1 = JSON.parse(getter1);
        getter2 = JSON.parse(getter2);
        assert.equal(getter1.visitors, 5);
        assert.equal(getter2.visitors, 5);
        assert.equal(getter1.date, getter2.date);

        post.meta.date = new Date - 1000;
        assert.ok(post.meta.date instanceof Date);
        assert.ok(post.get('meta').date instanceof Date);

        post.meta.visitors = 2;
        assert.equal('number', typeof post.get('meta').visitors);
        assert.equal('number', typeof post.meta.visitors);

        var newmeta = {
          date: date - 2000,
          visitors: 234
        };

        post.set(newmeta, 'meta');

        assert.ok(post.meta.date instanceof Date);
        assert.ok(post.get('meta').date instanceof Date);
        assert.equal('number', typeof post.meta.visitors);
        assert.equal('number', typeof post.get('meta').visitors);
        assert.equal((+post.meta.date), date - 2000);
        assert.equal((+post.get('meta').date), date - 2000);
        assert.equal((+post.meta.visitors), 234);
        assert.equal((+post.get('meta').visitors), 234);

        // set object directly
        post.meta = {
          date: date - 3000,
          visitors: 4815162342
        };

        assert.ok(post.meta.date instanceof Date);
        assert.ok(post.get('meta').date instanceof Date);
        assert.equal('number', typeof post.meta.visitors);
        assert.equal('number', typeof post.get('meta').visitors);
        assert.equal((+post.meta.date), date - 3000);
        assert.equal((+post.get('meta').date), date - 3000);
        assert.equal((+post.meta.visitors), 4815162342);
        assert.equal((+post.get('meta').visitors), 4815162342);
        done();
      });

      it('object property access works when root initd with null', function(done) {
        var db = start();

        var schema = new Schema({
          nest: {
            st: String
          }
        });

        mongoose.model('NestedStringA', schema);
        var T = db.model('NestedStringA', collection);

        var t = new T({nest: null});

        assert.strictEqual(t.nest.st, undefined);
        t.nest = {st: 'jsconf rules'};
        assert.deepEqual(t.nest.toObject(), {st: 'jsconf rules'});
        assert.equal(t.nest.st, 'jsconf rules');

        t.save(function(err) {
          db.close();
          assert.ifError(err);
          done();
        });
      });

      it('object property access works when root initd with undefined', function(done) {
        var db = start();

        var schema = new Schema({
          nest: {
            st: String
          }
        });

        mongoose.model('NestedStringB', schema);
        var T = db.model('NestedStringB', collection);

        var t = new T({nest: undefined});

        assert.strictEqual(t.nest.st, undefined);
        t.nest = {st: 'jsconf rules'};
        assert.deepEqual(t.nest.toObject(), {st: 'jsconf rules'});
        assert.equal(t.nest.st, 'jsconf rules');

        t.save(function(err) {
          db.close();
          assert.ifError(err);
          done();
        });
      });

      it('pre-existing null object re-save', function(done) {
        var db = start();

        var schema = new Schema({
          nest: {
            st: String,
            yep: String
          }
        });

        mongoose.model('NestedStringC', schema);
        var T = db.model('NestedStringC', collection);

        var t = new T({nest: null});

        t.save(function(err) {
          assert.ifError(err);

          t.nest = {st: 'jsconf rules', yep: 'it does'};

          // check that entire `nest` object is being $set
          var u = t.$__delta()[1];
          assert.ok(u.$set);
          assert.ok(u.$set.nest);
          assert.equal(2, Object.keys(u.$set.nest).length);
          assert.ok(u.$set.nest.yep);
          assert.ok(u.$set.nest.st);

          t.save(function(err) {
            assert.ifError(err);

            T.findById(t.id, function(err, t) {
              assert.ifError(err);
              assert.equal(t.nest.st, 'jsconf rules');
              assert.equal(t.nest.yep, 'it does');

              t.nest = null;
              t.save(function(err) {
                db.close();
                assert.ifError(err);
                assert.strictEqual(t._doc.nest, null);
                done();
              });
            });
          });
        });
      });

      it('array of Mixed on existing doc can be pushed to', function(done) {
        var db = start();

        mongoose.model('MySchema', new Schema({
          nested: {
            arrays: []
          }
        }));

        var DooDad = db.model('MySchema'),
            doodad = new DooDad({nested: {arrays: []}}),
            date = 1234567890;

        doodad.nested.arrays.push(['+10', 'yup', date]);

        doodad.save(function(err) {
          assert.ifError(err);

          DooDad.findById(doodad._id, function(err, doodad) {
            assert.ifError(err);

            assert.deepEqual(doodad.nested.arrays.toObject(), [['+10', 'yup', date]]);

            doodad.nested.arrays.push(['another', 1]);

            doodad.save(function(err) {
              assert.ifError(err);

              DooDad.findById(doodad._id, function(err, doodad) {
                db.close();
                assert.ifError(err);
                assert.deepEqual(doodad.nested.arrays.toObject(), [['+10', 'yup', date], ['another', 1]]);
                done();
              });
            });
          });
        });
      });

      it('props can be set directly when property was named "type"', function(done) {
        var db = start();

        function def() {
          return [{x: 1}, {x: 2}, {x: 3}];
        }

        mongoose.model('MySchema2', new Schema({
          nested: {
            type: {type: String, default: 'yep'},
            array: {
              type: Array, default: def
            }
          }
        }));

        var DooDad = db.model('MySchema2', collection),
            doodad = new DooDad();

        doodad.save(function(err) {
          assert.ifError(err);

          DooDad.findById(doodad._id, function(err, doodad) {
            assert.ifError(err);

            assert.equal(doodad.nested.type, 'yep');
            assert.deepEqual(doodad.nested.array.toObject(), [{x: 1}, {x: 2}, {x: 3}]);

            doodad.nested.type = 'nope';
            doodad.nested.array = ['some', 'new', 'stuff'];

            doodad.save(function(err) {
              assert.ifError(err);

              DooDad.findById(doodad._id, function(err, doodad) {
                db.close();
                assert.ifError(err);
                assert.equal(doodad.nested.type, 'nope');
                assert.deepEqual(doodad.nested.array.toObject(), ['some', 'new', 'stuff']);
                done();
              });
            });
          });
        });
      });
    });
  });

  describe('setters', function() {
    it('are used on embedded docs (gh-365 gh-390 gh-422)', function(done) {
      var db = start();

      function setLat(val) {
        return parseInt(val, 10);
      }

      var tick = 0;

      function uptick() {
        return ++tick;
      }

      var Location = new Schema({
        lat: {type: Number, default: 0, set: setLat},
        long: {type: Number, set: uptick}
      });

      var Deal = new Schema({
        title: String,
        locations: [Location]
      });

      Location = db.model('Location', Location, 'locations_' + random());
      Deal = db.model('Deal', Deal, 'deals_' + random());

      var location = new Location({lat: 1.2, long: 10});
      assert.equal(location.lat.valueOf(), 1);
      assert.equal(location.long.valueOf(), 1);

      var deal = new Deal({title: 'My deal', locations: [{lat: 1.2, long: 33}]});
      assert.equal(deal.locations[0].lat.valueOf(), 1);
      assert.equal(deal.locations[0].long.valueOf(), 2);

      deal.save(function(err) {
        assert.ifError(err);
        Deal.findById(deal._id, function(err, deal) {
          db.close();
          assert.ifError(err);
          assert.equal(deal.locations[0].lat.valueOf(), 1);
          // GH-422
          assert.equal(deal.locations[0].long.valueOf(), 2);
          done();
        });
      });
    });
  });

  it('changing a number non-atomically (gh-203)', function(done) {
    var db = start(),
        BlogPost = db.model('BlogPost', collection);

    var post = new BlogPost();

    post.meta.visitors = 5;

    post.save(function(err) {
      assert.ifError(err);

      BlogPost.findById(post._id, function(err, doc) {
        assert.ifError(err);

        doc.meta.visitors -= 2;

        doc.save(function(err) {
          assert.ifError(err);

          BlogPost.findById(post._id, function(err, doc) {
            db.close();
            assert.ifError(err);
            assert.equal(3, +doc.meta.visitors);
            done();
          });
        });
      });
    });
  });

  describe('atomic subdocument', function() {
    it('saving', function(done) {
      var db = start(),
          BlogPost = db.model('BlogPost', collection),
          totalDocs = 4,
          saveQueue = [];

      var post = new BlogPost;

      function complete() {
        BlogPost.findOne({_id: post.get('_id')}, function(err, doc) {
          db.close();

          assert.ifError(err);
          assert.equal(doc.get('comments').length, 5);

          var v = doc.get('comments').some(function(comment) {
            return comment.get('title') === '1';
          });

          assert.ok(v);

          v = doc.get('comments').some(function(comment) {
            return comment.get('title') === '2';
          });

          assert.ok(v);

          v = doc.get('comments').some(function(comment) {
            return comment.get('title') === '3';
          });

          assert.ok(v);

          v = doc.get('comments').some(function(comment) {
            return comment.get('title') === '4';
          });

          assert.ok(v);

          v = doc.get('comments').some(function(comment) {
            return comment.get('title') === '5';
          });

          assert.ok(v);
          done();
        });
      }

      function save(doc) {
        saveQueue.push(doc);
        if (saveQueue.length === 4) {
          saveQueue.forEach(function(doc) {
            doc.save(function(err) {
              assert.ifError(err);
              --totalDocs || complete();
            });
          });
        }
      }

      post.save(function(err) {
        assert.ifError(err);

        BlogPost.findOne({_id: post.get('_id')}, function(err, doc) {
          assert.ifError(err);
          doc.get('comments').push({title: '1'});
          save(doc);
        });

        BlogPost.findOne({_id: post.get('_id')}, function(err, doc) {
          assert.ifError(err);
          doc.get('comments').push({title: '2'});
          save(doc);
        });

        BlogPost.findOne({_id: post.get('_id')}, function(err, doc) {
          assert.ifError(err);
          doc.get('comments').push({title: '3'});
          save(doc);
        });

        BlogPost.findOne({_id: post.get('_id')}, function(err, doc) {
          assert.ifError(err);
          doc.get('comments').push({title: '4'}, {title: '5'});
          save(doc);
        });
      });
    });

    it('setting (gh-310)', function(done) {
      var db = start(),
          BlogPost = db.model('BlogPost', collection);

      BlogPost.create({
        comments: [{title: 'first-title', body: 'first-body'}]
      }, function(err, blog) {
        assert.ifError(err);
        BlogPost.findById(blog.id, function(err, agent1blog) {
          assert.ifError(err);
          BlogPost.findById(blog.id, function(err, agent2blog) {
            assert.ifError(err);
            agent1blog.get('comments')[0].title = 'second-title';
            agent1blog.save(function(err) {
              assert.ifError(err);
              agent2blog.get('comments')[0].body = 'second-body';
              agent2blog.save(function(err) {
                assert.ifError(err);
                BlogPost.findById(blog.id, function(err, foundBlog) {
                  assert.ifError(err);
                  db.close();
                  var comment = foundBlog.get('comments')[0];
                  assert.equal(comment.title, 'second-title');
                  assert.equal(comment.body, 'second-body');
                  done();
                });
              });
            });
          });
        });
      });
    });
  });

  it('doubly nested array saving and loading', function(done) {
    var Inner = new Schema({
      arr: [Number]
    });

    var Outer = new Schema({
      inner: [Inner]
    });
    mongoose.model('Outer', Outer);

    var db = start();
    Outer = db.model('Outer', 'arr_test_' + random());

    var outer = new Outer();
    outer.inner.push({});
    outer.save(function(err) {
      assert.ifError(err);
      assert.ok(outer.get('_id') instanceof DocumentObjectId);

      Outer.findById(outer.get('_id'), function(err, found) {
        assert.ifError(err);
        assert.equal(1, found.inner.length);
        found.inner[0].arr.push(5);
        found.save(function(err) {
          assert.ifError(err);
          assert.ok(found.get('_id') instanceof DocumentObjectId);
          Outer.findById(found.get('_id'), function(err, found2) {
            db.close();
            assert.ifError(err);
            assert.equal(1, found2.inner.length);
            assert.equal(1, found2.inner[0].arr.length);
            assert.equal(5, found2.inner[0].arr[0]);
            done();
          });
        });
      });
    });
  });

  it('updating multiple Number $pushes as a single $pushAll', function(done) {
    var db = start(),
        schema = new Schema({
          nested: {
            nums: [Number]
          }
        });

    mongoose.model('NestedPushes', schema);
    var Temp = db.model('NestedPushes', collection);

    Temp.create({}, function(err, t) {
      assert.ifError(err);
      t.nested.nums.push(1);
      t.nested.nums.push(2);

      assert.equal(t.nested.nums.length, 2);

      t.save(function(err) {
        assert.ifError(err);
        assert.equal(t.nested.nums.length, 2);
        Temp.findById(t._id, function(err) {
          db.close();
          assert.ifError(err);
          assert.equal(t.nested.nums.length, 2);
          done();
        });
      });
    });
  });

  it('updating at least a single $push and $pushAll as a single $pushAll', function(done) {
    var db = start(),
        schema = new Schema({
          nested: {
            nums: [Number]
          }
        });

    var Temp = db.model('NestedPushes', schema, collection);

    Temp.create({}, function(err, t) {
      assert.ifError(err);
      t.nested.nums.push(1);
      t.nested.nums.push(2, 3);
      assert.equal(3, t.nested.nums.length);

      t.save(function(err) {
        assert.ifError(err);
        assert.equal(t.nested.nums.length, 3);
        Temp.findById(t._id, function(err, found) {
          db.close();
          assert.ifError(err);
          assert.equal(found.nested.nums.length, 3);
          done();
        });
      });
    });
  });

  it('activePaths should be updated for nested modifieds', function(done) {
    var db = start(),
        schema = new Schema({
          nested: {
            nums: [Number]
          }
        });

    var Temp = db.model('NestedPushes', schema, collection);

    Temp.create({nested: {nums: [1, 2, 3, 4, 5]}}, function(err, t) {
      assert.ifError(err);
      t.nested.nums.pull(1);
      t.nested.nums.pull(2);
      assert.equal(t.$__.activePaths.paths['nested.nums'], 'modify');
      db.close();
      done();
    });
  });


  it('activePaths should be updated for nested modifieds as promise', function(done) {
    var db = start(),
        schema = new Schema({
          nested: {
            nums: [Number]
          }
        });

    var Temp = db.model('NestedPushes', schema, collection);

    var p1 = Temp.create({nested: {nums: [1, 2, 3, 4, 5]}});
    p1.onResolve(function(err, t) {
      assert.ifError(err);
      t.nested.nums.pull(1);
      t.nested.nums.pull(2);
      assert.equal(t.$__.activePaths.paths['nested.nums'], 'modify');
      db.close();
      done();
    });
  });

  it('$pull should affect what you see in an array before a save', function(done) {
    var db = start(),
        schema = new Schema({
          nested: {
            nums: [Number]
          }
        });

    var Temp = db.model('NestedPushes', schema, collection);

    Temp.create({nested: {nums: [1, 2, 3, 4, 5]}}, function(err, t) {
      assert.ifError(err);
      t.nested.nums.pull(1);
      assert.equal(4, t.nested.nums.length);
      db.close();
      done();
    });
  });

  it('$shift', function(done) {
    var db = start(),
        schema = new Schema({
          nested: {
            nums: [Number]
          }
        });

    mongoose.model('TestingShift', schema);
    var Temp = db.model('TestingShift', collection);

    Temp.create({nested: {nums: [1, 2, 3]}}, function(err, t) {
      assert.ifError(err);

      Temp.findById(t._id, function(err, found) {
        assert.ifError(err);
        assert.equal(found.nested.nums.length, 3);
        found.nested.nums.$pop();
        assert.equal(found.nested.nums.length, 2);
        assert.equal(found.nested.nums[0], 1);
        assert.equal(found.nested.nums[1], 2);

        found.save(function(err) {
          assert.ifError(err);
          Temp.findById(t._id, function(err, found) {
            assert.ifError(err);
            assert.equal(2, found.nested.nums.length);
            assert.equal(1, found.nested.nums[0], 1);
            assert.equal(2, found.nested.nums[1], 2);
            found.nested.nums.$shift();
            assert.equal(1, found.nested.nums.length);
            assert.equal(found.nested.nums[0], 2);

            found.save(function(err) {
              assert.ifError(err);
              Temp.findById(t._id, function(err, found) {
                db.close();
                assert.ifError(err);
                assert.equal(found.nested.nums.length, 1);
                assert.equal(found.nested.nums[0], 2);
                done();
              });
            });
          });
        });
      });
    });
  });

  describe('saving embedded arrays', function() {
    it('of Numbers atomically', function(done) {
      var db = start(),
          TempSchema = new Schema({
            nums: [Number]
          }),
          totalDocs = 2,
          saveQueue = [];

      mongoose.model('Temp', TempSchema);
      var Temp = db.model('Temp', collection);

      var t = new Temp();

      function complete() {
        Temp.findOne({_id: t.get('_id')}, function(err, doc) {
          assert.ifError(err);
          assert.equal(3, doc.get('nums').length);

          var v = doc.get('nums').some(function(num) {
            return num.valueOf() === 1;
          });
          assert.ok(v);

          v = doc.get('nums').some(function(num) {
            return num.valueOf() === 2;
          });
          assert.ok(v);

          v = doc.get('nums').some(function(num) {
            return num.valueOf() === 3;
          });
          assert.ok(v);
          db.close(done);
        });
      }

      function save(doc) {
        saveQueue.push(doc);
        if (saveQueue.length === totalDocs) {
          saveQueue.forEach(function(doc) {
            doc.save(function(err) {
              assert.ifError(err);
              --totalDocs || complete();
            });
          });
        }
      }

      t.save(function(err) {
        assert.ifError(err);

        Temp.findOne({_id: t.get('_id')}, function(err, doc) {
          assert.ifError(err);
          doc.get('nums').push(1);
          save(doc);
        });

        Temp.findOne({_id: t.get('_id')}, function(err, doc) {
          assert.ifError(err);
          doc.get('nums').push(2, 3);
          save(doc);
        });
      });
    });

    it('of Strings atomically', function(done) {
      var db = start(),
          StrListSchema = new Schema({
            strings: [String]
          }),
          totalDocs = 2,
          saveQueue = [];

      mongoose.model('StrList', StrListSchema);
      var StrList = db.model('StrList');

      var t = new StrList();

      function complete() {
        StrList.findOne({_id: t.get('_id')}, function(err, doc) {
          db.close();
          assert.ifError(err);

          assert.equal(3, doc.get('strings').length);

          var v = doc.get('strings').some(function(str) {
            return str === 'a';
          });
          assert.ok(v);

          v = doc.get('strings').some(function(str) {
            return str === 'b';
          });
          assert.ok(v);

          v = doc.get('strings').some(function(str) {
            return str === 'c';
          });
          assert.ok(v);
          done();
        });
      }

      function save(doc) {
        saveQueue.push(doc);
        if (saveQueue.length === totalDocs) {
          saveQueue.forEach(function(doc) {
            doc.save(function(err) {
              assert.ifError(err);
              --totalDocs || complete();
            });
          });
        }
      }

      t.save(function(err) {
        assert.ifError(err);

        StrList.findOne({_id: t.get('_id')}, function(err, doc) {
          assert.ifError(err);
          doc.get('strings').push('a');
          save(doc);
        });

        StrList.findOne({_id: t.get('_id')}, function(err, doc) {
          assert.ifError(err);
          doc.get('strings').push('b', 'c');
          save(doc);
        });
      });
    });

    it('of Buffers atomically', function(done) {
      var db = start(),
          BufListSchema = new Schema({
            buffers: [Buffer]
          }),
          totalDocs = 2,
          saveQueue = [];

      mongoose.model('BufList', BufListSchema);
      var BufList = db.model('BufList');

      var t = new BufList();

      function complete() {
        BufList.findOne({_id: t.get('_id')}, function(err, doc) {
          db.close();
          assert.ifError(err);

          assert.equal(3, doc.get('buffers').length);

          var v = doc.get('buffers').some(function(buf) {
            return buf[0] === 140;
          });
          assert.ok(v);

          v = doc.get('buffers').some(function(buf) {
            return buf[0] === 141;
          });
          assert.ok(v);

          v = doc.get('buffers').some(function(buf) {
            return buf[0] === 142;
          });
          assert.ok(v);

          done();
        });
      }

      function save(doc) {
        saveQueue.push(doc);
        if (saveQueue.length === totalDocs) {
          saveQueue.forEach(function(doc) {
            doc.save(function(err) {
              assert.ifError(err);
              --totalDocs || complete();
            });
          });
        }
      }

      t.save(function(err) {
        assert.ifError(err);

        BufList.findOne({_id: t.get('_id')}, function(err, doc) {
          assert.ifError(err);
          doc.get('buffers').push(new Buffer([140]));
          save(doc);
        });

        BufList.findOne({_id: t.get('_id')}, function(err, doc) {
          assert.ifError(err);
          doc.get('buffers').push(new Buffer([141]), new Buffer([142]));
          save(doc);
        });
      });
    });

    it('works with modified element properties + doc removal (gh-975)', function(done) {
      var db = start(),
          B = db.model('BlogPost', collection),
          b = new B({comments: [{title: 'gh-975'}]});

      b.save(function(err) {
        assert.ifError(err);

        b.comments[0].title = 'changed';
        b.save(function(err) {
          assert.ifError(err);

          b.comments[0].remove();
          b.save(function(err) {
            assert.ifError(err);

            B.findByIdAndUpdate({_id: b._id}, {$set: {comments: [{title: 'a'}]}}, {new: true}, function(err, doc) {
              assert.ifError(err);
              doc.comments[0].title = 'differ';
              doc.comments[0].remove();
              doc.save(function(err) {
                assert.ifError(err);
                B.findById(doc._id, function(err, doc) {
                  db.close();
                  assert.ifError(err);
                  assert.equal(0, doc.comments.length);
                  done();
                });
              });
            });
          });
        });
      });
    });

    it('updating an embedded document in an embedded array with set call', function(done) {
      var db = start(),
          BlogPost = db.model('BlogPost', collection);

      BlogPost.create({
        comments: [{
          title: 'before-change'
        }]
      }, function(err, post) {
        assert.ifError(err);
        BlogPost.findById(post._id, function(err, found) {
          assert.ifError(err);
          assert.equal('before-change', found.comments[0].title);
          var subDoc = [{
            _id: found.comments[0]._id,
            title: 'after-change'
          }];
          found.set('comments', subDoc);

          found.save(function(err) {
            assert.ifError(err);
            BlogPost.findById(found._id, function(err, updated) {
              db.close();
              assert.ifError(err);
              assert.equal('after-change', updated.comments[0].title);
              done();
            });
          });
        });
      });
    });
  });

  it('updating an embedded document in an embedded array (gh-255)', function(done) {
    var db = start(),
        BlogPost = db.model('BlogPost', collection);

    BlogPost.create({comments: [{title: 'woot'}]}, function(err, post) {
      assert.ifError(err);
      BlogPost.findById(post._id, function(err, found) {
        assert.ifError(err);
        assert.equal('woot', found.comments[0].title);
        found.comments[0].title = 'notwoot';
        found.save(function(err) {
          assert.ifError(err);
          BlogPost.findById(found._id, function(err, updated) {
            db.close();
            assert.ifError(err);
            assert.equal('notwoot', updated.comments[0].title);
            done();
          });
        });
      });
    });
  });

  it('updating an embedded array document to an Object value (gh-334)', function(done) {
    var db = start(),
        SubSchema = new Schema({
          name: String,
          subObj: {subName: String}
        });
    var GH334Schema = new Schema({name: String, arrData: [SubSchema]});

    mongoose.model('GH334', GH334Schema);
    var AModel = db.model('GH334');
    var instance = new AModel();

    instance.set({name: 'name-value', arrData: [{name: 'arrName1', subObj: {subName: 'subName1'}}]});
    instance.save(function(err) {
      assert.ifError(err);
      AModel.findById(instance.id, function(err, doc) {
        assert.ifError(err);
        doc.arrData[0].set('subObj', {subName: 'modified subName'});
        doc.save(function(err) {
          assert.ifError(err);
          AModel.findById(instance.id, function(err, doc) {
            db.close();
            assert.ifError(err);
            assert.equal(doc.arrData[0].subObj.subName, 'modified subName');
            done();
          });
        });
      });
    });
  });

  it('saving an embedded document twice should not push that doc onto the parent doc twice (gh-267)', function(done) {
    var db = start(),
        BlogPost = db.model('BlogPost', collection),
        post = new BlogPost();

    post.comments.push({title: 'woot'});
    post.save(function(err) {
      assert.ifError(err);
      assert.equal(1, post.comments.length);
      BlogPost.findById(post.id, function(err, found) {
        assert.ifError(err);
        assert.equal(1, found.comments.length);
        post.save(function(err) {
          assert.ifError(err);
          assert.equal(1, post.comments.length);
          BlogPost.findById(post.id, function(err, found) {
            db.close();
            assert.ifError(err);
            assert.equal(1, found.comments.length);
            done();
          });
        });
      });
    });
  });

  describe('embedded array filtering', function() {
    it('by the id shortcut function', function(done) {
      var db = start(),
          BlogPost = db.model('BlogPost', collection);

      var post = new BlogPost();

      post.comments.push({title: 'woot'});
      post.comments.push({title: 'aaaa'});

      var subdoc1 = post.comments[0];
      var subdoc2 = post.comments[1];

      post.save(function(err) {
        assert.ifError(err);

        BlogPost.findById(post.get('_id'), function(err, doc) {
          db.close();
          assert.ifError(err);

          // test with an objectid
          assert.equal(doc.comments.id(subdoc1.get('_id')).title, 'woot');

          // test with a string
          var id = subdoc2._id.toString();
          assert.equal(doc.comments.id(id).title, 'aaaa');
          done();
        });
      });
    });

    it('by the id with cast error', function(done) {
      var db = start(),
          BlogPost = db.model('BlogPost', collection);

      var post = new BlogPost();

      post.save(function(err) {
        assert.ifError(err);

        BlogPost.findById(post.get('_id'), function(err, doc) {
          db.close();
          assert.ifError(err);
          assert.strictEqual(doc.comments.id(null), null);
          done();
        });
      });
    });

    it('by the id shortcut with no match', function(done) {
      var db = start(),
          BlogPost = db.model('BlogPost', collection);

      var post = new BlogPost();

      post.save(function(err) {
        assert.ifError(err);

        BlogPost.findById(post.get('_id'), function(err, doc) {
          db.close();
          assert.ifError(err);
          assert.strictEqual(doc.comments.id(new DocumentObjectId), null);
          done();
        });
      });
    });
  });

  it('removing a subdocument atomically', function(done) {
    var db = start(),
        BlogPost = db.model('BlogPost', collection);

    var post = new BlogPost();
    post.title = 'hahaha';
    post.comments.push({title: 'woot'});
    post.comments.push({title: 'aaaa'});

    post.save(function(err) {
      assert.ifError(err);

      BlogPost.findById(post.get('_id'), function(err, doc) {
        assert.ifError(err);

        doc.comments[0].remove();
        doc.save(function(err) {
          assert.ifError(err);

          BlogPost.findById(post.get('_id'), function(err, doc) {
            db.close();
            assert.ifError(err);
            assert.equal(1, doc.comments.length);
            assert.equal(doc.comments[0].title, 'aaaa');
            done();
          });
        });
      });
    });
  });

  it('single pull embedded doc', function(done) {
    var db = start(),
        BlogPost = db.model('BlogPost', collection);

    var post = new BlogPost();
    post.title = 'hahaha';
    post.comments.push({title: 'woot'});
    post.comments.push({title: 'aaaa'});

    post.save(function(err) {
      assert.ifError(err);

      BlogPost.findById(post.get('_id'), function(err, doc) {
        assert.ifError(err);

        doc.comments.pull(doc.comments[0]);
        doc.comments.pull(doc.comments[0]);
        doc.save(function(err) {
          assert.ifError(err);

          BlogPost.findById(post.get('_id'), function(err, doc) {
            db.close();
            assert.ifError(err);
            assert.equal(0, doc.comments.length);
            done();
          });
        });
      });
    });
  });

  it('saving mixed data', function(done) {
    var db = start(),
        BlogPost = db.model('BlogPost', collection),
        count = 3;

    // string
    var post = new BlogPost();
    post.mixed = 'woot';
    post.save(function(err) {
      assert.ifError(err);

      BlogPost.findById(post._id, function(err) {
        assert.ifError(err);
        if (--count) {
          return;
        }
        db.close();
        done();
      });
    });

    // array
    var post2 = new BlogPost();
    post2.mixed = {name: 'mr bungle', arr: []};
    post2.save(function(err) {
      assert.ifError(err);

      BlogPost.findById(post2._id, function(err, doc) {
        assert.ifError(err);

        assert.equal(true, Array.isArray(doc.mixed.arr));

        doc.mixed = [{foo: 'bar'}];
        doc.save(function(err) {
          assert.ifError(err);

          BlogPost.findById(doc._id, function(err, doc) {
            assert.ifError(err);

            assert.equal(true, Array.isArray(doc.mixed));
            doc.mixed.push({hello: 'world'});
            doc.mixed.push(['foo', 'bar']);
            doc.markModified('mixed');

            doc.save(function(err) {
              assert.ifError(err);

              BlogPost.findById(post2._id, function(err, doc) {
                assert.ifError(err);

                assert.deepEqual(doc.mixed[0], {foo: 'bar'});
                assert.deepEqual(doc.mixed[1], {hello: 'world'});
                assert.deepEqual(doc.mixed[2], ['foo', 'bar']);
                if (--count) {
                  return;
                }
                db.close();
                done();
              });
            });
          });

          // date
          var post3 = new BlogPost();
          post3.mixed = new Date;
          post3.save(function(err) {
            assert.ifError(err);

            BlogPost.findById(post3._id, function(err, doc) {
              assert.ifError(err);
              assert.ok(doc.mixed instanceof Date);
              if (--count) {
                return;
              }
              db.close();
              done();
            });
          });
        });
      });
    });
  });

  it('populating mixed data from the constructor (gh-200)', function(done) {
    var db = start(),
        BlogPost = db.model('BlogPost');

    var post = new BlogPost({
      mixed: {
        type: 'test',
        github: 'rules',
        nested: {
          number: 3
        }
      }
    });

    db.close();
    assert.equal('test', post.mixed.type);
    assert.equal('rules', post.mixed.github);
    assert.equal(3, post.mixed.nested.number);
    done();
  });

  it('"type" is allowed as a key', function(done) {
    mongoose.model('TestTypeDefaults', new Schema({
      type: {type: String, default: 'YES!'}
    }));

    var db = start(),
        TestDefaults = db.model('TestTypeDefaults');

    var post = new TestDefaults();
    assert.equal(typeof post.get('type'), 'string');
    assert.equal(post.get('type'), 'YES!');

    // GH-402
    var TestDefaults2 = db.model('TestTypeDefaults2', new Schema({
      x: {y: {type: {type: String}, owner: String}}
    }));

    post = new TestDefaults2;
    post.x.y.type = '#402';
    post.x.y.owner = 'me';
    post.save(function(err) {
      db.close();
      assert.ifError(err);
      done();
    });
  });

  it('unaltered model does not clear the doc (gh-195)', function(done) {
    var db = start(),
        BlogPost = db.model('BlogPost', collection);

    var post = new BlogPost();
    post.title = 'woot';
    post.save(function(err) {
      assert.ifError(err);

      BlogPost.findById(post._id, function(err, doc) {
        assert.ifError(err);

        // we deliberately make no alterations
        doc.save(function(err) {
          assert.ifError(err);

          BlogPost.findById(doc._id, function(err, doc) {
            db.close();
            assert.ifError(err);
            assert.equal(doc.title, 'woot');
            done();
          });
        });
      });
    });
  });

  describe('safe mode', function() {
    it('works', function(done) {
      var Human = new Schema({
        name: String,
        email: {type: String, index: {unique: true, background: false}}
      });

      mongoose.model('SafeHuman', Human, true);

      var db = start();
      Human = db.model('SafeHuman', 'safehuman' + random());

      Human.on('index', function(err) {
        assert.ifError(err);
        var me = new Human({
          name: 'Guillermo Rauch',
          email: 'rauchg@gmail.com'
        });

        me.save(function(err) {
          assert.ifError(err);

          Human.findById(me._id, function(err, doc) {
            assert.ifError(err);
            assert.equal(doc.email, 'rauchg@gmail.com');

            var copycat = new Human({
              name: 'Lionel Messi',
              email: 'rauchg@gmail.com'
            });

            copycat.save(function(err) {
              db.close();
              assert.ok(/duplicate/.test(err.message));
              assert.ok(err instanceof Error);
              done();
            });
          });
        });
      });
    });

    it('can be disabled', function(done) {
      var Human = new Schema({
        name: String,
        email: {type: String, index: {unique: true, background: false}}
      });

      // turn it off
      Human.set('safe', false);

      mongoose.model('UnsafeHuman', Human, true);

      var db = start();
      Human = db.model('UnsafeHuman', 'unsafehuman' + random());

      Human.on('index', function(err) {
        assert.ifError(err);
      });

      var me = new Human({
        name: 'Guillermo Rauch',
        email: 'rauchg@gmail.com'
      });

      me.save(function(err) {
        assert.ifError(err);

        // no confirmation the write occured b/c we disabled safe.
        // wait a little bit to ensure the doc exists in the db
        setTimeout(function() {
          Human.findById(me._id, function(err, doc) {
            assert.ifError(err);
            assert.equal(doc.email, 'rauchg@gmail.com');

            var copycat = new Human({
              name: 'Lionel Messi',
              email: 'rauchg@gmail.com'
            });

            copycat.save(function(err) {
              db.close();
              assert.ifError(err);
              done();
            });
          });
        }, 100);
      });
    });
  });

  describe('hooks', function() {
    describe('pre', function() {
      it('can pass non-error values to the next middleware', function(done) {
        var db = start();
        var schema = new Schema({name: String});

        schema.pre('save', function(next) {
          next('hey there');
        }).pre('save', function(next, message) {
          assert.ok(message);
          assert.equal(message, 'hey there');
          next();
        }).pre('save', function(next) {
          // just throw error
          next(new Error('error string'));
        }).pre('save', function(next) {
          // don't call since error thrown in previous save
          assert.ok(false);
          next('don\'t call me');
        });
        var S = db.model('S', schema, collection);
        var s = new S({name: 'angelina'});

        s.save(function(err) {
          db.close();
          assert.ok(err);
          assert.equal(err.message, 'error string');
          done();
        });
      });

      it('with undefined and null', function(done) {
        var db = start();
        var schema = new Schema({name: String});
        var called = 0;

        schema.pre('save', function(next) {
          called++;
          next(undefined);
        });

        schema.pre('save', function(next) {
          called++;
          next(null);
        });

        var S = db.model('S', schema, collection);
        var s = new S({name: 'zupa'});

        s.save(function(err) {
          db.close();
          assert.ifError(err);
          assert.equal(2, called);
          done();
        });
      });


      it('with an async waterfall', function(done) {
        var db = start();
        var schema = new Schema({name: String});
        var called = 0;

        schema.pre('save', true, function(next, done) {
          called++;
          process.nextTick(function() {
            next();
            done();
          });
        });

        schema.pre('save', function(next) {
          called++;
          return next();
        });

        var S = db.model('S', schema, collection);
        var s = new S({name: 'zupa'});

        var p = s.save();
        p.onResolve(function(err) {
          db.close();
          assert.ifError(err);
          assert.equal(2, called);
          done();
        });
      });


      it('called on all sub levels', function(done) {
        var db = start();

        var grandSchema = new Schema({name: String});
        grandSchema.pre('save', function(next) {
          this.name = 'grand';
          next();
        });

        var childSchema = new Schema({name: String, grand: [grandSchema]});
        childSchema.pre('save', function(next) {
          this.name = 'child';
          next();
        });

        var schema = new Schema({name: String, child: [childSchema]});

        schema.pre('save', function(next) {
          this.name = 'parent';
          next();
        });

        var S = db.model('presave_hook', schema, 'presave_hook');
        var s = new S({name: 'a', child: [{name: 'b', grand: [{name: 'c'}]}]});

        s.save(function(err, doc) {
          db.close();
          assert.ifError(err);
          assert.equal(doc.name, 'parent');
          assert.equal(doc.child[0].name, 'child');
          assert.equal(doc.child[0].grand[0].name, 'grand');
          done();
        });
      });


      it('error on any sub level', function(done) {
        var db = start();

        var grandSchema = new Schema({name: String});
        grandSchema.pre('save', function(next) {
          next(new Error('Error 101'));
        });

        var childSchema = new Schema({name: String, grand: [grandSchema]});
        childSchema.pre('save', function(next) {
          this.name = 'child';
          next();
        });

        var schema = new Schema({name: String, child: [childSchema]});
        schema.pre('save', function(next) {
          this.name = 'parent';
          next();
        });

        var S = db.model('presave_hook_error', schema, 'presave_hook_error');
        var s = new S({name: 'a', child: [{name: 'b', grand: [{name: 'c'}]}]});

        s.save(function(err) {
          db.close();
          assert.ok(err instanceof Error);
          assert.equal(err.message, 'Error 101');
          done();
        });
      });

      describe('init', function() {
        it('has access to the true ObjectId when used with querying (gh-289)', function(done) {
          var db = start(),
              PreInitSchema = new Schema({}),
              preId = null;

          PreInitSchema.pre('init', function(next) {
            preId = this._id;
            next();
          });

          var PreInit = db.model('PreInit', PreInitSchema, 'pre_inits' + random());

          var doc = new PreInit();
          doc.save(function(err) {
            assert.ifError(err);
            PreInit.findById(doc._id, function(err) {
              db.close();
              assert.ifError(err);
              assert.strictEqual(undefined, preId);
              done();
            });
          });
        });
      });

      it('should not work when calling next() after a thrown error', function(done) {
        var db = start();

        var s = new Schema({});
        s.methods.funky = function() {
          assert.strictEqual(false, true, 'reached unreachable code');
        };

        s.pre('funky', function(next) {
          db.close();
          try {
            next(new Error);
          } catch (error) {
            // throws b/c nothing is listening to the db error event
            assert.ok(error instanceof Error);
            next();
          }
        });
        var Kaboom = db.model('wowNext2xAndThrow', s, 'next2xAndThrow' + random());
        new Kaboom().funky();
        done();
      });
    });

    describe('post', function() {
      it('works', function(done) {
        var schema = new Schema({
              title: String
            }),
            save = false,
            remove = false,
            init = false,
            post = undefined;

        schema.post('save', function(arg) {
          assert.equal(arg.id, post.id);
          save = true;
        });

        schema.post('init', function() {
          init = true;
        });

        schema.post('remove', function(arg) {
          assert.equal(arg.id, post.id);
          remove = true;
        });

        mongoose.model('PostHookTest', schema);

        var db = start(),
            BlogPost = db.model('PostHookTest');

        post = new BlogPost();

        post.save(function(err) {
          process.nextTick(function() {
            assert.ifError(err);
            assert.ok(save);
            BlogPost.findById(post._id, function(err, doc) {
              process.nextTick(function() {
                assert.ifError(err);
                assert.ok(init);

                doc.remove(function(err) {
                  process.nextTick(function() {
                    db.close();
                    assert.ifError(err);
                    assert.ok(remove);
                    done();
                  });
                });
              });
            });
          });
        });
      });

      it('on embedded docs', function(done) {
        var save = false;

        var EmbeddedSchema = new Schema({
          title: String
        });

        var ParentSchema = new Schema({
          embeds: [EmbeddedSchema]
        });

        EmbeddedSchema.post('save', function() {
          save = true;
        });

        // Don't know how to test those on a embedded document.
        // EmbeddedSchema.post('init', function () {
        // init = true;
        // });

        // EmbeddedSchema.post('remove', function () {
        // remove = true;
        // });

        mongoose.model('Parent', ParentSchema);

        var db = start(),
            Parent = db.model('Parent');

        var parent = new Parent();

        parent.embeds.push({title: 'Testing post hooks for embedded docs'});

        parent.save(function(err) {
          db.close();
          assert.ifError(err);
          assert.ok(save);
          done();
        });
      });
    });
  });

  describe('#exec()', function() {
    it('count()', function(done) {
      var db = start(),
          BlogPost = db.model('BlogPost' + random(), bpSchema);

      BlogPost.create({title: 'interoperable count as promise'}, function(err) {
        assert.ifError(err);
        var query = BlogPost.count({title: 'interoperable count as promise'});
        query.exec(function(err, count) {
          db.close();
          assert.ifError(err);
          assert.equal(1, count);
          done();
        });
      });
    });

    it('update()', function(done) {
      var col = 'BlogPost' + random();
      var db = start(),
          BlogPost = db.model(col, bpSchema);

      BlogPost.create({title: 'interoperable update as promise'}, function(err) {
        assert.ifError(err);
        var query = BlogPost.update({title: 'interoperable update as promise'}, {title: 'interoperable update as promise delta'});
        query.exec(function(err) {
          assert.ifError(err);
          BlogPost.count({title: 'interoperable update as promise delta'}, function(err, count) {
            db.close();
            assert.ifError(err);
            assert.equal(1, count);
            done();
          });
        });
      });
    });

    it('findOne()', function(done) {
      var db = start(),
          BlogPost = db.model('BlogPost' + random(), bpSchema);

      BlogPost.create({title: 'interoperable findOne as promise'}, function(err, created) {
        assert.ifError(err);
        var query = BlogPost.findOne({title: 'interoperable findOne as promise'});
        query.exec(function(err, found) {
          db.close();
          assert.ifError(err);
          assert.equal(found.id, created.id);
          done();
        });
      });
    });

    it('find()', function(done) {
      var db = start(),
          BlogPost = db.model('BlogPost' + random(), bpSchema);

      BlogPost.create(
          {title: 'interoperable find as promise'},
          {title: 'interoperable find as promise'},
          function(err, createdOne, createdTwo) {
            assert.ifError(err);
            var query = BlogPost.find({title: 'interoperable find as promise'}).sort('_id');
            query.exec(function(err, found) {
              db.close();
              assert.ifError(err);
              assert.equal(found.length, 2);
              var ids = {};
              ids[String(found[0]._id)] = 1;
              ids[String(found[1]._id)] = 1;
              assert.ok(String(createdOne._id) in ids);
              assert.ok(String(createdTwo._id) in ids);
              done();
            });
          });
    });

    it('remove()', function(done) {
      var db = start(),
          BlogPost = db.model('BlogPost' + random(), bpSchema);

      BlogPost.create(
          {title: 'interoperable remove as promise'},
          function(err) {
            assert.ifError(err);
            var query = BlogPost.remove({title: 'interoperable remove as promise'});
            query.exec(function(err) {
              assert.ifError(err);
              BlogPost.count({title: 'interoperable remove as promise'}, function(err, count) {
                db.close();
                assert.equal(count, 0);
                done();
              });
            });
          });
    });

    it('op can be changed', function(done) {
      var db = start(),
          BlogPost = db.model('BlogPost' + random(), bpSchema),
          title = 'interop ad-hoc as promise';

      BlogPost.create({title: title}, function(err, created) {
        assert.ifError(err);
        var query = BlogPost.count({title: title});
        query.exec('findOne', function(err, found) {
          db.close();
          assert.ifError(err);
          assert.equal(found.id, created.id);
          done();
        });
      });
    });

    describe('promises', function() {
      it('count()', function(done) {
        var db = start(),
            BlogPost = db.model('BlogPost' + random(), bpSchema);

        BlogPost.create({title: 'interoperable count as promise 2'}, function(err) {
          assert.ifError(err);
          var query = BlogPost.count({title: 'interoperable count as promise 2'});
          var promise = query.exec();
          promise.onResolve(function(err, count) {
            db.close();
            assert.ifError(err);
            assert.equal(1, count);
            done();
          });
        });
      });

      it('update()', function(done) {
        var col = 'BlogPost' + random();
        var db = start(),
            BlogPost = db.model(col, bpSchema);

        BlogPost.create({title: 'interoperable update as promise 2'}, function(err) {
          assert.ifError(err);
          var query = BlogPost.update({title: 'interoperable update as promise 2'}, {title: 'interoperable update as promise delta 2'});
          var promise = query.exec();
          promise.onResolve(function(err) {
            assert.ifError(err);
            BlogPost.count({title: 'interoperable update as promise delta 2'}, function(err, count) {
              db.close();
              assert.ifError(err);
              assert.equal(1, count);
              done();
            });
          });
        });
      });

      it('findOne()', function(done) {
        var db = start(),
            BlogPost = db.model('BlogPost' + random(), bpSchema);

        BlogPost.create({title: 'interoperable findOne as promise 2'}, function(err, created) {
          assert.ifError(err);
          var query = BlogPost.findOne({title: 'interoperable findOne as promise 2'});
          var promise = query.exec();
          promise.onResolve(function(err, found) {
            db.close();
            assert.ifError(err);
            assert.equal(found.id, created.id);
            done();
          });
        });
      });

      it('find()', function(done) {
        var db = start(),
            BlogPost = db.model('BlogPost' + random(), bpSchema);

        BlogPost.create(
            {title: 'interoperable find as promise 2'},
            {title: 'interoperable find as promise 2'},
            function(err, createdOne, createdTwo) {
              assert.ifError(err);
              var query = BlogPost.find({title: 'interoperable find as promise 2'}).sort('_id');
              var promise = query.exec();
              promise.onResolve(function(err, found) {
                db.close();
                assert.ifError(err);
                assert.equal(found.length, 2);
                assert.equal(found[0].id, createdOne.id);
                assert.equal(found[1].id, createdTwo.id);
                done();
              });
            });
      });

      it('remove()', function(done) {
        var db = start(),
            BlogPost = db.model('BlogPost' + random(), bpSchema);

        BlogPost.create(
            {title: 'interoperable remove as promise 2'},
            function(err) {
              assert.ifError(err);
              var query = BlogPost.remove({title: 'interoperable remove as promise 2'});
              var promise = query.exec();
              promise.onResolve(function(err) {
                assert.ifError(err);
                BlogPost.count({title: 'interoperable remove as promise 2'}, function(err, count) {
                  db.close();
                  assert.equal(count, 0);
                  done();
                });
              });
            });
      });

      it('are compatible with op modification on the fly', function(done) {
        var db = start(),
            BlogPost = db.model('BlogPost' + random(), bpSchema);

        BlogPost.create({title: 'interoperable ad-hoc as promise 2'}, function(err, created) {
          assert.ifError(err);
          var query = BlogPost.count({title: 'interoperable ad-hoc as promise 2'});
          var promise = query.exec('findOne');
          promise.onResolve(function(err, found) {
            db.close();
            assert.ifError(err);
            assert.equal(found._id.id, created._id.id);
            done();
          });
        });
      });

      it('are thenable', function(done) {
        var db = start(),
            B = db.model('BlogPost' + random(), bpSchema);

        var peopleSchema = new Schema({name: String, likes: ['ObjectId']});
        var P = db.model('promise-BP-people', peopleSchema, random());
        B.create(
            {title: 'then promise 1'},
            {title: 'then promise 2'},
            {title: 'then promise 3'},
            function(err, d1, d2, d3) {
              assert.ifError(err);

              P.create(
                  {name: 'brandon', likes: [d1]},
                  {name: 'ben', likes: [d2]},
                  {name: 'bernie', likes: [d3]},
                  function(err) {
                    assert.ifError(err);

                    var promise = B.find({title: /^then promise/}).select('_id').exec();
                    promise.then(function(blogs) {
                      var ids = blogs.map(function(m) {
                        return m._id;
                      });
                      return P.where('likes').in(ids).exec();
                    }).then(function(people) {
                      assert.equal(3, people.length);
                      return people;
                    }).then(function() {
                      db.close();
                      done();
                    }, function(err) {
                      db.close();
                      done(new Error(err));
                    });
                  });
            });
      });
    });
  });

  describe('console.log', function() {
    it('hides private props', function(done) {
      var db = start(),
          BlogPost = db.model('BlogPost', collection);

      var date = new Date(1305730951086);
      var id0 = new DocumentObjectId('4dd3e169dbfb13b4570000b9');
      var id1 = new DocumentObjectId('4dd3e169dbfb13b4570000b6');
      var id2 = new DocumentObjectId('4dd3e169dbfb13b4570000b7');
      var id3 = new DocumentObjectId('4dd3e169dbfb13b4570000b8');

      var post = new BlogPost({
        title: 'Test',
        _id: id0,
        date: date,
        numbers: [5, 6, 7],
        owners: [id1],
        meta: {visitors: 45},
        comments: [
          {_id: id2, title: 'my comment', date: date, body: 'this is a comment'},
          {_id: id3, title: 'the next thang', date: date, body: 'this is a comment too!'}]
      });

      db.close();

      var out = post.inspect();
      assert.equal(out.meta.visitors, post.meta.visitors);
      assert.deepEqual(out.numbers, Array.prototype.slice.call(post.numbers));
      assert.equal(out.date.valueOf(), post.date.valueOf());
      assert.equal(out.activePaths, undefined);
      assert.equal(out._atomics, undefined);
      done();
    });
  });

  describe('pathnames', function() {
    it('named path can be used', function(done) {
      var db = start(),
          P = db.model('pathnametest', new Schema({path: String}));
      db.close();

      var threw = false;
      try {
        new P({path: 'i should not throw'});
      } catch (err) {
        threw = true;
      }

      assert.ok(!threw);
      done();
    });
  });

  describe('auto_reconnect', function() {
    describe('if disabled', function() {
      describe('with mongo down', function() {
        it('and no command buffering should pass an error', function(done) {
          var db = start({db: {bufferMaxEntries: 0}});
          var schema = new Schema({type: String}, {bufferCommands: false});
          var T = db.model('Thing', schema);
          db.on('open', function() {
            var t = new T({type: 'monster'});
            var worked = false;

            t.save(function(err) {
              assert.ok(/(operation|destroyed)/.test(err.message));
              worked = true;
            });

            db.db.close();

            setTimeout(function() {
              assert.ok(worked);
              done();
            }, 100);
          });
        });
      });
    });
  });

  it('subdocuments with changed values should persist the values', function(done) {
    var db = start();
    var Subdoc = new Schema({name: String, mixed: Schema.Types.Mixed});
    var T = db.model('SubDocMixed', new Schema({subs: [Subdoc]}));

    var t = new T({subs: [{name: 'Hubot', mixed: {w: 1, x: 2}}]});
    assert.equal(t.subs[0].name, 'Hubot');
    assert.equal(t.subs[0].mixed.w, 1);
    assert.equal(t.subs[0].mixed.x, 2);

    t.save(function(err) {
      assert.ifError(err);

      T.findById(t._id, function(err, t) {
        assert.ifError(err);
        assert.equal(t.subs[0].name, 'Hubot');
        assert.equal(t.subs[0].mixed.w, 1);
        assert.equal(t.subs[0].mixed.x, 2);

        var sub = t.subs[0];
        sub.name = 'Hubot1';
        assert.equal(sub.name, 'Hubot1');
        assert.ok(sub.isModified('name'));
        assert.ok(t.isModified());

        t.save(function(err) {
          assert.ifError(err);

          T.findById(t._id, function(err, t) {
            assert.ifError(err);
            assert.strictEqual(t.subs[0].name, 'Hubot1');

            var sub = t.subs[0];
            sub.mixed.w = 5;
            assert.equal(sub.mixed.w, 5);
            assert.ok(!sub.isModified('mixed'));
            sub.markModified('mixed');
            assert.ok(sub.isModified('mixed'));
            assert.ok(sub.isModified());
            assert.ok(t.isModified());

            t.save(function(err) {
              assert.ifError(err);

              T.findById(t._id, function(err, t) {
                db.close();
                assert.ifError(err);
                assert.strictEqual(t.subs[0].mixed.w, 5);
                done();
              });
            });
          });
        });
      });
    });
  });

  describe('RegExps', function() {
    it('can be saved', function(done) {
      var db = start(),
          BlogPost = db.model('BlogPost', collection);

      var post = new BlogPost({mixed: {rgx: /^asdf$/}});
      assert.ok(post.mixed.rgx instanceof RegExp);
      assert.equal(post.mixed.rgx.source, '^asdf$');
      post.save(function(err) {
        assert.ifError(err);
        BlogPost.findById(post._id, function(err, post) {
          db.close();
          assert.ifError(err);
          assert.ok(post.mixed.rgx instanceof RegExp);
          assert.equal(post.mixed.rgx.source, '^asdf$');
          done();
        });
      });
    });
  });

  // Demonstration showing why GH-261 is a misunderstanding
  it('a single instantiated document should be able to update its embedded documents more than once', function(done) {
    var db = start(),
        BlogPost = db.model('BlogPost', collection);

    var post = new BlogPost();
    post.comments.push({title: 'one'});
    post.save(function(err) {
      assert.ifError(err);
      assert.equal(post.comments[0].title, 'one');
      post.comments[0].title = 'two';
      assert.equal(post.comments[0].title, 'two');
      post.save(function(err) {
        assert.ifError(err);
        BlogPost.findById(post._id, function(err, found) {
          db.close();
          assert.ifError(err);
          assert.equal(found.comments[0].title, 'two');
          done();
        });
      });
    });
  });

  describe('save()', function() {
    describe('when no callback is passed', function() {
      it('should emit error on its Model when there are listeners', function(done) {
        var db = start();

        var DefaultErrSchema = new Schema({});
        DefaultErrSchema.pre('save', function(next) {
          next(new Error);
        });

        var DefaultErr = db.model('DefaultErr3', DefaultErrSchema, 'default_err_' + random());

        DefaultErr.on('error', function(err) {
          db.close();
          assert.ok(err instanceof Error);
          done();
        });

        new DefaultErr().save();
      });
    });

    it('returns number of affected docs', function(done) {
      var db = start();
      var schema = new Schema({name: String});
      var S = db.model('AffectedDocsAreReturned', schema);
      var s = new S({name: 'aaron'});
      s.save(function(err, doc, affected) {
        assert.ifError(err);
        assert.equal(1, affected);
        s.name = 'heckmanananananana';
        s.save(function(err, doc, affected) {
          db.close();
          assert.ifError(err);
          assert.equal(1, affected);
          done();
        });
      });
    });

    it('returns 0 as the number of affected docs if doc was not modified', function(done) {
      var db = start(),
          schema = new Schema({name: String}),
          Model = db.model('AffectedDocsAreReturned', schema),
          doc = new Model({name: 'aaron'});

      doc.save(function(err, doc, affected) {
        assert.ifError(err);
        assert.equal(1, affected);

        Model.findById(doc.id).then(function(doc) {
          doc.save(function(err, doc, affected) {
            db.close();
            assert.ifError(err);
            assert.equal(0, affected);
            done();
          });
        });
      });
    });

    it('saved changes made within callback of a previous no-op save gh-1139', function(done) {
      var db = start(),
          B = db.model('BlogPost', collection);

      var post = new B({title: 'first'});
      post.save(function(err) {
        assert.ifError(err);

        // no op
        post.save(function(err) {
          assert.ifError(err);

          post.title = 'changed';
          post.save(function(err) {
            assert.ifError(err);

            B.findById(post, function(err, doc) {
              assert.ifError(err);
              assert.equal('changed', doc.title);
              db.close(done);
            });
          });
        });
      });
    });

    it('rejects new documents that have no _id set (1595)', function(done) {
      var db = start();
      var s = new Schema({_id: {type: String}});
      var B = db.model('1595', s);
      var b = new B;
      b.save(function(err) {
        db.close();
        assert.ok(err);
        assert.ok(/must have an _id/.test(err));
        done();
      });
    });
  });


  describe('_delta()', function() {
    it('should overwrite arrays when directly set (gh-1126)', function(done) {
      var db = start(),
          B = db.model('BlogPost', collection);

      B.create({title: 'gh-1126', numbers: [1, 2]}, function(err, b) {
        assert.ifError(err);
        B.findById(b._id, function(err, b) {
          assert.ifError(err);
          assert.deepEqual([1, 2].join(), b.numbers.join());

          b.numbers = [];
          b.numbers.push(3);

          var d = b.$__delta()[1];
          assert.ok('$set' in d, 'invalid delta ' + JSON.stringify(d));
          assert.ok(Array.isArray(d.$set.numbers));
          assert.equal(d.$set.numbers.length, 1);
          assert.equal(d.$set.numbers[0], 3);

          b.save(function(err) {
            assert.ifError(err);

            B.findById(b._id, function(err, b) {
              assert.ifError(err);
              assert.ok(Array.isArray(b.numbers));
              assert.equal(1, b.numbers.length);
              assert.equal(3, b.numbers[0]);

              b.numbers = [3];
              var d = b.$__delta();
              assert.ok(!d);

              b.numbers = [4];
              b.numbers.push(5);
              b.save(function(err) {
                assert.ifError(err);
                B.findById(b._id, function(err, b) {
                  assert.ifError(err);
                  assert.ok(Array.isArray(b.numbers));
                  assert.equal(2, b.numbers.length);
                  assert.equal(4, b.numbers[0]);
                  assert.equal(5, b.numbers[1]);
                  db.close(done);
                });
              });
            });
          });
        });
      });
    });

    it('should use $set when subdoc changed before pulling (gh-1303)', function(done) {
      var db = start(),
          B = db.model('BlogPost', 'gh-1303-' + random());

      B.create(
          {title: 'gh-1303', comments: [{body: 'a'}, {body: 'b'}, {body: 'c'}]},
          function(err, b) {
            assert.ifError(err);
            B.findById(b._id, function(err, b) {
              assert.ifError(err);

              b.comments[2].body = 'changed';
              b.comments.pull(b.comments[1]);

              assert.equal(2, b.comments.length);
              assert.equal('a', b.comments[0].body);
              assert.equal('changed', b.comments[1].body);

              var d = b.$__delta()[1];
              assert.ok('$set' in d, 'invalid delta ' + JSON.stringify(d));
              assert.ok(Array.isArray(d.$set.comments));
              assert.equal(d.$set.comments.length, 2);

              b.save(function(err) {
                assert.ifError(err);

                B.findById(b._id, function(err, b) {
                  db.close();
                  assert.ifError(err);
                  assert.ok(Array.isArray(b.comments));
                  assert.equal(2, b.comments.length);
                  assert.equal('a', b.comments[0].body);
                  assert.equal('changed', b.comments[1].body);
                  done();
                });
              });
            });
          });
    });
  });

  describe('backward compatibility', function() {
    it('with conflicted data in db', function(done) {
      var db = start();
      var M = db.model('backwardDataConflict', new Schema({namey: {first: String, last: String}}));
      var m = new M({namey: '[object Object]'});
      m.namey = {first: 'GI', last: 'Joe'};// <-- should overwrite the string
      m.save(function(err) {
        db.close();
        assert.strictEqual(err, null);
        assert.strictEqual('GI', m.namey.first);
        assert.strictEqual('Joe', m.namey.last);
        done();
      });
    });

    it('with positional notation on path not existing in schema (gh-1048)', function(done) {
      var db = start();

      var M = db.model('backwardCompat-gh-1048', Schema({name: 'string'}));
      db.on('open', function() {
        var o = {
          name: 'gh-1048',
          _id: new mongoose.Types.ObjectId,
          databases: {
            0: {keys: 100, expires: 0},
            15: {keys: 1, expires: 0}
          }
        };

        M.collection.insert(o, {safe: true}, function(err) {
          assert.ifError(err);
          M.findById(o._id, function(err, doc) {
            db.close();
            assert.ifError(err);
            assert.ok(doc);
            assert.ok(doc._doc.databases);
            assert.ok(doc._doc.databases['0']);
            assert.ok(doc._doc.databases['15']);
            assert.equal(undefined, doc.databases);
            done();
          });
        });
      });
    });
  });

  describe('non-schema adhoc property assignments', function() {
    it('are not saved', function(done) {
      var db = start(),
          B = db.model('BlogPost', collection);

      var b = new B;
      b.whateveriwant = 10;
      b.save(function(err) {
        assert.ifError(err);
        B.collection.findOne({_id: b._id}, function(err, doc) {
          db.close();
          assert.ifError(err);
          assert.ok(!('whateveriwant' in doc));
          done();
        });
      });
    });
  });

  it('should not throw range error when using Number _id and saving existing doc (gh-691)', function(done) {
    var db = start();
    var T = new Schema({_id: Number, a: String});
    var D = db.model('Testing691', T, 'asdf' + random());
    var d = new D({_id: 1});
    d.save(function(err) {
      assert.ifError(err);

      D.findById(d._id, function(err, d) {
        assert.ifError(err);

        d.a = 'yo';
        d.save(function(err) {
          db.close();
          assert.ifError(err);
          done();
        });
      });
    });
  });

  describe('setting an unset value', function() {
    it('is saved (gh-742)', function(done) {
      var db = start();

      var DefaultTestObject = db.model('defaultTestObject',
          new Schema({
            score: {type: Number, default: 55}
          })
      );

      var myTest = new DefaultTestObject();

      myTest.save(function(err, doc) {
        assert.ifError(err);
        assert.equal(doc.score, 55);

        DefaultTestObject.findById(doc._id, function(err, doc) {
          assert.ifError(err);

          doc.score = undefined; // unset
          doc.save(function(err) {
            assert.ifError(err);

            DefaultTestObject.findById(doc._id, function(err, doc) {
              assert.ifError(err);

              doc.score = 55;
              doc.save(function(err, doc, count) {
                db.close();
                assert.ifError(err);
                assert.equal(doc.score, 55);
                assert.equal(count, 1);
                done();
              });
            });
          });
        });
      });
    });
  });

  it('path is cast to correct value when retreived from db', function(done) {
    var db = start();
    var schema = new Schema({title: {type: 'string', index: true}});
    var T = db.model('T', schema);
    T.collection.insert({title: 234}, {safe: true}, function(err) {
      assert.ifError(err);
      T.findOne(function(err, doc) {
        db.close();
        assert.ifError(err);
        assert.equal('234', doc.title);
        done();
      });
    });
  });

  it('setting a path to undefined should retain the value as undefined', function(done) {
    var db = start(),
        B = db.model('BlogPost', collection + random());

    var doc = new B;
    doc.title = 'css3';
    assert.equal(doc.$__delta()[1].$set.title, 'css3');
    doc.title = undefined;
    assert.equal(doc.$__delta()[1].$unset.title, 1);
    assert.strictEqual(undefined, doc.$__delta()[1].$set.title);

    doc.title = 'css3';
    doc.author = 'aaron';
    doc.numbers = [3, 4, 5];
    doc.meta.date = new Date;
    doc.meta.visitors = 89;
    doc.comments = [{title: 'thanksgiving', body: 'yuuuumm'}];
    doc.comments.push({title: 'turkey', body: 'cranberries'});

    doc.save(function(err) {
      assert.ifError(err);
      B.findById(doc._id, function(err, b) {
        assert.ifError(err);
        assert.equal(b.title, 'css3');
        assert.equal(b.author, 'aaron');
        assert.equal(b.meta.date.toString(), doc.meta.date.toString());
        assert.equal(b.meta.visitors.valueOf(), doc.meta.visitors.valueOf());
        assert.equal(2, b.comments.length);
        assert.equal(b.comments[0].title, 'thanksgiving');
        assert.equal(b.comments[0].body, 'yuuuumm');
        assert.equal(b.comments[1].title, 'turkey');
        assert.equal(b.comments[1].body, 'cranberries');
        b.title = undefined;
        b.author = null;
        b.meta.date = undefined;
        b.meta.visitors = null;
        b.comments[0].title = null;
        b.comments[0].body = undefined;
        b.save(function(err) {
          assert.ifError(err);
          B.findById(b._id, function(err, b) {
            assert.ifError(err);
            assert.strictEqual(undefined, b.title);
            assert.strictEqual(null, b.author);

            assert.strictEqual(undefined, b.meta.date);
            assert.strictEqual(null, b.meta.visitors);
            assert.strictEqual(null, b.comments[0].title);
            assert.strictEqual(undefined, b.comments[0].body);
            assert.equal(b.comments[1].title, 'turkey');
            assert.equal(b.comments[1].body, 'cranberries');

            b.meta = undefined;
            b.comments = undefined;
            b.save(function(err) {
              assert.ifError(err);
              B.collection.findOne({_id: b._id}, function(err, b) {
                db.close();
                assert.ifError(err);
                assert.strictEqual(undefined, b.meta);
                assert.strictEqual(undefined, b.comments);
                done();
              });
            });
          });
        });
      });
    });
  });

  describe('unsetting a default value', function() {
    it('should be ignored (gh-758)', function(done) {
      var db = start();
      var M = db.model('758', new Schema({s: String, n: Number, a: Array}));
      M.collection.insert({}, {safe: true}, function(err) {
        assert.ifError(err);
        M.findOne(function(err, m) {
          assert.ifError(err);
          m.s = m.n = m.a = undefined;
          assert.equal(undefined, m.$__delta());
          db.close(done);
        });
      });
    });
  });

  it('allow for object passing to ref paths (gh-1606)', function(done) {
    var db = start();
    var schA = new Schema({title: String});
    var schma = new Schema({
      thing: {type: Schema.Types.ObjectId, ref: 'A'},
      subdoc: {
        some: String,
        thing: [{type: Schema.Types.ObjectId, ref: 'A'}]
      }
    });

    var M1 = db.model('A', schA);
    var M2 = db.model('A2', schma);
    var a = new M1({title: 'hihihih'}).toObject();
    var thing = new M2({
      thing: a,
      subdoc: {
        title: 'blah',
        thing: [a]
      }
    });

    assert.equal(thing.thing, a._id);
    assert.equal(thing.subdoc.thing[0], a._id);

    db.close(done);
  });

  it('setters trigger on null values (gh-1445)', function(done) {
    var db = start();
    db.close();

    var OrderSchema = new Schema({
      total: {
        type: Number,
        default: 0,
        set: function(value) {
          assert.strictEqual(null, value);
          return 10;
        }
      }
    });

    var Order = db.model('order' + random(), OrderSchema);
    var o = new Order({total: null});
    assert.equal(o.total, 10);
    done();
  });

  describe('Skip setting default value for Geospatial-indexed fields (gh-1668)', function() {
    var db;

    before(function() {
      db = start({ noErrorListener: true });
    });

    after(function(done) {
      db.close(done);
    });

    it('2dsphere indexed field with value is saved', function(done) {
      var PersonSchema = new Schema({
        name: String,
        loc: {
          type: [Number],
          index: '2dsphere'
        }
      });

      var Person = db.model('Person_1', PersonSchema);
      var loc = [0.3, 51.4];
      var p = new Person({
        name: 'Jimmy Page',
        loc: loc
      });

      p.save(function(err) {
        assert.ifError(err);

        Person.findById(p._id, function(err, personDoc) {
          assert.ifError(err);

          assert.equal(personDoc.loc[0], loc[0]);
          assert.equal(personDoc.loc[1], loc[1]);
          done();
        });
      });
    });

    it('2dsphere indexed field without value is saved (gh-1668)', function(done) {
      var PersonSchema = new Schema({
        name: String,
        loc: {
          type: [Number],
          index: '2dsphere'
        }
      });

      var Person = db.model('Person_2', PersonSchema);
      var p = new Person({
        name: 'Jimmy Page'
      });

      p.save(function(err) {
        assert.ifError(err);

        Person.findById(p._id, function(err, personDoc) {
          assert.ifError(err);

          assert.equal(personDoc.name, 'Jimmy Page');
          assert.equal(personDoc.loc, undefined);
          done();
        });
      });
    });

    it('2dsphere indexed field in subdoc without value is saved', function(done) {
      var PersonSchema = new Schema({
        name: {type: String, required: true},
        nested: {
          tag: String,
          loc: {
            type: [Number]
          }
        }
      });

      PersonSchema.index({'nested.loc': '2dsphere'});

      var Person = db.model('Person_3', PersonSchema);
      var p = new Person({
        name: 'Jimmy Page'
      });

      p.nested.tag = 'guitarist';

      p.save(function(err) {
        assert.ifError(err);

        Person.findById(p._id, function(err, personDoc) {
          assert.ifError(err);

          assert.equal(personDoc.name, 'Jimmy Page');
          assert.equal(personDoc.nested.tag, 'guitarist');
          assert.equal(personDoc.nested.loc, undefined);
          done();
        });
      });
    });

    it('Doc with 2dsphere indexed field without initial value can be updated', function(done) {
      var PersonSchema = new Schema({
        name: String,
        loc: {
          type: [Number],
          index: '2dsphere'
        }
      });

      var Person = db.model('Person_4', PersonSchema);
      var p = new Person({
        name: 'Jimmy Page'
      });

      p.save(function(err) {
        assert.ifError(err);

        var updates = {
          $set: {
            loc: [0.3, 51.4]
          }
        };

        Person.findByIdAndUpdate(p._id, updates, {new: true}, function(err, personDoc) {
          assert.ifError(err);

          assert.equal(personDoc.loc[0], updates.$set.loc[0]);
          assert.equal(personDoc.loc[1], updates.$set.loc[1]);
          done();
        });
      });
    });

    it('2dsphere indexed required field without value is rejected', function(done) {
      var PersonSchema = new Schema({
        name: String,
        loc: {
          type: [Number],
          required: true,
          index: '2dsphere'
        }
      });

      var Person = db.model('Person_5', PersonSchema);
      var p = new Person({
        name: 'Jimmy Page'
      });

      p.save(function(err) {
        assert.ok(err instanceof MongooseError);
        assert.ok(err instanceof ValidationError);
        done();
      });
    });

    it('2dsphere field without value but with schema default is saved', function(done) {
      var loc = [0, 1];
      var PersonSchema = new Schema({
        name: String,
        loc: {
          type: [Number],
          default: loc,
          index: '2dsphere'
        }
      });

      var Person = db.model('Person_6', PersonSchema);
      var p = new Person({
        name: 'Jimmy Page'
      });

      p.save(function(err) {
        assert.ifError(err);

        Person.findById(p._id, function(err, personDoc) {
          assert.ifError(err);

          assert.equal(loc[0], personDoc.loc[0]);
          assert.equal(loc[1], personDoc.loc[1]);
          done();
        });
      });
    });

    it('2d indexed field without value is saved', function(done) {
      var PersonSchema = new Schema({
        name: String,
        loc: {
          type: [Number],
          index: '2d'
        }
      });

      var Person = db.model('Person_7', PersonSchema);
      var p = new Person({
        name: 'Jimmy Page'
      });

      p.save(function(err) {
        assert.ifError(err);

        Person.findById(p._id, function(err, personDoc) {
          assert.ifError(err);

          assert.equal(undefined, personDoc.loc);
          done();
        });
      });
    });

    it('Compound index with 2dsphere field without value is saved', function(done) {
      var PersonSchema = new Schema({
        name: String,
        type: String,
        slug: {type: String, index: {unique: true}},
        loc: {type: [Number]},
        tags: {type: [String], index: true}
      });

      PersonSchema.index({name: 1, loc: '2dsphere'});

      var Person = db.model('Person_8', PersonSchema);
      var p = new Person({
        name: 'Jimmy Page',
        type: 'musician',
        slug: 'ledzep-1',
        tags: ['guitarist']
      });

      p.save(function(err) {
        assert.ifError(err);

        Person.findById(p._id, function(err, personDoc) {
          assert.ifError(err);

          assert.equal('Jimmy Page', personDoc.name);
          assert.equal(undefined, personDoc.loc);
          done();
        });
      });
    });


    it('Compound index on field earlier declared with 2dsphere index is saved', function(done) {
      var PersonSchema = new Schema({
        name: String,
        type: String,
        slug: {type: String, index: {unique: true}},
        loc: {type: [Number]},
        tags: {type: [String], index: true}
      });

      PersonSchema.index({loc: '2dsphere'});
      PersonSchema.index({name: 1, loc: -1});

      var Person = db.model('Person_9', PersonSchema);
      var p = new Person({
        name: 'Jimmy Page',
        type: 'musician',
        slug: 'ledzep-1',
        tags: ['guitarist']
      });

      p.save(function(err) {
        assert.ifError(err);

        Person.findById(p._id, function(err, personDoc) {
          assert.ifError(err);

          assert.equal('Jimmy Page', personDoc.name);
          assert.equal(undefined, personDoc.loc);
          done();
        });
      });
    });
  });

  it('save max bson size error with buffering (gh-3906)', function(done) {
    this.timeout(10000);
    var db = start({ noErrorListener: true });
    var Test = db.model('gh3906_0', { name: Object });

    var test = new Test({
      name: {
        data: (new Array(16 * 1024 * 1024)).join('x')
      }
    });

    test.save(function(error) {
      assert.ok(error);
      assert.equal(error.toString(),
        'MongoError: document is larger than the maximum size 16777216');
      db.close(done);
    });
  });

  it('reports max bson size error in save (gh-3906)', function(done) {
    this.timeout(10000);
    var db = start({ noErrorListener: true });
    var Test = db.model('gh3906', { name: Object });

    var test = new Test({
      name: {
        data: (new Array(16 * 1024 * 1024)).join('x')
      }
    });

    db.on('connected', function() {
      test.save(function(error) {
        assert.ok(error);
        assert.equal(error.toString(),
          'MongoError: document is larger than the maximum size 16777216');
        db.close(done);
      });
    });
  });

  describe('bug fixes', function() {
    var db;

    before(function() {
      db = start({ noErrorListener: true });
    });

    after(function(done) {
      db.close(done);
    });

    it('doesnt crash (gh-1920)', function(done) {
      var parentSchema = new Schema({
        children: [new Schema({
          name: String
        })]
      });

      var Parent = db.model('gh-1920', parentSchema);

      var parent = new Parent();
      parent.children.push({name: 'child name'});
      parent.save(function(err, it) {
        assert.ifError(err);
        parent.children.push({name: 'another child'});
        Parent.findByIdAndUpdate(it._id, {$set: {children: parent.children}}, function(err) {
          assert.ifError(err);
          done();
        });
      });
    });

    it('doesnt reset "modified" status for fields', function(done) {
      var UniqueSchema = new Schema({
        changer: String,
        unique: {
          type: Number,
          unique: true
        }
      });

      var Unique = db.model('Unique', UniqueSchema);

      var u1 = new Unique({
        changer: 'a',
        unique: 5
      });

      var u2 = new Unique({
        changer: 'a',
        unique: 6
      });

      Unique.on('index', function() {
        u1.save(function(err) {
          assert.ifError(err);
          assert.ok(!u1.isModified('changer'));
          u2.save(function(err) {
            assert.ifError(err);
            assert.ok(!u2.isModified('changer'));
            u2.changer = 'b';
            u2.unique = 5;
            assert.ok(u2.isModified('changer'));
            u2.save(function(err) {
              assert.ok(err);
              assert.ok(u2.isModified('changer'));
              done();
            });
          });
        });
      });
    });

    it('insertMany() (gh-723)', function(done) {
      var schema = new Schema({
        name: String
      }, { timestamps: true });
      var Movie = db.model('gh723', schema);

      var arr = [{ name: 'Star Wars' }, { name: 'The Empire Strikes Back' }];
      Movie.insertMany(arr, function(error, docs) {
        assert.ifError(error);
        assert.equal(docs.length, 2);
        assert.ok(!docs[0].isNew);
        assert.ok(!docs[1].isNew);
        assert.ok(docs[0].createdAt);
        assert.ok(docs[1].createdAt);
        Movie.find({}, function(error, docs) {
          assert.ifError(error);
          assert.equal(docs.length, 2);
          assert.ok(docs[0].createdAt);
          assert.ok(docs[1].createdAt);
          done();
        });
      });
    });

<<<<<<< HEAD
    it('insertMany() hooks (gh-3846)', function(done) {
      var schema = new Schema({
        name: String
      });
      var calledPre = 0;
      var calledPost = 0;
      schema.pre('insertMany', function(next) {
        ++calledPre;
        next();
      });
      schema.post('insertMany', function() {
        ++calledPost;
      });
      var Movie = db.model('gh3846', schema);
=======
    it('insertMany() with timestamps (gh-723)', function(done) {
      var schema = new Schema({
        name: String
      });
      var Movie = db.model('gh723_0', schema);
>>>>>>> b4f4f19e

      var arr = [{ name: 'Star Wars' }, { name: 'The Empire Strikes Back' }];
      Movie.insertMany(arr, function(error, docs) {
        assert.ifError(error);
        assert.equal(docs.length, 2);
<<<<<<< HEAD
        assert.equal(calledPre, 1);
        assert.equal(calledPost, 1);
        done();
=======
        assert.ok(!docs[0].isNew);
        assert.ok(!docs[1].isNew);
        Movie.find({}, function(error, docs) {
          assert.ifError(error);
          assert.equal(docs.length, 2);
          done();
        });
>>>>>>> b4f4f19e
      });
    });

    it('marks array as modified when initializing non-array from db (gh-2442)', function(done) {
      var s1 = new Schema({
        array: mongoose.Schema.Types.Mixed
      }, {minimize: false});

      var s2 = new Schema({
        array: {
          type: [{
            _id: false,
            value: {
              type: Number,
              default: 0
            }
          }],
          default: [{}]
        }
      });

      var M1 = db.model('gh-2442-1', s1, 'gh-2442');
      var M2 = db.model('gh-2442-2', s2, 'gh-2442');

      M1.create({array: {}}, function(err, doc) {
        assert.ifError(err);
        assert.ok(doc.array);
        M2.findOne({_id: doc._id}, function(err, doc) {
          assert.ifError(err);
          assert.equal(doc.array[0].value, 0);
          doc.array[0].value = 1;
          doc.save(function(err) {
            assert.ifError(err);
            M2.findOne({_id: doc._id}, function(err, doc) {
              assert.ifError(err);
              assert.ok(!doc.isModified('array'));
              assert.deepEqual(doc.array[0].value, 1);
              assert.equal('[{"value":1}]', JSON.stringify(doc.array));
              done();
            });
          });
        });
      });
    });
  });
});<|MERGE_RESOLUTION|>--- conflicted
+++ resolved
@@ -5229,7 +5229,6 @@
       });
     });
 
-<<<<<<< HEAD
     it('insertMany() hooks (gh-3846)', function(done) {
       var schema = new Schema({
         name: String
@@ -5244,23 +5243,27 @@
         ++calledPost;
       });
       var Movie = db.model('gh3846', schema);
-=======
-    it('insertMany() with timestamps (gh-723)', function(done) {
-      var schema = new Schema({
-        name: String
-      });
-      var Movie = db.model('gh723_0', schema);
->>>>>>> b4f4f19e
 
       var arr = [{ name: 'Star Wars' }, { name: 'The Empire Strikes Back' }];
       Movie.insertMany(arr, function(error, docs) {
         assert.ifError(error);
         assert.equal(docs.length, 2);
-<<<<<<< HEAD
         assert.equal(calledPre, 1);
         assert.equal(calledPost, 1);
         done();
-=======
+      });
+    });
+
+    it('insertMany() with timestamps (gh-723)', function(done) {
+      var schema = new Schema({
+        name: String
+      });
+      var Movie = db.model('gh723_0', schema);
+
+      var arr = [{ name: 'Star Wars' }, { name: 'The Empire Strikes Back' }];
+      Movie.insertMany(arr, function(error, docs) {
+        assert.ifError(error);
+        assert.equal(docs.length, 2);
         assert.ok(!docs[0].isNew);
         assert.ok(!docs[1].isNew);
         Movie.find({}, function(error, docs) {
@@ -5268,7 +5271,6 @@
           assert.equal(docs.length, 2);
           done();
         });
->>>>>>> b4f4f19e
       });
     });
 
