'use strict';

/**
 * Test dependencies.
 */

const start = require('./common');

const assert = require('assert');
const co = require('co');
const random = require('../lib/utils').random;
const util = require('./util');
const Buffer = require('safe-buffer').Buffer;

const mongoose = start.mongoose;
const Schema = mongoose.Schema;
const ValidatorError = mongoose.Error.ValidatorError;
const ValidationError = mongoose.Error.ValidationError;
const ObjectId = Schema.Types.ObjectId;
const DocumentObjectId = mongoose.Types.ObjectId;
const EmbeddedDocument = mongoose.Types.Embedded;
const MongooseError = mongoose.Error;

describe('Model', function() {

  let db;
  let Comments;
  let BlogPost;

  beforeEach(() => db.deleteModel(/.*/));

  beforeEach(function() {
    Comments = new Schema;

    Comments.add({
      title: String,
      date: Date,
      body: String,
      comments: [Comments]
    });

    BlogPost = new Schema({
      title: String,
      author: String,
      slug: String,
      date: Date,
      meta: {
        date: Date,
        visitors: Number
      },
      published: Boolean,
      mixed: {},
      numbers: [Number],
      owners: [ObjectId],
      comments: [Comments],
      nested: { array: [Number] }
    });

    BlogPost
      .virtual('titleWithAuthor')
      .get(function() {
        return this.get('title') + ' by ' + this.get('author');
      })
      .set(function(val) {
        const split = val.split(' by ');
        this.set('title', split[0]);
        this.set('author', split[1]);
      });

    BlogPost.method('cool', function() {
      return this;
    });

    BlogPost.static('woot', function() {
      return this;
    });

    BlogPost = db.model('BlogPost', BlogPost);
  });

  before(function() {
    db = start();
  });

  after(function() {
    db.close();
  });

  afterEach(() => util.clearTestData(db));
  afterEach(() => require('./util').stopRemainingOps(db));

  it('can be created using _id as embedded document', function(done) {
    const Test = db.model('Test', Schema({
      _id: { first_name: String, age: Number },
      last_name: String,
      doc_embed: {
        some: String
      }
    }));
    const t = new Test({
      _id: {
        first_name: 'Daniel',
        age: 21
      },
      last_name: 'Alabi',
      doc_embed: {
        some: 'a'
      }
    });

    t.save(function(err) {
      assert.ifError(err);
      Test.findOne({}, function(err, doc) {
        assert.ifError(err);

        assert.ok('last_name' in doc);
        assert.ok('_id' in doc);
        assert.ok('first_name' in doc._id);
        assert.equal(doc._id.first_name, 'Daniel');
        assert.ok('age' in doc._id);
        assert.equal(doc._id.age, 21);

        assert.ok('doc_embed' in doc);
        assert.ok('some' in doc.doc_embed);
        assert.equal(doc.doc_embed.some, 'a');
        done();
      });
    });
  });

  describe('constructor', function() {
    it('works without "new" keyword', function(done) {
      const B = BlogPost;
      let b = B();
      assert.ok(b instanceof B);
      b = B();
      assert.ok(b instanceof B);
      done();
    });
    it('works "new" keyword', function(done) {
      const B = BlogPost;
      let b = new B();
      assert.ok(b instanceof B);
      b = new B();
      assert.ok(b instanceof B);
      done();
    });
  });
  describe('isNew', function() {
    it('is true on instantiation', function(done) {
      const post = new BlogPost;
      assert.equal(post.isNew, true);
      done();
    });
  });

  it('gh-2140', function(done) {
    db.deleteModel(/Test/);
    const S = new Schema({
      field: [{ text: String }]
    });

    const Model = db.model('Test', S);
    const s = new Model();
    s.field = [null];
    s.field = [{ text: 'text' }];

    assert.ok(s.field[0]);
    done();
  });

  describe('schema', function() {
    it('should exist', function(done) {
      assert.ok(BlogPost.schema instanceof Schema);
      assert.ok(BlogPost.prototype.schema instanceof Schema);
      done();
    });
    it('emits init event', function(done) {
      const schema = new Schema({ name: String });
      let model;

      schema.on('init', function(model_) {
        model = model_;
      });

      db.deleteModel(/Test/);
      const Named = db.model('Test', schema);
      assert.equal(model, Named);
      done();
    });
  });

  describe('structure', function() {
    it('default when instantiated', function(done) {
      const post = new BlogPost;
      assert.equal(post.db.model('BlogPost').modelName, 'BlogPost');
      assert.equal(post.constructor.modelName, 'BlogPost');

      assert.ok(post.get('_id') instanceof DocumentObjectId);

      assert.equal(post.get('title'), undefined);
      assert.equal(post.get('slug'), undefined);
      assert.equal(post.get('date'), undefined);

      assert.equal(typeof post.get('meta'), 'object');
      assert.deepEqual(post.get('meta'), {});
      assert.equal(post.get('meta.date'), undefined);
      assert.equal(post.get('meta.visitors'), undefined);
      assert.equal(post.get('published'), undefined);
      assert.equal(Object.keys(post.get('nested')).length, 1);
      assert.ok(Array.isArray(post.get('nested').array));

      assert.ok(post.get('numbers').isMongooseArray);
      assert.ok(post.get('owners').isMongooseArray);
      assert.ok(post.get('comments').isMongooseDocumentArray);
      assert.ok(post.get('nested.array').isMongooseArray);
      done();
    });

    describe('array', function() {
      describe('defaults', function() {
        it('to a non-empty array', function(done) {
          const DefaultArraySchema = new Schema({
            arr: { type: Array, cast: String, default: ['a', 'b', 'c'] },
            single: { type: Array, cast: String, default: ['a'] }
          });
          const DefaultArray = db.model('Test', DefaultArraySchema);
          const arr = new DefaultArray;
          assert.equal(arr.get('arr').length, 3);
          assert.equal(arr.get('arr')[0], 'a');
          assert.equal(arr.get('arr')[1], 'b');
          assert.equal(arr.get('arr')[2], 'c');
          assert.equal(arr.get('single').length, 1);
          assert.equal(arr.get('single')[0], 'a');
          done();
        });

        it('empty', function(done) {
          const DefaultZeroCardArraySchema = new Schema({
            arr: { type: Array, cast: String, default: [] },
            auto: [Number]
          });
          const DefaultZeroCardArray = db.model('Test', DefaultZeroCardArraySchema);
          const arr = new DefaultZeroCardArray();
          assert.equal(arr.get('arr').length, 0);
          assert.equal(arr.arr.length, 0);
          assert.equal(arr.auto.length, 0);
          done();
        });
      });
    });

    it('a hash with one null value', function(done) {
      const post = new BlogPost({
        title: null
      });
      assert.strictEqual(null, post.title);
      done();
    });

    it('when saved', function(done) {
      let pending = 2;

      function cb() {
        if (--pending) {
          return;
        }
        done();
      }

      const post = new BlogPost();
      post.on('save', function(post) {
        assert.ok(post.get('_id') instanceof DocumentObjectId);

        assert.equal(post.get('title'), undefined);
        assert.equal(post.get('slug'), undefined);
        assert.equal(post.get('date'), undefined);
        assert.equal(post.get('published'), undefined);

        assert.equal(typeof post.get('meta'), 'object');
        assert.deepEqual(post.get('meta'), {});
        assert.equal(post.get('meta.date'), undefined);
        assert.equal(post.get('meta.visitors'), undefined);

        assert.ok(post.get('owners').isMongooseArray);
        assert.ok(post.get('comments').isMongooseDocumentArray);
        cb();
      });

      post.save(function(err, post) {
        assert.ifError(err);
        assert.ok(post.get('_id') instanceof DocumentObjectId);

        assert.equal(post.get('title'), undefined);
        assert.equal(post.get('slug'), undefined);
        assert.equal(post.get('date'), undefined);
        assert.equal(post.get('published'), undefined);

        assert.equal(typeof post.get('meta'), 'object');
        assert.deepEqual(post.get('meta'), {});
        assert.equal(post.get('meta.date'), undefined);
        assert.equal(post.get('meta.visitors'), undefined);

        assert.ok(post.get('owners').isMongooseArray);
        assert.ok(post.get('comments').isMongooseDocumentArray);
        cb();
      });
    });

    describe('init', function() {
      it('works', function(done) {
        const post = new BlogPost();

        post.init({
          title: 'Test',
          slug: 'test',
          date: new Date,
          meta: {
            date: new Date,
            visitors: 5
          },
          published: true,
          owners: [new DocumentObjectId, new DocumentObjectId],
          comments: [
            { title: 'Test', date: new Date, body: 'Test' },
            { title: 'Super', date: new Date, body: 'Cool' }
          ]
        });

        assert.equal(post.get('title'), 'Test');
        assert.equal(post.get('slug'), 'test');
        assert.ok(post.get('date') instanceof Date);
        assert.equal(typeof post.get('meta'), 'object');
        assert.ok(post.get('meta').date instanceof Date);
        assert.equal(typeof post.get('meta').visitors, 'number');
        assert.equal(post.get('published'), true);

        assert.equal(post.title, 'Test');
        assert.equal(post.slug, 'test');
        assert.ok(post.date instanceof Date);
        assert.equal(typeof post.meta, 'object');
        assert.ok(post.meta.date instanceof Date);
        assert.equal(typeof post.meta.visitors, 'number');
        assert.equal(post.published, true);

        assert.ok(post.get('owners').isMongooseArray);
        assert.ok(post.get('owners')[0] instanceof DocumentObjectId);
        assert.ok(post.get('owners')[1] instanceof DocumentObjectId);

        assert.ok(post.owners.isMongooseArray);
        assert.ok(post.owners[0] instanceof DocumentObjectId);
        assert.ok(post.owners[1] instanceof DocumentObjectId);

        assert.ok(post.get('comments').isMongooseDocumentArray);
        assert.ok(post.get('comments')[0] instanceof EmbeddedDocument);
        assert.ok(post.get('comments')[1] instanceof EmbeddedDocument);

        assert.ok(post.comments.isMongooseDocumentArray);
        assert.ok(post.comments[0] instanceof EmbeddedDocument);
        assert.ok(post.comments[1] instanceof EmbeddedDocument);
        done();
      });

      it('partially', function(done) {
        const post = new BlogPost;
        post.init({
          title: 'Test',
          slug: 'test',
          date: new Date
        });

        assert.equal(post.get('title'), 'Test');
        assert.equal(post.get('slug'), 'test');
        assert.ok(post.get('date') instanceof Date);
        assert.equal(typeof post.get('meta'), 'object');

        assert.deepEqual(post.get('meta'), {});
        assert.equal(post.get('meta.date'), undefined);
        assert.equal(post.get('meta.visitors'), undefined);
        assert.equal(post.get('published'), undefined);

        assert.ok(post.get('owners').isMongooseArray);
        assert.ok(post.get('comments').isMongooseDocumentArray);
        done();
      });

      it('with partial hash', function(done) {
        const post = new BlogPost({
          meta: {
            date: new Date,
            visitors: 5
          }
        });

        assert.equal(post.get('meta.visitors').valueOf(), 5);
        done();
      });

      it('isNew on embedded documents', function(done) {
        const post = new BlogPost();
        post.init({
          title: 'Test',
          slug: 'test',
          comments: [{ title: 'Test', date: new Date, body: 'Test' }]
        });

        assert.equal(post.get('comments')[0].isNew, false);
        done();
      });

      it('isNew on embedded documents after saving', function(done) {
        const post = new BlogPost({ title: 'hocus pocus' });
        post.comments.push({ title: 'Humpty Dumpty', comments: [{ title: 'nested' }] });
        assert.equal(post.get('comments')[0].isNew, true);
        assert.equal(post.get('comments')[0].comments[0].isNew, true);
        post.invalidate('title'); // force error
        post.save(function() {
          assert.equal(post.isNew, true);
          assert.equal(post.get('comments')[0].isNew, true);
          assert.equal(post.get('comments')[0].comments[0].isNew, true);
          post.save(function(err) {
            assert.strictEqual(null, err);
            assert.equal(post.isNew, false);
            assert.equal(post.get('comments')[0].isNew, false);
            assert.equal(post.get('comments')[0].comments[0].isNew, false);
            done();
          });
        });
      });
    });
  });

  it('collection name can be specified through schema', function(done) {
    const schema = new Schema({ name: String }, { collection: 'tests' });
    const Named = mongoose.model('CollectionNamedInSchema1', schema);
    assert.equal(Named.prototype.collection.name, 'tests');

    const users2schema = new Schema({ name: String }, { collection: 'tests' });
    const Named2 = db.model('FooBar', users2schema);
    assert.equal(Named2.prototype.collection.name, 'tests');
    done();
  });

  it('saving a model with a null value should perpetuate that null value to the db', function(done) {
    const post = new BlogPost({
      title: null
    });
    assert.strictEqual(null, post.title);
    post.save(function(err) {
      assert.strictEqual(err, null);
      BlogPost.findById(post.id, function(err, found) {
        assert.strictEqual(err, null);
        assert.strictEqual(found.title, null);
        done();
      });
    });
  });

  it('saves subdocuments middleware correctly', function(done) {
    let child_hook;
    let parent_hook;
    const childSchema = new Schema({
      name: String
    });

    childSchema.pre('save', function(next) {
      child_hook = this.name;
      next();
    });

    const parentSchema = new Schema({
      name: String,
      children: [childSchema]
    });

    parentSchema.pre('save', function(next) {
      parent_hook = this.name;
      next();
    });

    const Parent = db.model('Parent', parentSchema);

    const parent = new Parent({
      name: 'Bob',
      children: [{
        name: 'Mary'
      }]
    });

    parent.save(function(err, parent) {
      assert.equal(parent_hook, 'Bob');
      assert.equal(child_hook, 'Mary');
      assert.ifError(err);
      parent.children[0].name = 'Jane';
      parent.save(function(err) {
        assert.equal(child_hook, 'Jane');
        assert.ifError(err);
        done();
      });
    });
  });

  it('instantiating a model with a hash that maps to at least 1 undefined value', function(done) {
    const post = new BlogPost({
      title: undefined
    });
    assert.strictEqual(undefined, post.title);
    post.save(function(err) {
      assert.strictEqual(null, err);
      BlogPost.findById(post.id, function(err, found) {
        assert.strictEqual(err, null);
        assert.strictEqual(found.title, undefined);
        done();
      });
    });
  });

  it('modified nested objects which contain MongoseNumbers should not cause a RangeError on save (gh-714)', function(done) {
    const schema = new Schema({
      nested: {
        num: Number
      }
    });

    const M = db.model('Test', schema);
    const m = new M;
    m.nested = null;
    m.save(function(err) {
      assert.ifError(err);

      M.findById(m, function(err, m) {
        assert.ifError(err);
        m.nested.num = 5;
        m.save(function(err) {
          assert.ifError(err);
          done();
        });
      });
    });
  });

  it('no RangeError on remove() of a doc with Number _id (gh-714)', function(done) {
    const MySchema = new Schema({
      _id: { type: Number },
      name: String
    });

    const MyModel = db.model('Test', MySchema);

    const instance = new MyModel({
      name: 'test',
      _id: 35
    });
    instance.save(function(err) {
      assert.ifError(err);

      MyModel.findById(35, function(err, doc) {
        assert.ifError(err);

        doc.remove({}, function(err) {
          assert.ifError(err);
          done();
        });
      });
    });
  });

  it('over-writing a number should persist to the db (gh-342)', function(done) {
    const post = new BlogPost({
      meta: {
        date: new Date,
        visitors: 10
      }
    });

    post.save(function(err) {
      assert.ifError(err);
      post.set('meta.visitors', 20);
      post.save(function(err) {
        assert.ifError(err);
        BlogPost.findById(post.id, function(err, found) {
          assert.ifError(err);
          assert.equal(found.get('meta.visitors').valueOf(), 20);
          done();
        });
      });
    });
  });

  describe('methods', function() {
    it('can be defined', function(done) {
      const post = new BlogPost();
      assert.equal(post.cool(), post);
      done();
    });

    it('can be defined on embedded documents', function(done) {
      const ChildSchema = new Schema({ name: String });
      ChildSchema.method('talk', function() {
        return 'gaga';
      });

      const ParentSchema = new Schema({
        children: [ChildSchema]
      });

      const ChildA = db.model('Child', ChildSchema);
      const ParentA = db.model('Parent', ParentSchema);

      const c = new ChildA;
      assert.equal(typeof c.talk, 'function');

      const p = new ParentA();
      p.children.push({});
      assert.equal(typeof p.children[0].talk, 'function');
      done();
    });

    it('can be defined with nested key', function(done) {
      const NestedKeySchema = new Schema({});
      NestedKeySchema.method('foo', {
        bar: function() {
          return this;
        }
      });
      const NestedKey = db.model('Test', NestedKeySchema);
      const n = new NestedKey();
      assert.equal(n.foo.bar(), n);
      done();
    });
  });

  describe('statics', function() {
    it('can be defined', function(done) {
      assert.equal(BlogPost.woot(), BlogPost);
      done();
    });
  });

  describe('casting as validation errors', function() {
    it('error', function(done) {
      let threw = false;

      let post;
      try {
        post = new BlogPost({ date: 'Test', meta: { date: 'Test' } });
      } catch (e) {
        threw = true;
      }

      assert.equal(threw, false);

      try {
        post.set('title', 'Test');
      } catch (e) {
        threw = true;
      }

      assert.equal(threw, false);

      post.save(function(err) {
        assert.ok(err instanceof MongooseError);
        assert.ok(err instanceof ValidationError);
        assert.equal(Object.keys(err.errors).length, 2);
        post.date = new Date;
        post.meta.date = new Date;
        post.save(function(err) {
          assert.ifError(err);
          done();
        });
      });
    });
    it('nested error', function(done) {
      let threw = false;

      const post = new BlogPost;

      try {
        post.init({
          meta: {
            date: 'Test'
          }
        });
      } catch (e) {
        threw = true;
      }

      assert.equal(threw, false);

      try {
        post.set('meta.date', 'Test');
      } catch (e) {
        threw = true;
      }

      assert.equal(threw, false);

      post.save(function(err) {
        assert.ok(err instanceof MongooseError);
        assert.ok(err instanceof ValidationError);
        done();
      });
    });


    it('subdocument cast error', function(done) {
      const post = new BlogPost({
        title: 'Test',
        slug: 'test',
        comments: [{ title: 'Test', date: new Date, body: 'Test' }]
      });

      post.get('comments')[0].set('date', 'invalid');

      post.save(function(err) {
        assert.ok(err instanceof MongooseError);
        assert.ok(err instanceof ValidationError);
        done();
      });
    });


    it('subdocument validation error', function(done) {
      function failingvalidator() {
        return false;
      }

      db.deleteModel(/BlogPost/);
      const subs = new Schema({
        str: {
          type: String, validate: failingvalidator
        }
      });
      const BlogPost = db.model('BlogPost', { subs: [subs] });

      const post = new BlogPost();
      post.init({
        subs: [{ str: 'gaga' }]
      });

      post.save(function(err) {
        assert.ok(err instanceof ValidationError);
        done();
      });
    });


    it('subdocument error when adding a subdoc', function(done) {
      let threw = false;

      const post = new BlogPost();

      try {
        post.get('comments').push({
          date: 'Bad date'
        });
      } catch (e) {
        threw = true;
      }

      assert.equal(threw, false);

      post.save(function(err) {
        assert.ok(err instanceof MongooseError);
        assert.ok(err instanceof ValidationError);
        done();
      });
    });


    it('updates', function(done) {
      const post = new BlogPost();
      post.set('title', '1');

      const id = post.get('_id');

      post.save(function(err) {
        assert.ifError(err);

        BlogPost.updateOne({ title: 1, _id: id }, { title: 2 }, function(err) {
          assert.ifError(err);

          BlogPost.findOne({ _id: post.get('_id') }, function(err, doc) {
            assert.ifError(err);
            assert.equal(doc.get('title'), '2');
            done();
          });
        });
      });
    });

    it('$pull', function(done) {
      const post = new BlogPost();

      post.get('numbers').push('3');
      assert.equal(post.get('numbers')[0], 3);
      done();
    });

    it('$push', function(done) {
      const post = new BlogPost();

      post.get('numbers').push(1, 2, 3, 4);
      post.save(function() {
        BlogPost.findById(post.get('_id'), function(err, found) {
          assert.equal(found.get('numbers').length, 4);
          found.get('numbers').pull('3');
          found.save(function() {
            BlogPost.findById(found.get('_id'), function(err, found2) {
              assert.ifError(err);
              assert.equal(found2.get('numbers').length, 3);
              done();
            });
          });
        });
      });
    });

    it('Number arrays', function(done) {
      const post = new BlogPost();
      post.numbers.push(1, '2', 3);

      post.save(function(err) {
        assert.strictEqual(err, null);

        BlogPost.findById(post._id, function(err, doc) {
          assert.ifError(err);

          assert.ok(~doc.numbers.indexOf(1));
          assert.ok(~doc.numbers.indexOf(2));
          assert.ok(~doc.numbers.indexOf(3));

          done();
        });
      });
    });

    it('date casting compat with datejs (gh-502)', function(done) {
      Date.prototype.toObject = function() {
        return {
          millisecond: 86,
          second: 42,
          minute: 47,
          hour: 17,
          day: 13,
          week: 50,
          month: 11,
          year: 2011
        };
      };

      const S = new Schema({
        name: String,
        description: String,
        sabreId: String,
        data: {
          lastPrice: Number,
          comm: String,
          curr: String,
          rateName: String
        },
        created: { type: Date, default: Date.now },
        valid: { type: Boolean, default: true }
      });

      const M = db.model('Test', S);

      const m = new M;
      m.save(function(err) {
        assert.ifError(err);
        M.findById(m._id, function(err, m) {
          assert.ifError(err);
          m.save(function(err) {
            assert.ifError(err);
            M.deleteOne({}, function(err) {
              delete Date.prototype.toObject;
              assert.ifError(err);
              done();
            });
          });
        });
      });
    });
  });

  describe('validation', function() {
    it('works', function(done) {
      function dovalidate() {
        assert.equal(this.asyncScope, 'correct');
        return true;
      }

      function dovalidateAsync() {
        assert.equal(this.scope, 'correct');
        return global.Promise.resolve(true);
      }

      const TestValidation = db.model('Test', new Schema({
        simple: { type: String, required: true },
        scope: { type: String, validate: [dovalidate, 'scope failed'], required: true },
        asyncScope: { type: String, validate: [dovalidateAsync, 'async scope failed'], required: true }
      }));

      const post = new TestValidation();
      post.set('simple', '');
      post.set('scope', 'correct');
      post.set('asyncScope', 'correct');

      post.save(function(err) {
        assert.ok(err instanceof MongooseError);
        assert.ok(err instanceof ValidationError);

        post.set('simple', 'here');
        post.save(function(err) {
          assert.ifError(err);
          done();
        });
      });
    });

    it('custom messaging', function(done) {
      function validate(val) {
        return val === 'abc';
      }

      const TestValidationMessage = db.model('Test', new Schema({
        simple: { type: String, validate: [validate, 'must be abc'] }
      }));

      const post = new TestValidationMessage();
      post.set('simple', '');

      post.save(function(err) {
        assert.ok(err instanceof MongooseError);
        assert.ok(err instanceof ValidationError);
        assert.ok(err.errors.simple instanceof ValidatorError);
        assert.equal(err.errors.simple.message, 'must be abc');
        assert.equal(post.errors.simple.message, 'must be abc');

        post.set('simple', 'abc');
        post.save(function(err) {
          assert.ifError(err);
          done();
        });
      });
    });

    it('with Model.schema.path introspection (gh-272)', function(done) {
      const IntrospectionValidationSchema = new Schema({
        name: String
      });
      const IntrospectionValidation = db.model('Test', IntrospectionValidationSchema);
      IntrospectionValidation.schema.path('name').validate(function(value) {
        return value.length < 2;
      }, 'Name cannot be greater than 1 character for path "{PATH}" with value `{VALUE}`');
      const doc = new IntrospectionValidation({ name: 'hi' });
      doc.save(function(err) {
        assert.equal(err.errors.name.message, 'Name cannot be greater than 1 character for path "name" with value `hi`');
        assert.equal(err.name, 'ValidationError');
        assert.ok(err.message.indexOf('Test validation failed') !== -1, err.message);
        done();
      });
    });

    it('of required undefined values', function(done) {
      const TestUndefinedValidation = db.model('Test', new Schema({
        simple: { type: String, required: true }
      }));

      const post = new TestUndefinedValidation;

      post.save(function(err) {
        assert.ok(err instanceof MongooseError);
        assert.ok(err instanceof ValidationError);

        post.set('simple', 'here');
        post.save(function(err) {
          assert.ifError(err);
          done();
        });
      });
    });

    it('save callback should only execute once (gh-319)', function(done) {
      const D = db.model('Test', new Schema({
        username: { type: String, validate: /^[a-z]{6}$/i },
        email: { type: String, validate: /^[a-z]{6}$/i },
        password: { type: String, validate: /^[a-z]{6}$/i }
      }));

      const post = new D({
        username: 'nope',
        email: 'too',
        password: 'short'
      });

      let timesCalled = 0;

      post.save(function(err) {
        assert.ok(err instanceof MongooseError);
        assert.ok(err instanceof ValidationError);

        assert.equal(++timesCalled, 1);

        assert.equal(Object.keys(err.errors).length, 3);
        assert.ok(err.errors.password instanceof ValidatorError);
        assert.ok(err.errors.email instanceof ValidatorError);
        assert.ok(err.errors.username instanceof ValidatorError);
        assert.equal(err.errors.password.message, 'Validator failed for path `password` with value `short`');
        assert.equal(err.errors.email.message, 'Validator failed for path `email` with value `too`');
        assert.equal(err.errors.username.message, 'Validator failed for path `username` with value `nope`');

        assert.equal(Object.keys(post.errors).length, 3);
        assert.ok(post.errors.password instanceof ValidatorError);
        assert.ok(post.errors.email instanceof ValidatorError);
        assert.ok(post.errors.username instanceof ValidatorError);
        assert.equal(post.errors.password.message, 'Validator failed for path `password` with value `short`');
        assert.equal(post.errors.email.message, 'Validator failed for path `email` with value `too`');
        assert.equal(post.errors.username.message, 'Validator failed for path `username` with value `nope`');
        done();
      });
    });

    it('query result', function(done) {
      const TestV = db.model('Test', new Schema({
        resultv: { type: String, required: true }
      }));

      const post = new TestV;

      post.validate(function(err) {
        assert.ok(err instanceof MongooseError);
        assert.ok(err instanceof ValidationError);

        post.resultv = 'yeah';
        post.save(function(err) {
          assert.ifError(err);
          TestV.findOne({ _id: post.id }, function(err, found) {
            assert.ifError(err);
            assert.equal(found.resultv, 'yeah');
            found.save(function(err) {
              assert.ifError(err);
              done();
            });
          });
        });
      });
    });

    it('of required previously existing null values', function(done) {
      const TestP = db.model('Test', new Schema({
        previous: { type: String, required: true },
        a: String
      }));

      TestP.collection.insertOne({ a: null, previous: null }, {}, function(err, f) {
        assert.ifError(err);
        TestP.findOne({ _id: f.ops[0]._id }, function(err, found) {
          assert.ifError(err);
          assert.equal(found.isNew, false);
          assert.strictEqual(found.get('previous'), null);

          found.validate(function(err) {
            assert.ok(err instanceof MongooseError);
            assert.ok(err instanceof ValidationError);

            found.set('previous', 'yoyo');
            found.save(function(err) {
              assert.strictEqual(err, null);
              done();
            });
          });
        });
      });
    });

    it('nested', function(done) {
      const TestNestedValidation = db.model('Test', new Schema({
        nested: {
          required: { type: String, required: true }
        }
      }));

      const post = new TestNestedValidation();
      post.set('nested.required', null);

      post.save(function(err) {
        assert.ok(err instanceof MongooseError);
        assert.ok(err instanceof ValidationError);

        post.set('nested.required', 'here');
        post.save(function(err) {
          assert.ifError(err);
          done();
        });
      });
    });

    it('of nested subdocuments', function(done) {
      const Subsubdocs = new Schema({ required: { type: String, required: true } });

      const Subdocs = new Schema({
        required: { type: String, required: true },
        subs: [Subsubdocs]
      });

      const TestSubdocumentsValidation = db.model('Test', new Schema({
        items: [Subdocs]
      }));

      const post = new TestSubdocumentsValidation();

      post.get('items').push({ required: '', subs: [{ required: '' }] });

      post.save(function(err) {
        assert.ok(err instanceof MongooseError);
        assert.ok(err instanceof ValidationError);
        assert.ok(err.errors['items.0.subs.0.required'] instanceof ValidatorError);
        assert.equal(err.errors['items.0.subs.0.required'].message, 'Path `required` is required.');
        assert.ok(post.errors['items.0.subs.0.required'] instanceof ValidatorError);
        assert.equal(post.errors['items.0.subs.0.required'].message, 'Path `required` is required.');

        assert.ok(err.errors['items.0.required']);
        assert.ok(post.errors['items.0.required']);

        post.items[0].subs[0].set('required', true);
        assert.equal(post.$__.validationError, undefined);

        post.save(function(err) {
          assert.ok(err);
          assert.ok(err.errors);
          assert.ok(err.errors['items.0.required'] instanceof ValidatorError);
          assert.equal(err.errors['items.0.required'].message, 'Path `required` is required.');

          assert.ok(!err.errors['items.0.subs.0.required']);
          assert.ok(!err.errors['items.0.subs.0.required']);
          assert.ok(!post.errors['items.0.subs.0.required']);
          assert.ok(!post.errors['items.0.subs.0.required']);

          post.get('items')[0].set('required', true);
          post.save(function(err) {
            assert.ok(!post.errors);
            assert.ifError(err);
            done();
          });
        });
      });
    });

    it('without saving', function(done) {
      const TestCallingValidation = db.model('Test', new Schema({
        item: { type: String, required: true }
      }));

      const post = new TestCallingValidation;

      assert.equal(post.schema.path('item').isRequired, true);
      assert.strictEqual(post.isNew, true);

      post.validate(function(err) {
        assert.ok(err instanceof MongooseError);
        assert.ok(err instanceof ValidationError);
        assert.strictEqual(post.isNew, true);

        post.item = 'yo';
        post.validate(function(err) {
          assert.equal(err, null);
          assert.strictEqual(post.isNew, true);
          done();
        });
      });
    });

    it('when required is set to false', function(done) {
      function validator() {
        return true;
      }

      const TestV = db.model('Test', new Schema({
        result: { type: String, validate: [validator, 'chump validator'], required: false }
      }));

      const post = new TestV;

      assert.equal(post.schema.path('result').isRequired, false);
      done();
    });

    describe('middleware', function() {
      it('works', function(done) {
        let ValidationMiddlewareSchema = null,
            Post = null,
            post = null;

        ValidationMiddlewareSchema = new Schema({
          baz: { type: String }
        });

        ValidationMiddlewareSchema.pre('validate', function(next) {
          if (this.get('baz') === 'bad') {
            this.invalidate('baz', 'bad');
          }
          next();
        });

        Post = db.model('Test', ValidationMiddlewareSchema);
        post = new Post();
        post.set({ baz: 'bad' });

        post.save(function(err) {
          assert.ok(err instanceof MongooseError);
          assert.ok(err instanceof ValidationError);
          assert.equal(err.errors.baz.kind, 'user defined');
          assert.equal(err.errors.baz.path, 'baz');

          post.set('baz', 'good');
          post.save(function(err) {
            assert.ifError(err);
            done();
          });
        });
      });

      it('async', function(done) {
        let AsyncValidationMiddlewareSchema = null;
        let Post = null;
        let post = null;

        AsyncValidationMiddlewareSchema = new Schema({
          prop: { type: String }
        });

        AsyncValidationMiddlewareSchema.pre('validate', true, function(next, done) {
          const _this = this;
          setTimeout(function() {
            if (_this.get('prop') === 'bad') {
              _this.invalidate('prop', 'bad');
            }
            done();
          }, 5);
          next();
        });

        Post = db.model('Test', AsyncValidationMiddlewareSchema);
        post = new Post();
        post.set({ prop: 'bad' });

        post.save(function(err) {
          assert.ok(err instanceof MongooseError);
          assert.ok(err instanceof ValidationError);
          assert.equal(err.errors.prop.kind, 'user defined');
          assert.equal(err.errors.prop.path, 'prop');

          post.set('prop', 'good');
          post.save(function(err) {
            assert.ifError(err);
            done();
          });
        });
      });

      it('complex', function(done) {
        let ComplexValidationMiddlewareSchema = null;
        let Post = null;
        let post = null;
        const abc = v => v === 'abc';

        ComplexValidationMiddlewareSchema = new Schema({
          baz: { type: String },
          abc: { type: String, validate: [abc, 'must be abc'] },
          test: { type: String, validate: [/test/, 'must also be abc'] },
          required: { type: String, required: true }
        });

        ComplexValidationMiddlewareSchema.pre('validate', true, function(next, done) {
          const _this = this;
          setTimeout(function() {
            if (_this.get('baz') === 'bad') {
              _this.invalidate('baz', 'bad');
            }
            done();
          }, 5);
          next();
        });

        Post = db.model('Test', ComplexValidationMiddlewareSchema);
        post = new Post();
        post.set({
          baz: 'bad',
          abc: 'not abc',
          test: 'fail'
        });

        post.save(function(err) {
          assert.ok(err instanceof MongooseError);
          assert.ok(err instanceof ValidationError);
          assert.equal(Object.keys(err.errors).length, 4);
          assert.ok(err.errors.baz instanceof ValidatorError);
          assert.equal(err.errors.baz.kind, 'user defined');
          assert.equal(err.errors.baz.path, 'baz');
          assert.ok(err.errors.abc instanceof ValidatorError);
          assert.equal(err.errors.abc.kind, 'user defined');
          assert.equal(err.errors.abc.message, 'must be abc');
          assert.equal(err.errors.abc.path, 'abc');
          assert.ok(err.errors.test instanceof ValidatorError);
          assert.equal(err.errors.test.message, 'must also be abc');
          assert.equal(err.errors.test.kind, 'user defined');
          assert.equal(err.errors.test.path, 'test');
          assert.ok(err.errors.required instanceof ValidatorError);
          assert.equal(err.errors.required.kind, 'required');
          assert.equal(err.errors.required.path, 'required');

          post.set({
            baz: 'good',
            abc: 'abc',
            test: 'test',
            required: 'here'
          });

          post.save(function(err) {
            assert.ifError(err);
            done();
          });
        });
      });
    });
  });

  describe('defaults application', function() {
    it('works', function(done) {
      const now = Date.now();

      const TestDefaults = db.model('Test', new Schema({
        date: { type: Date, default: now }
      }));

      const post = new TestDefaults;
      assert.ok(post.get('date') instanceof Date);
      assert.equal(+post.get('date'), now);
      done();
    });

    it('nested', function(done) {
      const now = Date.now();

      const TestDefaults = db.model('Test', new Schema({
        nested: {
          date: { type: Date, default: now }
        }
      }));

      const post = new TestDefaults();
      assert.ok(post.get('nested.date') instanceof Date);
      assert.equal(+post.get('nested.date'), now);
      done();
    });

    it('subdocument', function(done) {
      const now = Date.now();

      const Items = new Schema({
        date: { type: Date, default: now }
      });

      const TestSubdocumentsDefaults = db.model('Test', new Schema({
        items: [Items]
      }));

      const post = new TestSubdocumentsDefaults();
      post.get('items').push({});
      assert.ok(post.get('items')[0].get('date') instanceof Date);
      assert.equal(+post.get('items')[0].get('date'), now);
      done();
    });

    it('allows nulls', function(done) {
      const T = db.model('Test', new Schema({ name: { type: String, default: null } }));
      const t = new T();

      assert.strictEqual(null, t.name);

      t.save(function(err) {
        assert.ifError(err);

        T.findById(t._id, function(err, t) {
          assert.ifError(err);
          assert.strictEqual(null, t.name);
          done();
        });
      });
    });
  });

  describe('virtuals', function() {
    it('getters', function(done) {
      const post = new BlogPost({
        title: 'Letters from Earth',
        author: 'Mark Twain'
      });

      assert.equal(post.get('titleWithAuthor'), 'Letters from Earth by Mark Twain');
      assert.equal(post.titleWithAuthor, 'Letters from Earth by Mark Twain');
      done();
    });

    it('set()', function(done) {
      const post = new BlogPost();

      post.set('titleWithAuthor', 'Huckleberry Finn by Mark Twain');
      assert.equal(post.get('title'), 'Huckleberry Finn');
      assert.equal(post.get('author'), 'Mark Twain');
      done();
    });

    it('should not be saved to the db', function(done) {
      const post = new BlogPost();

      post.set('titleWithAuthor', 'Huckleberry Finn by Mark Twain');

      post.save(function(err) {
        assert.ifError(err);

        BlogPost.findById(post.get('_id'), function(err, found) {
          assert.ifError(err);

          assert.equal(found.get('title'), 'Huckleberry Finn');
          assert.equal(found.get('author'), 'Mark Twain');
          assert.ok(!('titleWithAuthor' in found.toObject()));
          done();
        });
      });
    });

    it('nested', function(done) {
      const PersonSchema = new Schema({
        name: {
          first: String,
          last: String
        }
      });

      PersonSchema.
        virtual('name.full').
        get(function() {
          return this.get('name.first') + ' ' + this.get('name.last');
        }).
        set(function(fullName) {
          const split = fullName.split(' ');
          this.set('name.first', split[0]);
          this.set('name.last', split[1]);
        });

      const Person = db.model('Person', PersonSchema);
      const person = new Person({
        name: {
          first: 'Michael',
          last: 'Sorrentino'
        }
      });

      assert.equal(person.get('name.full'), 'Michael Sorrentino');
      person.set('name.full', 'The Situation');
      assert.equal(person.get('name.first'), 'The');
      assert.equal(person.get('name.last'), 'Situation');

      assert.equal(person.name.full, 'The Situation');
      person.name.full = 'Michael Sorrentino';
      assert.equal(person.name.first, 'Michael');
      assert.equal(person.name.last, 'Sorrentino');
      done();
    });
  });

  describe('.remove()', function() {
    it('works', function(done) {
      BlogPost.create({ title: 1 }, { title: 2 }, function(err) {
        assert.ifError(err);

        BlogPost.remove({ title: 1 }, function(err) {
          assert.ifError(err);

          BlogPost.find({}, function(err, found) {
            assert.ifError(err);
            assert.equal(found.length, 1);
            assert.equal(found[0].title, '2');
            done();
          });
        });
      });
    });

    it('errors when id deselected (gh-3118)', function(done) {
      BlogPost.create({ title: 1 }, { title: 2 }, function(err) {
        assert.ifError(err);
        BlogPost.findOne({ title: 1 }, { _id: 0 }, function(error, doc) {
          assert.ifError(error);
          doc.remove(function(err) {
            assert.ok(err);
            assert.equal(err.message, 'No _id found on document!');
            done();
          });
        });
      });
    });

    it('should not remove any records when deleting by id undefined', function(done) {
      BlogPost.create({ title: 1 }, { title: 2 }, function(err) {
        assert.ifError(err);

        BlogPost.remove({ _id: undefined }, function(err) {
          assert.ifError(err);
          BlogPost.find({}, function(err, found) {
            assert.equal(found.length, 2, 'Should not remove any records');
            done();
          });
        });
      });
    });

    it('should not remove all documents in the collection (gh-3326)', function(done) {
      BlogPost.create({ title: 1 }, { title: 2 }, function(err) {
        assert.ifError(err);
        BlogPost.findOne({ title: 1 }, function(error, doc) {
          assert.ifError(error);
          doc.remove(function(err) {
            assert.ifError(err);
            BlogPost.find(function(err, found) {
              assert.ifError(err);
              assert.equal(found.length, 1);
              assert.equal(found[0].title, '2');
              done();
            });
          });
        });
      });
    });
  });

  describe('#remove()', function() {
    it('passes the removed document (gh-1419)', function(done) {
      BlogPost.create({}, function(err, post) {
        assert.ifError(err);
        BlogPost.findById(post, function(err, found) {
          assert.ifError(err);

          found.remove(function(err, doc) {
            assert.ifError(err);
            assert.ok(doc);
            assert.ok(doc.equals(found));
            done();
          });
        });
      });
    });

    it('works as a promise', function(done) {
      BlogPost.create({}, function(err, post) {
        assert.ifError(err);
        BlogPost.findById(post, function(err, found) {
          assert.ifError(err);

          found.remove().then(function(doc) {
            assert.ok(doc);
            assert.ok(doc.equals(found));
            done();
          }).catch(done);
        });
      });
    });

    it('works as a promise with a hook', function(done) {
      let called = 0;
      const RHS = new Schema({
        name: String
      });
      RHS.pre('remove', function(next) {
        called++;
        return next();
      });

      const RH = db.model('Test', RHS);

      RH.create({ name: 'to be removed' }, function(err, post) {
        assert.ifError(err);
        assert.ok(post);
        RH.findById(post, function(err, found) {
          assert.ifError(err);
          assert.ok(found);

          found.remove().then(function(doc) {
            assert.ifError(err);
            assert.equal(called, 1);
            assert.ok(doc);
            assert.ok(doc.equals(found));
            done();
          }).catch(done);
        });
      });
    });

    it('handles query vs document middleware (gh-3054)', function() {
      const schema = new Schema({ name: String });

      let docMiddleware = 0;
      let queryMiddleware = 0;

      schema.pre('remove', { query: true, document: false }, function() {
        ++queryMiddleware;
        assert.ok(this instanceof Model.Query);
      });

      schema.pre('remove', { query: false, document: true }, function() {
        ++docMiddleware;
        assert.ok(this instanceof Model);
      });

      const Model = db.model('Test', schema);

      return co(function*() {
        const doc = yield Model.create({ name: String });

        assert.equal(docMiddleware, 0);
        assert.equal(queryMiddleware, 0);
        yield doc.remove();

        assert.equal(docMiddleware, 1);
        assert.equal(queryMiddleware, 0);

        yield Model.remove({});
        assert.equal(docMiddleware, 1);
        assert.equal(queryMiddleware, 1);
      });
    });

    describe('when called multiple times', function() {
      it('always executes the passed callback gh-1210', function(done) {
        const post = new BlogPost();

        post.save(function(err) {
          assert.ifError(err);

          let pending = 2;

          post.remove(function() {
            if (--pending) {
              return;
            }
            done();
          });
          post.remove(function() {
            if (--pending) {
              return;
            }
            done();
          });
        });
      });
    });
  });

  describe('getters', function() {
    it('with same name on embedded docs do not class', function(done) {
      const Post = new Schema({
        title: String,
        author: { name: String },
        subject: { name: String }
      });

      db.deleteModel(/BlogPost/);
      const PostModel = db.model('BlogPost', Post);

      const post = new PostModel({
        title: 'Test',
        author: { name: 'A' },
        subject: { name: 'B' }
      });

      assert.equal(post.author.name, 'A');
      assert.equal(post.subject.name, 'B');
      assert.equal(post.author.name, 'A');
      done();
    });

    it('should not be triggered at construction (gh-685)', function(done) {
      let called = false;

      const schema = new mongoose.Schema({
        number: {
          type: Number,
          set: function(x) {
            return x / 2;
          },
          get: function(x) {
            called = true;
            return x * 2;
          }
        }
      });

      const A = db.model('Test', schema);

      const a = new A({ number: 100 });
      assert.equal(called, false);
      let num = a.number;
      assert.equal(called, true);
      assert.equal(num.valueOf(), 100);
      assert.equal(a.$__getValue('number').valueOf(), 50);

      called = false;
      const b = new A;
      b.init({ number: 50 });
      assert.equal(called, false);
      num = b.number;
      assert.equal(called, true);
      assert.equal(num.valueOf(), 100);
      assert.equal(b.$__getValue('number').valueOf(), 50);
      done();
    });

    it('with type defined with { type: Native } (gh-190)', function(done) {
      const schema = new Schema({ date: { type: Date } });

      const ShortcutGetter = db.model('Test', schema);
      const post = new ShortcutGetter();

      post.set('date', Date.now());
      assert.ok(post.date instanceof Date);
      done();
    });

    describe('nested', function() {
      it('works', function(done) {
        const schema = new Schema({
          first: {
            second: [Number]
          }
        });
        const ShortcutGetterNested = db.model('Test', schema);
        const doc = new ShortcutGetterNested();

        assert.equal(typeof doc.first, 'object');
        assert.ok(doc.first.second.isMongooseArray);
        done();
      });

      it('works with object literals', function(done) {
        const date = new Date;

        const meta = {
          date: date,
          visitors: 5
        };

        const post = new BlogPost();
        post.init({
          meta: meta
        });

        assert.ok(post.get('meta').date instanceof Date);
        assert.ok(post.meta.date instanceof Date);

        let threw = false;
        let getter1;
        let getter2;
        try {
          JSON.stringify(meta);
          getter1 = JSON.stringify(post.get('meta'));
          getter2 = JSON.stringify(post.meta);
        } catch (err) {
          threw = true;
        }

        assert.equal(threw, false);
        getter1 = JSON.parse(getter1);
        getter2 = JSON.parse(getter2);
        assert.equal(getter1.visitors, 5);
        assert.equal(getter2.visitors, 5);
        assert.equal(getter1.date, getter2.date);

        post.meta.date = new Date - 1000;
        assert.ok(post.meta.date instanceof Date);
        assert.ok(post.get('meta').date instanceof Date);

        post.meta.visitors = 2;
        assert.equal(typeof post.get('meta').visitors, 'number');
        assert.equal(typeof post.meta.visitors, 'number');

        const newmeta = {
          date: date - 2000,
          visitors: 234
        };

        post.set(newmeta, 'meta');

        assert.ok(post.meta.date instanceof Date);
        assert.ok(post.get('meta').date instanceof Date);
        assert.equal(typeof post.meta.visitors, 'number');
        assert.equal(typeof post.get('meta').visitors, 'number');
        assert.equal((+post.meta.date), date - 2000);
        assert.equal((+post.get('meta').date), date - 2000);
        assert.equal((+post.meta.visitors), 234);
        assert.equal((+post.get('meta').visitors), 234);

        // set object directly
        post.meta = {
          date: date - 3000,
          visitors: 4815162342
        };

        assert.ok(post.meta.date instanceof Date);
        assert.ok(post.get('meta').date instanceof Date);
        assert.equal(typeof post.meta.visitors, 'number');
        assert.equal(typeof post.get('meta').visitors, 'number');
        assert.equal((+post.meta.date), date - 3000);
        assert.equal((+post.get('meta').date), date - 3000);
        assert.equal((+post.meta.visitors), 4815162342);
        assert.equal((+post.get('meta').visitors), 4815162342);
        done();
      });

      it('object property access works when root initd with null', function(done) {
        const schema = new Schema({
          nest: {
            st: String
          }
        });

        const T = db.model('Test', schema);

        const t = new T({ nest: null });

        assert.strictEqual(t.nest.st, undefined);
        t.nest = { st: 'jsconf rules' };
        assert.deepEqual(t.nest.toObject(), { st: 'jsconf rules' });
        assert.equal(t.nest.st, 'jsconf rules');

        t.save(function(err) {
          assert.ifError(err);
          done();
        });
      });

      it('object property access works when root initd with undefined', function(done) {
        const schema = new Schema({
          nest: {
            st: String
          }
        });

        const T = db.model('Test', schema);

        const t = new T({ nest: undefined });

        assert.strictEqual(t.nest.st, undefined);
        t.nest = { st: 'jsconf rules' };
        assert.deepEqual(t.nest.toObject(), { st: 'jsconf rules' });
        assert.equal(t.nest.st, 'jsconf rules');

        t.save(function(err) {
          assert.ifError(err);
          done();
        });
      });

      it('pre-existing null object re-save', function(done) {
        const schema = new Schema({
          nest: {
            st: String,
            yep: String
          }
        });

        const T = db.model('Test', schema);

        const t = new T({ nest: null });

        t.save(function(err) {
          assert.ifError(err);

          t.nest = { st: 'jsconf rules', yep: 'it does' };

          // check that entire `nest` object is being $set
          const u = t.$__delta()[1];
          assert.ok(u.$set);
          assert.ok(u.$set.nest);
          assert.equal(Object.keys(u.$set.nest).length, 2);
          assert.ok(u.$set.nest.yep);
          assert.ok(u.$set.nest.st);

          t.save(function(err) {
            assert.ifError(err);

            T.findById(t.id, function(err, t) {
              assert.ifError(err);
              assert.equal(t.nest.st, 'jsconf rules');
              assert.equal(t.nest.yep, 'it does');

              t.nest = null;
              t.save(function(err) {
                assert.ifError(err);
                assert.strictEqual(t._doc.nest, null);
                done();
              });
            });
          });
        });
      });

      it('array of Mixed on existing doc can be pushed to', function(done) {
        const DooDad = db.model('Test', new Schema({
          nested: {
            arrays: []
          }
        }));
        const doodad = new DooDad({ nested: { arrays: [] } });
        const date = 1234567890;

        doodad.nested.arrays.push(['+10', 'yup', date]);

        doodad.save(function(err) {
          assert.ifError(err);

          DooDad.findById(doodad._id, function(err, doodad) {
            assert.ifError(err);

            assert.deepEqual(doodad.nested.arrays.toObject(), [['+10', 'yup', date]]);

            doodad.nested.arrays.push(['another', 1]);

            doodad.save(function(err) {
              assert.ifError(err);

              DooDad.findById(doodad._id, function(err, doodad) {
                assert.ifError(err);
                assert.deepEqual(doodad.nested.arrays.toObject(), [['+10', 'yup', date], ['another', 1]]);
                done();
              });
            });
          });
        });
      });

      it('props can be set directly when property was named "type"', function(done) {
        function def() {
          return [{ x: 1 }, { x: 2 }, { x: 3 }];
        }

        const DooDad = db.model('Test', new Schema({
          nested: {
            type: { type: String, default: 'yep' },
            array: {
              type: Array, default: def
            }
          }
        }));
        const doodad = new DooDad();

        doodad.save(function(err) {
          assert.ifError(err);

          DooDad.findById(doodad._id, function(err, doodad) {
            assert.ifError(err);

            assert.equal(doodad.nested.type, 'yep');
            assert.deepEqual(doodad.nested.array.toObject(), [{ x: 1 }, { x: 2 }, { x: 3 }]);

            doodad.nested.type = 'nope';
            doodad.nested.array = ['some', 'new', 'stuff'];

            doodad.save(function(err) {
              assert.ifError(err);

              DooDad.findById(doodad._id, function(err, doodad) {
                assert.ifError(err);
                assert.equal(doodad.nested.type, 'nope');
                assert.deepEqual(doodad.nested.array.toObject(), ['some', 'new', 'stuff']);
                done();
              });
            });
          });
        });
      });
    });
  });

  describe('setters', function() {
    it('are used on embedded docs (gh-365 gh-390 gh-422)', function(done) {
      function setLat(val) {
        return parseInt(val, 10);
      }

      let tick = 0;

      function uptick() {
        return ++tick;
      }

      let Location = new Schema({
        lat: { type: Number, default: 0, set: setLat },
        long: { type: Number, set: uptick }
      });

      let Deal = new Schema({
        title: String,
        locations: [Location]
      });

      Location = db.model('Location', Location);
      Deal = db.model('Test', Deal);

      const location = new Location({ lat: 1.2, long: 10 });
      assert.equal(location.lat.valueOf(), 1);
      assert.equal(location.long.valueOf(), 1);

      const deal = new Deal({ title: 'My deal', locations: [{ lat: 1.2, long: 33 }] });
      assert.equal(deal.locations[0].lat.valueOf(), 1);
      assert.equal(deal.locations[0].long.valueOf(), 2);

      deal.save(function(err) {
        assert.ifError(err);
        Deal.findById(deal._id, function(err, deal) {
          assert.ifError(err);
          assert.equal(deal.locations[0].lat.valueOf(), 1);
          // GH-422
          assert.equal(deal.locations[0].long.valueOf(), 2);
          done();
        });
      });
    });
  });

  it('changing a number non-atomically (gh-203)', function(done) {
    const post = new BlogPost();

    post.meta.visitors = 5;

    post.save(function(err) {
      assert.ifError(err);

      BlogPost.findById(post._id, function(err, doc) {
        assert.ifError(err);

        doc.meta.visitors -= 2;

        doc.save(function(err) {
          assert.ifError(err);

          BlogPost.findById(post._id, function(err, doc) {
            assert.ifError(err);
            assert.equal(+doc.meta.visitors, 3);
            done();
          });
        });
      });
    });
  });

  describe('atomic subdocument', function() {
    it('saving', function(done) {
      let totalDocs = 4;
      const saveQueue = [];

      const post = new BlogPost;

      function complete() {
        BlogPost.findOne({ _id: post.get('_id') }, function(err, doc) {

          assert.ifError(err);
          assert.equal(doc.get('comments').length, 5);

          let v = doc.get('comments').some(function(comment) {
            return comment.get('title') === '1';
          });

          assert.ok(v);

          v = doc.get('comments').some(function(comment) {
            return comment.get('title') === '2';
          });

          assert.ok(v);

          v = doc.get('comments').some(function(comment) {
            return comment.get('title') === '3';
          });

          assert.ok(v);

          v = doc.get('comments').some(function(comment) {
            return comment.get('title') === '4';
          });

          assert.ok(v);

          v = doc.get('comments').some(function(comment) {
            return comment.get('title') === '5';
          });

          assert.ok(v);
          done();
        });
      }

      function save(doc) {
        saveQueue.push(doc);
        if (saveQueue.length === 4) {
          saveQueue.forEach(function(doc) {
            doc.save(function(err) {
              assert.ifError(err);
              --totalDocs || complete();
            });
          });
        }
      }

      post.save(function(err) {
        assert.ifError(err);

        BlogPost.findOne({ _id: post.get('_id') }, function(err, doc) {
          assert.ifError(err);
          doc.get('comments').push({ title: '1' });
          save(doc);
        });

        BlogPost.findOne({ _id: post.get('_id') }, function(err, doc) {
          assert.ifError(err);
          doc.get('comments').push({ title: '2' });
          save(doc);
        });

        BlogPost.findOne({ _id: post.get('_id') }, function(err, doc) {
          assert.ifError(err);
          doc.get('comments').push({ title: '3' });
          save(doc);
        });

        BlogPost.findOne({ _id: post.get('_id') }, function(err, doc) {
          assert.ifError(err);
          doc.get('comments').push({ title: '4' }, { title: '5' });
          save(doc);
        });
      });
    });

    it('setting (gh-310)', function(done) {
      BlogPost.create({
        comments: [{ title: 'first-title', body: 'first-body' }]
      }, function(err, blog) {
        assert.ifError(err);
        BlogPost.findById(blog.id, function(err, agent1blog) {
          assert.ifError(err);
          BlogPost.findById(blog.id, function(err, agent2blog) {
            assert.ifError(err);
            agent1blog.get('comments')[0].title = 'second-title';
            agent1blog.save(function(err) {
              assert.ifError(err);
              agent2blog.get('comments')[0].body = 'second-body';
              agent2blog.save(function(err) {
                assert.ifError(err);
                BlogPost.findById(blog.id, function(err, foundBlog) {
                  assert.ifError(err);
                  const comment = foundBlog.get('comments')[0];
                  assert.equal(comment.title, 'second-title');
                  assert.equal(comment.body, 'second-body');
                  done();
                });
              });
            });
          });
        });
      });
    });
  });

  it('doubly nested array saving and loading', function(done) {
    const Inner = new Schema({
      arr: [Number]
    });

    let Outer = new Schema({
      inner: [Inner]
    });
    Outer = db.model('Test', Outer);

    const outer = new Outer();
    outer.inner.push({});
    outer.save(function(err) {
      assert.ifError(err);
      assert.ok(outer.get('_id') instanceof DocumentObjectId);

      Outer.findById(outer.get('_id'), function(err, found) {
        assert.ifError(err);
        assert.equal(found.inner.length, 1);
        found.inner[0].arr.push(5);
        found.save(function(err) {
          assert.ifError(err);
          assert.ok(found.get('_id') instanceof DocumentObjectId);
          Outer.findById(found.get('_id'), function(err, found2) {
            assert.ifError(err);
            assert.equal(found2.inner.length, 1);
            assert.equal(found2.inner[0].arr.length, 1);
            assert.equal(found2.inner[0].arr[0], 5);
            done();
          });
        });
      });
    });
  });

  it('multiple number push() calls', function(done) {
    const schema = new Schema({
      nested: {
        nums: [Number]
      }
    });

    const Temp = db.model('Test', schema);

    Temp.create({}, function(err, t) {
      assert.ifError(err);
      t.nested.nums.push(1);
      t.nested.nums.push(2);

      assert.equal(t.nested.nums.length, 2);

      t.save(function(err) {
        assert.ifError(err);
        assert.equal(t.nested.nums.length, 2);
        Temp.findById(t._id, function(err) {
          assert.ifError(err);
          assert.equal(t.nested.nums.length, 2);
          done();
        });
      });
    });
  });

  it('multiple push() calls', function(done) {
    const schema = new Schema({
      nested: {
        nums: [Number]
      }
    });

    const Temp = db.model('Test', schema);

    Temp.create({}, function(err, t) {
      assert.ifError(err);
      t.nested.nums.push(1);
      t.nested.nums.push(2, 3);
      assert.equal(t.nested.nums.length, 3);

      t.save(function(err) {
        assert.ifError(err);
        assert.equal(t.nested.nums.length, 3);
        Temp.findById(t._id, function(err, found) {
          assert.ifError(err);
          assert.equal(found.nested.nums.length, 3);
          done();
        });
      });
    });
  });

  it('activePaths should be updated for nested modifieds', function(done) {
    const schema = new Schema({
      nested: {
        nums: [Number]
      }
    });

    const Temp = db.model('Test', schema);

    Temp.create({ nested: { nums: [1, 2, 3, 4, 5] } }, function(err, t) {
      assert.ifError(err);
      t.nested.nums.pull(1);
      t.nested.nums.pull(2);
      assert.equal(t.$__.activePaths.paths['nested.nums'], 'modify');
      done();
    });
  });


  it('activePaths should be updated for nested modifieds as promise', function(done) {
    const schema = new Schema({
      nested: {
        nums: [Number]
      }
    });

    const Temp = db.model('Test', schema);

    const p1 = Temp.create({ nested: { nums: [1, 2, 3, 4, 5] } });
    p1.then(function(t) {
      t.nested.nums.pull(1);
      t.nested.nums.pull(2);
      assert.equal(t.$__.activePaths.paths['nested.nums'], 'modify');
      done();
    }).catch(done);
  });

  it('$pull should affect what you see in an array before a save', function(done) {
    const schema = new Schema({
      nested: {
        nums: [Number]
      }
    });

    const Temp = db.model('Test', schema);

    Temp.create({ nested: { nums: [1, 2, 3, 4, 5] } }, function(err, t) {
      assert.ifError(err);
      t.nested.nums.pull(1);
      assert.equal(t.nested.nums.length, 4);
      done();
    });
  });

  it('$shift', function(done) {
    const schema = new Schema({
      nested: {
        nums: [Number]
      }
    });

    const Temp = db.model('Test', schema);

    Temp.create({ nested: { nums: [1, 2, 3] } }, function(err, t) {
      assert.ifError(err);

      Temp.findById(t._id, function(err, found) {
        assert.ifError(err);
        assert.equal(found.nested.nums.length, 3);
        found.nested.nums.$pop();
        assert.equal(found.nested.nums.length, 2);
        assert.equal(found.nested.nums[0], 1);
        assert.equal(found.nested.nums[1], 2);

        found.save(function(err) {
          assert.ifError(err);
          Temp.findById(t._id, function(err, found) {
            assert.ifError(err);
            assert.equal(found.nested.nums.length, 2);
            assert.equal(found.nested.nums[0], 1, 1);
            assert.equal(found.nested.nums[1], 2, 2);
            found.nested.nums.$shift();
            assert.equal(found.nested.nums.length, 1);
            assert.equal(found.nested.nums[0], 2);

            found.save(function(err) {
              assert.ifError(err);
              Temp.findById(t._id, function(err, found) {
                assert.ifError(err);
                assert.equal(found.nested.nums.length, 1);
                assert.equal(found.nested.nums[0], 2);
                done();
              });
            });
          });
        });
      });
    });
  });

  describe('saving embedded arrays', function() {
    it('of Numbers atomically', function(done) {
      const TempSchema = new Schema({
        nums: [Number]
      });
      let totalDocs = 2;
      const saveQueue = [];

      const Temp = db.model('Test', TempSchema);

      const t = new Temp();

      function complete() {
        Temp.findOne({ _id: t.get('_id') }, function(err, doc) {
          assert.ifError(err);
          assert.equal(doc.get('nums').length, 3);

          let v = doc.get('nums').some(function(num) {
            return num.valueOf() === 1;
          });
          assert.ok(v);

          v = doc.get('nums').some(function(num) {
            return num.valueOf() === 2;
          });
          assert.ok(v);

          v = doc.get('nums').some(function(num) {
            return num.valueOf() === 3;
          });
          assert.ok(v);
          done();
        });
      }

      function save(doc) {
        saveQueue.push(doc);
        if (saveQueue.length === totalDocs) {
          saveQueue.forEach(function(doc) {
            doc.save(function(err) {
              assert.ifError(err);
              --totalDocs || complete();
            });
          });
        }
      }

      t.save(function(err) {
        assert.ifError(err);

        Temp.findOne({ _id: t.get('_id') }, function(err, doc) {
          assert.ifError(err);
          doc.get('nums').push(1);
          save(doc);
        });

        Temp.findOne({ _id: t.get('_id') }, function(err, doc) {
          assert.ifError(err);
          doc.get('nums').push(2, 3);
          save(doc);
        });
      });
    });

    it('of Strings atomically', function(done) {
      const StrListSchema = new Schema({
        strings: [String]
      });
      let totalDocs = 2;
      const saveQueue = [];

      const StrList = db.model('Test', StrListSchema);

      const t = new StrList();

      function complete() {
        StrList.findOne({ _id: t.get('_id') }, function(err, doc) {
          assert.ifError(err);

          assert.equal(doc.get('strings').length, 3);

          let v = doc.get('strings').some(function(str) {
            return str === 'a';
          });
          assert.ok(v);

          v = doc.get('strings').some(function(str) {
            return str === 'b';
          });
          assert.ok(v);

          v = doc.get('strings').some(function(str) {
            return str === 'c';
          });
          assert.ok(v);
          done();
        });
      }

      function save(doc) {
        saveQueue.push(doc);
        if (saveQueue.length === totalDocs) {
          saveQueue.forEach(function(doc) {
            doc.save(function(err) {
              assert.ifError(err);
              --totalDocs || complete();
            });
          });
        }
      }

      t.save(function(err) {
        assert.ifError(err);

        StrList.findOne({ _id: t.get('_id') }, function(err, doc) {
          assert.ifError(err);
          doc.get('strings').push('a');
          save(doc);
        });

        StrList.findOne({ _id: t.get('_id') }, function(err, doc) {
          assert.ifError(err);
          doc.get('strings').push('b', 'c');
          save(doc);
        });
      });
    });

    it('of Buffers atomically', function(done) {
      const BufListSchema = new Schema({
        buffers: [Buffer]
      });
      let totalDocs = 2;
      const saveQueue = [];

      const BufList = db.model('Test', BufListSchema);

      const t = new BufList();

      function complete() {
        BufList.findOne({ _id: t.get('_id') }, function(err, doc) {
          assert.ifError(err);

          assert.equal(doc.get('buffers').length, 3);

          let v = doc.get('buffers').some(function(buf) {
            return buf[0] === 140;
          });
          assert.ok(v);

          v = doc.get('buffers').some(function(buf) {
            return buf[0] === 141;
          });
          assert.ok(v);

          v = doc.get('buffers').some(function(buf) {
            return buf[0] === 142;
          });
          assert.ok(v);

          done();
        });
      }

      function save(doc) {
        saveQueue.push(doc);
        if (saveQueue.length === totalDocs) {
          saveQueue.forEach(function(doc) {
            doc.save(function(err) {
              assert.ifError(err);
              --totalDocs || complete();
            });
          });
        }
      }

      t.save(function(err) {
        assert.ifError(err);

        BufList.findOne({ _id: t.get('_id') }, function(err, doc) {
          assert.ifError(err);
          doc.get('buffers').push(Buffer.from([140]));
          save(doc);
        });

        BufList.findOne({ _id: t.get('_id') }, function(err, doc) {
          assert.ifError(err);
          doc.get('buffers').push(Buffer.from([141]), Buffer.from([142]));
          save(doc);
        });
      });
    });

    it('works with modified element properties + doc removal (gh-975)', function(done) {
      const B = BlogPost;
      const b = new B({ comments: [{ title: 'gh-975' }] });

      b.save(function(err) {
        assert.ifError(err);

        b.comments[0].title = 'changed';
        b.save(function(err) {
          assert.ifError(err);

          b.comments[0].remove();
          b.save(function(err) {
            assert.ifError(err);

            B.findByIdAndUpdate({ _id: b._id }, { $set: { comments: [{ title: 'a' }] } }, { new: true }, function(err, doc) {
              assert.ifError(err);
              doc.comments[0].title = 'differ';
              doc.comments[0].remove();
              doc.save(function(err) {
                assert.ifError(err);
                B.findById(doc._id, function(err, doc) {
                  assert.ifError(err);
                  assert.equal(doc.comments.length, 0);
                  done();
                });
              });
            });
          });
        });
      });
    });

    it('updating an embedded document in an embedded array with set call', function(done) {
      BlogPost.create({
        comments: [{
          title: 'before-change'
        }]
      }, function(err, post) {
        assert.ifError(err);
        BlogPost.findById(post._id, function(err, found) {
          assert.ifError(err);
          assert.equal(found.comments[0].title, 'before-change');
          const subDoc = [{
            _id: found.comments[0]._id,
            title: 'after-change'
          }];
          found.set('comments', subDoc);

          found.save(function(err) {
            assert.ifError(err);
            BlogPost.findById(found._id, function(err, updated) {
              assert.ifError(err);
              assert.equal(updated.comments[0].title, 'after-change');
              done();
            });
          });
        });
      });
    });
  });

  it('updating an embedded document in an embedded array (gh-255)', function(done) {
    BlogPost.create({ comments: [{ title: 'woot' }] }, function(err, post) {
      assert.ifError(err);
      BlogPost.findById(post._id, function(err, found) {
        assert.ifError(err);
        assert.equal(found.comments[0].title, 'woot');
        found.comments[0].title = 'notwoot';
        found.save(function(err) {
          assert.ifError(err);
          BlogPost.findById(found._id, function(err, updated) {
            assert.ifError(err);
            assert.equal(updated.comments[0].title, 'notwoot');
            done();
          });
        });
      });
    });
  });

  it('updating an embedded array document to an Object value (gh-334)', function(done) {
    const SubSchema = new Schema({
      name: String,
      subObj: { subName: String }
    });
    const GH334Schema = new Schema({ name: String, arrData: [SubSchema] });

    const AModel = db.model('Test', GH334Schema);
    const instance = new AModel();

    instance.set({ name: 'name-value', arrData: [{ name: 'arrName1', subObj: { subName: 'subName1' } }] });
    instance.save(function(err) {
      assert.ifError(err);
      AModel.findById(instance.id, function(err, doc) {
        assert.ifError(err);
        doc.arrData[0].set('subObj', { subName: 'modified subName' });
        doc.save(function(err) {
          assert.ifError(err);
          AModel.findById(instance.id, function(err, doc) {
            assert.ifError(err);
            assert.equal(doc.arrData[0].subObj.subName, 'modified subName');
            done();
          });
        });
      });
    });
  });

  it('saving an embedded document twice should not push that doc onto the parent doc twice (gh-267)', function(done) {
    const post = new BlogPost();

    post.comments.push({ title: 'woot' });
    post.save(function(err) {
      assert.ifError(err);
      assert.equal(post.comments.length, 1);
      BlogPost.findById(post.id, function(err, found) {
        assert.ifError(err);
        assert.equal(found.comments.length, 1);
        post.save(function(err) {
          assert.ifError(err);
          assert.equal(post.comments.length, 1);
          BlogPost.findById(post.id, function(err, found) {
            assert.ifError(err);
            assert.equal(found.comments.length, 1);
            done();
          });
        });
      });
    });
  });

  describe('embedded array filtering', function() {
    it('by the id shortcut function', function(done) {
      const post = new BlogPost();

      post.comments.push({ title: 'woot' });
      post.comments.push({ title: 'aaaa' });

      const subdoc1 = post.comments[0];
      const subdoc2 = post.comments[1];

      post.save(function(err) {
        assert.ifError(err);

        BlogPost.findById(post.get('_id'), function(err, doc) {
          assert.ifError(err);

          // test with an objectid
          assert.equal(doc.comments.id(subdoc1.get('_id')).title, 'woot');

          // test with a string
          const id = subdoc2._id.toString();
          assert.equal(doc.comments.id(id).title, 'aaaa');
          done();
        });
      });
    });

    it('by the id with cast error', function(done) {
      const post = new BlogPost();

      post.save(function(err) {
        assert.ifError(err);

        BlogPost.findById(post.get('_id'), function(err, doc) {
          assert.ifError(err);
          assert.strictEqual(doc.comments.id(null), null);
          done();
        });
      });
    });

    it('by the id shortcut with no match', function(done) {
      const post = new BlogPost();

      post.save(function(err) {
        assert.ifError(err);

        BlogPost.findById(post.get('_id'), function(err, doc) {
          assert.ifError(err);
          assert.strictEqual(doc.comments.id(new DocumentObjectId), null);
          done();
        });
      });
    });
  });

  it('removing a subdocument atomically', function(done) {
    const post = new BlogPost();
    post.title = 'hahaha';
    post.comments.push({ title: 'woot' });
    post.comments.push({ title: 'aaaa' });

    post.save(function(err) {
      assert.ifError(err);

      BlogPost.findById(post.get('_id'), function(err, doc) {
        assert.ifError(err);

        doc.comments[0].remove();
        doc.save(function(err) {
          assert.ifError(err);

          BlogPost.findById(post.get('_id'), function(err, doc) {
            assert.ifError(err);
            assert.equal(doc.comments.length, 1);
            assert.equal(doc.comments[0].title, 'aaaa');
            done();
          });
        });
      });
    });
  });

  it('single pull embedded doc', function(done) {
    const post = new BlogPost();
    post.title = 'hahaha';
    post.comments.push({ title: 'woot' });
    post.comments.push({ title: 'aaaa' });

    post.save(function(err) {
      assert.ifError(err);

      BlogPost.findById(post.get('_id'), function(err, doc) {
        assert.ifError(err);

        doc.comments.pull(doc.comments[0]);
        doc.comments.pull(doc.comments[0]);
        doc.save(function(err) {
          assert.ifError(err);

          BlogPost.findById(post.get('_id'), function(err, doc) {
            assert.ifError(err);
            assert.equal(doc.comments.length, 0);
            done();
          });
        });
      });
    });
  });

  it('saving mixed data', function(done) {
    let count = 3;

    // string
    const post = new BlogPost();
    post.mixed = 'woot';
    post.save(function(err) {
      assert.ifError(err);

      BlogPost.findById(post._id, function(err) {
        assert.ifError(err);
        if (--count) {
          return;
        }
        done();
      });
    });

    // array
    const post2 = new BlogPost();
    post2.mixed = { name: 'mr bungle', arr: [] };
    post2.save(function(err) {
      assert.ifError(err);

      BlogPost.findById(post2._id, function(err, doc) {
        assert.ifError(err);

        assert.equal(Array.isArray(doc.mixed.arr), true);

        doc.mixed = [{ foo: 'bar' }];
        doc.save(function(err) {
          assert.ifError(err);

          BlogPost.findById(doc._id, function(err, doc) {
            assert.ifError(err);

            assert.equal(Array.isArray(doc.mixed), true);
            doc.mixed.push({ hello: 'world' });
            doc.mixed.push(['foo', 'bar']);
            doc.markModified('mixed');

            doc.save(function(err) {
              assert.ifError(err);

              BlogPost.findById(post2._id, function(err, doc) {
                assert.ifError(err);

                assert.deepEqual(doc.mixed[0], { foo: 'bar' });
                assert.deepEqual(doc.mixed[1], { hello: 'world' });
                assert.deepEqual(doc.mixed[2], ['foo', 'bar']);
                if (--count) {
                  return;
                }
                done();
              });
            });
          });

          // date
          const post3 = new BlogPost();
          post3.mixed = new Date;
          post3.save(function(err) {
            assert.ifError(err);

            BlogPost.findById(post3._id, function(err, doc) {
              assert.ifError(err);
              assert.ok(doc.mixed instanceof Date);
              if (--count) {
                return;
              }
              done();
            });
          });
        });
      });
    });
  });

  it('populating mixed data from the constructor (gh-200)', function(done) {
    const post = new BlogPost({
      mixed: {
        type: 'test',
        github: 'rules',
        nested: {
          number: 3
        }
      }
    });

    assert.equal(post.mixed.type, 'test');
    assert.equal(post.mixed.github, 'rules');
    assert.equal(post.mixed.nested.number, 3);
    done();
  });

  it('"type" is allowed as a key', function(done) {
    mongoose.model('TestTypeDefaults', new Schema({
      type: { type: String, default: 'YES!' }
    }));

    const TestDefaults = db.model('Test', new Schema({
      type: { type: String, default: 'YES!' }
    }));

    let post = new TestDefaults();
    assert.equal(typeof post.get('type'), 'string');
    assert.equal(post.get('type'), 'YES!');

    // GH-402
    db.deleteModel('Test');
    const TestDefaults2 = db.model('Test', new Schema({
      x: { y: { type: { type: String }, owner: String } }
    }));

    post = new TestDefaults2;
    post.x.y.type = '#402';
    post.x.y.owner = 'me';
    post.save(function(err) {
      assert.ifError(err);
      done();
    });
  });

  it('unaltered model does not clear the doc (gh-195)', function(done) {
    const post = new BlogPost();
    post.title = 'woot';
    post.save(function(err) {
      assert.ifError(err);

      BlogPost.findById(post._id, function(err, doc) {
        assert.ifError(err);

        // we deliberately make no alterations
        doc.save(function(err) {
          assert.ifError(err);

          BlogPost.findById(doc._id, function(err, doc) {
            assert.ifError(err);
            assert.equal(doc.title, 'woot');
            done();
          });
        });
      });
    });
  });

  describe('hooks', function() {
    describe('pre', function() {
      it('with undefined and null', function(done) {
        const schema = new Schema({ name: String });
        let called = 0;

        schema.pre('save', function(next) {
          called++;
          next(undefined);
        });

        schema.pre('save', function(next) {
          called++;
          next(null);
        });

        const S = db.model('Test', schema);
        const s = new S({ name: 'zupa' });

        s.save(function(err) {
          assert.ifError(err);
          assert.equal(called, 2);
          done();
        });
      });


      it('with an async waterfall', function(done) {
        const schema = new Schema({ name: String });
        let called = 0;

        schema.pre('save', true, function(next, done) {
          called++;
          process.nextTick(function() {
            next();
            done();
          });
        });

        schema.pre('save', function(next) {
          called++;
          return next();
        });

        const S = db.model('Test', schema);
        const s = new S({ name: 'zupa' });

        const p = s.save();
        p.then(function() {
          assert.equal(called, 2);
          done();
        }).catch(done);
      });


      it('called on all sub levels', function(done) {
        const grandSchema = new Schema({ name: String });
        grandSchema.pre('save', function(next) {
          this.name = 'grand';
          next();
        });

        const childSchema = new Schema({ name: String, grand: [grandSchema] });
        childSchema.pre('save', function(next) {
          this.name = 'child';
          next();
        });

        const schema = new Schema({ name: String, child: [childSchema] });

        schema.pre('save', function(next) {
          this.name = 'parent';
          next();
        });

        const S = db.model('Test', schema);
        const s = new S({ name: 'a', child: [{ name: 'b', grand: [{ name: 'c' }] }] });

        s.save(function(err, doc) {
          assert.ifError(err);
          assert.equal(doc.name, 'parent');
          assert.equal(doc.child[0].name, 'child');
          assert.equal(doc.child[0].grand[0].name, 'grand');
          done();
        });
      });


      it('error on any sub level', function(done) {
        const grandSchema = new Schema({ name: String });
        grandSchema.pre('save', function(next) {
          next(new Error('Error 101'));
        });

        const childSchema = new Schema({ name: String, grand: [grandSchema] });
        childSchema.pre('save', function(next) {
          this.name = 'child';
          next();
        });

        const schema = new Schema({ name: String, child: [childSchema] });
        schema.pre('save', function(next) {
          this.name = 'parent';
          next();
        });

        const S = db.model('Test', schema);
        const s = new S({ name: 'a', child: [{ name: 'b', grand: [{ name: 'c' }] }] });

        s.save(function(err) {
          assert.ok(err instanceof Error);
          assert.equal(err.message, 'Error 101');
          done();
        });
      });

      describe('init', function() {
        it('has access to the true ObjectId when used with querying (gh-289)', function(done) {
          const PreInitSchema = new Schema({});
          let preId = null;

          PreInitSchema.pre('init', function() {
            preId = this._id;
          });

          const PreInit = db.model('Test', PreInitSchema);

          const doc = new PreInit();
          doc.save(function(err) {
            assert.ifError(err);
            PreInit.findById(doc._id, function(err) {
              assert.ifError(err);
              assert.strictEqual(undefined, preId);
              done();
            });
          });
        });
      });
    });

    describe('post', function() {
      it('works', function(done) {
        const schema = new Schema({
          title: String
        });
        let save = false;
        let remove = false;
        let init = false;
        let post = undefined;

        schema.post('save', function(arg) {
          assert.equal(arg.id, post.id);
          save = true;
        });

        schema.post('init', function() {
          init = true;
        });

        schema.post('remove', function(arg) {
          assert.equal(arg.id, post.id);
          remove = true;
        });

        const BlogPost = db.model('Test', schema);

        post = new BlogPost();

        post.save(function(err) {
          process.nextTick(function() {
            assert.ifError(err);
            assert.ok(save);
            BlogPost.findById(post._id, function(err, doc) {
              process.nextTick(function() {
                assert.ifError(err);
                assert.ok(init);

                doc.remove(function(err) {
                  process.nextTick(function() {
                    assert.ifError(err);
                    assert.ok(remove);
                    done();
                  });
                });
              });
            });
          });
        });
      });

      it('on embedded docs', function(done) {
        let save = false;

        const EmbeddedSchema = new Schema({
          title: String
        });

        EmbeddedSchema.post('save', function() {
          save = true;
        });

        const ParentSchema = new Schema({
          embeds: [EmbeddedSchema]
        });

        const Parent = db.model('Parent', ParentSchema);

        const parent = new Parent();

        parent.embeds.push({ title: 'Testing post hooks for embedded docs' });

        parent.save(function(err) {
          assert.ifError(err);
          assert.ok(save);
          done();
        });
      });
    });
  });

  describe('#exec()', function() {
    it.skip('count()', function(done) {
      BlogPost.create({ title: 'interoperable count as promise' }, function(err) {
        assert.ifError(err);
        const query = BlogPost.count({ title: 'interoperable count as promise' });
        query.exec(function(err, count) {
          assert.ifError(err);
          assert.equal(count, 1);
          done();
        });
      });
    });

    it('countDocuments()', function() {
      return BlogPost.create({ title: 'foo' }).
        then(() => BlogPost.countDocuments({ title: 'foo' }).exec()).
        then(count => {
          assert.equal(count, 1);
        });
    });

    it('estimatedDocumentCount()', function() {
      return BlogPost.create({ title: 'foo' }).
        then(() => BlogPost.estimatedDocumentCount({ title: 'foo' }).exec()).
        then(count => {
          assert.equal(count, 1);
        });
    });

    it('update()', function(done) {
      BlogPost.create({ title: 'interoperable update as promise' }, function(err) {
        assert.ifError(err);
        const query = BlogPost.update({ title: 'interoperable update as promise' }, { title: 'interoperable update as promise delta' });
        query.exec(function(err, res) {
          assert.ifError(err);
          assert.equal(res.n, 1);
          assert.equal(res.nModified, 1);
          BlogPost.count({ title: 'interoperable update as promise delta' }, function(err, count) {
            assert.ifError(err);
            assert.equal(count, 1);
            done();
          });
        });
      });
    });

    it('findOne()', function(done) {
      BlogPost.create({ title: 'interoperable findOne as promise' }, function(err, created) {
        assert.ifError(err);
        const query = BlogPost.findOne({ title: 'interoperable findOne as promise' });
        query.exec(function(err, found) {
          assert.ifError(err);
          assert.equal(found.id, created.id);
          done();
        });
      });
    });

    it('find()', function(done) {
      BlogPost.create(
        { title: 'interoperable find as promise' },
        { title: 'interoperable find as promise' },
        function(err, createdOne, createdTwo) {
          assert.ifError(err);
          const query = BlogPost.find({ title: 'interoperable find as promise' }).sort('_id');
          query.exec(function(err, found) {
            assert.ifError(err);
            assert.equal(found.length, 2);
            const ids = {};
            ids[String(found[0]._id)] = 1;
            ids[String(found[1]._id)] = 1;
            assert.ok(String(createdOne._id) in ids);
            assert.ok(String(createdTwo._id) in ids);
            done();
          });
        });
    });

    it.skip('remove()', function(done) {
      BlogPost.create(
        { title: 'interoperable remove as promise' },
        function(err) {
          assert.ifError(err);
          const query = BlogPost.remove({ title: 'interoperable remove as promise' });
          query.exec(function(err) {
            assert.ifError(err);
            BlogPost.count({ title: 'interoperable remove as promise' }, function(err, count) {
              assert.equal(count, 0);
              done();
            });
          });
        });
    });

    it('op can be changed', function(done) {
      const title = 'interop ad-hoc as promise';

      BlogPost.create({ title: title }, function(err, created) {
        assert.ifError(err);
        const query = BlogPost.count({ title: title });
        query.exec('findOne', function(err, found) {
          assert.ifError(err);
          assert.equal(found.id, created.id);
          done();
        });
      });
    });

    describe('promises', function() {
      it.skip('count()', function(done) {
        BlogPost.create({ title: 'interoperable count as promise 2' }, function(err) {
          assert.ifError(err);
          const query = BlogPost.count({ title: 'interoperable count as promise 2' });
          const promise = query.exec();
          promise.then(function(count) {
            assert.equal(count, 1);
            done();
          }).catch(done);
        });
      });

      it.skip('update()', function(done) {
        BlogPost.create({ title: 'interoperable update as promise 2' }, function(err) {
          assert.ifError(err);
          const query = BlogPost.update({ title: 'interoperable update as promise 2' }, { title: 'interoperable update as promise delta 2' });
          const promise = query.exec();
          promise.then(function() {
            BlogPost.count({ title: 'interoperable update as promise delta 2' }, function(err, count) {
              assert.ifError(err);
              assert.equal(count, 1);
              done();
            });
          });
        });
      });

      it('findOne()', function() {
        let created;
        return BlogPost.create({ title: 'interoperable findOne as promise 2' }).
          then(doc => {
            created = doc;
            return BlogPost.
              findOne({ title: 'interoperable findOne as promise 2' }).
              exec();
          }).
          then(found => {
            assert.equal(found.id, created.id);
          });
      });

      it('find()', function(done) {
        BlogPost.create(
          { title: 'interoperable find as promise 2' },
          { title: 'interoperable find as promise 2' },
          function(err, createdOne, createdTwo) {
            assert.ifError(err);
            const query = BlogPost.find({ title: 'interoperable find as promise 2' }).sort('_id');
            const promise = query.exec();
            promise.then(function(found) {
              assert.ifError(err);
              assert.equal(found.length, 2);
              assert.equal(found[0].id, createdOne.id);
              assert.equal(found[1].id, createdTwo.id);
              done();
            }).catch(done);
          });
      });

      it.skip('remove()', function() {
        return BlogPost.create({ title: 'interoperable remove as promise 2' }).
          then(() => {
            return BlogPost.remove({ title: 'interoperable remove as promise 2' });
          }).
          then(() => {
            return BlogPost.count({ title: 'interoperable remove as promise 2' });
          }).
          then(count => {
            assert.equal(count, 0);
          });
      });

      it('are thenable', function(done) {
        const peopleSchema = new Schema({ name: String, likes: ['ObjectId'] });
        const P = db.model('Test', peopleSchema);
        BlogPost.create(
          { title: 'then promise 1' },
          { title: 'then promise 2' },
          { title: 'then promise 3' },
          function(err, d1, d2, d3) {
            assert.ifError(err);

            P.create(
              { name: 'brandon', likes: [d1] },
              { name: 'ben', likes: [d2] },
              { name: 'bernie', likes: [d3] },
              function(err) {
                assert.ifError(err);

                const promise = BlogPost.find({ title: /^then promise/ }).select('_id').exec();
                promise.then(function(blogs) {
                  const ids = blogs.map(function(m) {
                    return m._id;
                  });
                  return P.where('likes').in(ids).exec();
                }).then(function(people) {
                  assert.equal(people.length, 3);
                  return people;
                }).then(function() {
                  done();
                }, function(err) {
                  done(new Error(err));
                });
              });
          });
      });
    });
  });

  describe('console.log', function() {
    it('hides private props', function(done) {
      const date = new Date(1305730951086);
      const id0 = new DocumentObjectId('4dd3e169dbfb13b4570000b9');
      const id1 = new DocumentObjectId('4dd3e169dbfb13b4570000b6');
      const id2 = new DocumentObjectId('4dd3e169dbfb13b4570000b7');
      const id3 = new DocumentObjectId('4dd3e169dbfb13b4570000b8');

      const post = new BlogPost({
        title: 'Test',
        _id: id0,
        date: date,
        numbers: [5, 6, 7],
        owners: [id1],
        meta: { visitors: 45 },
        comments: [
          { _id: id2, title: 'my comment', date: date, body: 'this is a comment' },
          { _id: id3, title: 'the next thang', date: date, body: 'this is a comment too!' }]
      });

      const out = post.inspect();
      assert.equal(out.meta.visitors, post.meta.visitors);
      assert.deepEqual(out.numbers, Array.prototype.slice.call(post.numbers));
      assert.equal(out.date.valueOf(), post.date.valueOf());
      assert.equal(out.activePaths, undefined);
      done();
    });
  });

  describe('pathnames', function() {
    it('named path can be used', function(done) {
      const P = db.model('Test', new Schema({ path: String }));

      let threw = false;
      try {
        new P({ path: 'i should not throw' });
      } catch (err) {
        threw = true;
      }

      assert.ok(!threw);
      done();
    });
  });

  it('subdocuments with changed values should persist the values', function(done) {
    const Subdoc = new Schema({ name: String, mixed: Schema.Types.Mixed });
    const T = db.model('Test', new Schema({ subs: [Subdoc] }));

    const t = new T({ subs: [{ name: 'Hubot', mixed: { w: 1, x: 2 } }] });
    assert.equal(t.subs[0].name, 'Hubot');
    assert.equal(t.subs[0].mixed.w, 1);
    assert.equal(t.subs[0].mixed.x, 2);

    t.save(function(err) {
      assert.ifError(err);

      T.findById(t._id, function(err, t) {
        assert.ifError(err);
        assert.equal(t.subs[0].name, 'Hubot');
        assert.equal(t.subs[0].mixed.w, 1);
        assert.equal(t.subs[0].mixed.x, 2);

        const sub = t.subs[0];
        sub.name = 'Hubot1';
        assert.equal(sub.name, 'Hubot1');
        assert.ok(sub.isModified('name'));
        assert.ok(t.isModified());

        t.save(function(err) {
          assert.ifError(err);

          T.findById(t._id, function(err, t) {
            assert.ifError(err);
            assert.strictEqual(t.subs[0].name, 'Hubot1');

            const sub = t.subs[0];
            sub.mixed.w = 5;
            assert.equal(sub.mixed.w, 5);
            assert.ok(!sub.isModified('mixed'));
            sub.markModified('mixed');
            assert.ok(sub.isModified('mixed'));
            assert.ok(sub.isModified());
            assert.ok(t.isModified());

            t.save(function(err) {
              assert.ifError(err);

              T.findById(t._id, function(err, t) {
                assert.ifError(err);
                assert.strictEqual(t.subs[0].mixed.w, 5);
                done();
              });
            });
          });
        });
      });
    });
  });

  describe('RegExps', function() {
    it('can be saved', function(done) {
      const post = new BlogPost({ mixed: { rgx: /^asdf$/ } });
      assert.ok(post.mixed.rgx instanceof RegExp);
      assert.equal(post.mixed.rgx.source, '^asdf$');
      post.save(function(err) {
        assert.ifError(err);
        BlogPost.findById(post._id, function(err, post) {
          assert.ifError(err);
          assert.ok(post.mixed.rgx instanceof RegExp);
          assert.equal(post.mixed.rgx.source, '^asdf$');
          done();
        });
      });
    });
  });

  // Demonstration showing why GH-261 is a misunderstanding
  it('a single instantiated document should be able to update its embedded documents more than once', function(done) {
    const post = new BlogPost();
    post.comments.push({ title: 'one' });
    post.save(function(err) {
      assert.ifError(err);
      assert.equal(post.comments[0].title, 'one');
      post.comments[0].title = 'two';
      assert.equal(post.comments[0].title, 'two');
      post.save(function(err) {
        assert.ifError(err);
        BlogPost.findById(post._id, function(err, found) {
          assert.ifError(err);
          assert.equal(found.comments[0].title, 'two');
          done();
        });
      });
    });
  });

  describe('save()', function() {
    describe('when no callback is passed', function() {
      it('should emit error on its Model when there are listeners', function(done) {
        const DefaultErrSchema = new Schema({});
        DefaultErrSchema.pre('save', function(next) {
          next(new Error);
        });

        const DefaultErr = db.model('Test', DefaultErrSchema);

        DefaultErr.on('error', function(err) {
          assert.ok(err instanceof Error);
          done();
        });

        new DefaultErr().save().catch(() => {});
      });
    });

    it('saved changes made within callback of a previous no-op save gh-1139', function(done) {
      const post = new BlogPost({ title: 'first' });
      post.save(function(err) {
        assert.ifError(err);

        // no op
        post.save(function(err) {
          assert.ifError(err);

          post.title = 'changed';
          post.save(function(err) {
            assert.ifError(err);

            BlogPost.findById(post, function(err, doc) {
              assert.ifError(err);
              assert.equal(doc.title, 'changed');
              done();
            });
          });
        });
      });
    });

    it('rejects new documents that have no _id set (1595)', function(done) {
      const s = new Schema({ _id: { type: String } });
      const B = db.model('Test', s);
      const b = new B;
      b.save(function(err) {
        assert.ok(err);
        assert.ok(/must have an _id/.test(err));
        done();
      });
    });

    it('no TypeError when attempting to save more than once after using atomics', function(done) {
      const M = db.model('Test', new Schema({
        test: { type: 'string', unique: true },
        elements: [{
          el: { type: 'string', required: true }
        }]
      }));
      const a = new M({
        test: 'a',
        elements: [{ el: 'b' }]
      });
      const b = new M({
        test: 'b',
        elements: [{ el: 'c' }]
      });
      M.init(function() {
        a.save(function() {
          b.save(function() {
            b.elements.push({ el: 'd' });
            b.test = 'a';
            b.save(function(error, res) {
              assert.ok(error);
              assert.strictEqual(res, undefined);
              b.save(function(error, res) {
                assert.ok(error);
                assert.strictEqual(res, undefined);
                M.collection.drop(done);
              });
            });
          });
        });
      });
    });
    it('should clear $versionError and saveOptions after saved (gh-8040)', function(done) {
      const schema = new Schema({ name: String });
      const Model = db.model('Test', schema);
      const doc = new Model({
        name: 'Fonger'
      });

      const savePromise = doc.save();
      assert.ok(doc.$__.$versionError);
      assert.ok(doc.$__.saveOptions);

      savePromise.then(function() {
        assert.ok(!doc.$__.$versionError);
        assert.ok(!doc.$__.saveOptions);
        done();
      }).catch(done);
    });
  });


  describe('_delta()', function() {
    it('should overwrite arrays when directly set (gh-1126)', function(done) {
      BlogPost.create({ title: 'gh-1126', numbers: [1, 2] }, function(err, b) {
        assert.ifError(err);
        BlogPost.findById(b._id, function(err, b) {
          assert.ifError(err);
          assert.deepEqual([1, 2].join(), b.numbers.join());

          b.numbers = [];
          b.numbers.push(3);

          const d = b.$__delta()[1];
          assert.ok('$set' in d, 'invalid delta ' + JSON.stringify(d));
          assert.ok(Array.isArray(d.$set.numbers));
          assert.equal(d.$set.numbers.length, 1);
          assert.equal(d.$set.numbers[0], 3);

          b.save(function(err) {
            assert.ifError(err);

            BlogPost.findById(b._id, function(err, b) {
              assert.ifError(err);
              assert.ok(Array.isArray(b.numbers));
              assert.equal(b.numbers.length, 1);
              assert.equal(b.numbers[0], 3);

              b.numbers = [3];
              const d = b.$__delta();
              assert.ok(!d);

              b.numbers = [4];
              b.numbers.push(5);
              b.save(function(err) {
                assert.ifError(err);
                BlogPost.findById(b._id, function(err, b) {
                  assert.ifError(err);
                  assert.ok(Array.isArray(b.numbers));
                  assert.equal(b.numbers.length, 2);
                  assert.equal(b.numbers[0], 4);
                  assert.equal(b.numbers[1], 5);
                  done();
                });
              });
            });
          });
        });
      });
    });

    it('should use $set when subdoc changed before pulling (gh-1303)', function(done) {
      const B = BlogPost;
      B.create(
        { title: 'gh-1303', comments: [{ body: 'a' }, { body: 'b' }, { body: 'c' }] },
        function(err, b) {
          assert.ifError(err);
          B.findById(b._id, function(err, b) {
            assert.ifError(err);

            b.comments[2].body = 'changed';
            b.comments.pull(b.comments[1]);

            assert.equal(b.comments.length, 2);
            assert.equal(b.comments[0].body, 'a');
            assert.equal(b.comments[1].body, 'changed');

            const d = b.$__delta()[1];
            assert.ok('$set' in d, 'invalid delta ' + JSON.stringify(d));
            assert.ok(Array.isArray(d.$set.comments));
            assert.equal(d.$set.comments.length, 2);

            b.save(function(err) {
              assert.ifError(err);

              B.findById(b._id, function(err, b) {
                assert.ifError(err);
                assert.ok(Array.isArray(b.comments));
                assert.equal(b.comments.length, 2);
                assert.equal(b.comments[0].body, 'a');
                assert.equal(b.comments[1].body, 'changed');
                done();
              });
            });
          });
        });
    });
  });

  describe('backward compatibility', function() {
    it('with conflicted data in db', function(done) {
      const M = db.model('Test', new Schema({ namey: { first: String, last: String } }));
      const m = new M({ namey: '[object Object]' });
      m.namey = { first: 'GI', last: 'Joe' };// <-- should overwrite the string
      m.save(function(err) {
        assert.strictEqual(err, null);
        assert.strictEqual('GI', m.namey.first);
        assert.strictEqual('Joe', m.namey.last);
        done();
      });
    });

    it('with positional notation on path not existing in schema (gh-1048)', function(done) {
      const db = start();

      const M = db.model('Test', Schema({ name: 'string' }));
      db.on('open', function() {
        const o = {
          name: 'gh-1048',
          _id: new mongoose.Types.ObjectId,
          databases: {
            0: { keys: 100, expires: 0 },
            15: { keys: 1, expires: 0 }
          }
        };

        M.collection.insertOne(o, { safe: true }, function(err) {
          assert.ifError(err);
          M.findById(o._id, function(err, doc) {
            db.close();
            assert.ifError(err);
            assert.ok(doc);
            assert.ok(doc._doc.databases);
            assert.ok(doc._doc.databases['0']);
            assert.ok(doc._doc.databases['15']);
            assert.equal(doc.databases, undefined);
            done();
          });
        });
      });
    });
  });

  describe('non-schema adhoc property assignments', function() {
    it('are not saved', function(done) {
      const B = BlogPost;

      const b = new B;
      b.whateveriwant = 10;
      b.save(function(err) {
        assert.ifError(err);
        B.collection.findOne({ _id: b._id }, function(err, doc) {
          assert.ifError(err);
          assert.ok(!('whateveriwant' in doc));
          done();
        });
      });
    });
  });

  it('should not throw range error when using Number _id and saving existing doc (gh-691)', function(done) {
    const T = new Schema({ _id: Number, a: String });
    const D = db.model('Test', T);
    const d = new D({ _id: 1 });
    d.save(function(err) {
      assert.ifError(err);

      D.findById(d._id, function(err, d) {
        assert.ifError(err);

        d.a = 'yo';
        d.save(function(err) {
          assert.ifError(err);
          done();
        });
      });
    });
  });

  describe('setting an unset value', function() {
    it('is saved (gh-742)', function(done) {
      const DefaultTestObject = db.model('Test',
        new Schema({
          score: { type: Number, default: 55 }
        })
      );

      const myTest = new DefaultTestObject();

      myTest.save(function(err, doc) {
        assert.ifError(err);
        assert.equal(doc.score, 55);

        DefaultTestObject.findById(doc._id, function(err, doc) {
          assert.ifError(err);

          doc.score = undefined; // unset
          doc.save(function(err) {
            assert.ifError(err);

            DefaultTestObject.findById(doc._id, function(err, doc) {
              assert.ifError(err);

              doc.score = 55;
              doc.save(function(err, doc) {
                assert.ifError(err);
                assert.equal(doc.score, 55);
                done();
              });
            });
          });
        });
      });
    });
  });

  it('path is cast to correct value when retreived from db', function(done) {
    const schema = new Schema({ title: { type: 'string', index: true } });
    const T = db.model('Test', schema);
    T.collection.insertOne({ title: 234 }, { safe: true }, function(err) {
      assert.ifError(err);
      T.findOne(function(err, doc) {
        assert.ifError(err);
        assert.equal(doc.title, '234');
        done();
      });
    });
  });

  it('setting a path to undefined should retain the value as undefined', function(done) {
    const B = BlogPost;
    const doc = new B;
    doc.title = 'css3';
    assert.equal(doc.$__delta()[1].$set.title, 'css3');
    doc.title = undefined;
    assert.equal(doc.$__delta()[1].$unset.title, 1);
    assert.strictEqual(undefined, doc.$__delta()[1].$set.title);

    doc.title = 'css3';
    doc.author = 'aaron';
    doc.numbers = [3, 4, 5];
    doc.meta.date = new Date;
    doc.meta.visitors = 89;
    doc.comments = [{ title: 'thanksgiving', body: 'yuuuumm' }];
    doc.comments.push({ title: 'turkey', body: 'cranberries' });

    doc.save(function(err) {
      assert.ifError(err);
      B.findById(doc._id, function(err, b) {
        assert.ifError(err);
        assert.equal(b.title, 'css3');
        assert.equal(b.author, 'aaron');
        assert.equal(b.meta.date.toString(), doc.meta.date.toString());
        assert.equal(b.meta.visitors.valueOf(), doc.meta.visitors.valueOf());
        assert.equal(b.comments.length, 2);
        assert.equal(b.comments[0].title, 'thanksgiving');
        assert.equal(b.comments[0].body, 'yuuuumm');
        assert.equal(b.comments[1].title, 'turkey');
        assert.equal(b.comments[1].body, 'cranberries');
        b.title = undefined;
        b.author = null;
        b.meta.date = undefined;
        b.meta.visitors = null;
        b.comments[0].title = null;
        b.comments[0].body = undefined;
        b.save(function(err) {
          assert.ifError(err);
          B.findById(b._id, function(err, b) {
            assert.ifError(err);
            assert.strictEqual(undefined, b.title);
            assert.strictEqual(null, b.author);

            assert.strictEqual(undefined, b.meta.date);
            assert.strictEqual(null, b.meta.visitors);
            assert.strictEqual(null, b.comments[0].title);
            assert.strictEqual(undefined, b.comments[0].body);
            assert.equal(b.comments[1].title, 'turkey');
            assert.equal(b.comments[1].body, 'cranberries');

            b.meta = undefined;
            b.comments = undefined;
            b.save(function(err) {
              assert.ifError(err);
              B.collection.findOne({ _id: b._id }, function(err, b) {
                assert.ifError(err);
                assert.strictEqual(undefined, b.meta);
                assert.strictEqual(undefined, b.comments);
                done();
              });
            });
          });
        });
      });
    });
  });

  describe('unsetting a default value', function() {
    it('should be ignored (gh-758)', function(done) {
      const M = db.model('Test', new Schema({ s: String, n: Number, a: Array }));
      M.collection.insertOne({}, { safe: true }, function(err) {
        assert.ifError(err);
        M.findOne(function(err, m) {
          assert.ifError(err);
          m.s = m.n = m.a = undefined;
          assert.equal(m.$__delta(), undefined);
          done();
        });
      });
    });
  });

  it('allow for object passing to ref paths (gh-1606)', function(done) {
    const schA = new Schema({ title: String });
    const schma = new Schema({
      thing: { type: Schema.Types.ObjectId, ref: 'Test' },
      subdoc: {
        some: String,
        thing: [{ type: Schema.Types.ObjectId, ref: 'Test' }]
      }
    });

    const M1 = db.model('Test', schA);
    const M2 = db.model('Test1', schma);
    const a = new M1({ title: 'hihihih' }).toObject();
    const thing = new M2({
      thing: a,
      subdoc: {
        title: 'blah',
        thing: [a]
      }
    });

    assert.equal(thing.thing, a._id);
    assert.equal(thing.subdoc.thing[0], a._id);

    done();
  });

  it('setters trigger on null values (gh-1445)', function(done) {
    const calls = [];
    const OrderSchema = new Schema({
      total: {
        type: Number,
        default: 0,
        set: function(value) {
          calls.push(value);
          return 10;
        }
      }
    });

    const Order = db.model('Test', OrderSchema);
    const o = new Order({ total: null });

    assert.deepEqual(calls, [0, null]);
    assert.equal(o.total, 10);
    done();
  });

  describe('Skip setting default value for Geospatial-indexed fields (gh-1668)', function() {
    beforeEach(() => db.deleteModel(/Person/));

    this.timeout(5000);

    it('2dsphere indexed field with value is saved', function() {
      const PersonSchema = new Schema({
        name: String,
        loc: {
          type: [Number],
          index: '2dsphere'
        }
      }, { autoIndex: false });

      const Person = db.model('Person', PersonSchema);
      const loc = [0.3, 51.4];
      const p = new Person({
        name: 'Jimmy Page',
        loc: loc
      });

      return co(function*() {
        yield Person.createIndexes();

        yield p.save();

        const personDoc = yield Person.findById(p._id);

        assert.equal(personDoc.loc[0], loc[0]);
        assert.equal(personDoc.loc[1], loc[1]);
      });
    });

    it('2dsphere indexed field without value is saved (gh-1668)', function() {
      const PersonSchema = new Schema({
        name: String,
        loc: {
          type: [Number],
          index: '2dsphere'
        }
      }, { autoIndex: false });

      const Person = db.model('Person', PersonSchema);
      const p = new Person({
        name: 'Jimmy Page'
      });

      return co(function*() {
        yield Person.createIndexes();

        yield p.save();

        const personDoc = yield Person.findById(p._id);

        assert.equal(personDoc.name, 'Jimmy Page');
        assert.equal(personDoc.loc, undefined);
      });
    });

    it('2dsphere indexed field in subdoc without value is saved', function() {
      const PersonSchema = new Schema({
        name: { type: String, required: true },
        nested: {
          tag: String,
          loc: {
            type: [Number]
          }
        }
      }, { autoIndex: false });

      PersonSchema.index({ 'nested.loc': '2dsphere' });

      const Person = db.model('Person', PersonSchema);
      const p = new Person({
        name: 'Jimmy Page'
      });

      p.nested.tag = 'guitarist';

      return co(function*() {
        yield Person.collection.drop();
        yield Person.createIndexes();

        yield p.save();

        const personDoc = yield Person.findById(p._id);

        assert.equal(personDoc.name, 'Jimmy Page');
        assert.equal(personDoc.nested.tag, 'guitarist');
        assert.equal(personDoc.nested.loc, undefined);
      });
    });

    it('2dsphere indexed field with geojson without value is saved (gh-3233)', function() {
      const LocationSchema = new Schema({
        name: { type: String, required: true },
        location: {
          type: { type: String, enum: ['Point'] },
          coordinates: [Number]
        }
      }, { autoIndex: false });

      LocationSchema.index({ location: '2dsphere' });

      const Location = db.model('Test', LocationSchema);

      return co(function*() {
        yield Location.collection.drop().catch(() => {});
        yield Location.createCollection();
        yield Location.createIndexes();

        yield Location.create({
          name: 'Undefined location'
        });
      });
    });

    it('Doc with 2dsphere indexed field without initial value can be updated', function() {
      const PersonSchema = new Schema({
        name: String,
        loc: {
          type: [Number],
          index: '2dsphere'
        }
      }, { autoIndex: false });

      const Person = db.model('Person', PersonSchema);
      const p = new Person({
        name: 'Jimmy Page'
      });

      return co(function*() {
        yield Person.collection.drop();
        yield Person.createIndexes();

        yield p.save();

        const updates = {
          $set: {
            loc: [0.3, 51.4]
          }
        };

        const personDoc = yield Person.findByIdAndUpdate(p._id, updates, { new: true });

        assert.equal(personDoc.loc[0], updates.$set.loc[0]);
        assert.equal(personDoc.loc[1], updates.$set.loc[1]);
      });
    });

    it('2dsphere indexed required field without value is rejected', function() {
      const PersonSchema = new Schema({
        name: String,
        loc: {
          type: [Number],
          required: true,
          index: '2dsphere'
        }
      }, { autoIndex: false });

      const Person = db.model('Person', PersonSchema);
      const p = new Person({
        name: 'Jimmy Page'
      });

      return co(function*() {
        yield Person.collection.drop();
        yield Person.createIndexes();

        let err;
        yield p.save().catch(_err => { err = _err; });

        assert.ok(err instanceof MongooseError);
        assert.ok(err instanceof ValidationError);
      });
    });

    it('2dsphere field without value but with schema default is saved', function() {
      const loc = [0, 1];
      const PersonSchema = new Schema({
        name: String,
        loc: {
          type: [Number],
          default: loc,
          index: '2dsphere'
        }
      }, { autoIndex: false });

      const Person = db.model('Person', PersonSchema);
      const p = new Person({
        name: 'Jimmy Page'
      });

      return co(function*() {
        yield Person.collection.drop();
        yield Person.createIndexes();

        yield p.save();

        const personDoc = yield Person.findById(p._id);

        assert.equal(loc[0], personDoc.loc[0]);
        assert.equal(loc[1], personDoc.loc[1]);
      });
    });

    it('2d indexed field without value is saved', function() {
      const PersonSchema = new Schema({
        name: String,
        loc: {
          type: [Number],
          index: '2d'
        }
      }, { autoIndex: false });

      const Person = db.model('Person', PersonSchema);
      const p = new Person({
        name: 'Jimmy Page'
      });

      return co(function*() {
        yield Person.collection.drop();
        yield Person.createIndexes();

        yield p.save();

        const personDoc = yield Person.findById(p._id);

        assert.equal(personDoc.loc, undefined);
      });
    });

    it.skip('Compound index with 2dsphere field without value is saved', function() {
      const PersonSchema = new Schema({
        name: String,
        type: String,
        slug: { type: String, index: { unique: true } },
        loc: { type: [Number] },
        tags: { type: [String], index: true }
      }, { autoIndex: false });

      PersonSchema.index({ name: 1, loc: '2dsphere' });

      const Person = db.model('Person', PersonSchema);
      const p = new Person({
        name: 'Jimmy Page',
        type: 'musician',
        slug: 'ledzep-1',
        tags: ['guitarist']
      });

      return co(function*() {
        yield Person.collection.drop();
        yield Person.createIndexes();

        yield p.save();

        const personDoc = yield Person.findById(p._id);

        assert.equal(personDoc.name, 'Jimmy Page');
        assert.equal(personDoc.loc, undefined);

        yield Person.collection.drop();
      });
    });

    it.skip('Compound index on field earlier declared with 2dsphere index is saved', function() {
      const PersonSchema = new Schema({
        name: String,
        type: String,
        slug: { type: String, index: { unique: true } },
        loc: { type: [Number] },
        tags: { type: [String], index: true }
      }, { autoIndex: false });

      PersonSchema.index({ loc: '2dsphere' });
      PersonSchema.index({ name: 1, loc: -1 });

      const Person = db.model('Person', PersonSchema);
      const p = new Person({
        name: 'Jimmy Page',
        type: 'musician',
        slug: 'ledzep-1',
        tags: ['guitarist']
      });

      return co(function*() {
        yield Person.collection.drop();
        yield Person.createIndexes();

        yield p.save();

        const personDoc = yield Person.findById(p._id);

        assert.equal(personDoc.name, 'Jimmy Page');
        assert.equal(personDoc.loc, undefined);

        yield Person.collection.drop();
      });
    });
  });

  it('save max bson size error with buffering (gh-3906)', function(done) {
    this.timeout(10000);
    const db = start({ noErrorListener: true });
    const Test = db.model('Test', { name: Object });

    const test = new Test({
      name: {
        data: (new Array(16 * 1024 * 1024)).join('x')
      }
    });

    test.save(function(error) {
      assert.ok(error);
      assert.equal(error.name, 'MongoError');
      db.close(done);
    });
  });

  it('reports max bson size error in save (gh-3906)', function(done) {
    this.timeout(10000);
    const db = start({ noErrorListener: true });
    const Test = db.model('Test', { name: Object });

    const test = new Test({
      name: {
        data: (new Array(16 * 1024 * 1024)).join('x')
      }
    });

    db.on('connected', function() {
      test.save(function(error) {
        assert.ok(error);
        assert.equal(error.name, 'MongoError');
        db.close(done);
      });
    });
  });

  describe('bug fixes', function() {
    it('doesnt crash (gh-1920)', function(done) {
      const parentSchema = new Schema({
        children: [new Schema({
          name: String
        })]
      });

      const Parent = db.model('Parent', parentSchema);

      const parent = new Parent();
      parent.children.push({ name: 'child name' });
      parent.save(function(err, it) {
        assert.ifError(err);
        parent.children.push({ name: 'another child' });
        Parent.findByIdAndUpdate(it._id, { $set: { children: parent.children } }, function(err) {
          assert.ifError(err);
          done();
        });
      });
    });

    it('doesnt reset "modified" status for fields', function(done) {
      const UniqueSchema = new Schema({
        changer: String,
        unique: {
          type: Number,
          unique: true
        }
      });

      const Unique = db.model('Test', UniqueSchema);

      const u1 = new Unique({
        changer: 'a',
        unique: 5
      });

      const u2 = new Unique({
        changer: 'a',
        unique: 6
      });

      Unique.on('index', function() {
        u1.save(function(err) {
          assert.ifError(err);
          assert.ok(!u1.isModified('changer'));
          u2.save(function(err) {
            assert.ifError(err);
            assert.ok(!u2.isModified('changer'));
            u2.changer = 'b';
            u2.unique = 5;
            assert.ok(u2.isModified('changer'));
            u2.save(function(err) {
              assert.ok(err);
              assert.ok(u2.isModified('changer'));
              Unique.collection.drop(done);
            });
          });
        });
      });
    });

    it('insertMany() (gh-723)', function(done) {
      const schema = new Schema({
        name: String
      }, { timestamps: true });
      const Movie = db.model('Movie', schema);

      const arr = [{ name: 'Star Wars' }, { name: 'The Empire Strikes Back' }];
      Movie.insertMany(arr, function(error, docs) {
        assert.ifError(error);
        assert.equal(docs.length, 2);
        assert.ok(!docs[0].isNew);
        assert.ok(!docs[1].isNew);
        assert.ok(docs[0].createdAt);
        assert.ok(docs[1].createdAt);
        assert.strictEqual(docs[0].__v, 0);
        assert.strictEqual(docs[1].__v, 0);
        Movie.find({}, function(error, docs) {
          assert.ifError(error);
          assert.equal(docs.length, 2);
          assert.ok(docs[0].createdAt);
          assert.ok(docs[1].createdAt);
          done();
        });
      });
    });

    it('insertMany() ordered option for constraint errors (gh-3893)', function(done) {
      start.mongodVersion(function(err, version) {
        if (err) {
          done(err);
          return;
        }
        const mongo34 = version[0] > 3 || (version[0] === 3 && version[1] >= 4);
        if (!mongo34) {
          done();
          return;
        }

        test();
      });

      function test() {
        const schema = new Schema({
          name: { type: String, unique: true }
        });
        const Movie = db.model('Movie', schema);

        const arr = [
          { name: 'Star Wars' },
          { name: 'Star Wars' },
          { name: 'The Empire Strikes Back' }
        ];
        Movie.on('index', function(error) {
          assert.ifError(error);
          Movie.insertMany(arr, { ordered: false }, function(error) {
            assert.equal(error.message.indexOf('E11000'), 0);
            Movie.find({}).sort({ name: 1 }).exec(function(error, docs) {
              assert.ifError(error);
              assert.equal(docs.length, 2);
              assert.equal(docs[0].name, 'Star Wars');
              assert.equal(docs[1].name, 'The Empire Strikes Back');
              Movie.collection.drop(done);
            });
          });
        });
      }
    });

    describe('insertMany() lean option to bypass validation (gh-8234)', () => {
      const gh8234Schema = new Schema({
        name: String,
        age: { type: Number, required: true }
      });
      const arrGh8234 = [{ name: 'Rigas' }, { name: 'Tonis', age: 9 }];
      let Gh8234;
      before('init model', () => {
        Gh8234 = db.model('Test', gh8234Schema);

        return Gh8234.deleteMany({});
      });
      afterEach('delete inserted data', function() {
        return Gh8234.deleteMany({});
      });

      it('insertMany() should bypass validation if lean option set to `true`', (done) => {
        Gh8234.insertMany(arrGh8234, { lean: true }, (error, docs) => {
          assert.ifError(error);
          assert.equal(docs.length, 2);
          Gh8234.find({}, (error, docs) => {
            assert.ifError(error);
            assert.equal(docs.length, 2);
            assert.equal(arrGh8234[0].age, undefined);
            assert.equal(arrGh8234[1].age, 9);
            done();
          });
        });
      });

      it('insertMany() should validate if lean option not set', (done) => {
        Gh8234.insertMany(arrGh8234, (error) => {
          assert.ok(error);
          assert.equal(error.name, 'ValidationError');
          assert.equal(error.errors.age.kind, 'required');
          done();
        });
      });

      it('insertMany() should validate if lean option set to `false`', (done) => {
        Gh8234.insertMany(arrGh8234, { lean: false }, (error) => {
          assert.ok(error);
          assert.equal(error.name, 'ValidationError');
          assert.equal(error.errors.age.kind, 'required');
          done();
        });
      });
    });

    it('insertMany() ordered option for validation errors (gh-5068)', function(done) {
      start.mongodVersion(function(err, version) {
        if (err) {
          done(err);
          return;
        }
        const mongo34 = version[0] > 3 || (version[0] === 3 && version[1] >= 4);
        if (!mongo34) {
          done();
          return;
        }

        test();
      });

      function test() {
        const schema = new Schema({
          name: { type: String, required: true }
        });
        const Movie = db.model('Movie', schema);

        const arr = [
          { name: 'Star Wars' },
          { foo: 'Star Wars' },
          { name: 'The Empire Strikes Back' }
        ];
        Movie.insertMany(arr, { ordered: false }, function(error) {
          assert.ifError(error);
          Movie.find({}).sort({ name: 1 }).exec(function(error, docs) {
            assert.ifError(error);
            assert.equal(docs.length, 2);
            assert.equal(docs[0].name, 'Star Wars');
            assert.equal(docs[1].name, 'The Empire Strikes Back');
            done();
          });
        });
      }
    });

    it('insertMany() `writeErrors` if only one error (gh-8938)', function() {
      const QuestionType = new mongoose.Schema({
        code: { type: String, required: true, unique: true },
        text: String
      });
      const Question = db.model('Test', QuestionType);

      return co(function*() {
        yield Question.init();

        yield Question.create({ code: 'MEDIUM', text: '123' });
        const data = [
          { code: 'MEDIUM', text: '1111' },
          { code: 'test', text: '222' },
          { code: 'HARD', text: '2222' }
        ];
        const opts = { ordered: false, rawResult: true };
        let err = yield Question.insertMany(data, opts).catch(err => err);
        assert.ok(Array.isArray(err.writeErrors));
        assert.equal(err.writeErrors.length, 1);
        assert.equal(err.insertedDocs.length, 2);
        assert.equal(err.insertedDocs[0].code, 'test');
        assert.equal(err.insertedDocs[1].code, 'HARD');

        yield Question.deleteMany({});
        yield Question.create({ code: 'MEDIUM', text: '123' });
        yield Question.create({ code: 'HARD', text: '123' });

        err = yield Question.insertMany(data, opts).catch(err => err);
        assert.ok(Array.isArray(err.writeErrors));
        assert.equal(err.writeErrors.length, 2);
        assert.equal(err.insertedDocs.length, 1);
        assert.equal(err.insertedDocs[0].code, 'test');
      });
    });

    it('insertMany() ordered option for single validation error', function(done) {
      start.mongodVersion(function(err, version) {
        if (err) {
          done(err);
          return;
        }
        const mongo34 = version[0] > 3 || (version[0] === 3 && version[1] >= 4);
        if (!mongo34) {
          done();
          return;
        }

        test();
      });

      function test() {
        const schema = new Schema({
          name: { type: String, required: true }
        });
        const Movie = db.model('Movie', schema);

        const arr = [
          { foo: 'Star Wars' },
          { foo: 'The Fast and the Furious' }
        ];
        Movie.insertMany(arr, { ordered: false }, function(error) {
          assert.ifError(error);
          Movie.find({}).sort({ name: 1 }).exec(function(error, docs) {
            assert.equal(docs.length, 0);
            done();
          });
        });
      }
    });

    it('insertMany() hooks (gh-3846)', function(done) {
      const schema = new Schema({
        name: String
      });
      let calledPre = 0;
      let calledPost = 0;
      schema.pre('insertMany', function(next, docs) {
        assert.equal(docs.length, 2);
        assert.equal(docs[0].name, 'Star Wars');
        ++calledPre;
        next();
      });
      schema.pre('insertMany', function(next, docs) {
        assert.equal(docs.length, 2);
        assert.equal(docs[0].name, 'Star Wars');
        docs[0].name = 'A New Hope';
        ++calledPre;
        next();
      });
      schema.post('insertMany', function() {
        ++calledPost;
      });
      const Movie = db.model('Movie', schema);

      const arr = [{ name: 'Star Wars' }, { name: 'The Empire Strikes Back' }];
      Movie.insertMany(arr, function(error, docs) {
        assert.ifError(error);
        assert.equal(docs.length, 2);
        assert.equal(calledPre, 2);
        assert.equal(calledPost, 1);
        Movie.find({}).sort({ name: 1 }).exec(function(error, docs) {
          assert.ifError(error);
          assert.equal(docs[0].name, 'A New Hope');
          assert.equal(docs[1].name, 'The Empire Strikes Back');
          done();
        });
      });
    });

    it('insertMany() with timestamps (gh-723)', function() {
      const schema = new Schema({ name: String }, { timestamps: true });
      const Movie = db.model('Movie', schema);
      const start = Date.now();

      const arr = [{ name: 'Star Wars' }, { name: 'The Empire Strikes Back' }];
      return Movie.insertMany(arr).
        then(docs => {
          assert.equal(docs.length, 2);
          assert.ok(!docs[0].isNew);
          assert.ok(!docs[1].isNew);
          assert.ok(docs[0].createdAt.valueOf() >= start);
          assert.ok(docs[1].createdAt.valueOf() >= start);
        }).
        then(() => Movie.find()).
        then(docs => {
          assert.equal(docs.length, 2);
          assert.ok(docs[0].createdAt.valueOf() >= start);
          assert.ok(docs[1].createdAt.valueOf() >= start);
        });
    });

    it('returns empty array if no documents (gh-8130)', function() {
      const Movie = db.model('Movie', Schema({ name: String }));
      return Movie.insertMany([]).then(docs => assert.deepEqual(docs, []));
    });

    it('insertMany() multi validation error with ordered false (gh-5337)', function(done) {
      const schema = new Schema({
        name: { type: String, required: true }
      });
      const Movie = db.model('Movie', schema);

      const arr = [
        { foo: 'The Phantom Menace' },
        { name: 'Star Wars' },
        { name: 'The Empire Strikes Back' },
        { foobar: 'The Force Awakens' }
      ];
      const opts = { ordered: false, rawResult: true };
      Movie.insertMany(arr, opts, function(error, res) {
        assert.ifError(error);
        assert.equal(res.mongoose.validationErrors.length, 2);
        assert.equal(res.mongoose.validationErrors[0].name, 'ValidationError');
        assert.equal(res.mongoose.validationErrors[1].name, 'ValidationError');
        done();
      });
    });

    it('insertMany() validation error with ordered true when all documents are invalid', function(done) {
      const schema = new Schema({
        name: { type: String, required: true }
      });
      const Movie = db.model('Movie', schema);

      const arr = [
        { foo: 'The Phantom Menace' },
        { foobar: 'The Force Awakens' }
      ];
      const opts = { ordered: true };
      Movie.insertMany(arr, opts, function(error, res) {
        assert.ok(error);
        assert.equal(res, undefined);
        assert.equal(error.name, 'ValidationError');
        done();
      });
    });

    it('insertMany() validation error with ordered false when all documents are invalid', function(done) {
      const schema = new Schema({
        name: { type: String, required: true }
      });
      const Movie = db.model('Movie', schema);

      const arr = [
        { foo: 'The Phantom Menace' },
        { foobar: 'The Force Awakens' }
      ];
      const opts = { ordered: false };
      Movie.insertMany(arr, opts, function(error, res) {
        assert.ifError(error);
        assert.equal(res.length, 0);
        assert.equal(error, null);
        done();
      });
    });

    it('insertMany() populate option (gh-9720)', function() {
      const schema = new Schema({
        name: { type: String, required: true }
      });
      const Movie = db.model('Movie', schema);
      const Person = db.model('Person', Schema({
        name: String,
        favoriteMovie: {
          type: 'ObjectId',
          ref: 'Movie'
        }
      }));

      return co(function*() {
        const movies = yield Movie.create([
          { name: 'The Empire Strikes Back' },
          { name: 'Jingle All The Way' }
        ]);
        const people = yield Person.insertMany([
          { name: 'Test1', favoriteMovie: movies[1]._id },
          { name: 'Test2', favoriteMovie: movies[0]._id }
        ], { populate: 'favoriteMovie' });

        assert.equal(people.length, 2);
        assert.equal(people[0].favoriteMovie.name, 'Jingle All The Way');
        assert.equal(people[1].favoriteMovie.name, 'The Empire Strikes Back');
      });
    });

    it('insertMany() sets `isNew` for inserted documents with `ordered = false` (gh-9677)', function() {
      const schema = new Schema({
        title: { type: String, required: true, unique: true }
      });
      const Movie = db.model('Movie', schema);

      const arr = [{ title: 'The Phantom Menace' }, { title: 'The Phantom Menace' }];
      const opts = { ordered: false };
      return co(function*() {
        yield Movie.init();
        const err = yield Movie.insertMany(arr, opts).then(() => err, err => err);
        assert.ok(err);
        assert.ok(err.insertedDocs);

        assert.equal(err.insertedDocs.length, 1);
        assert.strictEqual(err.insertedDocs[0].isNew, false);
      });
    });

    it('insertMany() returns only inserted docs with `ordered = true`', function() {
      const schema = new Schema({
        name: { type: String, required: true, unique: true }
      });
      const Movie = db.model('Movie', schema);

      const arr = [
        { name: 'The Phantom Menace' },
        { name: 'The Empire Strikes Back' },
        { name: 'The Phantom Menace' },
        { name: 'Jingle All The Way' }
      ];
      const opts = { ordered: true };
      return co(function*() {
        yield Movie.init();
        const err = yield Movie.insertMany(arr, opts).then(() => err, err => err);
        assert.ok(err);
        assert.ok(err.insertedDocs);

        assert.equal(err.insertedDocs.length, 2);
        assert.strictEqual(err.insertedDocs[0].name, 'The Phantom Menace');
        assert.strictEqual(err.insertedDocs[1].name, 'The Empire Strikes Back');
      });
    });

    it('insertMany() validation error with ordered true and rawResult true when all documents are invalid', function(done) {
      const schema = new Schema({
        name: { type: String, required: true }
      });
      const Movie = db.model('Movie', schema);

      const arr = [
        { foo: 'The Phantom Menace' },
        { foobar: 'The Force Awakens' }
      ];
      const opts = { ordered: true, rawResult: true };
      Movie.insertMany(arr, opts, function(error, res) {
        assert.ok(error);
        assert.equal(res, undefined);
        assert.equal(error.name, 'ValidationError');
        done();
      });
    });

    it('insertMany() validation error with ordered false and rawResult true when all documents are invalid', function(done) {
      const schema = new Schema({
        name: { type: String, required: true }
      });
      const Movie = db.model('Movie', schema);

      const arr = [
        { foo: 'The Phantom Menace' },
        { foobar: 'The Force Awakens' }
      ];
      const opts = { ordered: false, rawResult: true };
      Movie.insertMany(arr, opts, function(error, res) {
        assert.ifError(error);
        assert.equal(res.mongoose.validationErrors.length, 2);
        assert.equal(res.mongoose.validationErrors[0].name, 'ValidationError');
        assert.equal(res.mongoose.validationErrors[1].name, 'ValidationError');
        done();
      });
    });

    it('insertMany() depopulate (gh-4590)', function(done) {
      const personSchema = new Schema({
        name: String
      });
      const movieSchema = new Schema({
        name: String,
        leadActor: {
          type: Schema.Types.ObjectId,
          ref: 'gh4590'
        }
      });

      const Person = db.model('Person', personSchema);
      const Movie = db.model('Movie', movieSchema);

      const arnold = new Person({ name: 'Arnold Schwarzenegger' });
      const movies = [{ name: 'Predator', leadActor: arnold }];
      Movie.insertMany(movies, function(error, docs) {
        assert.ifError(error);
        assert.equal(docs.length, 1);
        Movie.findOne({ name: 'Predator' }, function(error, doc) {
          assert.ifError(error);
          assert.equal(doc.leadActor.toHexString(), arnold._id.toHexString());
          done();
        });
      });
    });

    it('insertMany() with promises (gh-4237)', function(done) {
      const schema = new Schema({
        name: String
      });
      const Movie = db.model('Movie', schema);

      const arr = [{ name: 'Star Wars' }, { name: 'The Empire Strikes Back' }];
      Movie.insertMany(arr).then(function(docs) {
        assert.equal(docs.length, 2);
        assert.ok(!docs[0].isNew);
        assert.ok(!docs[1].isNew);
        Movie.find({}, function(error, docs) {
          assert.ifError(error);
          assert.equal(docs.length, 2);
          done();
        });
      });
    });

    it('insertMany() with error handlers (gh-6228)', function() {
      const schema = new Schema({
        name: { type: String, unique: true }
      }, { autoIndex: false });

      let postCalled = 0;
      let postErrorCalled = 0;
      schema.post('insertMany', (doc, next) => {
        ++postCalled;
        next();
      });

      schema.post('insertMany', (err, doc, next) => {
        ++postErrorCalled;
        next(err);
      });

      const Movie = db.model('Movie', schema);

      return co(function*() {
        yield Movie.createIndexes();

        let threw = false;
        try {
          yield Movie.insertMany([
            { name: 'Star Wars' },
            { name: 'Star Wars' }
          ]);
        } catch (error) {
          assert.ok(error);
          threw = true;
        }

        assert.ok(threw);
        assert.equal(postCalled, 0);
        assert.equal(postErrorCalled, 1);

        yield Movie.collection.drop();
      });
    });

    it('insertMany() with non object array error can be catched (gh-8363)', function(done) {
      const schema = mongoose.Schema({
        _id: mongoose.Schema.Types.ObjectId,
        url: { type: String }
      });
      const Image = db.model('Test', schema);
      Image.insertMany(['a', 'b', 'c']).catch((error) => {
        assert.equal(error.name, 'ObjectParameterError');
        done();
      });
    });

    it('insertMany() return docs with empty modifiedPaths (gh-7852)', function() {
      const schema = new Schema({
        name: { type: String }
      });

      const Food = db.model('Test', schema);

      return co(function*() {
        const foods = yield Food.insertMany([
          { name: 'Rice dumplings' },
          { name: 'Beef noodle' }
        ]);
        assert.equal(foods[0].modifiedPaths().length, 0);
        assert.equal(foods[1].modifiedPaths().length, 0);
      });
    });

    it('deleteOne() with options (gh-7857)', function(done) {
      const schema = new Schema({
        name: String
      });
      const Character = db.model('Test', schema);

      const arr = [
        { name: 'Tyrion Lannister' },
        { name: 'Cersei Lannister' },
        { name: 'Jon Snow' },
        { name: 'Daenerys Targaryen' }
      ];
      Character.insertMany(arr, function(err, docs) {
        assert.ifError(err);
        assert.equal(docs.length, 4);
        Character.deleteOne({ name: 'Jon Snow' }, { w: 1 }, function(err) {
          assert.ifError(err);
          Character.find({}, function(err, docs) {
            assert.ifError(err);
            assert.equal(docs.length, 3);
            done();
          });
        });
      });
    });

    it('deleteMany() with options (gh-6805)', function(done) {
      const schema = new Schema({
        name: String
      });
      const Character = db.model('Test', schema);

      const arr = [
        { name: 'Tyrion Lannister' },
        { name: 'Cersei Lannister' },
        { name: 'Jon Snow' },
        { name: 'Daenerys Targaryen' }
      ];
      Character.insertMany(arr, function(err, docs) {
        assert.ifError(err);
        assert.equal(docs.length, 4);
        Character.deleteMany({ name: /Lannister/ }, { w: 1 }, function(err) {
          assert.ifError(err);
          Character.find({}, function(err, docs) {
            assert.ifError(err);
            assert.equal(docs.length, 2);
            done();
          });
        });
      });
    });

    it('run default function with correct this scope in DocumentArray (gh-6840)', function() {
      const schema = new Schema({
        title: String,
        actors: {
          type: [{ name: String, character: String }],
          default: function() {
            // `this` should be root document and has initial data
            if (this.title === 'Passengers') {
              return [
                { name: 'Jennifer Lawrence', character: 'Aurora Lane' },
                { name: 'Chris Pratt', character: 'Jim Preston' }
              ];
            }
            return [];
          }
        }
      });

      const Movie = db.model('Movie', schema);
      const movie = new Movie({ title: 'Passengers' });
      assert.equal(movie.actors.length, 2);
    });

    describe('3.6 features', function() {
      before(function(done) {
        start.mongodVersion((err, version) => {
          if (err) {
            done(err);
            return;
          }
          const mongo36 = version[0] > 3 || (version[0] === 3 && version[1] >= 6);
          if (!mongo36) {
            this.skip();
          }

          done();
        });
      });

      it('arrayFilter (gh-5965)', function() {
        return co(function*() {
          const MyModel = db.model('Test', new Schema({
            _id: Number,
            grades: [Number]
          }));

          yield MyModel.create([
            { _id: 1, grades: [95, 92, 90] },
            { _id: 2, grades: [98, 100, 102] },
            { _id: 3, grades: [95, 110, 100] }
          ]);

          yield MyModel.updateMany({}, { $set: { 'grades.$[element]': 100 } }, {
            arrayFilters: [{ element: { $gte: 100 } }]
          });

          const docs = yield MyModel.find().sort({ _id: 1 });
          assert.deepEqual(docs[0].toObject().grades, [95, 92, 90]);
          assert.deepEqual(docs[1].toObject().grades, [98, 100, 100]);
          assert.deepEqual(docs[2].toObject().grades, [95, 100, 100]);
        });
      });

      it('arrayFilter casting (gh-5965) (gh-7079)', function() {
        return co(function*() {
          const MyModel = db.model('Test', new Schema({
            _id: Number,
            grades: [Number]
          }));

          yield MyModel.create([
            { _id: 1, grades: [95, 92, 90] },
            { _id: 2, grades: [98, 100, 102] },
            { _id: 3, grades: [95, 110, 100] }
          ]);

          yield MyModel.updateMany({}, { $set: { 'grades.$[element]': 100 } }, {
            arrayFilters: [{
              element: { $gte: '100', $lte: { valueOf: () => 109 } }
            }]
          });

          const docs = yield MyModel.find().sort({ _id: 1 });
          assert.deepEqual(docs[0].toObject().grades, [95, 92, 90]);
          assert.deepEqual(docs[1].toObject().grades, [98, 100, 100]);
          assert.deepEqual(docs[2].toObject().grades, [95, 110, 100]);
        });
      });

      it('avoids unused array filter error (gh-9468)', function() {
        return co(function*() {
          const MyModel = db.model('Test', new Schema({
            _id: Number,
            grades: [Number]
          }));

          yield MyModel.create([
            { _id: 1, grades: [95, 92, 90] },
            { _id: 2, grades: [98, 100, 102] },
            { _id: 3, grades: [95, 110, 100] }
          ]);

          yield MyModel.updateMany({}, { $set: { 'grades.0': 100 } }, {
            arrayFilters: [{
              element: { $gte: 95 }
            }]
          });

          const docs = yield MyModel.find().sort({ _id: 1 });
          assert.deepEqual(docs[0].toObject().grades, [100, 92, 90]);
          assert.deepEqual(docs[1].toObject().grades, [100, 100, 102]);
          assert.deepEqual(docs[2].toObject().grades, [100, 110, 100]);
        });
      });

      describe('watch()', function() {
        before(function() {
          if (!process.env.REPLICA_SET) {
            this.skip();
          }
        });

        it('watch() (gh-5964)', function() {
          return co(function*() {
            const MyModel = db.model('Test', new Schema({ name: String }));

            const doc = yield MyModel.create({ name: 'Ned Stark' });

            const changed = new global.Promise(resolve => {
              MyModel.watch().once('change', data => resolve(data));
            });

            yield doc.remove();

            const changeData = yield changed;
            assert.equal(changeData.operationType, 'delete');
            assert.equal(changeData.documentKey._id.toHexString(),
              doc._id.toHexString());
          });
        });

        it('watch() before connecting (gh-5964)', function() {
          return co(function*() {
            const db = start();

            const MyModel = db.model('Test', new Schema({ name: String }));

            // Synchronous, before connection happens
            const changeStream = MyModel.watch();
            const changed = new global.Promise(resolve => {
              changeStream.once('change', data => resolve(data));
            });

            yield db;
            yield MyModel.create({ name: 'Ned Stark' });

            const changeData = yield changed;
            assert.equal(changeData.operationType, 'insert');
            assert.equal(changeData.fullDocument.name, 'Ned Stark');
          });
        });

        it('watch() close() prevents buffered watch op from running (gh-7022)', function() {
          return co(function*() {
            const db = start();
            const MyModel = db.model('Test', new Schema({}));
            const changeStream = MyModel.watch();
            const ready = new global.Promise(resolve => {
              changeStream.once('ready', () => {
                resolve(true);
              });
              setTimeout(resolve, 500, false);
            });

            changeStream.close();
            yield db;
            const readyCalled = yield ready;
            assert.strictEqual(readyCalled, false);
          });
        });

        it('watch() close() closes the stream (gh-7022)', function() {
          return co(function*() {
            const db = yield start();
            const MyModel = db.model('Test', new Schema({ name: String }));

            yield MyModel.createCollection();

            const changeStream = MyModel.watch();
            const closed = new global.Promise(resolve => {
              changeStream.once('close', () => resolve(true));
            });

            yield MyModel.create({ name: 'Hodor' });

            changeStream.close();
            const closedData = yield closed;
            assert.strictEqual(closedData, true);
          });
        });
      });

      describe('sessions (gh-6362)', function() {
        let MyModel;
        const delay = ms => done => setTimeout(done, ms);

        beforeEach(function(done) {
          const nestedSchema = new Schema({ foo: String });
          db.deleteModel(/Test/);
          MyModel = db.model('Test', new Schema({
            name: String,
            nested: nestedSchema,
            arr: [nestedSchema]
          }));

          start.mongodVersion((err, version) => {
            if (err) {
              done(err);
              return;
            }
            const mongo36 = version[0] > 3 || (version[0] === 3 && version[1] >= 6);
            if (!mongo36) {
              this.skip();
            }

            done();
          });
        });

        it('startSession()', function() {
          return co(function*() {
            const session = yield MyModel.startSession({ causalConsistency: true });

            assert.equal(session.supports.causalConsistency, true);

            session.endSession();
          });
        });

        it('startSession() before connecting', function() {
          return co(function*() {
            const db = start();

            const MyModel = db.model('Test', new Schema({ name: String }));

            // Don't wait for promise
            const sessionPromise = MyModel.startSession({ causalConsistency: true });

            yield db;

            const session = yield sessionPromise;

            assert.equal(session.supports.causalConsistency, true);

            session.endSession();
          });
        });

        it('sets session when pulling a document from db', function() {
          return co(function*() {
            let doc = yield MyModel.create({ name: 'test', nested: { foo: 'bar' } });

            const session = yield MyModel.startSession();

            let lastUse = session.serverSession.lastUse;

            yield delay(1);

            doc = yield MyModel.findOne({ _id: doc._id }, null, { session });
            assert.strictEqual(doc.$__.session, session);
            assert.strictEqual(doc.$session(), session);
            assert.strictEqual(doc.nested.$session(), session);

            assert.ok(session.serverSession.lastUse > lastUse);
            lastUse = session.serverSession.lastUse;

            yield delay(1);

            doc = yield MyModel.findOneAndUpdate({}, { name: 'test2' },
              { session: session });
            assert.strictEqual(doc.$__.session, session);
            assert.strictEqual(doc.$session(), session);
            assert.strictEqual(doc.nested.$session(), session);

            assert.ok(session.serverSession.lastUse > lastUse);
            lastUse = session.serverSession.lastUse;

            yield delay(1);

            doc.name = 'test3';

            yield doc.save();

            assert.ok(session.serverSession.lastUse > lastUse);

            session.endSession();
          });
        });

        it('sets session on child doc when creating new doc (gh-7104)', function() {
          return co(function*() {
            let doc = yield MyModel.create({ name: 'test', arr: [{ foo: 'bar' }] });

            const session = yield MyModel.startSession();

            const lastUse = session.serverSession.lastUse;

            yield delay(1);

            doc = yield MyModel.findOne({ _id: doc._id }, null, { session });
            assert.strictEqual(doc.$__.session, session);
            assert.strictEqual(doc.$session(), session);
            assert.strictEqual(doc.arr[0].$session(), session);

            assert.ok(session.serverSession.lastUse > lastUse);

            doc.arr.push({ foo: 'baz' });

            assert.strictEqual(doc.arr[0].$session(), session);
            assert.strictEqual(doc.arr[1].$session(), session);

            doc.nested = { foo: 'foo' };
            assert.strictEqual(doc.nested.$session(), session);

            yield doc.save();

            assert.strictEqual(doc.arr[0].$session(), session);
            assert.strictEqual(doc.arr[1].$session(), session);

            doc.$session(null);

            assert.equal(doc.arr[0].$session(), null);
            assert.equal(doc.arr[1].$session(), null);
          });
        });

        it('sets session when pulling multiple docs from db', function() {
          return co(function*() {
            const doc = yield MyModel.create({ name: 'test' });

            const session = yield MyModel.startSession();

            let lastUse = session.serverSession.lastUse;

            yield delay(1);

            const docs = yield MyModel.find({ _id: doc._id }, null,
              { session: session });
            assert.equal(docs.length, 1);
            assert.strictEqual(docs[0].$__.session, session);
            assert.strictEqual(docs[0].$session(), session);

            assert.ok(session.serverSession.lastUse > lastUse);
            lastUse = session.serverSession.lastUse;

            yield delay(1);

            docs[0].name = 'test3';

            yield docs[0].save();

            assert.ok(session.serverSession.lastUse > lastUse);

            session.endSession();
          });
        });

        it('supports overwriting `session` in save()', function() {
          return co(function*() {
            let doc = yield MyModel.create({ name: 'test' });

            const session = yield MyModel.startSession();

            let lastUse = session.serverSession.lastUse;

            yield delay(1);

            doc = yield MyModel.findOne({ _id: doc._id }, null, { session });

            assert.ok(session.serverSession.lastUse > lastUse);
            lastUse = session.serverSession.lastUse;

            yield delay(1);

            doc.name = 'test3';

            yield doc.save({ session: null });

            assert.ok(session.serverSession.lastUse <= lastUse);

            session.endSession();
          });
        });
      });
    });

    it('method with same name as prop should throw (gh-4475)', function(done) {
      const testSchema = new mongoose.Schema({
        isPaid: Boolean
      });
      testSchema.methods.isPaid = function() {
        return false;
      };

      let threw = false;
      try {
        db.model('Test', testSchema);
      } catch (error) {
        threw = true;
        assert.equal(error.message, 'You have a method and a property in ' +
          'your schema both named "isPaid"');
      }
      assert.ok(threw);
      done();
    });

    it('emits errors in create cb (gh-3222) (gh-3478)', function(done) {
      const schema = new Schema({ name: 'String' });
      const Movie = db.model('Movie', schema);

      Movie.on('error', function(error) {
        assert.equal(error.message, 'fail!');
        done();
      });

      Movie.create({ name: 'Conan the Barbarian' }, function(error) {
        assert.ifError(error);
        throw new Error('fail!');
      });
    });

    it('create() reuses existing doc if one passed in (gh-4449)', function(done) {
      const testSchema = new mongoose.Schema({
        name: String
      });
      const Test = db.model('Test', testSchema);

      const t = new Test();
      Test.create(t, function(error, t2) {
        assert.ifError(error);
        assert.ok(t === t2);
        done();
      });
    });

    it('emits errors correctly from exec (gh-4500)', function(done) {
      const someModel = db.model('Test', new Schema({}));

      someModel.on('error', function(error) {
        assert.equal(error.message, 'This error will not disappear');
        done();
      });

      someModel.findOne().exec(function() {
        throw new Error('This error will not disappear');
      });
    });

    it('disabling id getter with .set() (gh-5548)', function(done) {
      const ChildSchema = new mongoose.Schema({
        name: String,
        _id: false
      });

      ChildSchema.set('id', false);

      const ParentSchema = new mongoose.Schema({
        child: {
          type: ChildSchema,
          default: {}
        }
      }, { id: false });

      const Parent = db.model('Parent', ParentSchema);

      const doc = new Parent({ child: { name: 'test' } });
      assert.ok(!doc.id);
      assert.ok(!doc.child.id);

      const obj = doc.toObject({ virtuals: true });
      assert.ok(!('id' in obj));
      assert.ok(!('id' in obj.child));

      done();
    });

    it('creates new array when initializing from existing doc (gh-4449)', function(done) {
      const TodoSchema = new mongoose.Schema({
        title: String
      }, { _id: false });

      const UserSchema = new mongoose.Schema({
        name: String,
        todos: [TodoSchema]
      });
      const User = db.model('User', UserSchema);

      const val = new User({ name: 'Val' });
      User.create(val, function(error, val) {
        assert.ifError(error);
        val.todos.push({ title: 'Groceries' });
        val.save(function(error) {
          assert.ifError(error);
          User.findById(val, function(error, val) {
            assert.ifError(error);
            assert.deepEqual(val.toObject().todos, [{ title: 'Groceries' }]);
            const u2 = new User();
            val.todos = u2.todos;
            val.todos.push({ title: 'Cook' });
            val.save(function(error) {
              assert.ifError(error);
              User.findById(val, function(error, val) {
                assert.ifError(error);
                assert.equal(val.todos.length, 1);
                assert.equal(val.todos[0].title, 'Cook');
                done();
              });
            });
          });
        });
      });
    });

    describe('bulkWrite casting', function() {
      it('basic casting (gh-3998)', function(done) {
        const schema = new Schema({
          str: String,
          num: Number
        });

        const M = db.model('Test', schema);

        const ops = [
          {
            insertOne: {
              document: { str: 1, num: '1' }
            }
          },
          {
            updateOne: {
              filter: { str: 1 },
              update: {
                $set: { num: '2' }
              }
            }
          }
        ];
        M.bulkWrite(ops, function(error) {
          assert.ifError(error);
          M.findOne({}, function(error, doc) {
            assert.ifError(error);
            assert.strictEqual(doc.str, '1');
            assert.strictEqual(doc.num, 2);
            done();
          });
        });
      });

      it('setDefaultsOnInsert (gh-5708)', function(done) {
        const schema = new Schema({
          str: { type: String, default: 'test' },
          num: Number
        });

        const M = db.model('Test', schema);

        const ops = [
          {
            updateOne: {
              filter: { num: 0 },
              update: {
                $inc: { num: 1 }
              },
              upsert: true,
              setDefaultsOnInsert: true
            }
          }
        ];
        M.bulkWrite(ops, function(error) {
          assert.ifError(error);
          M.findOne({}).lean().exec(function(error, doc) {
            assert.ifError(error);
            assert.strictEqual(doc.str, 'test');
            assert.strictEqual(doc.num, 1);
            done();
          });
        });
      });

      it('timestamps (gh-5708)', function() {
        const schema = new Schema({
          str: { type: String, default: 'test' },
          num: Number
        }, { timestamps: true });

        const M = db.model('Test', schema);

        const ops = [
          {
            insertOne: {
              document: {
                num: 42
              }
            }
          },
          {
            updateOne: {
              filter: { num: 0 },
              update: {
                $inc: { num: 1 }
              },
              upsert: true
            }
          }
        ];

        const now = Date.now();

        return co(function*() {
          yield M.bulkWrite(ops);

          let doc = yield M.findOne({ num: 42 });
          assert.ok(doc.createdAt);
          assert.ok(doc.createdAt.valueOf() >= now.valueOf());
          assert.ok(doc.updatedAt);
          assert.ok(doc.updatedAt.valueOf() >= now.valueOf());

          doc = yield M.findOne({ num: 1 });
          assert.ok(doc.createdAt);
          assert.ok(doc.createdAt.valueOf() >= now.valueOf());
          assert.ok(doc.updatedAt);
          assert.ok(doc.updatedAt.valueOf() >= now.valueOf());
        });
      });

      it('with child timestamps and array filters (gh-7032)', function() {
        const childSchema = new Schema({ name: String }, { timestamps: true });

        const parentSchema = new Schema({ children: [childSchema] }, {
          timestamps: true
        });

        const Parent = db.model('Parent', parentSchema);

        return co(function*() {
          yield Parent.create({ children: [{ name: 'foo' }] });

          const end = Date.now();
          yield new Promise(resolve => setTimeout(resolve, 100));

          yield Parent.bulkWrite([
            {
              updateOne: {
                filter: {},
                update: { $set: { 'children.$[].name': 'bar' } }
              }
            }
          ]);

          const doc = yield Parent.findOne();
          assert.ok(doc.children[0].updatedAt.valueOf() > end);
        });
      });

      it('with timestamps and replaceOne (gh-5708)', function() {
        const schema = new Schema({ num: Number }, { timestamps: true });

        const M = db.model('Test', schema);

        return co(function*() {
          yield M.create({ num: 42 });

          yield cb => setTimeout(cb, 10);
          const now = Date.now();

          yield M.bulkWrite([{
            replaceOne: {
              filter: { num: 42 },
              replacement: { num: 100 }
            }
          }]);

          const doc = yield M.findOne({ num: 100 });
          assert.ok(doc.createdAt);
          assert.ok(doc.createdAt.valueOf() >= now.valueOf());
          assert.ok(doc.updatedAt);
          assert.ok(doc.updatedAt.valueOf() >= now.valueOf());
        });
      });

      it('with child timestamps (gh-7032)', function() {
        const nested = new Schema({ name: String }, { timestamps: true });
        const schema = new Schema({ nested: [nested] }, { timestamps: true });

        const M = db.model('Test', schema);

        return co(function*() {
          yield M.create({ nested: [] });

          yield cb => setTimeout(cb, 10);
          const now = Date.now();

          yield M.bulkWrite([{
            updateOne: {
              filter: {},
              update: { $push: { nested: { name: 'test' } } }
            }
          }]);

          const doc = yield M.findOne({});
          assert.ok(doc.nested[0].createdAt);
          assert.ok(doc.nested[0].createdAt.valueOf() >= now.valueOf());
          assert.ok(doc.nested[0].updatedAt);
          assert.ok(doc.nested[0].updatedAt.valueOf() >= now.valueOf());
        });
      });

      it('with single nested and setOnInsert (gh-7534)', function() {
        const nested = new Schema({ name: String });
        const schema = new Schema({ nested: nested });

        const Model = db.model('Test', schema);

        return Model.
          bulkWrite([{
            updateOne: {
              filter: {},
              update: {
                $setOnInsert: {
                  nested: {
                    name: 'foo'
                  }
                }
              },
              upsert: true
            }
          }]).
          then(() => Model.findOne()).
          then(doc => assert.equal(doc.nested.name, 'foo'));
      });

      it('throws an error if no update object is provided (gh-8331)', function() {
        const userSchema = new Schema({ name: { type: String, required: true } });
        const User = db.model('User', userSchema);

        return co(function*() {
          const createdUser = yield User.create({ name: 'Hafez' });

          const err = yield User.bulkWrite([{
            updateOne: {
              filter: { _id: createdUser._id }
            }
          }])
            .then(() => null)
            .catch(err => err);


          assert.ok(err);
          assert.equal(err.message, 'Must provide an update object.');

          const userAfterUpdate = yield User.findOne({ _id: createdUser._id });

          assert.equal(userAfterUpdate.name, 'Hafez', 'Document data is not wiped if no update object is provided.');
        });
      });

      it('casts according to child discriminator if `discriminatorKey` is present (gh-8982)', function() {
        return co(function*() {
          const Person = db.model('Person', { name: String });
          Person.discriminator('Worker', new Schema({ age: Number }));


          yield Person.create([
            { __t: 'Worker', name: 'Hafez1', age: '5' },
            { __t: 'Worker', name: 'Hafez2', age: '10' },
            { __t: 'Worker', name: 'Hafez3', age: '15' },
            { __t: 'Worker', name: 'Hafez4', age: '20' },
            { __t: 'Worker', name: 'Hafez5', age: '25' }
          ]);

          yield Person.bulkWrite([
            { updateOne: { filter: { __t: 'Worker', age: '5' }, update: { age: '6' } } },
            { updateMany: { filter: { __t: 'Worker', age: '10' }, update: { age: '11' } } },
            { replaceOne: { filter: { __t: 'Worker', age: '15' }, replacement: { name: 'Hafez3', age: '16' } } },
            { deleteOne: { filter: { __t: 'Worker', age: '20' } } },
            { deleteMany: { filter: { __t: 'Worker', age: '25' } } },
            { insertOne: { document: { __t: 'Worker', name: 'Hafez6', age: '30' } } }
          ]);

          const people = yield Person.find().sort('name');

          assert.equal(people.length, 4);
          assert.equal(people[0].age, 6);
          assert.equal(people[1].age, 11);
          assert.equal(people[2].age, 16);
          assert.equal(people[3].age, 30);
        });
      });

      it('insertOne and replaceOne should not throw an error when set `timestamps: false` in schmea (gh-10048)', function() {
        const schema = new Schema({ name: String }, { timestamps: false });
        const Model = db.model('Test', schema);

        return co(function*() {
          yield Model.create({ name: 'test' });

          yield Model.bulkWrite([
            {
              insertOne: {
                document: { name: 'insertOne-test' }
              }
            },
            {
              replaceOne: {
                filter: { name: 'test' },
                replacement: { name: 'replaceOne-test' }
              }
            }
          ]);

          for (const name of ['insertOne-test', 'replaceOne-test']) {
            const doc = yield Model.findOne({ name });
            assert.strictEqual(doc.createdAt, undefined);
            assert.strictEqual(doc.updatedAt, undefined);
          }
        });
      });
    });

    it('insertMany with Decimal (gh-5190)', function(done) {
      start.mongodVersion(function(err, version) {
        if (err) {
          done(err);
          return;
        }
        const mongo34 = version[0] > 3 || (version[0] === 3 && version[1] >= 4);
        if (!mongo34) {
          done();
          return;
        }

        test();
      });

      function test() {
        const schema = new mongoose.Schema({
          amount: mongoose.Schema.Types.Decimal
        });
        const Money = db.model('Test', schema);

        Money.insertMany([{ amount: '123.45' }], function(error) {
          assert.ifError(error);
          done();
        });
      }
    });

    it('remove with cast error (gh-5323)', function(done) {
      const schema = new mongoose.Schema({
        name: String
      });

      const Model = db.model('Test', schema);
      const arr = [
        { name: 'test-1' },
        { name: 'test-2' }
      ];

      Model.create(arr, function(error) {
        assert.ifError(error);
        Model.remove([], function(error) {
          assert.ok(error);
          assert.ok(error.message.indexOf('must be an object') !== -1,
            error.message);
          Model.find({}, function(error, docs) {
            assert.ifError(error);
            assert.equal(docs.length, 2);
            done();
          });
        });
      });
    });

    it('.create() with non-object (gh-2037)', function(done) {
      const schema = new mongoose.Schema({ name: String });

      const Model = db.model('Test', schema);

      Model.create(1, function(error) {
        assert.ok(error);
        assert.equal(error.name, 'ObjectParameterError');
        done();
      });
    });

    it('save() with unacknowledged writes (gh-6012)', function() {
      const schema = new mongoose.Schema({ name: String }, { safe: false });

      const Model = db.model('Test', schema);

      return Model.create({});
    });

    it('save() with unacknowledged writes in options (gh-6012)', function() {
      const schema = new mongoose.Schema({ name: String });

      const Model = db.model('Test', schema);
      const doc = new Model();

      return doc.save({ safe: { w: 0 } });
    });

    it.skip('save() with wtimeout defined in schema (gh-6862)', function(done) {
      // If you want to test this, setup replica set with 1 primary up and 1 secondary down
      this.timeout(process.env.TRAVIS ? 9000 : 5500);
      const schema = new Schema({
        name: String
      }, {
        writeConcern: {
          w: 2,
          wtimeout: 1000
        }
      });
      const User = db.model('User', schema);
      const user = new User();
      user.name = 'Jon Snow';
      user.save(function(error) {
        assert.ok(error);
        assert.equal(error.name, 'MongoWriteConcernError');

        // although timeout, the doc have been successfully saved in the primary.
        User.findOne({}, function(err, user) {
          if (err) return done(err);
          assert.equal(user.name, 'Jon Snow');
          done();
        });
      });
    });

    it.skip('save with wtimeout in options (gh_6862)', function(done) {
      // If you want to test this, setup replica set with 1 primary up and 1 secondary down
      this.timeout(process.env.TRAVIS ? 9000 : 5500);
      const schema = new Schema({
        name: String
      });
      const User = db.model('User', schema);
      const user = new User();
      user.name = 'Jon Snow';
      user.save({ w: 2, wtimeout: 1000 }, function(error) {
        assert.ok(error);
        assert.equal(error.name, 'MongoWriteConcernError');
        User.findOne({}, function(err, user) {
          if (err) return done(err);
          assert.equal(user.name, 'Jon Snow');
          done();
        });
      });
    });

    it('bulkWrite casting updateMany, deleteOne, deleteMany (gh-3998)', function(done) {
      const schema = new Schema({
        str: String,
        num: Number
      });

      const M = db.model('Test', schema);

      const ops = [
        {
          insertOne: {
            document: { str: 1, num: '1' }
          }
        },
        {
          insertOne: {
            document: { str: '1', num: '1' }
          }
        },
        {
          updateMany: {
            filter: { str: 1 },
            update: {
              $set: { num: '2' }
            }
          }
        },
        {
          deleteMany: {
            filter: { str: 1 }
          }
        }
      ];
      M.bulkWrite(ops, function(error) {
        assert.ifError(error);
        M.countDocuments({}, function(error, count) {
          assert.ifError(error);
          assert.equal(count, 0);
          done();
        });
      });
    });

    it('bulkWrite casting replaceOne (gh-3998)', function(done) {
      const schema = new Schema({
        str: String,
        num: Number
      });

      const M = db.model('Test', schema);

      const ops = [
        {
          insertOne: {
            document: { str: 1, num: '1' }
          }
        },
        {
          replaceOne: {
            filter: { str: 1 },
            replacement: { str: 2, num: '2' }
          }
        }
      ];
      M.bulkWrite(ops, function(error) {
        assert.ifError(error);
        M.findOne({}, function(error, doc) {
          assert.ifError(error);
          assert.strictEqual(doc.str, '2');
          assert.strictEqual(doc.num, 2);
          done();
        });
      });
    });

    it('alias with lean virtual (gh-6069)', function() {
      const schema = new mongoose.Schema({
        name: {
          type: String,
          alias: 'nameAlias'
        }
      });

      const Model = db.model('Test', schema);

      return co(function*() {
        const doc = yield Model.create({ name: 'Val' });

        const res = yield Model.findById(doc._id).lean();

        assert.equal(schema.virtual('nameAlias').getters[0].call(res), 'Val');
      });
    });

    it('marks array as modified when initializing non-array from db (gh-2442)', function(done) {
      const s1 = new Schema({
        array: mongoose.Schema.Types.Mixed
      }, { minimize: false });

      const s2 = new Schema({
        array: {
          type: [{
            _id: false,
            value: {
              type: Number,
              default: 0
            }
          }],
          default: [{}]
        }
      });

      const M1 = db.model('Test', s1);
      const M2 = db.model('Test1', s2, M1.collection.name);

      M1.create({ array: {} }, function(err, doc) {
        assert.ifError(err);
        assert.ok(doc.array);
        M2.findOne({ _id: doc._id }, function(err, doc) {
          assert.ifError(err);
          assert.equal(doc.array[0].value, 0);
          doc.array[0].value = 1;
          doc.save(function(err) {
            assert.ifError(err);
            M2.findOne({ _id: doc._id }, function(err, doc) {
              assert.ifError(err);
              assert.ok(!doc.isModified('array'));
              assert.deepEqual(doc.array[0].value, 1);
              assert.equal(JSON.stringify(doc.array), '[{"value":1}]');
              done();
            });
          });
        });
      });
    });

    it('Throws when saving same doc in parallel w/ callback (gh-6456)', function(done) {
      let called = 0;

      function counter() {
        if (++called === 2) {
          Test.countDocuments(function(err, cnt) {
            assert.ifError(err);
            assert.strictEqual(cnt, 1);
            done();
          });
        }
      }

      const schema = new Schema({
        name: String
      });

      const Test = db.model('Test', schema);

      const test = new Test({
        name: 'Billy'
      });

      test.save(function cb(err, doc) {
        assert.ifError(err);
        assert.strictEqual(doc.name, 'Billy');
        counter();
      });

      test.save(function cb(err) {
        assert.strictEqual(err.name, 'ParallelSaveError');
        const regex = new RegExp(test.id);
        assert.ok(regex.test(err.message));
        counter();
      });
    });

    it('syncIndexes() (gh-6281)', function() {
      this.timeout(10000);

      return co(function*() {
        const coll = 'tests' + random();
        let M = db.model('Test', new Schema({
          name: { type: String, index: true }
        }, { autoIndex: false }), coll);
        let dropped = yield M.syncIndexes();
        assert.deepEqual(dropped, []);

        let indexes = yield M.listIndexes();
        assert.deepEqual(indexes.map(i => i.key), [
          { _id: 1 },
          { name: 1 }
        ]);

        // New model, same collection, index on different property
        db.deleteModel(/Test/);
        M = db.model('Test', new Schema({
          otherName: { type: String, index: true }
        }, { autoIndex: false }), coll);

        dropped = yield M.syncIndexes();
        assert.deepEqual(dropped, ['name_1']);

        indexes = yield M.listIndexes();
        assert.deepEqual(indexes.map(i => i.key), [
          { _id: 1 },
          { otherName: 1 }
        ]);

        // New model, same collection, different options
        db.deleteModel(/Test/);
        M = db.model('Test', new Schema({
          otherName: { type: String, unique: true }
        }, { autoIndex: false }), coll);

        dropped = yield M.syncIndexes();
        assert.deepEqual(dropped, ['otherName_1']);

        indexes = yield M.listIndexes();
        assert.deepEqual(indexes.map(i => i.key), [
          { _id: 1 },
          { otherName: 1 }
        ]);

        // Re-run syncIndexes(), shouldn't change anything
        dropped = yield M.syncIndexes();
        assert.deepEqual(dropped, []);

        yield M.collection.drop();
      });
    });

    it('syncIndexes() with different key order (gh-8135)', function() {
      this.timeout(10000);

      return co(function*() {
        const opts = { autoIndex: false };
        let schema = new Schema({ name: String, age: Number }, opts);
        schema.index({ name: 1, age: -1 });

        const coll = 'tests' + random();
        let M = db.model('Test', schema, coll);

        let dropped = yield M.syncIndexes();
        assert.deepEqual(dropped, []);

        const indexes = yield M.listIndexes();
        assert.deepEqual(indexes.map(i => i.key), [
          { _id: 1 },
          { name: 1, age: -1 }
        ]);

        // New model, same collection, different key order
        schema = new Schema({ name: String, age: Number }, opts);
        schema.index({ age: -1, name: 1 });
        db.deleteModel(/Test/);
        M = db.model('Test', schema, coll);

        dropped = yield M.syncIndexes();
        assert.deepEqual(dropped, ['name_1_age_-1']);
      });
    });

    it('syncIndexes() with different key order (gh-8559)', function() {
      this.timeout(5000);

      return co(function*() {
        yield db.dropDatabase();

        const opts = { autoIndex: false };
        let schema = new Schema({ name: String, age: Number }, opts);
        schema.index({ name: 1, _id: 1 });

        let M = db.model('Test', schema);

        let dropped = yield M.syncIndexes();
        assert.deepEqual(dropped, []);

        // New model, same collection, different key order
        schema = new Schema({ name: String, age: Number }, opts);
        schema.index({ name: 1 });
        db.deleteModel(/Test/);
        M = db.model('Test', schema);

        dropped = yield M.syncIndexes();
        assert.deepEqual(dropped, ['name_1__id_1']);
      });
    });

    it('syncIndexes() allows overwriting `background` option (gh-8645)', function() {
      return co(function*() {
        yield db.dropDatabase();

        const opts = { autoIndex: false };
        const schema = new Schema({ name: String }, opts);
        schema.index({ name: 1 }, { background: true });

        const M = db.model('Test', schema);
        yield M.syncIndexes({ background: false });

        const indexes = yield M.listIndexes();
        assert.deepEqual(indexes[1].key, { name: 1 });
        assert.strictEqual(indexes[1].background, false);
      });
    });

    it('using `new db.model()()` (gh-6698)', function(done) {
      db.model('Test', new Schema({
        name: String
      }));

      assert.throws(function() {
        new db.model('Test')({ name: 'test' });
      }, /should not be run with `new`/);

      done();
    });

    it('throws if non-function passed as callback (gh-6640)', function(done) {
      const Model = db.model('Test', new Schema({
        name: String
      }));

      const doc = new Model({});

      assert.throws(function() {
        doc.save({}, {});
      }, /callback must be a function/i);

      done();
    });

    it('Throws when saving same doc in parallel w/ promises (gh-6456)', function(done) {
      let called = 0;

      function counter() {
        if (++called === 2) {
          Test.countDocuments(function(err, cnt) {
            assert.ifError(err);
            assert.strictEqual(cnt, 1);
            done();
          });
        }
      }

      const schema = new Schema({
        name: String
      });

      const Test = db.model('Test', schema);

      const test = new Test({
        name: 'Sarah'
      });

      function handler(doc) {
        assert.strictEqual(doc.id, test.id);
        counter();
      }

      function error(err) {
        assert.strictEqual(err.name, 'ParallelSaveError');
        const regex = new RegExp(test.id);
        assert.ok(regex.test(err.message));
        counter();
      }

      test.save().then(handler);
      test.save().catch(error);
    });

    it('allows calling save in a post save hook (gh-6611)', function() {
      let called = 0;
      const noteSchema = new Schema({
        body: String
      });

      noteSchema.post('save', function(note) {
        if (!called) {
          called++;
          note.body = 'a note, part deux.';
          return note.save();
        }
      });


      const Note = db.model('Test', noteSchema);
      return co(function*() {
        yield Note.create({ body: 'a note.' });
        const doc = yield Note.findOne({});
        assert.strictEqual(doc.body, 'a note, part deux.');
      });
    });

    it('createCollection() respects schema collation (gh-6489)', function() {
      const userSchema = new Schema({
        name: String
      }, { collation: { locale: 'en_US', strength: 1 } });
      const Model = db.model('User', userSchema);

      return co(function*() {
        yield Model.collection.drop().catch(() => {});
        yield Model.createCollection();
        const collectionName = Model.collection.name;

        // If the collection is not created, the following will throw
        // MongoError: Collection [mongoose_test.User] not found.
        yield db.collection(collectionName).stats();

        yield Model.create([{ name: 'alpha' }, { name: 'Zeta' }]);

        // Ensure that the default collation is set. Mongoose will set the
        // collation on the query itself (see gh-4839).
        const res = yield db.collection(collectionName).
          find({}).sort({ name: 1 }).toArray();
        assert.deepEqual(res.map(v => v.name), ['alpha', 'Zeta']);
      });
    });

    it('createCollection() handles NamespaceExists errors (gh-9447)', function() {
      const userSchema = new Schema({ name: String });
      const Model = db.model('User', userSchema);

      return co(function*() {
        yield Model.collection.drop().catch(() => {});

        yield Model.createCollection();
        yield Model.createCollection();
      });
    });
  });

  it('dropDatabase() after init allows re-init (gh-6967)', function() {
    this.timeout(10000);

    const Model = db.model('Test', new Schema({
      name: { type: String, index: true }
    }));

    return co(function*() {
      yield Model.init();

      yield db.dropDatabase();

      assert.ok(!Model.$init);

      let threw = false;

      try {
        yield Model.listIndexes();
      } catch (err) {
        assert.ok(err.message.indexOf('test') !== -1,
          err.message);
        threw = true;
      }
      assert.ok(threw);

      yield Model.init();

      const indexes = yield Model.listIndexes();

      assert.equal(indexes.length, 2);
      assert.deepEqual(indexes[1].key, { name: 1 });
    });
  });

  it('replaceOne always sets version key in top-level (gh-7138)', function() {
    const key = 'A';

    const schema = new mongoose.Schema({
      key: String,
      items: { type: [String], default: [] }
    });

    const Record = db.model('Test', schema);

    const record = { key: key, items: ['A', 'B', 'C'] };

    return co(function*() {
      yield Record.replaceOne({ key: key }, record, { upsert: true });

      const fetchedRecord = yield Record.findOne({ key: key });

      assert.deepEqual(fetchedRecord.toObject().items, ['A', 'B', 'C']);
    });
  });

  it('can JSON.stringify(Model.schema) with nested (gh-7220)', function() {
    const nested = Schema({ name: String });
    const Model = db.model('Test', Schema({ nested }));

    const _schema = JSON.parse(JSON.stringify(Model.schema));
    assert.ok(_schema.obj.nested);
  });

  it('Model.events() (gh-7125)', function() {
    const Model = db.model('Test', Schema({
      name: { type: String, validate: () => false }
    }));

    let called = [];
    Model.events.on('error', err => { called.push(err); });

    return co(function*() {
      yield Model.findOne({ _id: 'notanid' }).catch(() => {});
      assert.equal(called.length, 1);
      assert.equal(called[0].name, 'CastError');

      called = [];

      const doc = new Model({ name: 'fail' });
      yield doc.save().catch(() => {});
      assert.equal(called.length, 1);
      assert.equal(called[0].name, 'ValidationError');

      called = [];

      yield Model.aggregate([{ $group: { fail: true } }]).exec().catch(() => {});
      assert.equal(called.length, 1);
      assert.equal(called[0].name, 'MongoError');
    });
  });

  it('sets $session() before pre save hooks run (gh-7742)', function() {
    const schema = new Schema({ name: String });
    let sessions = [];
    schema.pre('save', function() {
      sessions.push(this.$session());
    });

    const SampleModel = db.model('Test', schema);

    return co(function*() {
      yield SampleModel.create({ name: 'foo' });
      // start session
      const session = yield db.startSession();

      // get doc
      const doc = yield SampleModel.findOne();
      doc.foo = 'bar';

      sessions = [];
      yield doc.save({ session });
      assert.equal(sessions.length, 1);
      assert.strictEqual(sessions[0], session);

      sessions = [];
      yield doc.save({ session: null });
      assert.equal(sessions.length, 1);
      assert.strictEqual(sessions[0], null);
    });
  });

  it('sets $session() before pre remove hooks run (gh-7742)', function() {
    const schema = new Schema({ name: String });
    let sessions = [];
    schema.pre('remove', function() {
      sessions.push(this.$session());
    });

    const SampleModel = db.model('Test', schema);

    return co(function*() {
      yield SampleModel.create({ name: 'foo' });
      // start session
      const session = yield db.startSession();

      // get doc
      const doc = yield SampleModel.findOne();
      doc.foo = 'bar';

      sessions = [];
      yield doc.remove({ session });
      assert.equal(sessions.length, 1);
      assert.strictEqual(sessions[0], session);
    });
  });

  it('set $session() before pre validate hooks run on bulkWrite and insertMany (gh-7769)', function() {
    const schema = new Schema({ name: String });
    const sessions = [];
    schema.pre('validate', function() {
      sessions.push(this.$session());
    });

    const SampleModel = db.model('Test', schema);

    return co(function*() {
      // start session
      const session = yield db.startSession();

      yield SampleModel.insertMany([{ name: 'foo' }, { name: 'bar' }], { session });
      assert.strictEqual(sessions[0], session);
      assert.strictEqual(sessions[1], session);

      yield SampleModel.bulkWrite([{
        insertOne: {
          doc: { name: 'Samwell Tarly' }
        }
      }, {
        replaceOne: {
          filter: { name: 'bar' },
          replacement: { name: 'Gilly' }
        }
      }], { session });

      assert.strictEqual(sessions[2], session);
      assert.strictEqual(sessions[3], session);
    });
  });

  it('custom statics that overwrite query functions dont get hooks by default (gh-7790)', function() {
    return co(function*() {
      const schema = new Schema({ name: String, loadedAt: Date });

      schema.statics.findOne = function() {
        return this.findOneAndUpdate({}, { loadedAt: new Date() }, { new: true });
      };

      let called = 0;
      schema.pre('findOne', function() {
        ++called;
      });
      const Model = db.model('Test', schema);

      yield Model.create({ name: 'foo' });

      const res = yield Model.findOne();
      assert.ok(res.loadedAt);
      assert.equal(called, 0);
    });
  });

  it('error handling middleware passes saved doc (gh-7832)', function() {
    const schema = new Schema({ _id: Number });

    const errs = [];
    const docs = [];
    schema.post('save', (err, doc, next) => {
      errs.push(err);
      docs.push(doc);
      next();
    });
    const Model = db.model('Test', schema);

    return co(function*() {
      yield Model.create({ _id: 1 });

      const doc = new Model({ _id: 1 });
      const err = yield doc.save().then(() => null, err => err);
      assert.ok(err);
      assert.equal(err.code, 11000);

      assert.equal(errs.length, 1);
      assert.equal(errs[0].code, 11000);

      assert.equal(docs.length, 1);
      assert.strictEqual(docs[0], doc);
    });
  });

  it('throws readable error if calling Model function with bad context (gh-7957)', function() {
    const Model = db.model('Test', Schema({ name: String }));

    assert.throws(() => {
      new Model.discriminator('gh5957_fail', Schema({ doesntMatter: String }));
    }, /Model\.discriminator.*new Model/);

    const discriminator = Model.discriminator;

    assert.throws(() => {
      discriminator('gh5957_fail', Schema({ doesntMatter: String }));
    }, /Model\.discriminator.*MyModel/);
  });

  describe('exists() (gh-6872)', function() {
    it('returns true if document exists', function() {
      const Model = db.model('Test', new Schema({ name: String }));

      return Model.create({ name: 'foo' }).
        then(() => Model.exists({ name: 'foo' })).
        then(res => assert.strictEqual(res, true)).
        then(() => Model.exists({})).
        then(res => assert.strictEqual(res, true)).
        then(() => Model.exists()).
        then(res => assert.strictEqual(res, true));
    });

    it('returns false if no doc exists', function() {
      const Model = db.model('Test', new Schema({ name: String }));

      return Model.create({ name: 'foo' }).
        then(() => Model.exists({ name: 'bar' })).
        then(res => assert.strictEqual(res, false)).
        then(() => Model.exists({ otherProp: 'foo' })).
        then(res => assert.strictEqual(res, false));
    });

    it('options (gh-8075)', function() {
      const Model = db.model('Test', new Schema({ name: String }));

      return Model.exists({}).
        then(res => assert.ok(!res)).
        then(() => Model.exists({}, { explain: true })).
        then(res => assert.ok(res));
    });
  });

  it('Model.validate() (gh-7587)', function() {
    const Model = db.model('Test', new Schema({
      name: {
        first: {
          type: String,
          required: true
        },
        last: {
          type: String,
          required: true
        }
      },
      age: {
        type: Number,
        required: true
      },
      comments: [{ name: { type: String, required: true } }]
    }));

    return co(function*() {
      let err = null;
      let obj = null;

      err = yield Model.validate({ age: null }, ['age']).
        then(() => null, err => err);
      assert.ok(err);
      assert.deepEqual(Object.keys(err.errors), ['age']);

      err = yield Model.validate({ name: {} }, ['name']).
        then(() => null, err => err);
      assert.ok(err);
      assert.deepEqual(Object.keys(err.errors), ['name.first', 'name.last']);

      obj = { name: { first: 'foo' } };
      err = yield Model.validate(obj, ['name']).
        then(() => null, err => err);
      assert.ok(err);
      assert.deepEqual(Object.keys(err.errors), ['name.last']);

      obj = { comments: [{ name: 'test' }, {}] };
      err = yield Model.validate(obj, ['comments']).
        then(() => null, err => err);
      assert.ok(err);
      assert.deepEqual(Object.keys(err.errors), ['comments.name']);

      obj = { age: '42' };
      yield Model.validate(obj, ['age']);
      assert.strictEqual(obj.age, 42);
    });
  });

  it('Model.validate(...) validates paths in arrays (gh-8821)', function() {
    const userSchema = new Schema({
      friends: [{ type: String, required: true, minlength: 3 }]
    });

    const User = db.model('User', userSchema);
    return co(function*() {
      const err = yield User.validate({ friends: [null, 'A'] }).catch(err => err);

      assert.ok(err.errors['friends.0']);
      assert.ok(err.errors['friends.1']);
    });
  });

  it('Model.validate(...) uses document instance as context by default (gh-10132)', function() {
    const userSchema = new Schema({
      name: {
        type: String,
        required: function() {
          return this.nameRequired;
        }
      },
      nameRequired: Boolean
    });

    const User = db.model('User', userSchema);
    return co(function*() {
      const user = new User({ name: 'test', nameRequired: false });
      const err = yield User.validate(user).catch(err => err);

      assert.ifError(err);
    });
  });

  it('sets correct `Document#op` with `save()` (gh-8439)', function() {
    const schema = Schema({ name: String });
    const ops = [];
    schema.pre('validate', function() {
      ops.push(this.$op);
    });
    schema.pre('save', function() {
      ops.push(this.$op);
    });
    schema.post('validate', function() {
      ops.push(this.$op);
    });
    schema.post('save', function() {
      ops.push(this.$op);
    });

    const Model = db.model('Test', schema);
    const doc = new Model({ name: 'test' });

    return doc.save().then(() => {
      assert.deepEqual(ops, ['validate', 'validate', 'save', 'save']);
    });
  });

  it('bulkWrite sets discriminator filters (gh-8590)', function() {
    const Animal = db.model('Test', Schema({ name: String }));
    const Dog = Animal.discriminator('Dog', Schema({ breed: String }));

    return co(function*() {
      yield Dog.bulkWrite([{
        updateOne: {
          filter: { name: 'Pooka' },
          update: { $set: { breed: 'Chorkie' } },
          upsert: true
        }
      }]);
      const res = yield Animal.findOne();
      assert.ok(res instanceof Dog);
      assert.strictEqual(res.breed, 'Chorkie');
    });
  });

  it('bulkWrite upsert works when update casts to empty (gh-8698)', function() {
    const userSchema = new Schema({
      name: String
    });
    const User = db.model('User', userSchema);

    return co(function*() {
      yield User.bulkWrite([{
        updateOne: {
          filter: { name: 'test' },
          update: { notInSchema: true },
          upsert: true
        }
      }]);

      const doc = yield User.findOne();
      assert.ok(doc);
      assert.strictEqual(doc.notInSchema, undefined);
    });
  });

  it('bulkWrite upsert with non-schema path in filter (gh-8698)', function() {
    const userSchema = new Schema({
      name: String
    });
    const User = db.model('User', userSchema);

    return co(function*() {
      let err = yield User.bulkWrite([{
        updateOne: {
          filter: { notInSchema: 'foo' },
          update: { name: 'test' },
          upsert: true
        }
      }]).then(() => null, err => err);
      assert.ok(err);
      assert.equal(err.name, 'StrictModeError');
      assert.ok(err.message.indexOf('notInSchema') !== -1, err.message);

      err = yield User.bulkWrite([{
        updateMany: {
          filter: { notInSchema: 'foo' },
          update: { name: 'test' },
          upsert: true
        }
      }]).then(() => null, err => err);
      assert.ok(err);
      assert.equal(err.name, 'StrictModeError');
      assert.ok(err.message.indexOf('notInSchema') !== -1, err.message);

      err = yield User.bulkWrite([{
        replaceOne: {
          filter: { notInSchema: 'foo' },
          update: { name: 'test' },
          upsert: true
        }
      }]).then(() => null, err => err);
      assert.ok(err);
      assert.equal(err.name, 'StrictModeError');
      assert.ok(err.message.indexOf('notInSchema') !== -1, err.message);
    });
  });

  it('bulkWrite can disable timestamps with updateOne, and updateMany', function() {
    const userSchema = new Schema({
      name: String
    }, { timestamps: true });

    const User = db.model('User', userSchema);

    return co(function*() {
      const users = yield User.create([{ name: 'Hafez1' }, { name: 'Hafez2' }]);

      yield User.bulkWrite([
        { updateOne: { filter: { _id: users[0]._id }, update: { name: 'John1' }, timestamps: false } },
        { updateMany: { filter: { _id: users[1]._id }, update: { name: 'John2' }, timestamps: false } }
      ]);

      const usersAfterUpdate = yield Promise.all([
        User.findOne({ _id: users[0]._id }),
        User.findOne({ _id: users[1]._id })
      ]);

      assert.deepEqual(users[0].updatedAt, usersAfterUpdate[0].updatedAt);
      assert.deepEqual(users[1].updatedAt, usersAfterUpdate[1].updatedAt);
    });
  });

  it('bulkWrite can overwrite schema `strict` option for filters and updates (gh-8778)', function() {
    // Arrange
    const userSchema = new Schema({
      name: String
    }, { strict: true });

    const User = db.model('User', userSchema);

    return co(function*() {
      const users = yield User.collection.insertMany([
        { notInSchema: 1 },
        { notInSchema: 2 },
        { notInSchema: 3 }
      ]).then(res => res.ops);

      // Act
      yield User.bulkWrite([
        { updateOne: { filter: { notInSchema: 1 }, update: { notInSchema: 'first' } } },
        { updateMany: { filter: { notInSchema: 2 }, update: { notInSchema: 'second' } } },
        { replaceOne: { filter: { notInSchema: 3 }, replacement: { notInSchema: 'third' } } }
      ],
      { strict: false });

      // Assert
      const usersAfterUpdate = yield Promise.all([
        User.collection.findOne({ _id: users[0]._id }),
        User.collection.findOne({ _id: users[1]._id }),
        User.collection.findOne({ _id: users[2]._id })
      ]);

      assert.equal(usersAfterUpdate[0].notInSchema, 'first');
      assert.equal(usersAfterUpdate[1].notInSchema, 'second');
      assert.equal(usersAfterUpdate[2].notInSchema, 'third');
    });
  });

  it('cast errors have `kind` field (gh-8953)', function() {
    return co(function*() {
      const User = db.model('User', {});
      const err = yield User.findOne({ _id: 'invalid' }).then(() => null, err => err);

      assert.deepEqual(err.kind, 'ObjectId');
    });
  });

  it('casts bulkwrite timestamps to `Number` when specified (gh-9030)', function() {
    return co(function* () {
      const userSchema = new Schema({
        name: String,
        updatedAt: Number
      }, { timestamps: true });

      const User = db.model('User', userSchema);

      yield User.create([{ name: 'user1' }, { name: 'user2' }]);

      yield User.bulkWrite([
        {
          updateOne: {
            filter: { name: 'user1' },
            update: { name: 'new name' }
          }
        },
        {
          updateMany: {
            filter: { name: 'user2' },
            update: { name: 'new name' }
          }
        }
      ]);

      const users = yield User.find().lean();
      assert.equal(typeof users[0].updatedAt, 'number');
      assert.equal(typeof users[1].updatedAt, 'number');

      // not-lean queries cast to number even if stored on DB as a date
      assert.equal(users[0] instanceof User, false);
      assert.equal(users[1] instanceof User, false);
    });
  });

  it('Model.bulkWrite(...) does not throw an error when provided an empty array (gh-9131)', function() {
    return co(function*() {
      const userSchema = new Schema();
      const User = db.model('User', userSchema);

      const res = yield User.bulkWrite([]);

      assert.deepEqual(
        res,
        {
          result: {
            ok: 1,
            writeErrors: [],
            writeConcernErrors: [],
            insertedIds: [],
            nInserted: 0,
            nUpserted: 0,
            nMatched: 0,
            nModified: 0,
            nRemoved: 0,
            upserted: []
          },
          insertedCount: 0,
          matchedCount: 0,
          modifiedCount: 0,
          deletedCount: 0,
          upsertedCount: 0,
          upsertedIds: {},
          insertedIds: {},
          n: 0
        }
      );
    });
  });

  it('Model.bulkWrite(...) does not throw an error with upsert:true, setDefaultsOnInsert: true (gh-9157)', function() {
    return co(function*() {
      const userSchema = new Schema(
        {
          friends: [String],
          age: { type: Number, default: 25 }
        },
        { timestamps: true }
      );
      const User = db.model('User', userSchema);

      yield User.bulkWrite([
        {
          updateOne: {
            filter: { },
            update: { friends: ['Sam'] },
            upsert: true,
            setDefaultsOnInsert: true
          }
        }
      ]);

      const user = yield User.findOne().sort({ _id: -1 });

      assert.equal(user.age, 25);
      assert.deepEqual(user.friends, ['Sam']);
    });
  });

  it('allows calling `create()` after `bulkWrite()` (gh-9350)', function() {
    const schema = Schema({ foo: Boolean });
    const Model = db.model('Test', schema);

    return co(function*() {
      yield Model.bulkWrite([
        { insertOne: { document: { foo: undefined } } },
        { updateOne: { filter: {}, update: { $set: { foo: true } } } }
      ]);

      yield Model.create({ foo: undefined });

      const docs = yield Model.find();
      assert.equal(docs.length, 2);
    });
  });

  it('skips applying init hooks if `document` option set to `false` (gh-9316)', function() {
    const schema = new Schema({ name: String });
    let called = 0;
    schema.post(/.*/, { query: true, document: false }, function test() {
      ++called;
    });

    const Model = db.model('Test', schema);

    const doc = new Model();
    doc.init({ name: 'test' });
    assert.equal(called, 0);
  });

  it('retains atomics after failed `save()` (gh-9327)', function() {
    const schema = new Schema({ arr: [String] });
    const Test = db.model('Test', schema);

    return co(function*() {
      const doc = yield Test.create({ arr: [] });

      yield Test.deleteMany({});

      doc.arr.push('test');
      const err = yield doc.save().then(() => null, err => err);
      assert.ok(err);

      const delta = doc.getChanges();
      assert.ok(delta.$push);
      assert.ok(delta.$push.arr);
    });
  });

  it('doesnt wipe out changes made while `save()` is in flight (gh-9327)', function() {
    const schema = new Schema({ num1: Number, num2: Number });
    const Test = db.model('Test', schema);

    return co(function*() {
      const doc = yield Test.create({});

      doc.num1 = 1;
      doc.num2 = 1;
      const p = doc.save();

      yield cb => setTimeout(cb, 0);

      doc.num1 = 2;
      doc.num2 = 2;
      yield p;

      yield doc.save();

      const fromDb = yield Test.findById(doc._id);
      assert.equal(fromDb.num1, 2);
      assert.equal(fromDb.num2, 2);
    });
  });

  describe('returnOriginal (gh-9183)', function() {
    const originalValue = mongoose.get('returnOriginal');
    beforeEach(() => {
      mongoose.set('returnOriginal', false);
    });

    afterEach(() => {
      mongoose.set('returnOriginal', originalValue);
    });

    it('Setting `returnOriginal` works', function() {
      return co(function*() {
        const userSchema = new Schema({
          name: { type: String }
        });

        const User = db.model('User', userSchema);

        const createdUser = yield User.create({ name: 'Hafez' });

        const user1 = yield User.findOneAndUpdate({ _id: createdUser._id }, { name: 'Hafez1' });
        assert.equal(user1.name, 'Hafez1');

        const user2 = yield User.findByIdAndUpdate(createdUser._id, { name: 'Hafez2' });
        assert.equal(user2.name, 'Hafez2');

        const user3 = yield User.findOneAndReplace({ _id: createdUser._id }, { name: 'Hafez3' });
        assert.equal(user3.name, 'Hafez3');
      });
    });

    it('`returnOriginal` can be overwritten', function() {
      return co(function*() {
        const userSchema = new Schema({
          name: { type: String }
        });

        const User = db.model('User', userSchema);

        const createdUser = yield User.create({ name: 'Hafez' });

        const user1 = yield User.findOneAndUpdate({ _id: createdUser._id }, { name: 'Hafez1' }, { new: false });
        assert.equal(user1.name, 'Hafez');

        const user2 = yield User.findByIdAndUpdate(createdUser._id, { name: 'Hafez2' }, { new: false });
        assert.equal(user2.name, 'Hafez1');

        const user3 = yield User.findOneAndReplace({ _id: createdUser._id }, { name: 'Hafez3' }, { new: false });
        assert.equal(user3.name, 'Hafez2');
      });
    });
  });

  describe('buildBulkWriteOperations() (gh-9673)', () => {
    it('builds write operations', () => {
      return co(function*() {

        const userSchema = new Schema({
          name: { type: String }
        });

        const User = db.model('User', userSchema);

        const users = [
          new User({ name: 'Hafez1_gh-9673-1' }),
          new User({ name: 'Hafez2_gh-9673-1' }),
          new User({ name: 'I am the third name' })
        ];

        yield users[2].save();
        users[2].name = 'I am the updated third name';

        const writeOperations = User.buildBulkWriteOperations(users);

        const desiredWriteOperations = [
          { insertOne: { document: users[0] } },
          { insertOne: { document: users[1] } },
          { updateOne: { filter: { _id: users[2]._id }, update: { $set: { name: 'I am the updated third name' } } } }
        ];

        assert.deepEqual(
          writeOperations,
          desiredWriteOperations
        );
      });
    });

    it('throws an error when one document is invalid', () => {
      const userSchema = new Schema({
        name: { type: String, minLength: 5 }
      });

      const User = db.model('User', userSchema);

      const users = [
        new User({ name: 'a' }),
        new User({ name: 'Hafez2_gh-9673-1' }),
        new User({ name: 'b' })
      ];

      let err;
      try {
        User.buildBulkWriteOperations(users);
      } catch (error) {
        err = error;
      }


      assert.ok(err);
    });

    it('throws an error if documents is not an array', function() {
      const userSchema = new Schema({
        name: { type: String }
      });

      const User = db.model('User', userSchema);


      assert.throws(
        function() {
          User.buildBulkWriteOperations(null);
        },
        /bulkSave expects an array of documents to be passed/
      );
    });
    it('throws an error if one element is not a document', function() {
      const userSchema = new Schema({
        name: { type: String }
      });

      const User = db.model('User', userSchema);


      assert.throws(
        function() {
          User.buildBulkWriteOperations([
            new User({ name: 'Hafez' }),
            { name: 'I am not a document' }
          ]);
        },
        /documents\.1 was not a mongoose document/
      );
    });
    it('skips validation when given `skipValidation` true', () => {
      const userSchema = new Schema({
        name: { type: String, minLength: 5 }
      });

      const User = db.model('User', userSchema);

      const users = [
        new User({ name: 'a' }),
        new User({ name: 'Hafez2_gh-9673-1' }),
        new User({ name: 'b' })
      ];

      const writeOperations = User.buildBulkWriteOperations(users, { skipValidation: true });

      assert.equal(writeOperations.length, 3);
    });
  });

  describe('bulkSave() (gh-9673)', function() {
    it('saves new documents', function() {
      return co(function* () {
        const userSchema = new Schema({
          name: { type: String }
        });

        const User = db.model('User', userSchema);


        yield User.bulkSave([
          new User({ name: 'Hafez1_gh-9673-1' }),
          new User({ name: 'Hafez2_gh-9673-1' })
        ]);

        const users = yield User.find().sort('name');

        assert.deepEqual(
          users.map(user => user.name),
          [
            'Hafez1_gh-9673-1',
            'Hafez2_gh-9673-1'
          ]
        );
      });
    });

    it('updates documents', function() {
      return co(function* () {
        const userSchema = new Schema({
          name: { type: String }
        });

        const User = db.model('User', userSchema);


        yield User.insertMany([
          new User({ name: 'Hafez1_gh-9673-2' }),
          new User({ name: 'Hafez2_gh-9673-2' })
        ]);

        const users = yield User.find().sort('name');

        users[0].name = 'Hafez1_gh-9673-2-updated';
        users[1].name = 'Hafez2_gh-9673-2-updated';

        yield User.bulkSave(users);

        const usersAfterUpdate = yield User.find().sort('name');

        assert.deepEqual(
          usersAfterUpdate.map(user => user.name),
          [
            'Hafez1_gh-9673-2-updated',
            'Hafez2_gh-9673-2-updated'
          ]
        );
      });
    });

    it('returns writeResult on success', () => {
      return co(function* () {
        const userSchema = new Schema({
          name: { type: String }
        });

        const User = db.model('User', userSchema);


        yield User.insertMany([
          new User({ name: 'Hafez1_gh-9673-2' }),
          new User({ name: 'Hafez2_gh-9673-2' })
        ]);

        const users = yield User.find().sort('name');

        users[0].name = 'Hafez1_gh-9673-2-updated';
        users[1].name = 'Hafez2_gh-9673-2-updated';

        const writeResult = yield User.bulkSave(users);
        assert.ok(writeResult.result.ok);
      });
    });
    it('throws an error on failure', () => {
      return co(function* () {
        const userSchema = new Schema({
          name: { type: String, unique: true }
        });

        const User = db.model('User', userSchema);
        yield User.init();

        yield User.insertMany([
          new User({ name: 'Hafez1_gh-9673-2' }),
          new User({ name: 'Hafez2_gh-9673-2' })
        ]);

        const users = yield User.find().sort('name');

        users[0].name = 'duplicate-name';
        users[1].name = 'duplicate-name';

        const err = yield User.bulkSave(users).then(() => null, err => err);
        assert.ok(err);
      });
    });
    it('changes document state from `isNew` `false` to `true`', () => {
      return co(function* () {
        const userSchema = new Schema({
          name: { type: String }
        });

        const User = db.model('User', userSchema);
        yield User.init();

        const user1 = new User({ name: 'Hafez1_gh-9673-3' });
        const user2 = new User({ name: 'Hafez1_gh-9673-3' });

        assert.equal(user1.isNew, true);
        assert.equal(user2.isNew, true);

        yield User.bulkSave([user1, user2]);

        assert.equal(user1.isNew, false);
        assert.equal(user2.isNew, false);
      });
    });
    it('sets `isNew` to false when a document succeds and `isNew` does not change when some fail', () => {
      return co(function* () {
        const userSchema = new Schema({
          name: { type: String, unique: true }
        });

        const User = db.model('User', userSchema);
        yield User.init();

        const user1 = new User({ name: 'Hafez1_gh-9673-4' });
        const user2 = new User({ name: 'Hafez1_gh-9673-4' });

        const err = yield User.bulkSave([user1, user2]).then(() => null, err => err);

        assert.ok(err);
        assert.equal(user1.isNew, false);
        assert.equal(user2.isNew, true);
      });
    });
    it('changes documents state for successful writes', () => {
      return co(function* () {
        const userSchema = new Schema({
          name: { type: String, unique: true },
          age: Number
        });

        const User = db.model('User', userSchema);
        yield User.init();

        const user1 = new User({ name: 'Sam', age: 26 });
        const user2 = new User({ name: 'Sam', age: 27 });

        assert.equal(user1.isNew, true);
        assert.equal(user2.isNew, true);

        const err = yield User.bulkSave([user1, user2]).then(() => null, err => err);

        assert.ok(err);
        assert.deepEqual(user1.getChanges(), {});
        assert.deepEqual(user2.getChanges(), { $set: { age: 27, name: 'Sam' } });
      });
    });
    it('triggers pre/post-save hooks', () => {
      return co(function* () {
        const userSchema = new Schema({
          name: String,
          age: Number
        });

        let preSaveCallCount = 0;
        let postSaveCallCount = 0;

        userSchema.pre('save', function() {
          preSaveCallCount++;
        });
        userSchema.post('save', function() {
          postSaveCallCount++;
        });

        const User = db.model('User', userSchema);

        const user1 = new User({ name: 'Sam1' });
        const user2 = new User({ name: 'Sam2' });


        yield User.bulkSave([user1, user2]);
        assert.equal(preSaveCallCount, 2);
        assert.equal(postSaveCallCount, 2);
      });
    });
    it('calls pre-save before actually saving', () => {
      return co(function* () {
        const userSchema = new Schema({ name: String });


        userSchema.pre('save', function() {
          this.name = 'name from pre-save';
        });

        const User = db.model('User', userSchema);

        const user1 = new User({ name: 'Sam1' });
        const user2 = new User({ name: 'Sam2' });


        yield User.bulkSave([user1, user2]);

        const usersFromDatabase = yield User.find({ _id: { $in: [user1._id, user2._id] } }).sort('_id');
        assert.equal(usersFromDatabase[0].name, 'name from pre-save');
        assert.equal(usersFromDatabase[1].name, 'name from pre-save');
      });
    });
  });

  describe('Setting the explain flag', function() {
    it('should give an object back rather than a boolean (gh-8275)', function() {
      return co(function*() {
        const MyModel = db.model('Character', mongoose.Schema({
          name: String,
          age: Number,
          rank: String
        }));

        yield MyModel.create([
          { name: 'Jean-Luc Picard', age: 59, rank: 'Captain' },
          { name: 'William Riker', age: 29, rank: 'Commander' },
          { name: 'Deanna Troi', age: 28, rank: 'Lieutenant Commander' },
          { name: 'Geordi La Forge', age: 29, rank: 'Lieutenant' },
          { name: 'Worf', age: 24, rank: 'Lieutenant' }
        ]);
        const res = yield MyModel.exists({}, { explain: true });

        assert.equal(typeof res, 'object');
      });
    });
  });

  it('saves all error object properties to paths with type `Mixed` (gh-10126)', () => {
    return co(function*() {
      const userSchema = new Schema({ err: Schema.Types.Mixed });

      const User = db.model('User', userSchema);

      const err = new Error('I am a bad error');
      err.metadata = { reasons: ['Cloudflare is down', 'DNS'] };

      const user = yield User.create({ err });
      const userFromDB = yield User.findOne({ _id: user._id });

      assertErrorProperties(user);
      assertErrorProperties(userFromDB);


      function assertErrorProperties(user) {
        assert.equal(user.err.message, 'I am a bad error');
        assert.ok(user.err.stack);
        assert.deepEqual(user.err.metadata, { reasons: ['Cloudflare is down', 'DNS'] });
      }
    });
  });
<<<<<<< HEAD
});

=======

  it('supports skipping defaults on a find operation gh-7287', function() {
    const betaSchema = new Schema({
      name: { type: String, default: 'foo' },
      age: { type: Number },
      _id: { type: Number }
    });

    const Beta = db.model('Beta', betaSchema);
    return co(function*() {
      yield Beta.collection.insertOne({ age: 21, _id: 1 });
      const test = yield Beta.findOne({ _id: 1 }).setOptions({ defaults: false });
      assert.ok(!test.name);
    });
  });
});
>>>>>>> e9358b13
<|MERGE_RESOLUTION|>--- conflicted
+++ resolved
@@ -7536,10 +7536,6 @@
       }
     });
   });
-<<<<<<< HEAD
-});
-
-=======
 
   it('supports skipping defaults on a find operation gh-7287', function() {
     const betaSchema = new Schema({
@@ -7556,4 +7552,4 @@
     });
   });
 });
->>>>>>> e9358b13
+
