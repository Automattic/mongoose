'use strict';

/**
 * Test dependencies.
 */

const start = require('./common');

const assert = require('assert');
const co = require('co');
const random = require('../lib/utils').random;
const util = require('./util');
const Buffer = require('safe-buffer').Buffer;

const mongoose = start.mongoose;
const Schema = mongoose.Schema;
const ValidatorError = mongoose.Error.ValidatorError;
const ValidationError = mongoose.Error.ValidationError;
const ObjectId = Schema.Types.ObjectId;
const DocumentObjectId = mongoose.Types.ObjectId;
const EmbeddedDocument = mongoose.Types.Embedded;
const MongooseError = mongoose.Error;

describe('Model', function() {

  let db;
  let Comments;
  let BlogPost;

  beforeEach(() => db.deleteModel(/.*/));

  beforeEach(function() {
    Comments = new Schema;

    Comments.add({
      title: String,
      date: Date,
      body: String,
      comments: [Comments]
    });

    BlogPost = new Schema({
      title: String,
      author: String,
      slug: String,
      date: Date,
      meta: {
        date: Date,
        visitors: Number
      },
      published: Boolean,
      mixed: {},
      numbers: [Number],
      owners: [ObjectId],
      comments: [Comments],
      nested: { array: [Number] }
    });

    BlogPost
      .virtual('titleWithAuthor')
      .get(function() {
        return this.get('title') + ' by ' + this.get('author');
      })
      .set(function(val) {
        const split = val.split(' by ');
        this.set('title', split[0]);
        this.set('author', split[1]);
      });

    BlogPost.method('cool', function() {
      return this;
    });

    BlogPost.static('woot', function() {
      return this;
    });

    BlogPost = db.model('BlogPost', BlogPost);
  });

  before(function() {
    db = start();
  });

  after(function() {
    db.close();
  });

  afterEach(() => util.clearTestData(db));
  afterEach(() => require('./util').stopRemainingOps(db));

  it('can be created using _id as embedded document', function(done) {
    const Test = db.model('Test', Schema({
      _id: { first_name: String, age: Number },
      last_name: String,
      doc_embed: {
        some: String
      }
    }));
    const t = new Test({
      _id: {
        first_name: 'Daniel',
        age: 21
      },
      last_name: 'Alabi',
      doc_embed: {
        some: 'a'
      }
    });

    t.save(function(err) {
      assert.ifError(err);
      Test.findOne({}, function(err, doc) {
        assert.ifError(err);

        assert.ok('last_name' in doc);
        assert.ok('_id' in doc);
        assert.ok('first_name' in doc._id);
        assert.equal(doc._id.first_name, 'Daniel');
        assert.ok('age' in doc._id);
        assert.equal(doc._id.age, 21);

        assert.ok('doc_embed' in doc);
        assert.ok('some' in doc.doc_embed);
        assert.equal(doc.doc_embed.some, 'a');
        done();
      });
    });
  });

  describe('constructor', function() {
    it('works without "new" keyword', function(done) {
      const B = BlogPost;
      let b = B();
      assert.ok(b instanceof B);
      b = B();
      assert.ok(b instanceof B);
      done();
    });
    it('works "new" keyword', function(done) {
      const B = BlogPost;
      let b = new B();
      assert.ok(b instanceof B);
      b = new B();
      assert.ok(b instanceof B);
      done();
    });
  });
  describe('isNew', function() {
    it('is true on instantiation', function(done) {
      const post = new BlogPost;
      assert.equal(post.isNew, true);
      done();
    });
  });

  it('gh-2140', function(done) {
    db.deleteModel(/Test/);
    const S = new Schema({
      field: [{ text: String }]
    });

    const Model = db.model('Test', S);
    const s = new Model();
    s.field = [null];
    s.field = [{ text: 'text' }];

    assert.ok(s.field[0]);
    done();
  });

  describe('schema', function() {
    it('should exist', function(done) {
      assert.ok(BlogPost.schema instanceof Schema);
      assert.ok(BlogPost.prototype.schema instanceof Schema);
      done();
    });
    it('emits init event', function(done) {
      const schema = new Schema({ name: String });
      let model;

      schema.on('init', function(model_) {
        model = model_;
      });

      db.deleteModel(/Test/);
      const Named = db.model('Test', schema);
      assert.equal(model, Named);
      done();
    });
  });

  describe('structure', function() {
    it('default when instantiated', function(done) {
      const post = new BlogPost;
      assert.equal(post.db.model('BlogPost').modelName, 'BlogPost');
      assert.equal(post.constructor.modelName, 'BlogPost');

      assert.ok(post.get('_id') instanceof DocumentObjectId);

      assert.equal(post.get('title'), undefined);
      assert.equal(post.get('slug'), undefined);
      assert.equal(post.get('date'), undefined);

      assert.equal(typeof post.get('meta'), 'object');
      assert.deepEqual(post.get('meta'), {});
      assert.equal(post.get('meta.date'), undefined);
      assert.equal(post.get('meta.visitors'), undefined);
      assert.equal(post.get('published'), undefined);
      assert.equal(Object.keys(post.get('nested')).length, 1);
      assert.ok(Array.isArray(post.get('nested').array));

      assert.ok(post.get('numbers').isMongooseArray);
      assert.ok(post.get('owners').isMongooseArray);
      assert.ok(post.get('comments').isMongooseDocumentArray);
      assert.ok(post.get('nested.array').isMongooseArray);
      done();
    });

    describe('array', function() {
      describe('defaults', function() {
        it('to a non-empty array', function(done) {
          const DefaultArraySchema = new Schema({
            arr: { type: Array, cast: String, default: ['a', 'b', 'c'] },
            single: { type: Array, cast: String, default: ['a'] }
          });
          const DefaultArray = db.model('Test', DefaultArraySchema);
          const arr = new DefaultArray;
          assert.equal(arr.get('arr').length, 3);
          assert.equal(arr.get('arr')[0], 'a');
          assert.equal(arr.get('arr')[1], 'b');
          assert.equal(arr.get('arr')[2], 'c');
          assert.equal(arr.get('single').length, 1);
          assert.equal(arr.get('single')[0], 'a');
          done();
        });

        it('empty', function(done) {
          const DefaultZeroCardArraySchema = new Schema({
            arr: { type: Array, cast: String, default: [] },
            auto: [Number]
          });
          const DefaultZeroCardArray = db.model('Test', DefaultZeroCardArraySchema);
          const arr = new DefaultZeroCardArray();
          assert.equal(arr.get('arr').length, 0);
          assert.equal(arr.arr.length, 0);
          assert.equal(arr.auto.length, 0);
          done();
        });
      });
    });

    it('a hash with one null value', function(done) {
      const post = new BlogPost({
        title: null
      });
      assert.strictEqual(null, post.title);
      done();
    });

    it('when saved', function(done) {
      let pending = 2;

      function cb() {
        if (--pending) {
          return;
        }
        done();
      }

      const post = new BlogPost();
      post.on('save', function(post) {
        assert.ok(post.get('_id') instanceof DocumentObjectId);

        assert.equal(post.get('title'), undefined);
        assert.equal(post.get('slug'), undefined);
        assert.equal(post.get('date'), undefined);
        assert.equal(post.get('published'), undefined);

        assert.equal(typeof post.get('meta'), 'object');
        assert.deepEqual(post.get('meta'), {});
        assert.equal(post.get('meta.date'), undefined);
        assert.equal(post.get('meta.visitors'), undefined);

        assert.ok(post.get('owners').isMongooseArray);
        assert.ok(post.get('comments').isMongooseDocumentArray);
        cb();
      });

      post.save(function(err, post) {
        assert.ifError(err);
        assert.ok(post.get('_id') instanceof DocumentObjectId);

        assert.equal(post.get('title'), undefined);
        assert.equal(post.get('slug'), undefined);
        assert.equal(post.get('date'), undefined);
        assert.equal(post.get('published'), undefined);

        assert.equal(typeof post.get('meta'), 'object');
        assert.deepEqual(post.get('meta'), {});
        assert.equal(post.get('meta.date'), undefined);
        assert.equal(post.get('meta.visitors'), undefined);

        assert.ok(post.get('owners').isMongooseArray);
        assert.ok(post.get('comments').isMongooseDocumentArray);
        cb();
      });
    });

    describe('init', function() {
      it('works', function(done) {
        const post = new BlogPost();

        post.init({
          title: 'Test',
          slug: 'test',
          date: new Date,
          meta: {
            date: new Date,
            visitors: 5
          },
          published: true,
          owners: [new DocumentObjectId, new DocumentObjectId],
          comments: [
            { title: 'Test', date: new Date, body: 'Test' },
            { title: 'Super', date: new Date, body: 'Cool' }
          ]
        });

        assert.equal(post.get('title'), 'Test');
        assert.equal(post.get('slug'), 'test');
        assert.ok(post.get('date') instanceof Date);
        assert.equal(typeof post.get('meta'), 'object');
        assert.ok(post.get('meta').date instanceof Date);
        assert.equal(typeof post.get('meta').visitors, 'number');
        assert.equal(post.get('published'), true);

        assert.equal(post.title, 'Test');
        assert.equal(post.slug, 'test');
        assert.ok(post.date instanceof Date);
        assert.equal(typeof post.meta, 'object');
        assert.ok(post.meta.date instanceof Date);
        assert.equal(typeof post.meta.visitors, 'number');
        assert.equal(post.published, true);

        assert.ok(post.get('owners').isMongooseArray);
        assert.ok(post.get('owners')[0] instanceof DocumentObjectId);
        assert.ok(post.get('owners')[1] instanceof DocumentObjectId);

        assert.ok(post.owners.isMongooseArray);
        assert.ok(post.owners[0] instanceof DocumentObjectId);
        assert.ok(post.owners[1] instanceof DocumentObjectId);

        assert.ok(post.get('comments').isMongooseDocumentArray);
        assert.ok(post.get('comments')[0] instanceof EmbeddedDocument);
        assert.ok(post.get('comments')[1] instanceof EmbeddedDocument);

        assert.ok(post.comments.isMongooseDocumentArray);
        assert.ok(post.comments[0] instanceof EmbeddedDocument);
        assert.ok(post.comments[1] instanceof EmbeddedDocument);
        done();
      });

      it('partially', function(done) {
        const post = new BlogPost;
        post.init({
          title: 'Test',
          slug: 'test',
          date: new Date
        });

        assert.equal(post.get('title'), 'Test');
        assert.equal(post.get('slug'), 'test');
        assert.ok(post.get('date') instanceof Date);
        assert.equal(typeof post.get('meta'), 'object');

        assert.deepEqual(post.get('meta'), {});
        assert.equal(post.get('meta.date'), undefined);
        assert.equal(post.get('meta.visitors'), undefined);
        assert.equal(post.get('published'), undefined);

        assert.ok(post.get('owners').isMongooseArray);
        assert.ok(post.get('comments').isMongooseDocumentArray);
        done();
      });

      it('with partial hash', function(done) {
        const post = new BlogPost({
          meta: {
            date: new Date,
            visitors: 5
          }
        });

        assert.equal(post.get('meta.visitors').valueOf(), 5);
        done();
      });

      it('isNew on embedded documents', function(done) {
        const post = new BlogPost();
        post.init({
          title: 'Test',
          slug: 'test',
          comments: [{ title: 'Test', date: new Date, body: 'Test' }]
        });

        assert.equal(post.get('comments')[0].isNew, false);
        done();
      });

      it('isNew on embedded documents after saving', function(done) {
        const post = new BlogPost({ title: 'hocus pocus' });
        post.comments.push({ title: 'Humpty Dumpty', comments: [{ title: 'nested' }] });
        assert.equal(post.get('comments')[0].isNew, true);
        assert.equal(post.get('comments')[0].comments[0].isNew, true);
        post.invalidate('title'); // force error
        post.save(function() {
          assert.equal(post.isNew, true);
          assert.equal(post.get('comments')[0].isNew, true);
          assert.equal(post.get('comments')[0].comments[0].isNew, true);
          post.save(function(err) {
            assert.strictEqual(null, err);
            assert.equal(post.isNew, false);
            assert.equal(post.get('comments')[0].isNew, false);
            assert.equal(post.get('comments')[0].comments[0].isNew, false);
            done();
          });
        });
      });
    });
  });

  it('collection name can be specified through schema', function(done) {
    const schema = new Schema({ name: String }, { collection: 'tests' });
    const Named = mongoose.model('CollectionNamedInSchema1', schema);
    assert.equal(Named.prototype.collection.name, 'tests');

    const users2schema = new Schema({ name: String }, { collection: 'tests' });
    const Named2 = db.model('FooBar', users2schema);
    assert.equal(Named2.prototype.collection.name, 'tests');
    done();
  });

  it('saving a model with a null value should perpetuate that null value to the db', function(done) {
    const post = new BlogPost({
      title: null
    });
    assert.strictEqual(null, post.title);
    post.save(function(err) {
      assert.strictEqual(err, null);
      BlogPost.findById(post.id, function(err, found) {
        assert.strictEqual(err, null);
        assert.strictEqual(found.title, null);
        done();
      });
    });
  });

  it('saves subdocuments middleware correctly', function(done) {
    let child_hook;
    let parent_hook;
    const childSchema = new Schema({
      name: String
    });

    childSchema.pre('save', function(next) {
      child_hook = this.name;
      next();
    });

    const parentSchema = new Schema({
      name: String,
      children: [childSchema]
    });

    parentSchema.pre('save', function(next) {
      parent_hook = this.name;
      next();
    });

    const Parent = db.model('Parent', parentSchema);

    const parent = new Parent({
      name: 'Bob',
      children: [{
        name: 'Mary'
      }]
    });

    parent.save(function(err, parent) {
      assert.equal(parent_hook, 'Bob');
      assert.equal(child_hook, 'Mary');
      assert.ifError(err);
      parent.children[0].name = 'Jane';
      parent.save(function(err) {
        assert.equal(child_hook, 'Jane');
        assert.ifError(err);
        done();
      });
    });
  });

  it('instantiating a model with a hash that maps to at least 1 undefined value', function(done) {
    const post = new BlogPost({
      title: undefined
    });
    assert.strictEqual(undefined, post.title);
    post.save(function(err) {
      assert.strictEqual(null, err);
      BlogPost.findById(post.id, function(err, found) {
        assert.strictEqual(err, null);
        assert.strictEqual(found.title, undefined);
        done();
      });
    });
  });

  it('modified nested objects which contain MongoseNumbers should not cause a RangeError on save (gh-714)', function(done) {
    const schema = new Schema({
      nested: {
        num: Number
      }
    });

    const M = db.model('Test', schema);
    const m = new M;
    m.nested = null;
    m.save(function(err) {
      assert.ifError(err);

      M.findById(m, function(err, m) {
        assert.ifError(err);
        m.nested.num = 5;
        m.save(function(err) {
          assert.ifError(err);
          done();
        });
      });
    });
  });

  it('no RangeError on remove() of a doc with Number _id (gh-714)', function(done) {
    const MySchema = new Schema({
      _id: { type: Number },
      name: String
    });

    const MyModel = db.model('Test', MySchema);

    const instance = new MyModel({
      name: 'test',
      _id: 35
    });
    instance.save(function(err) {
      assert.ifError(err);

      MyModel.findById(35, function(err, doc) {
        assert.ifError(err);

        doc.remove({}, function(err) {
          assert.ifError(err);
          done();
        });
      });
    });
  });

  it('over-writing a number should persist to the db (gh-342)', function(done) {
    const post = new BlogPost({
      meta: {
        date: new Date,
        visitors: 10
      }
    });

    post.save(function(err) {
      assert.ifError(err);
      post.set('meta.visitors', 20);
      post.save(function(err) {
        assert.ifError(err);
        BlogPost.findById(post.id, function(err, found) {
          assert.ifError(err);
          assert.equal(found.get('meta.visitors').valueOf(), 20);
          done();
        });
      });
    });
  });

  describe('methods', function() {
    it('can be defined', function(done) {
      const post = new BlogPost();
      assert.equal(post.cool(), post);
      done();
    });

    it('can be defined on embedded documents', function(done) {
      const ChildSchema = new Schema({ name: String });
      ChildSchema.method('talk', function() {
        return 'gaga';
      });

      const ParentSchema = new Schema({
        children: [ChildSchema]
      });

      const ChildA = db.model('Child', ChildSchema);
      const ParentA = db.model('Parent', ParentSchema);

      const c = new ChildA;
      assert.equal(typeof c.talk, 'function');

      const p = new ParentA();
      p.children.push({});
      assert.equal(typeof p.children[0].talk, 'function');
      done();
    });

    it('can be defined with nested key', function(done) {
      const NestedKeySchema = new Schema({});
      NestedKeySchema.method('foo', {
        bar: function() {
          return this;
        }
      });
      const NestedKey = db.model('Test', NestedKeySchema);
      const n = new NestedKey();
      assert.equal(n.foo.bar(), n);
      done();
    });
  });

  describe('statics', function() {
    it('can be defined', function(done) {
      assert.equal(BlogPost.woot(), BlogPost);
      done();
    });
  });

  describe('casting as validation errors', function() {
    it('error', function(done) {
      let threw = false;

      let post;
      try {
        post = new BlogPost({ date: 'Test', meta: { date: 'Test' } });
      } catch (e) {
        threw = true;
      }

      assert.equal(threw, false);

      try {
        post.set('title', 'Test');
      } catch (e) {
        threw = true;
      }

      assert.equal(threw, false);

      post.save(function(err) {
        assert.ok(err instanceof MongooseError);
        assert.ok(err instanceof ValidationError);
        assert.equal(Object.keys(err.errors).length, 2);
        post.date = new Date;
        post.meta.date = new Date;
        post.save(function(err) {
          assert.ifError(err);
          done();
        });
      });
    });
    it('nested error', function(done) {
      let threw = false;

      const post = new BlogPost;

      try {
        post.init({
          meta: {
            date: 'Test'
          }
        });
      } catch (e) {
        threw = true;
      }

      assert.equal(threw, false);

      try {
        post.set('meta.date', 'Test');
      } catch (e) {
        threw = true;
      }

      assert.equal(threw, false);

      post.save(function(err) {
        assert.ok(err instanceof MongooseError);
        assert.ok(err instanceof ValidationError);
        done();
      });
    });


    it('subdocument cast error', function(done) {
      const post = new BlogPost({
        title: 'Test',
        slug: 'test',
        comments: [{ title: 'Test', date: new Date, body: 'Test' }]
      });

      post.get('comments')[0].set('date', 'invalid');

      post.save(function(err) {
        assert.ok(err instanceof MongooseError);
        assert.ok(err instanceof ValidationError);
        done();
      });
    });


    it('subdocument validation error', function(done) {
      function failingvalidator() {
        return false;
      }

      db.deleteModel(/BlogPost/);
      const subs = new Schema({
        str: {
          type: String, validate: failingvalidator
        }
      });
      const BlogPost = db.model('BlogPost', { subs: [subs] });

      const post = new BlogPost();
      post.init({
        subs: [{ str: 'gaga' }]
      });

      post.save(function(err) {
        assert.ok(err instanceof ValidationError);
        done();
      });
    });


    it('subdocument error when adding a subdoc', function(done) {
      let threw = false;

      const post = new BlogPost();

      try {
        post.get('comments').push({
          date: 'Bad date'
        });
      } catch (e) {
        threw = true;
      }

      assert.equal(threw, false);

      post.save(function(err) {
        assert.ok(err instanceof MongooseError);
        assert.ok(err instanceof ValidationError);
        done();
      });
    });


    it('updates', function(done) {
      const post = new BlogPost();
      post.set('title', '1');

      const id = post.get('_id');

      post.save(function(err) {
        assert.ifError(err);

        BlogPost.updateOne({ title: 1, _id: id }, { title: 2 }, function(err) {
          assert.ifError(err);

          BlogPost.findOne({ _id: post.get('_id') }, function(err, doc) {
            assert.ifError(err);
            assert.equal(doc.get('title'), '2');
            done();
          });
        });
      });
    });

    it('$pull', function(done) {
      const post = new BlogPost();

      post.get('numbers').push('3');
      assert.equal(post.get('numbers')[0], 3);
      done();
    });

    it('$push', function(done) {
      const post = new BlogPost();

      post.get('numbers').push(1, 2, 3, 4);
      post.save(function() {
        BlogPost.findById(post.get('_id'), function(err, found) {
          assert.equal(found.get('numbers').length, 4);
          found.get('numbers').pull('3');
          found.save(function() {
            BlogPost.findById(found.get('_id'), function(err, found2) {
              assert.ifError(err);
              assert.equal(found2.get('numbers').length, 3);
              done();
            });
          });
        });
      });
    });

    it('Number arrays', function(done) {
      const post = new BlogPost();
      post.numbers.push(1, '2', 3);

      post.save(function(err) {
        assert.strictEqual(err, null);

        BlogPost.findById(post._id, function(err, doc) {
          assert.ifError(err);

          assert.ok(~doc.numbers.indexOf(1));
          assert.ok(~doc.numbers.indexOf(2));
          assert.ok(~doc.numbers.indexOf(3));

          done();
        });
      });
    });

    it('date casting compat with datejs (gh-502)', function(done) {
      Date.prototype.toObject = function() {
        return {
          millisecond: 86,
          second: 42,
          minute: 47,
          hour: 17,
          day: 13,
          week: 50,
          month: 11,
          year: 2011
        };
      };

      const S = new Schema({
        name: String,
        description: String,
        sabreId: String,
        data: {
          lastPrice: Number,
          comm: String,
          curr: String,
          rateName: String
        },
        created: { type: Date, default: Date.now },
        valid: { type: Boolean, default: true }
      });

      const M = db.model('Test', S);

      const m = new M;
      m.save(function(err) {
        assert.ifError(err);
        M.findById(m._id, function(err, m) {
          assert.ifError(err);
          m.save(function(err) {
            assert.ifError(err);
            M.deleteOne({}, function(err) {
              delete Date.prototype.toObject;
              assert.ifError(err);
              done();
            });
          });
        });
      });
    });
  });

  describe('validation', function() {
    it('works', function(done) {
      function dovalidate() {
        assert.equal(this.asyncScope, 'correct');
        return true;
      }

      function dovalidateAsync() {
        assert.equal(this.scope, 'correct');
        return global.Promise.resolve(true);
      }

      const TestValidation = db.model('Test', new Schema({
        simple: { type: String, required: true },
        scope: { type: String, validate: [dovalidate, 'scope failed'], required: true },
        asyncScope: { type: String, validate: [dovalidateAsync, 'async scope failed'], required: true }
      }));

      const post = new TestValidation();
      post.set('simple', '');
      post.set('scope', 'correct');
      post.set('asyncScope', 'correct');

      post.save(function(err) {
        assert.ok(err instanceof MongooseError);
        assert.ok(err instanceof ValidationError);

        post.set('simple', 'here');
        post.save(function(err) {
          assert.ifError(err);
          done();
        });
      });
    });

    it('custom messaging', function(done) {
      function validate(val) {
        return val === 'abc';
      }

      const TestValidationMessage = db.model('Test', new Schema({
        simple: { type: String, validate: [validate, 'must be abc'] }
      }));

      const post = new TestValidationMessage();
      post.set('simple', '');

      post.save(function(err) {
        assert.ok(err instanceof MongooseError);
        assert.ok(err instanceof ValidationError);
        assert.ok(err.errors.simple instanceof ValidatorError);
        assert.equal(err.errors.simple.message, 'must be abc');
        assert.equal(post.errors.simple.message, 'must be abc');

        post.set('simple', 'abc');
        post.save(function(err) {
          assert.ifError(err);
          done();
        });
      });
    });

    it('with Model.schema.path introspection (gh-272)', function(done) {
      const IntrospectionValidationSchema = new Schema({
        name: String
      });
      const IntrospectionValidation = db.model('Test', IntrospectionValidationSchema);
      IntrospectionValidation.schema.path('name').validate(function(value) {
        return value.length < 2;
      }, 'Name cannot be greater than 1 character for path "{PATH}" with value `{VALUE}`');
      const doc = new IntrospectionValidation({ name: 'hi' });
      doc.save(function(err) {
        assert.equal(err.errors.name.message, 'Name cannot be greater than 1 character for path "name" with value `hi`');
        assert.equal(err.name, 'ValidationError');
        assert.ok(err.message.indexOf('Test validation failed') !== -1, err.message);
        done();
      });
    });

    it('of required undefined values', function(done) {
      const TestUndefinedValidation = db.model('Test', new Schema({
        simple: { type: String, required: true }
      }));

      const post = new TestUndefinedValidation;

      post.save(function(err) {
        assert.ok(err instanceof MongooseError);
        assert.ok(err instanceof ValidationError);

        post.set('simple', 'here');
        post.save(function(err) {
          assert.ifError(err);
          done();
        });
      });
    });

    it('save callback should only execute once (gh-319)', function(done) {
      const D = db.model('Test', new Schema({
        username: { type: String, validate: /^[a-z]{6}$/i },
        email: { type: String, validate: /^[a-z]{6}$/i },
        password: { type: String, validate: /^[a-z]{6}$/i }
      }));

      const post = new D({
        username: 'nope',
        email: 'too',
        password: 'short'
      });

      let timesCalled = 0;

      post.save(function(err) {
        assert.ok(err instanceof MongooseError);
        assert.ok(err instanceof ValidationError);

        assert.equal(++timesCalled, 1);

        assert.equal(Object.keys(err.errors).length, 3);
        assert.ok(err.errors.password instanceof ValidatorError);
        assert.ok(err.errors.email instanceof ValidatorError);
        assert.ok(err.errors.username instanceof ValidatorError);
        assert.equal(err.errors.password.message, 'Validator failed for path `password` with value `short`');
        assert.equal(err.errors.email.message, 'Validator failed for path `email` with value `too`');
        assert.equal(err.errors.username.message, 'Validator failed for path `username` with value `nope`');

        assert.equal(Object.keys(post.errors).length, 3);
        assert.ok(post.errors.password instanceof ValidatorError);
        assert.ok(post.errors.email instanceof ValidatorError);
        assert.ok(post.errors.username instanceof ValidatorError);
        assert.equal(post.errors.password.message, 'Validator failed for path `password` with value `short`');
        assert.equal(post.errors.email.message, 'Validator failed for path `email` with value `too`');
        assert.equal(post.errors.username.message, 'Validator failed for path `username` with value `nope`');
        done();
      });
    });

    it('query result', function(done) {
      const TestV = db.model('Test', new Schema({
        resultv: { type: String, required: true }
      }));

      const post = new TestV;

      post.validate(function(err) {
        assert.ok(err instanceof MongooseError);
        assert.ok(err instanceof ValidationError);

        post.resultv = 'yeah';
        post.save(function(err) {
          assert.ifError(err);
          TestV.findOne({ _id: post.id }, function(err, found) {
            assert.ifError(err);
            assert.equal(found.resultv, 'yeah');
            found.save(function(err) {
              assert.ifError(err);
              done();
            });
          });
        });
      });
    });

    it('of required previously existing null values', function(done) {
      const TestP = db.model('Test', new Schema({
        previous: { type: String, required: true },
        a: String
      }));

      TestP.collection.insertOne({ a: null, previous: null }, {}, function(err, f) {
        assert.ifError(err);
        TestP.findOne({ _id: f.ops[0]._id }, function(err, found) {
          assert.ifError(err);
          assert.equal(found.isNew, false);
          assert.strictEqual(found.get('previous'), null);

          found.validate(function(err) {
            assert.ok(err instanceof MongooseError);
            assert.ok(err instanceof ValidationError);

            found.set('previous', 'yoyo');
            found.save(function(err) {
              assert.strictEqual(err, null);
              done();
            });
          });
        });
      });
    });

    it('nested', function(done) {
      const TestNestedValidation = db.model('Test', new Schema({
        nested: {
          required: { type: String, required: true }
        }
      }));

      const post = new TestNestedValidation();
      post.set('nested.required', null);

      post.save(function(err) {
        assert.ok(err instanceof MongooseError);
        assert.ok(err instanceof ValidationError);

        post.set('nested.required', 'here');
        post.save(function(err) {
          assert.ifError(err);
          done();
        });
      });
    });

    it('of nested subdocuments', function(done) {
      const Subsubdocs = new Schema({ required: { type: String, required: true } });

      const Subdocs = new Schema({
        required: { type: String, required: true },
        subs: [Subsubdocs]
      });

      const TestSubdocumentsValidation = db.model('Test', new Schema({
        items: [Subdocs]
      }));

      const post = new TestSubdocumentsValidation();

      post.get('items').push({ required: '', subs: [{ required: '' }] });

      post.save(function(err) {
        assert.ok(err instanceof MongooseError);
        assert.ok(err instanceof ValidationError);
        assert.ok(err.errors['items.0.subs.0.required'] instanceof ValidatorError);
        assert.equal(err.errors['items.0.subs.0.required'].message, 'Path `required` is required.');
        assert.ok(post.errors['items.0.subs.0.required'] instanceof ValidatorError);
        assert.equal(post.errors['items.0.subs.0.required'].message, 'Path `required` is required.');

        assert.ok(err.errors['items.0.required']);
        assert.ok(post.errors['items.0.required']);

        post.items[0].subs[0].set('required', true);
        assert.equal(post.$__.validationError, undefined);

        post.save(function(err) {
          assert.ok(err);
          assert.ok(err.errors);
          assert.ok(err.errors['items.0.required'] instanceof ValidatorError);
          assert.equal(err.errors['items.0.required'].message, 'Path `required` is required.');

          assert.ok(!err.errors['items.0.subs.0.required']);
          assert.ok(!err.errors['items.0.subs.0.required']);
          assert.ok(!post.errors['items.0.subs.0.required']);
          assert.ok(!post.errors['items.0.subs.0.required']);

          post.get('items')[0].set('required', true);
          post.save(function(err) {
            assert.ok(!post.errors);
            assert.ifError(err);
            done();
          });
        });
      });
    });

    it('without saving', function(done) {
      const TestCallingValidation = db.model('Test', new Schema({
        item: { type: String, required: true }
      }));

      const post = new TestCallingValidation;

      assert.equal(post.schema.path('item').isRequired, true);
      assert.strictEqual(post.isNew, true);

      post.validate(function(err) {
        assert.ok(err instanceof MongooseError);
        assert.ok(err instanceof ValidationError);
        assert.strictEqual(post.isNew, true);

        post.item = 'yo';
        post.validate(function(err) {
          assert.equal(err, null);
          assert.strictEqual(post.isNew, true);
          done();
        });
      });
    });

    it('when required is set to false', function(done) {
      function validator() {
        return true;
      }

      const TestV = db.model('Test', new Schema({
        result: { type: String, validate: [validator, 'chump validator'], required: false }
      }));

      const post = new TestV;

      assert.equal(post.schema.path('result').isRequired, false);
      done();
    });

    describe('middleware', function() {
      it('works', function(done) {
        let ValidationMiddlewareSchema = null,
            Post = null,
            post = null;

        ValidationMiddlewareSchema = new Schema({
          baz: { type: String }
        });

        ValidationMiddlewareSchema.pre('validate', function(next) {
          if (this.get('baz') === 'bad') {
            this.invalidate('baz', 'bad');
          }
          next();
        });

        Post = db.model('Test', ValidationMiddlewareSchema);
        post = new Post();
        post.set({ baz: 'bad' });

        post.save(function(err) {
          assert.ok(err instanceof MongooseError);
          assert.ok(err instanceof ValidationError);
          assert.equal(err.errors.baz.kind, 'user defined');
          assert.equal(err.errors.baz.path, 'baz');

          post.set('baz', 'good');
          post.save(function(err) {
            assert.ifError(err);
            done();
          });
        });
      });

      it('async', function(done) {
        let AsyncValidationMiddlewareSchema = null;
        let Post = null;
        let post = null;

        AsyncValidationMiddlewareSchema = new Schema({
          prop: { type: String }
        });

        AsyncValidationMiddlewareSchema.pre('validate', true, function(next, done) {
          const _this = this;
          setTimeout(function() {
            if (_this.get('prop') === 'bad') {
              _this.invalidate('prop', 'bad');
            }
            done();
          }, 5);
          next();
        });

        Post = db.model('Test', AsyncValidationMiddlewareSchema);
        post = new Post();
        post.set({ prop: 'bad' });

        post.save(function(err) {
          assert.ok(err instanceof MongooseError);
          assert.ok(err instanceof ValidationError);
          assert.equal(err.errors.prop.kind, 'user defined');
          assert.equal(err.errors.prop.path, 'prop');

          post.set('prop', 'good');
          post.save(function(err) {
            assert.ifError(err);
            done();
          });
        });
      });

      it('complex', function(done) {
        let ComplexValidationMiddlewareSchema = null;
        let Post = null;
        let post = null;
        const abc = v => v === 'abc';

        ComplexValidationMiddlewareSchema = new Schema({
          baz: { type: String },
          abc: { type: String, validate: [abc, 'must be abc'] },
          test: { type: String, validate: [/test/, 'must also be abc'] },
          required: { type: String, required: true }
        });

        ComplexValidationMiddlewareSchema.pre('validate', true, function(next, done) {
          const _this = this;
          setTimeout(function() {
            if (_this.get('baz') === 'bad') {
              _this.invalidate('baz', 'bad');
            }
            done();
          }, 5);
          next();
        });

        Post = db.model('Test', ComplexValidationMiddlewareSchema);
        post = new Post();
        post.set({
          baz: 'bad',
          abc: 'not abc',
          test: 'fail'
        });

        post.save(function(err) {
          assert.ok(err instanceof MongooseError);
          assert.ok(err instanceof ValidationError);
          assert.equal(Object.keys(err.errors).length, 4);
          assert.ok(err.errors.baz instanceof ValidatorError);
          assert.equal(err.errors.baz.kind, 'user defined');
          assert.equal(err.errors.baz.path, 'baz');
          assert.ok(err.errors.abc instanceof ValidatorError);
          assert.equal(err.errors.abc.kind, 'user defined');
          assert.equal(err.errors.abc.message, 'must be abc');
          assert.equal(err.errors.abc.path, 'abc');
          assert.ok(err.errors.test instanceof ValidatorError);
          assert.equal(err.errors.test.message, 'must also be abc');
          assert.equal(err.errors.test.kind, 'user defined');
          assert.equal(err.errors.test.path, 'test');
          assert.ok(err.errors.required instanceof ValidatorError);
          assert.equal(err.errors.required.kind, 'required');
          assert.equal(err.errors.required.path, 'required');

          post.set({
            baz: 'good',
            abc: 'abc',
            test: 'test',
            required: 'here'
          });

          post.save(function(err) {
            assert.ifError(err);
            done();
          });
        });
      });
    });
  });

  describe('defaults application', function() {
    it('works', function(done) {
      const now = Date.now();

      const TestDefaults = db.model('Test', new Schema({
        date: { type: Date, default: now }
      }));

      const post = new TestDefaults;
      assert.ok(post.get('date') instanceof Date);
      assert.equal(+post.get('date'), now);
      done();
    });

    it('nested', function(done) {
      const now = Date.now();

      const TestDefaults = db.model('Test', new Schema({
        nested: {
          date: { type: Date, default: now }
        }
      }));

      const post = new TestDefaults();
      assert.ok(post.get('nested.date') instanceof Date);
      assert.equal(+post.get('nested.date'), now);
      done();
    });

    it('subdocument', function(done) {
      const now = Date.now();

      const Items = new Schema({
        date: { type: Date, default: now }
      });

      const TestSubdocumentsDefaults = db.model('Test', new Schema({
        items: [Items]
      }));

      const post = new TestSubdocumentsDefaults();
      post.get('items').push({});
      assert.ok(post.get('items')[0].get('date') instanceof Date);
      assert.equal(+post.get('items')[0].get('date'), now);
      done();
    });

    it('allows nulls', function(done) {
      const T = db.model('Test', new Schema({ name: { type: String, default: null } }));
      const t = new T();

      assert.strictEqual(null, t.name);

      t.save(function(err) {
        assert.ifError(err);

        T.findById(t._id, function(err, t) {
          assert.ifError(err);
          assert.strictEqual(null, t.name);
          done();
        });
      });
    });
  });

  describe('virtuals', function() {
    it('getters', function(done) {
      const post = new BlogPost({
        title: 'Letters from Earth',
        author: 'Mark Twain'
      });

      assert.equal(post.get('titleWithAuthor'), 'Letters from Earth by Mark Twain');
      assert.equal(post.titleWithAuthor, 'Letters from Earth by Mark Twain');
      done();
    });

    it('set()', function(done) {
      const post = new BlogPost();

      post.set('titleWithAuthor', 'Huckleberry Finn by Mark Twain');
      assert.equal(post.get('title'), 'Huckleberry Finn');
      assert.equal(post.get('author'), 'Mark Twain');
      done();
    });

    it('should not be saved to the db', function(done) {
      const post = new BlogPost();

      post.set('titleWithAuthor', 'Huckleberry Finn by Mark Twain');

      post.save(function(err) {
        assert.ifError(err);

        BlogPost.findById(post.get('_id'), function(err, found) {
          assert.ifError(err);

          assert.equal(found.get('title'), 'Huckleberry Finn');
          assert.equal(found.get('author'), 'Mark Twain');
          assert.ok(!('titleWithAuthor' in found.toObject()));
          done();
        });
      });
    });

    it('nested', function(done) {
      const PersonSchema = new Schema({
        name: {
          first: String,
          last: String
        }
      });

      PersonSchema.
        virtual('name.full').
        get(function() {
          return this.get('name.first') + ' ' + this.get('name.last');
        }).
        set(function(fullName) {
          const split = fullName.split(' ');
          this.set('name.first', split[0]);
          this.set('name.last', split[1]);
        });

      const Person = db.model('Person', PersonSchema);
      const person = new Person({
        name: {
          first: 'Michael',
          last: 'Sorrentino'
        }
      });

      assert.equal(person.get('name.full'), 'Michael Sorrentino');
      person.set('name.full', 'The Situation');
      assert.equal(person.get('name.first'), 'The');
      assert.equal(person.get('name.last'), 'Situation');

      assert.equal(person.name.full, 'The Situation');
      person.name.full = 'Michael Sorrentino';
      assert.equal(person.name.first, 'Michael');
      assert.equal(person.name.last, 'Sorrentino');
      done();
    });
  });

  describe('.remove()', function() {
    it('works', function(done) {
      BlogPost.create({ title: 1 }, { title: 2 }, function(err) {
        assert.ifError(err);

        BlogPost.remove({ title: 1 }, function(err) {
          assert.ifError(err);

          BlogPost.find({}, function(err, found) {
            assert.ifError(err);
            assert.equal(found.length, 1);
            assert.equal(found[0].title, '2');
            done();
          });
        });
      });
    });

    it('errors when id deselected (gh-3118)', function(done) {
      BlogPost.create({ title: 1 }, { title: 2 }, function(err) {
        assert.ifError(err);
        BlogPost.findOne({ title: 1 }, { _id: 0 }, function(error, doc) {
          assert.ifError(error);
          doc.remove(function(err) {
            assert.ok(err);
            assert.equal(err.message, 'No _id found on document!');
            done();
          });
        });
      });
    });

    it('should not remove any records when deleting by id undefined', function(done) {
      BlogPost.create({ title: 1 }, { title: 2 }, function(err) {
        assert.ifError(err);

        BlogPost.remove({ _id: undefined }, function(err) {
          assert.ifError(err);
          BlogPost.find({}, function(err, found) {
            assert.equal(found.length, 2, 'Should not remove any records');
            done();
          });
        });
      });
    });

    it('should not remove all documents in the collection (gh-3326)', function(done) {
      BlogPost.create({ title: 1 }, { title: 2 }, function(err) {
        assert.ifError(err);
        BlogPost.findOne({ title: 1 }, function(error, doc) {
          assert.ifError(error);
          doc.remove(function(err) {
            assert.ifError(err);
            BlogPost.find(function(err, found) {
              assert.ifError(err);
              assert.equal(found.length, 1);
              assert.equal(found[0].title, '2');
              done();
            });
          });
        });
      });
    });
  });

  describe('#remove()', function() {
    it('passes the removed document (gh-1419)', function(done) {
      BlogPost.create({}, function(err, post) {
        assert.ifError(err);
        BlogPost.findById(post, function(err, found) {
          assert.ifError(err);

          found.remove(function(err, doc) {
            assert.ifError(err);
            assert.ok(doc);
            assert.ok(doc.equals(found));
            done();
          });
        });
      });
    });

    it('works as a promise', function(done) {
      BlogPost.create({}, function(err, post) {
        assert.ifError(err);
        BlogPost.findById(post, function(err, found) {
          assert.ifError(err);

          found.remove().then(function(doc) {
            assert.ok(doc);
            assert.ok(doc.equals(found));
            done();
          }).catch(done);
        });
      });
    });

    it('works as a promise with a hook', function(done) {
      let called = 0;
      const RHS = new Schema({
        name: String
      });
      RHS.pre('remove', function(next) {
        called++;
        return next();
      });

      const RH = db.model('Test', RHS);

      RH.create({ name: 'to be removed' }, function(err, post) {
        assert.ifError(err);
        assert.ok(post);
        RH.findById(post, function(err, found) {
          assert.ifError(err);
          assert.ok(found);

          found.remove().then(function(doc) {
            assert.ifError(err);
            assert.equal(called, 1);
            assert.ok(doc);
            assert.ok(doc.equals(found));
            done();
          }).catch(done);
        });
      });
    });

    it('handles query vs document middleware (gh-3054)', function() {
      const schema = new Schema({ name: String });

      let docMiddleware = 0;
      let queryMiddleware = 0;

      schema.pre('remove', { query: true, document: false }, function() {
        ++queryMiddleware;
        assert.ok(this instanceof Model.Query);
      });

      schema.pre('remove', { query: false, document: true }, function() {
        ++docMiddleware;
        assert.ok(this instanceof Model);
      });

      const Model = db.model('Test', schema);

      return co(function*() {
        const doc = yield Model.create({ name: String });

        assert.equal(docMiddleware, 0);
        assert.equal(queryMiddleware, 0);
        yield doc.remove();

        assert.equal(docMiddleware, 1);
        assert.equal(queryMiddleware, 0);

        yield Model.remove({});
        assert.equal(docMiddleware, 1);
        assert.equal(queryMiddleware, 1);
      });
    });

    describe('when called multiple times', function() {
      it('always executes the passed callback gh-1210', function(done) {
        const post = new BlogPost();

        post.save(function(err) {
          assert.ifError(err);

          let pending = 2;

          post.remove(function() {
            if (--pending) {
              return;
            }
            done();
          });
          post.remove(function() {
            if (--pending) {
              return;
            }
            done();
          });
        });
      });
    });
  });

  describe('getters', function() {
    it('with same name on embedded docs do not class', function(done) {
      const Post = new Schema({
        title: String,
        author: { name: String },
        subject: { name: String }
      });

      db.deleteModel(/BlogPost/);
      const PostModel = db.model('BlogPost', Post);

      const post = new PostModel({
        title: 'Test',
        author: { name: 'A' },
        subject: { name: 'B' }
      });

      assert.equal(post.author.name, 'A');
      assert.equal(post.subject.name, 'B');
      assert.equal(post.author.name, 'A');
      done();
    });

    it('should not be triggered at construction (gh-685)', function(done) {
      let called = false;

      const schema = new mongoose.Schema({
        number: {
          type: Number,
          set: function(x) {
            return x / 2;
          },
          get: function(x) {
            called = true;
            return x * 2;
          }
        }
      });

      const A = db.model('Test', schema);

      const a = new A({ number: 100 });
      assert.equal(called, false);
      let num = a.number;
      assert.equal(called, true);
      assert.equal(num.valueOf(), 100);
      assert.equal(a.$__getValue('number').valueOf(), 50);

      called = false;
      const b = new A;
      b.init({ number: 50 });
      assert.equal(called, false);
      num = b.number;
      assert.equal(called, true);
      assert.equal(num.valueOf(), 100);
      assert.equal(b.$__getValue('number').valueOf(), 50);
      done();
    });

    it('with type defined with { type: Native } (gh-190)', function(done) {
      const schema = new Schema({ date: { type: Date } });

      const ShortcutGetter = db.model('Test', schema);
      const post = new ShortcutGetter();

      post.set('date', Date.now());
      assert.ok(post.date instanceof Date);
      done();
    });

    describe('nested', function() {
      it('works', function(done) {
        const schema = new Schema({
          first: {
            second: [Number]
          }
        });
        const ShortcutGetterNested = db.model('Test', schema);
        const doc = new ShortcutGetterNested();

        assert.equal(typeof doc.first, 'object');
        assert.ok(doc.first.second.isMongooseArray);
        done();
      });

      it('works with object literals', function(done) {
        const date = new Date;

        const meta = {
          date: date,
          visitors: 5
        };

        const post = new BlogPost();
        post.init({
          meta: meta
        });

        assert.ok(post.get('meta').date instanceof Date);
        assert.ok(post.meta.date instanceof Date);

        let threw = false;
        let getter1;
        let getter2;
        try {
          JSON.stringify(meta);
          getter1 = JSON.stringify(post.get('meta'));
          getter2 = JSON.stringify(post.meta);
        } catch (err) {
          threw = true;
        }

        assert.equal(threw, false);
        getter1 = JSON.parse(getter1);
        getter2 = JSON.parse(getter2);
        assert.equal(getter1.visitors, 5);
        assert.equal(getter2.visitors, 5);
        assert.equal(getter1.date, getter2.date);

        post.meta.date = new Date - 1000;
        assert.ok(post.meta.date instanceof Date);
        assert.ok(post.get('meta').date instanceof Date);

        post.meta.visitors = 2;
        assert.equal(typeof post.get('meta').visitors, 'number');
        assert.equal(typeof post.meta.visitors, 'number');

        const newmeta = {
          date: date - 2000,
          visitors: 234
        };

        post.set(newmeta, 'meta');

        assert.ok(post.meta.date instanceof Date);
        assert.ok(post.get('meta').date instanceof Date);
        assert.equal(typeof post.meta.visitors, 'number');
        assert.equal(typeof post.get('meta').visitors, 'number');
        assert.equal((+post.meta.date), date - 2000);
        assert.equal((+post.get('meta').date), date - 2000);
        assert.equal((+post.meta.visitors), 234);
        assert.equal((+post.get('meta').visitors), 234);

        // set object directly
        post.meta = {
          date: date - 3000,
          visitors: 4815162342
        };

        assert.ok(post.meta.date instanceof Date);
        assert.ok(post.get('meta').date instanceof Date);
        assert.equal(typeof post.meta.visitors, 'number');
        assert.equal(typeof post.get('meta').visitors, 'number');
        assert.equal((+post.meta.date), date - 3000);
        assert.equal((+post.get('meta').date), date - 3000);
        assert.equal((+post.meta.visitors), 4815162342);
        assert.equal((+post.get('meta').visitors), 4815162342);
        done();
      });

      it('object property access works when root initd with null', function(done) {
        const schema = new Schema({
          nest: {
            st: String
          }
        });

        const T = db.model('Test', schema);

        const t = new T({ nest: null });

        assert.strictEqual(t.nest.st, undefined);
        t.nest = { st: 'jsconf rules' };
        assert.deepEqual(t.nest.toObject(), { st: 'jsconf rules' });
        assert.equal(t.nest.st, 'jsconf rules');

        t.save(function(err) {
          assert.ifError(err);
          done();
        });
      });

      it('object property access works when root initd with undefined', function(done) {
        const schema = new Schema({
          nest: {
            st: String
          }
        });

        const T = db.model('Test', schema);

        const t = new T({ nest: undefined });

        assert.strictEqual(t.nest.st, undefined);
        t.nest = { st: 'jsconf rules' };
        assert.deepEqual(t.nest.toObject(), { st: 'jsconf rules' });
        assert.equal(t.nest.st, 'jsconf rules');

        t.save(function(err) {
          assert.ifError(err);
          done();
        });
      });

      it('pre-existing null object re-save', function(done) {
        const schema = new Schema({
          nest: {
            st: String,
            yep: String
          }
        });

        const T = db.model('Test', schema);

        const t = new T({ nest: null });

        t.save(function(err) {
          assert.ifError(err);

          t.nest = { st: 'jsconf rules', yep: 'it does' };

          // check that entire `nest` object is being $set
          const u = t.$__delta()[1];
          assert.ok(u.$set);
          assert.ok(u.$set.nest);
          assert.equal(Object.keys(u.$set.nest).length, 2);
          assert.ok(u.$set.nest.yep);
          assert.ok(u.$set.nest.st);

          t.save(function(err) {
            assert.ifError(err);

            T.findById(t.id, function(err, t) {
              assert.ifError(err);
              assert.equal(t.nest.st, 'jsconf rules');
              assert.equal(t.nest.yep, 'it does');

              t.nest = null;
              t.save(function(err) {
                assert.ifError(err);
                assert.strictEqual(t._doc.nest, null);
                done();
              });
            });
          });
        });
      });

      it('array of Mixed on existing doc can be pushed to', function(done) {
        const DooDad = db.model('Test', new Schema({
          nested: {
            arrays: []
          }
        }));
        const doodad = new DooDad({ nested: { arrays: [] } });
        const date = 1234567890;

        doodad.nested.arrays.push(['+10', 'yup', date]);

        doodad.save(function(err) {
          assert.ifError(err);

          DooDad.findById(doodad._id, function(err, doodad) {
            assert.ifError(err);

            assert.deepEqual(doodad.nested.arrays.toObject(), [['+10', 'yup', date]]);

            doodad.nested.arrays.push(['another', 1]);

            doodad.save(function(err) {
              assert.ifError(err);

              DooDad.findById(doodad._id, function(err, doodad) {
                assert.ifError(err);
                assert.deepEqual(doodad.nested.arrays.toObject(), [['+10', 'yup', date], ['another', 1]]);
                done();
              });
            });
          });
        });
      });

      it('props can be set directly when property was named "type"', function(done) {
        function def() {
          return [{ x: 1 }, { x: 2 }, { x: 3 }];
        }

        const DooDad = db.model('Test', new Schema({
          nested: {
            type: { type: String, default: 'yep' },
            array: {
              type: Array, default: def
            }
          }
        }));
        const doodad = new DooDad();

        doodad.save(function(err) {
          assert.ifError(err);

          DooDad.findById(doodad._id, function(err, doodad) {
            assert.ifError(err);

            assert.equal(doodad.nested.type, 'yep');
            assert.deepEqual(doodad.nested.array.toObject(), [{ x: 1 }, { x: 2 }, { x: 3 }]);

            doodad.nested.type = 'nope';
            doodad.nested.array = ['some', 'new', 'stuff'];

            doodad.save(function(err) {
              assert.ifError(err);

              DooDad.findById(doodad._id, function(err, doodad) {
                assert.ifError(err);
                assert.equal(doodad.nested.type, 'nope');
                assert.deepEqual(doodad.nested.array.toObject(), ['some', 'new', 'stuff']);
                done();
              });
            });
          });
        });
      });
    });
  });

  describe('setters', function() {
    it('are used on embedded docs (gh-365 gh-390 gh-422)', function(done) {
      function setLat(val) {
        return parseInt(val, 10);
      }

      let tick = 0;

      function uptick() {
        return ++tick;
      }

      let Location = new Schema({
        lat: { type: Number, default: 0, set: setLat },
        long: { type: Number, set: uptick }
      });

      let Deal = new Schema({
        title: String,
        locations: [Location]
      });

      Location = db.model('Location', Location);
      Deal = db.model('Test', Deal);

      const location = new Location({ lat: 1.2, long: 10 });
      assert.equal(location.lat.valueOf(), 1);
      assert.equal(location.long.valueOf(), 1);

      const deal = new Deal({ title: 'My deal', locations: [{ lat: 1.2, long: 33 }] });
      assert.equal(deal.locations[0].lat.valueOf(), 1);
      assert.equal(deal.locations[0].long.valueOf(), 2);

      deal.save(function(err) {
        assert.ifError(err);
        Deal.findById(deal._id, function(err, deal) {
          assert.ifError(err);
          assert.equal(deal.locations[0].lat.valueOf(), 1);
          // GH-422
          assert.equal(deal.locations[0].long.valueOf(), 2);
          done();
        });
      });
    });
  });

  it('changing a number non-atomically (gh-203)', function(done) {
    const post = new BlogPost();

    post.meta.visitors = 5;

    post.save(function(err) {
      assert.ifError(err);

      BlogPost.findById(post._id, function(err, doc) {
        assert.ifError(err);

        doc.meta.visitors -= 2;

        doc.save(function(err) {
          assert.ifError(err);

          BlogPost.findById(post._id, function(err, doc) {
            assert.ifError(err);
            assert.equal(+doc.meta.visitors, 3);
            done();
          });
        });
      });
    });
  });

  describe('atomic subdocument', function() {
    it('saving', function(done) {
      let totalDocs = 4;
      const saveQueue = [];

      const post = new BlogPost;

      function complete() {
        BlogPost.findOne({ _id: post.get('_id') }, function(err, doc) {

          assert.ifError(err);
          assert.equal(doc.get('comments').length, 5);

          let v = doc.get('comments').some(function(comment) {
            return comment.get('title') === '1';
          });

          assert.ok(v);

          v = doc.get('comments').some(function(comment) {
            return comment.get('title') === '2';
          });

          assert.ok(v);

          v = doc.get('comments').some(function(comment) {
            return comment.get('title') === '3';
          });

          assert.ok(v);

          v = doc.get('comments').some(function(comment) {
            return comment.get('title') === '4';
          });

          assert.ok(v);

          v = doc.get('comments').some(function(comment) {
            return comment.get('title') === '5';
          });

          assert.ok(v);
          done();
        });
      }

      function save(doc) {
        saveQueue.push(doc);
        if (saveQueue.length === 4) {
          saveQueue.forEach(function(doc) {
            doc.save(function(err) {
              assert.ifError(err);
              --totalDocs || complete();
            });
          });
        }
      }

      post.save(function(err) {
        assert.ifError(err);

        BlogPost.findOne({ _id: post.get('_id') }, function(err, doc) {
          assert.ifError(err);
          doc.get('comments').push({ title: '1' });
          save(doc);
        });

        BlogPost.findOne({ _id: post.get('_id') }, function(err, doc) {
          assert.ifError(err);
          doc.get('comments').push({ title: '2' });
          save(doc);
        });

        BlogPost.findOne({ _id: post.get('_id') }, function(err, doc) {
          assert.ifError(err);
          doc.get('comments').push({ title: '3' });
          save(doc);
        });

        BlogPost.findOne({ _id: post.get('_id') }, function(err, doc) {
          assert.ifError(err);
          doc.get('comments').push({ title: '4' }, { title: '5' });
          save(doc);
        });
      });
    });

    it('setting (gh-310)', function(done) {
      BlogPost.create({
        comments: [{ title: 'first-title', body: 'first-body' }]
      }, function(err, blog) {
        assert.ifError(err);
        BlogPost.findById(blog.id, function(err, agent1blog) {
          assert.ifError(err);
          BlogPost.findById(blog.id, function(err, agent2blog) {
            assert.ifError(err);
            agent1blog.get('comments')[0].title = 'second-title';
            agent1blog.save(function(err) {
              assert.ifError(err);
              agent2blog.get('comments')[0].body = 'second-body';
              agent2blog.save(function(err) {
                assert.ifError(err);
                BlogPost.findById(blog.id, function(err, foundBlog) {
                  assert.ifError(err);
                  const comment = foundBlog.get('comments')[0];
                  assert.equal(comment.title, 'second-title');
                  assert.equal(comment.body, 'second-body');
                  done();
                });
              });
            });
          });
        });
      });
    });
  });

  it('doubly nested array saving and loading', function(done) {
    const Inner = new Schema({
      arr: [Number]
    });

    let Outer = new Schema({
      inner: [Inner]
    });
    Outer = db.model('Test', Outer);

    const outer = new Outer();
    outer.inner.push({});
    outer.save(function(err) {
      assert.ifError(err);
      assert.ok(outer.get('_id') instanceof DocumentObjectId);

      Outer.findById(outer.get('_id'), function(err, found) {
        assert.ifError(err);
        assert.equal(found.inner.length, 1);
        found.inner[0].arr.push(5);
        found.save(function(err) {
          assert.ifError(err);
          assert.ok(found.get('_id') instanceof DocumentObjectId);
          Outer.findById(found.get('_id'), function(err, found2) {
            assert.ifError(err);
            assert.equal(found2.inner.length, 1);
            assert.equal(found2.inner[0].arr.length, 1);
            assert.equal(found2.inner[0].arr[0], 5);
            done();
          });
        });
      });
    });
  });

  it('multiple number push() calls', function(done) {
    const schema = new Schema({
      nested: {
        nums: [Number]
      }
    });

    const Temp = db.model('Test', schema);

    Temp.create({}, function(err, t) {
      assert.ifError(err);
      t.nested.nums.push(1);
      t.nested.nums.push(2);

      assert.equal(t.nested.nums.length, 2);

      t.save(function(err) {
        assert.ifError(err);
        assert.equal(t.nested.nums.length, 2);
        Temp.findById(t._id, function(err) {
          assert.ifError(err);
          assert.equal(t.nested.nums.length, 2);
          done();
        });
      });
    });
  });

  it('multiple push() calls', function(done) {
    const schema = new Schema({
      nested: {
        nums: [Number]
      }
    });

    const Temp = db.model('Test', schema);

    Temp.create({}, function(err, t) {
      assert.ifError(err);
      t.nested.nums.push(1);
      t.nested.nums.push(2, 3);
      assert.equal(t.nested.nums.length, 3);

      t.save(function(err) {
        assert.ifError(err);
        assert.equal(t.nested.nums.length, 3);
        Temp.findById(t._id, function(err, found) {
          assert.ifError(err);
          assert.equal(found.nested.nums.length, 3);
          done();
        });
      });
    });
  });

  it('activePaths should be updated for nested modifieds', function(done) {
    const schema = new Schema({
      nested: {
        nums: [Number]
      }
    });

    const Temp = db.model('Test', schema);

    Temp.create({ nested: { nums: [1, 2, 3, 4, 5] } }, function(err, t) {
      assert.ifError(err);
      t.nested.nums.pull(1);
      t.nested.nums.pull(2);
      assert.equal(t.$__.activePaths.paths['nested.nums'], 'modify');
      done();
    });
  });


  it('activePaths should be updated for nested modifieds as promise', function(done) {
    const schema = new Schema({
      nested: {
        nums: [Number]
      }
    });

    const Temp = db.model('Test', schema);

    const p1 = Temp.create({ nested: { nums: [1, 2, 3, 4, 5] } });
    p1.then(function(t) {
      t.nested.nums.pull(1);
      t.nested.nums.pull(2);
      assert.equal(t.$__.activePaths.paths['nested.nums'], 'modify');
      done();
    }).catch(done);
  });

  it('$pull should affect what you see in an array before a save', function(done) {
    const schema = new Schema({
      nested: {
        nums: [Number]
      }
    });

    const Temp = db.model('Test', schema);

    Temp.create({ nested: { nums: [1, 2, 3, 4, 5] } }, function(err, t) {
      assert.ifError(err);
      t.nested.nums.pull(1);
      assert.equal(t.nested.nums.length, 4);
      done();
    });
  });

  it('$shift', function(done) {
    const schema = new Schema({
      nested: {
        nums: [Number]
      }
    });

    const Temp = db.model('Test', schema);

    Temp.create({ nested: { nums: [1, 2, 3] } }, function(err, t) {
      assert.ifError(err);

      Temp.findById(t._id, function(err, found) {
        assert.ifError(err);
        assert.equal(found.nested.nums.length, 3);
        found.nested.nums.$pop();
        assert.equal(found.nested.nums.length, 2);
        assert.equal(found.nested.nums[0], 1);
        assert.equal(found.nested.nums[1], 2);

        found.save(function(err) {
          assert.ifError(err);
          Temp.findById(t._id, function(err, found) {
            assert.ifError(err);
            assert.equal(found.nested.nums.length, 2);
            assert.equal(found.nested.nums[0], 1, 1);
            assert.equal(found.nested.nums[1], 2, 2);
            found.nested.nums.$shift();
            assert.equal(found.nested.nums.length, 1);
            assert.equal(found.nested.nums[0], 2);

            found.save(function(err) {
              assert.ifError(err);
              Temp.findById(t._id, function(err, found) {
                assert.ifError(err);
                assert.equal(found.nested.nums.length, 1);
                assert.equal(found.nested.nums[0], 2);
                done();
              });
            });
          });
        });
      });
    });
  });

  describe('saving embedded arrays', function() {
    it('of Numbers atomically', function(done) {
      const TempSchema = new Schema({
        nums: [Number]
      });
      let totalDocs = 2;
      const saveQueue = [];

      const Temp = db.model('Test', TempSchema);

      const t = new Temp();

      function complete() {
        Temp.findOne({ _id: t.get('_id') }, function(err, doc) {
          assert.ifError(err);
          assert.equal(doc.get('nums').length, 3);

          let v = doc.get('nums').some(function(num) {
            return num.valueOf() === 1;
          });
          assert.ok(v);

          v = doc.get('nums').some(function(num) {
            return num.valueOf() === 2;
          });
          assert.ok(v);

          v = doc.get('nums').some(function(num) {
            return num.valueOf() === 3;
          });
          assert.ok(v);
          done();
        });
      }

      function save(doc) {
        saveQueue.push(doc);
        if (saveQueue.length === totalDocs) {
          saveQueue.forEach(function(doc) {
            doc.save(function(err) {
              assert.ifError(err);
              --totalDocs || complete();
            });
          });
        }
      }

      t.save(function(err) {
        assert.ifError(err);

        Temp.findOne({ _id: t.get('_id') }, function(err, doc) {
          assert.ifError(err);
          doc.get('nums').push(1);
          save(doc);
        });

        Temp.findOne({ _id: t.get('_id') }, function(err, doc) {
          assert.ifError(err);
          doc.get('nums').push(2, 3);
          save(doc);
        });
      });
    });

    it('of Strings atomically', function(done) {
      const StrListSchema = new Schema({
        strings: [String]
      });
      let totalDocs = 2;
      const saveQueue = [];

      const StrList = db.model('Test', StrListSchema);

      const t = new StrList();

      function complete() {
        StrList.findOne({ _id: t.get('_id') }, function(err, doc) {
          assert.ifError(err);

          assert.equal(doc.get('strings').length, 3);

          let v = doc.get('strings').some(function(str) {
            return str === 'a';
          });
          assert.ok(v);

          v = doc.get('strings').some(function(str) {
            return str === 'b';
          });
          assert.ok(v);

          v = doc.get('strings').some(function(str) {
            return str === 'c';
          });
          assert.ok(v);
          done();
        });
      }

      function save(doc) {
        saveQueue.push(doc);
        if (saveQueue.length === totalDocs) {
          saveQueue.forEach(function(doc) {
            doc.save(function(err) {
              assert.ifError(err);
              --totalDocs || complete();
            });
          });
        }
      }

      t.save(function(err) {
        assert.ifError(err);

        StrList.findOne({ _id: t.get('_id') }, function(err, doc) {
          assert.ifError(err);
          doc.get('strings').push('a');
          save(doc);
        });

        StrList.findOne({ _id: t.get('_id') }, function(err, doc) {
          assert.ifError(err);
          doc.get('strings').push('b', 'c');
          save(doc);
        });
      });
    });

    it('of Buffers atomically', function(done) {
      const BufListSchema = new Schema({
        buffers: [Buffer]
      });
      let totalDocs = 2;
      const saveQueue = [];

      const BufList = db.model('Test', BufListSchema);

      const t = new BufList();

      function complete() {
        BufList.findOne({ _id: t.get('_id') }, function(err, doc) {
          assert.ifError(err);

          assert.equal(doc.get('buffers').length, 3);

          let v = doc.get('buffers').some(function(buf) {
            return buf[0] === 140;
          });
          assert.ok(v);

          v = doc.get('buffers').some(function(buf) {
            return buf[0] === 141;
          });
          assert.ok(v);

          v = doc.get('buffers').some(function(buf) {
            return buf[0] === 142;
          });
          assert.ok(v);

          done();
        });
      }

      function save(doc) {
        saveQueue.push(doc);
        if (saveQueue.length === totalDocs) {
          saveQueue.forEach(function(doc) {
            doc.save(function(err) {
              assert.ifError(err);
              --totalDocs || complete();
            });
          });
        }
      }

      t.save(function(err) {
        assert.ifError(err);

        BufList.findOne({ _id: t.get('_id') }, function(err, doc) {
          assert.ifError(err);
          doc.get('buffers').push(Buffer.from([140]));
          save(doc);
        });

        BufList.findOne({ _id: t.get('_id') }, function(err, doc) {
          assert.ifError(err);
          doc.get('buffers').push(Buffer.from([141]), Buffer.from([142]));
          save(doc);
        });
      });
    });

    it('works with modified element properties + doc removal (gh-975)', function(done) {
      const B = BlogPost;
      const b = new B({ comments: [{ title: 'gh-975' }] });

      b.save(function(err) {
        assert.ifError(err);

        b.comments[0].title = 'changed';
        b.save(function(err) {
          assert.ifError(err);

          b.comments[0].remove();
          b.save(function(err) {
            assert.ifError(err);

            B.findByIdAndUpdate({ _id: b._id }, { $set: { comments: [{ title: 'a' }] } }, { new: true }, function(err, doc) {
              assert.ifError(err);
              doc.comments[0].title = 'differ';
              doc.comments[0].remove();
              doc.save(function(err) {
                assert.ifError(err);
                B.findById(doc._id, function(err, doc) {
                  assert.ifError(err);
                  assert.equal(doc.comments.length, 0);
                  done();
                });
              });
            });
          });
        });
      });
    });

    it('updating an embedded document in an embedded array with set call', function(done) {
      BlogPost.create({
        comments: [{
          title: 'before-change'
        }]
      }, function(err, post) {
        assert.ifError(err);
        BlogPost.findById(post._id, function(err, found) {
          assert.ifError(err);
          assert.equal(found.comments[0].title, 'before-change');
          const subDoc = [{
            _id: found.comments[0]._id,
            title: 'after-change'
          }];
          found.set('comments', subDoc);

          found.save(function(err) {
            assert.ifError(err);
            BlogPost.findById(found._id, function(err, updated) {
              assert.ifError(err);
              assert.equal(updated.comments[0].title, 'after-change');
              done();
            });
          });
        });
      });
    });
  });

  it('updating an embedded document in an embedded array (gh-255)', function(done) {
    BlogPost.create({ comments: [{ title: 'woot' }] }, function(err, post) {
      assert.ifError(err);
      BlogPost.findById(post._id, function(err, found) {
        assert.ifError(err);
        assert.equal(found.comments[0].title, 'woot');
        found.comments[0].title = 'notwoot';
        found.save(function(err) {
          assert.ifError(err);
          BlogPost.findById(found._id, function(err, updated) {
            assert.ifError(err);
            assert.equal(updated.comments[0].title, 'notwoot');
            done();
          });
        });
      });
    });
  });

  it('updating an embedded array document to an Object value (gh-334)', function(done) {
    const SubSchema = new Schema({
      name: String,
      subObj: { subName: String }
    });
    const GH334Schema = new Schema({ name: String, arrData: [SubSchema] });

    const AModel = db.model('Test', GH334Schema);
    const instance = new AModel();

    instance.set({ name: 'name-value', arrData: [{ name: 'arrName1', subObj: { subName: 'subName1' } }] });
    instance.save(function(err) {
      assert.ifError(err);
      AModel.findById(instance.id, function(err, doc) {
        assert.ifError(err);
        doc.arrData[0].set('subObj', { subName: 'modified subName' });
        doc.save(function(err) {
          assert.ifError(err);
          AModel.findById(instance.id, function(err, doc) {
            assert.ifError(err);
            assert.equal(doc.arrData[0].subObj.subName, 'modified subName');
            done();
          });
        });
      });
    });
  });

  it('saving an embedded document twice should not push that doc onto the parent doc twice (gh-267)', function(done) {
    const post = new BlogPost();

    post.comments.push({ title: 'woot' });
    post.save(function(err) {
      assert.ifError(err);
      assert.equal(post.comments.length, 1);
      BlogPost.findById(post.id, function(err, found) {
        assert.ifError(err);
        assert.equal(found.comments.length, 1);
        post.save(function(err) {
          assert.ifError(err);
          assert.equal(post.comments.length, 1);
          BlogPost.findById(post.id, function(err, found) {
            assert.ifError(err);
            assert.equal(found.comments.length, 1);
            done();
          });
        });
      });
    });
  });

  describe('embedded array filtering', function() {
    it('by the id shortcut function', function(done) {
      const post = new BlogPost();

      post.comments.push({ title: 'woot' });
      post.comments.push({ title: 'aaaa' });

      const subdoc1 = post.comments[0];
      const subdoc2 = post.comments[1];

      post.save(function(err) {
        assert.ifError(err);

        BlogPost.findById(post.get('_id'), function(err, doc) {
          assert.ifError(err);

          // test with an objectid
          assert.equal(doc.comments.id(subdoc1.get('_id')).title, 'woot');

          // test with a string
          const id = subdoc2._id.toString();
          assert.equal(doc.comments.id(id).title, 'aaaa');
          done();
        });
      });
    });

    it('by the id with cast error', function(done) {
      const post = new BlogPost();

      post.save(function(err) {
        assert.ifError(err);

        BlogPost.findById(post.get('_id'), function(err, doc) {
          assert.ifError(err);
          assert.strictEqual(doc.comments.id(null), null);
          done();
        });
      });
    });

    it('by the id shortcut with no match', function(done) {
      const post = new BlogPost();

      post.save(function(err) {
        assert.ifError(err);

        BlogPost.findById(post.get('_id'), function(err, doc) {
          assert.ifError(err);
          assert.strictEqual(doc.comments.id(new DocumentObjectId), null);
          done();
        });
      });
    });
  });

  it('removing a subdocument atomically', function(done) {
    const post = new BlogPost();
    post.title = 'hahaha';
    post.comments.push({ title: 'woot' });
    post.comments.push({ title: 'aaaa' });

    post.save(function(err) {
      assert.ifError(err);

      BlogPost.findById(post.get('_id'), function(err, doc) {
        assert.ifError(err);

        doc.comments[0].remove();
        doc.save(function(err) {
          assert.ifError(err);

          BlogPost.findById(post.get('_id'), function(err, doc) {
            assert.ifError(err);
            assert.equal(doc.comments.length, 1);
            assert.equal(doc.comments[0].title, 'aaaa');
            done();
          });
        });
      });
    });
  });

  it('single pull embedded doc', function(done) {
    const post = new BlogPost();
    post.title = 'hahaha';
    post.comments.push({ title: 'woot' });
    post.comments.push({ title: 'aaaa' });

    post.save(function(err) {
      assert.ifError(err);

      BlogPost.findById(post.get('_id'), function(err, doc) {
        assert.ifError(err);

        doc.comments.pull(doc.comments[0]);
        doc.comments.pull(doc.comments[0]);
        doc.save(function(err) {
          assert.ifError(err);

          BlogPost.findById(post.get('_id'), function(err, doc) {
            assert.ifError(err);
            assert.equal(doc.comments.length, 0);
            done();
          });
        });
      });
    });
  });

  it('saving mixed data', function(done) {
    let count = 3;

    // string
    const post = new BlogPost();
    post.mixed = 'woot';
    post.save(function(err) {
      assert.ifError(err);

      BlogPost.findById(post._id, function(err) {
        assert.ifError(err);
        if (--count) {
          return;
        }
        done();
      });
    });

    // array
    const post2 = new BlogPost();
    post2.mixed = { name: 'mr bungle', arr: [] };
    post2.save(function(err) {
      assert.ifError(err);

      BlogPost.findById(post2._id, function(err, doc) {
        assert.ifError(err);

        assert.equal(Array.isArray(doc.mixed.arr), true);

        doc.mixed = [{ foo: 'bar' }];
        doc.save(function(err) {
          assert.ifError(err);

          BlogPost.findById(doc._id, function(err, doc) {
            assert.ifError(err);

            assert.equal(Array.isArray(doc.mixed), true);
            doc.mixed.push({ hello: 'world' });
            doc.mixed.push(['foo', 'bar']);
            doc.markModified('mixed');

            doc.save(function(err) {
              assert.ifError(err);

              BlogPost.findById(post2._id, function(err, doc) {
                assert.ifError(err);

                assert.deepEqual(doc.mixed[0], { foo: 'bar' });
                assert.deepEqual(doc.mixed[1], { hello: 'world' });
                assert.deepEqual(doc.mixed[2], ['foo', 'bar']);
                if (--count) {
                  return;
                }
                done();
              });
            });
          });

          // date
          const post3 = new BlogPost();
          post3.mixed = new Date;
          post3.save(function(err) {
            assert.ifError(err);

            BlogPost.findById(post3._id, function(err, doc) {
              assert.ifError(err);
              assert.ok(doc.mixed instanceof Date);
              if (--count) {
                return;
              }
              done();
            });
          });
        });
      });
    });
  });

  it('populating mixed data from the constructor (gh-200)', function(done) {
    const post = new BlogPost({
      mixed: {
        type: 'test',
        github: 'rules',
        nested: {
          number: 3
        }
      }
    });

    assert.equal(post.mixed.type, 'test');
    assert.equal(post.mixed.github, 'rules');
    assert.equal(post.mixed.nested.number, 3);
    done();
  });

  it('"type" is allowed as a key', function(done) {
    mongoose.model('TestTypeDefaults', new Schema({
      type: { type: String, default: 'YES!' }
    }));

    const TestDefaults = db.model('Test', new Schema({
      type: { type: String, default: 'YES!' }
    }));

    let post = new TestDefaults();
    assert.equal(typeof post.get('type'), 'string');
    assert.equal(post.get('type'), 'YES!');

    // GH-402
    db.deleteModel('Test');
    const TestDefaults2 = db.model('Test', new Schema({
      x: { y: { type: { type: String }, owner: String } }
    }));

    post = new TestDefaults2;
    post.x.y.type = '#402';
    post.x.y.owner = 'me';
    post.save(function(err) {
      assert.ifError(err);
      done();
    });
  });

  it('unaltered model does not clear the doc (gh-195)', function(done) {
    const post = new BlogPost();
    post.title = 'woot';
    post.save(function(err) {
      assert.ifError(err);

      BlogPost.findById(post._id, function(err, doc) {
        assert.ifError(err);

        // we deliberately make no alterations
        doc.save(function(err) {
          assert.ifError(err);

          BlogPost.findById(doc._id, function(err, doc) {
            assert.ifError(err);
            assert.equal(doc.title, 'woot');
            done();
          });
        });
      });
    });
  });

  describe('hooks', function() {
    describe('pre', function() {
      it('with undefined and null', function(done) {
        const schema = new Schema({ name: String });
        let called = 0;

        schema.pre('save', function(next) {
          called++;
          next(undefined);
        });

        schema.pre('save', function(next) {
          called++;
          next(null);
        });

        const S = db.model('Test', schema);
        const s = new S({ name: 'zupa' });

        s.save(function(err) {
          assert.ifError(err);
          assert.equal(called, 2);
          done();
        });
      });


      it('with an async waterfall', function(done) {
        const schema = new Schema({ name: String });
        let called = 0;

        schema.pre('save', true, function(next, done) {
          called++;
          process.nextTick(function() {
            next();
            done();
          });
        });

        schema.pre('save', function(next) {
          called++;
          return next();
        });

        const S = db.model('Test', schema);
        const s = new S({ name: 'zupa' });

        const p = s.save();
        p.then(function() {
          assert.equal(called, 2);
          done();
        }).catch(done);
      });


      it('called on all sub levels', function(done) {
        const grandSchema = new Schema({ name: String });
        grandSchema.pre('save', function(next) {
          this.name = 'grand';
          next();
        });

        const childSchema = new Schema({ name: String, grand: [grandSchema] });
        childSchema.pre('save', function(next) {
          this.name = 'child';
          next();
        });

        const schema = new Schema({ name: String, child: [childSchema] });

        schema.pre('save', function(next) {
          this.name = 'parent';
          next();
        });

        const S = db.model('Test', schema);
        const s = new S({ name: 'a', child: [{ name: 'b', grand: [{ name: 'c' }] }] });

        s.save(function(err, doc) {
          assert.ifError(err);
          assert.equal(doc.name, 'parent');
          assert.equal(doc.child[0].name, 'child');
          assert.equal(doc.child[0].grand[0].name, 'grand');
          done();
        });
      });


      it('error on any sub level', function(done) {
        const grandSchema = new Schema({ name: String });
        grandSchema.pre('save', function(next) {
          next(new Error('Error 101'));
        });

        const childSchema = new Schema({ name: String, grand: [grandSchema] });
        childSchema.pre('save', function(next) {
          this.name = 'child';
          next();
        });

        const schema = new Schema({ name: String, child: [childSchema] });
        schema.pre('save', function(next) {
          this.name = 'parent';
          next();
        });

        const S = db.model('Test', schema);
        const s = new S({ name: 'a', child: [{ name: 'b', grand: [{ name: 'c' }] }] });

        s.save(function(err) {
          assert.ok(err instanceof Error);
          assert.equal(err.message, 'Error 101');
          done();
        });
      });

      describe('init', function() {
        it('has access to the true ObjectId when used with querying (gh-289)', function(done) {
          const PreInitSchema = new Schema({});
          let preId = null;

          PreInitSchema.pre('init', function() {
            preId = this._id;
          });

          const PreInit = db.model('Test', PreInitSchema);

          const doc = new PreInit();
          doc.save(function(err) {
            assert.ifError(err);
            PreInit.findById(doc._id, function(err) {
              assert.ifError(err);
              assert.strictEqual(undefined, preId);
              done();
            });
          });
        });
      });
    });

    describe('post', function() {
      it('works', function(done) {
        const schema = new Schema({
          title: String
        });
        let save = false;
        let remove = false;
        let init = false;
        let post = undefined;

        schema.post('save', function(arg) {
          assert.equal(arg.id, post.id);
          save = true;
        });

        schema.post('init', function() {
          init = true;
        });

        schema.post('remove', function(arg) {
          assert.equal(arg.id, post.id);
          remove = true;
        });

        const BlogPost = db.model('Test', schema);

        post = new BlogPost();

        post.save(function(err) {
          process.nextTick(function() {
            assert.ifError(err);
            assert.ok(save);
            BlogPost.findById(post._id, function(err, doc) {
              process.nextTick(function() {
                assert.ifError(err);
                assert.ok(init);

                doc.remove(function(err) {
                  process.nextTick(function() {
                    assert.ifError(err);
                    assert.ok(remove);
                    done();
                  });
                });
              });
            });
          });
        });
      });

      it('on embedded docs', function(done) {
        let save = false;

        const EmbeddedSchema = new Schema({
          title: String
        });

        EmbeddedSchema.post('save', function() {
          save = true;
        });

        const ParentSchema = new Schema({
          embeds: [EmbeddedSchema]
        });

        const Parent = db.model('Parent', ParentSchema);

        const parent = new Parent();

        parent.embeds.push({ title: 'Testing post hooks for embedded docs' });

        parent.save(function(err) {
          assert.ifError(err);
          assert.ok(save);
          done();
        });
      });
    });
  });

  describe('#exec()', function() {
    it.skip('count()', function(done) {
      BlogPost.create({ title: 'interoperable count as promise' }, function(err) {
        assert.ifError(err);
        const query = BlogPost.count({ title: 'interoperable count as promise' });
        query.exec(function(err, count) {
          assert.ifError(err);
          assert.equal(count, 1);
          done();
        });
      });
    });

    it('countDocuments()', function() {
      return BlogPost.create({ title: 'foo' }).
        then(() => BlogPost.countDocuments({ title: 'foo' }).exec()).
        then(count => {
          assert.equal(count, 1);
        });
    });

    it('estimatedDocumentCount()', function() {
      return BlogPost.create({ title: 'foo' }).
        then(() => BlogPost.estimatedDocumentCount({ title: 'foo' }).exec()).
        then(count => {
          assert.equal(count, 1);
        });
    });

    it('update()', function(done) {
      BlogPost.create({ title: 'interoperable update as promise' }, function(err) {
        assert.ifError(err);
        const query = BlogPost.update({ title: 'interoperable update as promise' }, { title: 'interoperable update as promise delta' });
        query.exec(function(err, res) {
          assert.ifError(err);
          assert.equal(res.n, 1);
          assert.equal(res.nModified, 1);
          BlogPost.count({ title: 'interoperable update as promise delta' }, function(err, count) {
            assert.ifError(err);
            assert.equal(count, 1);
            done();
          });
        });
      });
    });

    it('findOne()', function(done) {
      BlogPost.create({ title: 'interoperable findOne as promise' }, function(err, created) {
        assert.ifError(err);
        const query = BlogPost.findOne({ title: 'interoperable findOne as promise' });
        query.exec(function(err, found) {
          assert.ifError(err);
          assert.equal(found.id, created.id);
          done();
        });
      });
    });

    it('find()', function(done) {
      BlogPost.create(
        { title: 'interoperable find as promise' },
        { title: 'interoperable find as promise' },
        function(err, createdOne, createdTwo) {
          assert.ifError(err);
          const query = BlogPost.find({ title: 'interoperable find as promise' }).sort('_id');
          query.exec(function(err, found) {
            assert.ifError(err);
            assert.equal(found.length, 2);
            const ids = {};
            ids[String(found[0]._id)] = 1;
            ids[String(found[1]._id)] = 1;
            assert.ok(String(createdOne._id) in ids);
            assert.ok(String(createdTwo._id) in ids);
            done();
          });
        });
    });

    it.skip('remove()', function(done) {
      BlogPost.create(
        { title: 'interoperable remove as promise' },
        function(err) {
          assert.ifError(err);
          const query = BlogPost.remove({ title: 'interoperable remove as promise' });
          query.exec(function(err) {
            assert.ifError(err);
            BlogPost.count({ title: 'interoperable remove as promise' }, function(err, count) {
              assert.equal(count, 0);
              done();
            });
          });
        });
    });

    it('op can be changed', function(done) {
      const title = 'interop ad-hoc as promise';

      BlogPost.create({ title: title }, function(err, created) {
        assert.ifError(err);
        const query = BlogPost.count({ title: title });
        query.exec('findOne', function(err, found) {
          assert.ifError(err);
          assert.equal(found.id, created.id);
          done();
        });
      });
    });

    describe('promises', function() {
      it.skip('count()', function(done) {
        BlogPost.create({ title: 'interoperable count as promise 2' }, function(err) {
          assert.ifError(err);
          const query = BlogPost.count({ title: 'interoperable count as promise 2' });
          const promise = query.exec();
          promise.then(function(count) {
            assert.equal(count, 1);
            done();
          }).catch(done);
        });
      });

      it.skip('update()', function(done) {
        BlogPost.create({ title: 'interoperable update as promise 2' }, function(err) {
          assert.ifError(err);
          const query = BlogPost.update({ title: 'interoperable update as promise 2' }, { title: 'interoperable update as promise delta 2' });
          const promise = query.exec();
          promise.then(function() {
            BlogPost.count({ title: 'interoperable update as promise delta 2' }, function(err, count) {
              assert.ifError(err);
              assert.equal(count, 1);
              done();
            });
          });
        });
      });

      it('findOne()', function() {
        let created;
        return BlogPost.create({ title: 'interoperable findOne as promise 2' }).
          then(doc => {
            created = doc;
            return BlogPost.
              findOne({ title: 'interoperable findOne as promise 2' }).
              exec();
          }).
          then(found => {
            assert.equal(found.id, created.id);
          });
      });

      it('find()', function(done) {
        BlogPost.create(
          { title: 'interoperable find as promise 2' },
          { title: 'interoperable find as promise 2' },
          function(err, createdOne, createdTwo) {
            assert.ifError(err);
            const query = BlogPost.find({ title: 'interoperable find as promise 2' }).sort('_id');
            const promise = query.exec();
            promise.then(function(found) {
              assert.ifError(err);
              assert.equal(found.length, 2);
              assert.equal(found[0].id, createdOne.id);
              assert.equal(found[1].id, createdTwo.id);
              done();
            }).catch(done);
          });
      });

      it.skip('remove()', function() {
        return BlogPost.create({ title: 'interoperable remove as promise 2' }).
          then(() => {
            return BlogPost.remove({ title: 'interoperable remove as promise 2' });
          }).
          then(() => {
            return BlogPost.count({ title: 'interoperable remove as promise 2' });
          }).
          then(count => {
            assert.equal(count, 0);
          });
      });

      it('are thenable', function(done) {
        const peopleSchema = new Schema({ name: String, likes: ['ObjectId'] });
        const P = db.model('Test', peopleSchema);
        BlogPost.create(
          { title: 'then promise 1' },
          { title: 'then promise 2' },
          { title: 'then promise 3' },
          function(err, d1, d2, d3) {
            assert.ifError(err);

            P.create(
              { name: 'brandon', likes: [d1] },
              { name: 'ben', likes: [d2] },
              { name: 'bernie', likes: [d3] },
              function(err) {
                assert.ifError(err);

                const promise = BlogPost.find({ title: /^then promise/ }).select('_id').exec();
                promise.then(function(blogs) {
                  const ids = blogs.map(function(m) {
                    return m._id;
                  });
                  return P.where('likes').in(ids).exec();
                }).then(function(people) {
                  assert.equal(people.length, 3);
                  return people;
                }).then(function() {
                  done();
                }, function(err) {
                  done(new Error(err));
                });
              });
          });
      });
    });
  });

  describe('console.log', function() {
    it('hides private props', function(done) {
      const date = new Date(1305730951086);
      const id0 = new DocumentObjectId('4dd3e169dbfb13b4570000b9');
      const id1 = new DocumentObjectId('4dd3e169dbfb13b4570000b6');
      const id2 = new DocumentObjectId('4dd3e169dbfb13b4570000b7');
      const id3 = new DocumentObjectId('4dd3e169dbfb13b4570000b8');

      const post = new BlogPost({
        title: 'Test',
        _id: id0,
        date: date,
        numbers: [5, 6, 7],
        owners: [id1],
        meta: { visitors: 45 },
        comments: [
          { _id: id2, title: 'my comment', date: date, body: 'this is a comment' },
          { _id: id3, title: 'the next thang', date: date, body: 'this is a comment too!' }]
      });

      const out = post.inspect();
      assert.equal(out.meta.visitors, post.meta.visitors);
      assert.deepEqual(out.numbers, Array.prototype.slice.call(post.numbers));
      assert.equal(out.date.valueOf(), post.date.valueOf());
      assert.equal(out.activePaths, undefined);
      done();
    });
  });

  describe('pathnames', function() {
    it('named path can be used', function(done) {
      const P = db.model('Test', new Schema({ path: String }));

      let threw = false;
      try {
        new P({ path: 'i should not throw' });
      } catch (err) {
        threw = true;
      }

      assert.ok(!threw);
      done();
    });
  });

  it('subdocuments with changed values should persist the values', function(done) {
    const Subdoc = new Schema({ name: String, mixed: Schema.Types.Mixed });
    const T = db.model('Test', new Schema({ subs: [Subdoc] }));

    const t = new T({ subs: [{ name: 'Hubot', mixed: { w: 1, x: 2 } }] });
    assert.equal(t.subs[0].name, 'Hubot');
    assert.equal(t.subs[0].mixed.w, 1);
    assert.equal(t.subs[0].mixed.x, 2);

    t.save(function(err) {
      assert.ifError(err);

      T.findById(t._id, function(err, t) {
        assert.ifError(err);
        assert.equal(t.subs[0].name, 'Hubot');
        assert.equal(t.subs[0].mixed.w, 1);
        assert.equal(t.subs[0].mixed.x, 2);

        const sub = t.subs[0];
        sub.name = 'Hubot1';
        assert.equal(sub.name, 'Hubot1');
        assert.ok(sub.isModified('name'));
        assert.ok(t.isModified());

        t.save(function(err) {
          assert.ifError(err);

          T.findById(t._id, function(err, t) {
            assert.ifError(err);
            assert.strictEqual(t.subs[0].name, 'Hubot1');

            const sub = t.subs[0];
            sub.mixed.w = 5;
            assert.equal(sub.mixed.w, 5);
            assert.ok(!sub.isModified('mixed'));
            sub.markModified('mixed');
            assert.ok(sub.isModified('mixed'));
            assert.ok(sub.isModified());
            assert.ok(t.isModified());

            t.save(function(err) {
              assert.ifError(err);

              T.findById(t._id, function(err, t) {
                assert.ifError(err);
                assert.strictEqual(t.subs[0].mixed.w, 5);
                done();
              });
            });
          });
        });
      });
    });
  });

  describe('RegExps', function() {
    it('can be saved', function(done) {
      const post = new BlogPost({ mixed: { rgx: /^asdf$/ } });
      assert.ok(post.mixed.rgx instanceof RegExp);
      assert.equal(post.mixed.rgx.source, '^asdf$');
      post.save(function(err) {
        assert.ifError(err);
        BlogPost.findById(post._id, function(err, post) {
          assert.ifError(err);
          assert.ok(post.mixed.rgx instanceof RegExp);
          assert.equal(post.mixed.rgx.source, '^asdf$');
          done();
        });
      });
    });
  });

  // Demonstration showing why GH-261 is a misunderstanding
  it('a single instantiated document should be able to update its embedded documents more than once', function(done) {
    const post = new BlogPost();
    post.comments.push({ title: 'one' });
    post.save(function(err) {
      assert.ifError(err);
      assert.equal(post.comments[0].title, 'one');
      post.comments[0].title = 'two';
      assert.equal(post.comments[0].title, 'two');
      post.save(function(err) {
        assert.ifError(err);
        BlogPost.findById(post._id, function(err, found) {
          assert.ifError(err);
          assert.equal(found.comments[0].title, 'two');
          done();
        });
      });
    });
  });

  describe('save()', function() {
    describe('when no callback is passed', function() {
      it('should emit error on its Model when there are listeners', function(done) {
        const DefaultErrSchema = new Schema({});
        DefaultErrSchema.pre('save', function(next) {
          next(new Error);
        });

        const DefaultErr = db.model('Test', DefaultErrSchema);

        DefaultErr.on('error', function(err) {
          assert.ok(err instanceof Error);
          done();
        });

        new DefaultErr().save().catch(() => {});
      });
    });

    it('saved changes made within callback of a previous no-op save gh-1139', function(done) {
      const post = new BlogPost({ title: 'first' });
      post.save(function(err) {
        assert.ifError(err);

        // no op
        post.save(function(err) {
          assert.ifError(err);

          post.title = 'changed';
          post.save(function(err) {
            assert.ifError(err);

            BlogPost.findById(post, function(err, doc) {
              assert.ifError(err);
              assert.equal(doc.title, 'changed');
              done();
            });
          });
        });
      });
    });

    it('rejects new documents that have no _id set (1595)', function(done) {
      const s = new Schema({ _id: { type: String } });
      const B = db.model('Test', s);
      const b = new B;
      b.save(function(err) {
        assert.ok(err);
        assert.ok(/must have an _id/.test(err));
        done();
      });
    });

    it('no TypeError when attempting to save more than once after using atomics', function(done) {
      const M = db.model('Test', new Schema({
        test: { type: 'string', unique: true },
        elements: [{
          el: { type: 'string', required: true }
        }]
      }));
      const a = new M({
        test: 'a',
        elements: [{ el: 'b' }]
      });
      const b = new M({
        test: 'b',
        elements: [{ el: 'c' }]
      });
      M.init(function() {
        a.save(function() {
          b.save(function() {
            b.elements.push({ el: 'd' });
            b.test = 'a';
            b.save(function(error, res) {
              assert.ok(error);
              assert.strictEqual(res, undefined);
              b.save(function(error, res) {
                assert.ok(error);
                assert.strictEqual(res, undefined);
                M.collection.drop(done);
              });
            });
          });
        });
      });
    });
    it('should clear $versionError and saveOptions after saved (gh-8040)', function(done) {
      const schema = new Schema({ name: String });
      const Model = db.model('Test', schema);
      const doc = new Model({
        name: 'Fonger'
      });

      const savePromise = doc.save();
      assert.ok(doc.$__.$versionError);
      assert.ok(doc.$__.saveOptions);

      savePromise.then(function() {
        assert.ok(!doc.$__.$versionError);
        assert.ok(!doc.$__.saveOptions);
        done();
      }).catch(done);
    });
  });


  describe('_delta()', function() {
    it('should overwrite arrays when directly set (gh-1126)', function(done) {
      BlogPost.create({ title: 'gh-1126', numbers: [1, 2] }, function(err, b) {
        assert.ifError(err);
        BlogPost.findById(b._id, function(err, b) {
          assert.ifError(err);
          assert.deepEqual([1, 2].join(), b.numbers.join());

          b.numbers = [];
          b.numbers.push(3);

          const d = b.$__delta()[1];
          assert.ok('$set' in d, 'invalid delta ' + JSON.stringify(d));
          assert.ok(Array.isArray(d.$set.numbers));
          assert.equal(d.$set.numbers.length, 1);
          assert.equal(d.$set.numbers[0], 3);

          b.save(function(err) {
            assert.ifError(err);

            BlogPost.findById(b._id, function(err, b) {
              assert.ifError(err);
              assert.ok(Array.isArray(b.numbers));
              assert.equal(b.numbers.length, 1);
              assert.equal(b.numbers[0], 3);

              b.numbers = [3];
              const d = b.$__delta();
              assert.ok(!d);

              b.numbers = [4];
              b.numbers.push(5);
              b.save(function(err) {
                assert.ifError(err);
                BlogPost.findById(b._id, function(err, b) {
                  assert.ifError(err);
                  assert.ok(Array.isArray(b.numbers));
                  assert.equal(b.numbers.length, 2);
                  assert.equal(b.numbers[0], 4);
                  assert.equal(b.numbers[1], 5);
                  done();
                });
              });
            });
          });
        });
      });
    });

    it('should use $set when subdoc changed before pulling (gh-1303)', function(done) {
      const B = BlogPost;
      B.create(
        { title: 'gh-1303', comments: [{ body: 'a' }, { body: 'b' }, { body: 'c' }] },
        function(err, b) {
          assert.ifError(err);
          B.findById(b._id, function(err, b) {
            assert.ifError(err);

            b.comments[2].body = 'changed';
            b.comments.pull(b.comments[1]);

            assert.equal(b.comments.length, 2);
            assert.equal(b.comments[0].body, 'a');
            assert.equal(b.comments[1].body, 'changed');

            const d = b.$__delta()[1];
            assert.ok('$set' in d, 'invalid delta ' + JSON.stringify(d));
            assert.ok(Array.isArray(d.$set.comments));
            assert.equal(d.$set.comments.length, 2);

            b.save(function(err) {
              assert.ifError(err);

              B.findById(b._id, function(err, b) {
                assert.ifError(err);
                assert.ok(Array.isArray(b.comments));
                assert.equal(b.comments.length, 2);
                assert.equal(b.comments[0].body, 'a');
                assert.equal(b.comments[1].body, 'changed');
                done();
              });
            });
          });
        });
    });
  });

  describe('backward compatibility', function() {
    it('with conflicted data in db', function(done) {
      const M = db.model('Test', new Schema({ namey: { first: String, last: String } }));
      const m = new M({ namey: '[object Object]' });
      m.namey = { first: 'GI', last: 'Joe' };// <-- should overwrite the string
      m.save(function(err) {
        assert.strictEqual(err, null);
        assert.strictEqual('GI', m.namey.first);
        assert.strictEqual('Joe', m.namey.last);
        done();
      });
    });

    it('with positional notation on path not existing in schema (gh-1048)', function(done) {
      const db = start();

      const M = db.model('Test', Schema({ name: 'string' }));
      db.on('open', function() {
        const o = {
          name: 'gh-1048',
          _id: new mongoose.Types.ObjectId,
          databases: {
            0: { keys: 100, expires: 0 },
            15: { keys: 1, expires: 0 }
          }
        };

        M.collection.insertOne(o, { safe: true }, function(err) {
          assert.ifError(err);
          M.findById(o._id, function(err, doc) {
            db.close();
            assert.ifError(err);
            assert.ok(doc);
            assert.ok(doc._doc.databases);
            assert.ok(doc._doc.databases['0']);
            assert.ok(doc._doc.databases['15']);
            assert.equal(doc.databases, undefined);
            done();
          });
        });
      });
    });
  });

  describe('non-schema adhoc property assignments', function() {
    it('are not saved', function(done) {
      const B = BlogPost;

      const b = new B;
      b.whateveriwant = 10;
      b.save(function(err) {
        assert.ifError(err);
        B.collection.findOne({ _id: b._id }, function(err, doc) {
          assert.ifError(err);
          assert.ok(!('whateveriwant' in doc));
          done();
        });
      });
    });
  });

  it('should not throw range error when using Number _id and saving existing doc (gh-691)', function(done) {
    const T = new Schema({ _id: Number, a: String });
    const D = db.model('Test', T);
    const d = new D({ _id: 1 });
    d.save(function(err) {
      assert.ifError(err);

      D.findById(d._id, function(err, d) {
        assert.ifError(err);

        d.a = 'yo';
        d.save(function(err) {
          assert.ifError(err);
          done();
        });
      });
    });
  });

  describe('setting an unset value', function() {
    it('is saved (gh-742)', function(done) {
      const DefaultTestObject = db.model('Test',
        new Schema({
          score: { type: Number, default: 55 }
        })
      );

      const myTest = new DefaultTestObject();

      myTest.save(function(err, doc) {
        assert.ifError(err);
        assert.equal(doc.score, 55);

        DefaultTestObject.findById(doc._id, function(err, doc) {
          assert.ifError(err);

          doc.score = undefined; // unset
          doc.save(function(err) {
            assert.ifError(err);

            DefaultTestObject.findById(doc._id, function(err, doc) {
              assert.ifError(err);

              doc.score = 55;
              doc.save(function(err, doc) {
                assert.ifError(err);
                assert.equal(doc.score, 55);
                done();
              });
            });
          });
        });
      });
    });
  });

  it('path is cast to correct value when retreived from db', function(done) {
    const schema = new Schema({ title: { type: 'string', index: true } });
    const T = db.model('Test', schema);
    T.collection.insertOne({ title: 234 }, { safe: true }, function(err) {
      assert.ifError(err);
      T.findOne(function(err, doc) {
        assert.ifError(err);
        assert.equal(doc.title, '234');
        done();
      });
    });
  });

  it('setting a path to undefined should retain the value as undefined', function(done) {
    const B = BlogPost;
    const doc = new B;
    doc.title = 'css3';
    assert.equal(doc.$__delta()[1].$set.title, 'css3');
    doc.title = undefined;
    assert.equal(doc.$__delta()[1].$unset.title, 1);
    assert.strictEqual(undefined, doc.$__delta()[1].$set.title);

    doc.title = 'css3';
    doc.author = 'aaron';
    doc.numbers = [3, 4, 5];
    doc.meta.date = new Date;
    doc.meta.visitors = 89;
    doc.comments = [{ title: 'thanksgiving', body: 'yuuuumm' }];
    doc.comments.push({ title: 'turkey', body: 'cranberries' });

    doc.save(function(err) {
      assert.ifError(err);
      B.findById(doc._id, function(err, b) {
        assert.ifError(err);
        assert.equal(b.title, 'css3');
        assert.equal(b.author, 'aaron');
        assert.equal(b.meta.date.toString(), doc.meta.date.toString());
        assert.equal(b.meta.visitors.valueOf(), doc.meta.visitors.valueOf());
        assert.equal(b.comments.length, 2);
        assert.equal(b.comments[0].title, 'thanksgiving');
        assert.equal(b.comments[0].body, 'yuuuumm');
        assert.equal(b.comments[1].title, 'turkey');
        assert.equal(b.comments[1].body, 'cranberries');
        b.title = undefined;
        b.author = null;
        b.meta.date = undefined;
        b.meta.visitors = null;
        b.comments[0].title = null;
        b.comments[0].body = undefined;
        b.save(function(err) {
          assert.ifError(err);
          B.findById(b._id, function(err, b) {
            assert.ifError(err);
            assert.strictEqual(undefined, b.title);
            assert.strictEqual(null, b.author);

            assert.strictEqual(undefined, b.meta.date);
            assert.strictEqual(null, b.meta.visitors);
            assert.strictEqual(null, b.comments[0].title);
            assert.strictEqual(undefined, b.comments[0].body);
            assert.equal(b.comments[1].title, 'turkey');
            assert.equal(b.comments[1].body, 'cranberries');

            b.meta = undefined;
            b.comments = undefined;
            b.save(function(err) {
              assert.ifError(err);
              B.collection.findOne({ _id: b._id }, function(err, b) {
                assert.ifError(err);
                assert.strictEqual(undefined, b.meta);
                assert.strictEqual(undefined, b.comments);
                done();
              });
            });
          });
        });
      });
    });
  });

  describe('unsetting a default value', function() {
    it('should be ignored (gh-758)', function(done) {
      const M = db.model('Test', new Schema({ s: String, n: Number, a: Array }));
      M.collection.insertOne({}, { safe: true }, function(err) {
        assert.ifError(err);
        M.findOne(function(err, m) {
          assert.ifError(err);
          m.s = m.n = m.a = undefined;
          assert.equal(m.$__delta(), undefined);
          done();
        });
      });
    });
  });

  it('allow for object passing to ref paths (gh-1606)', function(done) {
    const schA = new Schema({ title: String });
    const schma = new Schema({
      thing: { type: Schema.Types.ObjectId, ref: 'Test' },
      subdoc: {
        some: String,
        thing: [{ type: Schema.Types.ObjectId, ref: 'Test' }]
      }
    });

    const M1 = db.model('Test', schA);
    const M2 = db.model('Test1', schma);
    const a = new M1({ title: 'hihihih' }).toObject();
    const thing = new M2({
      thing: a,
      subdoc: {
        title: 'blah',
        thing: [a]
      }
    });

    assert.equal(thing.thing, a._id);
    assert.equal(thing.subdoc.thing[0], a._id);

    done();
  });

  it('setters trigger on null values (gh-1445)', function(done) {
    const calls = [];
    const OrderSchema = new Schema({
      total: {
        type: Number,
        default: 0,
        set: function(value) {
          calls.push(value);
          return 10;
        }
      }
    });

    const Order = db.model('Test', OrderSchema);
    const o = new Order({ total: null });

    assert.deepEqual(calls, [0, null]);
    assert.equal(o.total, 10);
    done();
  });

  describe('Skip setting default value for Geospatial-indexed fields (gh-1668)', function() {
    beforeEach(() => db.deleteModel(/Person/));

    this.timeout(5000);

    it('2dsphere indexed field with value is saved', function() {
      const PersonSchema = new Schema({
        name: String,
        loc: {
          type: [Number],
          index: '2dsphere'
        }
      }, { autoIndex: false });

      const Person = db.model('Person', PersonSchema);
      const loc = [0.3, 51.4];
      const p = new Person({
        name: 'Jimmy Page',
        loc: loc
      });

      return co(function*() {
        yield Person.createIndexes();

        yield p.save();

        const personDoc = yield Person.findById(p._id);

        assert.equal(personDoc.loc[0], loc[0]);
        assert.equal(personDoc.loc[1], loc[1]);
      });
    });

    it('2dsphere indexed field without value is saved (gh-1668)', function() {
      const PersonSchema = new Schema({
        name: String,
        loc: {
          type: [Number],
          index: '2dsphere'
        }
      }, { autoIndex: false });

      const Person = db.model('Person', PersonSchema);
      const p = new Person({
        name: 'Jimmy Page'
      });

      return co(function*() {
        yield Person.createIndexes();

        yield p.save();

        const personDoc = yield Person.findById(p._id);

        assert.equal(personDoc.name, 'Jimmy Page');
        assert.equal(personDoc.loc, undefined);
      });
    });

    it('2dsphere indexed field in subdoc without value is saved', function() {
      const PersonSchema = new Schema({
        name: { type: String, required: true },
        nested: {
          tag: String,
          loc: {
            type: [Number]
          }
        }
      }, { autoIndex: false });

      PersonSchema.index({ 'nested.loc': '2dsphere' });

      const Person = db.model('Person', PersonSchema);
      const p = new Person({
        name: 'Jimmy Page'
      });

      p.nested.tag = 'guitarist';

      return co(function*() {
        yield Person.collection.drop();
        yield Person.createIndexes();

        yield p.save();

        const personDoc = yield Person.findById(p._id);

        assert.equal(personDoc.name, 'Jimmy Page');
        assert.equal(personDoc.nested.tag, 'guitarist');
        assert.equal(personDoc.nested.loc, undefined);
      });
    });

    it('2dsphere indexed field with geojson without value is saved (gh-3233)', function() {
      const LocationSchema = new Schema({
        name: { type: String, required: true },
        location: {
          type: { type: String, enum: ['Point'] },
          coordinates: [Number]
        }
      }, { autoIndex: false });

      LocationSchema.index({ location: '2dsphere' });

      const Location = db.model('Test', LocationSchema);

      return co(function*() {
        yield Location.collection.drop().catch(() => {});
        yield Location.createCollection();
        yield Location.createIndexes();

        yield Location.create({
          name: 'Undefined location'
        });
      });
    });

    it('Doc with 2dsphere indexed field without initial value can be updated', function() {
      const PersonSchema = new Schema({
        name: String,
        loc: {
          type: [Number],
          index: '2dsphere'
        }
      }, { autoIndex: false });

      const Person = db.model('Person', PersonSchema);
      const p = new Person({
        name: 'Jimmy Page'
      });

      return co(function*() {
        yield Person.collection.drop();
        yield Person.createIndexes();

        yield p.save();

        const updates = {
          $set: {
            loc: [0.3, 51.4]
          }
        };

        const personDoc = yield Person.findByIdAndUpdate(p._id, updates, { new: true });

        assert.equal(personDoc.loc[0], updates.$set.loc[0]);
        assert.equal(personDoc.loc[1], updates.$set.loc[1]);
      });
    });

    it('2dsphere indexed required field without value is rejected', function() {
      const PersonSchema = new Schema({
        name: String,
        loc: {
          type: [Number],
          required: true,
          index: '2dsphere'
        }
      }, { autoIndex: false });

      const Person = db.model('Person', PersonSchema);
      const p = new Person({
        name: 'Jimmy Page'
      });

      return co(function*() {
        yield Person.collection.drop();
        yield Person.createIndexes();

        let err;
        yield p.save().catch(_err => { err = _err; });

        assert.ok(err instanceof MongooseError);
        assert.ok(err instanceof ValidationError);
      });
    });

    it('2dsphere field without value but with schema default is saved', function() {
      const loc = [0, 1];
      const PersonSchema = new Schema({
        name: String,
        loc: {
          type: [Number],
          default: loc,
          index: '2dsphere'
        }
      }, { autoIndex: false });

      const Person = db.model('Person', PersonSchema);
      const p = new Person({
        name: 'Jimmy Page'
      });

      return co(function*() {
        yield Person.collection.drop();
        yield Person.createIndexes();

        yield p.save();

        const personDoc = yield Person.findById(p._id);

        assert.equal(loc[0], personDoc.loc[0]);
        assert.equal(loc[1], personDoc.loc[1]);
      });
    });

    it('2d indexed field without value is saved', function() {
      const PersonSchema = new Schema({
        name: String,
        loc: {
          type: [Number],
          index: '2d'
        }
      }, { autoIndex: false });

      const Person = db.model('Person', PersonSchema);
      const p = new Person({
        name: 'Jimmy Page'
      });

      return co(function*() {
        yield Person.collection.drop();
        yield Person.createIndexes();

        yield p.save();

        const personDoc = yield Person.findById(p._id);

        assert.equal(personDoc.loc, undefined);
      });
    });

    it.skip('Compound index with 2dsphere field without value is saved', function() {
      const PersonSchema = new Schema({
        name: String,
        type: String,
        slug: { type: String, index: { unique: true } },
        loc: { type: [Number] },
        tags: { type: [String], index: true }
      }, { autoIndex: false });

      PersonSchema.index({ name: 1, loc: '2dsphere' });

      const Person = db.model('Person', PersonSchema);
      const p = new Person({
        name: 'Jimmy Page',
        type: 'musician',
        slug: 'ledzep-1',
        tags: ['guitarist']
      });

      return co(function*() {
        yield Person.collection.drop();
        yield Person.createIndexes();

        yield p.save();

        const personDoc = yield Person.findById(p._id);

        assert.equal(personDoc.name, 'Jimmy Page');
        assert.equal(personDoc.loc, undefined);

        yield Person.collection.drop();
      });
    });

    it.skip('Compound index on field earlier declared with 2dsphere index is saved', function() {
      const PersonSchema = new Schema({
        name: String,
        type: String,
        slug: { type: String, index: { unique: true } },
        loc: { type: [Number] },
        tags: { type: [String], index: true }
      }, { autoIndex: false });

      PersonSchema.index({ loc: '2dsphere' });
      PersonSchema.index({ name: 1, loc: -1 });

      const Person = db.model('Person', PersonSchema);
      const p = new Person({
        name: 'Jimmy Page',
        type: 'musician',
        slug: 'ledzep-1',
        tags: ['guitarist']
      });

      return co(function*() {
        yield Person.collection.drop();
        yield Person.createIndexes();

        yield p.save();

        const personDoc = yield Person.findById(p._id);

        assert.equal(personDoc.name, 'Jimmy Page');
        assert.equal(personDoc.loc, undefined);

        yield Person.collection.drop();
      });
    });
  });

  it('save max bson size error with buffering (gh-3906)', function(done) {
    this.timeout(10000);
    const db = start({ noErrorListener: true });
    const Test = db.model('Test', { name: Object });

    const test = new Test({
      name: {
        data: (new Array(16 * 1024 * 1024)).join('x')
      }
    });

    test.save(function(error) {
      assert.ok(error);
      assert.equal(error.name, 'MongoError');
      db.close(done);
    });
  });

  it('reports max bson size error in save (gh-3906)', function(done) {
    this.timeout(10000);
    const db = start({ noErrorListener: true });
    const Test = db.model('Test', { name: Object });

    const test = new Test({
      name: {
        data: (new Array(16 * 1024 * 1024)).join('x')
      }
    });

    db.on('connected', function() {
      test.save(function(error) {
        assert.ok(error);
        assert.equal(error.name, 'MongoError');
        db.close(done);
      });
    });
  });

  describe('bug fixes', function() {
    it('doesnt crash (gh-1920)', function(done) {
      const parentSchema = new Schema({
        children: [new Schema({
          name: String
        })]
      });

      const Parent = db.model('Parent', parentSchema);

      const parent = new Parent();
      parent.children.push({ name: 'child name' });
      parent.save(function(err, it) {
        assert.ifError(err);
        parent.children.push({ name: 'another child' });
        Parent.findByIdAndUpdate(it._id, { $set: { children: parent.children } }, function(err) {
          assert.ifError(err);
          done();
        });
      });
    });

    it('doesnt reset "modified" status for fields', function(done) {
      const UniqueSchema = new Schema({
        changer: String,
        unique: {
          type: Number,
          unique: true
        }
      });

      const Unique = db.model('Test', UniqueSchema);

      const u1 = new Unique({
        changer: 'a',
        unique: 5
      });

      const u2 = new Unique({
        changer: 'a',
        unique: 6
      });

      Unique.on('index', function() {
        u1.save(function(err) {
          assert.ifError(err);
          assert.ok(!u1.isModified('changer'));
          u2.save(function(err) {
            assert.ifError(err);
            assert.ok(!u2.isModified('changer'));
            u2.changer = 'b';
            u2.unique = 5;
            assert.ok(u2.isModified('changer'));
            u2.save(function(err) {
              assert.ok(err);
              assert.ok(u2.isModified('changer'));
              Unique.collection.drop(done);
            });
          });
        });
      });
    });

    it('insertMany() (gh-723)', function(done) {
      const schema = new Schema({
        name: String
      }, { timestamps: true });
      const Movie = db.model('Movie', schema);

      const arr = [{ name: 'Star Wars' }, { name: 'The Empire Strikes Back' }];
      Movie.insertMany(arr, function(error, docs) {
        assert.ifError(error);
        assert.equal(docs.length, 2);
        assert.ok(!docs[0].isNew);
        assert.ok(!docs[1].isNew);
        assert.ok(docs[0].createdAt);
        assert.ok(docs[1].createdAt);
        assert.strictEqual(docs[0].__v, 0);
        assert.strictEqual(docs[1].__v, 0);
        Movie.find({}, function(error, docs) {
          assert.ifError(error);
          assert.equal(docs.length, 2);
          assert.ok(docs[0].createdAt);
          assert.ok(docs[1].createdAt);
          done();
        });
      });
    });

    it('insertMany() ordered option for constraint errors (gh-3893)', function(done) {
      start.mongodVersion(function(err, version) {
        if (err) {
          done(err);
          return;
        }
        const mongo34 = version[0] > 3 || (version[0] === 3 && version[1] >= 4);
        if (!mongo34) {
          done();
          return;
        }

        test();
      });

      function test() {
        const schema = new Schema({
          name: { type: String, unique: true }
        });
        const Movie = db.model('Movie', schema);

        const arr = [
          { name: 'Star Wars' },
          { name: 'Star Wars' },
          { name: 'The Empire Strikes Back' }
        ];
        Movie.on('index', function(error) {
          assert.ifError(error);
          Movie.insertMany(arr, { ordered: false }, function(error) {
            assert.equal(error.message.indexOf('E11000'), 0);
            Movie.find({}).sort({ name: 1 }).exec(function(error, docs) {
              assert.ifError(error);
              assert.equal(docs.length, 2);
              assert.equal(docs[0].name, 'Star Wars');
              assert.equal(docs[1].name, 'The Empire Strikes Back');
              Movie.collection.drop(done);
            });
          });
        });
      }
    });

    describe('insertMany() lean option to bypass validation (gh-8234)', () => {
      const gh8234Schema = new Schema({
        name: String,
        age: { type: Number, required: true }
      });
      const arrGh8234 = [{ name: 'Rigas' }, { name: 'Tonis', age: 9 }];
      let Gh8234;
      before('init model', () => {
        Gh8234 = db.model('Test', gh8234Schema);

        return Gh8234.deleteMany({});
      });
      afterEach('delete inserted data', function() {
        return Gh8234.deleteMany({});
      });

      it('insertMany() should bypass validation if lean option set to `true`', (done) => {
        Gh8234.insertMany(arrGh8234, { lean: true }, (error, docs) => {
          assert.ifError(error);
          assert.equal(docs.length, 2);
          Gh8234.find({}, (error, docs) => {
            assert.ifError(error);
            assert.equal(docs.length, 2);
            assert.equal(arrGh8234[0].age, undefined);
            assert.equal(arrGh8234[1].age, 9);
            done();
          });
        });
      });

      it('insertMany() should validate if lean option not set', (done) => {
        Gh8234.insertMany(arrGh8234, (error) => {
          assert.ok(error);
          assert.equal(error.name, 'ValidationError');
          assert.equal(error.errors.age.kind, 'required');
          done();
        });
      });

      it('insertMany() should validate if lean option set to `false`', (done) => {
        Gh8234.insertMany(arrGh8234, { lean: false }, (error) => {
          assert.ok(error);
          assert.equal(error.name, 'ValidationError');
          assert.equal(error.errors.age.kind, 'required');
          done();
        });
      });
    });

    it('insertMany() ordered option for validation errors (gh-5068)', function(done) {
      start.mongodVersion(function(err, version) {
        if (err) {
          done(err);
          return;
        }
        const mongo34 = version[0] > 3 || (version[0] === 3 && version[1] >= 4);
        if (!mongo34) {
          done();
          return;
        }

        test();
      });

      function test() {
        const schema = new Schema({
          name: { type: String, required: true }
        });
        const Movie = db.model('Movie', schema);

        const arr = [
          { name: 'Star Wars' },
          { foo: 'Star Wars' },
          { name: 'The Empire Strikes Back' }
        ];
        Movie.insertMany(arr, { ordered: false }, function(error) {
          assert.ifError(error);
          Movie.find({}).sort({ name: 1 }).exec(function(error, docs) {
            assert.ifError(error);
            assert.equal(docs.length, 2);
            assert.equal(docs[0].name, 'Star Wars');
            assert.equal(docs[1].name, 'The Empire Strikes Back');
            done();
          });
        });
      }
    });

    it('insertMany() `writeErrors` if only one error (gh-8938)', function() {
      const QuestionType = new mongoose.Schema({
        code: { type: String, required: true, unique: true },
        text: String
      });
      const Question = db.model('Test', QuestionType);

      return co(function*() {
        yield Question.init();

        yield Question.create({ code: 'MEDIUM', text: '123' });
        const data = [
          { code: 'MEDIUM', text: '1111' },
          { code: 'test', text: '222' },
          { code: 'HARD', text: '2222' }
        ];
        const opts = { ordered: false, rawResult: true };
        let err = yield Question.insertMany(data, opts).catch(err => err);
        assert.ok(Array.isArray(err.writeErrors));
        assert.equal(err.writeErrors.length, 1);
        assert.equal(err.insertedDocs.length, 2);
        assert.equal(err.insertedDocs[0].code, 'test');
        assert.equal(err.insertedDocs[1].code, 'HARD');

        yield Question.deleteMany({});
        yield Question.create({ code: 'MEDIUM', text: '123' });
        yield Question.create({ code: 'HARD', text: '123' });

        err = yield Question.insertMany(data, opts).catch(err => err);
        assert.ok(Array.isArray(err.writeErrors));
        assert.equal(err.writeErrors.length, 2);
        assert.equal(err.insertedDocs.length, 1);
        assert.equal(err.insertedDocs[0].code, 'test');
      });
    });

    it('insertMany() ordered option for single validation error', function(done) {
      start.mongodVersion(function(err, version) {
        if (err) {
          done(err);
          return;
        }
        const mongo34 = version[0] > 3 || (version[0] === 3 && version[1] >= 4);
        if (!mongo34) {
          done();
          return;
        }

        test();
      });

      function test() {
        const schema = new Schema({
          name: { type: String, required: true }
        });
        const Movie = db.model('Movie', schema);

        const arr = [
          { foo: 'Star Wars' },
          { foo: 'The Fast and the Furious' }
        ];
        Movie.insertMany(arr, { ordered: false }, function(error) {
          assert.ifError(error);
          Movie.find({}).sort({ name: 1 }).exec(function(error, docs) {
            assert.equal(docs.length, 0);
            done();
          });
        });
      }
    });

    it('insertMany() hooks (gh-3846)', function(done) {
      const schema = new Schema({
        name: String
      });
      let calledPre = 0;
      let calledPost = 0;
      schema.pre('insertMany', function(next, docs) {
        assert.equal(docs.length, 2);
        assert.equal(docs[0].name, 'Star Wars');
        ++calledPre;
        next();
      });
      schema.pre('insertMany', function(next, docs) {
        assert.equal(docs.length, 2);
        assert.equal(docs[0].name, 'Star Wars');
        docs[0].name = 'A New Hope';
        ++calledPre;
        next();
      });
      schema.post('insertMany', function() {
        ++calledPost;
      });
      const Movie = db.model('Movie', schema);

      const arr = [{ name: 'Star Wars' }, { name: 'The Empire Strikes Back' }];
      Movie.insertMany(arr, function(error, docs) {
        assert.ifError(error);
        assert.equal(docs.length, 2);
        assert.equal(calledPre, 2);
        assert.equal(calledPost, 1);
        Movie.find({}).sort({ name: 1 }).exec(function(error, docs) {
          assert.ifError(error);
          assert.equal(docs[0].name, 'A New Hope');
          assert.equal(docs[1].name, 'The Empire Strikes Back');
          done();
        });
      });
    });

    it('insertMany() with timestamps (gh-723)', function() {
      const schema = new Schema({ name: String }, { timestamps: true });
      const Movie = db.model('Movie', schema);
      const start = Date.now();

      const arr = [{ name: 'Star Wars' }, { name: 'The Empire Strikes Back' }];
      return Movie.insertMany(arr).
        then(docs => {
          assert.equal(docs.length, 2);
          assert.ok(!docs[0].isNew);
          assert.ok(!docs[1].isNew);
          assert.ok(docs[0].createdAt.valueOf() >= start);
          assert.ok(docs[1].createdAt.valueOf() >= start);
        }).
        then(() => Movie.find()).
        then(docs => {
          assert.equal(docs.length, 2);
          assert.ok(docs[0].createdAt.valueOf() >= start);
          assert.ok(docs[1].createdAt.valueOf() >= start);
        });
    });

    it('returns empty array if no documents (gh-8130)', function() {
      const Movie = db.model('Movie', Schema({ name: String }));
      return Movie.insertMany([]).then(docs => assert.deepEqual(docs, []));
    });

    it('insertMany() multi validation error with ordered false (gh-5337)', function(done) {
      const schema = new Schema({
        name: { type: String, required: true }
      });
      const Movie = db.model('Movie', schema);

      const arr = [
        { foo: 'The Phantom Menace' },
        { name: 'Star Wars' },
        { name: 'The Empire Strikes Back' },
        { foobar: 'The Force Awakens' }
      ];
      const opts = { ordered: false, rawResult: true };
      Movie.insertMany(arr, opts, function(error, res) {
        assert.ifError(error);
        assert.equal(res.mongoose.validationErrors.length, 2);
        assert.equal(res.mongoose.validationErrors[0].name, 'ValidationError');
        assert.equal(res.mongoose.validationErrors[1].name, 'ValidationError');
        done();
      });
    });

    it('insertMany() validation error with ordered true when all documents are invalid', function(done) {
      const schema = new Schema({
        name: { type: String, required: true }
      });
      const Movie = db.model('Movie', schema);

      const arr = [
        { foo: 'The Phantom Menace' },
        { foobar: 'The Force Awakens' }
      ];
      const opts = { ordered: true };
      Movie.insertMany(arr, opts, function(error, res) {
        assert.ok(error);
        assert.equal(res, undefined);
        assert.equal(error.name, 'ValidationError');
        done();
      });
    });

    it('insertMany() validation error with ordered false when all documents are invalid', function(done) {
      const schema = new Schema({
        name: { type: String, required: true }
      });
      const Movie = db.model('Movie', schema);

      const arr = [
        { foo: 'The Phantom Menace' },
        { foobar: 'The Force Awakens' }
      ];
      const opts = { ordered: false };
      Movie.insertMany(arr, opts, function(error, res) {
        assert.ifError(error);
        assert.equal(res.length, 0);
        assert.equal(error, null);
        done();
      });
    });

    it('insertMany() populate option (gh-9720)', function() {
      const schema = new Schema({
        name: { type: String, required: true }
      });
      const Movie = db.model('Movie', schema);
      const Person = db.model('Person', Schema({
        name: String,
        favoriteMovie: {
          type: 'ObjectId',
          ref: 'Movie'
        }
      }));

      return co(function*() {
        const movies = yield Movie.create([
          { name: 'The Empire Strikes Back' },
          { name: 'Jingle All The Way' }
        ]);
        const people = yield Person.insertMany([
          { name: 'Test1', favoriteMovie: movies[1]._id },
          { name: 'Test2', favoriteMovie: movies[0]._id }
        ], { populate: 'favoriteMovie' });

        assert.equal(people.length, 2);
        assert.equal(people[0].favoriteMovie.name, 'Jingle All The Way');
        assert.equal(people[1].favoriteMovie.name, 'The Empire Strikes Back');
      });
    });

    it('insertMany() sets `isNew` for inserted documents with `ordered = false` (gh-9677)', function() {
      const schema = new Schema({
        title: { type: String, required: true, unique: true }
      });
      const Movie = db.model('Movie', schema);

      const arr = [{ title: 'The Phantom Menace' }, { title: 'The Phantom Menace' }];
      const opts = { ordered: false };
      return co(function*() {
        yield Movie.init();
        const err = yield Movie.insertMany(arr, opts).then(() => err, err => err);
        assert.ok(err);
        assert.ok(err.insertedDocs);

        assert.equal(err.insertedDocs.length, 1);
        assert.strictEqual(err.insertedDocs[0].isNew, false);
      });
    });

    it('insertMany() validation error with ordered true and rawResult true when all documents are invalid', function(done) {
      const schema = new Schema({
        name: { type: String, required: true }
      });
      const Movie = db.model('Movie', schema);

      const arr = [
        { foo: 'The Phantom Menace' },
        { foobar: 'The Force Awakens' }
      ];
      const opts = { ordered: true, rawResult: true };
      Movie.insertMany(arr, opts, function(error, res) {
        assert.ok(error);
        assert.equal(res, undefined);
        assert.equal(error.name, 'ValidationError');
        done();
      });
    });

    it('insertMany() validation error with ordered false and rawResult true when all documents are invalid', function(done) {
      const schema = new Schema({
        name: { type: String, required: true }
      });
      const Movie = db.model('Movie', schema);

      const arr = [
        { foo: 'The Phantom Menace' },
        { foobar: 'The Force Awakens' }
      ];
      const opts = { ordered: false, rawResult: true };
      Movie.insertMany(arr, opts, function(error, res) {
        assert.ifError(error);
        assert.equal(res.mongoose.validationErrors.length, 2);
        assert.equal(res.mongoose.validationErrors[0].name, 'ValidationError');
        assert.equal(res.mongoose.validationErrors[1].name, 'ValidationError');
        done();
      });
    });

    it('insertMany() depopulate (gh-4590)', function(done) {
      const personSchema = new Schema({
        name: String
      });
      const movieSchema = new Schema({
        name: String,
        leadActor: {
          type: Schema.Types.ObjectId,
          ref: 'gh4590'
        }
      });

      const Person = db.model('Person', personSchema);
      const Movie = db.model('Movie', movieSchema);

      const arnold = new Person({ name: 'Arnold Schwarzenegger' });
      const movies = [{ name: 'Predator', leadActor: arnold }];
      Movie.insertMany(movies, function(error, docs) {
        assert.ifError(error);
        assert.equal(docs.length, 1);
        Movie.findOne({ name: 'Predator' }, function(error, doc) {
          assert.ifError(error);
          assert.equal(doc.leadActor.toHexString(), arnold._id.toHexString());
          done();
        });
      });
    });

    it('insertMany() with promises (gh-4237)', function(done) {
      const schema = new Schema({
        name: String
      });
      const Movie = db.model('Movie', schema);

      const arr = [{ name: 'Star Wars' }, { name: 'The Empire Strikes Back' }];
      Movie.insertMany(arr).then(function(docs) {
        assert.equal(docs.length, 2);
        assert.ok(!docs[0].isNew);
        assert.ok(!docs[1].isNew);
        Movie.find({}, function(error, docs) {
          assert.ifError(error);
          assert.equal(docs.length, 2);
          done();
        });
      });
    });

    it('insertMany() with error handlers (gh-6228)', function() {
      const schema = new Schema({
        name: { type: String, unique: true }
      }, { autoIndex: false });

      let postCalled = 0;
      let postErrorCalled = 0;
      schema.post('insertMany', (doc, next) => {
        ++postCalled;
        next();
      });

      schema.post('insertMany', (err, doc, next) => {
        ++postErrorCalled;
        next(err);
      });

      const Movie = db.model('Movie', schema);

      return co(function*() {
        yield Movie.createIndexes();

        let threw = false;
        try {
          yield Movie.insertMany([
            { name: 'Star Wars' },
            { name: 'Star Wars' }
          ]);
        } catch (error) {
          assert.ok(error);
          threw = true;
        }

        assert.ok(threw);
        assert.equal(postCalled, 0);
        assert.equal(postErrorCalled, 1);

        yield Movie.collection.drop();
      });
    });

    it('insertMany() with non object array error can be catched (gh-8363)', function(done) {
      const schema = mongoose.Schema({
        _id: mongoose.Schema.Types.ObjectId,
        url: { type: String }
      });
      const Image = db.model('Test', schema);
      Image.insertMany(['a', 'b', 'c']).catch((error) => {
        assert.equal(error.name, 'ObjectParameterError');
        done();
      });
    });

    it('insertMany() return docs with empty modifiedPaths (gh-7852)', function() {
      const schema = new Schema({
        name: { type: String }
      });

      const Food = db.model('Test', schema);

      return co(function*() {
        const foods = yield Food.insertMany([
          { name: 'Rice dumplings' },
          { name: 'Beef noodle' }
        ]);
        assert.equal(foods[0].modifiedPaths().length, 0);
        assert.equal(foods[1].modifiedPaths().length, 0);
      });
    });

    it('deleteOne() with options (gh-7857)', function(done) {
      const schema = new Schema({
        name: String
      });
      const Character = db.model('Test', schema);

      const arr = [
        { name: 'Tyrion Lannister' },
        { name: 'Cersei Lannister' },
        { name: 'Jon Snow' },
        { name: 'Daenerys Targaryen' }
      ];
      Character.insertMany(arr, function(err, docs) {
        assert.ifError(err);
        assert.equal(docs.length, 4);
        Character.deleteOne({ name: 'Jon Snow' }, { w: 1 }, function(err) {
          assert.ifError(err);
          Character.find({}, function(err, docs) {
            assert.ifError(err);
            assert.equal(docs.length, 3);
            done();
          });
        });
      });
    });

    it('deleteMany() with options (gh-6805)', function(done) {
      const schema = new Schema({
        name: String
      });
      const Character = db.model('Test', schema);

      const arr = [
        { name: 'Tyrion Lannister' },
        { name: 'Cersei Lannister' },
        { name: 'Jon Snow' },
        { name: 'Daenerys Targaryen' }
      ];
      Character.insertMany(arr, function(err, docs) {
        assert.ifError(err);
        assert.equal(docs.length, 4);
        Character.deleteMany({ name: /Lannister/ }, { w: 1 }, function(err) {
          assert.ifError(err);
          Character.find({}, function(err, docs) {
            assert.ifError(err);
            assert.equal(docs.length, 2);
            done();
          });
        });
      });
    });

    it('run default function with correct this scope in DocumentArray (gh-6840)', function() {
      const schema = new Schema({
        title: String,
        actors: {
          type: [{ name: String, character: String }],
          default: function() {
            // `this` should be root document and has initial data
            if (this.title === 'Passengers') {
              return [
                { name: 'Jennifer Lawrence', character: 'Aurora Lane' },
                { name: 'Chris Pratt', character: 'Jim Preston' }
              ];
            }
            return [];
          }
        }
      });

      const Movie = db.model('Movie', schema);
      const movie = new Movie({ title: 'Passengers' });
      assert.equal(movie.actors.length, 2);
    });

    describe('3.6 features', function() {
      before(function(done) {
        start.mongodVersion((err, version) => {
          if (err) {
            done(err);
            return;
          }
          const mongo36 = version[0] > 3 || (version[0] === 3 && version[1] >= 6);
          if (!mongo36) {
            this.skip();
          }

          done();
        });
      });

      it('arrayFilter (gh-5965)', function() {
        return co(function*() {
          const MyModel = db.model('Test', new Schema({
            _id: Number,
            grades: [Number]
          }));

          yield MyModel.create([
            { _id: 1, grades: [95, 92, 90] },
            { _id: 2, grades: [98, 100, 102] },
            { _id: 3, grades: [95, 110, 100] }
          ]);

          yield MyModel.updateMany({}, { $set: { 'grades.$[element]': 100 } }, {
            arrayFilters: [{ element: { $gte: 100 } }]
          });

          const docs = yield MyModel.find().sort({ _id: 1 });
          assert.deepEqual(docs[0].toObject().grades, [95, 92, 90]);
          assert.deepEqual(docs[1].toObject().grades, [98, 100, 100]);
          assert.deepEqual(docs[2].toObject().grades, [95, 100, 100]);
        });
      });

      it('arrayFilter casting (gh-5965) (gh-7079)', function() {
        return co(function*() {
          const MyModel = db.model('Test', new Schema({
            _id: Number,
            grades: [Number]
          }));

          yield MyModel.create([
            { _id: 1, grades: [95, 92, 90] },
            { _id: 2, grades: [98, 100, 102] },
            { _id: 3, grades: [95, 110, 100] }
          ]);

          yield MyModel.updateMany({}, { $set: { 'grades.$[element]': 100 } }, {
            arrayFilters: [{
              element: { $gte: '100', $lte: { valueOf: () => 109 } }
            }]
          });

          const docs = yield MyModel.find().sort({ _id: 1 });
          assert.deepEqual(docs[0].toObject().grades, [95, 92, 90]);
          assert.deepEqual(docs[1].toObject().grades, [98, 100, 100]);
          assert.deepEqual(docs[2].toObject().grades, [95, 110, 100]);
        });
      });

      it('avoids unused array filter error (gh-9468)', function() {
        return co(function*() {
          const MyModel = db.model('Test', new Schema({
            _id: Number,
            grades: [Number]
          }));

          yield MyModel.create([
            { _id: 1, grades: [95, 92, 90] },
            { _id: 2, grades: [98, 100, 102] },
            { _id: 3, grades: [95, 110, 100] }
          ]);

          yield MyModel.updateMany({}, { $set: { 'grades.0': 100 } }, {
            arrayFilters: [{
              element: { $gte: 95 }
            }]
          });

          const docs = yield MyModel.find().sort({ _id: 1 });
          assert.deepEqual(docs[0].toObject().grades, [100, 92, 90]);
          assert.deepEqual(docs[1].toObject().grades, [100, 100, 102]);
          assert.deepEqual(docs[2].toObject().grades, [100, 110, 100]);
        });
      });

      describe('watch()', function() {
        before(function() {
          if (!process.env.REPLICA_SET) {
            this.skip();
          }
        });

        it('watch() (gh-5964)', function() {
          return co(function*() {
            const MyModel = db.model('Test', new Schema({ name: String }));

            const doc = yield MyModel.create({ name: 'Ned Stark' });

            const changed = new global.Promise(resolve => {
              MyModel.watch().once('change', data => resolve(data));
            });

            yield doc.remove();

            const changeData = yield changed;
            assert.equal(changeData.operationType, 'delete');
            assert.equal(changeData.documentKey._id.toHexString(),
              doc._id.toHexString());
          });
        });

        it('watch() before connecting (gh-5964)', function() {
          return co(function*() {
            const db = start();

            const MyModel = db.model('Test', new Schema({ name: String }));

            // Synchronous, before connection happens
            const changeStream = MyModel.watch();
            const changed = new global.Promise(resolve => {
              changeStream.once('change', data => resolve(data));
            });

            yield db;
            yield MyModel.create({ name: 'Ned Stark' });

            const changeData = yield changed;
            assert.equal(changeData.operationType, 'insert');
            assert.equal(changeData.fullDocument.name, 'Ned Stark');
          });
        });

        it('watch() close() prevents buffered watch op from running (gh-7022)', function() {
          return co(function*() {
            const db = start();
            const MyModel = db.model('Test', new Schema({}));
            const changeStream = MyModel.watch();
            const ready = new global.Promise(resolve => {
              changeStream.once('ready', () => {
                resolve(true);
              });
              setTimeout(resolve, 500, false);
            });

            changeStream.close();
            yield db;
            const readyCalled = yield ready;
            assert.strictEqual(readyCalled, false);
          });
        });

        it('watch() close() closes the stream (gh-7022)', function() {
          return co(function*() {
            const db = yield start();
            const MyModel = db.model('Test', new Schema({ name: String }));

            yield MyModel.createCollection();

            const changeStream = MyModel.watch();
            const closed = new global.Promise(resolve => {
              changeStream.once('close', () => resolve(true));
            });

            yield MyModel.create({ name: 'Hodor' });

            changeStream.close();
            const closedData = yield closed;
            assert.strictEqual(closedData, true);
          });
        });
      });

      describe('sessions (gh-6362)', function() {
        let MyModel;
        const delay = ms => done => setTimeout(done, ms);

        beforeEach(function(done) {
          const nestedSchema = new Schema({ foo: String });
          db.deleteModel(/Test/);
          MyModel = db.model('Test', new Schema({
            name: String,
            nested: nestedSchema,
            arr: [nestedSchema]
          }));

          start.mongodVersion((err, version) => {
            if (err) {
              done(err);
              return;
            }
            const mongo36 = version[0] > 3 || (version[0] === 3 && version[1] >= 6);
            if (!mongo36) {
              this.skip();
            }

            done();
          });
        });

        it('startSession()', function() {
          return co(function*() {
            const session = yield MyModel.startSession({ causalConsistency: true });

            assert.equal(session.supports.causalConsistency, true);

            session.endSession();
          });
        });

        it('startSession() before connecting', function() {
          return co(function*() {
            const db = start();

            const MyModel = db.model('Test', new Schema({ name: String }));

            // Don't wait for promise
            const sessionPromise = MyModel.startSession({ causalConsistency: true });

            yield db;

            const session = yield sessionPromise;

            assert.equal(session.supports.causalConsistency, true);

            session.endSession();
          });
        });

        it('sets session when pulling a document from db', function() {
          return co(function*() {
            let doc = yield MyModel.create({ name: 'test', nested: { foo: 'bar' } });

            const session = yield MyModel.startSession();

            let lastUse = session.serverSession.lastUse;

            yield delay(1);

            doc = yield MyModel.findOne({ _id: doc._id }, null, { session });
            assert.strictEqual(doc.$__.session, session);
            assert.strictEqual(doc.$session(), session);
            assert.strictEqual(doc.nested.$session(), session);

            assert.ok(session.serverSession.lastUse > lastUse);
            lastUse = session.serverSession.lastUse;

            yield delay(1);

            doc = yield MyModel.findOneAndUpdate({}, { name: 'test2' },
              { session: session });
            assert.strictEqual(doc.$__.session, session);
            assert.strictEqual(doc.$session(), session);
            assert.strictEqual(doc.nested.$session(), session);

            assert.ok(session.serverSession.lastUse > lastUse);
            lastUse = session.serverSession.lastUse;

            yield delay(1);

            doc.name = 'test3';

            yield doc.save();

            assert.ok(session.serverSession.lastUse > lastUse);

            session.endSession();
          });
        });

        it('sets session on child doc when creating new doc (gh-7104)', function() {
          return co(function*() {
            let doc = yield MyModel.create({ name: 'test', arr: [{ foo: 'bar' }] });

            const session = yield MyModel.startSession();

            const lastUse = session.serverSession.lastUse;

            yield delay(1);

            doc = yield MyModel.findOne({ _id: doc._id }, null, { session });
            assert.strictEqual(doc.$__.session, session);
            assert.strictEqual(doc.$session(), session);
            assert.strictEqual(doc.arr[0].$session(), session);

            assert.ok(session.serverSession.lastUse > lastUse);

            doc.arr.push({ foo: 'baz' });

            assert.strictEqual(doc.arr[0].$session(), session);
            assert.strictEqual(doc.arr[1].$session(), session);

            doc.nested = { foo: 'foo' };
            assert.strictEqual(doc.nested.$session(), session);

            yield doc.save();

            assert.strictEqual(doc.arr[0].$session(), session);
            assert.strictEqual(doc.arr[1].$session(), session);

            doc.$session(null);

            assert.equal(doc.arr[0].$session(), null);
            assert.equal(doc.arr[1].$session(), null);
          });
        });

        it('sets session when pulling multiple docs from db', function() {
          return co(function*() {
            const doc = yield MyModel.create({ name: 'test' });

            const session = yield MyModel.startSession();

            let lastUse = session.serverSession.lastUse;

            yield delay(1);

            const docs = yield MyModel.find({ _id: doc._id }, null,
              { session: session });
            assert.equal(docs.length, 1);
            assert.strictEqual(docs[0].$__.session, session);
            assert.strictEqual(docs[0].$session(), session);

            assert.ok(session.serverSession.lastUse > lastUse);
            lastUse = session.serverSession.lastUse;

            yield delay(1);

            docs[0].name = 'test3';

            yield docs[0].save();

            assert.ok(session.serverSession.lastUse > lastUse);

            session.endSession();
          });
        });

        it('supports overwriting `session` in save()', function() {
          return co(function*() {
            let doc = yield MyModel.create({ name: 'test' });

            const session = yield MyModel.startSession();

            let lastUse = session.serverSession.lastUse;

            yield delay(1);

            doc = yield MyModel.findOne({ _id: doc._id }, null, { session });

            assert.ok(session.serverSession.lastUse > lastUse);
            lastUse = session.serverSession.lastUse;

            yield delay(1);

            doc.name = 'test3';

            yield doc.save({ session: null });

            assert.ok(session.serverSession.lastUse <= lastUse);

            session.endSession();
          });
        });
      });
    });

    it('method with same name as prop should throw (gh-4475)', function(done) {
      const testSchema = new mongoose.Schema({
        isPaid: Boolean
      });
      testSchema.methods.isPaid = function() {
        return false;
      };

      let threw = false;
      try {
        db.model('Test', testSchema);
      } catch (error) {
        threw = true;
        assert.equal(error.message, 'You have a method and a property in ' +
          'your schema both named "isPaid"');
      }
      assert.ok(threw);
      done();
    });

    it('emits errors in create cb (gh-3222) (gh-3478)', function(done) {
      const schema = new Schema({ name: 'String' });
      const Movie = db.model('Movie', schema);

      Movie.on('error', function(error) {
        assert.equal(error.message, 'fail!');
        done();
      });

      Movie.create({ name: 'Conan the Barbarian' }, function(error) {
        assert.ifError(error);
        throw new Error('fail!');
      });
    });

    it('create() reuses existing doc if one passed in (gh-4449)', function(done) {
      const testSchema = new mongoose.Schema({
        name: String
      });
      const Test = db.model('Test', testSchema);

      const t = new Test();
      Test.create(t, function(error, t2) {
        assert.ifError(error);
        assert.ok(t === t2);
        done();
      });
    });

    it('emits errors correctly from exec (gh-4500)', function(done) {
      const someModel = db.model('Test', new Schema({}));

      someModel.on('error', function(error) {
        assert.equal(error.message, 'This error will not disappear');
        done();
      });

      someModel.findOne().exec(function() {
        throw new Error('This error will not disappear');
      });
    });

    it('disabling id getter with .set() (gh-5548)', function(done) {
      const ChildSchema = new mongoose.Schema({
        name: String,
        _id: false
      });

      ChildSchema.set('id', false);

      const ParentSchema = new mongoose.Schema({
        child: {
          type: ChildSchema,
          default: {}
        }
      }, { id: false });

      const Parent = db.model('Parent', ParentSchema);

      const doc = new Parent({ child: { name: 'test' } });
      assert.ok(!doc.id);
      assert.ok(!doc.child.id);

      const obj = doc.toObject({ virtuals: true });
      assert.ok(!('id' in obj));
      assert.ok(!('id' in obj.child));

      done();
    });

    it('creates new array when initializing from existing doc (gh-4449)', function(done) {
      const TodoSchema = new mongoose.Schema({
        title: String
      }, { _id: false });

      const UserSchema = new mongoose.Schema({
        name: String,
        todos: [TodoSchema]
      });
      const User = db.model('User', UserSchema);

      const val = new User({ name: 'Val' });
      User.create(val, function(error, val) {
        assert.ifError(error);
        val.todos.push({ title: 'Groceries' });
        val.save(function(error) {
          assert.ifError(error);
          User.findById(val, function(error, val) {
            assert.ifError(error);
            assert.deepEqual(val.toObject().todos, [{ title: 'Groceries' }]);
            const u2 = new User();
            val.todos = u2.todos;
            val.todos.push({ title: 'Cook' });
            val.save(function(error) {
              assert.ifError(error);
              User.findById(val, function(error, val) {
                assert.ifError(error);
                assert.equal(val.todos.length, 1);
                assert.equal(val.todos[0].title, 'Cook');
                done();
              });
            });
          });
        });
      });
    });

    describe('bulkWrite casting', function() {
      it('basic casting (gh-3998)', function(done) {
        const schema = new Schema({
          str: String,
          num: Number
        });

        const M = db.model('Test', schema);

        const ops = [
          {
            insertOne: {
              document: { str: 1, num: '1' }
            }
          },
          {
            updateOne: {
              filter: { str: 1 },
              update: {
                $set: { num: '2' }
              }
            }
          }
        ];
        M.bulkWrite(ops, function(error) {
          assert.ifError(error);
          M.findOne({}, function(error, doc) {
            assert.ifError(error);
            assert.strictEqual(doc.str, '1');
            assert.strictEqual(doc.num, 2);
            done();
          });
        });
      });

      it('setDefaultsOnInsert (gh-5708)', function(done) {
        const schema = new Schema({
          str: { type: String, default: 'test' },
          num: Number
        });

        const M = db.model('Test', schema);

        const ops = [
          {
            updateOne: {
              filter: { num: 0 },
              update: {
                $inc: { num: 1 }
              },
              upsert: true,
              setDefaultsOnInsert: true
            }
          }
        ];
        M.bulkWrite(ops, function(error) {
          assert.ifError(error);
          M.findOne({}).lean().exec(function(error, doc) {
            assert.ifError(error);
            assert.strictEqual(doc.str, 'test');
            assert.strictEqual(doc.num, 1);
            done();
          });
        });
      });

      it('timestamps (gh-5708)', function() {
        const schema = new Schema({
          str: { type: String, default: 'test' },
          num: Number
        }, { timestamps: true });

        const M = db.model('Test', schema);

        const ops = [
          {
            insertOne: {
              document: {
                num: 42
              }
            }
          },
          {
            updateOne: {
              filter: { num: 0 },
              update: {
                $inc: { num: 1 }
              },
              upsert: true
            }
          }
        ];

        const now = Date.now();

        return co(function*() {
          yield M.bulkWrite(ops);

          let doc = yield M.findOne({ num: 42 });
          assert.ok(doc.createdAt);
          assert.ok(doc.createdAt.valueOf() >= now.valueOf());
          assert.ok(doc.updatedAt);
          assert.ok(doc.updatedAt.valueOf() >= now.valueOf());

          doc = yield M.findOne({ num: 1 });
          assert.ok(doc.createdAt);
          assert.ok(doc.createdAt.valueOf() >= now.valueOf());
          assert.ok(doc.updatedAt);
          assert.ok(doc.updatedAt.valueOf() >= now.valueOf());
        });
      });

      it('with child timestamps and array filters (gh-7032)', function() {
        const childSchema = new Schema({ name: String }, { timestamps: true });

        const parentSchema = new Schema({ children: [childSchema] }, {
          timestamps: true
        });

        const Parent = db.model('Parent', parentSchema);

        return co(function*() {
          yield Parent.create({ children: [{ name: 'foo' }] });

          const end = Date.now();
          yield new Promise(resolve => setTimeout(resolve, 100));

          yield Parent.bulkWrite([
            {
              updateOne: {
                filter: {},
                update: { $set: { 'children.$[].name': 'bar' } }
              }
            }
          ]);

          const doc = yield Parent.findOne();
          assert.ok(doc.children[0].updatedAt.valueOf() > end);
        });
      });

      it('with timestamps and replaceOne (gh-5708)', function() {
        const schema = new Schema({ num: Number }, { timestamps: true });

        const M = db.model('Test', schema);

        return co(function*() {
          yield M.create({ num: 42 });

          yield cb => setTimeout(cb, 10);
          const now = Date.now();

          yield M.bulkWrite([{
            replaceOne: {
              filter: { num: 42 },
              replacement: { num: 100 }
            }
          }]);

          const doc = yield M.findOne({ num: 100 });
          assert.ok(doc.createdAt);
          assert.ok(doc.createdAt.valueOf() >= now.valueOf());
          assert.ok(doc.updatedAt);
          assert.ok(doc.updatedAt.valueOf() >= now.valueOf());
        });
      });

      it('with child timestamps (gh-7032)', function() {
        const nested = new Schema({ name: String }, { timestamps: true });
        const schema = new Schema({ nested: [nested] }, { timestamps: true });

        const M = db.model('Test', schema);

        return co(function*() {
          yield M.create({ nested: [] });

          yield cb => setTimeout(cb, 10);
          const now = Date.now();

          yield M.bulkWrite([{
            updateOne: {
              filter: {},
              update: { $push: { nested: { name: 'test' } } }
            }
          }]);

          const doc = yield M.findOne({});
          assert.ok(doc.nested[0].createdAt);
          assert.ok(doc.nested[0].createdAt.valueOf() >= now.valueOf());
          assert.ok(doc.nested[0].updatedAt);
          assert.ok(doc.nested[0].updatedAt.valueOf() >= now.valueOf());
        });
      });

      it('with single nested and setOnInsert (gh-7534)', function() {
        const nested = new Schema({ name: String });
        const schema = new Schema({ nested: nested });

        const Model = db.model('Test', schema);

        return Model.
          bulkWrite([{
            updateOne: {
              filter: {},
              update: {
                $setOnInsert: {
                  nested: {
                    name: 'foo'
                  }
                }
              },
              upsert: true
            }
          }]).
          then(() => Model.findOne()).
          then(doc => assert.equal(doc.nested.name, 'foo'));
      });

      it('throws an error if no update object is provided (gh-8331)', function() {
        const userSchema = new Schema({ name: { type: String, required: true } });
        const User = db.model('User', userSchema);

        return co(function*() {
          const createdUser = yield User.create({ name: 'Hafez' });

          const err = yield User.bulkWrite([{
            updateOne: {
              filter: { _id: createdUser._id }
            }
          }])
            .then(() => null)
            .catch(err => err);


          assert.ok(err);
          assert.equal(err.message, 'Must provide an update object.');

          const userAfterUpdate = yield User.findOne({ _id: createdUser._id });

          assert.equal(userAfterUpdate.name, 'Hafez', 'Document data is not wiped if no update object is provided.');
        });
      });

      it('casts according to child discriminator if `discriminatorKey` is present (gh-8982)', function() {
        return co(function*() {
          const Person = db.model('Person', { name: String });
          Person.discriminator('Worker', new Schema({ age: Number }));


          yield Person.create([
            { __t: 'Worker', name: 'Hafez1', age: '5' },
            { __t: 'Worker', name: 'Hafez2', age: '10' },
            { __t: 'Worker', name: 'Hafez3', age: '15' },
            { __t: 'Worker', name: 'Hafez4', age: '20' },
            { __t: 'Worker', name: 'Hafez5', age: '25' }
          ]);

          yield Person.bulkWrite([
            { updateOne: { filter: { __t: 'Worker', age: '5' }, update: { age: '6' } } },
            { updateMany: { filter: { __t: 'Worker', age: '10' }, update: { age: '11' } } },
            { replaceOne: { filter: { __t: 'Worker', age: '15' }, replacement: { name: 'Hafez3', age: '16' } } },
            { deleteOne: { filter: { __t: 'Worker', age: '20' } } },
            { deleteMany: { filter: { __t: 'Worker', age: '25' } } },
            { insertOne: { document: { __t: 'Worker', name: 'Hafez6', age: '30' } } }
          ]);

          const people = yield Person.find().sort('name');

          assert.equal(people.length, 4);
          assert.equal(people[0].age, 6);
          assert.equal(people[1].age, 11);
          assert.equal(people[2].age, 16);
          assert.equal(people[3].age, 30);
        });
      });

      it('insertOne and replaceOne should not throw an error when set `timestamps: false` in schmea (gh-10048)', function() {
        const schema = new Schema({ name: String }, { timestamps: false });
        const Model = db.model('Test', schema);

        return co(function*() {
          yield Model.create({ name: 'test' });

          yield Model.bulkWrite([
            {
              insertOne: {
                document: { name: 'insertOne-test' }
              }
            },
            {
              replaceOne: {
                filter: { name: 'test' },
                replacement: { name: 'replaceOne-test' }
              }
            }
          ]);

          for (const name of ['insertOne-test', 'replaceOne-test']) {
            const doc = yield Model.findOne({ name });
            assert.strictEqual(doc.createdAt, undefined);
            assert.strictEqual(doc.updatedAt, undefined);
          }
        });
      });
    });

    it('insertMany with Decimal (gh-5190)', function(done) {
      start.mongodVersion(function(err, version) {
        if (err) {
          done(err);
          return;
        }
        const mongo34 = version[0] > 3 || (version[0] === 3 && version[1] >= 4);
        if (!mongo34) {
          done();
          return;
        }

        test();
      });

      function test() {
        const schema = new mongoose.Schema({
          amount: mongoose.Schema.Types.Decimal
        });
        const Money = db.model('Test', schema);

        Money.insertMany([{ amount: '123.45' }], function(error) {
          assert.ifError(error);
          done();
        });
      }
    });

    it('remove with cast error (gh-5323)', function(done) {
      const schema = new mongoose.Schema({
        name: String
      });

      const Model = db.model('Test', schema);
      const arr = [
        { name: 'test-1' },
        { name: 'test-2' }
      ];

      Model.create(arr, function(error) {
        assert.ifError(error);
        Model.remove([], function(error) {
          assert.ok(error);
          assert.ok(error.message.indexOf('must be an object') !== -1,
            error.message);
          Model.find({}, function(error, docs) {
            assert.ifError(error);
            assert.equal(docs.length, 2);
            done();
          });
        });
      });
    });

    it('.create() with non-object (gh-2037)', function(done) {
      const schema = new mongoose.Schema({ name: String });

      const Model = db.model('Test', schema);

      Model.create(1, function(error) {
        assert.ok(error);
        assert.equal(error.name, 'ObjectParameterError');
        done();
      });
    });

    it('save() with unacknowledged writes (gh-6012)', function() {
      const schema = new mongoose.Schema({ name: String }, { safe: false });

      const Model = db.model('Test', schema);

      return Model.create({});
    });

    it('save() with unacknowledged writes in options (gh-6012)', function() {
      const schema = new mongoose.Schema({ name: String });

      const Model = db.model('Test', schema);
      const doc = new Model();

      return doc.save({ safe: { w: 0 } });
    });

    it.skip('save() with wtimeout defined in schema (gh-6862)', function(done) {
      // If you want to test this, setup replica set with 1 primary up and 1 secondary down
      this.timeout(process.env.TRAVIS ? 9000 : 5500);
      const schema = new Schema({
        name: String
      }, {
        writeConcern: {
          w: 2,
          wtimeout: 1000
        }
      });
      const User = db.model('User', schema);
      const user = new User();
      user.name = 'Jon Snow';
      user.save(function(error) {
        assert.ok(error);
        assert.equal(error.name, 'MongoWriteConcernError');

        // although timeout, the doc have been successfully saved in the primary.
        User.findOne({}, function(err, user) {
          if (err) return done(err);
          assert.equal(user.name, 'Jon Snow');
          done();
        });
      });
    });

    it.skip('save with wtimeout in options (gh_6862)', function(done) {
      // If you want to test this, setup replica set with 1 primary up and 1 secondary down
      this.timeout(process.env.TRAVIS ? 9000 : 5500);
      const schema = new Schema({
        name: String
      });
      const User = db.model('User', schema);
      const user = new User();
      user.name = 'Jon Snow';
      user.save({ w: 2, wtimeout: 1000 }, function(error) {
        assert.ok(error);
        assert.equal(error.name, 'MongoWriteConcernError');
        User.findOne({}, function(err, user) {
          if (err) return done(err);
          assert.equal(user.name, 'Jon Snow');
          done();
        });
      });
    });

    it('bulkWrite casting updateMany, deleteOne, deleteMany (gh-3998)', function(done) {
      const schema = new Schema({
        str: String,
        num: Number
      });

      const M = db.model('Test', schema);

      const ops = [
        {
          insertOne: {
            document: { str: 1, num: '1' }
          }
        },
        {
          insertOne: {
            document: { str: '1', num: '1' }
          }
        },
        {
          updateMany: {
            filter: { str: 1 },
            update: {
              $set: { num: '2' }
            }
          }
        },
        {
          deleteMany: {
            filter: { str: 1 }
          }
        }
      ];
      M.bulkWrite(ops, function(error) {
        assert.ifError(error);
        M.countDocuments({}, function(error, count) {
          assert.ifError(error);
          assert.equal(count, 0);
          done();
        });
      });
    });

    it('bulkWrite casting replaceOne (gh-3998)', function(done) {
      const schema = new Schema({
        str: String,
        num: Number
      });

      const M = db.model('Test', schema);

      const ops = [
        {
          insertOne: {
            document: { str: 1, num: '1' }
          }
        },
        {
          replaceOne: {
            filter: { str: 1 },
            replacement: { str: 2, num: '2' }
          }
        }
      ];
      M.bulkWrite(ops, function(error) {
        assert.ifError(error);
        M.findOne({}, function(error, doc) {
          assert.ifError(error);
          assert.strictEqual(doc.str, '2');
          assert.strictEqual(doc.num, 2);
          done();
        });
      });
    });

    it('alias with lean virtual (gh-6069)', function() {
      const schema = new mongoose.Schema({
        name: {
          type: String,
          alias: 'nameAlias'
        }
      });

      const Model = db.model('Test', schema);

      return co(function*() {
        const doc = yield Model.create({ name: 'Val' });

        const res = yield Model.findById(doc._id).lean();

        assert.equal(schema.virtual('nameAlias').getters[0].call(res), 'Val');
      });
    });

    it('marks array as modified when initializing non-array from db (gh-2442)', function(done) {
      const s1 = new Schema({
        array: mongoose.Schema.Types.Mixed
      }, { minimize: false });

      const s2 = new Schema({
        array: {
          type: [{
            _id: false,
            value: {
              type: Number,
              default: 0
            }
          }],
          default: [{}]
        }
      });

      const M1 = db.model('Test', s1);
      const M2 = db.model('Test1', s2, M1.collection.name);

      M1.create({ array: {} }, function(err, doc) {
        assert.ifError(err);
        assert.ok(doc.array);
        M2.findOne({ _id: doc._id }, function(err, doc) {
          assert.ifError(err);
          assert.equal(doc.array[0].value, 0);
          doc.array[0].value = 1;
          doc.save(function(err) {
            assert.ifError(err);
            M2.findOne({ _id: doc._id }, function(err, doc) {
              assert.ifError(err);
              assert.ok(!doc.isModified('array'));
              assert.deepEqual(doc.array[0].value, 1);
              assert.equal(JSON.stringify(doc.array), '[{"value":1}]');
              done();
            });
          });
        });
      });
    });

    it('Throws when saving same doc in parallel w/ callback (gh-6456)', function(done) {
      let called = 0;

      function counter() {
        if (++called === 2) {
          Test.countDocuments(function(err, cnt) {
            assert.ifError(err);
            assert.strictEqual(cnt, 1);
            done();
          });
        }
      }

      const schema = new Schema({
        name: String
      });

      const Test = db.model('Test', schema);

      const test = new Test({
        name: 'Billy'
      });

      test.save(function cb(err, doc) {
        assert.ifError(err);
        assert.strictEqual(doc.name, 'Billy');
        counter();
      });

      test.save(function cb(err) {
        assert.strictEqual(err.name, 'ParallelSaveError');
        const regex = new RegExp(test.id);
        assert.ok(regex.test(err.message));
        counter();
      });
    });

    it('syncIndexes() (gh-6281)', function() {
      this.timeout(10000);

      return co(function*() {
        const coll = 'tests' + random();
        let M = db.model('Test', new Schema({
          name: { type: String, index: true }
        }, { autoIndex: false }), coll);
        let dropped = yield M.syncIndexes();
        assert.deepEqual(dropped, []);

        let indexes = yield M.listIndexes();
        assert.deepEqual(indexes.map(i => i.key), [
          { _id: 1 },
          { name: 1 }
        ]);

        // New model, same collection, index on different property
        db.deleteModel(/Test/);
        M = db.model('Test', new Schema({
          otherName: { type: String, index: true }
        }, { autoIndex: false }), coll);

        dropped = yield M.syncIndexes();
        assert.deepEqual(dropped, ['name_1']);

        indexes = yield M.listIndexes();
        assert.deepEqual(indexes.map(i => i.key), [
          { _id: 1 },
          { otherName: 1 }
        ]);

        // New model, same collection, different options
        db.deleteModel(/Test/);
        M = db.model('Test', new Schema({
          otherName: { type: String, unique: true }
        }, { autoIndex: false }), coll);

        dropped = yield M.syncIndexes();
        assert.deepEqual(dropped, ['otherName_1']);

        indexes = yield M.listIndexes();
        assert.deepEqual(indexes.map(i => i.key), [
          { _id: 1 },
          { otherName: 1 }
        ]);

        // Re-run syncIndexes(), shouldn't change anything
        dropped = yield M.syncIndexes();
        assert.deepEqual(dropped, []);

        yield M.collection.drop();
      });
    });

    it('syncIndexes() with different key order (gh-8135)', function() {
      this.timeout(10000);

      return co(function*() {
        const opts = { autoIndex: false };
        let schema = new Schema({ name: String, age: Number }, opts);
        schema.index({ name: 1, age: -1 });

        const coll = 'tests' + random();
        let M = db.model('Test', schema, coll);

        let dropped = yield M.syncIndexes();
        assert.deepEqual(dropped, []);

        const indexes = yield M.listIndexes();
        assert.deepEqual(indexes.map(i => i.key), [
          { _id: 1 },
          { name: 1, age: -1 }
        ]);

        // New model, same collection, different key order
        schema = new Schema({ name: String, age: Number }, opts);
        schema.index({ age: -1, name: 1 });
        db.deleteModel(/Test/);
        M = db.model('Test', schema, coll);

        dropped = yield M.syncIndexes();
        assert.deepEqual(dropped, ['name_1_age_-1']);
      });
    });

    it('syncIndexes() with different key order (gh-8559)', function() {
      this.timeout(5000);

      return co(function*() {
        yield db.dropDatabase();

        const opts = { autoIndex: false };
        let schema = new Schema({ name: String, age: Number }, opts);
        schema.index({ name: 1, _id: 1 });

        let M = db.model('Test', schema);

        let dropped = yield M.syncIndexes();
        assert.deepEqual(dropped, []);

        // New model, same collection, different key order
        schema = new Schema({ name: String, age: Number }, opts);
        schema.index({ name: 1 });
        db.deleteModel(/Test/);
        M = db.model('Test', schema);

        dropped = yield M.syncIndexes();
        assert.deepEqual(dropped, ['name_1__id_1']);
      });
    });

    it('syncIndexes() allows overwriting `background` option (gh-8645)', function() {
      return co(function*() {
        yield db.dropDatabase();

        const opts = { autoIndex: false };
        const schema = new Schema({ name: String }, opts);
        schema.index({ name: 1 }, { background: true });

        const M = db.model('Test', schema);
        yield M.syncIndexes({ background: false });

        const indexes = yield M.listIndexes();
        assert.deepEqual(indexes[1].key, { name: 1 });
        assert.strictEqual(indexes[1].background, false);
      });
    });

    it('using `new db.model()()` (gh-6698)', function(done) {
      db.model('Test', new Schema({
        name: String
      }));

      assert.throws(function() {
        new db.model('Test')({ name: 'test' });
      }, /should not be run with `new`/);

      done();
    });

    it('throws if non-function passed as callback (gh-6640)', function(done) {
      const Model = db.model('Test', new Schema({
        name: String
      }));

      const doc = new Model({});

      assert.throws(function() {
        doc.save({}, {});
      }, /callback must be a function/i);

      done();
    });

    it('Throws when saving same doc in parallel w/ promises (gh-6456)', function(done) {
      let called = 0;

      function counter() {
        if (++called === 2) {
          Test.countDocuments(function(err, cnt) {
            assert.ifError(err);
            assert.strictEqual(cnt, 1);
            done();
          });
        }
      }

      const schema = new Schema({
        name: String
      });

      const Test = db.model('Test', schema);

      const test = new Test({
        name: 'Sarah'
      });

      function handler(doc) {
        assert.strictEqual(doc.id, test.id);
        counter();
      }

      function error(err) {
        assert.strictEqual(err.name, 'ParallelSaveError');
        const regex = new RegExp(test.id);
        assert.ok(regex.test(err.message));
        counter();
      }

      test.save().then(handler);
      test.save().catch(error);
    });

    it('allows calling save in a post save hook (gh-6611)', function() {
      let called = 0;
      const noteSchema = new Schema({
        body: String
      });

      noteSchema.post('save', function(note) {
        if (!called) {
          called++;
          note.body = 'a note, part deux.';
          return note.save();
        }
      });


      const Note = db.model('Test', noteSchema);
      return co(function*() {
        yield Note.create({ body: 'a note.' });
        const doc = yield Note.findOne({});
        assert.strictEqual(doc.body, 'a note, part deux.');
      });
    });

    it('createCollection() respects schema collation (gh-6489)', function() {
      const userSchema = new Schema({
        name: String
      }, { collation: { locale: 'en_US', strength: 1 } });
      const Model = db.model('User', userSchema);

      return co(function*() {
        yield Model.collection.drop().catch(() => {});
        yield Model.createCollection();
        const collectionName = Model.collection.name;

        // If the collection is not created, the following will throw
        // MongoError: Collection [mongoose_test.User] not found.
        yield db.collection(collectionName).stats();

        yield Model.create([{ name: 'alpha' }, { name: 'Zeta' }]);

        // Ensure that the default collation is set. Mongoose will set the
        // collation on the query itself (see gh-4839).
        const res = yield db.collection(collectionName).
          find({}).sort({ name: 1 }).toArray();
        assert.deepEqual(res.map(v => v.name), ['alpha', 'Zeta']);
      });
    });

    it('createCollection() handles NamespaceExists errors (gh-9447)', function() {
      const userSchema = new Schema({ name: String });
      const Model = db.model('User', userSchema);

      return co(function*() {
        yield Model.collection.drop().catch(() => {});

        yield Model.createCollection();
        yield Model.createCollection();
      });
    });
  });

  it('dropDatabase() after init allows re-init (gh-6967)', function() {
    this.timeout(10000);

    const Model = db.model('Test', new Schema({
      name: { type: String, index: true }
    }));

    return co(function*() {
      yield Model.init();

      yield db.dropDatabase();

      assert.ok(!Model.$init);

      let threw = false;

      try {
        yield Model.listIndexes();
      } catch (err) {
        assert.ok(err.message.indexOf('test') !== -1,
          err.message);
        threw = true;
      }
      assert.ok(threw);

      yield Model.init();

      const indexes = yield Model.listIndexes();

      assert.equal(indexes.length, 2);
      assert.deepEqual(indexes[1].key, { name: 1 });
    });
  });

  it('replaceOne always sets version key in top-level (gh-7138)', function() {
    const key = 'A';

    const schema = new mongoose.Schema({
      key: String,
      items: { type: [String], default: [] }
    });

    const Record = db.model('Test', schema);

    const record = { key: key, items: ['A', 'B', 'C'] };

    return co(function*() {
      yield Record.replaceOne({ key: key }, record, { upsert: true });

      const fetchedRecord = yield Record.findOne({ key: key });

      assert.deepEqual(fetchedRecord.toObject().items, ['A', 'B', 'C']);
    });
  });

  it('can JSON.stringify(Model.schema) with nested (gh-7220)', function() {
    const nested = Schema({ name: String });
    const Model = db.model('Test', Schema({ nested }));

    const _schema = JSON.parse(JSON.stringify(Model.schema));
    assert.ok(_schema.obj.nested);
  });

  it('Model.events() (gh-7125)', function() {
    const Model = db.model('Test', Schema({
      name: { type: String, validate: () => false }
    }));

    let called = [];
    Model.events.on('error', err => { called.push(err); });

    return co(function*() {
      yield Model.findOne({ _id: 'notanid' }).catch(() => {});
      assert.equal(called.length, 1);
      assert.equal(called[0].name, 'CastError');

      called = [];

      const doc = new Model({ name: 'fail' });
      yield doc.save().catch(() => {});
      assert.equal(called.length, 1);
      assert.equal(called[0].name, 'ValidationError');

      called = [];

      yield Model.aggregate([{ $group: { fail: true } }]).exec().catch(() => {});
      assert.equal(called.length, 1);
      assert.equal(called[0].name, 'MongoError');
    });
  });

  it('sets $session() before pre save hooks run (gh-7742)', function() {
    const schema = new Schema({ name: String });
    let sessions = [];
    schema.pre('save', function() {
      sessions.push(this.$session());
    });

    const SampleModel = db.model('Test', schema);

    return co(function*() {
      yield SampleModel.create({ name: 'foo' });
      // start session
      const session = yield db.startSession();

      // get doc
      const doc = yield SampleModel.findOne();
      doc.foo = 'bar';

      sessions = [];
      yield doc.save({ session });
      assert.equal(sessions.length, 1);
      assert.strictEqual(sessions[0], session);

      sessions = [];
      yield doc.save({ session: null });
      assert.equal(sessions.length, 1);
      assert.strictEqual(sessions[0], null);
    });
  });

  it('sets $session() before pre remove hooks run (gh-7742)', function() {
    const schema = new Schema({ name: String });
    let sessions = [];
    schema.pre('remove', function() {
      sessions.push(this.$session());
    });

    const SampleModel = db.model('Test', schema);

    return co(function*() {
      yield SampleModel.create({ name: 'foo' });
      // start session
      const session = yield db.startSession();

      // get doc
      const doc = yield SampleModel.findOne();
      doc.foo = 'bar';

      sessions = [];
      yield doc.remove({ session });
      assert.equal(sessions.length, 1);
      assert.strictEqual(sessions[0], session);
    });
  });

  it('set $session() before pre validate hooks run on bulkWrite and insertMany (gh-7769)', function() {
    const schema = new Schema({ name: String });
    const sessions = [];
    schema.pre('validate', function() {
      sessions.push(this.$session());
    });

    const SampleModel = db.model('Test', schema);

    return co(function*() {
      // start session
      const session = yield db.startSession();

      yield SampleModel.insertMany([{ name: 'foo' }, { name: 'bar' }], { session });
      assert.strictEqual(sessions[0], session);
      assert.strictEqual(sessions[1], session);

      yield SampleModel.bulkWrite([{
        insertOne: {
          doc: { name: 'Samwell Tarly' }
        }
      }, {
        replaceOne: {
          filter: { name: 'bar' },
          replacement: { name: 'Gilly' }
        }
      }], { session });

      assert.strictEqual(sessions[2], session);
      assert.strictEqual(sessions[3], session);
    });
  });

  it('custom statics that overwrite query functions dont get hooks by default (gh-7790)', function() {
    return co(function*() {
      const schema = new Schema({ name: String, loadedAt: Date });

      schema.statics.findOne = function() {
        return this.findOneAndUpdate({}, { loadedAt: new Date() }, { new: true });
      };

      let called = 0;
      schema.pre('findOne', function() {
        ++called;
      });
      const Model = db.model('Test', schema);

      yield Model.create({ name: 'foo' });

      const res = yield Model.findOne();
      assert.ok(res.loadedAt);
      assert.equal(called, 0);
    });
  });

  it('error handling middleware passes saved doc (gh-7832)', function() {
    const schema = new Schema({ _id: Number });

    const errs = [];
    const docs = [];
    schema.post('save', (err, doc, next) => {
      errs.push(err);
      docs.push(doc);
      next();
    });
    const Model = db.model('Test', schema);

    return co(function*() {
      yield Model.create({ _id: 1 });

      const doc = new Model({ _id: 1 });
      const err = yield doc.save().then(() => null, err => err);
      assert.ok(err);
      assert.equal(err.code, 11000);

      assert.equal(errs.length, 1);
      assert.equal(errs[0].code, 11000);

      assert.equal(docs.length, 1);
      assert.strictEqual(docs[0], doc);
    });
  });

  it('throws readable error if calling Model function with bad context (gh-7957)', function() {
    const Model = db.model('Test', Schema({ name: String }));

    assert.throws(() => {
      new Model.discriminator('gh5957_fail', Schema({ doesntMatter: String }));
    }, /Model\.discriminator.*new Model/);

    const discriminator = Model.discriminator;

    assert.throws(() => {
      discriminator('gh5957_fail', Schema({ doesntMatter: String }));
    }, /Model\.discriminator.*MyModel/);
  });

  describe('exists() (gh-6872)', function() {
    it('returns true if document exists', function() {
      const Model = db.model('Test', new Schema({ name: String }));

      return Model.create({ name: 'foo' }).
        then(() => Model.exists({ name: 'foo' })).
        then(res => assert.strictEqual(res, true)).
        then(() => Model.exists({})).
        then(res => assert.strictEqual(res, true)).
        then(() => Model.exists()).
        then(res => assert.strictEqual(res, true));
    });

    it('returns false if no doc exists', function() {
      const Model = db.model('Test', new Schema({ name: String }));

      return Model.create({ name: 'foo' }).
        then(() => Model.exists({ name: 'bar' })).
        then(res => assert.strictEqual(res, false)).
        then(() => Model.exists({ otherProp: 'foo' })).
        then(res => assert.strictEqual(res, false));
    });

    it('options (gh-8075)', function() {
      const Model = db.model('Test', new Schema({ name: String }));

      return Model.exists({}).
        then(res => assert.ok(!res)).
        then(() => Model.exists({}, { explain: true })).
        then(res => assert.ok(res));
    });
  });

  it('Model.validate() (gh-7587)', function() {
    const Model = db.model('Test', new Schema({
      name: {
        first: {
          type: String,
          required: true
        },
        last: {
          type: String,
          required: true
        }
      },
      age: {
        type: Number,
        required: true
      },
      comments: [{ name: { type: String, required: true } }]
    }));

    return co(function*() {
      let err = null;
      let obj = null;

      err = yield Model.validate({ age: null }, ['age']).
        then(() => null, err => err);
      assert.ok(err);
      assert.deepEqual(Object.keys(err.errors), ['age']);

      err = yield Model.validate({ name: {} }, ['name']).
        then(() => null, err => err);
      assert.ok(err);
      assert.deepEqual(Object.keys(err.errors), ['name.first', 'name.last']);

      obj = { name: { first: 'foo' } };
      err = yield Model.validate(obj, ['name']).
        then(() => null, err => err);
      assert.ok(err);
      assert.deepEqual(Object.keys(err.errors), ['name.last']);

      obj = { comments: [{ name: 'test' }, {}] };
      err = yield Model.validate(obj, ['comments']).
        then(() => null, err => err);
      assert.ok(err);
      assert.deepEqual(Object.keys(err.errors), ['comments.name']);

      obj = { age: '42' };
      yield Model.validate(obj, ['age']);
      assert.strictEqual(obj.age, 42);
    });
  });

  it('Model.validate(...) validates paths in arrays (gh-8821)', function() {
    const userSchema = new Schema({
      friends: [{ type: String, required: true, minlength: 3 }]
    });

    const User = db.model('User', userSchema);
    return co(function*() {
      const err = yield User.validate({ friends: [null, 'A'] }).catch(err => err);

      assert.ok(err.errors['friends.0']);
      assert.ok(err.errors['friends.1']);
    });
  });

  it('sets correct `Document#op` with `save()` (gh-8439)', function() {
    const schema = Schema({ name: String });
    const ops = [];
    schema.pre('validate', function() {
      ops.push(this.$op);
    });
    schema.pre('save', function() {
      ops.push(this.$op);
    });
    schema.post('validate', function() {
      ops.push(this.$op);
    });
    schema.post('save', function() {
      ops.push(this.$op);
    });

    const Model = db.model('Test', schema);
    const doc = new Model({ name: 'test' });

    return doc.save().then(() => {
      assert.deepEqual(ops, ['validate', 'validate', 'save', 'save']);
    });
  });

  it('bulkWrite sets discriminator filters (gh-8590)', function() {
    const Animal = db.model('Test', Schema({ name: String }));
    const Dog = Animal.discriminator('Dog', Schema({ breed: String }));

    return co(function*() {
      yield Dog.bulkWrite([{
        updateOne: {
          filter: { name: 'Pooka' },
          update: { $set: { breed: 'Chorkie' } },
          upsert: true
        }
      }]);
      const res = yield Animal.findOne();
      assert.ok(res instanceof Dog);
      assert.strictEqual(res.breed, 'Chorkie');
    });
  });

  it('bulkWrite upsert works when update casts to empty (gh-8698)', function() {
    const userSchema = new Schema({
      name: String
    });
    const User = db.model('User', userSchema);

    return co(function*() {
      yield User.bulkWrite([{
        updateOne: {
          filter: { name: 'test' },
          update: { notInSchema: true },
          upsert: true
        }
      }]);

      const doc = yield User.findOne();
      assert.ok(doc);
      assert.strictEqual(doc.notInSchema, undefined);
    });
  });

  it('bulkWrite upsert with non-schema path in filter (gh-8698)', function() {
    const userSchema = new Schema({
      name: String
    });
    const User = db.model('User', userSchema);

    return co(function*() {
      let err = yield User.bulkWrite([{
        updateOne: {
          filter: { notInSchema: 'foo' },
          update: { name: 'test' },
          upsert: true
        }
      }]).then(() => null, err => err);
      assert.ok(err);
      assert.equal(err.name, 'StrictModeError');
      assert.ok(err.message.indexOf('notInSchema') !== -1, err.message);

      err = yield User.bulkWrite([{
        updateMany: {
          filter: { notInSchema: 'foo' },
          update: { name: 'test' },
          upsert: true
        }
      }]).then(() => null, err => err);
      assert.ok(err);
      assert.equal(err.name, 'StrictModeError');
      assert.ok(err.message.indexOf('notInSchema') !== -1, err.message);

      err = yield User.bulkWrite([{
        replaceOne: {
          filter: { notInSchema: 'foo' },
          update: { name: 'test' },
          upsert: true
        }
      }]).then(() => null, err => err);
      assert.ok(err);
      assert.equal(err.name, 'StrictModeError');
      assert.ok(err.message.indexOf('notInSchema') !== -1, err.message);
    });
  });

  it('bulkWrite can disable timestamps with updateOne, and updateMany', function() {
    const userSchema = new Schema({
      name: String
    }, { timestamps: true });

    const User = db.model('User', userSchema);

    return co(function*() {
      const users = yield User.create([{ name: 'Hafez1' }, { name: 'Hafez2' }]);

      yield User.bulkWrite([
        { updateOne: { filter: { _id: users[0]._id }, update: { name: 'John1' }, timestamps: false } },
        { updateMany: { filter: { _id: users[1]._id }, update: { name: 'John2' }, timestamps: false } }
      ]);

      const usersAfterUpdate = yield Promise.all([
        User.findOne({ _id: users[0]._id }),
        User.findOne({ _id: users[1]._id })
      ]);

      assert.deepEqual(users[0].updatedAt, usersAfterUpdate[0].updatedAt);
      assert.deepEqual(users[1].updatedAt, usersAfterUpdate[1].updatedAt);
    });
  });

  it('bulkWrite can overwrite schema `strict` option for filters and updates (gh-8778)', function() {
    // Arrange
    const userSchema = new Schema({
      name: String
    }, { strict: true });

    const User = db.model('User', userSchema);

    return co(function*() {
      const users = yield User.collection.insertMany([
        { notInSchema: 1 },
        { notInSchema: 2 },
        { notInSchema: 3 }
      ]).then(res => res.ops);

      // Act
      yield User.bulkWrite([
        { updateOne: { filter: { notInSchema: 1 }, update: { notInSchema: 'first' } } },
        { updateMany: { filter: { notInSchema: 2 }, update: { notInSchema: 'second' } } },
        { replaceOne: { filter: { notInSchema: 3 }, replacement: { notInSchema: 'third' } } }
      ],
      { strict: false });

      // Assert
      const usersAfterUpdate = yield Promise.all([
        User.collection.findOne({ _id: users[0]._id }),
        User.collection.findOne({ _id: users[1]._id }),
        User.collection.findOne({ _id: users[2]._id })
      ]);

      assert.equal(usersAfterUpdate[0].notInSchema, 'first');
      assert.equal(usersAfterUpdate[1].notInSchema, 'second');
      assert.equal(usersAfterUpdate[2].notInSchema, 'third');
    });
  });

  it('cast errors have `kind` field (gh-8953)', function() {
    return co(function*() {
      const User = db.model('User', {});
      const err = yield User.findOne({ _id: 'invalid' }).then(() => null, err => err);

      assert.deepEqual(err.kind, 'ObjectId');
    });
  });

  it('casts bulkwrite timestamps to `Number` when specified (gh-9030)', function() {
    return co(function* () {
      const userSchema = new Schema({
        name: String,
        updatedAt: Number
      }, { timestamps: true });

      const User = db.model('User', userSchema);

      yield User.create([{ name: 'user1' }, { name: 'user2' }]);

      yield User.bulkWrite([
        {
          updateOne: {
            filter: { name: 'user1' },
            update: { name: 'new name' }
          }
        },
        {
          updateMany: {
            filter: { name: 'user2' },
            update: { name: 'new name' }
          }
        }
      ]);

      const users = yield User.find().lean();
      assert.equal(typeof users[0].updatedAt, 'number');
      assert.equal(typeof users[1].updatedAt, 'number');

      // not-lean queries cast to number even if stored on DB as a date
      assert.equal(users[0] instanceof User, false);
      assert.equal(users[1] instanceof User, false);
    });
  });

  it('Model.bulkWrite(...) does not throw an error when provided an empty array (gh-9131)', function() {
    return co(function*() {
      const userSchema = new Schema();
      const User = db.model('User', userSchema);

      const res = yield User.bulkWrite([]);

      assert.deepEqual(
        res,
        {
          result: {
            ok: 1,
            writeErrors: [],
            writeConcernErrors: [],
            insertedIds: [],
            nInserted: 0,
            nUpserted: 0,
            nMatched: 0,
            nModified: 0,
            nRemoved: 0,
            upserted: []
          },
          insertedCount: 0,
          matchedCount: 0,
          modifiedCount: 0,
          deletedCount: 0,
          upsertedCount: 0,
          upsertedIds: {},
          insertedIds: {},
          n: 0
        }
      );
    });
  });

  it('Model.bulkWrite(...) does not throw an error with upsert:true, setDefaultsOnInsert: true (gh-9157)', function() {
    return co(function*() {
      const userSchema = new Schema(
        {
          friends: [String],
          age: { type: Number, default: 25 }
        },
        { timestamps: true }
      );
      const User = db.model('User', userSchema);

      yield User.bulkWrite([
        {
          updateOne: {
            filter: { },
            update: { friends: ['Sam'] },
            upsert: true,
            setDefaultsOnInsert: true
          }
        }
      ]);

      const user = yield User.findOne().sort({ _id: -1 });

      assert.equal(user.age, 25);
      assert.deepEqual(user.friends, ['Sam']);
    });
  });

  it('allows calling `create()` after `bulkWrite()` (gh-9350)', function() {
    const schema = Schema({ foo: Boolean });
    const Model = db.model('Test', schema);

    return co(function*() {
      yield Model.bulkWrite([
        { insertOne: { document: { foo: undefined } } },
        { updateOne: { filter: {}, update: { $set: { foo: true } } } }
      ]);

      yield Model.create({ foo: undefined });

      const docs = yield Model.find();
      assert.equal(docs.length, 2);
    });
  });

  it('skips applying init hooks if `document` option set to `false` (gh-9316)', function() {
    const schema = new Schema({ name: String });
    let called = 0;
    schema.post(/.*/, { query: true, document: false }, function test() {
      ++called;
    });

    const Model = db.model('Test', schema);

    const doc = new Model();
    doc.init({ name: 'test' });
    assert.equal(called, 0);
  });

  it('retains atomics after failed `save()` (gh-9327)', function() {
    const schema = new Schema({ arr: [String] });
    const Test = db.model('Test', schema);

    return co(function*() {
      const doc = yield Test.create({ arr: [] });

      yield Test.deleteMany({});

      doc.arr.push('test');
      const err = yield doc.save().then(() => null, err => err);
      assert.ok(err);

      const delta = doc.getChanges();
      assert.ok(delta.$push);
      assert.ok(delta.$push.arr);
    });
  });

  it('doesnt wipe out changes made while `save()` is in flight (gh-9327)', function() {
    const schema = new Schema({ num1: Number, num2: Number });
    const Test = db.model('Test', schema);

    return co(function*() {
      const doc = yield Test.create({});

      doc.num1 = 1;
      doc.num2 = 1;
      const p = doc.save();

      yield cb => setTimeout(cb, 0);

      doc.num1 = 2;
      doc.num2 = 2;
      yield p;

      yield doc.save();

      const fromDb = yield Test.findById(doc._id);
      assert.equal(fromDb.num1, 2);
      assert.equal(fromDb.num2, 2);
    });
  });

  describe('returnOriginal (gh-9183)', function() {
    const originalValue = mongoose.get('returnOriginal');
    beforeEach(() => {
      mongoose.set('returnOriginal', false);
    });

    afterEach(() => {
      mongoose.set('returnOriginal', originalValue);
    });

    it('Setting `returnOriginal` works', function() {
      return co(function*() {
        const userSchema = new Schema({
          name: { type: String }
        });

        const User = db.model('User', userSchema);

        const createdUser = yield User.create({ name: 'Hafez' });

        const user1 = yield User.findOneAndUpdate({ _id: createdUser._id }, { name: 'Hafez1' });
        assert.equal(user1.name, 'Hafez1');

        const user2 = yield User.findByIdAndUpdate(createdUser._id, { name: 'Hafez2' });
        assert.equal(user2.name, 'Hafez2');

        const user3 = yield User.findOneAndReplace({ _id: createdUser._id }, { name: 'Hafez3' });
        assert.equal(user3.name, 'Hafez3');
      });
    });

    it('`returnOriginal` can be overwritten', function() {
      return co(function*() {
        const userSchema = new Schema({
          name: { type: String }
        });

        const User = db.model('User', userSchema);

        const createdUser = yield User.create({ name: 'Hafez' });

        const user1 = yield User.findOneAndUpdate({ _id: createdUser._id }, { name: 'Hafez1' }, { new: false });
        assert.equal(user1.name, 'Hafez');

        const user2 = yield User.findByIdAndUpdate(createdUser._id, { name: 'Hafez2' }, { new: false });
        assert.equal(user2.name, 'Hafez1');

        const user3 = yield User.findOneAndReplace({ _id: createdUser._id }, { name: 'Hafez3' }, { new: false });
        assert.equal(user3.name, 'Hafez2');
      });
    });
  });

  describe('buildBulkWriteOperations', () => {
    it('builds write operations', () => {
      return co(function*() {

        const userSchema = new Schema({
          name: { type: String }
        });

        const User = db.model('User', userSchema);

        const users = [
          new User({ name: 'Hafez1_gh-9673-1' }),
          new User({ name: 'Hafez2_gh-9673-1' }),
          new User({ name: 'I am the third name' })
        ];

        yield users[2].save();
        users[2].name = 'I am the updated third name';

        const writeOperations = User.buildBulkWriteOperations(users);

        const desiredWriteOperations = [
          { insertOne: { document: users[0] } },
          { insertOne: { document: users[1] } },
          { updateOne: { filter: { _id: users[2]._id }, update: { $set: { name: 'I am the updated third name' } } } }
        ];

        assert.deepEqual(
          writeOperations,
          desiredWriteOperations
        );
      });
    });

    it('throws an error when one document is invalid', () => {
      const userSchema = new Schema({
        name: { type: String, minLength: 5 }
      });

      const User = db.model('User', userSchema);

      const users = [
        new User({ name: 'a' }),
        new User({ name: 'Hafez2_gh-9673-1' }),
        new User({ name: 'b' })
      ];

      let err;
      try {
        User.buildBulkWriteOperations(users);
      } catch (error) {
        err = error;
      }


      assert.ok(err);
    });

    it('throws an error if documents is not an array', function() {
      const userSchema = new Schema({
        name: { type: String }
      });

      const User = db.model('User', userSchema);


      assert.throws(
        function() {
          User.buildBulkWriteOperations(null);
        },
        /bulkSave expects an array of documents to be passed/
      );
    });
    it('throws an error if one element is not a document', function() {
      const userSchema = new Schema({
        name: { type: String }
      });

      const User = db.model('User', userSchema);


      assert.throws(
        function() {
          User.buildBulkWriteOperations([
            new User({ name: 'Hafez' }),
            { name: 'I am not a document' }
          ]);
        },
        /documents\.1 was not a mongoose document/
      );
    });
  });

  describe('bulkSave() (gh-9673)', function() {
    it('saves new documents', function() {
      return co(function* () {
        const userSchema = new Schema({
          name: { type: String }
        });

        const User = db.model('User', userSchema);


        yield User.bulkSave([
          new User({ name: 'Hafez1_gh-9673-1' }),
          new User({ name: 'Hafez2_gh-9673-1' })
        ]);

        const users = yield User.find().sort('name');

        assert.deepEqual(
          users.map(user => user.name),
          [
            'Hafez1_gh-9673-1',
            'Hafez2_gh-9673-1'
          ]
        );
      });
    });

    it('updates documents', function() {
      return co(function* () {
        const userSchema = new Schema({
          name: { type: String }
        });

        const User = db.model('User', userSchema);


        yield User.insertMany([
          new User({ name: 'Hafez1_gh-9673-2' }),
          new User({ name: 'Hafez2_gh-9673-2' })
        ]);

        const users = yield User.find().sort('name');

        users[0].name = 'Hafez1_gh-9673-2-updated';
        users[1].name = 'Hafez2_gh-9673-2-updated';

        yield User.bulkSave(users);

        const usersAfterUpdate = yield User.find().sort('name');

        assert.deepEqual(
          usersAfterUpdate.map(user => user.name),
          [
            'Hafez1_gh-9673-2-updated',
            'Hafez2_gh-9673-2-updated'
          ]
        );
      });
    });

    it('returns writeResult on success', () => {
      return co(function* () {
        const userSchema = new Schema({
          name: { type: String }
        });

        const User = db.model('User', userSchema);


        yield User.insertMany([
          new User({ name: 'Hafez1_gh-9673-2' }),
          new User({ name: 'Hafez2_gh-9673-2' })
        ]);

        const users = yield User.find().sort('name');

        users[0].name = 'Hafez1_gh-9673-2-updated';
        users[1].name = 'Hafez2_gh-9673-2-updated';

        const writeResult = yield User.bulkSave(users);
        assert.ok(writeResult.result.ok);
      });
    });
    it('throws an error on failure', () => {
      return co(function* () {
        const userSchema = new Schema({
          name: { type: String, unique: true }
        });

        const User = db.model('User', userSchema);
        yield User.init();

        yield User.insertMany([
          new User({ name: 'Hafez1_gh-9673-2' }),
          new User({ name: 'Hafez2_gh-9673-2' })
        ]);

        const users = yield User.find().sort('name');

        users[0].name = 'duplicate-name';
        users[1].name = 'duplicate-name';

        const err = yield User.bulkSave(users).then(() => null, err => err);
        assert.ok(err);
      });
    });
    it('changes document state from `isNew` `false` to `true`', () => {
      return co(function* () {
        const userSchema = new Schema({
          name: { type: String }
        });

        const User = db.model('User', userSchema);
        yield User.init();

        const user1 = new User({ name: 'Hafez1_gh-9673-3' });
        const user2 = new User({ name: 'Hafez1_gh-9673-3' });

        assert.equal(user1.isNew, true);
        assert.equal(user2.isNew, true);

        yield User.bulkSave([user1, user2]);

        assert.equal(user1.isNew, false);
        assert.equal(user2.isNew, false);
      });
    });
    it('sets `isNew` to false when a document succeds and `isNew` does not change when some fail', () => {
      return co(function* () {
        const userSchema = new Schema({
          name: { type: String, unique: true }
        });

        const User = db.model('User', userSchema);
        yield User.init();

        const user1 = new User({ name: 'Hafez1_gh-9673-4' });
        const user2 = new User({ name: 'Hafez1_gh-9673-4' });

        const err = yield User.bulkSave([user1, user2]).then(() => null, err => err);

        assert.ok(err);
        assert.equal(user1.isNew, false);
        assert.equal(user2.isNew, true);
      });
    });
    it('changes documents state for successful writes', () => {
      return co(function* () {
        const userSchema = new Schema({
          name: { type: String, unique: true },
          age: Number
        });

        const User = db.model('User', userSchema);
        yield User.init();

        const user1 = new User({ name: 'Sam', age: 26 });
        const user2 = new User({ name: 'Sam', age: 27 });

        assert.equal(user1.isNew, true);
        assert.equal(user2.isNew, true);

        const err = yield User.bulkSave([user1, user2]).then(() => null, err => err);

        assert.ok(err);
        assert.deepEqual(user1.getChanges(), {});
        assert.deepEqual(user2.getChanges(), { $set: { age: 27, name: 'Sam' } });
      });
    });
    it('triggers pre/post-save hooks', () => {
      return co(function* () {
        const userSchema = new Schema({
          name: String,
          age: Number
        });

        let preSaveCallCount = 0;
        let postSaveCallCount = 0;

        userSchema.pre('save', function() {
          preSaveCallCount++;
        });
        userSchema.post('save', function() {
          postSaveCallCount++;
        });

        const User = db.model('User', userSchema);

        const user1 = new User({ name: 'Sam1' });
        const user2 = new User({ name: 'Sam2' });


        yield User.bulkSave([user1, user2]);
        assert.equal(preSaveCallCount, 2);
        assert.equal(postSaveCallCount, 2);
      });
    });
    it('calls pre-save before actually saving', () => {
      return co(function* () {
        const userSchema = new Schema({ name: String });


        userSchema.pre('save', function() {
          this.name = 'name from pre-save';
        });

        const User = db.model('User', userSchema);

        const user1 = new User({ name: 'Sam1' });
        const user2 = new User({ name: 'Sam2' });


        yield User.bulkSave([user1, user2]);

        const usersFromDatabase = yield User.find({ _id: { $in: [user1._id, user2._id] } }).sort('_id');
        assert.equal(usersFromDatabase[0].name, 'name from pre-save');
        assert.equal(usersFromDatabase[1].name, 'name from pre-save');
      });
    });
  });

  describe('Setting the explain flag', function() {
    it('should give an object back rather than a boolean (gh-8275)', function() {
      return co(function*() {
        const MyModel = db.model('Character', mongoose.Schema({
          name: String,
          age: Number,
          rank: String
        }));

        yield MyModel.create([
          { name: 'Jean-Luc Picard', age: 59, rank: 'Captain' },
          { name: 'William Riker', age: 29, rank: 'Commander' },
          { name: 'Deanna Troi', age: 28, rank: 'Lieutenant Commander' },
          { name: 'Geordi La Forge', age: 29, rank: 'Lieutenant' },
          { name: 'Worf', age: 24, rank: 'Lieutenant' }
        ]);
        const res = yield MyModel.exists({}, { explain: true });

        assert.equal(typeof res, 'object');
      });
    });
  });
<<<<<<< HEAD
});

=======

  it('saves all error object properties to paths with type `Mixed` (gh-10126)', () => {
    return co(function*() {
      const userSchema = new Schema({ err: Schema.Types.Mixed });

      const User = db.model('User', userSchema);

      const err = new Error('I am a bad error');
      err.metadata = { reasons: ['Cloudflare is down', 'DNS'] };

      const user = yield User.create({ err });
      const userFromDB = yield User.findOne({ _id: user._id });

      assertErrorProperties(user);
      assertErrorProperties(userFromDB);


      function assertErrorProperties(user) {
        assert.equal(user.err.message, 'I am a bad error');
        assert.ok(user.err.stack);
        assert.deepEqual(user.err.metadata, { reasons: ['Cloudflare is down', 'DNS'] });
      }
    });
  });
});
>>>>>>> b257c514
<|MERGE_RESOLUTION|>--- conflicted
+++ resolved
@@ -7450,10 +7450,6 @@
       });
     });
   });
-<<<<<<< HEAD
-});
-
-=======
 
   it('saves all error object properties to paths with type `Mixed` (gh-10126)', () => {
     return co(function*() {
@@ -7479,4 +7475,4 @@
     });
   });
 });
->>>>>>> b257c514
+
