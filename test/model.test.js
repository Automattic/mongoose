--- conflicted
+++ resolved
@@ -4471,7 +4471,6 @@
         assert.equal(err.results[0].path, 'age');
       });
 
-<<<<<<< HEAD
       it('casts $elemMatch filter (gh-14678)', async function() {
         const schema = new mongoose.Schema({
           name: String,
@@ -4507,7 +4506,8 @@
         const doc = await TestModel.findById(_id).orFail();
         assert.strictEqual(doc.name, 'test');
         assert.deepStrictEqual(doc.ids, ['1', '2', '3']);
-=======
+      });
+
       it('throwOnValidationError (gh-14572) (gh-13256)', async function() {
         const schema = new Schema({
           num: Number
@@ -4571,7 +4571,6 @@
         assert.equal(err.name, 'MongooseBulkWriteError');
         assert.equal(err.validationErrors[0].path, 'age');
         assert.equal(err.results[0].path, 'age');
->>>>>>> 9dcd8aa3
       });
     });
 
@@ -7540,7 +7539,6 @@
     assert.ok(isCapped);
   });
 
-<<<<<<< HEAD
   it('throws helpful error when calling Model() with string instead of model() (gh-14281)', async function() {
     assert.throws(
       () => mongoose.Model('taco'),
@@ -7641,7 +7639,8 @@
     const doc = await Model.findOne();
 
     assert.strictEqual(doc.__v, 0);
-=======
+  });
+
   it('insertMany should throw an error if there were operations that failed validation, ' +
       'but all operations that passed validation succeeded (gh-13256)', async function() {
     const userSchema = new Schema({
@@ -7679,7 +7678,6 @@
 
     docs = await User.find();
     assert.deepStrictEqual(docs.map(doc => doc.age), [12, 12]);
->>>>>>> 9dcd8aa3
   });
 });
 
