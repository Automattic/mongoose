--- conflicted
+++ resolved
@@ -7821,7 +7821,6 @@
     assert.strictEqual(doc.__v, 0);
   });
 
-<<<<<<< HEAD
   describe('Model.useConnection() (gh-14802)', function() {
     it('updates the model\'s db property to point to the provided connection instance and vice versa (gh-14802))', async function() {
       const schema = new mongoose.Schema({
@@ -7862,7 +7861,9 @@
       assert.throws(() => {
         Model.useConnection();
       }, { message: 'Please provide a connection.' });
-=======
+    });
+  });
+
   it('insertMany should throw an error if there were operations that failed validation, ' +
       'but all operations that passed validation succeeded (gh-13256)', async function() {
     const userSchema = new Schema({
@@ -8162,7 +8163,6 @@
       assert.equal(obj.updatedAt.valueOf(), new Date('2023-06-01T18:00:00.000Z').valueOf());
       assert.ok(!('createdAt' in obj.post));
       assert.ok(obj.post.updatedAt.valueOf(), new Date('2023-06-01T18:00:00.000Z').valueOf());
->>>>>>> e12301b3
     });
   });
 });
