--- conflicted
+++ resolved
@@ -1229,7 +1229,6 @@
     });
   });
 
-<<<<<<< HEAD
   describe('middleware', function() {
     it('can specify pre and post hooks', function(done) {
       var db = start();
@@ -1329,7 +1328,8 @@
           done();
         });
     });
-=======
+  });
+
   it('works with overwrite but no $set (gh-2568)', function(done) {
     var db = start();
 
@@ -1362,6 +1362,5 @@
           done();
         });
       });
->>>>>>> ad77043e
   });
 });