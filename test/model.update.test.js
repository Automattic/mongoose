--- conflicted
+++ resolved
@@ -1431,16 +1431,10 @@
     };
     var D = db.model('gh2833', dateSchema);
 
-<<<<<<< HEAD
-    D.update({}, { d: undefined }, function (error) {
-      assert.ifError(error);
-      done();
-=======
-    assert.doesNotThrow(function() {
-      D.update({}, { d: undefined }, function(error) {
+    assert.doesNotThrow(function () {
+      D.update({}, { d: undefined }, function () {
         done();
       });
->>>>>>> c6c0b3ce
     });
   });
 
