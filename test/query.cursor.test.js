/**
 * Module dependencies.
 */

'use strict';

const start = require('./common');

const assert = require('assert');

const mongoose = start.mongoose;
const Schema = mongoose.Schema;

describe('QueryCursor', function() {
  let db;
  let Model;

  before(function() {
    db = start();
  });

  after(async function() {
    await db.close();
  });

  beforeEach(() => db.deleteModel(/.*/));
  afterEach(() => require('./util').clearTestData(db));
  afterEach(() => require('./util').stopRemainingOps(db));

  beforeEach(function() {
    const schema = new Schema({ name: String });
    schema.virtual('test').get(function() { return 'test'; });

    Model = db.model('Test', schema);

    return Model.create({ name: 'Axl' }, { name: 'Slash' });
  });

  describe('#next()', function() {
    it('with callbacks', function(done) {
      const cursor = Model.find().sort({ name: 1 }).cursor();
      cursor.next(function(error, doc) {
        assert.ifError(error);
        assert.equal(doc.name, 'Axl');
        assert.equal(doc.test, 'test');
        cursor.next(function(error, doc) {
          assert.ifError(error);
          assert.equal(doc.name, 'Slash');
          assert.equal(doc.test, 'test');
          done();
        });
      });
    });

    it('with promises', function(done) {
      const cursor = Model.find().sort({ name: 1 }).cursor();
      cursor.next().then(function(doc) {
        assert.equal(doc.name, 'Axl');
        assert.equal(doc.test, 'test');
        cursor.next().then(function(doc) {
          assert.equal(doc.name, 'Slash');
          assert.equal(doc.test, 'test');
          done();
        });
      });
    });

    it('with limit (gh-4266)', function(done) {
      const cursor = Model.find().limit(1).sort({ name: 1 }).cursor();
      cursor.next(function(error, doc) {
        assert.ifError(error);
        assert.equal(doc.name, 'Axl');
        cursor.next(function(error, doc) {
          assert.ifError(error);
          assert.ok(!doc);
          done();
        });
      });
    });

    it('with projection', function(done) {
      const personSchema = new Schema({
        name: String,
        born: String
      });
      const Person = db.model('Person', personSchema);
      const people = [
        { name: 'Axl Rose', born: 'William Bruce Rose' },
        { name: 'Slash', born: 'Saul Hudson' }
      ];
      Person.create(people, function(error) {
        assert.ifError(error);
        const cursor = Person.find({}, { _id: 0, name: 1 }).sort({ name: 1 }).cursor();
        cursor.next(function(error, doc) {
          assert.ifError(error);
          assert.equal(doc._id, undefined);
          assert.equal(doc.name, 'Axl Rose');
          assert.equal(doc.born, undefined);
          cursor.next(function(error, doc) {
            assert.ifError(error);
            assert.equal(doc._id, undefined);
            assert.equal(doc.name, 'Slash');
            assert.equal(doc.born, undefined);
            done();
          });
        });
      });
    });

    describe('with populate', function() {
      const bandSchema = new Schema({
        name: String,
        members: [{ type: mongoose.Schema.ObjectId, ref: 'Person' }]
      });
      const personSchema = new Schema({
        name: String
      });

      let Band;

      beforeEach(function(done) {
        const Person = db.model('Person', personSchema);
        Band = db.model('Band', bandSchema);

        const people = [
          { name: 'Axl Rose' },
          { name: 'Slash' },
          { name: 'Nikki Sixx' },
          { name: 'Vince Neil' },
          { name: 'Trent Reznor' },
          { name: 'Thom Yorke' },
          { name: 'Billy Corgan' }
        ];
        Person.create(people, function(error, docs) {
          assert.ifError(error);
          const bands = [
            { name: 'Guns N\' Roses', members: [docs[0], docs[1]] },
            { name: 'Motley Crue', members: [docs[2], docs[3]] },
            { name: 'Nine Inch Nails', members: [docs[4]] },
            { name: 'Radiohead', members: [docs[5]] },
            { name: 'The Smashing Pumpkins', members: [docs[6]] }
          ];
          Band.create(bands, function(error) {
            assert.ifError(error);
            done();
          });
        });
      });

      it('with populate without specify batchSize', function(done) {
        const cursor =
          Band.find().sort({ name: 1 }).populate('members').cursor();
        cursor.next(function(error, doc) {
          assert.ifError(error);
          assert.equal(doc.name, 'Guns N\' Roses');
          assert.equal(doc.members.length, 2);
          assert.equal(doc.members[0].name, 'Axl Rose');
          assert.equal(doc.members[1].name, 'Slash');
          cursor.next(function(error, doc) {
            assert.ifError(error);
            assert.equal(doc.name, 'Motley Crue');
            assert.equal(doc.members.length, 2);
            assert.equal(doc.members[0].name, 'Nikki Sixx');
            assert.equal(doc.members[1].name, 'Vince Neil');
            cursor.next(function(error, doc) {
              assert.ifError(error);
              assert.equal(doc.name, 'Nine Inch Nails');
              assert.equal(doc.members.length, 1);
              assert.equal(doc.members[0].name, 'Trent Reznor');
              cursor.next(function(error, doc) {
                assert.ifError(error);
                assert.equal(doc.name, 'Radiohead');
                assert.equal(doc.members.length, 1);
                assert.equal(doc.members[0].name, 'Thom Yorke');
                cursor.next(function(error, doc) {
                  assert.ifError(error);
                  assert.equal(doc.name, 'The Smashing Pumpkins');
                  assert.equal(doc.members.length, 1);
                  assert.equal(doc.members[0].name, 'Billy Corgan');
                  done();
                });
              });
            });
          });
        });
      });

      it('with populate using custom batchSize', function(done) {
        const cursor =
          Band.find().sort({ name: 1 }).populate('members').batchSize(3).cursor();
        cursor.next(function(error, doc) {
          assert.ifError(error);
          assert.equal(doc.name, 'Guns N\' Roses');
          assert.equal(doc.members.length, 2);
          assert.equal(doc.members[0].name, 'Axl Rose');
          assert.equal(doc.members[1].name, 'Slash');
          cursor.next(function(error, doc) {
            assert.ifError(error);
            assert.equal(doc.name, 'Motley Crue');
            assert.equal(doc.members.length, 2);
            assert.equal(doc.members[0].name, 'Nikki Sixx');
            assert.equal(doc.members[1].name, 'Vince Neil');
            cursor.next(function(error, doc) {
              assert.ifError(error);
              assert.equal(doc.name, 'Nine Inch Nails');
              assert.equal(doc.members.length, 1);
              assert.equal(doc.members[0].name, 'Trent Reznor');
              cursor.next(function(error, doc) {
                assert.ifError(error);
                assert.equal(doc.name, 'Radiohead');
                assert.equal(doc.members.length, 1);
                assert.equal(doc.members[0].name, 'Thom Yorke');
                cursor.next(function(error, doc) {
                  assert.ifError(error);
                  assert.equal(doc.name, 'The Smashing Pumpkins');
                  assert.equal(doc.members.length, 1);
                  assert.equal(doc.members[0].name, 'Billy Corgan');
                  done();
                });
              });
            });
          });
        });
      });
    });

    it('casting ObjectIds with where() (gh-4355)', function(done) {
      Model.findOne(function(error, doc) {
        assert.ifError(error);
        assert.ok(doc);
        const query = { _id: doc._id.toHexString() };
        Model.find().where(query).cursor().next(function(error, doc) {
          assert.ifError(error);
          assert.ok(doc);
          done();
        });
      });
    });

    it('cast errors (gh-4355)', function(done) {
      Model.find().where({ _id: 'BadId' }).cursor().next(function(error) {
        assert.ok(error);
        assert.equal(error.name, 'CastError');
        assert.equal(error.path, '_id');
        done();
      });
    });

    it('with pre-find hooks (gh-5096)', async function() {
      const schema = new Schema({ name: String });
      let called = 0;
      schema.pre('find', function(next) {
        ++called;
        next();
      });

      db.deleteModel(/Test/);
      const Model = db.model('Test', schema);

      await Model.deleteMany({});
      await Model.create({ name: 'Test' });

      const doc = await Model.find().cursor().next();
      assert.equal(called, 1);
      assert.equal(doc.name, 'Test');
    });
  });

  it('as readable stream', function(done) {
    const cursor = Model.find().sort({ name: 1 }).cursor();

    const expectedNames = ['Axl', 'Slash'];
    let cur = 0;
    cursor.on('data', function(doc) {
      assert.equal(doc.name, expectedNames[cur++]);
      assert.equal(doc.test, 'test');
    });

    cursor.on('error', function(error) {
      done(error);
    });

    cursor.on('end', function() {
      assert.equal(cur, 2);
      done();
    });
  });

  describe('`transform` option', function() {
    it('transforms document', function(done) {
      const cursor = Model.find().sort({ name: 1 }).cursor({
        transform: function(doc) {
          doc.name += '_transform';
          return doc;
        }
      });

      const expectedNames = ['Axl_transform', 'Slash_transform'];
      let cur = 0;
      cursor.on('data', function(doc) {
        assert.equal(doc.name, expectedNames[cur++]);
        assert.equal(doc.test, 'test');
      });

      cursor.on('error', function(error) {
        done(error);
      });

      cursor.on('end', function() {
        assert.equal(cur, 2);
        done();
      });
    });
  });

  describe('#map', function() {
    it('maps documents', function(done) {
      const cursor = Model.find().sort({ name: 1 }).cursor()
        .map(function(obj) {
          obj.name += '_mapped';
          return obj;
        })
        .map(function(obj) {
          obj.name += '_mappedagain';
          return obj;
        });

      const expectedNames = ['Axl_mapped_mappedagain', 'Slash_mapped_mappedagain'];
      let cur = 0;
      cursor.on('data', function(doc) {
        assert.equal(doc.name, expectedNames[cur++]);
        assert.equal(doc.test, 'test');
      });

      cursor.on('error', function(error) {
        done(error);
      });

      cursor.on('end', function() {
        assert.equal(cur, 2);
        done();
      });
    });

    it('with #next', function(done) {
      const cursor = Model.find().sort({ name: 1 }).cursor()
        .map(function(obj) {
          obj.name += '_next';
          return obj;
        });

      cursor.next(function(error, doc) {
        assert.ifError(error);
        assert.equal(doc.name, 'Axl_next');
        assert.equal(doc.test, 'test');
        cursor.next(function(error, doc) {
          assert.ifError(error);
          assert.equal(doc.name, 'Slash_next');
          assert.equal(doc.test, 'test');
          done();
        });
      });
    });
  });

  describe('#eachAsync()', function() {
    it('iterates one-by-one, stopping for promises', function(done) {
      const cursor = Model.find().sort({ name: 1 }).cursor();

      const expectedNames = ['Axl', 'Slash'];
      let cur = 0;

      const checkDoc = function(doc) {
        const _cur = cur;
        assert.equal(doc.name, expectedNames[cur]);
        return {
          then: function(resolve) {
            setTimeout(function() {
              assert.equal(_cur, cur++);
              resolve();
            }, 50);
          }
        };
      };
      cursor.eachAsync(checkDoc).then(function() {
        assert.equal(cur, 2);
        done();
      }).catch(done);
    });

    it('parallelization', function(done) {
      const cursor = Model.find().sort({ name: 1 }).cursor();

      const names = [];
      const resolves = [];
      const checkDoc = function(doc) {
        names.push(doc.name);
        const p = new Promise(resolve => {
          resolves.push(resolve);
        });

        if (names.length === 2) {
          setTimeout(() => resolves.forEach(r => r()), 0);
        }

        return p;
      };
      cursor.eachAsync(checkDoc, { parallel: 2 }).then(function() {
        assert.equal(names.length, 2);
        assert.deepEqual(names.sort(), ['Axl', 'Slash']);
        done();
      }).catch(done);
    });
  });

  describe('#lean()', function() {
    it('lean', function(done) {
      const cursor = Model.find().sort({ name: 1 }).lean().cursor();

      const expectedNames = ['Axl', 'Slash'];
      let cur = 0;
      cursor.on('data', function(doc) {
        assert.equal(doc.name, expectedNames[cur++]);
        assert.strictEqual(doc instanceof mongoose.Document, false);
      });

      cursor.on('error', function(error) {
        done(error);
      });

      cursor.on('end', function() {
        assert.equal(cur, 2);
        done();
      });
    });

    it('lean = false (gh-7197)', async function() {
      const cursor = Model.find().sort({ name: 1 }).lean(false).cursor();

      const doc = await cursor.next();
      assert.ok(doc instanceof mongoose.Document);
    });
  });

  describe('#close()', function() {
    it('works (gh-4258)', function(done) {
      const cursor = Model.find().sort({ name: 1 }).cursor();
      cursor.next(function(error, doc) {
        assert.ifError(error);
        assert.equal(doc.name, 'Axl');
        assert.equal(doc.test, 'test');

        let closed = false;
        cursor.on('close', function() {
          closed = true;
        });

        cursor.close(function(error) {
          assert.ifError(error);
          assert.ok(closed);
          cursor.next(function(error) {
            assert.ok(error);
            assert.equal(error.name, 'MongoCursorExhaustedError');
            done();
          });
        });
      });
    });
  });

  it('handles non-boolean lean option (gh-7137)', async function() {
    const schema = new Schema({ name: String });
    db.deleteModel(/Test/);
    const Model = db.model('Test', schema);

    await Model.deleteMany({});
    await Model.create({ name: 'test' });

    let doc;
    await Model.find().lean({ virtuals: true }).cursor().eachAsync(_doc => {
      assert.ok(!doc);
      doc = _doc;
    });

    assert.ok(!doc.$__);
  });

  it('data before close (gh-4998)', function(done) {
    const userSchema = new mongoose.Schema({
      name: String
    });

    const User = db.model('User', userSchema);
    const users = [];
    for (let i = 0; i < 100; i++) {
      users.push({
        _id: new mongoose.Types.ObjectId(),
        name: 'Bob' + (i < 10 ? '0' : '') + i
      });
    }

    User.insertMany(users, function(error) {
      assert.ifError(error);

      const stream = User.find({}).cursor();
      const docs = [];

      stream.on('data', function(doc) {
        docs.push(doc);
      });

      stream.on('close', function() {
        assert.equal(docs.length, 100);
        done();
      });
    });
  });

  it('pulls schema-level readPreference (gh-8421)', function() {
    const read = 'secondaryPreferred';
    const User = db.model('User', Schema({ name: String }, { read }));
    const cursor = User.find().cursor();

    assert.equal(cursor.options.readPreference.mode, read);
  });

  it('eachAsync() with parallel > numDocs (gh-8422)', async function() {
    const schema = new mongoose.Schema({ name: String });
    const Movie = db.model('Movie', schema);

    await Movie.deleteMany({});
    await Movie.create([
      { name: 'Kickboxer' },
      { name: 'Ip Man' },
      { name: 'Enter the Dragon' }
    ]);

    let numDone = 0;

    await Movie.find().cursor().eachAsync(async function() {
      await delay(100);
      ++numDone;
    }, { parallel: 4 });
    assert.equal(numDone, 3);
  });

  it('eachAsync() with sort, parallel, and sync function (gh-8557)', async function() {
    const User = db.model('User', Schema({ order: Number }));

    await User.create([{ order: 1 }, { order: 2 }, { order: 3 }]);

    const cursor = User.aggregate([{ $sort: { order: 1 } }]).
      cursor();

    const docs = [];

    await cursor.eachAsync((doc) => docs.push(doc), { parallel: 3 });

    assert.deepEqual(docs.map(d => d.order), [1, 2, 3]);
  });

  it('closing query cursor emits `close` event only once (gh-8835)', function(done) {
    const User = db.model('User', new Schema({ name: String }));

    const cursor = User.find().cursor();
    cursor.on('data', () => {});

    let closeEventTriggeredCount = 0;
    cursor.on('close', () => closeEventTriggeredCount++);
    setTimeout(() => {
      assert.equal(closeEventTriggeredCount, 1);
      done();
    }, 20);
  });

  it('closing aggregation cursor emits `close` event only once (gh-8835)', function(done) {
    const User = db.model('User', new Schema({ name: String }));

    const cursor = User.aggregate([{ $match: {} }]).cursor();
    cursor.on('data', () => {});

    let closeEventTriggeredCount = 0;
    cursor.on('close', () => closeEventTriggeredCount++);


    setTimeout(() => {
      assert.equal(closeEventTriggeredCount, 1);
      done();
    }, 20);
  });

  it('closing query cursor emits `close` event only once with stream pause/resume (gh-10876)', function(done) {
    const User = db.model('User', new Schema({ name: String }));

    User.create({ name: 'First' }, { name: 'Second' })
      .then(() => {
        const cursor = User.find().cursor();
        cursor.on('data', () => {
          cursor.pause();
          setTimeout(() => cursor.resume(), 50);
        });

        let closeEventTriggeredCount = 0;
        cursor.on('close', () => closeEventTriggeredCount++);
        setTimeout(() => {
          assert.equal(closeEventTriggeredCount, 1);
          done();
        }, 200);
      });
  });

  it('closing aggregation cursor emits `close` event only once with stream pause/resume (gh-10876)', function(done) {
    const User = db.model('User', new Schema({ name: String }));
<<<<<<< HEAD
=======

    User.create({ name: 'First' }, { name: 'Second' })
      .then(() => {
        const cursor = User.aggregate([{ $match: {} }]).cursor().exec();
        cursor.on('data', () => {
          cursor.pause();
          setTimeout(() => cursor.resume(), 50);
        });

        let closeEventTriggeredCount = 0;
        cursor.on('close', () => closeEventTriggeredCount++);


        setTimeout(() => {
          assert.equal(closeEventTriggeredCount, 1);
          done();
        }, 200);
      });
  });

  it('passes document index as the second argument for query cursor (gh-8972)', function() {
    return co(function *() {
      const User = db.model('User', Schema({ order: Number }));
>>>>>>> ec4f07ee

    User.create({ name: 'First' }, { name: 'Second' })
      .then(() => {
        const cursor = User.aggregate([{ $match: {} }]).cursor();
        cursor.on('data', () => {
          cursor.pause();
          setTimeout(() => cursor.resume(), 50);
        });

        let closeEventTriggeredCount = 0;
        cursor.on('close', () => closeEventTriggeredCount++);


        setTimeout(() => {
          assert.equal(closeEventTriggeredCount, 1);
          done();
        }, 200);
      });
  });

  it('passes document index as the second argument for query cursor (gh-8972)', async function() {
    const User = db.model('User', Schema({ order: Number }));

    await User.create([{ order: 1 }, { order: 2 }, { order: 3 }]);

    const docsWithIndexes = [];

    await User.find().sort('order').cursor().eachAsync((doc, i) => {
      docsWithIndexes.push({ order: doc.order, i: i });
    });

    const expected = [
      { order: 1, i: 0 },
      { order: 2, i: 1 },
      { order: 3, i: 2 }
    ];

    assert.deepEqual(docsWithIndexes, expected);
  });

  it('passes document index as the second argument for aggregation cursor (gh-8972)', async function() {
    const User = db.model('User', Schema({ order: Number }));

    await User.create([{ order: 1 }, { order: 2 }, { order: 3 }]);


    const docsWithIndexes = [];

    await User.aggregate([{ $sort: { order: 1 } }]).cursor().eachAsync((doc, i) => {
      docsWithIndexes.push({ order: doc.order, i: i });
    });

    const expected = [
      { order: 1, i: 0 },
      { order: 2, i: 1 },
      { order: 3, i: 2 }
    ];

    assert.deepEqual(docsWithIndexes, expected);
  });

  it('post hooks (gh-9435)', async function() {
    const schema = new mongoose.Schema({ name: String });
    schema.post('find', function(docs) {
      docs.forEach(doc => { doc.name = doc.name.toUpperCase(); });
    });
    const Movie = db.model('Movie', schema);

    await Movie.deleteMany({});
    await Movie.create([
      { name: 'Kickboxer' },
      { name: 'Ip Man' },
      { name: 'Enter the Dragon' }
    ]);

    const arr = [];
    await Movie.find().sort({ name: -1 }).cursor().
      eachAsync(doc => arr.push(doc.name));
    assert.deepEqual(arr, ['KICKBOXER', 'IP MAN', 'ENTER THE DRAGON']);
  });

  it('reports CastError with noCursorTimeout set (gh-10150)', async function() {
    const schema = new mongoose.Schema({ name: String });
    const Movie = db.model('Movie', schema);

    await Movie.deleteMany({});
    await Movie.create([
      { name: 'Kickboxer' },
      { name: 'Ip Man' },
      { name: 'Enter the Dragon' }
    ]);

    const arr = [];
    const err = await Movie.find({ name: { lt: 'foo' } }).cursor().
      addCursorFlag('noCursorTimeout', true).
      eachAsync(doc => arr.push(doc.name)).
      then(() => null, err => err);
    assert.ok(err);
    assert.equal(err.name, 'CastError');
  });

  it('reports error in pre save hook (gh-10785)', async function() {
    const schema = new mongoose.Schema({ name: String });

    schema.pre('find', async() => {
      await new Promise(resolve => setTimeout(resolve, 10));
      throw new Error('Oops!');
    });

    const Movie = db.model('Movie', schema);

    await Movie.deleteMany({});
    await Movie.create([
      { name: 'Kickboxer' },
      { name: 'Ip Man' },
      { name: 'Enter the Dragon' }
    ]);

    const arr = [];
    const err = await Movie.find({ name: { $lt: 'foo' } }).cursor().
      eachAsync(doc => arr.push(doc.name)).
      then(() => null, err => err);
    assert.ok(err);
    assert.equal(err.message, 'Oops!');
  });
});


async function delay(ms) {
  await new Promise((resolve) => setTimeout(resolve, ms));
}<|MERGE_RESOLUTION|>--- conflicted
+++ resolved
@@ -611,32 +611,6 @@
 
   it('closing aggregation cursor emits `close` event only once with stream pause/resume (gh-10876)', function(done) {
     const User = db.model('User', new Schema({ name: String }));
-<<<<<<< HEAD
-=======
-
-    User.create({ name: 'First' }, { name: 'Second' })
-      .then(() => {
-        const cursor = User.aggregate([{ $match: {} }]).cursor().exec();
-        cursor.on('data', () => {
-          cursor.pause();
-          setTimeout(() => cursor.resume(), 50);
-        });
-
-        let closeEventTriggeredCount = 0;
-        cursor.on('close', () => closeEventTriggeredCount++);
-
-
-        setTimeout(() => {
-          assert.equal(closeEventTriggeredCount, 1);
-          done();
-        }, 200);
-      });
-  });
-
-  it('passes document index as the second argument for query cursor (gh-8972)', function() {
-    return co(function *() {
-      const User = db.model('User', Schema({ order: Number }));
->>>>>>> ec4f07ee
 
     User.create({ name: 'First' }, { name: 'Second' })
       .then(() => {
@@ -648,7 +622,6 @@
 
         let closeEventTriggeredCount = 0;
         cursor.on('close', () => closeEventTriggeredCount++);
-
 
         setTimeout(() => {
           assert.equal(closeEventTriggeredCount, 1);
