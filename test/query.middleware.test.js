'use strict';

const start = require('./common');

const assert = require('assert');

const mongoose = start.mongoose;
const Schema = mongoose.Schema;

describe('query middleware', function() {
  let db;
  let schema;
  let publisherSchema;
  let Author;
  let Publisher;

  before(function() {
    db = start();
  });

  after(async function() {
    await db.close();
  });

  const initializeData = async function() {
    Author = db.model('Person', schema);
    Publisher = db.model('Publisher', publisherSchema, 'Publisher');

    await Author.deleteMany({});
    await Publisher.deleteMany({});

    const publisher = await Publisher.create({ name: 'Wiley' });
    const doc = {
      title: 'Professional AngularJS',
      author: 'Val',
      publisher: publisher._id,
      options: 'bacon'
    };
    await Author.create(doc);
  };

  beforeEach(function() {
    schema = new Schema({
      title: String,
      author: String,
      publisher: { type: Schema.ObjectId, ref: 'Publisher' },
      options: String
    });

    publisherSchema = new Schema({
      name: String
    });
  });

  beforeEach(() => db.deleteModel(/.*/));
  afterEach(() => require('./util').clearTestData(db));
  afterEach(() => require('./util').stopRemainingOps(db));

  it('has a pre find hook', async function() {
    let count = 0;
    schema.pre('find', function(next) {
      ++count;
      next();
    });

<<<<<<< HEAD
    const conn = start();
    connectionsToClose.push(conn);

    await initializeData();
    await Author.find({ x: 1 });
    assert.equal(count, 1);
=======
    initializeData(function(error) {
      assert.ifError(error);
      Author.find({ x: 1 }, function(error) {
        assert.ifError(error);
        assert.equal(count, 1);
        done();
      });
    });
>>>>>>> 76241969
  });

  it('has post find hooks', async function() {
    let postCount = 0;
    schema.post('find', function(results, next) {
      assert.equal(results.length, 1);
      assert.equal(results[0].author, 'Val');
      assert.equal(results[0].options, 'bacon');
      ++postCount;
      next();
    });

    await initializeData();

    const docs = await Author.find({ title: 'Professional AngularJS' });
    assert.equal(postCount, 1);
    assert.equal(docs.length, 1);
  });

  it('works when using a chained query builder', async function() {
    let count = 0;
    schema.pre('find', function(next) {
      ++count;
      next();
    });

    let postCount = 0;
    schema.post('find', function(results, next) {
      assert.equal(results.length, 1);
      assert.equal(results[0].author, 'Val');
      ++postCount;
      next();
    });

    await initializeData();

    const docs = await Author.findOne({ title: 'Professional AngularJS' }).find();
    assert.equal(count, 1);
    assert.equal(postCount, 1);
    assert.equal(docs.length, 1);
  });

  it('has separate pre-findOne() and post-findOne() hooks', async function() {
    let count = 0;
    schema.pre('findOne', function(next) {
      ++count;
      next();
    });

    let postCount = 0;
    schema.post('findOne', function(result, next) {
      assert.equal(result.author, 'Val');
      ++postCount;
      next();
    });

    await initializeData();
    const doc = await Author.findOne({ title: 'Professional AngularJS' });
    assert.equal(count, 1);
    assert.equal(postCount, 1);
    assert.equal(doc.author, 'Val');
  });

  it('with regular expression (gh-6680)', async function() {
    let count = 0;
    let postCount = 0;
    schema.pre(/find/, function(next) {
      ++count;
      next();
    });

    schema.post(/find/, function(result, next) {
      ++postCount;
      next();
    });

    await initializeData();

    const doc = await Author.findOne({ title: 'Professional AngularJS' });
    assert.equal(count, 1);
    assert.equal(postCount, 1);
    assert.equal(doc.author, 'Val');

    count = 0;
    postCount = 0;

    const docs = await Author.find({ title: 'Professional AngularJS' });
    assert.equal(count, 1);
    assert.equal(postCount, 1);
    assert.equal(docs[0].author, 'Val');

    await Author.updateOne({}, { title: 'Foo' });
    assert.equal(count, 1);
    assert.equal(postCount, 1);
  });

  it('can populate in pre hook', async function() {
    schema.pre('findOne', function(next) {
      this.populate('publisher');
      next();
    });

    await initializeData();

    const doc = await Author.findOne({ title: 'Professional AngularJS' }).exec();

    assert.equal(doc.author, 'Val');
    assert.equal(doc.publisher.name, 'Wiley');
  });

  it('can populate in post hook', async function() {
    schema.post('findOne', function(doc, next) {
      doc.populate('publisher', function(error) {
        next(error);
      });
    });

    await initializeData();
    const doc = await Author.findOne({ title: 'Professional AngularJS' });
    assert.equal(doc.author, 'Val');
    assert.equal(doc.publisher.name, 'Wiley');
  });

  it('has hooks for countDocuments()', async function() {
    let preCount = 0;
    let postCount = 0;

    schema.pre('countDocuments', function() {
      ++preCount;
    });

    schema.post('countDocuments', function() {
      ++postCount;
    });

    await initializeData();

    const count = await Author.
      find({ title: 'Professional AngularJS' }).
      countDocuments();

    assert.equal(1, count);
    assert.equal(1, preCount);
    assert.equal(1, postCount);
  });

  it('has hooks for estimatedDocumentCount()', async function() {
    let preCount = 0;
    let postCount = 0;

    schema.pre('estimatedDocumentCount', function() {
      ++preCount;
    });

    schema.post('estimatedDocumentCount', function() {
      ++postCount;
    });

    await initializeData();

    const count = await Author.
      find({ title: 'Professional AngularJS' }).
      estimatedDocumentCount();

    assert.equal(1, count);
    assert.equal(1, preCount);
    assert.equal(1, postCount);
  });

  it('updateOne() (gh-3997)', async function() {
    let preCount = 0;
    let postCount = 0;

    schema.pre('updateOne', function() {
      ++preCount;
    });

    schema.post('updateOne', function() {
      ++postCount;
    });

    await initializeData();

    await Author.
      updateOne({}, { author: 'updatedOne' }).
      exec();

    assert.equal(preCount, 1);
    assert.equal(postCount, 1);

    const res = await Author.find({ author: 'updatedOne' });
    assert.equal(res.length, 1);
  });

  it('updateMany() (gh-3997)', async function() {
    let preCount = 0;
    let postCount = 0;

    schema.pre('updateMany', function() {
      ++preCount;
    });

    schema.post('updateMany', function() {
      ++postCount;
    });

    await initializeData();
    await Author.create({ author: 'test' });
    await Author.updateMany({}, { author: 'updatedMany' });

    assert.equal(preCount, 1);
    assert.equal(postCount, 1);

    const res = await Author.find({});
    assert.ok(res.length > 1);
    res.forEach(function(doc) {
      assert.equal(doc.author, 'updatedMany');
    });
  });

  it('deleteOne() (gh-7195)', async function() {
    let preCount = 0;
    let postCount = 0;

    schema.pre('deleteOne', function() {
      ++preCount;
    });

    schema.post('deleteOne', function() {
      ++postCount;
    });


    const Model = db.model('Test', schema);
    await Model.create([{ title: 'foo' }, { title: 'bar' }]);

    const res = await Model.deleteOne();
    assert.equal(res.deletedCount, 1);

    assert.equal(preCount, 1);
    assert.equal(postCount, 1);

    const count = await Model.countDocuments();
    assert.equal(count, 1);
  });

  it('deleteMany() (gh-7195)', async function() {
    let preCount = 0;
    let postCount = 0;

    schema.pre('deleteMany', function() {
      ++preCount;
    });

    schema.post('deleteMany', function() {
      ++postCount;
    });


    const Model = db.model('Test', schema);
    await Model.create([{ title: 'foo' }, { title: 'bar' }]);

    await Model.deleteMany();

    assert.equal(preCount, 1);
    assert.equal(postCount, 1);

    const count = await Model.countDocuments();
    assert.equal(count, 0);
  });

  it('distinct (gh-5938)', async function() {
    let preCount = 0;
    let postCount = 0;

    schema.pre('distinct', function() {
      ++preCount;
    });

    schema.post('distinct', function(res) {
      assert.deepEqual(res.sort(), ['bar', 'foo']);
      ++postCount;
    });


    const Model = db.model('Test', schema);
    await Model.create([{ title: 'foo' }, { title: 'bar' }, { title: 'bar' }]);

    const res = await Model.distinct('title');
    assert.deepEqual(res.sort(), ['bar', 'foo']);

    assert.equal(preCount, 1);
    assert.equal(postCount, 1);
  });

  it('error handlers XYZ (gh-2284)', async function() {
    const testSchema = new Schema({ title: { type: String, unique: true } });

    testSchema.post('updateOne', function(error, res, next) {
      assert.ok(error);
      assert.ok(!res);
      next(new Error('woops'));
    });

    const Book = db.model('Test', testSchema);
    await Book.init();

    const books = await Book.create([
      { title: 'Professional AngularJS' },
      { title: 'The 80/20 Guide to ES2015 Generators' }
    ]);

    const query = { _id: books[1]._id };
    const update = { title: 'Professional AngularJS' };
    const err = await Book.updateOne(query, update).then(() => null, err => err);
    assert.equal(err.message, 'woops');
  });

  it('error handlers for validate (gh-4885)', async function() {
    const testSchema = new Schema({ title: { type: String, required: true } });

    let called = 0;
    testSchema.post('validate', function(error, doc, next) {
      ++called;
      next(error);
    });

    const Test = db.model('Test', testSchema);

    await Test.create({}).catch(() => {});
    assert.equal(called, 1);
  });

  it('error handlers with findOneAndUpdate and passRawResult (gh-4836)', async function() {
    const schema = new Schema({ name: { type: String } });

    let called = false;
    const errorHandler = function(err, res, next) {
      called = true;
      next();
    };

    schema.post('findOneAndUpdate', errorHandler);

    const Person = db.model('Person', schema);

    await Person.
      findOneAndUpdate({ name: 'name' }, {}, { upsert: true, passRawResult: true }).
      exec();

    assert.ok(!called);
  });

  it('error handlers with findOneAndUpdate error and passRawResult (gh-4836)', async function() {
    const schema = new Schema({ name: { type: String } });

    let called = false;
    const errorHandler = function(err, res, next) {
      called = true;
      next();
    };

    schema.post('findOneAndUpdate', errorHandler);

    const Person = db.model('Person', schema);

    const err = await Person.
      findOneAndUpdate({}, { _id: 'test' }, { upsert: true, passRawResult: true }).
      exec().
      then(() => null, err => err);
    assert.ok(err);
    assert.ok(called);
  });

  it('error handlers with error from pre hook (gh-4927)', async function() {
    const schema = new Schema({});
    let called = false;

    schema.pre('find', function(next) {
      next(new Error('test'));
    });

    schema.post('find', function(res, next) {
      called = true;
      next();
    });

    schema.post('find', function(error, res, next) {
      assert.equal(error.message, 'test');
      next(new Error('test2'));
    });

    const Test = db.model('Test', schema);

    const error = await Test.find().exec().then(() => null, err => err);
    assert.equal(error.message, 'test2');
    assert.ok(!called);
  });

  it('with clone() (gh-5153)', async function() {
    const schema = new Schema({});
    let calledPre = 0;
    let calledPost = 0;

    schema.pre('find', function(next) {
      ++calledPre;
      next();
    });

    schema.post('find', function(res, next) {
      ++calledPost;
      next();
    });

    const Test = db.model('Test', schema.clone());

    await Test.find();
    assert.equal(calledPre, 1);
    assert.equal(calledPost, 1);
  });

  it('doesnt double call post(regexp) with updateOne (gh-7418)', function() {
    const schema = new Schema({ name: String });
    let calledPost = 0;

    schema.post(/.*/, function(res, next) {
      ++calledPost;
      next();
    });

    const Test = db.model('Test', schema);

    return Test.updateOne({}, { name: 'bar' }).
      then(() => assert.equal(calledPost, 1));
  });

  it('deleteOne with `document: true` but no `query` (gh-8555)', async function() {
    const mySchema = Schema({ name: String });

    const docs = [];
    mySchema.pre('deleteOne', { document: true }, function() {
      docs.push(this);
    });

    const Model = db.model('Test', mySchema);


    const doc = await Model.create({ name: 'test' });
    await doc.deleteOne();
    assert.equal(docs.length, 1);
    assert.strictEqual(docs[0], doc);

    await Model.deleteOne();
    assert.equal(docs.length, 1);
  });

  it('allows registering middleware for all queries with regexp (gh-9190)', async function() {
    const schema = Schema({ name: String });

    let called = 0;
    schema.pre(/.*/, { query: true, document: false }, function() {
      ++called;
    });
    const Model = db.model('Test', schema);

    await Model.find();
    assert.equal(called, 1);

    await Model.findOne();
    assert.equal(called, 2);

    await Model.countDocuments();
    assert.equal(called, 3);

    await Model.create({ name: 'test' });
    assert.equal(called, 3);

    await Model.insertMany([{ name: 'test' }]);
    assert.equal(called, 3);

    await Model.aggregate([{ $match: { name: 'test' } }]);
    assert.equal(called, 3);
  });

  it('allows skipping the wrapped function with `skipMiddlewareFunction()` (gh-11426)', async function() {
    const schema = Schema({ name: String });
    const now = Date.now();

    schema.pre('find', function(next) {
      next(mongoose.skipMiddlewareFunction([{ name: 'from cache' }]));
    });
    schema.post('find', function(res) {
      res.forEach(doc => {
        doc.loadedAt = now;
      });
    });
    const Test = db.model('Test', schema);

    const res = await Test.find();
    assert.equal(res.length, 1);
    assert.strictEqual(res[0].name, 'from cache');
    assert.strictEqual(res[0].loadedAt, now);
  });

  it('allows overwriting result with `overwriteMiddlewareResult()` (gh-11426)', async function() {
    const schema = Schema({ name: String });

    schema.post('updateOne', function() {
      return mongoose.overwriteMiddlewareResult({ answer: 42 });
    });
    schema.post('updateOne', function(res) {
      assert.strictEqual(res.answer, 42);
      res.secondMiddlewareRan = true;
    });
    const Test = db.model('Test', schema);

    const { _id } = await Test.create({ name: 'test' });
    const res = await Test.updateOne({ _id }, { name: 'changed' });
    assert.equal(res.answer, 42);
    assert.strictEqual(res.modifiedCount, undefined);
    assert.strictEqual(res.secondMiddlewareRan, true);

    const doc = await Test.findById(_id);
    assert.equal(doc.name, 'changed');
  });
});<|MERGE_RESOLUTION|>--- conflicted
+++ resolved
@@ -63,23 +63,9 @@
       next();
     });
 
-<<<<<<< HEAD
-    const conn = start();
-    connectionsToClose.push(conn);
-
     await initializeData();
     await Author.find({ x: 1 });
     assert.equal(count, 1);
-=======
-    initializeData(function(error) {
-      assert.ifError(error);
-      Author.find({ x: 1 }, function(error) {
-        assert.ifError(error);
-        assert.equal(count, 1);
-        done();
-      });
-    });
->>>>>>> 76241969
   });
 
   it('has post find hooks', async function() {
