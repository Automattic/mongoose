'use strict';
const start = require('./common');
const assert = require('power-assert');
const mongoose = start.mongoose;
const Schema = mongoose.Schema;

describe('query middleware', function() {
  let db;
  let schema;
  let publisherSchema;
  let Author;
  let Publisher;

  const initializeData = function(done) {
    Author = db.model('gh-2138', schema, 'gh-2138');
    Publisher = db.model('gh-2138-1', publisherSchema, 'gh-2138-1');

    Author.deleteMany({}, function(error) {
      if (error) {
        return done(error);
      }

      Publisher.deleteMany({}, function(error) {
        if (error) {
          return done(error);
        }
        Publisher.create({name: 'Wiley'}, function(error, publisher) {
          if (error) {
            return done(error);
          }

          const doc = {
            title: 'Professional AngularJS',
            author: 'Val',
            publisher: publisher._id,
            options: 'bacon'
          };

          Author.create(doc, function(error) {
            done(error);
          });
        });
      });
    });
  };

  beforeEach(function(done) {
    schema = new Schema({
      title: String,
      author: String,
      publisher: {type: Schema.ObjectId, ref: 'gh-2138-1'},
      options: String
    });

    publisherSchema = new Schema({
      name: String
    });

    db = start();

    done();
  });

  afterEach(function(done) {
    db.close(done);
  });

  it('has a pre find hook', function(done) {
    let count = 0;
    schema.pre('find', function(next) {
      ++count;
      next();
    });

    start();

    initializeData(function(error) {
      assert.ifError(error);
      Author.find({x: 1}, function(error) {
        assert.ifError(error);
        assert.equal(count, 1);
        done();
      });
    });
  });

  it('has post find hooks', function(done) {
    let postCount = 0;
    schema.post('find', function(results, next) {
      assert.equal(results.length, 1);
      assert.equal(results[0].author, 'Val');
      assert.equal(results[0].options, 'bacon');
      ++postCount;
      next();
    });

    initializeData(function(error) {
      assert.ifError(error);
      Author.find({title: 'Professional AngularJS'}, function(error, docs) {
        assert.ifError(error);
        assert.equal(postCount, 1);
        assert.equal(docs.length, 1);
        done();
      });
    });
  });

  it('works when using a chained query builder', function(done) {
    let count = 0;
    schema.pre('find', function(next) {
      ++count;
      next();
    });

    let postCount = 0;
    schema.post('find', function(results, next) {
      assert.equal(results.length, 1);
      assert.equal(results[0].author, 'Val');
      ++postCount;
      next();
    });

    initializeData(function() {
      Author.find({title: 'Professional AngularJS'}).exec(function(error, docs) {
        assert.ifError(error);
        assert.equal(count, 1);
        assert.equal(postCount, 1);
        assert.equal(docs.length, 1);
        done();
      });
    });
  });

  it('has separate pre-findOne() and post-findOne() hooks', function(done) {
    let count = 0;
    schema.pre('findOne', function(next) {
      ++count;
      next();
    });

    let postCount = 0;
    schema.post('findOne', function(result, next) {
      assert.equal(result.author, 'Val');
      ++postCount;
      next();
    });

    initializeData(function() {
      Author.findOne({title: 'Professional AngularJS'}).exec(function(error, doc) {
        assert.ifError(error);
        assert.equal(count, 1);
        assert.equal(postCount, 1);
        assert.equal(doc.author, 'Val');
        done();
      });
    });
  });

  it('can populate in pre hook', function(done) {
    schema.pre('findOne', function(next) {
      this.populate('publisher');
      next();
    });

    initializeData(function() {
      Author.findOne({title: 'Professional AngularJS'}).exec(function(error, doc) {
        assert.ifError(error);
        assert.equal(doc.author, 'Val');
        assert.equal(doc.publisher.name, 'Wiley');
        done();
      });
    });
  });

  it('can populate in post hook', function(done) {
    schema.post('findOne', function(doc, next) {
      doc.populate('publisher', function(error) {
        next(error);
      });
    });

    initializeData(function() {
      Author.findOne({title: 'Professional AngularJS'}).exec(function(error, doc) {
        assert.ifError(error);
        assert.equal(doc.author, 'Val');
        assert.equal(doc.publisher.name, 'Wiley');
        done();
      });
    });
  });

<<<<<<< HEAD
  it('has hooks for count()', function(done) {
    let preCount = 0;
    let postCount = 0;
=======
  it.skip('has hooks for count()', function(done) {
    var preCount = 0;
    var postCount = 0;
>>>>>>> 2c2dbcd4

    schema.pre('count', function() {
      ++preCount;
    });

    schema.post('count', function() {
      ++postCount;
    });

    initializeData(function(error) {
      assert.ifError(error);
      Author.
        find({ title: 'Professional AngularJS' }).
        count(function(error, count) {
          assert.ifError(error);
          assert.equal(1, count);
          assert.equal(1, preCount);
          assert.equal(1, postCount);
          done();
        });
    });
  });

  it('has hooks for countDocuments()', function(done) {
    let preCount = 0;
    let postCount = 0;

    schema.pre('countDocuments', function() {
      ++preCount;
    });

    schema.post('countDocuments', function() {
      ++postCount;
    });

    initializeData(function(error) {
      assert.ifError(error);
      Author.
        find({ title: 'Professional AngularJS' }).
        countDocuments(function(error, count) {
          assert.ifError(error);
          assert.equal(1, count);
          assert.equal(1, preCount);
          assert.equal(1, postCount);
          done();
        });
    });
  });

  it('has hooks for estimatedDocumentCount()', function(done) {
    let preCount = 0;
    let postCount = 0;

    schema.pre('estimatedDocumentCount', function() {
      ++preCount;
    });

    schema.post('estimatedDocumentCount', function() {
      ++postCount;
    });

    initializeData(function(error) {
      assert.ifError(error);
      Author.
        find({ title: 'Professional AngularJS' }).
        estimatedDocumentCount(function(error, count) {
          assert.ifError(error);
          assert.equal(1, count);
          assert.equal(1, preCount);
          assert.equal(1, postCount);
          done();
        });
    });
  });

  it('updateOne() (gh-3997)', function(done) {
    let preCount = 0;
    let postCount = 0;

    schema.pre('updateOne', function() {
      ++preCount;
    });

    schema.post('updateOne', function() {
      ++postCount;
    });

    initializeData(function(error) {
      assert.ifError(error);
      Author.
        updateOne({}, { author: 'updatedOne' }).
        exec(function(error) {
          assert.ifError(error);
          assert.equal(preCount, 1);
          assert.equal(postCount, 1);
          Author.find({ author: 'updatedOne' }, function(error, res) {
            assert.ifError(error);
            assert.equal(res.length, 1);
            done();
          });
        });
    });
  });

  it('updateMany() (gh-3997)', function(done) {
    let preCount = 0;
    let postCount = 0;

    schema.pre('updateMany', function() {
      ++preCount;
    });

    schema.post('updateMany', function() {
      ++postCount;
    });

    initializeData(function(error) {
      assert.ifError(error);

      Author.create({ author: 'test' }, function(error) {
        assert.ifError(error);
        Author.
          updateMany({}, { author: 'updatedMany' }).
          exec(function(error) {
            assert.ifError(error);
            assert.equal(preCount, 1);
            assert.equal(postCount, 1);
            Author.find({}, function(error, res) {
              assert.ifError(error);
              assert.ok(res.length > 1);
              res.forEach(function(doc) {
                assert.equal(doc.author, 'updatedMany');
              });
              done();
            });
          });
      });
    });
  });

  it('error handlers (gh-2284)', function(done) {
    const testSchema = new Schema({ title: { type: String, unique: true } });

    testSchema.post('updateOne', function(error, res, next) {
      assert.ok(error);
      assert.ok(!res);
      next(new Error('woops'));
    });

    const Book = db.model('gh2284', testSchema);

    Book.on('index', function(error) {
      assert.ifError(error);
      const books = [
        { title: 'Professional AngularJS' },
        { title: 'The 80/20 Guide to ES2015 Generators' }
      ];
      Book.create(books, function(error, books) {
        assert.ifError(error);
<<<<<<< HEAD
        const query = { _id: books[1]._id };
        const update = { title: 'Professional AngularJS' };
        Book.update(query, update, function(error) {
=======
        var query = { _id: books[1]._id };
        var update = { title: 'Professional AngularJS' };
        Book.updateOne(query, update, function(error) {
>>>>>>> 2c2dbcd4
          assert.equal(error.message, 'woops');
          done();
        });
      });
    });
  });

  it('error handlers for validate (gh-4885)', function(done) {
    const testSchema = new Schema({ title: { type: String, required: true } });

    let called = 0;
    testSchema.post('validate', function(error, doc, next) {
      ++called;
      next(error);
    });

    const Test = db.model('gh4885', testSchema);

    Test.create({}, function(error) {
      assert.ok(error);
      assert.equal(called, 1);
      done();
    });
  });

  it('error handlers with findOneAndUpdate and passRawResult (gh-4836)', function(done) {
    const schema = new Schema({name: {type: String}});

    let called = false;
    const errorHandler = function(err, res, next) {
      called = true;
      next();
    };

    schema.post('findOneAndUpdate', errorHandler);

    const Person = db.model('Person', schema);

    Person.
      findOneAndUpdate({name: 'name'}, {}, {upsert: true, passRawResult: true}).
      exec(function(error) {
        assert.ifError(error);
        assert.ok(!called);
        done();
      });
  });

  it('error handlers with findOneAndUpdate error and passRawResult (gh-4836)', function(done) {
    const schema = new Schema({name: {type: String}});

    let called = false;
    const errorHandler = function(err, res, next) {
      called = true;
      next();
    };

    schema.post('findOneAndUpdate', errorHandler);

    const Person = db.model('Person', schema);

    Person.
      findOneAndUpdate({}, {_id: 'test'}, {upsert: true, passRawResult: true}).
      exec(function(error) {
        assert.ok(error);
        assert.ok(called);
        done();
      });
  });

  it('error handlers with error from pre hook (gh-4927)', function(done) {
    const schema = new Schema({});
    let called = false;

    schema.pre('find', function(next) {
      next(new Error('test'));
    });

    schema.post('find', function(res, next) {
      called = true;
      next();
    });

    schema.post('find', function(error, res, next) {
      assert.equal(error.message, 'test');
      next(new Error('test2'));
    });

    const Test = db.model('gh4927', schema);

    Test.find().exec(function(error) {
      assert.equal(error.message, 'test2');
      assert.ok(!called);
      done();
    });
  });

  it('with clone() (gh-5153)', function(done) {
    const schema = new Schema({});
    let calledPre = 0;
    let calledPost = 0;

    schema.pre('find', function(next) {
      ++calledPre;
      next();
    });

    schema.post('find', function(res, next) {
      ++calledPost;
      next();
    });

    const Test = db.model('gh5153', schema.clone());

    Test.find().exec(function(error) {
      assert.ifError(error);
      assert.equal(calledPre, 1);
      assert.equal(calledPost, 1);
      done();
    });
  });
});<|MERGE_RESOLUTION|>--- conflicted
+++ resolved
@@ -189,15 +189,9 @@
     });
   });
 
-<<<<<<< HEAD
-  it('has hooks for count()', function(done) {
+  it.skip('has hooks for count()', function(done) {
     let preCount = 0;
     let postCount = 0;
-=======
-  it.skip('has hooks for count()', function(done) {
-    var preCount = 0;
-    var postCount = 0;
->>>>>>> 2c2dbcd4
 
     schema.pre('count', function() {
       ++preCount;
@@ -357,15 +351,9 @@
       ];
       Book.create(books, function(error, books) {
         assert.ifError(error);
-<<<<<<< HEAD
         const query = { _id: books[1]._id };
         const update = { title: 'Professional AngularJS' };
-        Book.update(query, update, function(error) {
-=======
-        var query = { _id: books[1]._id };
-        var update = { title: 'Professional AngularJS' };
         Book.updateOne(query, update, function(error) {
->>>>>>> 2c2dbcd4
           assert.equal(error.message, 'woops');
           done();
         });
