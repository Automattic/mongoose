--- conflicted
+++ resolved
@@ -3360,8 +3360,6 @@
     });
   });
 
-<<<<<<< HEAD
-=======
   it('throws error with updateOne() and overwrite (gh-7475)', function() {
     const Model = db.model('gh7475', new Schema({ name: String }));
 
@@ -3371,7 +3369,6 @@
     );
   });
 
->>>>>>> b9d34f12
   describe('merge()', function() {
     it('copies populate() (gh-1790)', function() {
       const Car = db.model('gh1790_Car', {
