'use strict';

/**
 * Module dependencies.
 */

const start = require('./common');
const Query = require('../lib/query');
const assert = require('power-assert');
const async = require('async');
const co = require('co');
const random = require('../lib/utils').random;

const mongoose = start.mongoose;
const Schema = mongoose.Schema;
const DocumentObjectId = mongoose.Types.ObjectId;

/**
 * Test.
 */

describe('Query', function() {
  let Comment;
  let Product;
  let p1;
  let db;

  before(function() {
    Comment = new Schema({
      text: String
    });

    Product = new Schema({
      tags: {}, // mixed
      array: Array,
      ids: [Schema.ObjectId],
      strings: [String],
      numbers: [Number],
      comments: [Comment]
    });

    mongoose.model('Product', Product);
    mongoose.model('Comment', Comment);
  });

  before(function() {
    const Prod = mongoose.model('Product');
    p1 = new Prod();
  });

  before(function() {
    db = start();
  });

  after(function(done) {
    db.close(done);
  });

  describe('constructor', function() {
    it('should not corrupt options', function(done) {
      const opts = {};
      const query = new Query({}, opts, null, p1.collection);
      assert.notEqual(opts, query._mongooseOptions);
      done();
    });
  });

  describe('select', function() {
    it('(object)', function(done) {
      const query = new Query({}, {}, null, p1.collection);
      query.select({a: 1, b: 1, c: 0});
      assert.deepEqual(query._fields, {a: 1, b: 1, c: 0});
      done();
    });

    it('(string)', function(done) {
      const query = new Query({}, {}, null, p1.collection);
      query.select(' a  b -c ');
      assert.deepEqual(query._fields, {a: 1, b: 1, c: 0});
      done();
    });

    it('("a","b","c")', function(done) {
      assert.throws(function() {
        const query = new Query({}, {}, null, p1.collection);
        query.select('a', 'b', 'c');
      }, /Invalid select/);
      done();
    });

    it('should not overwrite fields set in prior calls', function(done) {
      const query = new Query({}, {}, null, p1.collection);
      query.select('a');
      assert.deepEqual(query._fields, {a: 1});
      query.select('b');
      assert.deepEqual(query._fields, {a: 1, b: 1});
      query.select({c: 0});
      assert.deepEqual(query._fields, {a: 1, b: 1, c: 0});
      query.select('-d');
      assert.deepEqual(query._fields, {a: 1, b: 1, c: 0, d: 0});
      done();
    });
  });

  describe('where', function() {
    it('works', function(done) {
      const query = new Query({}, {}, null, p1.collection);
      query.where('name', 'guillermo');
      assert.deepEqual(query._conditions, {name: 'guillermo'});
      query.where('a');
      query.equals('b');
      assert.deepEqual(query._conditions, {name: 'guillermo', a: 'b'});
      done();
    });
    it('throws if non-string or non-object path is passed', function(done) {
      const query = new Query({}, {}, null, p1.collection);
      assert.throws(function() {
        query.where(50);
      });
      assert.throws(function() {
        query.where([]);
      });
      done();
    });
    it('does not throw when 0 args passed', function(done) {
      const query = new Query({}, {}, null, p1.collection);
      assert.doesNotThrow(function() {
        query.where();
      });
      done();
    });
  });

  describe('equals', function() {
    it('works', function(done) {
      const query = new Query({}, {}, null, p1.collection);
      query.where('name').equals('guillermo');
      assert.deepEqual(query._conditions, {name: 'guillermo'});
      done();
    });
  });

  describe('gte', function() {
    it('with 2 args', function(done) {
      const query = new Query({}, {}, null, p1.collection);
      query.gte('age', 18);
      assert.deepEqual(query._conditions, {age: {$gte: 18}});
      done();
    });
    it('with 1 arg', function(done) {
      const query = new Query({}, {}, null, p1.collection);
      query.where('age').gte(18);
      assert.deepEqual(query._conditions, {age: {$gte: 18}});
      done();
    });
  });

  describe('gt', function() {
    it('with 1 arg', function(done) {
      const query = new Query({}, {}, null, p1.collection);
      query.where('age').gt(17);
      assert.deepEqual(query._conditions, {age: {$gt: 17}});
      done();
    });
    it('with 2 args', function(done) {
      const query = new Query({}, {}, null, p1.collection);
      query.gt('age', 17);
      assert.deepEqual(query._conditions, {age: {$gt: 17}});
      done();
    });
  });

  describe('lte', function() {
    it('with 1 arg', function(done) {
      const query = new Query({}, {}, null, p1.collection);
      query.where('age').lte(65);
      assert.deepEqual(query._conditions, {age: {$lte: 65}});
      done();
    });
    it('with 2 args', function(done) {
      const query = new Query({}, {}, null, p1.collection);
      query.lte('age', 65);
      assert.deepEqual(query._conditions, {age: {$lte: 65}});
      done();
    });
  });

  describe('lt', function() {
    it('with 1 arg', function(done) {
      const query = new Query({}, {}, null, p1.collection);
      query.where('age').lt(66);
      assert.deepEqual(query._conditions, {age: {$lt: 66}});
      done();
    });
    it('with 2 args', function(done) {
      const query = new Query({}, {}, null, p1.collection);
      query.lt('age', 66);
      assert.deepEqual(query._conditions, {age: {$lt: 66}});
      done();
    });
  });

  describe('combined', function() {
    describe('lt and gt', function() {
      it('works', function(done) {
        const query = new Query({}, {}, null, p1.collection);
        query.where('age').lt(66).gt(17);
        assert.deepEqual(query._conditions, {age: {$lt: 66, $gt: 17}});
        done();
      });
    });
  });

  describe('tl on one path and gt on another', function() {
    it('works', function(done) {
      const query = new Query({}, {}, null, p1.collection);
      query
        .where('age').lt(66)
        .where('height').gt(5);
      assert.deepEqual(query._conditions, {age: {$lt: 66}, height: {$gt: 5}});
      done();
    });
  });

  describe('ne', function() {
    it('with 1 arg', function(done) {
      const query = new Query({}, {}, null, p1.collection);
      query.where('age').ne(21);
      assert.deepEqual(query._conditions, {age: {$ne: 21}});
      done();
    });
    it('with 2 args', function(done) {
      const query = new Query({}, {}, null, p1.collection);
      query.ne('age', 21);
      assert.deepEqual(query._conditions, {age: {$ne: 21}});
      done();
    });
  });

  describe('in', function() {
    it('with 1 arg', function(done) {
      const query = new Query({}, {}, null, p1.collection);
      query.where('age').in([21, 25, 30]);
      assert.deepEqual(query._conditions, {age: {$in: [21, 25, 30]}});
      done();
    });
    it('with 2 args', function(done) {
      const query = new Query({}, {}, null, p1.collection);
      query.in('age', [21, 25, 30]);
      assert.deepEqual(query._conditions, {age: {$in: [21, 25, 30]}});
      done();
    });
    it('where a non-array value no via where', function(done) {
      const query = new Query({}, {}, null, p1.collection);
      query.in('age', 21);
      assert.deepEqual(query._conditions, {age: {$in: 21}});
      done();
    });
    it('where a non-array value via where', function(done) {
      const query = new Query({}, {}, null, p1.collection);
      query.where('age').in(21);
      assert.deepEqual(query._conditions, {age: {$in: 21}});
      done();
    });
  });

  describe('nin', function() {
    it('with 1 arg', function(done) {
      const query = new Query({}, {}, null, p1.collection);
      query.where('age').nin([21, 25, 30]);
      assert.deepEqual(query._conditions, {age: {$nin: [21, 25, 30]}});
      done();
    });
    it('with 2 args', function(done) {
      const query = new Query({}, {}, null, p1.collection);
      query.nin('age', [21, 25, 30]);
      assert.deepEqual(query._conditions, {age: {$nin: [21, 25, 30]}});
      done();
    });
    it('with a non-array value not via where', function(done) {
      const query = new Query({}, {}, null, p1.collection);
      query.nin('age', 21);
      assert.deepEqual(query._conditions, {age: {$nin: 21}});
      done();
    });
    it('with a non-array value via where', function(done) {
      const query = new Query({}, {}, null, p1.collection);
      query.where('age').nin(21);
      assert.deepEqual(query._conditions, {age: {$nin: 21}});
      done();
    });
  });

  describe('mod', function() {
    it('not via where, where [a, b] param', function(done) {
      const query = new Query({}, {}, null, p1.collection);
      query.mod('age', [5, 2]);
      assert.deepEqual(query._conditions, {age: {$mod: [5, 2]}});
      done();
    });
    it('not via where, where a and b params', function(done) {
      const query = new Query({}, {}, null, p1.collection);
      query.mod('age', 5, 2);
      assert.deepEqual(query._conditions, {age: {$mod: [5, 2]}});
      done();
    });
    it('via where, where [a, b] param', function(done) {
      const query = new Query({}, {}, null, p1.collection);
      query.where('age').mod([5, 2]);
      assert.deepEqual(query._conditions, {age: {$mod: [5, 2]}});
      done();
    });
    it('via where, where a and b params', function(done) {
      const query = new Query({}, {}, null, p1.collection);
      query.where('age').mod(5, 2);
      assert.deepEqual(query._conditions, {age: {$mod: [5, 2]}});
      done();
    });
  });

  describe('near', function() {
    it('via where, where { center :[lat, long]} param', function(done) {
      const query = new Query({}, {}, null, p1.collection);
      query.where('checkin').near({center: [40, -72]});
      assert.deepEqual(query._conditions, {checkin: {$near: [40, -72]}});
      done();
    });
    it('via where, where [lat, long] param', function(done) {
      const query = new Query({}, {}, null, p1.collection);
      query.where('checkin').near([40, -72]);
      assert.deepEqual(query._conditions, {checkin: {$near: [40, -72]}});
      done();
    });
    it('via where, where lat and long params', function(done) {
      const query = new Query({}, {}, null, p1.collection);
      query.where('checkin').near(40, -72);
      assert.deepEqual(query._conditions, {checkin: {$near: [40, -72]}});
      done();
    });
    it('not via where, where [lat, long] param', function(done) {
      const query = new Query({}, {}, null, p1.collection);
      query.near('checkin', [40, -72]);
      assert.deepEqual(query._conditions, {checkin: {$near: [40, -72]}});
      done();
    });
    it('not via where, where lat and long params', function(done) {
      const query = new Query({}, {}, null, p1.collection);
      query.near('checkin', 40, -72);
      assert.deepEqual(query._conditions, {checkin: {$near: [40, -72]}});
      done();
    });
    it('via where, where GeoJSON param', function(done) {
      const query = new Query({}, {}, null, p1.collection);
      query.where('numbers').near({center: {type: 'Point', coordinates: [40, -72]}});
      assert.deepEqual(query._conditions, {numbers: {$near: {$geometry: {type: 'Point', coordinates: [40, -72]}}}});
      assert.doesNotThrow(function() {
        query.cast(p1.constructor);
      });
      done();
    });
    it('with path, where GeoJSON param', function(done) {
      const query = new Query({}, {}, null, p1.collection);
      query.near('loc', {center: {type: 'Point', coordinates: [40, -72]}});
      assert.deepEqual(query._conditions, {loc: {$near: {$geometry: {type: 'Point', coordinates: [40, -72]}}}});
      done();
    });
  });

  describe('nearSphere', function() {
    it('via where, where [lat, long] param', function(done) {
      const query = new Query({}, {}, null, p1.collection);
      query.where('checkin').nearSphere([40, -72]);
      assert.deepEqual(query._conditions, {checkin: {$nearSphere: [40, -72]}});
      done();
    });
    it('via where, where lat and long params', function(done) {
      const query = new Query({}, {}, null, p1.collection);
      query.where('checkin').nearSphere(40, -72);
      assert.deepEqual(query._conditions, {checkin: {$nearSphere: [40, -72]}});
      done();
    });
    it('not via where, where [lat, long] param', function(done) {
      const query = new Query({}, {}, null, p1.collection);
      query.nearSphere('checkin', [40, -72]);
      assert.deepEqual(query._conditions, {checkin: {$nearSphere: [40, -72]}});
      done();
    });
    it('not via where, where lat and long params', function(done) {
      const query = new Query({}, {}, null, p1.collection);
      query.nearSphere('checkin', 40, -72);
      assert.deepEqual(query._conditions, {checkin: {$nearSphere: [40, -72]}});
      done();
    });

    it('via where, with object', function(done) {
      const query = new Query({}, {}, null, p1.collection);
      query.where('checkin').nearSphere({center: [20, 23], maxDistance: 2});
      assert.deepEqual(query._conditions, {checkin: {$nearSphere: [20, 23], $maxDistance: 2}});
      done();
    });

    it('via where, where GeoJSON param', function(done) {
      const query = new Query({}, {}, null, p1.collection);
      query.where('numbers').nearSphere({center: {type: 'Point', coordinates: [40, -72]}});
      assert.deepEqual(query._conditions, {numbers: {$nearSphere: {$geometry: {type: 'Point', coordinates: [40, -72]}}}});
      assert.doesNotThrow(function() {
        query.cast(p1.constructor);
      });
      done();
    });

    it('with path, with GeoJSON', function(done) {
      const query = new Query({}, {}, null, p1.collection);
      query.nearSphere('numbers', {center: {type: 'Point', coordinates: [40, -72]}});
      assert.deepEqual(query._conditions, {numbers: {$nearSphere: {$geometry: {type: 'Point', coordinates: [40, -72]}}}});
      assert.doesNotThrow(function() {
        query.cast(p1.constructor);
      });
      done();
    });
  });

  describe('maxDistance', function() {
    it('via where', function(done) {
      const query = new Query({}, {}, null, p1.collection);
      query.where('checkin').near([40, -72]).maxDistance(1);
      assert.deepEqual(query._conditions, {checkin: {$near: [40, -72], $maxDistance: 1}});
      done();
    });
  });

  describe('within', function() {
    describe('box', function() {
      it('via where', function(done) {
        const query = new Query({}, {}, null, p1.collection);
        query.where('gps').within().box({ll: [5, 25], ur: [10, 30]});
        const match = {gps: {$within: {$box: [[5, 25], [10, 30]]}}};
        if (Query.use$geoWithin) {
          match.gps.$geoWithin = match.gps.$within;
          delete match.gps.$within;
        }
        assert.deepEqual(query._conditions, match);
        done();
      });
      it('via where, no object', function(done) {
        const query = new Query({}, {}, null, p1.collection);
        query.where('gps').within().box([5, 25], [10, 30]);
        const match = {gps: {$within: {$box: [[5, 25], [10, 30]]}}};
        if (Query.use$geoWithin) {
          match.gps.$geoWithin = match.gps.$within;
          delete match.gps.$within;
        }
        assert.deepEqual(query._conditions, match);
        done();
      });
    });

    describe('center', function() {
      it('via where', function(done) {
        const query = new Query({}, {}, null, p1.collection);
        query.where('gps').within().center({center: [5, 25], radius: 5});
        const match = {gps: {$within: {$center: [[5, 25], 5]}}};
        if (Query.use$geoWithin) {
          match.gps.$geoWithin = match.gps.$within;
          delete match.gps.$within;
        }
        assert.deepEqual(query._conditions, match);
        done();
      });
    });

    describe('centerSphere', function() {
      it('via where', function(done) {
        const query = new Query({}, {}, null, p1.collection);
        query.where('gps').within().centerSphere({center: [5, 25], radius: 5});
        const match = {gps: {$within: {$centerSphere: [[5, 25], 5]}}};
        if (Query.use$geoWithin) {
          match.gps.$geoWithin = match.gps.$within;
          delete match.gps.$within;
        }
        assert.deepEqual(query._conditions, match);
        done();
      });
    });

    describe('polygon', function() {
      it('via where', function(done) {
        const query = new Query({}, {}, null, p1.collection);
        query.where('gps').within().polygon({a: {x: 10, y: 20}, b: {x: 15, y: 25}, c: {x: 20, y: 20}});
        const match = {gps: {$within: {$polygon: [{a: {x: 10, y: 20}, b: {x: 15, y: 25}, c: {x: 20, y: 20}}]}}};
        if (Query.use$geoWithin) {
          match.gps.$geoWithin = match.gps.$within;
          delete match.gps.$within;
        }
        assert.deepEqual(query._conditions, match);
        done();
      });
    });
  });

  describe('exists', function() {
    it('0 args via where', function(done) {
      const query = new Query({}, {}, null, p1.collection);
      query.where('username').exists();
      assert.deepEqual(query._conditions, {username: {$exists: true}});
      done();
    });
    it('1 arg via where', function(done) {
      const query = new Query({}, {}, null, p1.collection);
      query.where('username').exists(false);
      assert.deepEqual(query._conditions, {username: {$exists: false}});
      done();
    });
    it('where 1 argument not via where', function(done) {
      const query = new Query({}, {}, null, p1.collection);
      query.exists('username');
      assert.deepEqual(query._conditions, {username: {$exists: true}});
      done();
    });

    it('where 2 args not via where', function(done) {
      const query = new Query({}, {}, null, p1.collection);
      query.exists('username', false);
      assert.deepEqual(query._conditions, {username: {$exists: false}});
      done();
    });
  });

  describe('all', function() {
    it('via where', function(done) {
      const query = new Query({}, {}, null, p1.collection);
      query.where('pets').all(['dog', 'cat', 'ferret']);
      assert.deepEqual(query._conditions, {pets: {$all: ['dog', 'cat', 'ferret']}});
      done();
    });
    it('not via where', function(done) {
      const query = new Query({}, {}, null, p1.collection);
      query.all('pets', ['dog', 'cat', 'ferret']);
      assert.deepEqual(query._conditions, {pets: {$all: ['dog', 'cat', 'ferret']}});
      done();
    });
  });

  describe('find', function() {
    it('strict array equivalence condition v', function(done) {
      const query = new Query({}, {}, null, p1.collection);
      query.find({pets: ['dog', 'cat', 'ferret']});
      assert.deepEqual(query._conditions, {pets: ['dog', 'cat', 'ferret']});
      done();
    });
    it('with no args', function(done) {
      let threw = false;
      const q = new Query({}, {}, null, p1.collection);

      try {
        q.find();
      } catch (err) {
        threw = true;
      }

      assert.ok(!threw);
      done();
    });

    it('works with overwriting previous object args (1176)', function(done) {
      const q = new Query({}, {}, null, p1.collection);
      assert.doesNotThrow(function() {
        q.find({age: {$lt: 30}});
        q.find({age: 20}); // overwrite
      });
      assert.deepEqual({age: 20}, q._conditions);
      done();
    });
  });

  describe('size', function() {
    it('via where', function(done) {
      const query = new Query({}, {}, null, p1.collection);
      query.where('collection').size(5);
      assert.deepEqual(query._conditions, {collection: {$size: 5}});
      done();
    });
    it('not via where', function(done) {
      const query = new Query({}, {}, null, p1.collection);
      query.size('collection', 5);
      assert.deepEqual(query._conditions, {collection: {$size: 5}});
      done();
    });
  });

  describe('slice', function() {
    it('where and positive limit param', function(done) {
      const query = new Query({}, {}, null, p1.collection);
      query.where('collection').slice(5);
      assert.deepEqual(query._fields, {collection: {$slice: 5}});
      done();
    });
    it('where just negative limit param', function(done) {
      const query = new Query({}, {}, null, p1.collection);
      query.where('collection').slice(-5);
      assert.deepEqual(query._fields, {collection: {$slice: -5}});
      done();
    });
    it('where [skip, limit] param', function(done) {
      const query = new Query({}, {}, null, p1.collection);
      query.where('collection').slice([14, 10]); // Return the 15th through 25th
      assert.deepEqual(query._fields, {collection: {$slice: [14, 10]}});
      done();
    });
    it('where skip and limit params', function(done) {
      const query = new Query({}, {}, null, p1.collection);
      query.where('collection').slice(14, 10); // Return the 15th through 25th
      assert.deepEqual(query._fields, {collection: {$slice: [14, 10]}});
      done();
    });
    it('where just positive limit param', function(done) {
      const query = new Query({}, {}, null, p1.collection);
      query.where('collection').slice(5);
      assert.deepEqual(query._fields, {collection: {$slice: 5}});
      done();
    });
    it('where just negative limit param', function(done) {
      const query = new Query({}, {}, null, p1.collection);
      query.where('collection').slice(-5);
      assert.deepEqual(query._fields, {collection: {$slice: -5}});
      done();
    });
    it('where the [skip, limit] param', function(done) {
      const query = new Query({}, {}, null, p1.collection);
      query.where('collection').slice([14, 10]); // Return the 15th through 25th
      assert.deepEqual(query._fields, {collection: {$slice: [14, 10]}});
      done();
    });
    it('where the skip and limit params', function(done) {
      const query = new Query({}, {}, null, p1.collection);
      query.where('collection').slice(14, 10); // Return the 15th through 25th
      assert.deepEqual(query._fields, {collection: {$slice: [14, 10]}});
      done();
    });
    it('not via where, with just positive limit param', function(done) {
      const query = new Query({}, {}, null, p1.collection);
      query.slice('collection', 5);
      assert.deepEqual(query._fields, {collection: {$slice: 5}});
      done();
    });
    it('not via where, where just negative limit param', function(done) {
      const query = new Query({}, {}, null, p1.collection);
      query.slice('collection', -5);
      assert.deepEqual(query._fields, {collection: {$slice: -5}});
      done();
    });
    it('not via where, where [skip, limit] param', function(done) {
      const query = new Query({}, {}, null, p1.collection);
      query.slice('collection', [14, 10]); // Return the 15th through 25th
      assert.deepEqual(query._fields, {collection: {$slice: [14, 10]}});
      done();
    });
    it('not via where, where skip and limit params', function(done) {
      const query = new Query({}, {}, null, p1.collection);
      query.slice('collection', 14, 10); // Return the 15th through 25th
      assert.deepEqual(query._fields, {collection: {$slice: [14, 10]}});
      done();
    });
  });

  describe('elemMatch', function() {
    describe('not via where', function() {
      it('works', function(done) {
        const query = new Query({}, {}, null, p1.collection);
        query.elemMatch('comments', {author: 'bnoguchi', votes: {$gte: 5}});
        assert.deepEqual(query._conditions, {comments: {$elemMatch: {author: 'bnoguchi', votes: {$gte: 5}}}});
        done();
      });
      it('where block notation', function(done) {
        const query = new Query({}, {}, null, p1.collection);
        query.elemMatch('comments', function(elem) {
          elem.where('author', 'bnoguchi');
          elem.where('votes').gte(5);
        });
        assert.deepEqual(query._conditions, {comments: {$elemMatch: {author: 'bnoguchi', votes: {$gte: 5}}}});
        done();
      });
    });
    describe('via where', function() {
      it('works', function(done) {
        const query = new Query({}, {}, null, p1.collection);
        query.where('comments').elemMatch({author: 'bnoguchi', votes: {$gte: 5}});
        assert.deepEqual(query._conditions, {comments: {$elemMatch: {author: 'bnoguchi', votes: {$gte: 5}}}});
        done();
      });
      it('where block notation', function(done) {
        const query = new Query({}, {}, null, p1.collection);
        query.where('comments').elemMatch(function(elem) {
          elem.where('author', 'bnoguchi');
          elem.where('votes').gte(5);
        });
        assert.deepEqual(query._conditions, {comments: {$elemMatch: {author: 'bnoguchi', votes: {$gte: 5}}}});
        done();
      });
    });
  });

  describe('$where', function() {
    it('function arg', function(done) {
      const query = new Query({}, {}, null, p1.collection);

      function filter() {
        return this.lastName === this.firstName;
      }

      query.$where(filter);
      assert.deepEqual(query._conditions, {$where: filter});
      done();
    });
    it('string arg', function(done) {
      const query = new Query({}, {}, null, p1.collection);
      query.$where('this.lastName === this.firstName');
      assert.deepEqual(query._conditions, {$where: 'this.lastName === this.firstName'});
      done();
    });
  });

  describe('limit', function() {
    it('works', function(done) {
      const query = new Query({}, {}, null, p1.collection);
      query.limit(5);
      assert.equal(query.options.limit, 5);
      done();
    });
  });

  describe('skip', function() {
    it('works', function(done) {
      const query = new Query({}, {}, null, p1.collection);
      query.skip(9);
      assert.equal(query.options.skip, 9);
      done();
    });
  });

  describe('sort', function() {
    it('works', function(done) {
      let query = new Query({}, {}, null, p1.collection);
      query.sort('a -c b');
      assert.deepEqual(query.options.sort, {a: 1, c: -1, b: 1});
      query = new Query({}, {}, null, p1.collection);
      query.sort({a: 1, c: -1, b: 'asc', e: 'descending', f: 'ascending'});
      assert.deepEqual(query.options.sort, {a: 1, c: -1, b: 1, e: -1, f: 1});

      if (typeof global.Map !== 'undefined') {
        query = new Query({}, {}, null, p1.collection);
        query.sort(new global.Map().set('a', 1).set('b', 1));
        assert.equal(query.options.sort.get('a'), 1);
        assert.equal(query.options.sort.get('b'), 1);
      }

      query = new Query({}, {}, null, p1.collection);
      let e;

      try {
        query.sort(['a', 1]);
      } catch (err) {
        e = err;
      }

      assert.ok(e, 'uh oh. no error was thrown');
      assert.equal(e.message, 'Invalid sort() argument, must be array of arrays');

      e = undefined;
      try {
        query.sort('a', 1, 'c', -1, 'b', 1);
      } catch (err) {
        e = err;
      }
      assert.ok(e, 'uh oh. no error was thrown');
      assert.equal(e.message, 'sort() only takes 1 Argument');
      done();
    });
  });

  describe('or', function() {
    it('works', function(done) {
      const query = new Query;
      query.find({$or: [{x: 1}, {x: 2}]});
      assert.equal(query._conditions.$or.length, 2);
      query.or([{y: 'We\'re under attack'}, {z: 47}]);
      assert.equal(query._conditions.$or.length, 4);
      assert.equal(query._conditions.$or[3].z, 47);
      query.or({z: 'phew'});
      assert.equal(query._conditions.$or.length, 5);
      assert.equal(query._conditions.$or[3].z, 47);
      assert.equal(query._conditions.$or[4].z, 'phew');
      done();
    });
  });

  describe('and', function() {
    it('works', function(done) {
      const query = new Query;
      query.find({$and: [{x: 1}, {y: 2}]});
      assert.equal(query._conditions.$and.length, 2);
      query.and([{z: 'We\'re under attack'}, {w: 47}]);
      assert.equal(query._conditions.$and.length, 4);
      assert.equal(query._conditions.$and[3].w, 47);
      query.and({a: 'phew'});
      assert.equal(query._conditions.$and.length, 5);
      assert.equal(query._conditions.$and[0].x, 1);
      assert.equal(query._conditions.$and[1].y, 2);
      assert.equal(query._conditions.$and[2].z, 'We\'re under attack');
      assert.equal(query._conditions.$and[3].w, 47);
      assert.equal(query._conditions.$and[4].a, 'phew');
      done();
    });
  });

  describe('populate', function() {
    it('converts to PopulateOptions objects', function(done) {
      const q = new Query({}, {}, null, p1.collection);
      const o = {
        path: 'yellow.brick',
        match: {bricks: {$lt: 1000}},
        select: undefined,
        model: undefined,
        options: undefined,
        _docs: {}
      };
      q.populate(o);
      assert.deepEqual(o, q._mongooseOptions.populate['yellow.brick']);
      done();
    });

    it('overwrites duplicate paths', function(done) {
      const q = new Query({}, {}, null, p1.collection);
      const o = {
        path: 'yellow.brick',
        match: {bricks: {$lt: 1000}},
        select: undefined,
        model: undefined,
        options: undefined,
        _docs: {}
      };
      q.populate(o);
      assert.equal(Object.keys(q._mongooseOptions.populate).length, 1);
      assert.deepEqual(o, q._mongooseOptions.populate['yellow.brick']);
      q.populate('yellow.brick');
      assert.equal(Object.keys(q._mongooseOptions.populate).length, 1);
      o.match = undefined;
      assert.deepEqual(o, q._mongooseOptions.populate['yellow.brick']);
      done();
    });

    it('accepts space delimited strings', function(done) {
      const q = new Query({}, {}, null, p1.collection);
      q.populate('yellow.brick dirt');
      const o = {
        path: 'yellow.brick',
        match: undefined,
        select: undefined,
        model: undefined,
        options: undefined,
        _docs: {}
      };
      assert.equal(Object.keys(q._mongooseOptions.populate).length, 2);
      assert.deepEqual(o, q._mongooseOptions.populate['yellow.brick']);
      o.path = 'dirt';
      assert.deepEqual(o, q._mongooseOptions.populate.dirt);
      done();
    });
  });

  describe('casting', function() {
    it('to an array of mixed', function(done) {
      const query = new Query({}, {}, null, p1.collection);
      const Product = db.model('Product');
      const params = {_id: new DocumentObjectId, tags: {$in: [4, 8, 15, 16]}};
      query.cast(Product, params);
      assert.deepEqual(params.tags.$in, [4, 8, 15, 16]);
      done();
    });

    it('doesn\'t wipe out $in (gh-6439)', function() {
      const embeddedSchema = new Schema({
        name: String
      }, { _id: false });

      const catSchema = new Schema({
        name: String,
        props: [embeddedSchema]
      });

      const Cat = db.model('gh6439', catSchema);
      const kitty = new Cat({
        name: 'Zildjian',
        props: [
          { name: 'invalid' },
          { name: 'abc' },
          { name: 'def' }
        ]
      });

      return co(function*() {
        yield kitty.save();
        const cond = { _id: kitty._id };
        const update = {
          $pull: {
            props: {
              $in: [
                { name: 'invalid' },
                { name: 'def' }
              ]
            }
          }
        };
        yield Cat.updateOne(cond, update);
        const found = yield Cat.findOne(cond);
        assert.strictEqual(found.props[0].name, 'abc');
      });
    });

    it('find $ne should not cast single value to array for schematype of Array', function(done) {
      const query = new Query({}, {}, null, p1.collection);
      const Product = db.model('Product');
      const Comment = db.model('Comment');

      const id = new DocumentObjectId;
      const castedComment = {_id: id, text: 'hello there'};
      const comment = new Comment(castedComment);

      const params = {
        array: {$ne: 5},
        ids: {$ne: id},
        comments: {$ne: comment},
        strings: {$ne: 'Hi there'},
        numbers: {$ne: 10000}
      };

      query.cast(Product, params);
      assert.equal(params.array.$ne, 5);
      assert.equal(params.ids.$ne, id);
      params.comments.$ne._id.toHexString();
      assert.deepEqual(params.comments.$ne.toObject(), castedComment);
      assert.equal(params.strings.$ne, 'Hi there');
      assert.equal(params.numbers.$ne, 10000);

      params.array.$ne = [5];
      params.ids.$ne = [id];
      params.comments.$ne = [comment];
      params.strings.$ne = ['Hi there'];
      params.numbers.$ne = [10000];
      query.cast(Product, params);
      assert.ok(params.array.$ne instanceof Array);
      assert.equal(params.array.$ne[0], 5);
      assert.ok(params.ids.$ne instanceof Array);
      assert.equal(params.ids.$ne[0].toString(), id.toString());
      assert.ok(params.comments.$ne instanceof Array);
      assert.deepEqual(params.comments.$ne[0].toObject(), castedComment);
      assert.ok(params.strings.$ne instanceof Array);
      assert.equal(params.strings.$ne[0], 'Hi there');
      assert.ok(params.numbers.$ne instanceof Array);
      assert.equal(params.numbers.$ne[0], 10000);
      done();
    });

    it('subdocument array with $ne: null should not throw', function(done) {
      const query = new Query({}, {}, null, p1.collection);
      const Product = db.model('Product');

      const params = {
        comments: {$ne: null}
      };

      query.cast(Product, params);
      assert.strictEqual(params.comments.$ne, null);
      done();
    });

    it('find should not cast single value to array for schematype of Array', function(done) {
      const query = new Query({}, {}, null, p1.collection);
      const Product = db.model('Product');
      const Comment = db.model('Comment');

      const id = new DocumentObjectId;
      const castedComment = {_id: id, text: 'hello there'};
      const comment = new Comment(castedComment);

      const params = {
        array: 5,
        ids: id,
        comments: comment,
        strings: 'Hi there',
        numbers: 10000
      };

      query.cast(Product, params);
      assert.equal(params.array, 5);
      assert.equal(params.ids, id);
      params.comments._id.toHexString();
      assert.deepEqual(params.comments.toObject(), castedComment);
      assert.equal(params.strings, 'Hi there');
      assert.equal(params.numbers, 10000);

      params.array = [5];
      params.ids = [id];
      params.comments = [comment];
      params.strings = ['Hi there'];
      params.numbers = [10000];
      query.cast(Product, params);
      assert.ok(params.array instanceof Array);
      assert.equal(params.array[0], 5);
      assert.ok(params.ids instanceof Array);
      assert.equal(params.ids[0].toString(), id.toString());
      assert.ok(params.comments instanceof Array);
      assert.deepEqual(params.comments[0].toObject(), castedComment);
      assert.ok(params.strings instanceof Array);
      assert.equal(params.strings[0], 'Hi there');
      assert.ok(params.numbers instanceof Array);
      assert.equal(params.numbers[0], 10000);
      done();
    });

    it('an $elemMatch with $in works (gh-1100)', function(done) {
      const query = new Query({}, {}, null, p1.collection);
      const Product = db.model('Product');
      const ids = [String(new DocumentObjectId), String(new DocumentObjectId)];
      const params = {ids: {$elemMatch: {$in: ids}}};
      query.cast(Product, params);
      assert.ok(params.ids.$elemMatch.$in[0] instanceof DocumentObjectId);
      assert.ok(params.ids.$elemMatch.$in[1] instanceof DocumentObjectId);
      assert.deepEqual(params.ids.$elemMatch.$in[0].toString(), ids[0]);
      assert.deepEqual(params.ids.$elemMatch.$in[1].toString(), ids[1]);
      done();
    });

    it('inequality operators for an array', function(done) {
      const query = new Query({}, {}, null, p1.collection);
      const Product = db.model('Product');
      const Comment = db.model('Comment');

      const id = new DocumentObjectId;
      const castedComment = {_id: id, text: 'hello there'};
      const comment = new Comment(castedComment);

      const params = {
        ids: {$gt: id},
        comments: {$gt: comment},
        strings: {$gt: 'Hi there'},
        numbers: {$gt: 10000}
      };

      query.cast(Product, params);
      assert.equal(params.ids.$gt, id);
      assert.deepEqual(params.comments.$gt.toObject(), castedComment);
      assert.equal(params.strings.$gt, 'Hi there');
      assert.equal(params.numbers.$gt, 10000);
      done();
    });
  });

  describe('distinct', function() {
    it('op', function(done) {
      const Product = db.model('Product');
      const prod = new Product({});
      const q = new Query({}, {}, Product, prod.collection).distinct('blah', function() {
        assert.equal(q.op, 'distinct');
        done();
      });
    });
  });

  describe('findOne', function() {
    it('sets the op', function(done) {
      const Product = db.model('Product');
      const prod = new Product({});
      const q = new Query(prod.collection, {}, Product).distinct();
      // use a timeout here because we have to wait for the connection to start
      // before any ops will get set
      setTimeout(function() {
        assert.equal(q.op, 'distinct');
        q.findOne();
        assert.equal(q.op, 'findOne');
        done();
      }, 50);
    });

    it('works as a promise', function(done) {
      const Product = db.model('Product');
      const promise = Product.findOne();

      promise.then(function() {
        done();
      }, function(err) {
        assert.ifError(err);
      });
    });
  });

  describe('deleteOne/deleteMany', function() {
    it('handles deleteOne', function(done) {
      const M = db.model('deleteOne', new Schema({ name: 'String' }));
      M.create([{ name: 'Eddard Stark' }, { name: 'Robb Stark' }], function(error) {
        assert.ifError(error);
        M.deleteOne({ name: /Stark/ }, function(error) {
          assert.ifError(error);
          M.estimatedDocumentCount(function(error, count) {
            assert.ifError(error);
            assert.equal(count, 1);
            done();
          });
        });
      });
    });

    it('handles deleteMany', function(done) {
      const M = db.model('deleteMany', new Schema({ name: 'String' }));
      M.create([{ name: 'Eddard Stark' }, { name: 'Robb Stark' }], function(error) {
        assert.ifError(error);
        M.deleteMany({ name: /Stark/ }, function(error) {
          assert.ifError(error);
          M.countDocuments({}, function(error, count) {
            assert.ifError(error);
            assert.equal(count, 0);
            done();
          });
        });
      });
    });
  });

  describe('remove', function() {
    it('handles cast errors async', function(done) {
      const Product = db.model('Product');

      assert.doesNotThrow(function() {
        Product.where({numbers: [[[]]]}).deleteMany(function(err) {
          assert.ok(err);
          done();
        });
      });
    });

    it('supports a single conditions arg', function(done) {
      const Product = db.model('Product');

      Product.create({strings: ['remove-single-condition']}).then(function() {
        const q = Product.where().deleteMany({strings: 'remove-single-condition'});
        assert.ok(q instanceof mongoose.Query);
        done();
      }, done);
    });

    it('supports a single callback arg', function(done) {
      const Product = db.model('Product');
      const val = 'remove-single-callback';

      Product.create({strings: [val]}).then(function() {
        Product.where({strings: val}).deleteMany(function(err) {
          assert.ifError(err);
          Product.findOne({strings: val}, function(err, doc) {
            assert.ifError(err);
            assert.ok(!doc);
            done();
          });
        });
      }, done);
    });

    it('supports conditions and callback args', function(done) {
      const Product = db.model('Product');
      const val = 'remove-cond-and-callback';

      Product.create({strings: [val]}).then(function() {
        Product.where().deleteMany({strings: val}, function(err) {
          assert.ifError(err);
          Product.findOne({strings: val}, function(err, doc) {
            assert.ifError(err);
            assert.ok(!doc);
            done();
          });
        });
      }, done);
    });

    it('single option, default', function(done) {
      const Test = db.model('Test_single', new Schema({ name: String }));

      Test.create([{ name: 'Eddard Stark' }, { name: 'Robb Stark' }], function(error) {
        assert.ifError(error);
        Test.deleteMany({ name: /Stark/ }).exec(function(error, res) {
          assert.ifError(error);
          assert.equal(res.n, 2);
          Test.countDocuments({}, function(error, count) {
            assert.ifError(error);
            assert.equal(count, 0);
            done();
          });
        });
      });
    });

    it.skip('single option, false', function(done) {
      const Test = db.model('Test_single_false', new Schema({ name: String }));

      Test.create([{ name: 'Eddard Stark' }, { name: 'Robb Stark' }], function(error) {
        assert.ifError(error);
        Test.remove({ name: /Stark/ }).setOptions({ single: false }).exec(function(error, res) {
          assert.ifError(error);
          assert.equal(res.n, 2);
          Test.countDocuments({}, function(error, count) {
            assert.ifError(error);
            assert.equal(count, 0);
            done();
          });
        });
      });
    });

    it.skip('single option, true', function(done) {
      const Test = db.model('Test_single_true', new Schema({ name: String }));

      Test.create([{ name: 'Eddard Stark' }, { name: 'Robb Stark' }], function(error) {
        assert.ifError(error);
        Test.remove({ name: /Stark/ }).setOptions({ single: true }).exec(function(error, res) {
          assert.ifError(error);
          assert.equal(res.n, 1);
          Test.countDocuments({}, function(error, count) {
            assert.ifError(error);
            assert.equal(count, 1);
            done();
          });
        });
      });
    });
  });

  describe('querying/updating with model instance containing embedded docs should work (#454)', function() {
    it('works', function(done) {
      const Product = db.model('Product');

      const proddoc = {comments: [{text: 'hello'}]};
      const prod2doc = {comments: [{text: 'goodbye'}]};

      const prod = new Product(proddoc);
      prod.save(function(err) {
        assert.ifError(err);

        Product.findOne({ _id: prod._id }, function(err, product) {
          assert.ifError(err);
          assert.equal(product.comments.length, 1);
          assert.equal(product.comments[0].text, 'hello');

          Product.updateOne({ _id: prod._id }, prod2doc, function(err) {
            assert.ifError(err);

            Product.collection.findOne({_id: product._id}, function(err, doc) {
              assert.ifError(err);
              assert.equal(doc.comments.length, 1);
              // ensure hidden private props were not saved to db
              assert.ok(!doc.comments[0].hasOwnProperty('parentArry'));
              assert.equal(doc.comments[0].text, 'goodbye');
              done();
            });
          });
        });
      });
    });
  });

  describe('optionsForExec', function() {
    it('should retain key order', function(done) {
      // this is important for query hints
      const hint = {x: 1, y: 1, z: 1};
      const a = JSON.stringify({hint: hint, safe: true});

      const q = new Query;
      q.hint(hint);

      const options = q._optionsForExec({schema: {options: {safe: true}}});
      assert.equal(JSON.stringify(options), a);
      done();
    });

    it('applies schema-level writeConcern option', function(done) {
      const q = new Query();

      q.j(true);

      const options = q._optionsForExec({
        schema: {
          options: {
            writeConcern: { w: 'majority' }
          }
        }
      });
      assert.deepEqual(options, {
        w: 'majority',
        j: true
      });
      done();
    });

    it('session() (gh-6663)', function(done) {
      const q = new Query();

      const fakeSession = 'foo';
      q.session(fakeSession);

      const options = q._optionsForExec();
      assert.deepEqual(options, {
        session: fakeSession
      });
      done();
    });
  });

  // Advanced Query options

  describe('options', function() {
    describe('maxscan', function() {
      it('works', function(done) {
        const query = new Query({}, {}, null, p1.collection);
        query.maxscan(100);
        assert.equal(query.options.maxScan, 100);
        done();
      });
    });

    describe('slaveOk', function() {
      it('works', function(done) {
        let query = new Query({}, {}, null, p1.collection);
        query.slaveOk();
        assert.equal(query.options.slaveOk, true);

        query = new Query({}, {}, null, p1.collection);
        query.slaveOk(true);
        assert.equal(query.options.slaveOk, true);

        query = new Query({}, {}, null, p1.collection);
        query.slaveOk(false);
        assert.equal(query.options.slaveOk, false);
        done();
      });
    });

    describe('tailable', function() {
      it('works', function(done) {
        let query = new Query({}, {}, null, p1.collection);
        query.tailable();
        assert.equal(query.options.tailable, true);

        query = new Query({}, {}, null, p1.collection);
        query.tailable(true);
        assert.equal(query.options.tailable, true);

        query = new Query({}, {}, null, p1.collection);
        query.tailable(false);
        assert.equal(query.options.tailable, false);
        done();
      });
      it('supports passing the `await` option', function(done) {
        const query = new Query({}, {}, null, p1.collection);
        query.tailable({awaitdata: true});
        assert.equal(query.options.tailable, true);
        assert.equal(query.options.awaitdata, true);
        done();
      });
    });

    describe('comment', function() {
      it('works', function(done) {
        const query = new Query;
        assert.equal(typeof query.comment, 'function');
        assert.equal(query.comment('Lowpass is more fun'), query);
        assert.equal(query.options.comment, 'Lowpass is more fun');
        done();
      });
    });

    describe('hint', function() {
      it('works', function(done) {
        const query2 = new Query({}, {}, null, p1.collection);
        query2.hint({indexAttributeA: 1, indexAttributeB: -1});
        assert.deepEqual(query2.options.hint, {indexAttributeA: 1, indexAttributeB: -1});

        const query3 = new Query({}, {}, null, p1.collection);
        query3.hint('indexAttributeA_1');
        assert.deepEqual(query3.options.hint, 'indexAttributeA_1');

        done();
      });
    });

    describe('snapshot', function() {
      it('works', function(done) {
        const query = new Query({}, {}, null, p1.collection);
        query.snapshot(true);
        assert.equal(query.options.snapshot, true);
        done();
      });
    });

    describe('batchSize', function() {
      it('works', function(done) {
        const query = new Query({}, {}, null, p1.collection);
        query.batchSize(10);
        assert.equal(query.options.batchSize, 10);
        done();
      });
    });

    describe('read', function() {
      const P = mongoose.mongo.ReadPreference;

      describe('without tags', function() {
        it('works', function(done) {
          const query = new Query({}, {}, null, p1.collection);
          query.read('primary');
          assert.ok(query.options.readPreference instanceof P);
          assert.ok(query.options.readPreference.isValid());
          assert.equal(query.options.readPreference.mode, 'primary');

          query.read('p');
          assert.ok(query.options.readPreference instanceof P);
          assert.ok(query.options.readPreference.isValid());
          assert.equal(query.options.readPreference.mode, 'primary');

          query.read('primaryPreferred');
          assert.ok(query.options.readPreference instanceof P);
          assert.ok(query.options.readPreference.isValid());
          assert.equal(query.options.readPreference.mode, 'primaryPreferred');

          query.read('pp');
          assert.ok(query.options.readPreference instanceof P);
          assert.ok(query.options.readPreference.isValid());
          assert.equal(query.options.readPreference.mode, 'primaryPreferred');

          query.read('secondary');
          assert.ok(query.options.readPreference instanceof P);
          assert.ok(query.options.readPreference.isValid());
          assert.equal(query.options.readPreference.mode, 'secondary');

          query.read('s');
          assert.ok(query.options.readPreference instanceof P);
          assert.ok(query.options.readPreference.isValid());
          assert.equal(query.options.readPreference.mode, 'secondary');

          query.read('secondaryPreferred');
          assert.ok(query.options.readPreference instanceof P);
          assert.ok(query.options.readPreference.isValid());
          assert.equal(query.options.readPreference.mode, 'secondaryPreferred');

          query.read('sp');
          assert.ok(query.options.readPreference instanceof P);
          assert.ok(query.options.readPreference.isValid());
          assert.equal(query.options.readPreference.mode, 'secondaryPreferred');

          query.read('nearest');
          assert.ok(query.options.readPreference instanceof P);
          assert.ok(query.options.readPreference.isValid());
          assert.equal(query.options.readPreference.mode, 'nearest');

          query.read('n');
          assert.ok(query.options.readPreference instanceof P);
          assert.ok(query.options.readPreference.isValid());
          assert.equal(query.options.readPreference.mode, 'nearest');

          done();
        });
      });

      describe('with tags', function() {
        it('works', function(done) {
          const query = new Query({}, {}, null, p1.collection);
          const tags = [{dc: 'sf', s: 1}, {dc: 'jp', s: 2}];

          query.read('pp', tags);
          assert.ok(query.options.readPreference instanceof P);
          assert.ok(query.options.readPreference.isValid());
          assert.equal(query.options.readPreference.mode, 'primaryPreferred');
          assert.ok(Array.isArray(query.options.readPreference.tags));
          assert.equal(query.options.readPreference.tags[0].dc, 'sf');
          assert.equal(query.options.readPreference.tags[0].s, 1);
          assert.equal(query.options.readPreference.tags[1].dc, 'jp');
          assert.equal(query.options.readPreference.tags[1].s, 2);
          done();
        });
      });

      describe('inherits its models schema read option', function() {
        let schema, M, called;
        before(function() {
          schema = new Schema({}, {read: 'p'});
          M = mongoose.model('schemaOptionReadPrefWithQuery', schema);
        });

        it('if not set in query', function(done) {
          const options = M.where()._optionsForExec(M);
          assert.ok(options.readPreference instanceof P);
          assert.equal(options.readPreference.mode, 'primary');
          done();
        });

        it('if set in query', function(done) {
          const options = M.where().read('s')._optionsForExec(M);
          assert.ok(options.readPreference instanceof P);
          assert.equal(options.readPreference.mode, 'secondary');
          done();
        });

        it('and sends it though the driver', function(done) {
          const options = {read: 'secondary', safe: {w: 'majority'}};
          const schema = new Schema({name: String}, options);
          const M = db.model(random(), schema);
          const q = M.find();

          // stub the internal query options call
          const getopts = q._optionsForExec;
          q._optionsForExec = function(model) {
            q._optionsForExec = getopts;

            const ret = getopts.call(this, model);

            assert.ok(ret.readPreference);
            assert.equal(ret.readPreference.mode, 'secondary');
            assert.deepEqual({w: 'majority'}, ret.safe);
            called = true;

            return ret;
          };

          q.exec(function(err) {
            if (err) {
              return done(err);
            }
            assert.ok(called);
            done();
          });
        });
      });
    });
  });

  describe('setOptions', function() {
    it('works', function(done) {
      const q = new Query;
      q.setOptions({thing: 'cat'});
      q.setOptions({populate: ['fans']});
      q.setOptions({batchSize: 10});
      q.setOptions({limit: 4});
      q.setOptions({skip: 3});
      q.setOptions({sort: '-blah'});
      q.setOptions({sort: {woot: -1}});
      q.setOptions({hint: {index1: 1, index2: -1}});
      q.setOptions({read: ['s', [{dc: 'eu'}]]});

      assert.equal(q.options.thing, 'cat');
      assert.deepEqual(q._mongooseOptions.populate.fans, {path: 'fans', select: undefined, match: undefined, options: undefined, model: undefined, _docs: {}});
      assert.equal(q.options.batchSize, 10);
      assert.equal(q.options.limit, 4);
      assert.equal(q.options.skip, 3);
      assert.equal(Object.keys(q.options.sort).length, 2);
      assert.equal(q.options.sort.blah, -1);
      assert.equal(q.options.sort.woot, -1);
      assert.equal(q.options.hint.index1, 1);
      assert.equal(q.options.hint.index2, -1);
      assert.equal(q.options.readPreference.mode, 'secondary');
      assert.equal(q.options.readPreference.tags[0].dc, 'eu');

      const Product = db.model('Product', 'Product_setOptions_test');
      Product.create(
        {numbers: [3, 4, 5]},
        {strings: 'hi there'.split(' ')}, function(err, doc1, doc2) {
          assert.ifError(err);
          Product.find().setOptions({limit: 1, sort: {_id: -1}, read: 'n'}).exec(function(err, docs) {
            assert.ifError(err);
            assert.equal(docs.length, 1);
            assert.equal(docs[0].id, doc2.id);
            done();
          });
        });
    });

    it('populate as array in options (gh-4446)', function(done) {
      const q = new Query;
      q.setOptions({ populate: [{ path: 'path1' }, { path: 'path2' }] });
      assert.deepEqual(Object.keys(q._mongooseOptions.populate),
        ['path1', 'path2']);
      done();
    });
  });

  describe('getOptions', function() {
    const q = new Query;
    q.limit(10);
    q.setOptions({ maxTimeMS: 1000 });
    const opts = q.getOptions();

    // does not use assert.deepEqual() because setOptions may alter the options internally
    assert.strictEqual(opts.limit, 10);
    assert.strictEqual(opts.maxTimeMS, 1000);
  });

  describe('update', function() {
    it('when empty, nothing is run', function(done) {
      const q = new Query;
      assert.equal(false, !!q._castUpdate({}));
      done();
    });
  });

  describe('bug fixes', function() {
    describe('collations', function() {
      before(function(done) {
        const _this = this;
        start.mongodVersion(function(err, version) {
          if (err) {
            return done(err);
          }
          const mongo34 = version[0] > 3 || (version[0] === 3 && version[1] >= 4);
          if (!mongo34) {
            return _this.skip();
          }

          done();
        });
      });

      it('collation support (gh-4839)', function(done) {
        const schema = new Schema({
          name: String
        });

        const MyModel = db.model('gh4839', schema);
        const collation = { locale: 'en_US', strength: 1 };

        MyModel.create([{ name: 'a' }, { name: 'A' }]).
          then(function() {
            return MyModel.find({ name: 'a' }).collation(collation);
          }).
          then(function(docs) {
            assert.equal(docs.length, 2);
            return MyModel.find({ name: 'a' }, null, { collation: collation });
          }).
          then(function(docs) {
            assert.equal(docs.length, 2);
            return MyModel.find({ name: 'a' }, null, { collation: collation }).
              sort({ _id: -1 }).
              cursor().
              next();
          }).
          then(function(doc) {
            assert.equal(doc.name, 'A');
            return MyModel.find({ name: 'a' });
          }).
          then(function(docs) {
            assert.equal(docs.length, 1);
            done();
          }).
          catch(done);
      });

      it('set on schema (gh-5295)', function(done) {
        const schema = new Schema({
          name: String
        }, { collation: { locale: 'en_US', strength: 1 } });

        const MyModel = db.model('gh5295', schema);

        MyModel.create([{ name: 'a' }, { name: 'A' }]).
          then(function() {
            return MyModel.find({ name: 'a' });
          }).
          then(function(docs) {
            assert.equal(docs.length, 2);
            done();
          }).
          catch(done);
      });
    });

    describe('gh-1950', function() {
      it.skip('ignores sort when passed to count', function(done) {
        const Product = db.model('Product', 'Product_setOptions_test');
        Product.find().sort({_id: 1}).count({}).exec(function(error) {
          assert.ifError(error);
          done();
        });
      });

      it('ignores sort when passed to countDocuments', function() {
        const Product = db.model('Product', 'Product_setOptions_test');
        return Product.create({}).
          then(() => Product.find().sort({_id: 1}).countDocuments({}).exec());
      });

      it.skip('ignores count when passed to sort', function(done) {
        const Product = db.model('Product', 'Product_setOptions_test');
        Product.find().count({}).sort({_id: 1}).exec(function(error) {
          assert.ifError(error);
          done();
        });
      });
    });

    it('excludes _id when select false and inclusive mode (gh-3010)', function(done) {
      const User = db.model('gh3010', {
        _id: {
          select: false,
          type: Schema.Types.ObjectId,
          default: mongoose.Types.ObjectId
        },
        username: String
      });

      User.create({username: 'Val'}, function(error, user) {
        assert.ifError(error);
        User.find({_id: user._id}).select('username').exec(function(error, users) {
          assert.ifError(error);
          assert.equal(users.length, 1);
          assert.ok(!users[0]._id);
          assert.equal(users[0].username, 'Val');
          done();
        });
      });
    });

    it('doesnt reverse key order for update docs (gh-3215)', function(done) {
      const Test = db.model('gh3215', {
        arr: [{date: Date, value: Number}]
      });

      const q = Test.updateOne({}, {
        $push: {
          arr: {
            $each: [{date: new Date(), value: 1}],
            $sort: {value: -1, date: -1}
          }
        }
      });

      assert.deepEqual(Object.keys(q.getUpdate().$push.arr.$sort),
        ['value', 'date']);
      done();
    });

    it('timestamps with $each (gh-4805)', function(done) {
      const nestedSchema = new Schema({ value: Number }, { timestamps: true });
      const Test = db.model('gh4805', new Schema({
        arr: [nestedSchema]
      }, { timestamps: true }));

      Test.updateOne({}, {
        $push: {
          arr: {
            $each: [{ value: 1 }]
          }
        }
      }).exec(function(error) {
        assert.ifError(error);
        done();
      });
    });

    it.skip('allows sort with count (gh-3914)', function(done) {
      const Post = db.model('gh3914_0', {
        title: String
      });

      Post.count({}).sort({ title: 1 }).exec(function(error, count) {
        assert.ifError(error);
        assert.strictEqual(count, 0);
        done();
      });
    });

    it.skip('allows sort with select (gh-3914)', function(done) {
      const Post = db.model('gh3914_1', {
        title: String
      });

      Post.count({}).select({ _id: 0 }).exec(function(error, count) {
        assert.ifError(error);
        assert.strictEqual(count, 0);
        done();
      });
    });

    it('handles nested $ (gh-3265)', function(done) {
      const Post = db.model('gh3265', {
        title: String,
        answers: [{
          details: String,
          stats: {
            votes: Number,
            count: Number
          }
        }]
      });

      const answersUpdate = {details: 'blah', stats: {votes: 1, count: '3'}};
      const q = Post.updateOne(
        {'answers._id': '507f1f77bcf86cd799439011'},
        {$set: {'answers.$': answersUpdate}});

      assert.deepEqual(q.getUpdate().$set['answers.$'].stats,
        { votes: 1, count: 3 });
      done();
    });

    it('$geoWithin with single nested schemas (gh-4044)', function(done) {
      const locationSchema = new Schema({
        type: { type: String },
        coordinates: []
      }, { _id:false });

      const schema = new Schema({
        title : String,
        location: { type: locationSchema, required: true }
      });
      schema.index({ location: '2dsphere' });

      const Model = db.model('gh4044', schema);

      const query = {
        location:{
          $geoWithin:{
            $geometry:{
              type: 'Polygon',
              coordinates: [[[-1,0],[-1,3],[4,3],[4,0],[-1,0]]]
            }
          }
        }
      };
      Model.find(query, function(error) {
        assert.ifError(error);
        done();
      });
    });

    it('setDefaultsOnInsert with empty update (gh-3825)', function(done) {
      const schema = new mongoose.Schema({
        test: { type: Number, default: 8472 },
        name: String
      });

      const MyModel = db.model('gh3825', schema);

      const opts = { setDefaultsOnInsert: true, upsert: true };
      MyModel.updateOne({}, {}, opts, function(error) {
        assert.ifError(error);
        MyModel.findOne({}, function(error, doc) {
          assert.ifError(error);
          assert.ok(doc);
          assert.strictEqual(doc.test, 8472);
          assert.ok(!doc.name);
          done();
        });
      });
    });

    it('custom query methods (gh-3714)', function(done) {
      const schema = new mongoose.Schema({
        name: String
      });

      schema.query.byName = function(name) {
        return this.find({ name: name });
      };

      const MyModel = db.model('gh3714', schema);

      MyModel.create({ name: 'Val' }, function(error) {
        assert.ifError(error);
        MyModel.find().byName('Val').exec(function(error, docs) {
          assert.ifError(error);
          assert.equal(docs.length, 1);
          assert.equal(docs[0].name, 'Val');
          done();
        });
      });
    });

    it('string as input (gh-4378)', function(done) {
      const schema = new mongoose.Schema({
        name: String
      });

      const MyModel = db.model('gh4378', schema);

      MyModel.findOne('', function(error) {
        assert.ok(error);
        assert.equal(error.name, 'ObjectParameterError');
        done();
      });
    });

    it('handles geoWithin with $center and mongoose object (gh-4419)', function(done) {
      const areaSchema = new Schema({
        name: String,
        circle: Array
      });
      const Area = db.model('gh4419', areaSchema);

      const placeSchema = new Schema({
        name: String,
        geometry: {
          type: {
            type: String,
            enum: ['Point'],
            default: 'Point'
          },
          coordinates: { type: [Number] }
        }
      });
      placeSchema.index({ geometry: '2dsphere' });
      const Place = db.model('gh4419_0', placeSchema);

      const tromso = new Area({
        name: 'Tromso, Norway',
        circle: [[18.89, 69.62], 10 / 3963.2]
      });
      tromso.save(function(error) {
        assert.ifError(error);

        const airport = {
          name: 'Center',
          geometry: {
            type: 'Point',
            coordinates: [18.895, 69.67]
          }
        };
        Place.create(airport, function(error) {
          assert.ifError(error);
          const q = {
            geometry: {
              $geoWithin: {
                $centerSphere: tromso.circle
              }
            }
          };
          Place.find(q).exec(function(error, docs) {
            assert.ifError(error);
            assert.equal(docs.length, 1);
            assert.equal(docs[0].name, 'Center');
            done();
          });
        });
      });
    });

    it('$not with objects (gh-4495)', function(done) {
      const schema = new Schema({
        createdAt: Date
      });

      const M = db.model('gh4495', schema);
      const q = M.find({
        createdAt:{
          $not:{
            $gte: '2016/09/02 00:00:00',
            $lte: '2016/09/02 23:59:59'
          }
        }
      });
      q._castConditions();

      assert.ok(q._conditions.createdAt.$not.$gte instanceof Date);
      assert.ok(q._conditions.createdAt.$not.$lte instanceof Date);
      done();
    });

    it('geoIntersects with mongoose doc as coords (gh-4408)', function(done) {
      const lineStringSchema = new Schema({
        name: String,
        geo: {
          type: { type: String, default: 'LineString' },
          coordinates: [[Number]]
        }
      });

      const LineString = db.model('gh4408', lineStringSchema);

      const ls = {
        name: 'test',
        geo: {
          coordinates: [ [14.59, 24.847], [28.477, 15.961] ]
        }
      };
      const ls2 = {
        name: 'test2',
        geo: {
          coordinates: [ [27.528, 25.006], [14.063, 15.591] ]
        }
      };
      LineString.create(ls, ls2, function(error, ls1) {
        assert.ifError(error);
        const query = {
          geo: {
            $geoIntersects: {
              $geometry: {
                type: 'LineString',
                coordinates: ls1.geo.coordinates
              }
            }
          }
        };
        LineString.find(query, function(error, results) {
          assert.ifError(error);
          assert.equal(results.length, 2);
          done();
        });
      });
    });

    it('string with $not (gh-4592)', function(done) {
      const TestSchema = new Schema({
        test: String
      });

      const Test = db.model('gh4592', TestSchema);

      Test.findOne({ test: { $not: /test/ } }, function(error) {
        assert.ifError(error);
        done();
      });
    });

    it('does not cast undefined to null in mongoose (gh-6236)', function() {
      return co(function*() {
        const TestSchema = new Schema({
          test: String
        });

        const Test = db.model('gh6236', TestSchema);

        yield Test.create({});

        const q = Test.find({ test: void 0 });
        const res = yield q.exec();

        assert.strictEqual(q.getQuery().test, void 0);
        assert.ok('test' in q.getQuery());
        assert.equal(res.length, 1);
      });
    });

    it('runs query setters with _id field (gh-5351)', function(done) {
      const testSchema = new Schema({
        val: { type: String }
      });

      const Test = db.model('gh5351', testSchema);
      Test.create({ val: 'A string' }).
        then(function() {
          return Test.findOne({});
        }).
        then(function(doc) {
          return Test.findOneAndUpdate({_id: doc._id}, {
            $set: {
              val: 'another string'
            }
          }, { new: true });
        }).
        then(function(doc) {
          assert.ok(doc);
          assert.equal(doc.val, 'another string');
        }).
        then(done).
        catch(done);
    });

    it('runs setters if query field is an array (gh-6277)', function() {
      const setterCalled = [];

      const schema = new Schema({
        strings: {
          type: [String],
          set: v => {
            setterCalled.push(v);
            return v;
          }
        }
      });
      const Model = db.model('gh6277', schema);

      return co(function*() {
        yield Model.find({ strings: 'test' });
        assert.equal(setterCalled.length, 0);

        yield Model.find({ strings: ['test'] });
        assert.equal(setterCalled.length, 1);
        assert.deepEqual(setterCalled, [['test']]);
      });
    });

    it('$exists under $not (gh-4933)', function(done) {
      const TestSchema = new Schema({
        test: String
      });

      const Test = db.model('gh4933', TestSchema);

      Test.findOne({ test: { $not: { $exists: true } } }, function(error) {
        assert.ifError(error);
        done();
      });
    });

    it('geojson underneath array (gh-5467)', function(done) {
      const storySchema = new Schema({
        name: String,
        gallery: [{
          src: String,
          location: {
            type: { type: String, enum: ['Point'] },
            coordinates: { type: [Number], default: void 0 }
          },
          timestamp: Date
        }]
      });
      storySchema.index({ 'gallery.location': '2dsphere' });

      const Story = db.model('gh5467', storySchema);

      const q = {
        'gallery.location': {
          $near: {
            $geometry: {
              type: 'Point',
              coordinates: [51.53377166666667, -0.1197471666666667]
            },
            $maxDistance: 500
          }
        }
      };
      Story.once('index', function(error) {
        assert.ifError(error);
        Story.updateOne(q, { name: 'test' }, { upsert: true }, function(error) {
          assert.ifError(error);
          done();
        });
      });
    });

    it('slice respects schema projections (gh-5450)', function(done) {
      const gameSchema = Schema({
        name: String,
        developer: {
          type: String,
          select: false
        },
        arr: [Number]
      });
      const Game = db.model('gh5450', gameSchema);

      Game.create({ name: 'Mass Effect', developer: 'BioWare', arr: [1, 2, 3] }, function(error) {
        assert.ifError(error);
        Game.findOne({ name: 'Mass Effect' }).slice({ arr: 1 }).exec(function(error, doc) {
          assert.ifError(error);
          assert.equal(doc.name, 'Mass Effect');
          assert.deepEqual(doc.toObject().arr, [1]);
          assert.ok(!doc.developer);
          done();
        });
      });
    });

    it('overwrites when passing an object when path already set to primitive (gh-6097)', function() {
      const schema = new mongoose.Schema({ status: String });

      const Model = db.model('gh6097', schema);

      return Model.
        where({ status: 'approved' }).
        where({ status: { $ne: 'delayed' } });
    });

    it('$exists for arrays and embedded docs (gh-4937)', function(done) {
      const subSchema = new Schema({
        name: String
      });
      const TestSchema = new Schema({
        test: [String],
        sub: subSchema
      });

      const Test = db.model('gh4937', TestSchema);

      const q = { test: { $exists: true }, sub: { $exists: false } };
      Test.findOne(q, function(error) {
        assert.ifError(error);
        done();
      });
    });

    it('report error in pre hook (gh-5520)', function(done) {
      const TestSchema = new Schema({ name: String });

      const ops = [
        'count',
        'find',
        'findOne',
        'findOneAndRemove',
        'findOneAndUpdate',
        'replaceOne',
        'update',
        'updateOne',
        'updateMany'
      ];

      ops.forEach(function(op) {
        TestSchema.pre(op, function(next) {
          this.error(new Error(op + ' error'));
          next();
        });
      });

      const TestModel = db.model('gh5520', TestSchema);

      let numOps = ops.length;

      ops.forEach(function(op) {
        TestModel.find({}).updateOne({ name: 'test' })[op](function(error) {
          assert.ok(error);
          assert.equal(error.message, op + ' error');
          --numOps || done();
        });
      });
    });

    it('cast error with custom error (gh-5520)', function(done) {
      const TestSchema = new Schema({ name: Number });

      const TestModel = db.model('gh5520_0', TestSchema);

      TestModel.
        find({ name: 'not a number' }).
        error(new Error('woops')).
        exec(function(error) {
          assert.ok(error);
          // CastError check happens **after** `.error()`
          assert.equal(error.name, 'CastError');
          done();
        });
    });

    it('change deleteOne to updateOne for soft deletes using $isDeleted (gh-4428)', function(done) {
      const schema = new mongoose.Schema({
        name: String,
        isDeleted: Boolean
      });

      schema.pre('remove', function(next) {
        const _this = this;
        this.constructor.updateOne({ isDeleted: true }, function(error) {
          // Force mongoose to consider this doc as deleted.
          _this.$isDeleted(true);
          next(error);
        });
      });

      const M = db.model('gh4428', schema);

      M.create({ name: 'test' }, function(error, doc) {
        assert.ifError(error);
        doc.remove(function(error) {
          assert.ifError(error);
          M.findById(doc._id, function(error, doc) {
            assert.ifError(error);
            assert.ok(doc);
            assert.equal(doc.isDeleted, true);
            done();
          });
        });
      });
    });

    it('child schema with select: false in multiple paths (gh-5603)', function(done) {
      const ChildSchema = new mongoose.Schema({
        field: {
          type: String,
          select: false
        },
        _id: false
      }, { id: false });

      const ParentSchema = new mongoose.Schema({
        child: ChildSchema,
        child2: ChildSchema
      });
      const Parent = db.model('gh5603', ParentSchema);
      const ogParent = new Parent();
      ogParent.child = { field: 'test' };
      ogParent.child2 = { field: 'test' };
      ogParent.save(function(error) {
        assert.ifError(error);
        Parent.findById(ogParent._id).exec(function(error, doc) {
          assert.ifError(error);
          assert.ok(!doc.child.field);
          assert.ok(!doc.child2.field);
          done();
        });
      });
    });

    it('errors in post init (gh-5592)', function(done) {
      const TestSchema = new Schema();

      let count = 0;
      TestSchema.post('init', function() {
        throw new Error('Failed! ' + (count++));
      });

      const TestModel = db.model('gh5592', TestSchema);

      const docs = [];
      for (let i = 0; i < 10; ++i) {
        docs.push({});
      }

      TestModel.create(docs, function(error) {
        assert.ifError(error);
        TestModel.find({}, function(error) {
          assert.ok(error);
          assert.equal(error.message, 'Failed! 0');
          assert.equal(count, 10);
          done();
        });
      });
    });

    it('with non-object args (gh-1698)', function(done) {
      const schema = new mongoose.Schema({
        email: String
      });
      const M = db.model('gh1698', schema);

      M.find(42, function(error) {
        assert.ok(error);
        assert.equal(error.name, 'ObjectParameterError');
        done();
      });
    });

    describe('throw', function() {
      let listeners;

      beforeEach(function() {
        listeners = process.listeners('uncaughtException');
        process.removeAllListeners('uncaughtException');
      });

      afterEach(function() {
        process.on('uncaughtException', listeners[0]);
      });

      it('throw on sync exceptions in callbacks (gh-6178)', function(done) {
        const schema = new Schema({});
        const Test = db.model('gh6178', schema);

        process.once('uncaughtException', err => {
          assert.equal(err.message, 'woops');
          done();
        });

        async.waterfall([
          function(cb) {
            Test.create({}, cb);
          },
          function(res, cb) {
            Test.find({}, function() { cb(); });
          },
          function() {
            throw new Error('woops');
          }
        ], function() {
          assert.ok(false);
        });
      });
    });

    it.skip('set overwrite after update() (gh-4740)', function() {
      const schema = new Schema({ name: String, age: Number });
      const User = db.model('4740', schema);

      return co(function*() {
        yield User.create({ name: 'Bar', age: 29 });

        yield User.where({ name: 'Bar' }).
          update({ name: 'Baz' }).
          setOptions({ overwrite: true });

        const doc = yield User.findOne();
        assert.equal(doc.name, 'Baz');
        assert.ok(!doc.age);
      });
    });

    it('queries with BSON overflow (gh-5812)', function(done) {
      this.timeout(10000);

      const schema = new mongoose.Schema({
        email: String
      });

      const model = db.model('gh5812', schema);
      const bigData = new Array(800000);

      for (let i = 0; i < bigData.length; ++i) {
        bigData[i] = 'test1234567890';
      }

      model.find({email: {$in: bigData}}).lean().
        then(function() {
          done(new Error('Expected an error'));
        }).
        catch(function(error) {
          assert.ok(error);
          assert.ok(error.message !== 'Expected error');
          done();
        });
    });

    it('consistently return query when callback specified (gh-6271)', function(done) {
      const schema = new mongoose.Schema({
        n: Number
      });

      const Model = db.model('gh6271', schema);

      Model.create({ n: 0 }, (err, doc) => {
        assert.ifError(err);

        const updateQuery = Model.findOneAndUpdate({ _id: doc._id }, { $inc: { n: 1 } }, { new: true }, (err, doc) => {
          assert.ifError(err);
          assert.equal(doc.n, 1);
          done();
        });
        assert.ok(updateQuery instanceof Query);
      });
    });

    it('explain() (gh-6625)', function() {
      return co(function*() {
        const schema = new mongoose.Schema({ n: Number });

        const Model = db.model('gh6625', schema);

        yield Model.create({ n: 42 });

        let res = yield Model.find().explain('queryPlanner');
        assert.ok(res[0].queryPlanner);

        res = yield Model.find().explain();
        assert.ok(res[0].queryPlanner);

        res = yield Model.find().explain().explain(false);
        assert.equal(res[0].n, 42);
      });
    });

    it('cast embedded discriminators with dot notation (gh-6027)', function() {
      return co(function*() {
        const ownerSchema = new Schema({
          _id: false
        }, {
          discriminatorKey: 'type'
        });

        const userOwnerSchema = new Schema({
          id: {type: Schema.Types.ObjectId, required: true}
        }, { _id: false });

        const tagOwnerSchema = new Schema({
          id: {type: String, required: true}
        }, { _id: false });

        const activitySchema = new Schema({
          owner: {type: ownerSchema, required: true}
        }, { _id: false });

        activitySchema.path('owner').discriminator('user', userOwnerSchema);
        activitySchema.path('owner').discriminator('tag', tagOwnerSchema);

        const Activity = db.model('gh6027', activitySchema);

        yield Activity.insertMany([
          {
            owner: {
              id  : '5a042f742a91c1db447534d5',
              type: 'user'
            }
          },
          {
            owner: {
              id  : 'asdf',
              type: 'tag'
            }
          }
        ]);

        const activity = yield Activity.findOne({
          'owner.type': 'user',
          'owner.id': '5a042f742a91c1db447534d5'
        });
        assert.ok(activity);
        assert.equal(activity.owner.type, 'user');
      });
    });

    it('cast embedded discriminators with embedded obj (gh-6027)', function() {
      return co(function*() {
        const ownerSchema = new Schema({
          _id: false
        }, {
          discriminatorKey: 'type'
        });

        const userOwnerSchema = new Schema({
          id: {type: Schema.Types.ObjectId, required: true}
        }, { _id: false });

        const tagOwnerSchema = new Schema({
          id: {type: String, required: true}
        }, { _id: false });

        const activitySchema = new Schema({
          owner: {type: ownerSchema, required: true}
        }, { _id: false });

        activitySchema.path('owner').discriminator('user', userOwnerSchema);
        activitySchema.path('owner').discriminator('tag', tagOwnerSchema);

        const Activity = db.model('gh6027_0', activitySchema);

        yield Activity.insertMany([
          {
            owner: {
              id  : '5a042f742a91c1db447534d5',
              type: 'user'
            }
          },
          {
            owner: {
              id  : 'asdf',
              type: 'tag'
            }
          }
        ]);

        const activity = yield Activity.findOne({
          owner: {
            type: 'user',
            id: '5a042f742a91c1db447534d5'
          }
        });
        assert.ok(activity);
        assert.equal(activity.owner.type, 'user');
      });
    });

    it('handles geoWithin with mongoose docs (gh-4392)', function(done) {
      const areaSchema = new Schema({
        name: {type: String},
        loc: {
          type: {
            type: String,
            enum: ['Polygon'],
            default: 'Polygon'
          },
          coordinates: [[[Number]]]
        }
      });

      const Area = db.model('gh4392_0', areaSchema);

      const observationSchema = new Schema({
        geometry: {
          type: {
            type: String,
            enum: ['Point'],
            default: 'Point'
          },
          coordinates: { type: [Number] }
        },
        properties: {
          temperature: { type: Number }
        }
      });
      observationSchema.index({ geometry: '2dsphere' });

      const Observation = db.model('gh4392_1', observationSchema);

      Observation.on('index', function(error) {
        assert.ifError(error);
        const tromso = new Area({
          name: 'Tromso, Norway',
          loc: {
            type: 'Polygon',
            coordinates: [[
              [18.89, 69.62],
              [18.89, 69.72],
              [19.03, 69.72],
              [19.03, 69.62],
              [18.89, 69.62]
            ]]
          }
        });
        tromso.save(function(error) {
          assert.ifError(error);
          const observation = {
            geometry: {
              type: 'Point',
              coordinates: [18.895, 69.67]
            }
          };
          Observation.create(observation, function(error) {
            assert.ifError(error);

            Observation.
              find().
              where('geometry').within().geometry(tromso.loc).
              exec(function(error, docs) {
                assert.ifError(error);
                assert.equal(docs.length, 1);
                done();
              });
          });
        });
      });
    });
  });

  describe('handles falsy and object projections with defaults (gh-3256)', function() {
    let MyModel;

    before(function(done) {
      const PersonSchema = new Schema({
        name: String,
        lastName: String,
        dependents: [String]
      });

      const m = db.model('gh3256', PersonSchema, 'gh3256');

      const obj = {
        name: 'John',
        lastName: 'Doe',
        dependents: ['Jake', 'Jill', 'Jane']
      };
      m.create(obj, function(error) {
        assert.ifError(error);

        const PersonSchema = new Schema({
          name: String,
          lastName: String,
          dependents: [String],
          salary: {type: Number, default: 25000}
        });

        MyModel = db.model('gh3256-salary', PersonSchema, 'gh3256');

        done();
      });
    });

    it('falsy projection', function(done) {
      MyModel.findOne({name: 'John'}, {lastName: false}).
        exec(function(error, person) {
          assert.ifError(error);
          assert.equal(person.salary, 25000);
          done();
        });
    });

    it('slice projection', function(done) {
      MyModel.findOne({name: 'John'}, {dependents: {$slice: 1}}).exec(function(error, person) {
        assert.ifError(error);
        assert.equal(person.salary, 25000);
        done();
      });
    });

    it('empty projection', function(done) {
      MyModel.findOne({name: 'John'}, {}).
        exec(function(error, person) {
          assert.ifError(error);
          assert.equal(person.salary, 25000);
          done();
        });
    });
  });

  describe('count', function() {
    it('calls utils.toObject on conditions (gh-6323)', function() {
      return co(function* () {
        const priceSchema = new Schema({
          key: String,
          price: Number
        });

        const Model = db.model('gh6323', priceSchema);

        const tests = [];

        for (let i = 0; i < 10; i++) {
          const p = i * 25;
          tests.push(new Model({ key: 'value', price: p }));
        }

        const query = { key: 'value' };

        const priceQuery = Object.create(null);

        priceQuery.$gte = 0;
        priceQuery.$lte = 200;

        Object.assign(query, { price: priceQuery });

        yield Model.create(tests);
        const count = yield Model.countDocuments(query);
        assert.strictEqual(count, 9);
      });
    });
  });

  describe('setQuery', function() {
    it('replaces existing query with new value (gh-6854)', function() {
      const q = new Query({}, {}, null, p1.collection);
      q.where('userName').exists();
      q.setQuery({ a: 1 });
      assert.deepStrictEqual(q._conditions, { a: 1 });
    });
  });

<<<<<<< HEAD
  describe('setUpdate', function() {
    it('replaces existing update doc with new value', function() {
      const q = new Query({}, {}, null, p1.collection);
      q.set('testing', '123');
      q.setUpdate({ $set: { newPath: 'newValue' } });
      assert.strictEqual(q._update.$set.testing, undefined);
      assert.strictEqual(q._update.$set.newPath, 'newValue');
=======
  it('allows skipping timestamps in updateOne() (gh-6980)', function() {
    const schema = new Schema({ name: String }, { timestamps: true });

    const M = db.model('gh6980', schema);

    return co(function*() {
      const doc = yield M.create({ name: 'foo' });
      assert.ok(doc.createdAt);
      assert.ok(doc.updatedAt);

      const start = Date.now();
      yield cb => setTimeout(cb, 10);

      const opts = { timestamps: false, new: true };
      const res = yield M.findOneAndUpdate({}, { name: 'bar' }, opts);

      assert.equal(res.name, 'bar');
      assert.ok(res.updatedAt.valueOf() <= start,
        `Expected ${res.updatedAt.valueOf()} <= ${start}`);
>>>>>>> f88cfdf6
    });
  });
});<|MERGE_RESOLUTION|>--- conflicted
+++ resolved
@@ -2732,7 +2732,6 @@
     });
   });
 
-<<<<<<< HEAD
   describe('setUpdate', function() {
     it('replaces existing update doc with new value', function() {
       const q = new Query({}, {}, null, p1.collection);
@@ -2740,7 +2739,9 @@
       q.setUpdate({ $set: { newPath: 'newValue' } });
       assert.strictEqual(q._update.$set.testing, undefined);
       assert.strictEqual(q._update.$set.newPath, 'newValue');
-=======
+    });
+  });
+
   it('allows skipping timestamps in updateOne() (gh-6980)', function() {
     const schema = new Schema({ name: String }, { timestamps: true });
 
@@ -2760,7 +2761,6 @@
       assert.equal(res.name, 'bar');
       assert.ok(res.updatedAt.valueOf() <= start,
         `Expected ${res.updatedAt.valueOf()} <= ${start}`);
->>>>>>> f88cfdf6
     });
   });
 });