--- conflicted
+++ resolved
@@ -4095,7 +4095,7 @@
       await Error.find().sort('-');
     }, { message: 'Invalid field "" passed to sort()' });
   });
-<<<<<<< HEAD
+
   it('allows executing a find() with a subdocument with defaults disabled (gh-13512)', async function() {
     const schema = mongoose.Schema({
       title: String,
@@ -4179,7 +4179,7 @@
     doc = await Test.findById(_id).select(['-__t', '-age']);
     assert.strictEqual(doc.name, 'test1');
     assert.strictEqual(doc.__t, undefined);
-=======
+  });
 
   it('does not apply sibling path defaults if using nested projection (gh-14115)', async function() {
     const version = await start.mongodVersion();
@@ -4213,6 +4213,5 @@
     assert.strictEqual(doc.account.amount, 25);
     assert.strictEqual(doc.account.owner, undefined);
     assert.strictEqual(doc.account.taxIds, undefined);
->>>>>>> 2d689830
   });
 });