--- conflicted
+++ resolved
@@ -2115,7 +2115,6 @@
       });
     });
 
-<<<<<<< HEAD
     it('report error in pre hook (gh-5520)', function(done) {
       var TestSchema = new Schema({ name: String });
 
@@ -2151,8 +2150,6 @@
       });
     });
 
-
-=======
     it('child schema with select: false in multiple paths (gh-5603)', function(done) {
       var ChildSchema = new mongoose.Schema({
         field: {
@@ -2181,7 +2178,6 @@
       });
     });
 
->>>>>>> df89263b
     it('errors in post init (gh-5592)', function(done) {
       var TestSchema = new Schema();
 
