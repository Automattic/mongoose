--- conflicted
+++ resolved
@@ -3712,7 +3712,6 @@
     });
   });
 
-<<<<<<< HEAD
   it('includes `undefined` in filters (gh-3944)', function() {
     const userSchema = new Schema({ name: String, pwd: String });
     const Person = db.model('Person', userSchema);
@@ -3728,7 +3727,9 @@
 
       res = yield Person.findOne({ name: 'test2', pwd: { $eq: void 0 } });
       assert.equal(res.name, 'test2');
-=======
+    });
+  });
+
   it('handles push with array filters (gh-9977)', function() {
     const questionSchema = new Schema({
       question_type: { type: String, enum: ['mcq', 'essay'] }
@@ -3867,7 +3868,6 @@
     return co(function*() {
       const entry = yield Test.create({ _id: 12345678, op: 'help', size: 54, totalSize: 104 });
       yield entry.save();
->>>>>>> 7b514436
     });
   });
 });