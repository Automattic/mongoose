--- conflicted
+++ resolved
@@ -1240,31 +1240,6 @@
   // Advanced Query options
 
   describe('options', function() {
-<<<<<<< HEAD
-    describe('maxscan', function() {
-      it('works', function() {
-        const query = new Query({});
-        query.maxscan(100);
-        assert.equal(query.options.maxScan, 100);
-=======
-    describe('slaveOk', function() {
-      it('works', function(done) {
-        let query = new Query({});
-        query.slaveOk();
-        assert.equal(query.options.slaveOk, true);
-
-        query = new Query({});
-        query.slaveOk(true);
-        assert.equal(query.options.slaveOk, true);
-
-        query = new Query({});
-        query.slaveOk(false);
-        assert.equal(query.options.slaveOk, false);
-        done();
->>>>>>> 4b71e8e3
-      });
-    });
-
     describe('tailable', function() {
       it('works', function() {
         let query = new Query({});
@@ -1308,7 +1283,6 @@
       });
     });
 
-<<<<<<< HEAD
     describe('snapshot', function() {
       it('works', function() {
         const query = new Query({});
@@ -1317,8 +1291,6 @@
       });
     });
 
-=======
->>>>>>> 4b71e8e3
     describe('batchSize', function() {
       it('works', function() {
         const query = new Query({});
