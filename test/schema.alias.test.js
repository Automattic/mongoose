'use strict';

/**
 * Module dependencies.
 */

const start = require('./common');

const assert = require('assert');

const mongoose = start.mongoose;
const Schema = mongoose.Schema;

describe('schema alias option', function() {
  let db;

  before(function() {
    db = start();
  });

  after(async function() {
    await db.close();
  });

  beforeEach(() => db.deleteModel(/.*/));
  afterEach(() => require('./util').clearTestData(db));
  afterEach(() => require('./util').stopRemainingOps(db));

  it('works with all basic schema types', async function() {
    const schema = new Schema({
      string: { type: String, alias: 'StringAlias' },
      number: { type: Number, alias: 'NumberAlias' },
      date: { type: Date, alias: 'DateAlias' },
      buffer: { type: Buffer, alias: 'BufferAlias' },
      boolean: { type: Boolean, alias: 'BooleanAlias' },
      mixed: { type: Schema.Types.Mixed, alias: 'MixedAlias' },
      objectId: { type: Schema.Types.ObjectId, alias: 'ObjectIdAlias' },
      array: { type: [], alias: 'ArrayAlias' }
    });

    const S = db.model('Test', schema);
    const s = await S.create({
      string: 'hello',
      number: 1,
      date: new Date(),
      buffer: Buffer.from('World'),
      boolean: false,
      mixed: [1, [], 'three', { four: 5 }],
      objectId: new mongoose.Types.ObjectId(),
      array: ['a', 'b', 'c', 'd']
    });

    // Comparing with aliases
    assert.equal(s.string, s.StringAlias);
    assert.equal(s.number, s.NumberAlias);
    assert.equal(s.date, s.DateAlias);
    assert.equal(s.buffer, s.BufferAlias);
    assert.equal(s.boolean, s.BooleanAlias);
    assert.equal(s.mixed, s.MixedAlias);
    assert.equal(s.objectId, s.ObjectIdAlias);
    assert.equal(s.array, s.ArrayAlias);
  });

  it('works with nested schema types', async function() {
    const schema = new Schema({
      nested: {
        string: { type: String, alias: 'StringAlias' },
        number: { type: Number, alias: 'NumberAlias' },
        date: { type: Date, alias: 'DateAlias' },
        buffer: { type: Buffer, alias: 'BufferAlias' },
        boolean: { type: Boolean, alias: 'BooleanAlias' },
        mixed: { type: Schema.Types.Mixed, alias: 'MixedAlias' },
        objectId: { type: Schema.Types.ObjectId, alias: 'ObjectIdAlias' },
        array: { type: [], alias: 'ArrayAlias' }
      }
    });

    const S = db.model('Test', schema);
    const s = await S.create({
      nested: {
        string: 'hello',
        number: 1,
        date: new Date(),
        buffer: Buffer.from('World'),
        boolean: false,
        mixed: [1, [], 'three', { four: 5 }],
        objectId: new mongoose.Types.ObjectId(),
        array: ['a', 'b', 'c', 'd']
      }
    });

    // Comparing with aliases
    assert.equal(s.nested.string, s.StringAlias);
    assert.equal(s.nested.number, s.NumberAlias);
    assert.equal(s.nested.date, s.DateAlias);
    assert.equal(s.nested.buffer, s.BufferAlias);
    assert.equal(s.nested.boolean, s.BooleanAlias);
    assert.equal(s.nested.mixed, s.MixedAlias);
    assert.equal(s.nested.objectId, s.ObjectIdAlias);
    assert.equal(s.nested.array, s.ArrayAlias);
  });

  it('throws when alias option is invalid', function() {
    assert.throws(function() {
      new Schema({
        foo: { type: String, alias: 456 }
      });
    });
  });

  it('with add() (gh-6593)', function() {
    const s = new Schema({ name: { type: String, alias: 'test1' } });

    assert.deepEqual(Object.keys(s.aliases), ['test1']);

    s.add({ name2: { type: String, alias: 'test2' } });

    assert.deepEqual(Object.keys(s.aliases), ['test1', 'test2']);
  });

  it('nested aliases (gh-6671)', function(done) {
    const childSchema = new Schema({
      n: {
        type: String,
        alias: 'name'
      }
    }, { _id: false });

    const parentSchema = new Schema({
      // If in a child schema, alias doesn't need to include the full nested path
      c: childSchema,
      name: {
        f: {
          type: String,
          // Alias needs to include the full nested path if declared inline
          alias: 'name.first'
        }
      }
    });
    // acquit:ignore:start
    mongoose.deleteModel(/Test/);
    const Parent = mongoose.model('Test', parentSchema);
    const doc = new Parent({
      c: {
        name: 'foo'
      },
      name: {
        first: 'bar'
      }
    });
    assert.deepEqual(doc.toObject().c, { n: 'foo' });
    assert.deepEqual(doc.toObject().name, { f: 'bar' });
    done();
    // acquit:ignore:end
  });

  it('array of aliases (gh-12368)', function() {
    const productSchema = new Schema({
      n: {
        type: String,
        alias: ['name', 'product_name']
      }
    });

    const Product = db.model('Test', productSchema);
    const doc = new Product({});

    doc['product_name'] = 'Turbo Man';
    assert.equal(doc.n, 'Turbo Man');
    assert.equal(doc.name, 'Turbo Man');
  });

  it('alias() method (gh-12368)', function() {
    const schema = new Schema({ name: String });

    schema.alias('name', 'otherName');
    assert.equal(schema.aliases['otherName'], 'name');
    assert.ok(schema.virtuals['otherName']);

    schema.alias('name', ['name1', 'name2']);
    assert.equal(schema.aliases['name1'], 'name');
    assert.equal(schema.aliases['name2'], 'name');
    assert.ok(schema.virtuals['name1']);
    assert.ok(schema.virtuals['name2']);
  });
<<<<<<< HEAD
  it('supports passing the alias name for an index (gh-13276)', function() {
    const testSchema = new Schema({
      fullName: {
        type: String,
        alias: 'short'
      }
    });
    testSchema.index({ short: 1 });
    const indexes = testSchema.indexes();
    assert.equal(indexes[0][0].fullName, 1);

=======
  it('should disable the id virtual entirely if there\'s a field with alias `id` gh-13650', async function() {

    const testSchema = new Schema({
      _id: {
        type: String,
        required: true,
        set: (val) => val.replace(/\s+/g, ' '),
        alias: 'id'
      }
    });
    const Test = db.model('gh13650', testSchema);
    const doc = new Test({
      id: 'H-1'
    });
    await doc.save();
    assert.ok(doc);
>>>>>>> 255493b5
  });
});<|MERGE_RESOLUTION|>--- conflicted
+++ resolved
@@ -183,7 +183,6 @@
     assert.ok(schema.virtuals['name1']);
     assert.ok(schema.virtuals['name2']);
   });
-<<<<<<< HEAD
   it('supports passing the alias name for an index (gh-13276)', function() {
     const testSchema = new Schema({
       fullName: {
@@ -194,8 +193,8 @@
     testSchema.index({ short: 1 });
     const indexes = testSchema.indexes();
     assert.equal(indexes[0][0].fullName, 1);
-
-=======
+  });
+
   it('should disable the id virtual entirely if there\'s a field with alias `id` gh-13650', async function() {
 
     const testSchema = new Schema({
@@ -212,6 +211,5 @@
     });
     await doc.save();
     assert.ok(doc);
->>>>>>> 255493b5
   });
 });