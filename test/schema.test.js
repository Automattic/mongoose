'use strict';

/**
 * Module dependencies.
 */

const start = require('./common');

const mongoose = start.mongoose;
const assert = require('assert');
const Schema = mongoose.Schema;
const Document = mongoose.Document;
const VirtualType = mongoose.VirtualType;
const SchemaTypes = Schema.Types;
const ObjectId = SchemaTypes.ObjectId;
const Mixed = SchemaTypes.Mixed;
const DocumentObjectId = mongoose.Types.ObjectId;
const ReadPref = mongoose.mongo.ReadPreference;
const vm = require('vm');
const idGetter = require('../lib/helpers/schema/idGetter');
const applyPlugins = require('../lib/helpers/schema/applyPlugins');

/**
 * Test Document constructor.
 */

function TestDocument() {
  Document.apply(this, arguments);
}

/**
 * Inherits from Document.
 */

TestDocument.prototype.__proto__ = Document.prototype;

/**
 * Test.
 */

describe('schema', function() {
  let db;

  before(function() {
    db = start();
  });

  after(async function() {
    await db.close();
  });

  before(function() {
    TestDocument.prototype.$__setSchema(new Schema({
      test: String
    }));
  });

  beforeEach(() => db.deleteModel(/.*/));
  afterEach(() => require('./util').clearTestData(db));
  afterEach(() => require('./util').stopRemainingOps(db));

  describe('nested fields with same name', function() {
    let NestedModel;

    before(function() {
      const NestedSchema = new Schema({
        a: {
          b: {
            c: { $type: String },
            d: { $type: String }
          }
        },
        b: { $type: String }
      }, { typeKey: '$type' });
      NestedModel = db.model('Test', NestedSchema);
    });

    it('don\'t disappear', function(done) {
      const n = new NestedModel({
        a: {
          b: {
            c: 'foo',
            d: 'bar'
          }
        }, b: 'foobar'
      });

      n.save(function(err) {
        assert.ifError(err);
        NestedModel.findOne({ _id: n._id }, function(err, nm) {
          assert.ifError(err);

          // make sure no field has disappeared
          assert.ok(nm.a);
          assert.ok(nm.a.b);
          assert.ok(nm.a.b.c);
          assert.ok(nm.a.b.d);
          assert.equal(nm.a.b.c, n.a.b.c);
          assert.equal(nm.a.b.d, n.a.b.d);

          done();
        });
      });
    });
  });


  it('can be created without the "new" keyword', function(done) {
    const schema = new Schema({ name: String });
    assert.ok(schema instanceof Schema);
    done();
  });

  it('does expose a property for duck-typing instanceof', function(done) {
    const schema = new Schema({ name: String });
    assert.ok(schema.instanceOfSchema);
    done();
  });

  it('supports different schematypes', function(done) {
    const Checkin = new Schema({
      date: Date,
      location: {
        lat: Number,
        lng: Number
      }
    });

    const Ferret = new Schema({
      name: String,
      owner: ObjectId,
      fur: String,
      color: { type: String },
      age: Number,
      checkins: [Checkin],
      friends: [ObjectId],
      likes: Array,
      alive: Boolean,
      extra: Mixed
    });

    assert.ok(Ferret.path('name') instanceof SchemaTypes.String);
    assert.ok(Ferret.path('owner') instanceof SchemaTypes.ObjectId);
    assert.ok(Ferret.path('fur') instanceof SchemaTypes.String);
    assert.ok(Ferret.path('color') instanceof SchemaTypes.String);
    assert.ok(Ferret.path('age') instanceof SchemaTypes.Number);
    assert.ok(Ferret.path('checkins') instanceof SchemaTypes.DocumentArray);
    assert.ok(Ferret.path('friends') instanceof SchemaTypes.Array);
    assert.ok(Ferret.path('likes') instanceof SchemaTypes.Array);
    assert.ok(Ferret.path('alive') instanceof SchemaTypes.Boolean);
    assert.ok(Ferret.path('extra') instanceof SchemaTypes.Mixed);

    assert.strictEqual(Ferret.path('unexistent'), undefined);

    assert.ok(Checkin.path('date') instanceof SchemaTypes.Date);

    // check strings
    const Checkin1 = new Schema({
      date: 'date',
      location: {
        lat: 'number',
        lng: 'Number'
      }
    });

    assert.ok(Checkin1.path('date') instanceof SchemaTypes.Date);
    assert.ok(Checkin1.path('location.lat') instanceof SchemaTypes.Number);
    assert.ok(Checkin1.path('location.lng') instanceof SchemaTypes.Number);

    const Ferret1 = new Schema({
      name: 'string',
      owner: 'oid',
      fur: { type: 'string' },
      color: { type: 'String' },
      checkins: [Checkin],
      friends: Array,
      likes: 'array',
      alive: 'Bool',
      alive1: 'bool',
      alive2: 'boolean',
      extra: 'mixed',
      obj: 'object',
      buf: 'buffer',
      Buf: 'Buffer'
    });

    assert.ok(Ferret1.path('name') instanceof SchemaTypes.String);
    assert.ok(Ferret1.path('owner') instanceof SchemaTypes.ObjectId);
    assert.ok(Ferret1.path('fur') instanceof SchemaTypes.String);
    assert.ok(Ferret1.path('color') instanceof SchemaTypes.String);
    assert.ok(Ferret1.path('checkins') instanceof SchemaTypes.DocumentArray);
    assert.ok(Ferret1.path('friends') instanceof SchemaTypes.Array);
    assert.ok(Ferret1.path('likes') instanceof SchemaTypes.Array);
    assert.ok(Ferret1.path('alive') instanceof SchemaTypes.Boolean);
    assert.ok(Ferret1.path('alive1') instanceof SchemaTypes.Boolean);
    assert.ok(Ferret1.path('alive2') instanceof SchemaTypes.Boolean);
    assert.ok(Ferret1.path('extra') instanceof SchemaTypes.Mixed);
    assert.ok(Ferret1.path('obj') instanceof SchemaTypes.Mixed);
    assert.ok(Ferret1.path('buf') instanceof SchemaTypes.Buffer);
    assert.ok(Ferret1.path('Buf') instanceof SchemaTypes.Buffer);
    done();
  });

  it('supports dot notation for path accessors', function(done) {
    const Racoon = new Schema({
      name: { type: String, enum: ['Edwald', 'Tobi'] },
      age: Number
    });

    // check for global variable leak
    assert.equal(typeof errorMessage, 'undefined');

    const Person = new Schema({
      name: String,
      raccoons: [Racoon],
      location: {
        city: String,
        state: String
      }
    });

    assert.ok(Person.path('name') instanceof SchemaTypes.String);
    assert.ok(Person.path('raccoons') instanceof SchemaTypes.DocumentArray);
    assert.ok(Person.path('location.city') instanceof SchemaTypes.String);
    assert.ok(Person.path('location.state') instanceof SchemaTypes.String);

    assert.strictEqual(Person.path('location.unexistent'), undefined);
    done();
  });

  it('allows paths nested > 2 levels', function(done) {
    const Nested = new Schema({
      first: {
        second: {
          third: String
        }
      }
    });
    assert.ok(Nested.path('first.second.third') instanceof SchemaTypes.String);
    done();
  });

  it('default definition', function(done) {
    const Test = new Schema({
      simple: { $type: String, default: 'a' },
      array: { $type: Array, default: [1, 2, 3, 4, 5] },
      arrayX: { $type: Array, default: 9 },
      arrayFn: {
        $type: Array, default: function() {
          return [8];
        }
      },
      callback: {
        $type: Number, default: function() {
          assert.equal(this.a, 'b');
          return '3';
        }
      }
    }, { typeKey: '$type' });

    assert.equal(Test.path('simple').defaultValue, 'a');
    assert.equal(typeof Test.path('callback').defaultValue, 'function');

    assert.equal(Test.path('simple').getDefault(), 'a');
    assert.equal((+Test.path('callback').getDefault({ a: 'b' })), 3);
    assert.equal(typeof Test.path('array').defaultValue, 'function');
    assert.equal(Test.path('array').getDefault(new TestDocument)[3], 4);
    assert.equal(Test.path('arrayX').getDefault(new TestDocument)[0], 9);
    assert.equal(typeof Test.path('arrayFn').defaultValue, 'function');
    assert.ok(Test.path('arrayFn').getDefault(new TestDocument).isMongooseArray);
    assert.ok(Test.path('arrayX').getDefault(new TestDocument).isMongooseArray);
    assert.equal(Test.path('arrayX').getDefault(new TestDocument)[0], 9);
    done();
  });

  it('Mixed defaults can be empty arrays', function(done) {
    const Test = new Schema({
      mixed1: { type: Mixed, default: [] },
      mixed2: { type: Mixed, default: Array }
    });

    assert.ok(Test.path('mixed1').getDefault() instanceof Array);
    assert.equal(Test.path('mixed1').getDefault().length, 0);
    assert.ok(Test.path('mixed2').getDefault() instanceof Array);
    assert.equal(Test.path('mixed2').getDefault().length, 0);
    done();
  });

  describe('casting', function() {
    it('number', function(done) {
      const Tobi = new Schema({
        age: Number
      });

      // test String -> Number cast
      assert.equal(typeof Tobi.path('age').cast('0'), 'number');
      assert.equal((+Tobi.path('age').cast('0')), 0);

      assert.equal(typeof Tobi.path('age').cast(0), 'number');
      assert.equal((+Tobi.path('age').cast(0)), 0);
      done();
    });

    describe('string', function() {
      it('works', function(done) {
        const Tobi = new Schema({
          nickname: String
        });

        function Test() {
        }

        Test.prototype.toString = function() {
          return 'woot';
        };

        // test Number -> String cast
        assert.equal(typeof Tobi.path('nickname').cast(0), 'string');
        assert.equal(Tobi.path('nickname').cast(0), '0');

        // test any object that implements toString
        assert.equal(typeof Tobi.path('nickname').cast(new Test), 'string');
        assert.equal(Tobi.path('nickname').cast(new Test), 'woot');
        done();
      });
    });

    it('date', function(done) {
      const Loki = new Schema({
        birth_date: { type: Date }
      });

      assert.ok(Loki.path('birth_date').cast(1294525628301) instanceof Date);
      assert.ok(Loki.path('birth_date').cast('8/24/2000') instanceof Date);
      assert.ok(Loki.path('birth_date').cast(new Date) instanceof Date);
      assert.ok(Loki.path('birth_date').cast('') === null);
      assert.ok(Loki.path('birth_date').cast(null) === null);
      done();
    });

    it('objectid', function(done) {
      const Loki = new Schema({
        owner: { type: ObjectId }
      });

      const doc = new TestDocument();
      const id = doc._id.toString();

      assert.ok(Loki.path('owner').cast('4c54f3453e688c000000001a') instanceof DocumentObjectId);

      assert.ok(Loki.path('owner').cast(new DocumentObjectId()) instanceof DocumentObjectId);

      assert.ok(Loki.path('owner').cast(doc) instanceof DocumentObjectId);

      assert.equal(Loki.path('owner').cast(doc).toString(), id);
      done();
    });

    it('array', function(done) {
      const Loki = new Schema({
        oids: [ObjectId],
        dates: [Date],
        numbers: [Number],
        strings: [String],
        buffers: [Buffer],
        nocast: [],
        mixed: [Mixed]
      });

      const oids = Loki.path('oids').cast(['4c54f3453e688c000000001a', new DocumentObjectId]);

      assert.ok(oids[0] instanceof DocumentObjectId);
      assert.ok(oids[1] instanceof DocumentObjectId);

      const dates = Loki.path('dates').cast(['8/24/2010', 1294541504958]);

      assert.ok(dates[0] instanceof Date);
      assert.ok(dates[1] instanceof Date);

      const numbers = Loki.path('numbers').cast([152, '31']);

      assert.equal(typeof numbers[0], 'number');
      assert.equal(typeof numbers[1], 'number');

      const strings = Loki.path('strings').cast(['test', 123]);

      assert.equal(typeof strings[0], 'string');
      assert.equal(strings[0], 'test');

      assert.equal(typeof strings[1], 'string');
      assert.equal(strings[1], '123');

      const buffers = Loki.path('buffers').cast(['\0\0\0', Buffer.from('abc')]);

      assert.ok(buffers[0] instanceof Buffer);
      assert.ok(buffers[1] instanceof Buffer);

      const nocasts = Loki.path('nocast').cast(['test', 123]);

      assert.equal(typeof nocasts[0], 'string');
      assert.equal(nocasts[0], 'test');

      assert.equal(typeof nocasts[1], 'number');
      assert.equal(nocasts[1], 123);

      const mixed = Loki.path('mixed').cast(['test', 123, '123', {}, new Date, new DocumentObjectId]);

      assert.equal(typeof mixed[0], 'string');
      assert.equal(typeof mixed[1], 'number');
      assert.equal(typeof mixed[2], 'string');
      assert.equal(typeof mixed[3], 'object');
      assert.ok(mixed[4] instanceof Date);
      assert.ok(mixed[5] instanceof DocumentObjectId);

      // gh-6405
      assert.ok(Loki.path('dates.$') instanceof SchemaTypes.Date);
      assert.ok(Loki.path('numbers.$') instanceof SchemaTypes.Number);
      assert.ok(Loki.path('strings.$') instanceof SchemaTypes.String);
      assert.ok(Loki.path('buffers.$') instanceof SchemaTypes.Buffer);
      assert.ok(Loki.path('mixed.$') instanceof SchemaTypes.Mixed);

      done();
    });

    it('array of arrays', function(done) {
      const test = new Schema({
        nums: [[Number]]
      });
      let nums = test.path('nums').cast([['1', '2']]);
      assert.equal(nums.length, 1);
      assert.deepEqual(nums[0].toObject(), [1, 2]);

      nums = test.path('nums').cast(1);
      assert.equal(nums.length, 1);
      assert.deepEqual(nums[0].toObject(), [1]);

      let threw = false;
      try {
        test.path('nums').cast([['abcd']]);
      } catch (error) {
        threw = true;
        assert.equal(error.name, 'CastError');
        assert.ok(error.message.includes('Cast to [[Number]] failed'), error.message);
      }
      assert.ok(threw);

      done();
    });

    it('boolean', function(done) {
      const Animal = new Schema({
        isFerret: { type: Boolean, required: true }
      });

      assert.strictEqual(Animal.path('isFerret').cast(null), null);
      assert.strictEqual(Animal.path('isFerret').cast(undefined), undefined);

      assert.equal(Animal.path('isFerret').cast(false), false);
      assert.equal(Animal.path('isFerret').cast(0), false);
      assert.equal(Animal.path('isFerret').cast('0'), false);
      assert.equal(Animal.path('isFerret').cast('false'), false);
      assert.equal(Animal.path('isFerret').cast(true), true);
      assert.equal(Animal.path('isFerret').cast(1), true);
      assert.equal(Animal.path('isFerret').cast('1'), true);
      assert.equal(Animal.path('isFerret').cast('true'), true);
      done();
    });
  });

  it('methods declaration', function(done) {
    const a = new Schema;
    a.method('test', function() {
    });
    a.method({
      a: function() {
      },
      b: function() {
      }
    });
    assert.equal(Object.keys(a.methods).length, 3);
    done();
  });

  it('static declaration', function(done) {
    const a = new Schema;
    a.static('test', function() {
    });
    a.static({
      a: function() {
      },
      b: function() {
      },
      c: function() {
      }
    });

    assert.equal(Object.keys(a.statics).length, 4);
    done();
  });

  describe('setters', function() {
    it('work', function(done) {
      function lowercase(v) {
        return v.toLowerCase();
      }

      const Tobi = new Schema({
        name: { type: String, set: lowercase }
      });

      assert.equal(Tobi.path('name').applySetters('WOOT'), 'woot');
      assert.equal(Tobi.path('name').setters.length, 1);

      Tobi.path('name').set(function(v) {
        return v + 'WOOT';
      });

      assert.equal(Tobi.path('name').applySetters('WOOT'), 'wootwoot');
      assert.equal(Tobi.path('name').setters.length, 2);
      done();
    });

    it('order', function(done) {
      function extract(v) {
        return (v && v._id)
          ? v._id
          : v;
      }

      const Tobi = new Schema({
        name: { type: Schema.ObjectId, set: extract }
      });

      const id = new DocumentObjectId;
      const sid = id.toString();
      const _id = { _id: id };

      assert.equal(Tobi.path('name').applySetters(sid, { a: 'b' }).toString(), sid);
      assert.equal(Tobi.path('name').applySetters(_id, { a: 'b' }).toString(), sid);
      assert.equal(Tobi.path('name').applySetters(id, { a: 'b' }).toString(), sid);
      done();
    });

    it('scope', function(done) {
      function lowercase(v, cur, self) {
        assert.equal(this.a, 'b');
        assert.equal(self.path, 'name');
        return v.toLowerCase();
      }

      const Tobi = new Schema({
        name: { type: String, set: lowercase }
      });

      assert.equal(Tobi.path('name').applySetters('WHAT', { a: 'b' }), 'what');
      done();
    });

    it('casting', function(done) {
      function last(v) {
        assert.equal(typeof v, 'number');
        assert.equal(v, 0);
        return 'last';
      }

      function first() {
        return 0;
      }

      const Tobi = new Schema({
        name: { type: String, set: last }
      });

      Tobi.path('name').set(first);
      assert.equal(Tobi.path('name').applySetters('woot'), 'last');
      done();
    });

    describe('array', function() {
      it('object setters will be applied for each object in array', function(done) {
        const Tobi = new Schema({
          names: [{ type: String, lowercase: true, trim: true }]
        });
        assert.equal(typeof Tobi.path('names').applySetters(['   whaT', 'WoOt  '])[0], 'string');
        assert.equal(typeof Tobi.path('names').applySetters(['   whaT', 'WoOt  '])[1], 'string');
        assert.equal(Tobi.path('names').applySetters(['   whaT', 'WoOt  '])[0], 'what');
        assert.equal(Tobi.path('names').applySetters(['   whaT', 'WoOt  '])[1], 'woot');
        done();
      });
    });

    describe('string', function() {
      it('lowercase', function(done) {
        const Tobi = new Schema({
          name: { type: String, lowercase: true }
        });

        assert.equal(Tobi.path('name').applySetters('WHAT'), 'what');
        assert.equal(Tobi.path('name').applySetters(1977), '1977');
        done();
      });
      it('uppercase', function(done) {
        const Tobi = new Schema({
          name: { type: String, uppercase: true }
        });

        assert.equal(Tobi.path('name').applySetters('what'), 'WHAT');
        assert.equal(Tobi.path('name').applySetters(1977), '1977');
        done();
      });
      it('trim', function(done) {
        const Tobi = new Schema({
          name: { type: String, uppercase: true, trim: true }
        });

        assert.equal(Tobi.path('name').applySetters('  what   '), 'WHAT');
        assert.equal(Tobi.path('name').applySetters(1977), '1977');
        done();
      });
    });

    it('applying when none have been defined', function(done) {
      const Tobi = new Schema({
        name: String
      });

      assert.equal(Tobi.path('name').applySetters('woot'), 'woot');
      done();
    });

    it('assignment of non-functions throw', function(done) {
      const schema = new Schema({ fun: String });
      let g;

      try {
        schema.path('fun').set(4);
      } catch (err_) {
        g = err_;
      }

      assert.ok(g);
      assert.equal(g.message, 'A setter must be a function.');
      done();
    });
  });

  describe('getters', function() {
    it('work', function(done) {
      function woot(v) {
        return v + ' woot';
      }

      const Tobi = new Schema({
        name: { type: String, get: woot }
      });

      assert.equal(Tobi.path('name').getters.length, 1);
      assert.equal(Tobi.path('name').applyGetters('test'), 'test woot');
      done();
    });
    it('order', function(done) {
      function format(v) {
        return v
          ? '$' + v
          : v;
      }

      const Tobi = new Schema({
        name: { type: Number, get: format }
      });

      assert.equal(Tobi.path('name').applyGetters(30, { a: 'b' }), '$30');
      done();
    });
    it('scope', function(done) {
      function woot(v, self) {
        assert.equal(this.a, 'b');
        assert.equal(self.path, 'name');
        return v.toLowerCase();
      }

      const Tobi = new Schema({
        name: { type: String, get: woot }
      });

      assert.equal(Tobi.path('name').applyGetters('YEP', { a: 'b' }), 'yep');
      done();
    });
    it('casting', function(done) {
      function last(v) {
        assert.equal(typeof v, 'number');
        assert.equal(v, 0);
        return 'last';
      }

      function first() {
        return 0;
      }

      const Tobi = new Schema({
        name: { type: String, get: first }
      });

      Tobi.path('name').get(last);
      assert.equal(Tobi.path('name').applyGetters('woot'), 'last');
      done();
    });
    it('applying when none have been defined', function(done) {
      const Tobi = new Schema({
        name: String
      });

      assert.equal(Tobi.path('name').applyGetters('woot'), 'woot');
      done();
    });
    it('assignment of non-functions throw', function(done) {
      const schema = new Schema({ fun: String });
      let g;

      try {
        schema.path('fun').get(true);
      } catch (err_) {
        g = err_;
      }

      assert.ok(g);
      assert.equal(g.message, 'A getter must be a function.');
      done();
    });
    it('auto _id', function(done) {
      let schema = new Schema({
        name: String
      });
      assert.ok(schema.path('_id') instanceof Schema.ObjectId);

      schema = new Schema({
        name: String
      }, { _id: true });
      assert.ok(schema.path('_id') instanceof Schema.ObjectId);

      schema.set('_id', false);
      assert.ok(schema.path('_id') == null);

      schema = new Schema({
        name: String
      }, { _id: false });
      assert.equal(schema.path('_id'), undefined);

      schema.set('_id', true);
      assert.ok(schema.path('_id') instanceof Schema.ObjectId);
      done();
    });
  });

  describe('indexes', function() {
    describe('definition', function() {
      it('basic', function(done) {
        const Tobi = new Schema({
          name: { type: String, index: true }
        });

        assert.equal(Tobi.path('name')._index, true);
        Tobi.path('name').index({ unique: true });
        assert.deepEqual(Tobi.path('name')._index, { unique: true });
        Tobi.path('name').unique(false);
        assert.deepEqual(Tobi.path('name')._index, { unique: false });

        let T, i;

        T = new Schema({
          name: { type: String, sparse: true }
        });
        assert.deepEqual(T.path('name')._index, { sparse: true });

        T = new Schema({
          name: { type: String, unique: true }
        });
        assert.deepEqual(T.path('name')._index, { unique: true });

        T = new Schema({
          name: { type: Date, expires: '1.5m' }
        });
        assert.deepEqual(T.path('name')._index, { expireAfterSeconds: 90 });

        T = new Schema({
          name: { type: Date, expires: 200 }
        });
        assert.deepEqual(T.path('name')._index, { expireAfterSeconds: 200 });

        T = new Schema({
          name: { type: String, sparse: true, unique: true }
        });
        assert.deepEqual(T.path('name')._index, { sparse: true, unique: true });

        T = new Schema({
          name: { type: String, unique: true, sparse: true }
        });
        i = T.path('name')._index;
        assert.equal(i.unique, true);
        assert.equal(i.sparse, true);

        T = new Schema({
          name: { type: String, index: { sparse: true, unique: true, expireAfterSeconds: 65 } }
        });
        i = T.path('name')._index;
        assert.equal(i.unique, true);
        assert.equal(i.sparse, true);
        assert.equal(i.expireAfterSeconds, 65);

        T = new Schema({
          name: { type: Date, index: { sparse: true, unique: true, expires: '24h' } }
        });
        i = T.path('name')._index;
        assert.equal(i.unique, true);
        assert.equal(i.sparse, true);
        assert.equal(i.expireAfterSeconds, 60 * 60 * 24);

        T = new Schema({
          name: { type: String, index: false, unique: false }
        });
        assert.equal(T.path('name')._index, false);
        assert.equal(T.indexes().length, 0);

        done();
      });
      it('compound', function(done) {
        const Tobi = new Schema({
          name: { type: String, index: true },
          last: { type: Number, sparse: true },
          nope: { type: String, index: { background: false } }
        });

        Tobi.index({ firstname: 1, last: 1 }, { unique: true, expires: '1h' });
        Tobi.index({ firstname: 1, nope: 1 }, { unique: true, background: false });

        assert.deepEqual(Tobi.indexes(), [
          [{ name: 1 }, { background: true }],
          [{ last: 1 }, { sparse: true, background: true }],
          [{ nope: 1 }, { background: false }],
          [{ firstname: 1, last: 1 }, { unique: true, expireAfterSeconds: 60 * 60, background: true }],
          [{ firstname: 1, nope: 1 }, { unique: true, background: false }]
        ]);

        done();
      });

      it('compound based on name (gh-6499)', function() {
        const testSchema = new Schema({
          prop1: { type: String, index: { name: 'test1' } },
          prop2: { type: Number, index: true },
          prop3: { type: String, index: { name: 'test1' } }
        });

        const indexes = testSchema.indexes();
        assert.equal(indexes.length, 2);
        assert.deepEqual(indexes[0][0], { prop1: 1, prop3: 1 });
        assert.deepEqual(indexes[1][0], { prop2: 1 });
      });

      it('with single nested doc (gh-6113)', function(done) {
        const pointSchema = new Schema({
          type: {
            type: String,
            default: 'Point',
            validate: v => v === 'Point'
          },
          coordinates: [[Number]]
        });

        const schema = new Schema({
          point: { type: pointSchema, index: '2dsphere' }
        });

        assert.deepEqual(schema.indexes(), [
          [{ point: '2dsphere' }, { background: true }]
        ]);

        done();
      });

      it('with embedded discriminator (gh-6485)', function(done) {
        const eventSchema = new Schema({
          message: { type: String, index: true }
        }, { discriminatorKey: 'kind', _id: false });

        const batchSchema = new Schema({
          events: [eventSchema]
        });

        const docArray = batchSchema.path('events');

        docArray.discriminator('gh6485_Clicked', new Schema({
          element: { type: String, index: true }
        }, { _id: false }));

        docArray.discriminator('gh6485_Purchased', Schema({
          product: { type: String, index: true }
        }, { _id: false }));

        assert.deepEqual(batchSchema.indexes().map(v => v[0]), [
          { 'events.message': 1 },
          { 'events.element': 1 },
          { 'events.product': 1 }
        ]);

        done();
      });
    });
  });

  describe('plugins', function() {
    it('work', function(done) {
      const Tobi = new Schema;
      let called = false;

      Tobi.plugin(function(schema) {
        assert.equal(schema, Tobi);
        called = true;
      });

      assert.equal(called, true);
      done();
    });
  });

  describe('options', function() {
    it('defaults are set', function(done) {
      const Tobi = new Schema();

      assert.equal(typeof Tobi.options, 'object');
      assert.equal(Tobi.options.safe, undefined);
      assert.equal(Tobi.options.strict, true);
      assert.equal(Tobi.options.capped, false);
      assert.equal(Tobi.options.versionKey, '__v');
      assert.equal(Tobi.options.discriminatorKey, '__t');
      assert.equal(Tobi.options.shardKey, null);
      assert.equal(Tobi.options.read, null);
      assert.equal(Tobi.options._id, true);
      done();
    });

    it('setting', function(done) {
      let Tobi = new Schema({}, { collection: 'users' });

      Tobi.set('a', 'b');
      Tobi.set('writeConcern', { w: 0 });
      assert.equal(Tobi.options.collection, 'users');

      assert.equal(Tobi.options.a, 'b');
      assert.deepEqual(Tobi.options.writeConcern, { w: 0 });
      assert.equal(Tobi.options.read, null);

      const tags = [{ x: 1 }];

      Tobi.set('read', 'n');
      assert.ok(Tobi.options.read instanceof ReadPref);
      assert.equal(Tobi.options.read.mode, 'nearest');

      Tobi.set('read', 'n', tags);
      assert.equal(Tobi.options.read.mode, 'nearest');
      assert.ok(Array.isArray(Tobi.options.read.tags));
      assert.equal(Tobi.options.read.tags.length, 1);
      assert.equal(Tobi.options.read.tags[0].x, 1);

      Tobi.set('read', ['n', tags]);
      assert.equal(Tobi.options.read.mode, 'nearest');
      assert.ok(Array.isArray(Tobi.options.read.tags));
      assert.equal(Tobi.options.read.tags.length, 1);
      assert.equal(Tobi.options.read.tags[0].x, 1);

      Tobi = new Schema({}, { read: 'p' });
      assert.ok(Tobi.options.read instanceof ReadPref);
      assert.equal(Tobi.options.read.mode, 'primary');

      Tobi = new Schema({}, { read: ['s', tags] });
      assert.ok(Tobi.options.read instanceof ReadPref);
      assert.equal(Tobi.options.read.mode, 'secondary');
      assert.ok(Array.isArray(Tobi.options.read.tags));
      assert.equal(Tobi.options.read.tags.length, 1);
      assert.equal(Tobi.options.read.tags[0].x, 1);

      Tobi = new Schema({}, { read: 'primary' });
      assert.ok(Tobi.options.read instanceof ReadPref);
      assert.equal(Tobi.options.read.mode, 'primary');

      Tobi = new Schema({}, { read: ['secondary', tags] });
      assert.ok(Tobi.options.read instanceof ReadPref);
      assert.equal(Tobi.options.read.mode, 'secondary');
      assert.ok(Array.isArray(Tobi.options.read.tags));
      assert.equal(Tobi.options.read.tags.length, 1);
      assert.equal(Tobi.options.read.tags[0].x, 1);

      Tobi = new Schema({}, { read: 's' });
      assert.ok(Tobi.options.read instanceof ReadPref);
      assert.equal(Tobi.options.read.mode, 'secondary');

      Tobi = new Schema({}, { read: ['s', tags] });
      assert.ok(Tobi.options.read instanceof ReadPref);
      assert.equal(Tobi.options.read.mode, 'secondary');
      assert.ok(Array.isArray(Tobi.options.read.tags));
      assert.equal(Tobi.options.read.tags.length, 1);
      assert.equal(Tobi.options.read.tags[0].x, 1);

      Tobi = new Schema({}, { read: 'secondary' });
      assert.ok(Tobi.options.read instanceof ReadPref);
      assert.equal(Tobi.options.read.mode, 'secondary');

      Tobi = new Schema({}, { read: ['secondary', tags] });
      assert.ok(Tobi.options.read instanceof ReadPref);
      assert.equal(Tobi.options.read.mode, 'secondary');
      assert.ok(Array.isArray(Tobi.options.read.tags));
      assert.equal(Tobi.options.read.tags.length, 1);
      assert.equal(Tobi.options.read.tags[0].x, 1);

      Tobi = new Schema({}, { read: 'pp' });
      assert.ok(Tobi.options.read instanceof ReadPref);
      assert.ok(Tobi.options.read.isValid());
      assert.equal(Tobi.options.read.mode, 'primaryPreferred');

      Tobi = new Schema({}, { read: ['pp', tags] });
      assert.ok(Tobi.options.read instanceof ReadPref);
      assert.ok(Tobi.options.read.isValid());
      assert.equal(Tobi.options.read.mode, 'primaryPreferred');
      assert.ok(Array.isArray(Tobi.options.read.tags));
      assert.equal(Tobi.options.read.tags.length, 1);
      assert.equal(Tobi.options.read.tags[0].x, 1);

      Tobi = new Schema({}, { read: 'primaryPreferred' });
      assert.ok(Tobi.options.read instanceof ReadPref);
      assert.ok(Tobi.options.read.isValid());
      assert.equal(Tobi.options.read.mode, 'primaryPreferred');

      Tobi = new Schema({}, { read: ['primaryPreferred', tags] });
      assert.ok(Tobi.options.read instanceof ReadPref);
      assert.ok(Tobi.options.read.isValid());
      assert.equal(Tobi.options.read.mode, 'primaryPreferred');
      assert.ok(Array.isArray(Tobi.options.read.tags));
      assert.equal(Tobi.options.read.tags.length, 1);
      assert.equal(Tobi.options.read.tags[0].x, 1);

      Tobi = new Schema({}, { read: 'sp' });
      assert.ok(Tobi.options.read instanceof ReadPref);
      assert.ok(Tobi.options.read.isValid());
      assert.equal(Tobi.options.read.mode, 'secondaryPreferred');

      Tobi = new Schema({}, { read: ['sp', tags] });
      assert.ok(Tobi.options.read instanceof ReadPref);
      assert.ok(Tobi.options.read.isValid());
      assert.equal(Tobi.options.read.mode, 'secondaryPreferred');
      assert.ok(Array.isArray(Tobi.options.read.tags));
      assert.equal(Tobi.options.read.tags.length, 1);
      assert.equal(Tobi.options.read.tags[0].x, 1);

      Tobi = new Schema({}, { read: 'secondaryPreferred' });
      assert.ok(Tobi.options.read instanceof ReadPref);
      assert.ok(Tobi.options.read.isValid());
      assert.equal(Tobi.options.read.mode, 'secondaryPreferred');

      Tobi = new Schema({}, { read: ['secondaryPreferred', tags] });
      assert.ok(Tobi.options.read instanceof ReadPref);
      assert.ok(Tobi.options.read.isValid());
      assert.equal(Tobi.options.read.mode, 'secondaryPreferred');
      assert.ok(Array.isArray(Tobi.options.read.tags));
      assert.equal(Tobi.options.read.tags.length, 1);
      assert.equal(Tobi.options.read.tags[0].x, 1);

      Tobi = new Schema({}, { read: 'n' });
      assert.ok(Tobi.options.read instanceof ReadPref);
      assert.ok(Tobi.options.read.isValid());
      assert.equal(Tobi.options.read.mode, 'nearest');

      Tobi = new Schema({}, { read: ['n', tags] });
      assert.ok(Tobi.options.read instanceof ReadPref);
      assert.ok(Tobi.options.read.isValid());
      assert.equal(Tobi.options.read.mode, 'nearest');
      assert.ok(Array.isArray(Tobi.options.read.tags));
      assert.equal(Tobi.options.read.tags.length, 1);
      assert.equal(Tobi.options.read.tags[0].x, 1);

      Tobi = new Schema({}, { read: 'nearest' });
      assert.ok(Tobi.options.read instanceof ReadPref);
      assert.ok(Tobi.options.read.isValid());
      assert.equal(Tobi.options.read.mode, 'nearest');

      Tobi = new Schema({}, { read: ['nearest', tags] });
      assert.ok(Tobi.options.read instanceof ReadPref);
      assert.ok(Tobi.options.read.isValid());
      assert.equal(Tobi.options.read.mode, 'nearest');
      assert.ok(Array.isArray(Tobi.options.read.tags));
      assert.equal(Tobi.options.read.tags.length, 1);
      assert.equal(Tobi.options.read.tags[0].x, 1);

      done();
    });
  });

  describe('virtuals', function() {
    it('works', function(done) {
      const Contact = new Schema({
        firstName: String,
        lastName: String
      });

      Contact
        .virtual('fullName')
        .get(function() {
          return this.get('firstName') + ' ' + this.get('lastName');
        })
        .set(function(fullName) {
          const split = fullName.split(' ');
          this.set('firstName', split[0]);
          this.set('lastName', split[1]);
        });

      assert.ok(Contact.virtualpath('fullName') instanceof VirtualType);
      done();
    });

    describe('id', function() {
      it('default creation of id can be overridden (gh-298)', function(done) {
        assert.doesNotThrow(function() {
          new Schema({ id: String });
        });
        done();
      });
      it('disabling', function(done) {
        const schema = new Schema({ name: String });
        assert.strictEqual(undefined, schema.virtuals.id);
        done();
      });
    });

    describe('getter', function() {
      it('scope', function(done) {
        const Tobi = new Schema;

        Tobi.virtual('name').get(function(v, self) {
          assert.equal(this.a, 'b');
          assert.equal(self.path, 'name');
          return v.toLowerCase();
        });

        assert.equal(Tobi.virtualpath('name').applyGetters('YEP', { a: 'b' }), 'yep');
        done();
      });
    });

    describe('setter', function() {
      it('scope', function(done) {
        const Tobi = new Schema;

        Tobi.virtual('name').set(function(v, self) {
          assert.equal(this.a, 'b');
          assert.equal(self.path, 'name');
          return v.toLowerCase();
        });

        assert.equal(Tobi.virtualpath('name').applySetters('YEP', { a: 'b' }), 'yep');
        done();
      });
    });
  });

  describe('other contexts', function() {
    it('work', function(done) {
      const str = 'code = {' +
        '  name: String' +
        ', arr1: Array ' +
        ', arr2: { type: [] }' +
        ', date: Date  ' +
        ', num: { type: Number }' +
        ', bool: Boolean' +
        ', nest: { sub: { type: {}, required: true }}' +
        '}';

      const script = vm.createScript(str, 'testSchema.vm');
      const sandbox = { code: null };
      script.runInNewContext(sandbox);

      const Ferret = new Schema(sandbox.code);
      assert.ok(Ferret.path('nest.sub') instanceof SchemaTypes.Mixed);
      assert.ok(Ferret.path('name') instanceof SchemaTypes.String);
      assert.ok(Ferret.path('arr1') instanceof SchemaTypes.Array);
      assert.ok(Ferret.path('arr2') instanceof SchemaTypes.Array);
      assert.ok(Ferret.path('date') instanceof SchemaTypes.Date);
      assert.ok(Ferret.path('num') instanceof SchemaTypes.Number);
      assert.ok(Ferret.path('bool') instanceof SchemaTypes.Boolean);
      done();
    });
  });

  describe('#add()', function() {
    it('does not pollute existing paths', function(done) {
      let o = { name: String };
      let s = new Schema(o);

      assert.throws(function() {
        s.add({ age: Number }, 'name.');
      }, /Cannot set nested path/);

      assert.throws(function() {
        s.add({ age: { x: Number } }, 'name.');
      }, /Cannot set nested path/);
      assert.equal(('age' in o.name), false);

      o = { name: 'string' };
      s = new Schema(o);

      assert.throws(function() {
        s.add({ age: Number }, 'name.');
      }, /Cannot set nested path/);

      assert.throws(function() {
        s.add({ age: { x: Number } }, 'name.');
      }, /Cannot set nested path/);

      assert.equal(o.name, 'string');
      done();
    });

    it('returns the schema instance', function() {
      const schema = new Schema({ name: String });
      const ret = schema.add({ age: Number });
      assert.strictEqual(ret, schema);
    });

    it('returns the schema instance when schema instance is passed', function() {
      const schemaA = new Schema({ name: String });
      const schemaB = new Schema({ age: Number });
      const ret = schemaB.add(schemaA);
      assert.strictEqual(ret, schemaB);
    });

    it('merging nested objects (gh-662)', function(done) {
      const MergedSchema = new Schema({
        a: {
          foo: String
        }
      });

      MergedSchema.add({
        a: {
          b: {
            bar: String
          }
        }
      });

      db.deleteModel(/Test/);
      const Merged = db.model('Test', MergedSchema);

      const merged = new Merged({
        a: {
          foo: 'baz',
          b: {
            bar: 'qux'
          }
        }
      });

      merged.save(function(err) {
        assert.ifError(err);
        Merged.findById(merged.id, function(err, found) {
          assert.ifError(err);
          assert.equal(found.a.foo, 'baz');
          assert.equal(found.a.b.bar, 'qux');
          done();
        });
      });
    });

    it('prefix (gh-1730)', function(done) {
      const s = new Schema({});

      s.add({ n: Number }, 'prefix.');

      assert.equal(s.pathType('prefix.n'), 'real');
      assert.equal(s.pathType('prefix'), 'nested');
      done();
    });

    it('adds another schema (gh-6897)', function(done) {
      const s = new Schema({ name: String });

      const s2 = new Schema({ age: Number });

      s2.statics.foo = function() { return 42; };
      s2.pre('save', function() {
        throw new Error('oops!');
      });

      s.add(s2);

      assert.ok(s.paths.age);
      assert.strictEqual(s.statics.foo, s2.statics.foo);
      assert.ok(s.s.hooks._pres.get('save'));

      done();
    });

    it('overwrites existing paths (gh-10203)', function() {
      const baseSchema = new Schema({
        username: {
          type: String,
          required: false
        }
      });

      const userSchema = new Schema({
        email: {
          type: String,
          required: true
        },
        username: {
          type: String,
          required: true
        }
      });

      const realSchema = baseSchema.clone();
      realSchema.add(userSchema);

      assert.ok(realSchema.path('username').isRequired);
    });
  });

  it('debugging msgs', function(done) {
    let err;
    try {
      new Schema({ name: { first: null } });
    } catch (e) {
      err = e;
    }
    assert.ok(err.message.indexOf('Invalid value for schema path `name.first`') !== -1, err.message);
    try {
      new Schema({ age: undefined });
    } catch (e) {
      err = e;
    }
    assert.ok(err.message.indexOf('Invalid value for schema path `age`') !== -1, err.message);
    done();
  });

  describe('construction', function() {
    it('array of object literal missing a type is interpreted as DocumentArray', function(done) {
      const goose = new mongoose.Mongoose;
      const s = new Schema({
        arr: [
          { something: { type: String } }
        ]
      });
      assert.ok(s.path('arr') instanceof SchemaTypes.DocumentArray);
      const M = goose.model('objectliteralschema', s);
      const m = new M({ arr: [{ something: 'wicked this way comes' }] });
      assert.equal(m.arr[0].something, 'wicked this way comes');
      assert.ok(m.arr[0]._id);
      done();
    });

    it('array of object literal with type.type is interpreted as DocumentArray', function(done) {
      const goose = new mongoose.Mongoose;
      const s = new Schema({
        arr: [
          { type: { type: String } }
        ]
      });
      assert.ok(s.path('arr') instanceof SchemaTypes.DocumentArray);
      const M = goose.model('objectliteralschema2', s);
      const m = new M({ arr: [{ type: 'works' }] });
      assert.equal(m.arr[0].type, 'works');
      assert.ok(m.arr[0]._id);
      done();
    });

    it('does not alter original argument (gh-1364)', function(done) {
      const schema = {
        ids: [{ type: Schema.ObjectId, ref: 'something' }],
        a: { type: Array },
        b: Array,
        c: [Date],
        d: { type: 'Boolean' },
        e: [{ a: String, b: [{ type: { type: Buffer }, x: Number }] }]
      };

      new Schema(schema);
      assert.equal(Object.keys(schema).length, 6);
      assert.deepEqual([{ type: Schema.ObjectId, ref: 'something' }], schema.ids);
      assert.deepEqual({ type: Array }, schema.a);
      assert.deepEqual(Array, schema.b);
      assert.deepEqual([Date], schema.c);
      assert.deepEqual({ type: 'Boolean' }, schema.d);
      assert.deepEqual([{ a: String, b: [{ type: { type: Buffer }, x: Number }] }], schema.e);

      done();
    });

    it('properly gets value of plain objects when dealing with refs (gh-1606)', function(done) {
      const el = new Schema({ title: String });
      const so = new Schema({
        title: String,
        obj: { type: Schema.Types.ObjectId, ref: 'Test' }
      });

      const Element = db.model('Test', el);
      const Some = db.model('Test1', so);

      const ele = new Element({ title: 'thing' });

      ele.save(function(err) {
        assert.ifError(err);
        const s = new Some({ obj: ele.toObject() });
        s.save(function(err) {
          assert.ifError(err);
          Some.findOne({ _id: s.id }, function(err, ss) {
            assert.ifError(err);
            assert.equal(ss.obj, ele.id);
            done();
          });
        });
      });
    });

    it('array of of schemas and objects (gh-7218)', function(done) {
      const baseSchema = new Schema({ created: Date }, { id: true });
      const s = new Schema([baseSchema, { name: String }], { id: false });

      assert.ok(s.path('created'));
      assert.ok(s.path('name'));
      assert.ok(!s.options.id);

      done();
    });
  });

  describe('property names', function() {
    describe('reserved keys are log a warning (gh-9010)', () => {
      [
        'emit', 'listeners', 'on', 'removeListener', /* 'collection', */ // TODO: add `collection`
        'errors', 'get', 'init', 'isModified', 'isNew', 'populated',
        'remove', 'save', 'toObject', 'validate'
      ].forEach((reservedProperty) => {
        it(`\`${reservedProperty}\` when used as a schema path logs a warning`, async() => {
          const waitForWarning = new Promise(resolve => {
            process.once('warning', warning => resolve(warning.message));
          });

          new Schema({ [reservedProperty]: String });
          const lastWarnMessage = await waitForWarning;
          assert.ok(lastWarnMessage.includes(`\`${reservedProperty}\` is a reserved schema pathname`), lastWarnMessage);
        });

        it(`\`${reservedProperty}\` when used as a schema path doesn't log a warning if \`supressReservedKeysWarning\` is true`, async() => {
          new Schema(
            { [reservedProperty]: String },
            { supressReservedKeysWarning: true }
          );

          let lastWarning = null;
          const listener = warning => { lastWarning = warning.message; };
          process.once('warning', listener);

          setImmediate(() => {
            assert.strictEqual(lastWarning, null);
            process.removeListener('warning', listener);
          });
        });

      });
    });


    it('that do not conflict do not throw', function() {
      assert.doesNotThrow(function() {
        new Schema({
          model: String
        });
      });

      assert.doesNotThrow(function() {
        Schema({ child: [{ parent: String }] });
      });

      assert.doesNotThrow(function() {
        Schema({ child: [{ parentArray: String }] });
      });

      assert.doesNotThrow(function() {
        const s = new Schema({ docs: [{ path: String }] });
        const M = mongoose.model('gh-1245', s);
        new M({ docs: [{ path: 'works' }] });
      });

      assert.doesNotThrow(function() {
        const s = new Schema({ setMaxListeners: String });
        const M = mongoose.model('setMaxListeners-as-property-name', s);
        new M({ setMaxListeners: 'works' });
      });
    });

    it('permit _scope to be used (gh-1184)', function(done) {
      const child = new Schema({ _scope: Schema.ObjectId });
      const C = db.model('Test', child);
      const c = new C;
      c.save(function(err) {
        assert.ifError(err);
        try {
          c._scope;
        } catch (e) {
          err = e;
        }
        assert.ifError(err);
        done();
      });
    });
  });

  describe('pathType()', function() {
    let schema;

    before(function() {
      schema = new Schema({
        n: String,
        nest: { thing: { nests: Boolean } },
        docs: [{ x: [{ y: String }] }],
        mixed: {}
      });
      schema.virtual('myVirtual').get(function() { return 42; });
    });

    describe('when called on an explicit real path', function() {
      it('returns "real"', function(done) {
        assert.equal(schema.pathType('n'), 'real');
        assert.equal(schema.pathType('nest.thing.nests'), 'real');
        assert.equal(schema.pathType('docs'), 'real');
        assert.equal(schema.pathType('docs.0.x'), 'real');
        assert.equal(schema.pathType('docs.0.x.3.y'), 'real');
        assert.equal(schema.pathType('mixed'), 'real');
        done();
      });
    });
    describe('when called on a virtual', function() {
      it('returns virtual', function(done) {
        assert.equal(schema.pathType('myVirtual'), 'virtual');
        done();
      });
    });
    describe('when called on nested structure', function() {
      it('returns nested', function(done) {
        assert.equal(schema.pathType('nest'), 'nested');
        assert.equal(schema.pathType('nest.thing'), 'nested');
        done();
      });
    });
    describe('when called on undefined path', function() {
      it('returns adHocOrUndefined', function(done) {
        assert.equal(schema.pathType('mixed.what'), 'adhocOrUndefined');
        assert.equal(schema.pathType('mixed.4'), 'adhocOrUndefined');
        assert.equal(schema.pathType('mixed.4.thing'), 'adhocOrUndefined');
        assert.equal(schema.pathType('mixed.4a.thing'), 'adhocOrUndefined');
        assert.equal(schema.pathType('mixed.4.9.thing'), 'adhocOrUndefined');
        assert.equal(schema.pathType('n.3'), 'adhocOrUndefined');
        assert.equal(schema.pathType('n.3a'), 'adhocOrUndefined');
        assert.equal(schema.pathType('n.3.four'), 'adhocOrUndefined');
        assert.equal(schema.pathType('n.3.4'), 'adhocOrUndefined');
        assert.equal(schema.pathType('n.3.4a'), 'adhocOrUndefined');
        assert.equal(schema.pathType('nest.x'), 'adhocOrUndefined');
        assert.equal(schema.pathType('nest.thing.x'), 'adhocOrUndefined');
        assert.equal(schema.pathType('nest.thing.nests.9'), 'adhocOrUndefined');
        assert.equal(schema.pathType('nest.thing.nests.9a'), 'adhocOrUndefined');
        assert.equal(schema.pathType('nest.thing.nests.a'), 'adhocOrUndefined');
        done();
      });
    });

    it('handles maps (gh-7448) (gh-7464)', function() {
      const schema = new Schema({ map: { type: Map, of: String } });

      assert.equal(schema.pathType('map.foo'), 'real');
      assert.equal(schema.pathType('map'), 'real');
      assert.equal(schema.pathType('mapfoo'), 'adhocOrUndefined');
      assert.equal(schema.pathType('fake'), 'adhocOrUndefined');

      return Promise.resolve();
    });
  });

  it('required() with doc arrays (gh-3199)', function(done) {
    const schema = new Schema({
      test: [{ x: String }]
    });

    schema.path('test').schema.path('x').required(true);
    const M = mongoose.model('gh3199', schema);
    const m = new M({ test: [{}] });

    assert.equal(m.validateSync().errors['test.0.x'].kind, 'required');
    done();
  });

  it('custom typeKey in doc arrays (gh-3560)', function(done) {
    const schema = new Schema({
      test: [{
        name: { $type: String }
      }]
    }, { typeKey: '$type' });

    schema.path('test').schema.path('name').required(true);
    const M = mongoose.model('gh3560', schema);
    const m = new M({ test: [{ name: 'Val' }] });

    assert.ifError(m.validateSync());
    assert.equal(m.test[0].name, 'Val');
    done();
  });

  it('required for single nested schemas (gh-3562)', function(done) {
    const personSchema = new Schema({
      name: { type: String, required: true }
    });

    const bandSchema = new Schema({
      name: String,
      guitarist: { type: personSchema, required: true }
    });

    const Band = mongoose.model('gh3562', bandSchema);
    const band = new Band({ name: 'Guns N\' Roses' });

    assert.ok(band.validateSync());
    assert.ok(band.validateSync().errors.guitarist);
    band.guitarist = { name: 'Slash' };
    assert.ifError(band.validateSync());

    done();
  });

  it('booleans cause cast error for date (gh-3935)', function(done) {
    const testSchema = new Schema({
      test: Date
    });

    const Test = mongoose.model('gh3935', testSchema);
    const test = new Test({ test: true });

    assert.ok(test.validateSync());
    assert.equal(test.validateSync().errors.test.name, 'CastError');

    done();
  });

  it('trim: false works with strings (gh-4042)', function(done) {
    const testSchema = new Schema({
      test: { type: String, trim: false }
    });

    const Test = mongoose.model('gh4042', testSchema);
    const test = new Test({ test: ' test ' });
    assert.equal(test.test, ' test ');
    done();
  });

  it('arrays with typeKey (gh-4548)', function(done) {
    const testSchema = new Schema({
      test: [{ $type: String }]
    }, { typeKey: '$type' });

    assert.equal(testSchema.paths.test.caster.instance, 'String');

    const Test = mongoose.model('gh4548', testSchema);
    const test = new Test({ test: [123] });
    assert.strictEqual(test.test[0], '123');
    done();
  });

  it('arrays of mixed arrays (gh-5416)', function(done) {
    const testSchema = new Schema({
      test: [Array]
    });

    assert.ok(testSchema.paths.test.casterConstructor !== Array);
    assert.equal(testSchema.paths.test.casterConstructor,
      mongoose.Schema.Types.Array);

    done();
  });

  describe('remove()', function() {
    before(function() {
      this.schema = new Schema({
        a: String,
        b: {
          c: {
            d: String
          }
        },
        e: Number,
        f: String,
        g: [String]
      });
    });

    it('returns the schema instance', function() {
      const ret = this.schema.clone().remove('g');
      assert.ok(ret instanceof Schema);
    });

    it('removes a single path', function(done) {
      assert.ok(this.schema.paths.a);
      this.schema.remove('a');
      assert.strictEqual(this.schema.path('a'), undefined);
      assert.strictEqual(this.schema.paths.a, void 0);
      done();
    });

    it('removes a nested path', function(done) {
      this.schema.remove('b.c.d');
      assert.strictEqual(this.schema.path('b'), undefined);
      assert.strictEqual(this.schema.path('b.c'), undefined);
      assert.strictEqual(this.schema.path('b.c.d'), undefined);
      done();
    });

    it('removes all children of a nested path (gh-2398)', function(done) {
      this.schema.remove('b');
      assert.strictEqual(this.schema.nested['b'], undefined);
      assert.strictEqual(this.schema.nested['b.c'], undefined);
      assert.strictEqual(this.schema.path('b.c.d'), undefined);
      done();
    });

    it('removes an array of paths', function(done) {
      this.schema.remove(['e', 'f', 'g']);
      assert.strictEqual(this.schema.path('e'), undefined);
      assert.strictEqual(this.schema.path('f'), undefined);
      assert.strictEqual(this.schema.path('g'), undefined);
      done();
    });

    it('works properly with virtuals (gh-2398)', function(done) {
      this.schema.remove('a');
      this.schema.virtual('a').get(function() { return 42; });
      const Test = mongoose.model('gh2398', this.schema);
      const t = new Test();
      assert.equal(t.a, 42);
      done();
    });

    it('methods named toString (gh-4551)', function() {
      this.schema.methods.toString = function() {
        return 'test';
      };
      assert.doesNotThrow(() => {
        mongoose.model('gh4551', this.schema);
      });
    });

    it('handles default value = 0 (gh-4620)', function(done) {
      const schema = new Schema({
        tags: { type: [Number], default: 0 }
      });
      assert.deepEqual(schema.path('tags').getDefault().toObject(), [0]);
      done();
    });

    it('type: childSchema (gh-5521)', function(done) {
      const childSchema = new mongoose.Schema({
        name: String
      }, { _id: false });

      const schema = new mongoose.Schema({
        children: [{ type: childSchema }]
      });

      const Model = mongoose.model('gh5521', schema);

      const doc = new Model({ children: [{ name: 'test' }] });
      assert.deepEqual(doc.toObject().children, [{ name: 'test' }]);
      done();
    });

    it('Decimal128 type (gh-4759)', function(done) {
      const Decimal128 = mongoose.Schema.Types.Decimal128;
      const schema = new Schema({
        num: Decimal128,
        nums: ['Decimal128']
      });
      assert.ok(schema.path('num') instanceof Decimal128);
      assert.ok(schema.path('nums').caster instanceof Decimal128);

      const casted = schema.path('num').cast('6.2e+23');
      assert.ok(casted instanceof mongoose.Types.Decimal128);
      assert.equal(casted.toString(), '6.2E+23');
      done();
    });

    describe('clone()', function() {
      it('copies methods, statics, and query helpers (gh-5752)', function(done) {
        const schema = new Schema({});

        schema.methods.fakeMethod = function() { return 'fakeMethod'; };
        schema.statics.fakeStatic = function() { return 'fakeStatic'; };
        schema.query.fakeQueryHelper = function() { return 'fakeQueryHelper'; };

        const clone = schema.clone();
        assert.equal(clone.methods.fakeMethod, schema.methods.fakeMethod);
        assert.equal(clone.statics.fakeStatic, schema.statics.fakeStatic);
        assert.equal(clone.query.fakeQueryHelper, schema.query.fakeQueryHelper);
        done();
      });

      it('copies validators declared with validate() (gh-5607)', function(done) {
        const schema = new Schema({
          num: Number
        });

        schema.path('num').validate(function(v) {
          return v === 42;
        });

        const clone = schema.clone();
        assert.equal(clone.path('num').validators.length, 1);
        assert.ok(clone.path('num').validators[0].validator(42));
        assert.ok(!clone.path('num').validators[0].validator(41));
        done();
      });

      it('copies virtuals (gh-6133)', function(done) {
        const userSchema = new Schema({
          firstName: { type: String, required: true },
          lastName: { type: String, required: true }
        });

        userSchema.virtual('fullName').get(function() {
          return this.firstName + ' ' + this.lastName;
        });

        assert.ok(userSchema.virtuals.fullName);
        const clonedUserSchema = userSchema.clone();
        assert.ok(clonedUserSchema.virtuals.fullName);

        done();
      });

      it('with nested virtuals (gh-6274)', function(done) {
        const PersonSchema = new Schema({
          name: {
            first: String,
            last: String
          }
        });

        PersonSchema.
          virtual('name.full').
          get(function() {
            return this.get('name.first') + ' ' + this.get('name.last');
          }).
          set(function(fullName) {
            const split = fullName.split(' ');
            this.set('name.first', split[0]);
            this.set('name.last', split[1]);
          });

        const M = db.model('Test', PersonSchema.clone());

        const doc = new M({ name: { first: 'Axl', last: 'Rose' } });
        assert.equal(doc.name.full, 'Axl Rose');

        done();
      });

      it('with alternative option syntaxes (gh-6274)', function(done) {
        const TestSchema = new Schema({}, { _id: false, id: false });

        TestSchema.virtual('test').get(() => 42);

        TestSchema.set('toJSON', { virtuals: true });
        TestSchema.options.toObject = { virtuals: true };

        const clone = TestSchema.clone();
        assert.deepEqual(clone._userProvidedOptions, {
          toJSON: { virtuals: true },
          _id: false,
          id: false
        });
        const M = db.model('Test', clone);

        const doc = new M({});

        assert.deepEqual(doc.toJSON(), { test: 42 });
        assert.deepEqual(doc.toObject(), { test: 42 });

        done();
      });

      it('copies base for using custom types after cloning (gh-7377)', function() {
        const db = new mongoose.Mongoose();

        class MyType extends mongoose.SchemaType {}
        db.Schema.Types.MyType = MyType;

        const schema = new db.Schema({ name: MyType });
        const otherSchema = schema.clone();

        assert.doesNotThrow(function() {
          otherSchema.add({ name2: MyType });
        });
      });

      it('clones schema types (gh-7537)', function() {
        const schema = new Schema({ name: String });

        assert.equal(schema.path('name').validators.length, 0);
        const otherSchema = schema.clone();

        otherSchema.path('name').required();

        assert.equal(otherSchema.path('name').validators.length, 1);
        assert.equal(schema.path('name').validators.length, 0);
      });

      it('correctly copies all child schemas (gh-7537)', function() {
        const l3Schema = new Schema({ name: String });
        const l2Schema = new Schema({ l3: l3Schema });
        const l1Schema = new Schema({ l2: l2Schema });

        assert.equal(l1Schema.childSchemas.length, 1);
        assert.ok(l1Schema.childSchemas[0].schema.path('l3'));

        const otherSchema = l1Schema.clone();

        assert.equal(otherSchema.childSchemas.length, 1);
        assert.ok(otherSchema.childSchemas[0].schema.path('l3'));
      });

      it('copies single embedded discriminators (gh-7894)', function() {
        const colorSchema = new Schema({}, { discriminatorKey: 'type' });
        colorSchema.methods.isYellow = () => false;

        const yellowSchema = new Schema();
        yellowSchema.methods.isYellow = () => true;

        const fruitSchema = new Schema({}, { discriminatorKey: 'type' });

        const bananaSchema = new Schema({ color: { type: colorSchema } });
        bananaSchema.path('color').discriminator('yellow', yellowSchema);
        bananaSchema.methods.isYellow = function() { return this.color.isYellow(); };

        const schema = new Schema({ fruits: [fruitSchema] });

        const clone = bananaSchema.clone();
        schema.path('fruits').discriminator('banana', clone);
        assert.ok(clone.path('color').caster.discriminators);

        const Basket = db.model('Test', schema);
        const b = new Basket({
          fruits: [
            {
              type: 'banana',
              color: { type: 'yellow' }
            }
          ]
        });

        assert.ok(b.fruits[0].isYellow());
      });

      it('copies array discriminators (gh-7954)', function() {
        const eventSchema = Schema({ message: String }, {
          discriminatorKey: 'kind',
          _id: false
        });

        const batchSchema = Schema({ events: [eventSchema] }, {
          _id: false
        });

        const docArray = batchSchema.path('events');
        docArray.discriminator('gh7954_Clicked',
          Schema({ element: String }, { _id: false }));
        docArray.discriminator('gh7954_Purchased',
          Schema({ product: String }, { _id: false }));

        const clone = batchSchema.clone();
        assert.ok(clone.path('events').Constructor.discriminators);
        assert.ok(clone.path('events').Constructor.discriminators['gh7954_Clicked']);
        assert.ok(clone.path('events').Constructor.discriminators['gh7954_Purchased']);
      });

      it('uses Mongoose instance\'s Schema constructor (gh-9426)', function() {
        const db = new mongoose.Mongoose();
        db.Schema.prototype.localTest = function() {
          return 42;
        };
        const test = new db.Schema({});
        assert.equal(test.localTest(), 42);

        const test2 = test.clone();
        assert.equal(test2.localTest(), 42);
      });
    });

    it('childSchemas prop (gh-5695)', function(done) {
      const schema1 = new Schema({ name: String });
      const schema2 = new Schema({ test: String });
      let schema = new Schema({
        arr: [schema1],
        single: schema2
      });

      assert.equal(schema.childSchemas.length, 2);
      assert.strictEqual(schema.childSchemas[0].schema, schema1);
      assert.strictEqual(schema.childSchemas[1].schema, schema2);

      schema = schema.clone();
      assert.equal(schema.childSchemas.length, 2);
      assert.strictEqual(schema.childSchemas[0].schema, schema1);
      assert.strictEqual(schema.childSchemas[1].schema, schema2);

      done();
    });
  });

  it('throws a sane error if passing a schema to `ref` (gh-6915)', function() {
    const testSchema = new Schema({ name: String });

    assert.throws(function() {
      new Schema({ badRef: { type: String, ref: testSchema } });
    }, /Invalid ref at path "badRef"/);

    const parentSchema = new Schema({ name: String });
    assert.throws(function() {
      parentSchema.add({ badRef2: { type: String, ref: testSchema } });
    }, /Invalid ref at path "badRef2"/);

    assert.ok(!parentSchema.tree.badRef2);
    assert.deepEqual(Object.keys(parentSchema.paths).sort(), ['_id', 'name']);

    return Promise.resolve();
  });

  it('allows using ObjectId type as schema path (gh-7049)', function() {
    const testSchema = new Schema({
      p1: mongoose.Types.ObjectId,
      p2: require('mongodb').ObjectId
    });

    assert.ok(testSchema.path('p1') instanceof mongoose.ObjectId);
    assert.ok(testSchema.path('p2') instanceof mongoose.ObjectId);

    return Promise.resolve();
  });

  it('throws error if invalid type (gh-7303)', function() {
    assert.throws(() => {
      new Schema({
        bad: true
      });
    }, /invalid.*true.*bad/i);

    return Promise.resolve();
  });

  it('supports _id: false in paths definition (gh-7480) (gh-7524)', function() {
    const schema = new Schema({ _id: false, name: String });
    assert.ok(schema.path('_id') == null);
    assert.equal(schema.options._id, false);

    const otherSchema = new Schema({ name: String, nested: { _id: false, name: String } });
    assert.ok(otherSchema.path('_id'));
    assert.equal(otherSchema.options._id, true);

    return Promise.resolve();
  });

  it('schema.pathType() with positional path that isnt in schema (gh-7935)', function() {
    const subdocSchema = Schema({
      list: { type: [String], default: ['a'] }
    }, { minimize: false });
    const testSchema = Schema({
      lists: subdocSchema
    });

    assert.strictEqual(testSchema.pathType('subpaths.list.0.options'),
      'adhocOrUndefined');
  });

  it('supports pre(Array, Function) and post(Array, Function) (gh-7803)', function() {
    const schema = Schema({ name: String });
    schema.pre(['save', 'remove'], testMiddleware);
    function testMiddleware() {
      console.log('foo');
    }

    assert.equal(schema.s.hooks._pres.get('save').length, 1);
    assert.equal(schema.s.hooks._pres.get('save')[0].fn, testMiddleware);
    assert.equal(schema.s.hooks._pres.get('remove').length, 1);
    assert.equal(schema.s.hooks._pres.get('remove')[0].fn, testMiddleware);

    schema.post(['save', 'remove'], testMiddleware);
    assert.equal(schema.s.hooks._posts.get('save').length, 1);
    assert.equal(schema.s.hooks._posts.get('save')[0].fn, testMiddleware);
    assert.equal(schema.s.hooks._posts.get('remove').length, 1);
    assert.equal(schema.s.hooks._posts.get('remove')[0].fn, testMiddleware);
  });

  it('supports array with { type: ObjectID } (gh-8034)', function() {
    const schema = Schema({ testId: [{ type: 'ObjectID' }] });
    const path = schema.path('testId');
    assert.ok(path);
    assert.ok(path.caster instanceof Schema.ObjectId);
  });

  it('supports getting path under array (gh-8057)', function() {
    const schema = new Schema({ arr: [{ name: String }] });
    assert.ok(schema.path('arr.name') instanceof SchemaTypes.String);
    assert.ok(schema.path('arr.0.name') instanceof SchemaTypes.String);
  });

  it('required paths with clone() (gh-8111)', function() {
    const schema = Schema({ field: { type: String, required: true } });
    const Model = db.model('Test', schema.clone());

    const doc = new Model({});

    return doc.validate().then(() => assert.ok(false), err => {
      assert.ok(err);
      assert.ok(err.errors['field']);
    });
  });

  it('getters/setters with clone() (gh-8124)', function() {
    const schema = new mongoose.Schema({
      field: { type: String, required: true }
    });

    schema.path('field').set(value => value ? value.toUpperCase() : value);

    const TestKo = db.model('Test', schema.clone());

    const testKo = new TestKo({ field: 'upper' });
    assert.equal(testKo.field, 'UPPER');
  });

  it('required with nullish value (gh-8219)', function() {
    const schema = Schema({
      name: { type: String, required: void 0 },
      age: { type: Number, required: null }
    });
    assert.strictEqual(schema.path('name').isRequired, false);
    assert.strictEqual(schema.path('age').isRequired, false);
  });

  it('SchemaStringOptions line up with schema/string (gh-8256)', function() {
    const SchemaStringOptions = require('../lib/options/SchemaStringOptions');
    const keys = Object.keys(SchemaStringOptions.prototype).
      filter(key => key !== 'constructor' && key !== 'populate');
    const functions = Object.keys(Schema.Types.String.prototype).
      filter(key => ['constructor', 'cast', 'castForQuery', 'checkRequired'].indexOf(key) === -1);
    assert.deepEqual(keys.sort(), functions.sort());
  });

  it('supports passing schema options to `Schema#path()` (gh-8292)', function() {
    const schema = Schema({ title: String });
    const path = schema.path('title');

    const newSchema = Schema({});
    newSchema.add({ title: path.options });

    assert.equal(newSchema.path('title').options.type, String);
  });

  it('supports defining `_id: false` on single nested paths (gh-8137)', function() {
    let childSchema = Schema({ name: String });
    let parentSchema = Schema({
      child: {
        type: childSchema,
        _id: false
      }
    });

    assert.ok(!parentSchema.path('child').schema.options._id);
    assert.ok(childSchema.options._id);

    let Parent = mongoose.model('gh8137', parentSchema);
    let doc = new Parent({ child: { name: 'test' } });
    assert.equal(doc.child._id, null);

    childSchema = Schema({ name: String }, { _id: false });
    parentSchema = Schema({
      child: {
        type: childSchema,
        _id: true
      }
    });

    assert.ok(parentSchema.path('child').schema.options._id);
    assert.ok(parentSchema.path('child').schema.paths['_id']);
    assert.ok(!childSchema.options._id);
    assert.ok(!childSchema.paths['_id']);

    mongoose.deleteModel(/gh8137/);
    Parent = mongoose.model('gh8137', parentSchema);
    doc = new Parent({ child: { name: 'test' } });
    assert.ok(doc.child._id);
  });

  it('supports defining `_id: false` on document arrays (gh-8450)', function() {
    const nestedSchema = Schema({ some: String });
    let parentSchema = Schema({
      arrayed: {
        type: [{
          type: nestedSchema,
          _id: false
        }]
      }
    });

    assert.ok(!parentSchema.path('arrayed').schema.path('_id'));

    parentSchema = Schema({
      arrayed: {
        type: [{
          type: nestedSchema
        }],
        _id: false
      }
    });

    assert.ok(!parentSchema.path('arrayed').schema.path('_id'));

    parentSchema = Schema({
      arrayed: {
        type: [{
          type: nestedSchema
        }]
      }
    });

    assert.ok(parentSchema.path('arrayed').schema.path('_id').auto);
  });

  describe('pick() (gh-8207)', function() {
    it('works with nested paths', function() {
      const schema = Schema({
        name: {
          first: {
            type: String,
            required: true
          },
          last: {
            type: String,
            required: true
          }
        },
        age: {
          type: Number,
          index: true
        }
      });
      assert.ok(schema.path('name.first'));
      assert.ok(schema.path('name.last'));

      let newSchema = schema.pick(['age']);
      assert.ok(!newSchema.path('name.first'));
      assert.ok(newSchema.path('age'));
      assert.ok(newSchema.path('age').index);

      newSchema = schema.pick(['name']);
      assert.ok(newSchema.path('name.first'));
      assert.ok(newSchema.path('name.first').required);
      assert.ok(newSchema.path('name.last'));
      assert.ok(newSchema.path('name.last').required);
      assert.ok(!newSchema.path('age'));

      newSchema = schema.pick(['name.first']);
      assert.ok(newSchema.path('name.first'));
      assert.ok(newSchema.path('name.first').required);
      assert.ok(!newSchema.path('name.last'));
      assert.ok(!newSchema.path('age'));
    });

    it('with single nested paths', function() {
      const schema = Schema({
        name: Schema({
          first: {
            type: String,
            required: true
          },
          last: {
            type: String,
            required: true
          }
        }),
        age: {
          type: Number,
          index: true
        }
      });
      assert.ok(schema.path('name.first'));
      assert.ok(schema.path('name.last'));

      let newSchema = schema.pick(['name']);
      assert.ok(newSchema.path('name.first'));
      assert.ok(newSchema.path('name.first').required);
      assert.ok(newSchema.path('name.last'));
      assert.ok(newSchema.path('name.last').required);
      assert.ok(!newSchema.path('age'));

      newSchema = schema.pick(['name.first']);
      assert.ok(newSchema.path('name.first'));
      assert.ok(newSchema.path('name.first').required);
      assert.ok(!newSchema.path('name.last'));
      assert.ok(!newSchema.path('age'));
    });
  });

  describe('path-level custom cast (gh-8300)', function() {
    it('with numbers', function() {
      const schema = Schema({
        num: {
          type: Number,
          cast: '{VALUE} is not a number'
        }
      });

      let threw = false;
      try {
        schema.path('num').cast('horseradish');
      } catch (err) {
        threw = true;
        assert.equal(err.name, 'CastError');
        assert.equal(err.message, '"horseradish" is not a number');
      }
      assert.ok(threw);
    });

    it('with objectids', function() {
      const schema = Schema({
        userId: {
          type: mongoose.ObjectId,
          cast: 'Invalid user ID'
        }
      });

      let threw = false;
      try {
        schema.path('userId').cast('foo');
      } catch (err) {
        threw = true;
        assert.equal(err.name, 'CastError');
        assert.equal(err.message, 'Invalid user ID');
      }
      assert.ok(threw);
    });

    it('with boolean', function() {
      const schema = Schema({
        vote: {
          type: Boolean,
          cast: '{VALUE} is invalid at path {PATH}'
        }
      });

      let threw = false;
      try {
        schema.path('vote').cast('nay');
      } catch (err) {
        threw = true;
        assert.equal(err.name, 'CastError');
        assert.equal(err.message, '"nay" is invalid at path vote');
      }
      assert.ok(threw);
    });
  });

  it('copies `.add()`-ed paths when calling `.add()` with a schema argument (gh-8429)', function() {
    const ToySchema = Schema();
    ToySchema.add({ name: String, color: String, price: Number });

    const TurboManSchema = Schema();
    TurboManSchema.add(ToySchema).add({ year: Number });

    assert.equal(TurboManSchema.path('name').instance, 'String');
    assert.equal(TurboManSchema.path('color').instance, 'String');
    assert.equal(TurboManSchema.path('price').instance, 'Number');
    assert.equal(TurboManSchema.path('year').instance, 'Number');
  });

  describe('gh-8849', function() {
    it('treats `select: undefined` as not specifying `select` option', async function() {
      const userSchema = new Schema({ name: { type: String, select: undefined } });
      const User = db.model('User', userSchema);


      await User.create({ name: 'Hafez' });
      const user = await User.findOne();

      assert.equal(user.name, 'Hafez');
    });

    it('treats `select: null` as not specifying `select` option', async function() {
      const userSchema = new Schema({ name: { type: String, select: null } });
      const User = db.model('User', userSchema);


      await User.create({ name: 'Hafez' });
      const user = await User.findOne();

      assert.equal(user.name, 'Hafez');
    });
  });

  it('disables `id` virtual if no `_id` path (gh-3936)', function() {
    const schema = Schema({ name: String }, { _id: false });
    applyPlugins(schema, [[idGetter]]);
    assert.ok(!schema.paths._id);
    assert.ok(!schema.virtuals.id);
  });

  describe('mongoose.set(`strictQuery`, value); (gh-6658)', function() {
    let strictQueryOriginalValue;

    this.beforeEach(() => strictQueryOriginalValue = mongoose.get('strictQuery'));
    this.afterEach(() => mongoose.set('strictQuery', strictQueryOriginalValue));

    it('setting `strictQuery` on base sets strictQuery to schema (gh-6658)', function() {
      // Arrange
      mongoose.set('strictQuery', 'some value');

      // Act
      const schema = new Schema();

      // Assert
      assert.equal(schema.get('strictQuery'), 'some value');
    });

    it('`strictQuery` set on base gets overwritten by option set on schema (gh-6658)', function() {
      // Arrange
      mongoose.set('strictQuery', 'base option');

      // Act
      const schema = new Schema({}, { strictQuery: 'schema option' });

      // Assert
      assert.equal(schema.get('strictQuery'), 'schema option');
    });
  });

  it('treats dotted paths with no parent as a nested path (gh-9020)', function() {
    const customerSchema = new Schema({
      'card.brand': String,
      'card.last4': String
    });

    assert.ok(customerSchema.nested['card']);
  });

  it('allows using `mongoose.Schema.Types.Array` as type (gh-9194)', function() {
    const schema = new Schema({
      arr: mongoose.Schema.Types.Array
    });

    assert.equal(schema.path('arr').caster.instance, 'Mixed');
  });

  it('handles using a schematype when defining a path (gh-9370)', function() {
    const schema1 = Schema({
      foo: {
        type: Number,
        min: 4,
        get: get
      }
    });

    function get(v) {
      return Math.floor(v);
    }

    const schema2 = Schema({
      bar: schema1.path('foo')
    });

    const schematype = schema2.path('bar');
    assert.equal(schematype.path, 'bar');
    assert.equal(schematype.options.type, Number);
    assert.equal(schematype.options.min, 4);
    assert.equal(schematype.options.get, get);
  });

  it('applies correct schema to nested primitive arrays (gh-9429)', function() {
    const schema = new Schema({
      ids: [[{ type: 'ObjectId', required: true }]]
    });

    const casted = schema.path('ids').cast([[]]);
    assert.equal(casted[0].$path(), 'ids.$');
  });

  describe('cast option (gh-8407)', function() {
    it('disable casting using `false`', function() {
      const schema = Schema({
        myId: { type: 'ObjectId', cast: false },
        myNum: { type: 'number', cast: false },
        myDate: { type: Date, cast: false },
        myBool: { type: Boolean, cast: false },
        myStr: { type: String, cast: false }
      });

      assert.throws(() => schema.path('myId').cast('12charstring'), /Cast to ObjectId failed/);
      assert.throws(() => schema.path('myNum').cast('foo'), /Cast to Number failed/);
      assert.throws(() => schema.path('myDate').cast('2012'), /Cast to date failed/);
      assert.throws(() => schema.path('myBool').cast('true'), /Cast to Boolean failed/);
      assert.throws(() => schema.path('myStr').cast(55), /Cast to string failed/);

      schema.path('myId').cast(new mongoose.Types.ObjectId());
      schema.path('myNum').cast(42);
      schema.path('myDate').cast(new Date());
      schema.path('myBool').cast(false);
      schema.path('myStr').cast('Hello, World');
    });

    it('custom casters', function() {
      const schema = Schema({
        myId: {
          type: 'ObjectId',
          cast: v => new mongoose.Types.ObjectId(v)
        },
        myNum: {
          type: 'number',
          cast: v => Math.ceil(v)
        },
        myDate: { type: Date, cast: v => new Date(v) },
        myBool: { type: Boolean, cast: v => !!v },
        myStr: { type: String, cast: v => '' + v }
      });

      assert.equal(schema.path('myId').cast('12charstring').toHexString(), '313263686172737472696e67');
      assert.equal(schema.path('myNum').cast(3.14), 4);
      assert.equal(schema.path('myDate').cast('2012-06-01').getFullYear(), 2012);
      assert.equal(schema.path('myBool').cast('hello'), true);
      assert.equal(schema.path('myStr').cast(42), '42');

      assert.throws(() => schema.path('myId').cast('bad'), /Cast to ObjectId failed/);
    });
  });

  it('supports `of` for array type definition (gh-9564)', function() {
    const schema = new Schema({
      nums: { type: Array, of: Number },
      tags: { type: 'array', of: String },
      subdocs: { type: Array, of: Schema({ name: String }) }
    });

    assert.equal(schema.path('nums').caster.instance, 'Number');
    assert.equal(schema.path('tags').caster.instance, 'String');
    assert.equal(schema.path('subdocs').casterConstructor.schema.path('name').instance, 'String');
  });

  it('should use the top-most class\'s getter/setter gh-8892', function() {
    class C1 {
      get hello() {
        return 1;
      }
    }

    class C2 extends C1 {
      get hello() {
        return 2;
      }
    }

    const C1Schema = new mongoose.Schema({});
    C1Schema.loadClass(C1);
    const C1Model = db.model('C1', C1Schema);

    const C2Schema = new mongoose.Schema({});
    C2Schema.loadClass(C2);
    const C2Model = db.model('C2', C2Schema);

    assert.equal((new C1Model()).hello, 1);
    assert.equal((new C2Model()).hello, 2);
  });

  it('handles loadClass with inheritted getters (gh-9975)', function() {
    class User {
      get displayAs() {
        return null;
      }
    }

    class TechnicalUser extends User {
      get displayAs() {
        return this.name;
      }
    }

    const schema = new Schema({ name: String }).loadClass(TechnicalUser);

    assert.equal(schema.virtuals.displayAs.applyGetters(null, { name: 'test' }), 'test');
  });

  it('loadClass with static getter (gh-10436)', function() {
    const schema = new mongoose.Schema({
      firstName: String,
      lastName: String
    });

    class UserClass extends mongoose.Model {
      get fullName() {
        return `${this.firstName} ${this.lastName}`;
      }

      static get greeting() {
        return 'Hello World';
      }
    }

    const User = mongoose.model(UserClass, schema);

    assert.equal(User.greeting, 'Hello World');
  });

  it('supports setting `ref` on array SchemaType (gh-10029)', function() {
    const testSchema = new mongoose.Schema({
      doesntpopulate: {
        type: [mongoose.Schema.Types.ObjectId],
        ref: 'features'
      },
      populatescorrectly: [{
        type: mongoose.Schema.Types.ObjectId,
        ref: 'features'
      }]
    });

    assert.equal(testSchema.path('doesntpopulate.$').options.ref, 'features');
    assert.equal(testSchema.path('populatescorrectly.$').options.ref, 'features');
  });

  it('path() gets single nested paths within document arrays (gh-10164)', function() {
    const schema = mongoose.Schema({
      field1: [mongoose.Schema({
        field2: mongoose.Schema({
          field3: Boolean
        })
      })]
    });

    assert.equal(schema.path('field1').instance, 'Array');
    assert.equal(schema.path('field1.field2').instance, 'Embedded');
    assert.equal(schema.path('field1.field2.field3').instance, 'Boolean');
  });

  it('supports creating nested paths underneath document arrays (gh-10193)', function() {
    const DynamicTextMatchFeaturesSchema = new Schema({ css: { color: String } });

    const ElementSchema = new Schema({
      image: { type: String },
      possibleElements: [{
        textMatchFeatures: {
          dynamic: DynamicTextMatchFeaturesSchema
        }
      }]
    });

    assert.ok(ElementSchema.path('possibleElements').schema.path('textMatchFeatures.dynamic').schema.nested['css']);
  });

  it('propagates map `ref` down to individual map elements (gh-10329)', function() {
    const TestSchema = new mongoose.Schema({
      testprop: {
        type: Map,
        of: Number,
        ref: 'OtherModel'
      }
    });

    assert.equal(TestSchema.path('testprop.$*').instance, 'Number');
    assert.equal(TestSchema.path('testprop.$*').options.ref, 'OtherModel');
  });

  it('handles maps of maps (gh-10644)', function() {
    const schema = new mongoose.Schema({
      myMap: {
        type: Map,
        of: {
          type: Map,
          of: String
        }
      }
    });
    assert.equal(schema.path('myMap').$__schemaType.$__schemaType.instance, 'String');
  });

  it('handles `type: { subpath: String }` in document array definitions (gh-10750)', function() {
    const schema = new mongoose.Schema({
      something: [{ type: { somePath: String } }],
      // also, same error message when doing:
      somethingElse: { type: [{ type: { somePath: String } }] }
    });

    assert.equal(schema.path('something').caster.schema.path('somePath').instance, 'String');
    assert.equal(schema.path('somethingElse').caster.schema.path('somePath').instance, 'String');
  });
<<<<<<< HEAD
  it('should inherit minimize option (gh-10827)', function() {
    const child = new mongoose.Schema({
      thing: Mixed
    });
    const parentSchema = new mongoose.Schema({ child }, { minimize: false });
    const Parent = db.model('hojpoj', parentSchema);
    const p = new Parent({ child: { thing: {} } });
    assert.equal(JSON.stringify(p), JSON.stringify({ child: { thing: {}, _id: p.child._id }, _id: p._id }));
=======

  it('handles `Date` with `type` (gh-10807)', function() {
    Date.type = Date;
    const schema = new mongoose.Schema({
      something: Date,
      somethingElse: { type: Date, immutable: true }
    });

    assert.equal(schema.path('something').instance, 'Date');
    assert.equal(schema.path('somethingElse').instance, 'Date');
    delete Date.type;
>>>>>>> 2b267cb6
  });
});<|MERGE_RESOLUTION|>--- conflicted
+++ resolved
@@ -2701,7 +2701,7 @@
     assert.equal(schema.path('something').caster.schema.path('somePath').instance, 'String');
     assert.equal(schema.path('somethingElse').caster.schema.path('somePath').instance, 'String');
   });
-<<<<<<< HEAD
+
   it('should inherit minimize option (gh-10827)', function() {
     const child = new mongoose.Schema({
       thing: Mixed
@@ -2710,7 +2710,7 @@
     const Parent = db.model('hojpoj', parentSchema);
     const p = new Parent({ child: { thing: {} } });
     assert.equal(JSON.stringify(p), JSON.stringify({ child: { thing: {}, _id: p.child._id }, _id: p._id }));
-=======
+  });
 
   it('handles `Date` with `type` (gh-10807)', function() {
     Date.type = Date;
@@ -2722,6 +2722,5 @@
     assert.equal(schema.path('something').instance, 'Date');
     assert.equal(schema.path('somethingElse').instance, 'Date');
     delete Date.type;
->>>>>>> 2b267cb6
   });
 });