--- conflicted
+++ resolved
@@ -2806,7 +2806,6 @@
     }, /Cannot use schema-level projections.*subdocument_mapping.not_selected/);
   });
 
-<<<<<<< HEAD
   it('allows a lean option on schemas so that all documents are lean when running a query (gh-10090)', async function() {
     const testSchema = new mongoose.Schema({
       name: String
@@ -2817,7 +2816,8 @@
     });
     const entry = await Test.findOne();
     assert.equal(entry instanceof mongoose.Document, false);
-=======
+  });
+
   it('disallows setting special properties with `add()` or constructor (gh-12085)', async function() {
     const maliciousPayload = '{"__proto__.toString": "Number"}';
 
@@ -2826,6 +2826,5 @@
     }, /__proto__/);
 
     assert.ok({}.toString());
->>>>>>> 5449ab9e
   });
 });