'use strict';

/**
 * Module dependencies.
 */

const start = require('./common');

const mongoose = start.mongoose;
const assert = require('assert');
const sinon = require('sinon');
const Schema = mongoose.Schema;
const Document = mongoose.Document;
const VirtualType = mongoose.VirtualType;
const SchemaTypes = Schema.Types;
const ObjectId = SchemaTypes.ObjectId;
const Mixed = SchemaTypes.Mixed;
const DocumentObjectId = mongoose.Types.ObjectId;
const ReadPref = mongoose.mongo.ReadPreference;
const vm = require('vm');
const idGetter = require('../lib/helpers/schema/idGetter');
const applyPlugins = require('../lib/helpers/schema/applyPlugins');

/**
 * Test Document constructor.
 */

function TestDocument() {
  Document.apply(this, arguments);
}

/**
 * Inherits from Document.
 */

Object.setPrototypeOf(TestDocument.prototype, Document.prototype);

/**
 * Test.
 */

describe('schema', function() {
  let db;

  before(function() {
    db = start();
  });

  after(async function() {
    await db.close();
  });

  before(function() {
    TestDocument.prototype.$__setSchema(new Schema({
      test: String
    }));
  });

  beforeEach(() => db.deleteModel(/.*/));
  afterEach(() => require('./util').clearTestData(db));
  afterEach(() => require('./util').stopRemainingOps(db));

  describe('nested fields with same name', function() {
    let NestedModel;

    before(function() {
      const NestedSchema = new Schema({
        a: {
          b: {
            c: { $type: String },
            d: { $type: String }
          }
        },
        b: { $type: String }
      }, { typeKey: '$type' });
      NestedModel = db.model('Test', NestedSchema);
    });

    it('don\'t disappear', function(done) {
      const n = new NestedModel({
        a: {
          b: {
            c: 'foo',
            d: 'bar'
          }
        }, b: 'foobar'
      });

      n.save(function(err) {
        assert.ifError(err);
        NestedModel.findOne({ _id: n._id }, function(err, nm) {
          assert.ifError(err);

          // make sure no field has disappeared
          assert.ok(nm.a);
          assert.ok(nm.a.b);
          assert.ok(nm.a.b.c);
          assert.ok(nm.a.b.d);
          assert.equal(nm.a.b.c, n.a.b.c);
          assert.equal(nm.a.b.d, n.a.b.d);

          done();
        });
      });
    });
  });


  it('can be created without the "new" keyword', function(done) {
    const schema = new Schema({ name: String });
    assert.ok(schema instanceof Schema);
    done();
  });

  it('does expose a property for duck-typing instanceof', function(done) {
    const schema = new Schema({ name: String });
    assert.ok(schema.instanceOfSchema);
    done();
  });

  it('supports different schematypes', function(done) {
    const Checkin = new Schema({
      date: Date,
      location: {
        lat: Number,
        lng: Number
      }
    });

    const Ferret = new Schema({
      name: String,
      owner: ObjectId,
      fur: String,
      color: { type: String },
      age: Number,
      checkins: [Checkin],
      friends: [ObjectId],
      likes: Array,
      alive: Boolean,
      extra: Mixed
    });

    assert.ok(Ferret.path('name') instanceof SchemaTypes.String);
    assert.ok(Ferret.path('owner') instanceof SchemaTypes.ObjectId);
    assert.ok(Ferret.path('fur') instanceof SchemaTypes.String);
    assert.ok(Ferret.path('color') instanceof SchemaTypes.String);
    assert.ok(Ferret.path('age') instanceof SchemaTypes.Number);
    assert.ok(Ferret.path('checkins') instanceof SchemaTypes.DocumentArray);
    assert.ok(Ferret.path('friends') instanceof SchemaTypes.Array);
    assert.ok(Ferret.path('likes') instanceof SchemaTypes.Array);
    assert.ok(Ferret.path('alive') instanceof SchemaTypes.Boolean);
    assert.ok(Ferret.path('extra') instanceof SchemaTypes.Mixed);

    assert.strictEqual(Ferret.path('unexistent'), undefined);

    assert.ok(Checkin.path('date') instanceof SchemaTypes.Date);

    // check strings
    const Checkin1 = new Schema({
      date: 'date',
      location: {
        lat: 'number',
        lng: 'Number'
      }
    });

    assert.ok(Checkin1.path('date') instanceof SchemaTypes.Date);
    assert.ok(Checkin1.path('location.lat') instanceof SchemaTypes.Number);
    assert.ok(Checkin1.path('location.lng') instanceof SchemaTypes.Number);

    const Ferret1 = new Schema({
      name: 'string',
      owner: 'oid',
      fur: { type: 'string' },
      color: { type: 'String' },
      checkins: [Checkin],
      friends: Array,
      likes: 'array',
      alive: 'Bool',
      alive1: 'bool',
      alive2: 'boolean',
      extra: 'mixed',
      obj: 'object',
      buf: 'buffer',
      Buf: 'Buffer'
    });

    assert.ok(Ferret1.path('name') instanceof SchemaTypes.String);
    assert.ok(Ferret1.path('owner') instanceof SchemaTypes.ObjectId);
    assert.ok(Ferret1.path('fur') instanceof SchemaTypes.String);
    assert.ok(Ferret1.path('color') instanceof SchemaTypes.String);
    assert.ok(Ferret1.path('checkins') instanceof SchemaTypes.DocumentArray);
    assert.ok(Ferret1.path('friends') instanceof SchemaTypes.Array);
    assert.ok(Ferret1.path('likes') instanceof SchemaTypes.Array);
    assert.ok(Ferret1.path('alive') instanceof SchemaTypes.Boolean);
    assert.ok(Ferret1.path('alive1') instanceof SchemaTypes.Boolean);
    assert.ok(Ferret1.path('alive2') instanceof SchemaTypes.Boolean);
    assert.ok(Ferret1.path('extra') instanceof SchemaTypes.Mixed);
    assert.ok(Ferret1.path('obj') instanceof SchemaTypes.Mixed);
    assert.ok(Ferret1.path('buf') instanceof SchemaTypes.Buffer);
    assert.ok(Ferret1.path('Buf') instanceof SchemaTypes.Buffer);
    done();
  });

  it('supports dot notation for path accessors', function(done) {
    const Racoon = new Schema({
      name: { type: String, enum: ['Edwald', 'Tobi'] },
      age: Number
    });

    // check for global variable leak
    assert.equal(typeof errorMessage, 'undefined');

    const Person = new Schema({
      name: String,
      raccoons: [Racoon],
      location: {
        city: String,
        state: String
      }
    });

    assert.ok(Person.path('name') instanceof SchemaTypes.String);
    assert.ok(Person.path('raccoons') instanceof SchemaTypes.DocumentArray);
    assert.ok(Person.path('location.city') instanceof SchemaTypes.String);
    assert.ok(Person.path('location.state') instanceof SchemaTypes.String);

    assert.strictEqual(Person.path('location.unexistent'), undefined);
    done();
  });

  it('allows paths nested > 2 levels', function(done) {
    const Nested = new Schema({
      first: {
        second: {
          third: String
        }
      }
    });
    assert.ok(Nested.path('first.second.third') instanceof SchemaTypes.String);
    done();
  });

  it('default definition', function(done) {
    const Test = new Schema({
      simple: { $type: String, default: 'a' },
      array: { $type: Array, default: [1, 2, 3, 4, 5] },
      arrayX: { $type: Array, default: 9 },
      arrayFn: {
        $type: Array, default: function() {
          return [8];
        }
      },
      callback: {
        $type: Number, default: function() {
          assert.equal(this.a, 'b');
          return '3';
        }
      }
    }, { typeKey: '$type' });

    assert.equal(Test.path('simple').defaultValue, 'a');
    assert.equal(typeof Test.path('callback').defaultValue, 'function');

    assert.equal(Test.path('simple').getDefault(), 'a');
    assert.equal((+Test.path('callback').getDefault({ a: 'b' })), 3);
    assert.equal(typeof Test.path('array').defaultValue, 'function');
    assert.equal(Test.path('array').getDefault(new TestDocument())[3], 4);
    assert.equal(Test.path('arrayX').getDefault(new TestDocument())[0], 9);
    assert.equal(typeof Test.path('arrayFn').defaultValue, 'function');
    assert.ok(Test.path('arrayFn').getDefault(new TestDocument()).isMongooseArray);
    assert.ok(Test.path('arrayX').getDefault(new TestDocument()).isMongooseArray);
    assert.equal(Test.path('arrayX').getDefault(new TestDocument())[0], 9);
    done();
  });

  it('Mixed defaults can be empty arrays', function(done) {
    const Test = new Schema({
      mixed1: { type: Mixed, default: [] },
      mixed2: { type: Mixed, default: Array }
    });

    assert.ok(Test.path('mixed1').getDefault() instanceof Array);
    assert.equal(Test.path('mixed1').getDefault().length, 0);
    assert.ok(Test.path('mixed2').getDefault() instanceof Array);
    assert.equal(Test.path('mixed2').getDefault().length, 0);
    done();
  });

  describe('casting', function() {
    it('number', function(done) {
      const Tobi = new Schema({
        age: Number
      });

      // test String -> Number cast
      assert.equal(typeof Tobi.path('age').cast('0'), 'number');
      assert.equal((+Tobi.path('age').cast('0')), 0);

      assert.equal(typeof Tobi.path('age').cast(0), 'number');
      assert.equal((+Tobi.path('age').cast(0)), 0);
      done();
    });

    describe('string', function() {
      it('works', function(done) {
        const Tobi = new Schema({
          nickname: String
        });

        function Test() {
        }

        Test.prototype.toString = function() {
          return 'woot';
        };

        // test Number -> String cast
        assert.equal(typeof Tobi.path('nickname').cast(0), 'string');
        assert.equal(Tobi.path('nickname').cast(0), '0');

        // test any object that implements toString
        assert.equal(typeof Tobi.path('nickname').cast(new Test()), 'string');
        assert.equal(Tobi.path('nickname').cast(new Test()), 'woot');
        done();
      });
    });

    it('date', function(done) {
      const Loki = new Schema({
        birth_date: { type: Date }
      });

      assert.ok(Loki.path('birth_date').cast(1294525628301) instanceof Date);
      assert.ok(Loki.path('birth_date').cast('8/24/2000') instanceof Date);
      assert.ok(Loki.path('birth_date').cast(new Date()) instanceof Date);
      assert.ok(Loki.path('birth_date').cast('') === null);
      assert.ok(Loki.path('birth_date').cast(null) === null);
      done();
    });

    it('objectid', function(done) {
      const Loki = new Schema({
        owner: { type: ObjectId }
      });

      const doc = new TestDocument();
      const id = doc._id.toString();

      assert.ok(Loki.path('owner').cast('4c54f3453e688c000000001a') instanceof DocumentObjectId);

      assert.ok(Loki.path('owner').cast(new DocumentObjectId()) instanceof DocumentObjectId);

      assert.ok(Loki.path('owner').cast(doc) instanceof DocumentObjectId);

      assert.equal(Loki.path('owner').cast(doc).toString(), id);
      done();
    });

    it('array', function(done) {
      const Loki = new Schema({
        oids: [ObjectId],
        dates: [Date],
        numbers: [Number],
        strings: [String],
        buffers: [Buffer],
        nocast: [],
        mixed: [Mixed]
      });

      const oids = Loki.path('oids').cast(['4c54f3453e688c000000001a', new DocumentObjectId()]);

      assert.ok(oids[0] instanceof DocumentObjectId);
      assert.ok(oids[1] instanceof DocumentObjectId);

      const dates = Loki.path('dates').cast(['8/24/2010', 1294541504958]);

      assert.ok(dates[0] instanceof Date);
      assert.ok(dates[1] instanceof Date);

      const numbers = Loki.path('numbers').cast([152, '31']);

      assert.equal(typeof numbers[0], 'number');
      assert.equal(typeof numbers[1], 'number');

      const strings = Loki.path('strings').cast(['test', 123]);

      assert.equal(typeof strings[0], 'string');
      assert.equal(strings[0], 'test');

      assert.equal(typeof strings[1], 'string');
      assert.equal(strings[1], '123');

      const buffers = Loki.path('buffers').cast(['\0\0\0', Buffer.from('abc')]);

      assert.ok(buffers[0] instanceof Buffer);
      assert.ok(buffers[1] instanceof Buffer);

      const nocasts = Loki.path('nocast').cast(['test', 123]);

      assert.equal(typeof nocasts[0], 'string');
      assert.equal(nocasts[0], 'test');

      assert.equal(typeof nocasts[1], 'number');
      assert.equal(nocasts[1], 123);

      const mixed = Loki.path('mixed').cast(['test', 123, '123', {}, new Date(), new DocumentObjectId()]);

      assert.equal(typeof mixed[0], 'string');
      assert.equal(typeof mixed[1], 'number');
      assert.equal(typeof mixed[2], 'string');
      assert.equal(typeof mixed[3], 'object');
      assert.ok(mixed[4] instanceof Date);
      assert.ok(mixed[5] instanceof DocumentObjectId);

      // gh-6405
      assert.ok(Loki.path('dates.$') instanceof SchemaTypes.Date);
      assert.ok(Loki.path('numbers.$') instanceof SchemaTypes.Number);
      assert.ok(Loki.path('strings.$') instanceof SchemaTypes.String);
      assert.ok(Loki.path('buffers.$') instanceof SchemaTypes.Buffer);
      assert.ok(Loki.path('mixed.$') instanceof SchemaTypes.Mixed);

      done();
    });

    it('array of arrays', function(done) {
      const test = new Schema({
        nums: [[Number]],
        strings: [{ type: [String] }]
      });
      let nums = test.path('nums').cast([['1', '2']]);
      assert.equal(nums.length, 1);
      assert.deepEqual(nums[0].toObject(), [1, 2]);

      nums = test.path('nums').cast(1);
      assert.equal(nums.length, 1);
      assert.deepEqual(nums[0].toObject(), [1]);

      let threw = false;
      try {
        test.path('nums').cast([['abcd']]);
      } catch (error) {
        threw = true;
        assert.equal(error.name, 'CastError');
        assert.ok(error.message.includes('Cast to [[Number]] failed'), error.message);
      }
      assert.ok(threw);

      const strs = test.path('strings').cast('test');
      assert.equal(strs.length, 1);
      assert.deepEqual(strs[0].toObject(), ['test']);

      done();
    });

    it('boolean', function(done) {
      const Animal = new Schema({
        isFerret: { type: Boolean, required: true }
      });

      assert.strictEqual(Animal.path('isFerret').cast(null), null);
      assert.strictEqual(Animal.path('isFerret').cast(undefined), undefined);

      assert.equal(Animal.path('isFerret').cast(false), false);
      assert.equal(Animal.path('isFerret').cast(0), false);
      assert.equal(Animal.path('isFerret').cast('0'), false);
      assert.equal(Animal.path('isFerret').cast('false'), false);
      assert.equal(Animal.path('isFerret').cast(true), true);
      assert.equal(Animal.path('isFerret').cast(1), true);
      assert.equal(Animal.path('isFerret').cast('1'), true);
      assert.equal(Animal.path('isFerret').cast('true'), true);
      done();
    });
  });

  it('methods declaration', function(done) {
    const a = new Schema();
    a.method('test', function() {
    });
    a.method({
      a: function() {
      },
      b: function() {
      }
    });
    assert.equal(Object.keys(a.methods).length, 3);
    done();
  });

  it('static declaration', function(done) {
    const a = new Schema();
    a.static('test', function() {
    });
    a.static({
      a: function() {
      },
      b: function() {
      },
      c: function() {
      }
    });

    assert.equal(Object.keys(a.statics).length, 4);
    done();
  });

  describe('setters', function() {
    it('work', function(done) {
      function lowercase(v) {
        return v.toLowerCase();
      }

      const Tobi = new Schema({
        name: { type: String, set: lowercase }
      });

      assert.equal(Tobi.path('name').applySetters('WOOT'), 'woot');
      assert.equal(Tobi.path('name').setters.length, 1);

      Tobi.path('name').set(function(v) {
        return v + 'WOOT';
      });

      assert.equal(Tobi.path('name').applySetters('WOOT'), 'wootwoot');
      assert.equal(Tobi.path('name').setters.length, 2);
      done();
    });

    it('order', function(done) {
      function extract(v) {
        return (v && v._id)
          ? v._id
          : v;
      }

      const Tobi = new Schema({
        name: { type: Schema.ObjectId, set: extract }
      });

      const id = new DocumentObjectId();
      const sid = id.toString();
      const _id = { _id: id };

      assert.equal(Tobi.path('name').applySetters(sid, { a: 'b' }).toString(), sid);
      assert.equal(Tobi.path('name').applySetters(_id, { a: 'b' }).toString(), sid);
      assert.equal(Tobi.path('name').applySetters(id, { a: 'b' }).toString(), sid);
      done();
    });

    it('scope', function(done) {
      function lowercase(v, cur, self) {
        assert.equal(this.a, 'b');
        assert.equal(self.path, 'name');
        return v.toLowerCase();
      }

      const Tobi = new Schema({
        name: { type: String, set: lowercase }
      });

      assert.equal(Tobi.path('name').applySetters('WHAT', { a: 'b' }), 'what');
      done();
    });

    it('casting', function(done) {
      function last(v) {
        assert.equal(typeof v, 'number');
        assert.equal(v, 0);
        return 'last';
      }

      function first() {
        return 0;
      }

      const Tobi = new Schema({
        name: { type: String, set: last }
      });

      Tobi.path('name').set(first);
      assert.equal(Tobi.path('name').applySetters('woot'), 'last');
      done();
    });

    describe('array', function() {
      it('object setters will be applied for each object in array', function(done) {
        const Tobi = new Schema({
          names: [{ type: String, lowercase: true, trim: true }]
        });
        assert.equal(typeof Tobi.path('names').applySetters(['   whaT', 'WoOt  '])[0], 'string');
        assert.equal(typeof Tobi.path('names').applySetters(['   whaT', 'WoOt  '])[1], 'string');
        assert.equal(Tobi.path('names').applySetters(['   whaT', 'WoOt  '])[0], 'what');
        assert.equal(Tobi.path('names').applySetters(['   whaT', 'WoOt  '])[1], 'woot');
        done();
      });
    });

    describe('string', function() {
      it('lowercase', function(done) {
        const Tobi = new Schema({
          name: { type: String, lowercase: true }
        });

        assert.equal(Tobi.path('name').applySetters('WHAT'), 'what');
        assert.equal(Tobi.path('name').applySetters(1977), '1977');
        done();
      });
      it('uppercase', function(done) {
        const Tobi = new Schema({
          name: { type: String, uppercase: true }
        });

        assert.equal(Tobi.path('name').applySetters('what'), 'WHAT');
        assert.equal(Tobi.path('name').applySetters(1977), '1977');
        done();
      });
      it('trim', function(done) {
        const Tobi = new Schema({
          name: { type: String, uppercase: true, trim: true }
        });

        assert.equal(Tobi.path('name').applySetters('  what   '), 'WHAT');
        assert.equal(Tobi.path('name').applySetters(1977), '1977');
        done();
      });
    });

    it('applying when none have been defined', function(done) {
      const Tobi = new Schema({
        name: String
      });

      assert.equal(Tobi.path('name').applySetters('woot'), 'woot');
      done();
    });

    it('assignment of non-functions throw', function(done) {
      const schema = new Schema({ fun: String });
      let g;

      try {
        schema.path('fun').set(4);
      } catch (err_) {
        g = err_;
      }

      assert.ok(g);
      assert.equal(g.message, 'A setter must be a function.');
      done();
    });
  });

  describe('getters', function() {
    it('work', function(done) {
      function woot(v) {
        return v + ' woot';
      }

      const Tobi = new Schema({
        name: { type: String, get: woot }
      });

      assert.equal(Tobi.path('name').getters.length, 1);
      assert.equal(Tobi.path('name').applyGetters('test'), 'test woot');
      done();
    });
    it('order', function(done) {
      function format(v) {
        return v
          ? '$' + v
          : v;
      }

      const Tobi = new Schema({
        name: { type: Number, get: format }
      });

      assert.equal(Tobi.path('name').applyGetters(30, { a: 'b' }), '$30');
      done();
    });
    it('scope', function(done) {
      function woot(v, self) {
        assert.equal(this.a, 'b');
        assert.equal(self.path, 'name');
        return v.toLowerCase();
      }

      const Tobi = new Schema({
        name: { type: String, get: woot }
      });

      assert.equal(Tobi.path('name').applyGetters('YEP', { a: 'b' }), 'yep');
      done();
    });
    it('casting', function(done) {
      function last(v) {
        assert.equal(typeof v, 'number');
        assert.equal(v, 0);
        return 'last';
      }

      function first() {
        return 0;
      }

      const Tobi = new Schema({
        name: { type: String, get: first }
      });

      Tobi.path('name').get(last);
      assert.equal(Tobi.path('name').applyGetters('woot'), 'last');
      done();
    });
    it('applying when none have been defined', function(done) {
      const Tobi = new Schema({
        name: String
      });

      assert.equal(Tobi.path('name').applyGetters('woot'), 'woot');
      done();
    });
    it('assignment of non-functions throw', function(done) {
      const schema = new Schema({ fun: String });
      let g;

      try {
        schema.path('fun').get(true);
      } catch (err_) {
        g = err_;
      }

      assert.ok(g);
      assert.equal(g.message, 'A getter must be a function.');
      done();
    });
    it('auto _id', function(done) {
      let schema = new Schema({
        name: String
      });
      assert.ok(schema.path('_id') instanceof Schema.ObjectId);

      schema = new Schema({
        name: String
      }, { _id: true });
      assert.ok(schema.path('_id') instanceof Schema.ObjectId);

      schema.set('_id', false);
      assert.ok(schema.path('_id') == null);

      schema = new Schema({
        name: String
      }, { _id: false });
      assert.equal(schema.path('_id'), undefined);

      schema.set('_id', true);
      assert.ok(schema.path('_id') instanceof Schema.ObjectId);
      done();
    });
  });

  describe('indexes', function() {
    describe('definition', function() {
      it('basic', function(done) {
        const Tobi = new Schema({
          name: { type: String, index: true }
        });

        assert.equal(Tobi.path('name')._index, true);
        Tobi.path('name').index({ unique: true });
        assert.deepEqual(Tobi.path('name')._index, { unique: true });
        Tobi.path('name').unique(false);
        assert.deepEqual(Tobi.path('name')._index, { unique: false });

        let T, i;

        T = new Schema({
          name: { type: String, sparse: true }
        });
        assert.deepEqual(T.path('name')._index, { sparse: true });

        T = new Schema({
          name: { type: String, unique: true }
        });
        assert.deepEqual(T.path('name')._index, { unique: true });

        T = new Schema({
          name: { type: Date, expires: '1.5m' }
        });
        assert.deepEqual(T.path('name')._index, { expireAfterSeconds: 90 });

        T = new Schema({
          name: { type: Date, expires: 200 }
        });
        assert.deepEqual(T.path('name')._index, { expireAfterSeconds: 200 });

        T = new Schema({
          name: { type: String, sparse: true, unique: true }
        });
        assert.deepEqual(T.path('name')._index, { sparse: true, unique: true });

        T = new Schema({
          name: { type: String, unique: true, sparse: true }
        });
        i = T.path('name')._index;
        assert.equal(i.unique, true);
        assert.equal(i.sparse, true);

        T = new Schema({
          name: { type: String, index: { sparse: true, unique: true, expireAfterSeconds: 65 } }
        });
        i = T.path('name')._index;
        assert.equal(i.unique, true);
        assert.equal(i.sparse, true);
        assert.equal(i.expireAfterSeconds, 65);

        T = new Schema({
          name: { type: Date, index: { sparse: true, unique: true, expires: '24h' } }
        });
        i = T.path('name')._index;
        assert.equal(i.unique, true);
        assert.equal(i.sparse, true);
        assert.equal(i.expireAfterSeconds, 60 * 60 * 24);

        T = new Schema({
          name: { type: String, index: false, unique: false }
        });
        assert.equal(T.path('name')._index, false);
        assert.equal(T.indexes().length, 0);

        done();
      });
      it('compound', function(done) {
        const Tobi = new Schema({
          name: { type: String, index: true },
          last: { type: Number, sparse: true },
          nope: { type: String, index: { background: false } }
        });

        Tobi.index({ firstname: 1, last: 1 }, { unique: true, expires: '1h' });
        Tobi.index({ firstname: 1, nope: 1 }, { unique: true, background: false });

        assert.deepEqual(Tobi.indexes(), [
          [{ name: 1 }, { background: true }],
          [{ last: 1 }, { sparse: true, background: true }],
          [{ nope: 1 }, { background: false }],
          [{ firstname: 1, last: 1 }, { unique: true, expireAfterSeconds: 60 * 60, background: true }],
          [{ firstname: 1, nope: 1 }, { unique: true, background: false }]
        ]);

        done();
      });

      it('compound based on name (gh-6499)', function() {
        const testSchema = new Schema({
          prop1: { type: String, index: { name: 'test1' } },
          prop2: { type: Number, index: true },
          prop3: { type: String, index: { name: 'test1' } }
        });

        const indexes = testSchema.indexes();
        assert.equal(indexes.length, 2);
        assert.deepEqual(indexes[0][0], { prop1: 1, prop3: 1 });
        assert.deepEqual(indexes[1][0], { prop2: 1 });
      });

      it('with single nested doc (gh-6113)', function(done) {
        const pointSchema = new Schema({
          type: {
            type: String,
            default: 'Point',
            validate: v => v === 'Point'
          },
          coordinates: [[Number]]
        });

        const schema = new Schema({
          point: { type: pointSchema, index: '2dsphere' }
        });

        assert.deepEqual(schema.indexes(), [
          [{ point: '2dsphere' }, { background: true }]
        ]);

        done();
      });

      it('with embedded discriminator (gh-6485)', function() {
        const eventSchema = new Schema({
          message: { type: String, index: true }
        }, { discriminatorKey: 'kind', _id: false });

        const batchSchema = new Schema({
          events: [eventSchema]
        });

        const docArray = batchSchema.path('events');

        docArray.discriminator('gh6485_Clicked', new Schema({
          element: { type: String, index: true }
        }, { _id: false }));

        docArray.discriminator('gh6485_Purchased', Schema({
          product: { type: String, index: true }
        }, { _id: false }));

        assert.deepEqual(batchSchema.indexes().map(v => v[0]), [
          { 'events.message': 1 },
          { 'events.element': 1 },
          { 'events.product': 1 }
        ]);
      });
    });
  });

  describe('plugins', function() {
    it('work', function() {
      const Tobi = new Schema();
      let called = false;

      Tobi.plugin(function(schema) {
        assert.equal(schema, Tobi);
        called = true;
      });

      assert.equal(called, true);
    });

    it('options param (gh-12077)', function() {
      const Tobi = new Schema();
      let called = false;

      Tobi.plugin(function(schema, opts) {
        assert.equal(schema, Tobi);
        assert.deepStrictEqual(opts, { answer: 42 });
        called = true;
      }, { answer: 42 });

      assert.equal(called, true);
    });
  });

  describe('options', function() {
    it('defaults are set', function() {
      const Tobi = new Schema();

      assert.equal(typeof Tobi.options, 'object');
      assert.equal(Tobi.options.safe, undefined);
      assert.equal(Tobi.options.strict, true);
      assert.equal(Tobi.options.capped, false);
      assert.equal(Tobi.options.versionKey, '__v');
      assert.equal(Tobi.options.discriminatorKey, '__t');
      assert.equal(Tobi.options.shardKey, null);
      assert.equal(Tobi.options.read, null);
      assert.equal(Tobi.options._id, true);
    });

    it('setting', function(done) {
      let Tobi = new Schema({}, { collection: 'users' });

      Tobi.set('a', 'b');
      Tobi.set('writeConcern', { w: 0 });
      assert.equal(Tobi.options.collection, 'users');

      assert.equal(Tobi.options.a, 'b');
      assert.deepEqual(Tobi.options.writeConcern, { w: 0 });
      assert.equal(Tobi.options.read, null);

      const tags = [{ x: 1 }];

      Tobi.set('read', 'n');
      assert.ok(Tobi.options.read instanceof ReadPref);
      assert.equal(Tobi.options.read.mode, 'nearest');

      Tobi.set('read', 'n', tags);
      assert.equal(Tobi.options.read.mode, 'nearest');
      assert.ok(Array.isArray(Tobi.options.read.tags));
      assert.equal(Tobi.options.read.tags.length, 1);
      assert.equal(Tobi.options.read.tags[0].x, 1);

      Tobi.set('read', ['n', tags]);
      assert.equal(Tobi.options.read.mode, 'nearest');
      assert.ok(Array.isArray(Tobi.options.read.tags));
      assert.equal(Tobi.options.read.tags.length, 1);
      assert.equal(Tobi.options.read.tags[0].x, 1);

      Tobi = new Schema({}, { read: 'p' });
      assert.ok(Tobi.options.read instanceof ReadPref);
      assert.equal(Tobi.options.read.mode, 'primary');

      Tobi = new Schema({}, { read: ['s', tags] });
      assert.ok(Tobi.options.read instanceof ReadPref);
      assert.equal(Tobi.options.read.mode, 'secondary');
      assert.ok(Array.isArray(Tobi.options.read.tags));
      assert.equal(Tobi.options.read.tags.length, 1);
      assert.equal(Tobi.options.read.tags[0].x, 1);

      Tobi = new Schema({}, { read: 'primary' });
      assert.ok(Tobi.options.read instanceof ReadPref);
      assert.equal(Tobi.options.read.mode, 'primary');

      Tobi = new Schema({}, { read: ['secondary', tags] });
      assert.ok(Tobi.options.read instanceof ReadPref);
      assert.equal(Tobi.options.read.mode, 'secondary');
      assert.ok(Array.isArray(Tobi.options.read.tags));
      assert.equal(Tobi.options.read.tags.length, 1);
      assert.equal(Tobi.options.read.tags[0].x, 1);

      Tobi = new Schema({}, { read: 's' });
      assert.ok(Tobi.options.read instanceof ReadPref);
      assert.equal(Tobi.options.read.mode, 'secondary');

      Tobi = new Schema({}, { read: ['s', tags] });
      assert.ok(Tobi.options.read instanceof ReadPref);
      assert.equal(Tobi.options.read.mode, 'secondary');
      assert.ok(Array.isArray(Tobi.options.read.tags));
      assert.equal(Tobi.options.read.tags.length, 1);
      assert.equal(Tobi.options.read.tags[0].x, 1);

      Tobi = new Schema({}, { read: 'secondary' });
      assert.ok(Tobi.options.read instanceof ReadPref);
      assert.equal(Tobi.options.read.mode, 'secondary');

      Tobi = new Schema({}, { read: ['secondary', tags] });
      assert.ok(Tobi.options.read instanceof ReadPref);
      assert.equal(Tobi.options.read.mode, 'secondary');
      assert.ok(Array.isArray(Tobi.options.read.tags));
      assert.equal(Tobi.options.read.tags.length, 1);
      assert.equal(Tobi.options.read.tags[0].x, 1);

      Tobi = new Schema({}, { read: 'pp' });
      assert.ok(Tobi.options.read instanceof ReadPref);
      assert.ok(Tobi.options.read.isValid());
      assert.equal(Tobi.options.read.mode, 'primaryPreferred');

      Tobi = new Schema({}, { read: ['pp', tags] });
      assert.ok(Tobi.options.read instanceof ReadPref);
      assert.ok(Tobi.options.read.isValid());
      assert.equal(Tobi.options.read.mode, 'primaryPreferred');
      assert.ok(Array.isArray(Tobi.options.read.tags));
      assert.equal(Tobi.options.read.tags.length, 1);
      assert.equal(Tobi.options.read.tags[0].x, 1);

      Tobi = new Schema({}, { read: 'primaryPreferred' });
      assert.ok(Tobi.options.read instanceof ReadPref);
      assert.ok(Tobi.options.read.isValid());
      assert.equal(Tobi.options.read.mode, 'primaryPreferred');

      Tobi = new Schema({}, { read: ['primaryPreferred', tags] });
      assert.ok(Tobi.options.read instanceof ReadPref);
      assert.ok(Tobi.options.read.isValid());
      assert.equal(Tobi.options.read.mode, 'primaryPreferred');
      assert.ok(Array.isArray(Tobi.options.read.tags));
      assert.equal(Tobi.options.read.tags.length, 1);
      assert.equal(Tobi.options.read.tags[0].x, 1);

      Tobi = new Schema({}, { read: 'sp' });
      assert.ok(Tobi.options.read instanceof ReadPref);
      assert.ok(Tobi.options.read.isValid());
      assert.equal(Tobi.options.read.mode, 'secondaryPreferred');

      Tobi = new Schema({}, { read: ['sp', tags] });
      assert.ok(Tobi.options.read instanceof ReadPref);
      assert.ok(Tobi.options.read.isValid());
      assert.equal(Tobi.options.read.mode, 'secondaryPreferred');
      assert.ok(Array.isArray(Tobi.options.read.tags));
      assert.equal(Tobi.options.read.tags.length, 1);
      assert.equal(Tobi.options.read.tags[0].x, 1);

      Tobi = new Schema({}, { read: 'secondaryPreferred' });
      assert.ok(Tobi.options.read instanceof ReadPref);
      assert.ok(Tobi.options.read.isValid());
      assert.equal(Tobi.options.read.mode, 'secondaryPreferred');

      Tobi = new Schema({}, { read: ['secondaryPreferred', tags] });
      assert.ok(Tobi.options.read instanceof ReadPref);
      assert.ok(Tobi.options.read.isValid());
      assert.equal(Tobi.options.read.mode, 'secondaryPreferred');
      assert.ok(Array.isArray(Tobi.options.read.tags));
      assert.equal(Tobi.options.read.tags.length, 1);
      assert.equal(Tobi.options.read.tags[0].x, 1);

      Tobi = new Schema({}, { read: 'n' });
      assert.ok(Tobi.options.read instanceof ReadPref);
      assert.ok(Tobi.options.read.isValid());
      assert.equal(Tobi.options.read.mode, 'nearest');

      Tobi = new Schema({}, { read: ['n', tags] });
      assert.ok(Tobi.options.read instanceof ReadPref);
      assert.ok(Tobi.options.read.isValid());
      assert.equal(Tobi.options.read.mode, 'nearest');
      assert.ok(Array.isArray(Tobi.options.read.tags));
      assert.equal(Tobi.options.read.tags.length, 1);
      assert.equal(Tobi.options.read.tags[0].x, 1);

      Tobi = new Schema({}, { read: 'nearest' });
      assert.ok(Tobi.options.read instanceof ReadPref);
      assert.ok(Tobi.options.read.isValid());
      assert.equal(Tobi.options.read.mode, 'nearest');

      Tobi = new Schema({}, { read: ['nearest', tags] });
      assert.ok(Tobi.options.read instanceof ReadPref);
      assert.ok(Tobi.options.read.isValid());
      assert.equal(Tobi.options.read.mode, 'nearest');
      assert.ok(Array.isArray(Tobi.options.read.tags));
      assert.equal(Tobi.options.read.tags.length, 1);
      assert.equal(Tobi.options.read.tags[0].x, 1);

      done();
    });
  });

  describe('virtuals', function() {
    it('works', function(done) {
      const Contact = new Schema({
        firstName: String,
        lastName: String
      });

      Contact
        .virtual('fullName')
        .get(function() {
          return this.get('firstName') + ' ' + this.get('lastName');
        })
        .set(function(fullName) {
          const split = fullName.split(' ');
          this.set('firstName', split[0]);
          this.set('lastName', split[1]);
        });

      assert.ok(Contact.virtualpath('fullName') instanceof VirtualType);
      done();
    });

    describe('id', function() {
      it('default creation of id can be overridden (gh-298)', function(done) {
        assert.doesNotThrow(function() {
          new Schema({ id: String });
        });
        done();
      });
      it('disabling', function(done) {
        const schema = new Schema({ name: String });
        assert.strictEqual(undefined, schema.virtuals.id);
        done();
      });
    });

    describe('getter', function() {
      it('scope', function(done) {
        const Tobi = new Schema();

        Tobi.virtual('name').get(function(v, self) {
          assert.equal(this.a, 'b');
          assert.equal(self.path, 'name');
          return v.toLowerCase();
        });

        assert.equal(Tobi.virtualpath('name').applyGetters('YEP', { a: 'b' }), 'yep');
        done();
      });
    });

    describe('setter', function() {
      it('scope', function(done) {
        const Tobi = new Schema();

        Tobi.virtual('name').set(function(v, self) {
          assert.equal(this.a, 'b');
          assert.equal(self.path, 'name');
          return v.toLowerCase();
        });

        assert.equal(Tobi.virtualpath('name').applySetters('YEP', { a: 'b' }), 'yep');
        done();
      });
    });
  });

  describe('other contexts', function() {
    it('work', function(done) {
      const str = 'code = {' +
        '  name: String' +
        ', arr1: Array ' +
        ', arr2: { type: [] }' +
        ', date: Date  ' +
        ', num: { type: Number }' +
        ', bool: Boolean' +
        ', nest: { sub: { type: {}, required: true }}' +
        '}';

      const script = vm.createScript(str, 'testSchema.vm');
      const sandbox = { code: null };
      script.runInNewContext(sandbox);

      const Ferret = new Schema(sandbox.code);
      assert.ok(Ferret.path('nest.sub') instanceof SchemaTypes.Mixed);
      assert.ok(Ferret.path('name') instanceof SchemaTypes.String);
      assert.ok(Ferret.path('arr1') instanceof SchemaTypes.Array);
      assert.ok(Ferret.path('arr2') instanceof SchemaTypes.Array);
      assert.ok(Ferret.path('date') instanceof SchemaTypes.Date);
      assert.ok(Ferret.path('num') instanceof SchemaTypes.Number);
      assert.ok(Ferret.path('bool') instanceof SchemaTypes.Boolean);
      done();
    });
  });

  describe('#add()', function() {
    it('does not pollute existing paths', function(done) {
      let o = { name: String };
      let s = new Schema(o);

      assert.throws(function() {
        s.add({ age: Number }, 'name.');
      }, /Cannot set nested path/);

      assert.throws(function() {
        s.add({ age: { x: Number } }, 'name.');
      }, /Cannot set nested path/);
      assert.equal(('age' in o.name), false);

      o = { name: 'string' };
      s = new Schema(o);

      assert.throws(function() {
        s.add({ age: Number }, 'name.');
      }, /Cannot set nested path/);

      assert.throws(function() {
        s.add({ age: { x: Number } }, 'name.');
      }, /Cannot set nested path/);

      assert.equal(o.name, 'string');
      done();
    });

    it('returns the schema instance', function() {
      const schema = new Schema({ name: String });
      const ret = schema.add({ age: Number });
      assert.strictEqual(ret, schema);
    });

    it('returns the schema instance when schema instance is passed', function() {
      const schemaA = new Schema({ name: String });
      const schemaB = new Schema({ age: Number });
      const ret = schemaB.add(schemaA);
      assert.strictEqual(ret, schemaB);
    });

    it('merging nested objects (gh-662)', function(done) {
      const MergedSchema = new Schema({
        a: {
          foo: String
        }
      });

      MergedSchema.add({
        a: {
          b: {
            bar: String
          }
        }
      });

      db.deleteModel(/Test/);
      const Merged = db.model('Test', MergedSchema);

      const merged = new Merged({
        a: {
          foo: 'baz',
          b: {
            bar: 'qux'
          }
        }
      });

      merged.save(function(err) {
        assert.ifError(err);
        Merged.findById(merged.id, function(err, found) {
          assert.ifError(err);
          assert.equal(found.a.foo, 'baz');
          assert.equal(found.a.b.bar, 'qux');
          done();
        });
      });
    });

    it('prefix (gh-1730)', function(done) {
      const s = new Schema({});

      s.add({ n: Number }, 'prefix.');

      assert.equal(s.pathType('prefix.n'), 'real');
      assert.equal(s.pathType('prefix'), 'nested');
      done();
    });

    it('adds another schema (gh-6897)', function(done) {
      const s = new Schema({ name: String });

      const s2 = new Schema({ age: Number });

      s2.statics.foo = function() { return 42; };
      s2.pre('save', function() {
        throw new Error('oops!');
      });

      s.add(s2);

      assert.ok(s.paths.age);
      assert.strictEqual(s.statics.foo, s2.statics.foo);
      assert.ok(s.s.hooks._pres.get('save'));

      done();
    });

    it('overwrites existing paths (gh-10203)', function() {
      const baseSchema = new Schema({
        username: {
          type: String,
          required: false
        }
      });

      const userSchema = new Schema({
        email: {
          type: String,
          required: true
        },
        username: {
          type: String,
          required: true
        }
      });

      const realSchema = baseSchema.clone();
      realSchema.add(userSchema);

      assert.ok(realSchema.path('username').isRequired);
    });
  });

  it('debugging msgs', function(done) {
    let err;
    try {
      new Schema({ name: { first: null } });
    } catch (e) {
      err = e;
    }
    assert.ok(err.message.indexOf('Invalid value for schema path `name.first`') !== -1, err.message);
    try {
      new Schema({ age: undefined });
    } catch (e) {
      err = e;
    }
    assert.ok(err.message.indexOf('Invalid value for schema path `age`') !== -1, err.message);
    done();
  });

  describe('construction', function() {
    it('array of object literal missing a type is interpreted as DocumentArray', function(done) {
      const goose = new mongoose.Mongoose();
      const s = new Schema({
        arr: [
          { something: { type: String } }
        ]
      });
      assert.ok(s.path('arr') instanceof SchemaTypes.DocumentArray);
      const M = goose.model('objectliteralschema', s);
      const m = new M({ arr: [{ something: 'wicked this way comes' }] });
      assert.equal(m.arr[0].something, 'wicked this way comes');
      assert.ok(m.arr[0]._id);
      done();
    });

    it('array of object literal with type.type is interpreted as DocumentArray', function(done) {
      const goose = new mongoose.Mongoose();
      const s = new Schema({
        arr: [
          { type: { type: String } }
        ]
      });
      assert.ok(s.path('arr') instanceof SchemaTypes.DocumentArray);
      const M = goose.model('objectliteralschema2', s);
      const m = new M({ arr: [{ type: 'works' }] });
      assert.equal(m.arr[0].type, 'works');
      assert.ok(m.arr[0]._id);
      done();
    });

    it('does not alter original argument (gh-1364)', function(done) {
      const schema = {
        ids: [{ type: Schema.ObjectId, ref: 'something' }],
        a: { type: Array },
        b: Array,
        c: [Date],
        d: { type: 'Boolean' },
        e: [{ a: String, b: [{ type: { type: Buffer }, x: Number }] }]
      };

      new Schema(schema);
      assert.equal(Object.keys(schema).length, 6);
      assert.deepEqual([{ type: Schema.ObjectId, ref: 'something' }], schema.ids);
      assert.deepEqual({ type: Array }, schema.a);
      assert.deepEqual(Array, schema.b);
      assert.deepEqual([Date], schema.c);
      assert.deepEqual({ type: 'Boolean' }, schema.d);
      assert.deepEqual([{ a: String, b: [{ type: { type: Buffer }, x: Number }] }], schema.e);

      done();
    });

    it('properly gets value of plain objects when dealing with refs (gh-1606)', function(done) {
      const el = new Schema({ title: String });
      const so = new Schema({
        title: String,
        obj: { type: Schema.Types.ObjectId, ref: 'Test' }
      });

      const Element = db.model('Test', el);
      const Some = db.model('Test1', so);

      const ele = new Element({ title: 'thing' });

      ele.save(function(err) {
        assert.ifError(err);
        const s = new Some({ obj: ele.toObject() });
        s.save(function(err) {
          assert.ifError(err);
          Some.findOne({ _id: s.id }, function(err, ss) {
            assert.ifError(err);
            assert.equal(ss.obj, ele.id);
            done();
          });
        });
      });
    });

    it('array of of schemas and objects (gh-7218)', function(done) {
      const baseSchema = new Schema({ created: Date }, { id: true });
      const s = new Schema([baseSchema, { name: String }], { id: false });

      assert.ok(s.path('created'));
      assert.ok(s.path('name'));
      assert.ok(!s.options.id);

      done();
    });
  });

  describe('property names', function() {
    describe('reserved keys are log a warning (gh-9010)', () => {
      this.afterEach(() => sinon.restore());
      const reservedProperties = [
        'emit', 'listeners', 'removeListener', /* 'collection', */ // TODO: add `collection`
        'errors', 'get', 'init', 'isModified', 'isNew', 'populated',
        'remove', 'save', 'toObject', 'validate'
      ];

      for (const reservedProperty of reservedProperties) {
        it(`\`${reservedProperty}\` when used as a schema path logs a warning`, async() => {
          // Arrange
          const emitWarningStub = sinon.stub(process, 'emitWarning').returns();

          // Act
          new Schema({ [reservedProperty]: String });

          // Assert
          const lastWarnMessage = emitWarningStub.args[0][0];
          assert.ok(lastWarnMessage.includes(`\`${reservedProperty}\` is a reserved schema pathname`), lastWarnMessage);
        });

        it(`\`${reservedProperty}\` when used as a schema path doesn't log a warning if \`supressReservedKeysWarning\` is true`, async() => {
          // Arrange
          const emitWarningStub = sinon.stub(process, 'emitWarning').returns();


          // Act
          new Schema(
            { [reservedProperty]: String },
            { supressReservedKeysWarning: true }
          );

          const lastWarnMessage = emitWarningStub.args[0] && emitWarningStub.args[0][0];

          // Assert
          assert.strictEqual(lastWarnMessage, undefined);
        });
      }
    });


    it('that do not conflict do not throw', function() {
      assert.doesNotThrow(function() {
        new Schema({
          model: String
        });
      });

      assert.doesNotThrow(function() {
        Schema({ child: [{ parent: String }] });
      });

      assert.doesNotThrow(function() {
        Schema({ child: [{ parentArray: String }] });
      });

      assert.doesNotThrow(function() {
        const s = new Schema({ docs: [{ path: String }] });
        const M = mongoose.model('gh-1245', s);
        new M({ docs: [{ path: 'works' }] });
      });

      assert.doesNotThrow(function() {
        const s = new Schema({ setMaxListeners: String });
        const M = mongoose.model('setMaxListeners-as-property-name', s);
        new M({ setMaxListeners: 'works' });
      });
    });

    it('permit _scope to be used (gh-1184)', function(done) {
      const child = new Schema({ _scope: Schema.ObjectId });
      const C = db.model('Test', child);
      const c = new C();
      c.save(function(err) {
        assert.ifError(err);
        try {
          c._scope;
        } catch (e) {
          err = e;
        }
        assert.ifError(err);
        done();
      });
    });
  });

  describe('pathType()', function() {
    let schema;

    before(function() {
      schema = new Schema({
        n: String,
        nest: { thing: { nests: Boolean } },
        docs: [{ x: [{ y: String }] }],
        mixed: {}
      });
      schema.virtual('myVirtual').get(function() { return 42; });
    });

    describe('when called on an explicit real path', function() {
      it('returns "real"', function(done) {
        assert.equal(schema.pathType('n'), 'real');
        assert.equal(schema.pathType('nest.thing.nests'), 'real');
        assert.equal(schema.pathType('docs'), 'real');
        assert.equal(schema.pathType('docs.0.x'), 'real');
        assert.equal(schema.pathType('docs.0.x.3.y'), 'real');
        assert.equal(schema.pathType('mixed'), 'real');
        done();
      });
    });
    describe('when called on a virtual', function() {
      it('returns virtual', function(done) {
        assert.equal(schema.pathType('myVirtual'), 'virtual');
        done();
      });
    });
    describe('when called on nested structure', function() {
      it('returns nested', function(done) {
        assert.equal(schema.pathType('nest'), 'nested');
        assert.equal(schema.pathType('nest.thing'), 'nested');
        done();
      });
    });
    describe('when called on undefined path', function() {
      it('returns adHocOrUndefined', function(done) {
        assert.equal(schema.pathType('mixed.what'), 'adhocOrUndefined');
        assert.equal(schema.pathType('mixed.4'), 'adhocOrUndefined');
        assert.equal(schema.pathType('mixed.4.thing'), 'adhocOrUndefined');
        assert.equal(schema.pathType('mixed.4a.thing'), 'adhocOrUndefined');
        assert.equal(schema.pathType('mixed.4.9.thing'), 'adhocOrUndefined');
        assert.equal(schema.pathType('n.3'), 'adhocOrUndefined');
        assert.equal(schema.pathType('n.3a'), 'adhocOrUndefined');
        assert.equal(schema.pathType('n.3.four'), 'adhocOrUndefined');
        assert.equal(schema.pathType('n.3.4'), 'adhocOrUndefined');
        assert.equal(schema.pathType('n.3.4a'), 'adhocOrUndefined');
        assert.equal(schema.pathType('nest.x'), 'adhocOrUndefined');
        assert.equal(schema.pathType('nest.thing.x'), 'adhocOrUndefined');
        assert.equal(schema.pathType('nest.thing.nests.9'), 'adhocOrUndefined');
        assert.equal(schema.pathType('nest.thing.nests.9a'), 'adhocOrUndefined');
        assert.equal(schema.pathType('nest.thing.nests.a'), 'adhocOrUndefined');
        done();
      });
    });

    it('handles maps (gh-7448) (gh-7464)', function() {
      const schema = new Schema({ map: { type: Map, of: String } });

      assert.equal(schema.pathType('map.foo'), 'real');
      assert.equal(schema.pathType('map'), 'real');
      assert.equal(schema.pathType('mapfoo'), 'adhocOrUndefined');
      assert.equal(schema.pathType('fake'), 'adhocOrUndefined');

      return Promise.resolve();
    });
  });

  it('required() with doc arrays (gh-3199)', function(done) {
    const schema = new Schema({
      test: [{ x: String }]
    });

    schema.path('test').schema.path('x').required(true);
    const M = mongoose.model('gh3199', schema);
    const m = new M({ test: [{}] });

    assert.equal(m.validateSync().errors['test.0.x'].kind, 'required');
    done();
  });

  it('custom typeKey in doc arrays (gh-3560)', function(done) {
    const schema = new Schema({
      test: [{
        name: { $type: String }
      }]
    }, { typeKey: '$type' });

    schema.path('test').schema.path('name').required(true);
    const M = mongoose.model('gh3560', schema);
    const m = new M({ test: [{ name: 'Val' }] });

    assert.ifError(m.validateSync());
    assert.equal(m.test[0].name, 'Val');
    done();
  });

  it('required for single nested schemas (gh-3562)', function(done) {
    const personSchema = new Schema({
      name: { type: String, required: true }
    });

    const bandSchema = new Schema({
      name: String,
      guitarist: { type: personSchema, required: true }
    });

    const Band = mongoose.model('gh3562', bandSchema);
    const band = new Band({ name: 'Guns N\' Roses' });

    assert.ok(band.validateSync());
    assert.ok(band.validateSync().errors.guitarist);
    band.guitarist = { name: 'Slash' };
    assert.ifError(band.validateSync());

    done();
  });

  it('booleans cause cast error for date (gh-3935)', function(done) {
    const testSchema = new Schema({
      test: Date
    });

    const Test = mongoose.model('gh3935', testSchema);
    const test = new Test({ test: true });

    assert.ok(test.validateSync());
    assert.equal(test.validateSync().errors.test.name, 'CastError');

    done();
  });

  it('trim: false works with strings (gh-4042)', function(done) {
    const testSchema = new Schema({
      test: { type: String, trim: false }
    });

    const Test = mongoose.model('gh4042', testSchema);
    const test = new Test({ test: ' test ' });
    assert.equal(test.test, ' test ');
    done();
  });

  it('arrays with typeKey (gh-4548)', function(done) {
    const testSchema = new Schema({
      test: [{ $type: String }]
    }, { typeKey: '$type' });

    assert.equal(testSchema.paths.test.caster.instance, 'String');

    const Test = mongoose.model('gh4548', testSchema);
    const test = new Test({ test: [123] });
    assert.strictEqual(test.test[0], '123');
    done();
  });

  it('arrays of mixed arrays (gh-5416)', function(done) {
    const testSchema = new Schema({
      test: [Array]
    });

    assert.ok(testSchema.paths.test.casterConstructor !== Array);
    assert.equal(testSchema.paths.test.casterConstructor,
      mongoose.Schema.Types.Array);

    done();
  });

  describe('remove()', function() {
    before(function() {
      this.schema = new Schema({
        a: String,
        b: {
          c: {
            d: String
          }
        },
        e: Number,
        f: String,
        g: [String]
      });
    });

    it('returns the schema instance', function() {
      const ret = this.schema.clone().remove('g');
      assert.ok(ret instanceof Schema);
    });

    it('removes a single path', function(done) {
      assert.ok(this.schema.paths.a);
      this.schema.remove('a');
      assert.strictEqual(this.schema.path('a'), undefined);
      assert.strictEqual(this.schema.paths.a, void 0);
      done();
    });

    it('removes a nested path', function(done) {
      this.schema.remove('b.c.d');
      assert.strictEqual(this.schema.path('b'), undefined);
      assert.strictEqual(this.schema.path('b.c'), undefined);
      assert.strictEqual(this.schema.path('b.c.d'), undefined);
      done();
    });

    it('removes all children of a nested path (gh-2398)', function(done) {
      this.schema.remove('b');
      assert.strictEqual(this.schema.nested['b'], undefined);
      assert.strictEqual(this.schema.nested['b.c'], undefined);
      assert.strictEqual(this.schema.path('b.c.d'), undefined);
      done();
    });

    it('removes an array of paths', function(done) {
      this.schema.remove(['e', 'f', 'g']);
      assert.strictEqual(this.schema.path('e'), undefined);
      assert.strictEqual(this.schema.path('f'), undefined);
      assert.strictEqual(this.schema.path('g'), undefined);
      done();
    });

    it('works properly with virtuals (gh-2398)', function(done) {
      this.schema.remove('a');
      this.schema.virtual('a').get(function() { return 42; });
      const Test = mongoose.model('gh2398', this.schema);
      const t = new Test();
      assert.equal(t.a, 42);
      done();
    });

    it('methods named toString (gh-4551)', function() {
      this.schema.methods.toString = function() {
        return 'test';
      };
      assert.doesNotThrow(() => {
        mongoose.model('gh4551', this.schema);
      });
    });

    it('handles default value = 0 (gh-4620)', function(done) {
      const schema = new Schema({
        tags: { type: [Number], default: 0 }
      });
      assert.deepEqual(schema.path('tags').getDefault().toObject(), [0]);
      done();
    });

    it('type: childSchema (gh-5521)', function(done) {
      const childSchema = new mongoose.Schema({
        name: String
      }, { _id: false });

      const schema = new mongoose.Schema({
        children: [{ type: childSchema }]
      });

      const Model = mongoose.model('gh5521', schema);

      const doc = new Model({ children: [{ name: 'test' }] });
      assert.deepEqual(doc.toObject().children, [{ name: 'test' }]);
      done();
    });

    it('Decimal128 type (gh-4759)', function(done) {
      const Decimal128 = mongoose.Schema.Types.Decimal128;
      const schema = new Schema({
        num: Decimal128,
        nums: ['Decimal128']
      });
      assert.ok(schema.path('num') instanceof Decimal128);
      assert.ok(schema.path('nums').caster instanceof Decimal128);

      const casted = schema.path('num').cast('6.2e+23');
      assert.ok(casted instanceof mongoose.Types.Decimal128);
      assert.equal(casted.toString(), '6.2E+23');
      done();
    });

    describe('clone()', function() {
      it('copies methods, statics, and query helpers (gh-5752)', function(done) {
        const schema = new Schema({});

        schema.methods.fakeMethod = function() { return 'fakeMethod'; };
        schema.statics.fakeStatic = function() { return 'fakeStatic'; };
        schema.query.fakeQueryHelper = function() { return 'fakeQueryHelper'; };

        const clone = schema.clone();
        assert.equal(clone.methods.fakeMethod, schema.methods.fakeMethod);
        assert.equal(clone.statics.fakeStatic, schema.statics.fakeStatic);
        assert.equal(clone.query.fakeQueryHelper, schema.query.fakeQueryHelper);
        done();
      });

      it('copies validators declared with validate() (gh-5607)', function(done) {
        const schema = new Schema({
          num: Number
        });

        schema.path('num').validate(function(v) {
          return v === 42;
        });

        const clone = schema.clone();
        assert.equal(clone.path('num').validators.length, 1);
        assert.ok(clone.path('num').validators[0].validator(42));
        assert.ok(!clone.path('num').validators[0].validator(41));
        done();
      });

      it('copies virtuals (gh-6133)', function(done) {
        const userSchema = new Schema({
          firstName: { type: String, required: true },
          lastName: { type: String, required: true }
        });

        userSchema.virtual('fullName').get(function() {
          return this.firstName + ' ' + this.lastName;
        });

        assert.ok(userSchema.virtuals.fullName);
        const clonedUserSchema = userSchema.clone();
        assert.ok(clonedUserSchema.virtuals.fullName);

        done();
      });

      it('with nested virtuals (gh-6274)', function(done) {
        const PersonSchema = new Schema({
          name: {
            first: String,
            last: String
          }
        });

        PersonSchema.
          virtual('name.full').
          get(function() {
            return this.get('name.first') + ' ' + this.get('name.last');
          }).
          set(function(fullName) {
            const split = fullName.split(' ');
            this.set('name.first', split[0]);
            this.set('name.last', split[1]);
          });

        const M = db.model('Test', PersonSchema.clone());

        const doc = new M({ name: { first: 'Axl', last: 'Rose' } });
        assert.equal(doc.name.full, 'Axl Rose');

        done();
      });

      it('with alternative option syntaxes (gh-6274)', function(done) {
        const TestSchema = new Schema({}, { _id: false, id: false });

        TestSchema.virtual('test').get(() => 42);

        TestSchema.set('toJSON', { virtuals: true });
        TestSchema.options.toObject = { virtuals: true };

        const clone = TestSchema.clone();
        assert.deepEqual(clone._userProvidedOptions, {
          toJSON: { virtuals: true },
          _id: false,
          id: false
        });
        const M = db.model('Test', clone);

        const doc = new M({});

        assert.deepEqual(doc.toJSON(), { test: 42 });
        assert.deepEqual(doc.toObject(), { test: 42 });

        done();
      });

      it('copies base for using custom types after cloning (gh-7377)', function() {
        const db = new mongoose.Mongoose();

        class MyType extends mongoose.SchemaType {}
        db.Schema.Types.MyType = MyType;

        const schema = new db.Schema({ name: MyType });
        const otherSchema = schema.clone();

        assert.doesNotThrow(function() {
          otherSchema.add({ name2: MyType });
        });
      });

      it('clones schema types (gh-7537)', function() {
        const schema = new Schema({ name: String });

        assert.equal(schema.path('name').validators.length, 0);
        const otherSchema = schema.clone();

        otherSchema.path('name').required();

        assert.equal(otherSchema.path('name').validators.length, 1);
        assert.equal(schema.path('name').validators.length, 0);
      });

      it('correctly copies all child schemas (gh-7537)', function() {
        const l3Schema = new Schema({ name: String });
        const l2Schema = new Schema({ l3: l3Schema });
        const l1Schema = new Schema({ l2: l2Schema });

        assert.equal(l1Schema.childSchemas.length, 1);
        assert.ok(l1Schema.childSchemas[0].schema.path('l3'));

        const otherSchema = l1Schema.clone();

        assert.equal(otherSchema.childSchemas.length, 1);
        assert.ok(otherSchema.childSchemas[0].schema.path('l3'));
      });

      it('copies single embedded discriminators (gh-7894)', function() {
        const colorSchema = new Schema({}, { discriminatorKey: 'type' });
        colorSchema.methods.isYellow = () => false;

        const yellowSchema = new Schema();
        yellowSchema.methods.isYellow = () => true;

        const fruitSchema = new Schema({}, { discriminatorKey: 'type' });

        const bananaSchema = new Schema({ color: { type: colorSchema } });
        bananaSchema.path('color').discriminator('yellow', yellowSchema);
        bananaSchema.methods.isYellow = function() { return this.color.isYellow(); };

        const schema = new Schema({ fruits: [fruitSchema] });

        const clone = bananaSchema.clone();
        schema.path('fruits').discriminator('banana', clone);
        assert.ok(clone.path('color').caster.discriminators);

        const Basket = db.model('Test', schema);
        const b = new Basket({
          fruits: [
            {
              type: 'banana',
              color: { type: 'yellow' }
            }
          ]
        });

        assert.ok(b.fruits[0].isYellow());
      });

      it('copies array discriminators (gh-7954)', function() {
        const eventSchema = Schema({ message: String }, {
          discriminatorKey: 'kind',
          _id: false
        });

        const batchSchema = Schema({ events: [eventSchema] }, {
          _id: false
        });

        const docArray = batchSchema.path('events');
        docArray.discriminator('gh7954_Clicked',
          Schema({ element: String }, { _id: false }));
        docArray.discriminator('gh7954_Purchased',
          Schema({ product: String }, { _id: false }));

        const clone = batchSchema.clone();
        assert.ok(clone.path('events').Constructor.discriminators);
        assert.ok(clone.path('events').Constructor.discriminators['gh7954_Clicked']);
        assert.ok(clone.path('events').Constructor.discriminators['gh7954_Purchased']);
      });

      it('uses Mongoose instance\'s Schema constructor (gh-9426)', function() {
        const db = new mongoose.Mongoose();
        db.Schema.prototype.localTest = function() {
          return 42;
        };
        const test = new db.Schema({});
        assert.equal(test.localTest(), 42);

        const test2 = test.clone();
        assert.equal(test2.localTest(), 42);
      });
    });

    it('childSchemas prop (gh-5695)', function(done) {
      const schema1 = new Schema({ name: String });
      const schema2 = new Schema({ test: String });
      let schema = new Schema({
        arr: [schema1],
        single: schema2
      });

      assert.equal(schema.childSchemas.length, 2);
      assert.strictEqual(schema.childSchemas[0].schema, schema1);
      assert.strictEqual(schema.childSchemas[1].schema, schema2);

      schema = schema.clone();
      assert.equal(schema.childSchemas.length, 2);
      assert.strictEqual(schema.childSchemas[0].schema, schema1);
      assert.strictEqual(schema.childSchemas[1].schema, schema2);

      done();
    });
  });

  it('throws a sane error if passing a schema to `ref` (gh-6915)', function() {
    const testSchema = new Schema({ name: String });

    assert.throws(function() {
      new Schema({ badRef: { type: String, ref: testSchema } });
    }, /Invalid ref at path "badRef"/);

    const parentSchema = new Schema({ name: String });
    assert.throws(function() {
      parentSchema.add({ badRef2: { type: String, ref: testSchema } });
    }, /Invalid ref at path "badRef2"/);

    assert.ok(!parentSchema.tree.badRef2);
    assert.deepEqual(Object.keys(parentSchema.paths).sort(), ['_id', 'name']);

    return Promise.resolve();
  });

  it('allows using ObjectId type as schema path (gh-7049)', function() {
    const testSchema = new Schema({
      p1: mongoose.Types.ObjectId,
      p2: require('mongodb').ObjectId
    });

    assert.ok(testSchema.path('p1') instanceof mongoose.ObjectId);
    assert.ok(testSchema.path('p2') instanceof mongoose.ObjectId);

    return Promise.resolve();
  });

  it('throws error if invalid type (gh-7303)', function() {
    assert.throws(() => {
      new Schema({
        bad: true
      });
    }, /invalid.*true.*bad/i);

    return Promise.resolve();
  });

  it('supports _id: false in paths definition (gh-7480) (gh-7524)', function() {
    const schema = new Schema({ _id: false, name: String });
    assert.ok(schema.path('_id') == null);
    assert.equal(schema.options._id, false);

    const otherSchema = new Schema({ name: String, nested: { _id: false, name: String } });
    assert.ok(otherSchema.path('_id'));
    assert.equal(otherSchema.options._id, true);

    return Promise.resolve();
  });

  it('schema.pathType() with positional path that isnt in schema (gh-7935)', function() {
    const subdocSchema = Schema({
      list: { type: [String], default: ['a'] }
    }, { minimize: false });
    const testSchema = Schema({
      lists: subdocSchema
    });

    assert.strictEqual(testSchema.pathType('subpaths.list.0.options'),
      'adhocOrUndefined');
  });

  it('supports pre(Array, Function) and post(Array, Function) (gh-7803)', function() {
    const schema = Schema({ name: String });
    schema.pre(['save', 'remove'], testMiddleware);
    function testMiddleware() {
      console.log('foo');
    }

    assert.equal(schema.s.hooks._pres.get('save').length, 1);
    assert.equal(schema.s.hooks._pres.get('save')[0].fn, testMiddleware);
    assert.equal(schema.s.hooks._pres.get('remove').length, 1);
    assert.equal(schema.s.hooks._pres.get('remove')[0].fn, testMiddleware);

    schema.post(['save', 'remove'], testMiddleware);
    assert.equal(schema.s.hooks._posts.get('save').length, 1);
    assert.equal(schema.s.hooks._posts.get('save')[0].fn, testMiddleware);
    assert.equal(schema.s.hooks._posts.get('remove').length, 1);
    assert.equal(schema.s.hooks._posts.get('remove')[0].fn, testMiddleware);
  });

  it('supports array with { type: ObjectID } (gh-8034)', function() {
    const schema = Schema({ testId: [{ type: 'ObjectID' }] });
    const path = schema.path('testId');
    assert.ok(path);
    assert.ok(path.caster instanceof Schema.ObjectId);
  });

  it('supports getting path under array (gh-8057)', function() {
    const schema = new Schema({ arr: [{ name: String }] });
    assert.ok(schema.path('arr.name') instanceof SchemaTypes.String);
    assert.ok(schema.path('arr.0.name') instanceof SchemaTypes.String);
  });

  it('required paths with clone() (gh-8111)', function() {
    const schema = Schema({ field: { type: String, required: true } });
    const Model = db.model('Test', schema.clone());

    const doc = new Model({});

    return doc.validate().then(() => assert.ok(false), err => {
      assert.ok(err);
      assert.ok(err.errors['field']);
    });
  });

  it('getters/setters with clone() (gh-8124)', function() {
    const schema = new mongoose.Schema({
      field: { type: String, required: true }
    });

    schema.path('field').set(value => value ? value.toUpperCase() : value);

    const TestKo = db.model('Test', schema.clone());

    const testKo = new TestKo({ field: 'upper' });
    assert.equal(testKo.field, 'UPPER');
  });

  it('required with nullish value (gh-8219)', function() {
    const schema = Schema({
      name: { type: String, required: void 0 },
      age: { type: Number, required: null }
    });
    assert.strictEqual(schema.path('name').isRequired, false);
    assert.strictEqual(schema.path('age').isRequired, false);
  });

  it('SchemaStringOptions line up with schema/string (gh-8256)', function() {
    const SchemaStringOptions = require('../lib/options/SchemaStringOptions');
    const keys = Object.keys(SchemaStringOptions.prototype).
      filter(key => key !== 'constructor' && key !== 'populate');
    const functions = Object.keys(Schema.Types.String.prototype).
      filter(key => ['constructor', 'cast', 'castForQuery', 'checkRequired'].indexOf(key) === -1);
    assert.deepEqual(keys.sort(), functions.sort());
  });

  it('supports passing schema options to `Schema#path()` (gh-8292)', function() {
    const schema = Schema({ title: String });
    const path = schema.path('title');

    const newSchema = Schema({});
    newSchema.add({ title: path.options });

    assert.equal(newSchema.path('title').options.type, String);
  });

  it('supports defining `_id: false` on single nested paths (gh-8137)', function() {
    let childSchema = Schema({ name: String });
    let parentSchema = Schema({
      child: {
        type: childSchema,
        _id: false
      }
    });

    assert.ok(!parentSchema.path('child').schema.options._id);
    assert.ok(childSchema.options._id);

    let Parent = mongoose.model('gh8137', parentSchema);
    let doc = new Parent({ child: { name: 'test' } });
    assert.equal(doc.child._id, null);

    childSchema = Schema({ name: String }, { _id: false });
    parentSchema = Schema({
      child: {
        type: childSchema,
        _id: true
      }
    });

    assert.ok(parentSchema.path('child').schema.options._id);
    assert.ok(parentSchema.path('child').schema.paths['_id']);
    assert.ok(!childSchema.options._id);
    assert.ok(!childSchema.paths['_id']);

    mongoose.deleteModel(/gh8137/);
    Parent = mongoose.model('gh8137', parentSchema);
    doc = new Parent({ child: { name: 'test' } });
    assert.ok(doc.child._id);
  });

  it('supports defining `_id: false` on document arrays (gh-8450)', function() {
    const nestedSchema = Schema({ some: String });
    let parentSchema = Schema({
      arrayed: {
        type: [{
          type: nestedSchema,
          _id: false
        }]
      }
    });

    assert.ok(!parentSchema.path('arrayed').schema.path('_id'));

    parentSchema = Schema({
      arrayed: {
        type: [{
          type: nestedSchema
        }],
        _id: false
      }
    });

    assert.ok(!parentSchema.path('arrayed').schema.path('_id'));

    parentSchema = Schema({
      arrayed: {
        type: [{
          type: nestedSchema
        }]
      }
    });

    assert.ok(parentSchema.path('arrayed').schema.path('_id').auto);
  });

  describe('pick() (gh-8207)', function() {
    it('works with nested paths', function() {
      const schema = Schema({
        name: {
          first: {
            type: String,
            required: true
          },
          last: {
            type: String,
            required: true
          }
        },
        age: {
          type: Number,
          index: true
        }
      });
      assert.ok(schema.path('name.first'));
      assert.ok(schema.path('name.last'));

      let newSchema = schema.pick(['age']);
      assert.ok(!newSchema.path('name.first'));
      assert.ok(newSchema.path('age'));
      assert.ok(newSchema.path('age').index);

      newSchema = schema.pick(['name']);
      assert.ok(newSchema.path('name.first'));
      assert.ok(newSchema.path('name.first').required);
      assert.ok(newSchema.path('name.last'));
      assert.ok(newSchema.path('name.last').required);
      assert.ok(!newSchema.path('age'));

      newSchema = schema.pick(['name.first']);
      assert.ok(newSchema.path('name.first'));
      assert.ok(newSchema.path('name.first').required);
      assert.ok(!newSchema.path('name.last'));
      assert.ok(!newSchema.path('age'));
    });

    it('with single nested paths', function() {
      const schema = Schema({
        name: Schema({
          first: {
            type: String,
            required: true
          },
          last: {
            type: String,
            required: true
          }
        }),
        age: {
          type: Number,
          index: true
        }
      });
      assert.ok(schema.path('name.first'));
      assert.ok(schema.path('name.last'));

      let newSchema = schema.pick(['name']);
      assert.ok(newSchema.path('name.first'));
      assert.ok(newSchema.path('name.first').required);
      assert.ok(newSchema.path('name.last'));
      assert.ok(newSchema.path('name.last').required);
      assert.ok(!newSchema.path('age'));

      newSchema = schema.pick(['name.first']);
      assert.ok(newSchema.path('name.first'));
      assert.ok(newSchema.path('name.first').required);
      assert.ok(!newSchema.path('name.last'));
      assert.ok(!newSchema.path('age'));
    });
  });

  describe('path-level custom cast (gh-8300)', function() {
    it('with numbers', function() {
      const schema = Schema({
        num: {
          type: Number,
          cast: '{VALUE} is not a number'
        }
      });

      let threw = false;
      try {
        schema.path('num').cast('horseradish');
      } catch (err) {
        threw = true;
        assert.equal(err.name, 'CastError');
        assert.equal(err.message, '"horseradish" is not a number');
      }
      assert.ok(threw);
    });

    it('with objectids', function() {
      const schema = Schema({
        userId: {
          type: mongoose.ObjectId,
          cast: 'Invalid user ID'
        }
      });

      let threw = false;
      try {
        schema.path('userId').cast('foo');
      } catch (err) {
        threw = true;
        assert.equal(err.name, 'CastError');
        assert.equal(err.message, 'Invalid user ID');
      }
      assert.ok(threw);
    });

    it('with boolean', function() {
      const schema = Schema({
        vote: {
          type: Boolean,
          cast: '{VALUE} is invalid at path {PATH}'
        }
      });

      let threw = false;
      try {
        schema.path('vote').cast('nay');
      } catch (err) {
        threw = true;
        assert.equal(err.name, 'CastError');
        assert.equal(err.message, '"nay" is invalid at path vote');
      }
      assert.ok(threw);
    });
  });

  it('copies `.add()`-ed paths when calling `.add()` with a schema argument (gh-8429)', function() {
    const ToySchema = Schema();
    ToySchema.add({ name: String, color: String, price: Number });

    const TurboManSchema = Schema();
    TurboManSchema.add(ToySchema).add({ year: Number });

    assert.equal(TurboManSchema.path('name').instance, 'String');
    assert.equal(TurboManSchema.path('color').instance, 'String');
    assert.equal(TurboManSchema.path('price').instance, 'Number');
    assert.equal(TurboManSchema.path('year').instance, 'Number');
  });

  describe('gh-8849', function() {
    it('treats `select: undefined` as not specifying `select` option', async function() {
      const userSchema = new Schema({ name: { type: String, select: undefined } });
      const User = db.model('User', userSchema);


      await User.create({ name: 'Hafez' });
      const user = await User.findOne();

      assert.equal(user.name, 'Hafez');
    });

    it('treats `select: null` as not specifying `select` option', async function() {
      const userSchema = new Schema({ name: { type: String, select: null } });
      const User = db.model('User', userSchema);


      await User.create({ name: 'Hafez' });
      const user = await User.findOne();

      assert.equal(user.name, 'Hafez');
    });
  });

  it('disables `id` virtual if no `_id` path (gh-3936)', function() {
    const schema = Schema({ name: String }, { _id: false });
    applyPlugins(schema, [[idGetter]]);
    assert.ok(!schema.paths._id);
    assert.ok(!schema.virtuals.id);
  });

  describe('mongoose.set(`strictQuery`, value); (gh-6658)', function() {
    let strictQueryOriginalValue;

    this.beforeEach(() => strictQueryOriginalValue = mongoose.get('strictQuery'));
    this.afterEach(() => mongoose.set('strictQuery', strictQueryOriginalValue));

    it('setting `strictQuery` on base sets strictQuery to schema (gh-6658)', function() {
      // Arrange
      mongoose.set('strictQuery', 'some value');

      // Act
      const schema = new Schema();

      // Assert
      assert.equal(schema.get('strictQuery'), 'some value');
    });

    it('`strictQuery` set on base gets overwritten by option set on schema (gh-6658)', function() {
      // Arrange
      mongoose.set('strictQuery', 'base option');

      // Act
      const schema = new Schema({}, { strictQuery: 'schema option' });

      // Assert
      assert.equal(schema.get('strictQuery'), 'schema option');
    });
  });

  it('treats dotted paths with no parent as a nested path (gh-9020)', function() {
    const customerSchema = new Schema({
      'card.brand': String,
      'card.last4': String
    });

    assert.ok(customerSchema.nested['card']);
  });

  it('allows using `mongoose.Schema.Types.Array` as type (gh-9194)', function() {
    const schema = new Schema({
      arr: mongoose.Schema.Types.Array
    });

    assert.equal(schema.path('arr').caster.instance, 'Mixed');
  });

  it('handles using a schematype when defining a path (gh-9370)', function() {
    const schema1 = Schema({
      foo: {
        type: Number,
        min: 4,
        get: get
      }
    });

    function get(v) {
      return Math.floor(v);
    }

    const schema2 = Schema({
      bar: schema1.path('foo')
    });

    const schematype = schema2.path('bar');
    assert.equal(schematype.path, 'bar');
    assert.equal(schematype.options.type, Number);
    assert.equal(schematype.options.min, 4);
    assert.equal(schematype.options.get, get);
  });

  it('applies correct schema to nested primitive arrays (gh-9429)', function() {
    const schema = new Schema({
      ids: [[{ type: 'ObjectId', required: true }]]
    });

    const casted = schema.path('ids').cast([[]]);
    assert.equal(casted[0].$path(), 'ids.$');
  });

  describe('cast option (gh-8407)', function() {
    it('disable casting using `false`', function() {
      const schema = Schema({
        myId: { type: 'ObjectId', cast: false },
        myNum: { type: 'number', cast: false },
        myDate: { type: Date, cast: false },
        myBool: { type: Boolean, cast: false },
        myStr: { type: String, cast: false }
      });

      assert.throws(() => schema.path('myId').cast('12charstring'), /Cast to ObjectId failed/);
      assert.throws(() => schema.path('myNum').cast('foo'), /Cast to Number failed/);
      assert.throws(() => schema.path('myDate').cast('2012'), /Cast to date failed/);
      assert.throws(() => schema.path('myBool').cast('true'), /Cast to Boolean failed/);
      assert.throws(() => schema.path('myStr').cast(55), /Cast to string failed/);

      schema.path('myId').cast(new mongoose.Types.ObjectId());
      schema.path('myNum').cast(42);
      schema.path('myDate').cast(new Date());
      schema.path('myBool').cast(false);
      schema.path('myStr').cast('Hello, World');
    });

    it('custom casters', function() {
      const schema = Schema({
        myId: {
          type: 'ObjectId',
          cast: v => new mongoose.Types.ObjectId(v)
        },
        myNum: {
          type: 'number',
          cast: v => Math.ceil(v)
        },
        myDate: { type: Date, cast: v => new Date(v) },
        myBool: { type: Boolean, cast: v => !!v },
        myStr: { type: String, cast: v => '' + v }
      });

      assert.equal(schema.path('myId').cast('12charstring').toHexString(), '313263686172737472696e67');
      assert.equal(schema.path('myNum').cast(3.14), 4);
      assert.equal(schema.path('myDate').cast('2012-06-01').getFullYear(), 2012);
      assert.equal(schema.path('myBool').cast('hello'), true);
      assert.equal(schema.path('myStr').cast(42), '42');

      assert.throws(() => schema.path('myId').cast('bad'), /Cast to ObjectId failed/);
    });
  });

  it('supports `of` for array type definition (gh-9564)', function() {
    const schema = new Schema({
      nums: { type: Array, of: Number },
      tags: { type: 'array', of: String },
      subdocs: { type: Array, of: Schema({ name: String }) }
    });

    assert.equal(schema.path('nums').caster.instance, 'Number');
    assert.equal(schema.path('tags').caster.instance, 'String');
    assert.equal(schema.path('subdocs').casterConstructor.schema.path('name').instance, 'String');
  });

  it('should use the top-most class\'s getter/setter gh-8892', function() {
    class C1 {
      get hello() {
        return 1;
      }
    }

    class C2 extends C1 {
      get hello() {
        return 2;
      }
    }

    const C1Schema = new mongoose.Schema({});
    C1Schema.loadClass(C1);
    const C1Model = db.model('C1', C1Schema);

    const C2Schema = new mongoose.Schema({});
    C2Schema.loadClass(C2);
    const C2Model = db.model('C2', C2Schema);

    assert.equal((new C1Model()).hello, 1);
    assert.equal((new C2Model()).hello, 2);
  });

  it('handles loadClass with inheritted getters (gh-9975)', function() {
    class User {
      get displayAs() {
        return null;
      }
    }

    class TechnicalUser extends User {
      get displayAs() {
        return this.name;
      }
    }

    const schema = new Schema({ name: String }).loadClass(TechnicalUser);

    assert.equal(schema.virtuals.displayAs.applyGetters(null, { name: 'test' }), 'test');
  });

  it('loadClass with static getter (gh-10436)', function() {
    const schema = new mongoose.Schema({
      firstName: String,
      lastName: String
    });

    class UserClass extends mongoose.Model {
      get fullName() {
        return `${this.firstName} ${this.lastName}`;
      }

      static get greeting() {
        return 'Hello World';
      }
    }

    const User = mongoose.model(UserClass, schema);

    assert.equal(User.greeting, 'Hello World');
  });

  it('supports setting `ref` on array SchemaType (gh-10029)', function() {
    const testSchema = new mongoose.Schema({
      doesntpopulate: {
        type: [mongoose.Schema.Types.ObjectId],
        ref: 'features'
      },
      populatescorrectly: [{
        type: mongoose.Schema.Types.ObjectId,
        ref: 'features'
      }]
    });

    assert.equal(testSchema.path('doesntpopulate.$').options.ref, 'features');
    assert.equal(testSchema.path('populatescorrectly.$').options.ref, 'features');
  });

  it('path() gets single nested paths within document arrays (gh-10164)', function() {
    const schema = mongoose.Schema({
      field1: [mongoose.Schema({
        field2: mongoose.Schema({
          field3: Boolean
        })
      })]
    });

    assert.equal(schema.path('field1').instance, 'Array');
    assert.equal(schema.path('field1.field2').instance, 'Embedded');
    assert.equal(schema.path('field1.field2.field3').instance, 'Boolean');
  });

  it('supports creating nested paths underneath document arrays (gh-10193)', function() {
    const DynamicTextMatchFeaturesSchema = new Schema({ css: { color: String } });

    const ElementSchema = new Schema({
      image: { type: String },
      possibleElements: [{
        textMatchFeatures: {
          dynamic: DynamicTextMatchFeaturesSchema
        }
      }]
    });

    assert.ok(ElementSchema.path('possibleElements').schema.path('textMatchFeatures.dynamic').schema.nested['css']);
  });

  it('propagates map `ref` down to individual map elements (gh-10329)', function() {
    const TestSchema = new mongoose.Schema({
      testprop: {
        type: Map,
        of: Number,
        ref: 'OtherModel'
      }
    });

    assert.equal(TestSchema.path('testprop.$*').instance, 'Number');
    assert.equal(TestSchema.path('testprop.$*').options.ref, 'OtherModel');
  });

  it('handles maps of maps (gh-10644)', function() {
    const schema = new mongoose.Schema({
      myMap: {
        type: Map,
        of: {
          type: Map,
          of: String
        }
      }
    });
    assert.equal(schema.path('myMap').$__schemaType.$__schemaType.instance, 'String');
  });

  it('handles `type: { subpath: String }` in document array definitions (gh-10750)', function() {
    const schema = new mongoose.Schema({
      something: [{ type: { somePath: String } }],
      // also, same error message when doing:
      somethingElse: { type: [{ type: { somePath: String } }] }
    });

    assert.equal(schema.path('something').caster.schema.path('somePath').instance, 'String');
    assert.equal(schema.path('somethingElse').caster.schema.path('somePath').instance, 'String');
  });

  it('handles `Date` with `type` (gh-10807)', function() {
    Date.type = Date;
    const schema = new mongoose.Schema({
      something: Date,
      somethingElse: { type: Date, immutable: true }
    });

    assert.equal(schema.path('something').instance, 'Date');
    assert.equal(schema.path('somethingElse').instance, 'Date');
    delete Date.type;
  });
  it('setting path with `Mixed` type to an array after number (gh-11417)', async() => {
    const userSchema = new Schema({ data: {} });
    const User = db.model('User', userSchema);

    const user = await User.create({ data: 2 });
    user.set({ data: [] });
    await user.save();
    assert.ok(Array.isArray(user.data));

    const foundUser = await User.findOne({ _id: user._id });
    assert.ok(Array.isArray(foundUser.data));
  });

  it('sets an _applyDiscriminators property on the schema and add discriminator to appropriate model (gh-7971)', async() => {
    const eventSchema = new mongoose.Schema({ message: String },
      { discriminatorKey: 'kind' });
    const batchSchema = new mongoose.Schema({ name: String }, { discriminatorKey: 'kind' });
    batchSchema.discriminator('event', eventSchema);
    assert(batchSchema._applyDiscriminators);
    assert.ok(!eventSchema._applyDiscriminators);

    const arraySchema = new mongoose.Schema({ array: [batchSchema] });
    const arrayModel = db.model('array', arraySchema);
    const array = await arrayModel.create({
      array: [{ name: 'Array Test', message: 'Please work', kind: 'event' }]
    });
    assert(array.array[0].message);

    const parentSchema = new mongoose.Schema({ sub: batchSchema });
    const Parent = db.model('Parent', parentSchema);
    const parent = await Parent.create({
      sub: { name: 'Sub Test', message: 'I hope I worked!', kind: 'event' }
    });
    assert(parent.sub.message);

    const Batch = db.model('Batch', batchSchema);
    const batch = await Batch.create({
      name: 'Test Testerson',
      message: 'Hello World!',
      kind: 'event'
    });
    assert(batch.message);
  });

  it('can use on as a schema property (gh-11580)', async() => {
    const testSchema = new mongoose.Schema({
      on: String
    });
    const Test = db.model('gh11580', testSchema);
    await Test.create({
      on: 'Test'
    });
    const result = await Test.findOne();
    assert.ok(result);
    assert.ok(result.on);
  });

  it('disallows using schemas with schema-level projections with map subdocuments (gh-11698)', async function() {
    const subSchema = new Schema({
      selected: { type: Number },
      not_selected: { type: Number, select: false }
    });

    assert.throws(() => {
      new Schema({
        subdocument_mapping: {
          type: Map,
          of: subSchema
        }
      });
    }, /Cannot use schema-level projections.*subdocument_mapping.not_selected/);
  });

  it('allows a lean option on schemas so that all documents are lean when running a query (gh-10090)', async function() {
    const testSchema = new mongoose.Schema({
      name: String
    }, { lean: true });
    const Test = db.model('gh10090', testSchema);
    await Test.create({
      name: 'I am a lean doc, fast and small'
    });
    const entry = await Test.findOne();
    assert.equal(entry instanceof mongoose.Document, false);
  });

  it('disallows setting special properties with `add()` or constructor (gh-12085)', async function() {
    const maliciousPayload = '{"__proto__.toString": "Number"}';

    assert.throws(() => {
      mongoose.Schema(JSON.parse(maliciousPayload));
    }, /__proto__/);

    assert.ok({}.toString());
  });

  it('enable defining virtual paths by using schema constructor (gh-11908)', async function() {
    function get() {return this.email.slice(this.email.indexOf('@') + 1);}
    function set(v) { this.email = [this.email.slice(0, this.email.indexOf('@')), v].join('@');}
    const options = {
      getters: true
    };

    const definition = {
      email: { type: String }
    };
    const TestSchema1 = new Schema(definition);
    TestSchema1.virtual('domain', options).set(set).get(get);

    const TestSchema2 = new Schema({
      email: { type: String }
    }, {
      virtuals: {
        domain: {
          get,
          set,
          options
        }
      }
    });

    assert.deepEqual(TestSchema2.virtuals, TestSchema1.virtuals);

    const doc1 = new (mongoose.model('schema1', TestSchema1))({ email: 'test@m0_0a.com' });
    const doc2 = new (mongoose.model('schema2', TestSchema2))({ email: 'test@m0_0a.com' });

    assert.equal(doc1.domain, doc2.domain);

    const mongooseDomain = 'mongoose.com';
    doc1.domain = mongooseDomain;
    doc2.domain = mongooseDomain;

    assert.equal(doc1.domain, mongooseDomain);
    assert.equal(doc1.domain, doc2.domain);
  });

<<<<<<< HEAD
  it('alias (gh-12368)', function() {
    const schema = new Schema({ name: String });

    schema.alias('name', 'otherName');
    assert.equal(schema.aliases['otherName'], 'name');
    assert.ok(schema.virtuals['otherName']);

    schema.alias('name', ['name1', 'name2']);
    assert.equal(schema.aliases['name1'], 'name');
    assert.equal(schema.aliases['name2'], 'name');
    assert.ok(schema.virtuals['name1']);
    assert.ok(schema.virtuals['name2']);
=======
  it('allows defining ObjectIds and Decimal128s using Types.* (gh-12205)', function() {
    const schema = new Schema({
      testId: mongoose.Types.ObjectId,
      testId2: {
        type: mongoose.Types.ObjectId
      },
      num: mongoose.Types.Decimal128,
      num2: {
        type: mongoose.Types.Decimal128
      }
    });

    assert.equal(schema.path('testId').instance, 'ObjectID');
    assert.equal(schema.path('testId2').instance, 'ObjectID');
    assert.equal(schema.path('num').instance, 'Decimal128');
    assert.equal(schema.path('num2').instance, 'Decimal128');
>>>>>>> 4d84a383
  });
});<|MERGE_RESOLUTION|>--- conflicted
+++ resolved
@@ -2868,7 +2868,7 @@
     assert.equal(doc1.domain, doc2.domain);
   });
 
-<<<<<<< HEAD
+
   it('alias (gh-12368)', function() {
     const schema = new Schema({ name: String });
 
@@ -2881,7 +2881,8 @@
     assert.equal(schema.aliases['name2'], 'name');
     assert.ok(schema.virtuals['name1']);
     assert.ok(schema.virtuals['name2']);
-=======
+  });
+
   it('allows defining ObjectIds and Decimal128s using Types.* (gh-12205)', function() {
     const schema = new Schema({
       testId: mongoose.Types.ObjectId,
@@ -2898,6 +2899,5 @@
     assert.equal(schema.path('testId2').instance, 'ObjectID');
     assert.equal(schema.path('num').instance, 'Decimal128');
     assert.equal(schema.path('num2').instance, 'Decimal128');
->>>>>>> 4d84a383
   });
 });