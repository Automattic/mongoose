--- conflicted
+++ resolved
@@ -2952,7 +2952,6 @@
     assert.equal(schema._getSchema('child.testMap.foo.bar').instance, 'Mixed');
   });
 
-<<<<<<< HEAD
   it('should not allow to create a path with primitive values (gh-7558)', () => {
     assert.throws(() => {
       new Schema({
@@ -2976,7 +2975,8 @@
         foo: 'invalid'
       });
     }, /invalid.*invalid.*foo/i);
-=======
+  });
+
   it('should allow deleting a virtual path off the schema gh-8397', async function() {
     const schema = new Schema({
       name: String
@@ -3033,7 +3033,5 @@
     assert.throws(() => {
       schema.removeVirtual('foo');
     }, { message: 'Attempting to remove virtual "foo" that does not exist.' });
-
->>>>>>> 794ee883
   });
 });