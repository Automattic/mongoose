'use strict';

/**
 * Module dependencies.
 */

const start = require('./common');

const mongoose = start.mongoose;
const assert = require('assert');
const sinon = require('sinon');
const Schema = mongoose.Schema;
const Document = mongoose.Document;
const VirtualType = mongoose.VirtualType;
const SchemaTypes = Schema.Types;
const ObjectId = SchemaTypes.ObjectId;
const Mixed = SchemaTypes.Mixed;
const DocumentObjectId = mongoose.Types.ObjectId;
const vm = require('vm');
const idGetter = require('../lib/helpers/schema/idGetter');
const applyPlugins = require('../lib/helpers/schema/applyPlugins');

/**
 * Test Document constructor.
 */

function TestDocument() {
  Document.apply(this, arguments);
}

/**
 * Inherits from Document.
 */

Object.setPrototypeOf(TestDocument.prototype, Document.prototype);

/**
 * Test.
 */

describe('schema', function() {
  let db;

  before(function() {
    db = start();
  });

  after(async function() {
    await db.close();
  });

  before(function() {
    TestDocument.prototype.$__setSchema(new Schema({
      test: String
    }));
  });

  beforeEach(() => db.deleteModel(/.*/));
  afterEach(() => require('./util').clearTestData(db));
  afterEach(() => require('./util').stopRemainingOps(db));

  describe('nested fields with same name', function() {
    let NestedModel;

    before(function() {
      const NestedSchema = new Schema({
        a: {
          b: {
            c: { $type: String },
            d: { $type: String }
          }
        },
        b: { $type: String }
      }, { typeKey: '$type' });
      NestedModel = db.model('Test', NestedSchema);
    });

    it('don\'t disappear', async function() {
      const n = new NestedModel({
        a: {
          b: {
            c: 'foo',
            d: 'bar'
          }
        }, b: 'foobar'
      });

      await n.save();
      const nm = await NestedModel.findOne({ _id: n._id });

      // make sure no field has disappeared
      assert.ok(nm.a);
      assert.ok(nm.a.b);
      assert.ok(nm.a.b.c);
      assert.ok(nm.a.b.d);
      assert.equal(nm.a.b.c, n.a.b.c);
      assert.equal(nm.a.b.d, n.a.b.d);


    });
  });


  it('can be created without the "new" keyword', function() {
    const schema = new Schema({ name: String });
    assert.ok(schema instanceof Schema);
  });

  it('does expose a property for duck-typing instanceof', function() {
    const schema = new Schema({ name: String });
    assert.ok(schema.instanceOfSchema);
  });

  it('supports different schematypes', function() {
    const Checkin = new Schema({
      date: Date,
      location: {
        lat: Number,
        lng: Number
      }
    });

    const Ferret = new Schema({
      name: String,
      owner: ObjectId,
      fur: String,
      color: { type: String },
      age: Number,
      checkins: [Checkin],
      friends: [ObjectId],
      likes: Array,
      alive: Boolean,
      extra: Mixed
    });

    assert.ok(Ferret.path('name') instanceof SchemaTypes.String);
    assert.ok(Ferret.path('owner') instanceof SchemaTypes.ObjectId);
    assert.ok(Ferret.path('fur') instanceof SchemaTypes.String);
    assert.ok(Ferret.path('color') instanceof SchemaTypes.String);
    assert.ok(Ferret.path('age') instanceof SchemaTypes.Number);
    assert.ok(Ferret.path('checkins') instanceof SchemaTypes.DocumentArray);
    assert.ok(Ferret.path('friends') instanceof SchemaTypes.Array);
    assert.ok(Ferret.path('likes') instanceof SchemaTypes.Array);
    assert.ok(Ferret.path('alive') instanceof SchemaTypes.Boolean);
    assert.ok(Ferret.path('extra') instanceof SchemaTypes.Mixed);

    assert.strictEqual(Ferret.path('unexistent'), undefined);

    assert.ok(Checkin.path('date') instanceof SchemaTypes.Date);

    // check strings
    const Checkin1 = new Schema({
      date: 'date',
      location: {
        lat: 'number',
        lng: 'Number'
      }
    });

    assert.ok(Checkin1.path('date') instanceof SchemaTypes.Date);
    assert.ok(Checkin1.path('location.lat') instanceof SchemaTypes.Number);
    assert.ok(Checkin1.path('location.lng') instanceof SchemaTypes.Number);

    const Ferret1 = new Schema({
      name: 'string',
      owner: 'oid',
      fur: { type: 'string' },
      color: { type: 'String' },
      checkins: [Checkin],
      friends: Array,
      likes: 'array',
      alive: 'Bool',
      alive1: 'bool',
      alive2: 'boolean',
      extra: 'mixed',
      obj: 'object',
      buf: 'buffer',
      Buf: 'Buffer'
    });

    assert.ok(Ferret1.path('name') instanceof SchemaTypes.String);
    assert.ok(Ferret1.path('owner') instanceof SchemaTypes.ObjectId);
    assert.ok(Ferret1.path('fur') instanceof SchemaTypes.String);
    assert.ok(Ferret1.path('color') instanceof SchemaTypes.String);
    assert.ok(Ferret1.path('checkins') instanceof SchemaTypes.DocumentArray);
    assert.ok(Ferret1.path('friends') instanceof SchemaTypes.Array);
    assert.ok(Ferret1.path('likes') instanceof SchemaTypes.Array);
    assert.ok(Ferret1.path('alive') instanceof SchemaTypes.Boolean);
    assert.ok(Ferret1.path('alive1') instanceof SchemaTypes.Boolean);
    assert.ok(Ferret1.path('alive2') instanceof SchemaTypes.Boolean);
    assert.ok(Ferret1.path('extra') instanceof SchemaTypes.Mixed);
    assert.ok(Ferret1.path('obj') instanceof SchemaTypes.Mixed);
    assert.ok(Ferret1.path('buf') instanceof SchemaTypes.Buffer);
    assert.ok(Ferret1.path('Buf') instanceof SchemaTypes.Buffer);

  });

  it('supports dot notation for path accessors', function() {
    const Racoon = new Schema({
      name: { type: String, enum: ['Edwald', 'Tobi'] },
      age: Number
    });

    // check for global variable leak
    assert.equal(typeof errorMessage, 'undefined');

    const Person = new Schema({
      name: String,
      raccoons: [Racoon],
      location: {
        city: String,
        state: String
      }
    });

    assert.ok(Person.path('name') instanceof SchemaTypes.String);
    assert.ok(Person.path('raccoons') instanceof SchemaTypes.DocumentArray);
    assert.ok(Person.path('location.city') instanceof SchemaTypes.String);
    assert.ok(Person.path('location.state') instanceof SchemaTypes.String);

    assert.strictEqual(Person.path('location.unexistent'), undefined);

  });

  it('allows paths nested > 2 levels', function() {
    const Nested = new Schema({
      first: {
        second: {
          third: String
        }
      }
    });
    assert.ok(Nested.path('first.second.third') instanceof SchemaTypes.String);

  });

  it('default definition', function() {
    const Test = new Schema({
      simple: { $type: String, default: 'a' },
      array: { $type: Array, default: [1, 2, 3, 4, 5] },
      arrayX: { $type: Array, default: 9 },
      arrayFn: {
        $type: Array, default: function() {
          return [8];
        }
      },
      callback: {
        $type: Number, default: function() {
          assert.equal(this.a, 'b');
          return '3';
        }
      }
    }, { typeKey: '$type' });

    assert.equal(Test.path('simple').defaultValue, 'a');
    assert.equal(typeof Test.path('callback').defaultValue, 'function');

    assert.equal(Test.path('simple').getDefault(), 'a');
    assert.equal((+Test.path('callback').getDefault({ a: 'b' })), 3);
    assert.equal(typeof Test.path('array').defaultValue, 'function');
    assert.equal(Test.path('array').getDefault(new TestDocument())[3], 4);
    assert.equal(Test.path('arrayX').getDefault(new TestDocument())[0], 9);
    assert.equal(typeof Test.path('arrayFn').defaultValue, 'function');
    assert.ok(Test.path('arrayFn').getDefault(new TestDocument()).isMongooseArray);
    assert.ok(Test.path('arrayX').getDefault(new TestDocument()).isMongooseArray);
    assert.equal(Test.path('arrayX').getDefault(new TestDocument())[0], 9);

  });

  it('Mixed defaults can be empty arrays', function() {
    const Test = new Schema({
      mixed1: { type: Mixed, default: [] },
      mixed2: { type: Mixed, default: Array }
    });

    assert.ok(Test.path('mixed1').getDefault() instanceof Array);
    assert.equal(Test.path('mixed1').getDefault().length, 0);
    assert.ok(Test.path('mixed2').getDefault() instanceof Array);
    assert.equal(Test.path('mixed2').getDefault().length, 0);

  });

  describe('casting', function() {
    it('number', function() {
      const Tobi = new Schema({
        age: Number
      });

      // test String -> Number cast
      assert.equal(typeof Tobi.path('age').cast('0'), 'number');
      assert.equal((+Tobi.path('age').cast('0')), 0);

      assert.equal(typeof Tobi.path('age').cast(0), 'number');
      assert.equal((+Tobi.path('age').cast(0)), 0);

    });

    describe('string', function() {
      it('works', function() {
        const Tobi = new Schema({
          nickname: String
        });

        function Test() {
        }

        Test.prototype.toString = function() {
          return 'woot';
        };

        // test Number -> String cast
        assert.equal(typeof Tobi.path('nickname').cast(0), 'string');
        assert.equal(Tobi.path('nickname').cast(0), '0');

        // test any object that implements toString
        assert.equal(typeof Tobi.path('nickname').cast(new Test()), 'string');
        assert.equal(Tobi.path('nickname').cast(new Test()), 'woot');

      });
    });

    it('date', function() {
      const Loki = new Schema({
        birth_date: { type: Date }
      });

      assert.ok(Loki.path('birth_date').cast(1294525628301) instanceof Date);
      assert.ok(Loki.path('birth_date').cast('8/24/2000') instanceof Date);
      assert.ok(Loki.path('birth_date').cast(new Date()) instanceof Date);
      assert.ok(Loki.path('birth_date').cast('') === null);
      assert.ok(Loki.path('birth_date').cast(null) === null);

    });

    it('objectid', function() {
      const Loki = new Schema({
        owner: { type: ObjectId }
      });

      const doc = new TestDocument();
      const id = doc._id.toString();

      assert.ok(Loki.path('owner').cast('4c54f3453e688c000000001a') instanceof DocumentObjectId);

      assert.ok(Loki.path('owner').cast(new DocumentObjectId()) instanceof DocumentObjectId);

      assert.ok(Loki.path('owner').cast(doc) instanceof DocumentObjectId);

      assert.equal(Loki.path('owner').cast(doc).toString(), id);

    });

    it('array', function() {
      const Loki = new Schema({
        oids: [ObjectId],
        dates: [Date],
        numbers: [Number],
        strings: [String],
        buffers: [Buffer],
        nocast: [],
        mixed: [Mixed]
      });

      const oids = Loki.path('oids').cast(['4c54f3453e688c000000001a', new DocumentObjectId()]);

      assert.ok(oids[0] instanceof DocumentObjectId);
      assert.ok(oids[1] instanceof DocumentObjectId);

      const dates = Loki.path('dates').cast(['8/24/2010', 1294541504958]);

      assert.ok(dates[0] instanceof Date);
      assert.ok(dates[1] instanceof Date);

      const numbers = Loki.path('numbers').cast([152, '31']);

      assert.equal(typeof numbers[0], 'number');
      assert.equal(typeof numbers[1], 'number');

      const strings = Loki.path('strings').cast(['test', 123]);

      assert.equal(typeof strings[0], 'string');
      assert.equal(strings[0], 'test');

      assert.equal(typeof strings[1], 'string');
      assert.equal(strings[1], '123');

      const buffers = Loki.path('buffers').cast(['\0\0\0', Buffer.from('abc')]);

      assert.ok(buffers[0] instanceof Buffer);
      assert.ok(buffers[1] instanceof Buffer);

      const nocasts = Loki.path('nocast').cast(['test', 123]);

      assert.equal(typeof nocasts[0], 'string');
      assert.equal(nocasts[0], 'test');

      assert.equal(typeof nocasts[1], 'number');
      assert.equal(nocasts[1], 123);

      const mixed = Loki.path('mixed').cast(['test', 123, '123', {}, new Date(), new DocumentObjectId()]);

      assert.equal(typeof mixed[0], 'string');
      assert.equal(typeof mixed[1], 'number');
      assert.equal(typeof mixed[2], 'string');
      assert.equal(typeof mixed[3], 'object');
      assert.ok(mixed[4] instanceof Date);
      assert.ok(mixed[5] instanceof DocumentObjectId);

      // gh-6405
      assert.ok(Loki.path('dates.$') instanceof SchemaTypes.Date);
      assert.ok(Loki.path('numbers.$') instanceof SchemaTypes.Number);
      assert.ok(Loki.path('strings.$') instanceof SchemaTypes.String);
      assert.ok(Loki.path('buffers.$') instanceof SchemaTypes.Buffer);
      assert.ok(Loki.path('mixed.$') instanceof SchemaTypes.Mixed);


    });

    it('array of arrays', function() {
      const test = new Schema({
        nums: [[Number]],
        strings: [{ type: [String] }]
      });
      let nums = test.path('nums').cast([['1', '2']]);
      assert.equal(nums.length, 1);
      assert.deepEqual(nums[0].toObject(), [1, 2]);

      nums = test.path('nums').cast(1);
      assert.equal(nums.length, 1);
      assert.deepEqual(nums[0].toObject(), [1]);

      let threw = false;
      try {
        test.path('nums').cast([['abcd']]);
      } catch (error) {
        threw = true;
        assert.equal(error.name, 'CastError');
        assert.ok(error.message.includes('Cast to [[Number]] failed'), error.message);
      }
      assert.ok(threw);

      const strs = test.path('strings').cast('test');
      assert.equal(strs.length, 1);
      assert.deepEqual(strs[0].toObject(), ['test']);


    });

    it('boolean', function() {
      const Animal = new Schema({
        isFerret: { type: Boolean, required: true }
      });

      assert.strictEqual(Animal.path('isFerret').cast(null), null);
      assert.strictEqual(Animal.path('isFerret').cast(undefined), undefined);

      assert.equal(Animal.path('isFerret').cast(false), false);
      assert.equal(Animal.path('isFerret').cast(0), false);
      assert.equal(Animal.path('isFerret').cast('0'), false);
      assert.equal(Animal.path('isFerret').cast('false'), false);
      assert.equal(Animal.path('isFerret').cast(true), true);
      assert.equal(Animal.path('isFerret').cast(1), true);
      assert.equal(Animal.path('isFerret').cast('1'), true);
      assert.equal(Animal.path('isFerret').cast('true'), true);

    });
  });

  it('methods declaration', function() {
    const a = new Schema();
    a.method('test', function() {
    });
    a.method({
      a: function() {
      },
      b: function() {
      }
    });
    assert.equal(Object.keys(a.methods).length, 3);

  });

  it('static declaration', function() {
    const a = new Schema();
    a.static('test', function() {
    });
    a.static({
      a: function() {
      },
      b: function() {
      },
      c: function() {
      }
    });

    assert.equal(Object.keys(a.statics).length, 4);

  });

  describe('setters', function() {
    it('work', function() {
      function lowercase(v) {
        return v.toLowerCase();
      }

      const Tobi = new Schema({
        name: { type: String, set: lowercase }
      });

      assert.equal(Tobi.path('name').applySetters('WOOT'), 'woot');
      assert.equal(Tobi.path('name').setters.length, 1);

      Tobi.path('name').set(function(v) {
        return v + 'WOOT';
      });

      assert.equal(Tobi.path('name').applySetters('WOOT'), 'wootwoot');
      assert.equal(Tobi.path('name').setters.length, 2);

    });

    it('order', function() {
      function extract(v) {
        return (v && v._id)
          ? v._id
          : v;
      }

      const Tobi = new Schema({
        name: { type: Schema.ObjectId, set: extract }
      });

      const id = new DocumentObjectId();
      const sid = id.toString();
      const _id = { _id: id };

      assert.equal(Tobi.path('name').applySetters(sid, { a: 'b' }).toString(), sid);
      assert.equal(Tobi.path('name').applySetters(_id, { a: 'b' }).toString(), sid);
      assert.equal(Tobi.path('name').applySetters(id, { a: 'b' }).toString(), sid);

    });

    it('scope', function() {
      function lowercase(v, cur, self) {
        assert.equal(this.a, 'b');
        assert.equal(self.path, 'name');
        return v.toLowerCase();
      }

      const Tobi = new Schema({
        name: { type: String, set: lowercase }
      });

      assert.equal(Tobi.path('name').applySetters('WHAT', { a: 'b' }), 'what');

    });

    it('casting', function() {
      function last(v) {
        assert.equal(typeof v, 'number');
        assert.equal(v, 0);
        return 'last';
      }

      function first() {
        return 0;
      }

      const Tobi = new Schema({
        name: { type: String, set: last }
      });

      Tobi.path('name').set(first);
      assert.equal(Tobi.path('name').applySetters('woot'), 'last');

    });

    describe('array', function() {
      it('object setters will be applied for each object in array', function() {
        const Tobi = new Schema({
          names: [{ type: String, lowercase: true, trim: true }]
        });
        assert.equal(typeof Tobi.path('names').applySetters(['   whaT', 'WoOt  '])[0], 'string');
        assert.equal(typeof Tobi.path('names').applySetters(['   whaT', 'WoOt  '])[1], 'string');
        assert.equal(Tobi.path('names').applySetters(['   whaT', 'WoOt  '])[0], 'what');
        assert.equal(Tobi.path('names').applySetters(['   whaT', 'WoOt  '])[1], 'woot');

      });
    });

    describe('string', function() {
      it('lowercase', function() {
        const Tobi = new Schema({
          name: { type: String, lowercase: true }
        });

        assert.equal(Tobi.path('name').applySetters('WHAT'), 'what');
        assert.equal(Tobi.path('name').applySetters(1977), '1977');

      });
      it('uppercase', function() {
        const Tobi = new Schema({
          name: { type: String, uppercase: true }
        });

        assert.equal(Tobi.path('name').applySetters('what'), 'WHAT');
        assert.equal(Tobi.path('name').applySetters(1977), '1977');

      });
      it('trim', function() {
        const Tobi = new Schema({
          name: { type: String, uppercase: true, trim: true }
        });

        assert.equal(Tobi.path('name').applySetters('  what   '), 'WHAT');
        assert.equal(Tobi.path('name').applySetters(1977), '1977');

      });
    });

    it('applying when none have been defined', function() {
      const Tobi = new Schema({
        name: String
      });

      assert.equal(Tobi.path('name').applySetters('woot'), 'woot');

    });

    it('assignment of non-functions throw', function() {
      const schema = new Schema({ fun: String });
      let g;

      try {
        schema.path('fun').set(4);
      } catch (err_) {
        g = err_;
      }

      assert.ok(g);
      assert.equal(g.message, 'A setter must be a function.');

    });
  });

  describe('getters', function() {
    it('work', function() {
      function woot(v) {
        return v + ' woot';
      }

      const Tobi = new Schema({
        name: { type: String, get: woot }
      });

      assert.equal(Tobi.path('name').getters.length, 1);
      assert.equal(Tobi.path('name').applyGetters('test'), 'test woot');

    });
    it('order', function() {
      function format(v) {
        return v
          ? '$' + v
          : v;
      }

      const Tobi = new Schema({
        name: { type: Number, get: format }
      });

      assert.equal(Tobi.path('name').applyGetters(30, { a: 'b' }), '$30');

    });
    it('scope', function() {
      function woot(v, self) {
        assert.equal(this.a, 'b');
        assert.equal(self.path, 'name');
        return v.toLowerCase();
      }

      const Tobi = new Schema({
        name: { type: String, get: woot }
      });

      assert.equal(Tobi.path('name').applyGetters('YEP', { a: 'b' }), 'yep');

    });
    it('casting', function() {
      function last(v) {
        assert.equal(typeof v, 'number');
        assert.equal(v, 0);
        return 'last';
      }

      function first() {
        return 0;
      }

      const Tobi = new Schema({
        name: { type: String, get: first }
      });

      Tobi.path('name').get(last);
      assert.equal(Tobi.path('name').applyGetters('woot'), 'last');

    });
    it('applying when none have been defined', function() {
      const Tobi = new Schema({
        name: String
      });

      assert.equal(Tobi.path('name').applyGetters('woot'), 'woot');

    });
    it('assignment of non-functions throw', function() {
      const schema = new Schema({ fun: String });
      let g;

      try {
        schema.path('fun').get(true);
      } catch (err_) {
        g = err_;
      }

      assert.ok(g);
      assert.equal(g.message, 'A getter must be a function.');

    });
    it('auto _id', function() {
      let schema = new Schema({
        name: String
      });
      assert.ok(schema.path('_id') instanceof Schema.ObjectId);

      schema = new Schema({
        name: String
      }, { _id: true });
      assert.ok(schema.path('_id') instanceof Schema.ObjectId);

      schema.set('_id', false);
      assert.ok(schema.path('_id') == null);

      schema = new Schema({
        name: String
      }, { _id: false });
      assert.equal(schema.path('_id'), undefined);

      schema.set('_id', true);
      assert.ok(schema.path('_id') instanceof Schema.ObjectId);

    });
  });

  describe('indexes', function() {
    describe('definition', function() {
      it('basic', function() {
        const Tobi = new Schema({
          name: { type: String, index: true }
        });

        assert.equal(Tobi.path('name')._index, true);
        Tobi.path('name').index({ unique: true });
        assert.deepEqual(Tobi.path('name')._index, { unique: true });
        Tobi.path('name').unique(false);
        assert.deepEqual(Tobi.path('name')._index, { unique: false });

        let T, i;

        T = new Schema({
          name: { type: String, sparse: true }
        });
        assert.deepEqual(T.path('name')._index, { sparse: true });

        T = new Schema({
          name: { type: String, unique: true }
        });
        assert.deepEqual(T.path('name')._index, { unique: true });

        T = new Schema({
          name: { type: Date, expires: '1.5m' }
        });
        assert.deepEqual(T.path('name')._index, { expireAfterSeconds: 90 });

        T = new Schema({
          name: { type: Date, expires: 200 }
        });
        assert.deepEqual(T.path('name')._index, { expireAfterSeconds: 200 });

        T = new Schema({
          name: { type: String, sparse: true, unique: true }
        });
        assert.deepEqual(T.path('name')._index, { sparse: true, unique: true });

        T = new Schema({
          name: { type: String, unique: true, sparse: true }
        });
        i = T.path('name')._index;
        assert.equal(i.unique, true);
        assert.equal(i.sparse, true);

        T = new Schema({
          name: { type: String, index: { sparse: true, unique: true, expireAfterSeconds: 65 } }
        });
        i = T.path('name')._index;
        assert.equal(i.unique, true);
        assert.equal(i.sparse, true);
        assert.equal(i.expireAfterSeconds, 65);

        T = new Schema({
          name: { type: Date, index: { sparse: true, unique: true, expires: '24h' } }
        });
        i = T.path('name')._index;
        assert.equal(i.unique, true);
        assert.equal(i.sparse, true);
        assert.equal(i.expireAfterSeconds, 60 * 60 * 24);

        T = new Schema({
          name: { type: String, index: false, unique: false }
        });
        assert.equal(T.path('name')._index, false);
        assert.equal(T.indexes().length, 0);


      });
      it('compound', function() {
        const Tobi = new Schema({
          name: { type: String, index: true },
          last: { type: Number, sparse: true },
          nope: { type: String, index: { background: false } }
        });

        Tobi.index({ firstname: 1, last: 1 }, { unique: true, expires: '1h' });
        Tobi.index({ firstname: 1, nope: 1 }, { unique: true, background: false });

        assert.deepEqual(Tobi.indexes(), [
          [{ name: 1 }, { background: true }],
          [{ last: 1 }, { sparse: true, background: true }],
          [{ nope: 1 }, { background: false }],
          [{ firstname: 1, last: 1 }, { unique: true, expireAfterSeconds: 60 * 60, background: true }],
          [{ firstname: 1, nope: 1 }, { unique: true, background: false }]
        ]);


      });

      it('compound based on name (gh-6499)', function() {
        const testSchema = new Schema({
          prop1: { type: String, index: { name: 'test1' } },
          prop2: { type: Number, index: true },
          prop3: { type: String, index: { name: 'test1' } }
        });

        const indexes = testSchema.indexes();
        assert.equal(indexes.length, 2);
        assert.deepEqual(indexes[0][0], { prop1: 1, prop3: 1 });
        assert.deepEqual(indexes[1][0], { prop2: 1 });
      });

      it('with single nested doc (gh-6113)', function() {
        const pointSchema = new Schema({
          type: {
            type: String,
            default: 'Point',
            validate: v => v === 'Point'
          },
          coordinates: [[Number]]
        });

        const schema = new Schema({
          point: { type: pointSchema, index: '2dsphere' }
        });

        assert.deepEqual(schema.indexes(), [
          [{ point: '2dsphere' }, { background: true }]
        ]);


      });

      it('with embedded discriminator (gh-6485)', function() {
        const eventSchema = new Schema({
          message: { type: String, index: true }
        }, { discriminatorKey: 'kind', _id: false });

        const batchSchema = new Schema({
          events: [eventSchema]
        });

        const docArray = batchSchema.path('events');

        docArray.discriminator('gh6485_Clicked', new Schema({
          element: { type: String, index: true }
        }, { _id: false }));

        docArray.discriminator('gh6485_Purchased', Schema({
          product: { type: String, index: true }
        }, { _id: false }));

        assert.deepEqual(batchSchema.indexes().map(v => v[0]), [
          { 'events.message': 1 },
          { 'events.element': 1 },
          { 'events.product': 1 }
        ]);
      });
    });
  });

  describe('plugins', function() {
    it('work', function() {
      const Tobi = new Schema();
      let called = false;

      Tobi.plugin(function(schema) {
        assert.equal(schema, Tobi);
        called = true;
      });

      assert.equal(called, true);
    });

    it('options param (gh-12077)', function() {
      const Tobi = new Schema();
      let called = false;

      Tobi.plugin(function(schema, opts) {
        assert.equal(schema, Tobi);
        assert.deepStrictEqual(opts, { answer: 42 });
        called = true;
      }, { answer: 42 });

      assert.equal(called, true);
    });
  });

  describe('options', function() {
    it('defaults are set', function() {
      const Tobi = new Schema();

      assert.equal(typeof Tobi.options, 'object');
      assert.equal(Tobi.options.safe, undefined);
      assert.equal(Tobi.options.strict, true);
      assert.equal(Tobi.options.capped, false);
      assert.equal(Tobi.options.versionKey, '__v');
      assert.equal(Tobi.options.discriminatorKey, '__t');
      assert.equal(Tobi.options.shardKey, null);
      assert.equal(Tobi.options.read, null);
      assert.equal(Tobi.options._id, true);
    });

    it('setting', function() {
      let Tobi = new Schema({}, { collection: 'users' });

      Tobi.set('a', 'b');
      Tobi.set('writeConcern', { w: 0 });
      assert.equal(Tobi.options.collection, 'users');

      assert.equal(Tobi.options.a, 'b');
      assert.deepEqual(Tobi.options.writeConcern, { w: 0 });
      assert.equal(Tobi.options.read, null);

      const tags = [{ x: 1 }];

      Tobi.set('read', 'n');
      assert.equal(Tobi.options.read.mode, 'nearest');

      Tobi.set('read', 'n', tags);
      assert.equal(Tobi.options.read.mode, 'nearest');
      assert.ok(Array.isArray(Tobi.options.read.tags));
      assert.equal(Tobi.options.read.tags.length, 1);
      assert.equal(Tobi.options.read.tags[0].x, 1);

      Tobi.set('read', ['n', tags]);
      assert.equal(Tobi.options.read.mode, 'nearest');
      assert.ok(Array.isArray(Tobi.options.read.tags));
      assert.equal(Tobi.options.read.tags.length, 1);
      assert.equal(Tobi.options.read.tags[0].x, 1);

      Tobi = new Schema({}, { read: 'p' });
      assert.equal(Tobi.options.read, 'primary');

      Tobi = new Schema({}, { read: ['s', tags] });
      assert.equal(Tobi.options.read.mode, 'secondary');
      assert.ok(Array.isArray(Tobi.options.read.tags));
      assert.equal(Tobi.options.read.tags.length, 1);
      assert.equal(Tobi.options.read.tags[0].x, 1);

      Tobi = new Schema({}, { read: 'primary' });
      assert.equal(Tobi.options.read, 'primary');

      Tobi = new Schema({}, { read: ['secondary', tags] });
      assert.equal(Tobi.options.read.mode, 'secondary');
      assert.ok(Array.isArray(Tobi.options.read.tags));
      assert.equal(Tobi.options.read.tags.length, 1);
      assert.equal(Tobi.options.read.tags[0].x, 1);

      Tobi = new Schema({}, { read: 's' });
      assert.equal(Tobi.options.read, 'secondary');

      Tobi = new Schema({}, { read: ['s', tags] });
      assert.equal(Tobi.options.read.mode, 'secondary');
      assert.ok(Array.isArray(Tobi.options.read.tags));
      assert.equal(Tobi.options.read.tags.length, 1);
      assert.equal(Tobi.options.read.tags[0].x, 1);

      Tobi = new Schema({}, { read: 'secondary' });
      assert.equal(Tobi.options.read, 'secondary');

      Tobi = new Schema({}, { read: ['secondary', tags] });
      assert.equal(Tobi.options.read.mode, 'secondary');
      assert.ok(Array.isArray(Tobi.options.read.tags));
      assert.equal(Tobi.options.read.tags.length, 1);
      assert.equal(Tobi.options.read.tags[0].x, 1);

      Tobi = new Schema({}, { read: 'pp' });
      assert.equal(Tobi.options.read, 'primaryPreferred');

      Tobi = new Schema({}, { read: ['pp', tags] });
      assert.equal(Tobi.options.read.mode, 'primaryPreferred');
      assert.ok(Array.isArray(Tobi.options.read.tags));
      assert.equal(Tobi.options.read.tags.length, 1);
      assert.equal(Tobi.options.read.tags[0].x, 1);

      Tobi = new Schema({}, { read: 'primaryPreferred' });
      assert.equal(Tobi.options.read, 'primaryPreferred');

      Tobi = new Schema({}, { read: ['primaryPreferred', tags] });
      assert.equal(Tobi.options.read.mode, 'primaryPreferred');
      assert.ok(Array.isArray(Tobi.options.read.tags));
      assert.equal(Tobi.options.read.tags.length, 1);
      assert.equal(Tobi.options.read.tags[0].x, 1);

      Tobi = new Schema({}, { read: 'sp' });
      assert.equal(Tobi.options.read, 'secondaryPreferred');

      Tobi = new Schema({}, { read: ['sp', tags] });
      assert.equal(Tobi.options.read.mode, 'secondaryPreferred');
      assert.ok(Array.isArray(Tobi.options.read.tags));
      assert.equal(Tobi.options.read.tags.length, 1);
      assert.equal(Tobi.options.read.tags[0].x, 1);

      Tobi = new Schema({}, { read: 'secondaryPreferred' });
      assert.equal(Tobi.options.read, 'secondaryPreferred');

      Tobi = new Schema({}, { read: ['secondaryPreferred', tags] });
      assert.equal(Tobi.options.read.mode, 'secondaryPreferred');
      assert.ok(Array.isArray(Tobi.options.read.tags));
      assert.equal(Tobi.options.read.tags.length, 1);
      assert.equal(Tobi.options.read.tags[0].x, 1);

      Tobi = new Schema({}, { read: 'n' });
      assert.equal(Tobi.options.read, 'nearest');

      Tobi = new Schema({}, { read: ['n', tags] });
      assert.equal(Tobi.options.read.mode, 'nearest');
      assert.ok(Array.isArray(Tobi.options.read.tags));
      assert.equal(Tobi.options.read.tags.length, 1);
      assert.equal(Tobi.options.read.tags[0].x, 1);

      Tobi = new Schema({}, { read: 'nearest' });
      assert.equal(Tobi.options.read, 'nearest');

      Tobi = new Schema({}, { read: ['nearest', tags] });
      assert.equal(Tobi.options.read.mode, 'nearest');
      assert.ok(Array.isArray(Tobi.options.read.tags));
      assert.equal(Tobi.options.read.tags.length, 1);
      assert.equal(Tobi.options.read.tags[0].x, 1);


    });
  });

  describe('virtuals', function() {
    it('works', function() {
      const Contact = new Schema({
        firstName: String,
        lastName: String
      });

      Contact
        .virtual('fullName')
        .get(function() {
          return this.get('firstName') + ' ' + this.get('lastName');
        })
        .set(function(fullName) {
          const split = fullName.split(' ');
          this.set('firstName', split[0]);
          this.set('lastName', split[1]);
        });

      assert.ok(Contact.virtualpath('fullName') instanceof VirtualType);

    });

    describe('id', function() {
      it('default creation of id can be overridden (gh-298)', function() {
        assert.doesNotThrow(function() {
          new Schema({ id: String });
        });

      });
      it('disabling', function() {
        const schema = new Schema({ name: String });
        assert.strictEqual(undefined, schema.virtuals.id);

      });
    });

    describe('getter', function() {
      it('scope', function() {
        const Tobi = new Schema();

        Tobi.virtual('name').get(function(v, self) {
          assert.equal(this.a, 'b');
          assert.equal(self.path, 'name');
          return v.toLowerCase();
        });

        assert.equal(Tobi.virtualpath('name').applyGetters('YEP', { a: 'b' }), 'yep');

      });
    });

    describe('setter', function() {
      it('scope', function() {
        const Tobi = new Schema();

        Tobi.virtual('name').set(function(v, self) {
          assert.equal(this.a, 'b');
          assert.equal(self.path, 'name');
          return v.toLowerCase();
        });

        assert.equal(Tobi.virtualpath('name').applySetters('YEP', { a: 'b' }), 'yep');

      });
    });
  });

  describe('other contexts', function() {
    it('work', function() {
      if (typeof Deno !== 'undefined') {
        // Deno throws "Not implemented: Script.prototype.runInNewContext"
        return this.skip();
      }

      const str = 'code = {' +
        '  name: String' +
        ', arr1: Array ' +
        ', arr2: { type: [] }' +
        ', date: Date  ' +
        ', num: { type: Number }' +
        ', bool: Boolean' +
        ', nest: { sub: { type: {}, required: true }}' +
        '}';

      const script = vm.createScript(str, 'testSchema.vm');
      const sandbox = { code: null };
      script.runInNewContext(sandbox);

      const Ferret = new Schema(sandbox.code);
      assert.ok(Ferret.path('nest.sub') instanceof SchemaTypes.Mixed);
      assert.ok(Ferret.path('name') instanceof SchemaTypes.String);
      assert.ok(Ferret.path('arr1') instanceof SchemaTypes.Array);
      assert.ok(Ferret.path('arr2') instanceof SchemaTypes.Array);
      assert.ok(Ferret.path('date') instanceof SchemaTypes.Date);
      assert.ok(Ferret.path('num') instanceof SchemaTypes.Number);
      assert.ok(Ferret.path('bool') instanceof SchemaTypes.Boolean);

    });
  });

  describe('#add()', function() {
    it('does not pollute existing paths', function() {
      let o = { name: String };
      let s = new Schema(o);

      assert.throws(function() {
        s.add({ age: Number }, 'name.');
      }, /Cannot set nested path/);

      assert.throws(function() {
        s.add({ age: { x: Number } }, 'name.');
      }, /Cannot set nested path/);
      assert.equal(('age' in o.name), false);

      o = { name: 'string' };
      s = new Schema(o);

      assert.throws(function() {
        s.add({ age: Number }, 'name.');
      }, /Cannot set nested path/);

      assert.throws(function() {
        s.add({ age: { x: Number } }, 'name.');
      }, /Cannot set nested path/);

      assert.equal(o.name, 'string');

    });

    it('returns the schema instance', function() {
      const schema = new Schema({ name: String });
      const ret = schema.add({ age: Number });
      assert.strictEqual(ret, schema);
    });

    it('returns the schema instance when schema instance is passed', function() {
      const schemaA = new Schema({ name: String });
      const schemaB = new Schema({ age: Number });
      const ret = schemaB.add(schemaA);
      assert.strictEqual(ret, schemaB);
    });

    it('merging nested objects (gh-662)', async function() {
      const MergedSchema = new Schema({
        a: {
          foo: String
        }
      });

      MergedSchema.add({
        a: {
          b: {
            bar: String
          }
        }
      });

      db.deleteModel(/Test/);
      const Merged = db.model('Test', MergedSchema);

      const merged = new Merged({
        a: {
          foo: 'baz',
          b: {
            bar: 'qux'
          }
        }
      });

      await merged.save();
      const found = await Merged.findById(merged.id);
      assert.equal(found.a.foo, 'baz');
      assert.equal(found.a.b.bar, 'qux');
    });

    it('prefix (gh-1730)', function() {
      const s = new Schema({});

      s.add({ n: Number }, 'prefix.');

      assert.equal(s.pathType('prefix.n'), 'real');
      assert.equal(s.pathType('prefix'), 'nested');
    });

    it('adds another schema (gh-6897)', function() {
      const s = new Schema({ name: String });

      const s2 = new Schema({ age: Number });

      s2.statics.foo = function() { return 42; };
      s2.pre('save', function() {
        throw new Error('oops!');
      });

      s.add(s2);

      assert.ok(s.paths.age);
      assert.strictEqual(s.statics.foo, s2.statics.foo);
      assert.ok(s.s.hooks._pres.get('save'));
    });

    it('overwrites existing paths (gh-10203)', function() {
      const baseSchema = new Schema({
        username: {
          type: String,
          required: false
        }
      });

      const userSchema = new Schema({
        email: {
          type: String,
          required: true
        },
        username: {
          type: String,
          required: true
        }
      });

      const realSchema = baseSchema.clone();
      realSchema.add(userSchema);

      assert.ok(realSchema.path('username').isRequired);
    });
  });

  it('debugging msgs', function() {
    let err;
    try {
      new Schema({ name: { first: null } });
    } catch (e) {
      err = e;
    }
    assert.ok(err.message.indexOf('Invalid value for schema path `name.first`') !== -1, err.message);
    try {
      new Schema({ age: undefined });
    } catch (e) {
      err = e;
    }
    assert.ok(err.message.indexOf('Invalid value for schema path `age`') !== -1, err.message);
  });

  describe('construction', function() {
    it('array of object literal missing a type is interpreted as DocumentArray', function() {
      const goose = new mongoose.Mongoose();
      const s = new Schema({
        arr: [
          { something: { type: String } }
        ]
      });
      assert.ok(s.path('arr') instanceof SchemaTypes.DocumentArray);
      const M = goose.model('objectliteralschema', s);
      const m = new M({ arr: [{ something: 'wicked this way comes' }] });
      assert.equal(m.arr[0].something, 'wicked this way comes');
      assert.ok(m.arr[0]._id);

    });

    it('array of object literal with type.type is interpreted as DocumentArray', function() {
      const goose = new mongoose.Mongoose();
      const s = new Schema({
        arr: [
          { type: { type: String } }
        ]
      });
      assert.ok(s.path('arr') instanceof SchemaTypes.DocumentArray);
      const M = goose.model('objectliteralschema2', s);
      const m = new M({ arr: [{ type: 'works' }] });
      assert.equal(m.arr[0].type, 'works');
      assert.ok(m.arr[0]._id);

    });

    it('does not alter original argument (gh-1364)', function() {
      const schema = {
        ids: [{ type: Schema.ObjectId, ref: 'something' }],
        a: { type: Array },
        b: Array,
        c: [Date],
        d: { type: 'Boolean' },
        e: [{ a: String, b: [{ type: { type: Buffer }, x: Number }] }]
      };

      new Schema(schema);
      assert.equal(Object.keys(schema).length, 6);
      assert.deepEqual([{ type: Schema.ObjectId, ref: 'something' }], schema.ids);
      assert.deepEqual({ type: Array }, schema.a);
      assert.deepEqual(Array, schema.b);
      assert.deepEqual([Date], schema.c);
      assert.deepEqual({ type: 'Boolean' }, schema.d);
      assert.deepEqual([{ a: String, b: [{ type: { type: Buffer }, x: Number }] }], schema.e);


    });

    it('properly gets value of plain objects when dealing with refs (gh-1606)', async function() {
      const el = new Schema({ title: String });
      const so = new Schema({
        title: String,
        obj: { type: Schema.Types.ObjectId, ref: 'Test' }
      });

      const Element = db.model('Test', el);
      const Some = db.model('Test1', so);

      const ele = new Element({ title: 'thing' });

      await ele.save();
      const s = new Some({ obj: ele.toObject() });
      await s.save();
      const ss = await Some.findOne({ _id: s.id });
      assert.equal(ss.obj, ele.id);
    });

    it('array of of schemas and objects (gh-7218)', function() {
      const baseSchema = new Schema({ created: Date }, { id: true });
      const s = new Schema([baseSchema, { name: String }], { id: false });

      assert.ok(s.path('created'));
      assert.ok(s.path('name'));
      assert.ok(!s.options.id);
    });

    it('copies options from array of schemas', function() {
      const baseSchema = new Schema({ created: Date }, { id: true, toJSON: { virtuals: true } });
      const s = new Schema([baseSchema, { name: String }]);

      assert.ok(s.path('created'));
      assert.ok(s.path('name'));
      assert.ok(s.options.id);
      assert.deepEqual(s.options.toJSON, { virtuals: true });
      assert.strictEqual(s.options.toObject, undefined);

      s.add(new Schema({}, { toObject: { getters: true } }));
      assert.ok(s.path('created'));
      assert.ok(s.path('name'));
      assert.ok(s.options.id);
      assert.deepEqual(s.options.toJSON, { virtuals: true });
      assert.deepEqual(s.options.toObject, { getters: true });
    });

    it('propagates typeKey down to implicitly created single nested schemas (gh-13154)', function() {
      const TestSchema = {
        action: {
          $type: {
            type: {
              $type: String,
              required: true
            }
          },
          required: true
        }
      };
      const s = new Schema(TestSchema, { typeKey: '$type' });
      assert.equal(s.path('action').constructor.name, 'SubdocumentPath');
      assert.ok(s.path('action').schema.$implicitlyCreated);
      assert.equal(s.path('action.type').constructor.name, 'SchemaString');
    });
  });

  describe('property names', function() {
    describe('reserved keys are log a warning (gh-9010)', () => {
      this.afterEach(() => sinon.restore());
      const reservedProperties = [
        'emit', 'listeners', 'removeListener', /* 'collection', */ // TODO: add `collection`
        'errors', 'get', 'init', 'isModified', 'isNew', 'populated',
        'remove', 'save', 'toObject', 'validate'
      ];

      for (const reservedProperty of reservedProperties) {
        it(`\`${reservedProperty}\` when used as a schema path logs a warning`, async() => {
          // Arrange
          const emitWarningStub = sinon.stub(process, 'emitWarning').returns();

          // Act
          new Schema({ [reservedProperty]: String });

          // Assert
          const lastWarnMessage = emitWarningStub.args[0][0];
          assert.ok(lastWarnMessage.includes(`\`${reservedProperty}\` is a reserved schema pathname`), lastWarnMessage);
        });

        it(`\`${reservedProperty}\` when used as a schema path doesn't log a warning if \`suppressReservedKeysWarning\` is true`, async() => {
          // Arrange
          const emitWarningStub = sinon.stub(process, 'emitWarning').returns();


          // Act
          new Schema(
            { [reservedProperty]: String },
            { suppressReservedKeysWarning: true }
          );

          const lastWarnMessage = emitWarningStub.args[0] && emitWarningStub.args[0][0];

          // Assert
          assert.strictEqual(lastWarnMessage, undefined);
        });
      }
    });


    it('that do not conflict do not throw', function() {
      assert.doesNotThrow(function() {
        new Schema({
          model: String
        });
      });

      assert.doesNotThrow(function() {
        Schema({ child: [{ parent: String }] });
      });

      assert.doesNotThrow(function() {
        Schema({ child: [{ parentArray: String }] });
      });

      assert.doesNotThrow(function() {
        const s = new Schema({ docs: [{ path: String }] });
        const M = mongoose.model('gh-1245', s);
        new M({ docs: [{ path: 'works' }] });
      });

      assert.doesNotThrow(function() {
        const s = new Schema({ setMaxListeners: String });
        const M = mongoose.model('setMaxListeners-as-property-name', s);
        new M({ setMaxListeners: 'works' });
      });
    });
  });

  describe('pathType()', function() {
    let schema;

    before(function() {
      schema = new Schema({
        n: String,
        nest: { thing: { nests: Boolean } },
        docs: [{ x: [{ y: String }] }],
        mixed: {}
      });
      schema.virtual('myVirtual').get(function() { return 42; });
    });

    describe('when called on an explicit real path', function() {
      it('returns "real"', function() {
        assert.equal(schema.pathType('n'), 'real');
        assert.equal(schema.pathType('nest.thing.nests'), 'real');
        assert.equal(schema.pathType('docs'), 'real');
        assert.equal(schema.pathType('docs.0.x'), 'real');
        assert.equal(schema.pathType('docs.0.x.3.y'), 'real');
        assert.equal(schema.pathType('mixed'), 'real');

      });
    });
    describe('when called on a virtual', function() {
      it('returns virtual', function() {
        assert.equal(schema.pathType('myVirtual'), 'virtual');

      });
    });
    describe('when called on nested structure', function() {
      it('returns nested', function() {
        assert.equal(schema.pathType('nest'), 'nested');
        assert.equal(schema.pathType('nest.thing'), 'nested');

      });
    });
    describe('when called on undefined path', function() {
      it('returns adHocOrUndefined', function() {
        assert.equal(schema.pathType('mixed.what'), 'adhocOrUndefined');
        assert.equal(schema.pathType('mixed.4'), 'adhocOrUndefined');
        assert.equal(schema.pathType('mixed.4.thing'), 'adhocOrUndefined');
        assert.equal(schema.pathType('mixed.4a.thing'), 'adhocOrUndefined');
        assert.equal(schema.pathType('mixed.4.9.thing'), 'adhocOrUndefined');
        assert.equal(schema.pathType('n.3'), 'adhocOrUndefined');
        assert.equal(schema.pathType('n.3a'), 'adhocOrUndefined');
        assert.equal(schema.pathType('n.3.four'), 'adhocOrUndefined');
        assert.equal(schema.pathType('n.3.4'), 'adhocOrUndefined');
        assert.equal(schema.pathType('n.3.4a'), 'adhocOrUndefined');
        assert.equal(schema.pathType('nest.x'), 'adhocOrUndefined');
        assert.equal(schema.pathType('nest.thing.x'), 'adhocOrUndefined');
        assert.equal(schema.pathType('nest.thing.nests.9'), 'adhocOrUndefined');
        assert.equal(schema.pathType('nest.thing.nests.9a'), 'adhocOrUndefined');
        assert.equal(schema.pathType('nest.thing.nests.a'), 'adhocOrUndefined');

      });
    });

    it('handles maps (gh-7448) (gh-7464)', function() {
      const schema = new Schema({ map: { type: Map, of: String } });

      assert.equal(schema.pathType('map.foo'), 'real');
      assert.equal(schema.pathType('map'), 'real');
      assert.equal(schema.pathType('mapfoo'), 'adhocOrUndefined');
      assert.equal(schema.pathType('fake'), 'adhocOrUndefined');

      return Promise.resolve();
    });
  });

  it('required() with doc arrays (gh-3199)', function() {
    const schema = new Schema({
      test: [{ x: String }]
    });

    schema.path('test').schema.path('x').required(true);
    const M = mongoose.model('gh3199', schema);
    const m = new M({ test: [{}] });

    assert.equal(m.validateSync().errors['test.0.x'].kind, 'required');

  });

  it('custom typeKey in doc arrays (gh-3560)', function() {
    const schema = new Schema({
      test: [{
        name: { $type: String }
      }]
    }, { typeKey: '$type' });

    schema.path('test').schema.path('name').required(true);
    const M = mongoose.model('gh3560', schema);
    const m = new M({ test: [{ name: 'Val' }] });

    assert.ifError(m.validateSync());
    assert.equal(m.test[0].name, 'Val');

  });

  it('required for single nested schemas (gh-3562)', function() {
    const personSchema = new Schema({
      name: { type: String, required: true }
    });

    const bandSchema = new Schema({
      name: String,
      guitarist: { type: personSchema, required: true }
    });

    const Band = mongoose.model('gh3562', bandSchema);
    const band = new Band({ name: 'Guns N\' Roses' });

    assert.ok(band.validateSync());
    assert.ok(band.validateSync().errors.guitarist);
    band.guitarist = { name: 'Slash' };
    assert.ifError(band.validateSync());


  });

  it('booleans cause cast error for date (gh-3935)', function() {
    const testSchema = new Schema({
      test: Date
    });

    const Test = mongoose.model('gh3935', testSchema);
    const test = new Test({ test: true });

    assert.ok(test.validateSync());
    assert.equal(test.validateSync().errors.test.name, 'CastError');


  });

  it('trim: false works with strings (gh-4042)', function() {
    const testSchema = new Schema({
      test: { type: String, trim: false }
    });

    const Test = mongoose.model('gh4042', testSchema);
    const test = new Test({ test: ' test ' });
    assert.equal(test.test, ' test ');

  });

  it('arrays with typeKey (gh-4548)', function() {
    const testSchema = new Schema({
      test: [{ $type: String }]
    }, { typeKey: '$type' });

    assert.equal(testSchema.paths.test.caster.instance, 'String');

    const Test = mongoose.model('gh4548', testSchema);
    const test = new Test({ test: [123] });
    assert.strictEqual(test.test[0], '123');

  });

  it('arrays of mixed arrays (gh-5416)', function() {
    const testSchema = new Schema({
      test: [Array]
    });

    assert.ok(testSchema.paths.test.casterConstructor !== Array);
    assert.equal(testSchema.paths.test.casterConstructor,
      mongoose.Schema.Types.Array);


  });

  describe('remove()', function() {
    before(function() {
      this.schema = new Schema({
        a: String,
        b: {
          c: {
            d: String
          }
        },
        e: Number,
        f: String,
        g: [String]
      });
    });

    it('returns the schema instance', function() {
      const ret = this.schema.clone().remove('g');
      assert.ok(ret instanceof Schema);
    });

    it('removes a single path', function() {
      assert.ok(this.schema.paths.a);
      this.schema.remove('a');
      assert.strictEqual(this.schema.path('a'), undefined);
      assert.strictEqual(this.schema.paths.a, void 0);

    });

    it('removes a nested path', function() {
      this.schema.remove('b.c.d');
      assert.strictEqual(this.schema.path('b'), undefined);
      assert.strictEqual(this.schema.path('b.c'), undefined);
      assert.strictEqual(this.schema.path('b.c.d'), undefined);

    });

    it('removes all children of a nested path (gh-2398)', function() {
      this.schema.remove('b');
      assert.strictEqual(this.schema.nested['b'], undefined);
      assert.strictEqual(this.schema.nested['b.c'], undefined);
      assert.strictEqual(this.schema.path('b.c.d'), undefined);

    });

    it('removes an array of paths', function() {
      this.schema.remove(['e', 'f', 'g']);
      assert.strictEqual(this.schema.path('e'), undefined);
      assert.strictEqual(this.schema.path('f'), undefined);
      assert.strictEqual(this.schema.path('g'), undefined);

    });

    it('works properly with virtuals (gh-2398)', function() {
      this.schema.remove('a');
      this.schema.virtual('a').get(function() { return 42; });
      const Test = mongoose.model('gh2398', this.schema);
      const t = new Test();
      assert.equal(t.a, 42);

    });

    it('methods named toString (gh-4551)', function() {
      this.schema.methods.toString = function() {
        return 'test';
      };
      assert.doesNotThrow(() => {
        mongoose.model('gh4551', this.schema);
      });
    });

    it('handles default value = 0 (gh-4620)', function() {
      const schema = new Schema({
        tags: { type: [Number], default: 0 }
      });
      assert.deepEqual(schema.path('tags').getDefault().toObject(), [0]);

    });

    it('type: childSchema (gh-5521)', function() {
      const childSchema = new mongoose.Schema({
        name: String
      }, { _id: false });

      const schema = new mongoose.Schema({
        children: [{ type: childSchema }]
      });

      const Model = mongoose.model('gh5521', schema);

      const doc = new Model({ children: [{ name: 'test' }] });
      assert.deepEqual(doc.toObject().children, [{ name: 'test' }]);

    });

    it('Decimal128 type (gh-4759)', function() {
      const Decimal128 = mongoose.Schema.Types.Decimal128;
      const schema = new Schema({
        num: Decimal128,
        nums: ['Decimal128']
      });
      assert.ok(schema.path('num') instanceof Decimal128);
      assert.ok(schema.path('nums').caster instanceof Decimal128);

      const casted = schema.path('num').cast('6.2e+23');
      assert.ok(casted instanceof mongoose.Types.Decimal128);
      assert.equal(casted.toString(), '6.2E+23');

    });

    describe('clone()', function() {
      it('copies methods, statics, and query helpers (gh-5752)', function() {
        const schema = new Schema({});

        schema.methods.fakeMethod = function() { return 'fakeMethod'; };
        schema.statics.fakeStatic = function() { return 'fakeStatic'; };
        schema.query.fakeQueryHelper = function() { return 'fakeQueryHelper'; };

        const clone = schema.clone();
        assert.equal(clone.methods.fakeMethod, schema.methods.fakeMethod);
        assert.equal(clone.statics.fakeStatic, schema.statics.fakeStatic);
        assert.equal(clone.query.fakeQueryHelper, schema.query.fakeQueryHelper);

      });

      it('copies validators declared with validate() (gh-5607)', function() {
        const schema = new Schema({
          num: Number
        });

        schema.path('num').validate(function(v) {
          return v === 42;
        });

        const clone = schema.clone();
        assert.equal(clone.path('num').validators.length, 1);
        assert.ok(clone.path('num').validators[0].validator(42));
        assert.ok(!clone.path('num').validators[0].validator(41));

      });

      it('copies virtuals (gh-6133)', function() {
        const userSchema = new Schema({
          firstName: { type: String, required: true },
          lastName: { type: String, required: true }
        });

        userSchema.virtual('fullName').get(function() {
          return this.firstName + ' ' + this.lastName;
        });

        assert.ok(userSchema.virtuals.fullName);
        const clonedUserSchema = userSchema.clone();
        assert.ok(clonedUserSchema.virtuals.fullName);


      });

      it('with nested virtuals (gh-6274)', function() {
        const PersonSchema = new Schema({
          name: {
            first: String,
            last: String
          }
        });

        PersonSchema.
          virtual('name.full').
          get(function() {
            return this.get('name.first') + ' ' + this.get('name.last');
          }).
          set(function(fullName) {
            const split = fullName.split(' ');
            this.set('name.first', split[0]);
            this.set('name.last', split[1]);
          });

        const M = db.model('Test', PersonSchema.clone());

        const doc = new M({ name: { first: 'Axl', last: 'Rose' } });
        assert.equal(doc.name.full, 'Axl Rose');


      });

      it('with alternative option syntaxes (gh-6274)', function() {
        const TestSchema = new Schema({}, { _id: false, id: false });

        TestSchema.virtual('test').get(() => 42);

        TestSchema.set('toJSON', { virtuals: true });
        TestSchema.options.toObject = { virtuals: true };

        const clone = TestSchema.clone();
        assert.deepEqual(clone._userProvidedOptions, {
          toJSON: { virtuals: true },
          _id: false,
          id: false
        });
        const M = db.model('Test', clone);

        const doc = new M({});

        assert.deepEqual(doc.toJSON(), { test: 42 });
        assert.deepEqual(doc.toObject(), { test: 42 });


      });

      it('copies base for using custom types after cloning (gh-7377)', function() {
        const db = new mongoose.Mongoose();

        class MyType extends mongoose.SchemaType {}
        db.Schema.Types.MyType = MyType;

        const schema = new db.Schema({ name: MyType });
        const otherSchema = schema.clone();

        assert.doesNotThrow(function() {
          otherSchema.add({ name2: MyType });
        });
      });

      it('clones schema types (gh-7537)', function() {
        const schema = new Schema({ name: String });

        assert.equal(schema.path('name').validators.length, 0);
        const otherSchema = schema.clone();

        otherSchema.path('name').required();

        assert.equal(otherSchema.path('name').validators.length, 1);
        assert.equal(schema.path('name').validators.length, 0);
      });

      it('correctly copies all child schemas (gh-7537)', function() {
        const l3Schema = new Schema({ name: String });
        const l2Schema = new Schema({ l3: l3Schema });
        const l1Schema = new Schema({ l2: l2Schema });

        assert.equal(l1Schema.childSchemas.length, 1);
        assert.ok(l1Schema.childSchemas[0].schema.path('l3'));

        const otherSchema = l1Schema.clone();

        assert.equal(otherSchema.childSchemas.length, 1);
        assert.ok(otherSchema.childSchemas[0].schema.path('l3'));
      });

      it('copies single embedded discriminators (gh-7894)', function() {
        const colorSchema = new Schema({}, { discriminatorKey: 'type' });
        colorSchema.methods.isYellow = () => false;

        const yellowSchema = new Schema();
        yellowSchema.methods.isYellow = () => true;

        const fruitSchema = new Schema({}, { discriminatorKey: 'type' });

        const bananaSchema = new Schema({ color: { type: colorSchema } });
        bananaSchema.path('color').discriminator('yellow', yellowSchema);
        bananaSchema.methods.isYellow = function() { return this.color.isYellow(); };

        const schema = new Schema({ fruits: [fruitSchema] });

        const clone = bananaSchema.clone();
        schema.path('fruits').discriminator('banana', clone);
        assert.ok(clone.path('color').caster.discriminators);

        const Basket = db.model('Test', schema);
        const b = new Basket({
          fruits: [
            {
              type: 'banana',
              color: { type: 'yellow' }
            }
          ]
        });

        assert.ok(b.fruits[0].isYellow());
      });

      it('copies array discriminators (gh-7954)', function() {
        const eventSchema = Schema({ message: String }, {
          discriminatorKey: 'kind',
          _id: false
        });

        const batchSchema = Schema({ events: [eventSchema] }, {
          _id: false
        });

        const docArray = batchSchema.path('events');
        docArray.discriminator('gh7954_Clicked',
          Schema({ element: String }, { _id: false }));
        docArray.discriminator('gh7954_Purchased',
          Schema({ product: String }, { _id: false }));

        const clone = batchSchema.clone();
        assert.ok(clone.path('events').Constructor.discriminators);
        assert.ok(clone.path('events').Constructor.discriminators['gh7954_Clicked']);
        assert.ok(clone.path('events').Constructor.discriminators['gh7954_Purchased']);
      });

      it('uses Mongoose instance\'s Schema constructor (gh-9426)', function() {
        const db = new mongoose.Mongoose();
        db.Schema.prototype.localTest = function() {
          return 42;
        };
        const test = new db.Schema({});
        assert.equal(test.localTest(), 42);

        const test2 = test.clone();
        assert.equal(test2.localTest(), 42);
      });
    });

    it('childSchemas prop (gh-5695)', function() {
      const schema1 = new Schema({ name: String });
      const schema2 = new Schema({ test: String });
      let schema = new Schema({
        arr: [schema1],
        single: schema2
      });

      assert.equal(schema.childSchemas.length, 2);
      assert.strictEqual(schema.childSchemas[0].schema, schema1);
      assert.strictEqual(schema.childSchemas[1].schema, schema2);

      schema = schema.clone();
      assert.equal(schema.childSchemas.length, 2);
      assert.strictEqual(schema.childSchemas[0].schema, schema1);
      assert.strictEqual(schema.childSchemas[1].schema, schema2);


    });
  });

  it('throws a sane error if passing a schema to `ref` (gh-6915)', function() {
    const testSchema = new Schema({ name: String });

    assert.throws(function() {
      new Schema({ badRef: { type: String, ref: testSchema } });
    }, /Invalid ref at path "badRef"/);

    const parentSchema = new Schema({ name: String });
    assert.throws(function() {
      parentSchema.add({ badRef2: { type: String, ref: testSchema } });
    }, /Invalid ref at path "badRef2"/);

    assert.ok(!parentSchema.tree.badRef2);
    assert.deepEqual(Object.keys(parentSchema.paths).sort(), ['_id', 'name']);

    return Promise.resolve();
  });

  it('allows using ObjectId type as schema path (gh-7049)', function() {
    const testSchema = new Schema({
      p1: mongoose.Types.ObjectId,
      p2: require('mongodb').ObjectId
    });

    assert.ok(testSchema.path('p1') instanceof mongoose.ObjectId);
    assert.ok(testSchema.path('p2') instanceof mongoose.ObjectId);

    return Promise.resolve();
  });

  it('throws error if invalid type (gh-7303)', function() {
    assert.throws(() => {
      new Schema({
        bad: true
      });
    }, /invalid.*true.*bad/i);

    return Promise.resolve();
  });

  it('supports _id: false in paths definition (gh-7480) (gh-7524)', function() {
    const schema = new Schema({ _id: false, name: String });
    assert.ok(schema.path('_id') == null);
    assert.equal(schema.options._id, false);

    const otherSchema = new Schema({ name: String, nested: { _id: false, name: String } });
    assert.ok(otherSchema.path('_id'));
    assert.equal(otherSchema.options._id, true);

    return Promise.resolve();
  });

  it('schema.pathType() with positional path that isnt in schema (gh-7935)', function() {
    const subdocSchema = Schema({
      list: { type: [String], default: ['a'] }
    }, { minimize: false });
    const testSchema = Schema({
      lists: subdocSchema
    });

    assert.strictEqual(testSchema.pathType('subpaths.list.0.options'),
      'adhocOrUndefined');
  });

  it('supports pre(Array, Function) and post(Array, Function) (gh-7803)', function() {
    const schema = Schema({ name: String });
    schema.pre(['save', 'remove'], testMiddleware);
    function testMiddleware() {
      console.log('foo');
    }

    assert.equal(schema.s.hooks._pres.get('save').length, 1);
    assert.equal(schema.s.hooks._pres.get('save')[0].fn, testMiddleware);
    assert.equal(schema.s.hooks._pres.get('remove').length, 1);
    assert.equal(schema.s.hooks._pres.get('remove')[0].fn, testMiddleware);

    schema.post(['save', 'remove'], testMiddleware);
    assert.equal(schema.s.hooks._posts.get('save').length, 1);
    assert.equal(schema.s.hooks._posts.get('save')[0].fn, testMiddleware);
    assert.equal(schema.s.hooks._posts.get('remove').length, 1);
    assert.equal(schema.s.hooks._posts.get('remove')[0].fn, testMiddleware);
  });

  it('supports array with { type: ObjectID } (gh-8034)', function() {
    const schema = Schema({ testId: [{ type: 'ObjectID' }] });
    const path = schema.path('testId');
    assert.ok(path);
    assert.ok(path.caster instanceof Schema.ObjectId);
  });

  it('supports getting path under array (gh-8057)', function() {
    const schema = new Schema({ arr: [{ name: String }] });
    assert.ok(schema.path('arr.name') instanceof SchemaTypes.String);
    assert.ok(schema.path('arr.0.name') instanceof SchemaTypes.String);
  });

  it('required paths with clone() (gh-8111)', function() {
    const schema = Schema({ field: { type: String, required: true } });
    const Model = db.model('Test', schema.clone());

    const doc = new Model({});

    return doc.validate().then(() => assert.ok(false), err => {
      assert.ok(err);
      assert.ok(err.errors['field']);
    });
  });

  it('getters/setters with clone() (gh-8124)', function() {
    const schema = new mongoose.Schema({
      field: { type: String, required: true }
    });

    schema.path('field').set(value => value ? value.toUpperCase() : value);

    const TestKo = db.model('Test', schema.clone());

    const testKo = new TestKo({ field: 'upper' });
    assert.equal(testKo.field, 'UPPER');
  });

  it('required with nullish value (gh-8219)', function() {
    const schema = Schema({
      name: { type: String, required: void 0 },
      age: { type: Number, required: null }
    });
    assert.strictEqual(schema.path('name').isRequired, false);
    assert.strictEqual(schema.path('age').isRequired, false);
  });

  it('SchemaStringOptions line up with schema/string (gh-8256)', function() {
    const SchemaStringOptions = require('../lib/options/SchemaStringOptions');
    const keys = Object.keys(SchemaStringOptions.prototype).
      filter(key => key !== 'constructor' && key !== 'populate');
    const functions = Object.keys(Schema.Types.String.prototype).
      filter(key => ['constructor', 'cast', 'castForQuery', 'checkRequired'].indexOf(key) === -1);
    assert.deepEqual(keys.sort(), functions.sort());
  });

  it('supports passing schema options to `Schema#path()` (gh-8292)', function() {
    const schema = Schema({ title: String });
    const path = schema.path('title');

    const newSchema = Schema({});
    newSchema.add({ title: path.options });

    assert.equal(newSchema.path('title').options.type, String);
  });

  it('supports defining `_id: false` on single nested paths (gh-8137)', function() {
    let childSchema = Schema({ name: String });
    let parentSchema = Schema({
      child: {
        type: childSchema,
        _id: false
      }
    });

    assert.ok(!parentSchema.path('child').schema.options._id);
    assert.ok(childSchema.options._id);

    let Parent = mongoose.model('gh8137', parentSchema);
    let doc = new Parent({ child: { name: 'test' } });
    assert.equal(doc.child._id, null);

    childSchema = Schema({ name: String }, { _id: false });
    parentSchema = Schema({
      child: {
        type: childSchema,
        _id: true
      }
    });

    assert.ok(parentSchema.path('child').schema.options._id);
    assert.ok(parentSchema.path('child').schema.paths['_id']);
    assert.ok(!childSchema.options._id);
    assert.ok(!childSchema.paths['_id']);

    mongoose.deleteModel(/gh8137/);
    Parent = mongoose.model('gh8137', parentSchema);
    doc = new Parent({ child: { name: 'test' } });
    assert.ok(doc.child._id);
  });

  it('supports defining `_id: false` on document arrays (gh-8450)', function() {
    const nestedSchema = Schema({ some: String });
    let parentSchema = Schema({
      arrayed: {
        type: [{
          type: nestedSchema,
          _id: false
        }]
      }
    });

    assert.ok(!parentSchema.path('arrayed').schema.path('_id'));

    parentSchema = Schema({
      arrayed: {
        type: [{
          type: nestedSchema
        }],
        _id: false
      }
    });

    assert.ok(!parentSchema.path('arrayed').schema.path('_id'));

    parentSchema = Schema({
      arrayed: {
        type: [{
          type: nestedSchema
        }]
      }
    });

    assert.ok(parentSchema.path('arrayed').schema.path('_id').auto);
  });

  describe('pick() (gh-8207)', function() {
    it('works with nested paths', function() {
      const schema = Schema({
        name: {
          first: {
            type: String,
            required: true
          },
          last: {
            type: String,
            required: true
          }
        },
        age: {
          type: Number,
          index: true
        }
      });
      assert.ok(schema.path('name.first'));
      assert.ok(schema.path('name.last'));

      let newSchema = schema.pick(['age']);
      assert.ok(!newSchema.path('name.first'));
      assert.ok(newSchema.path('age'));
      assert.ok(newSchema.path('age').index);

      newSchema = schema.pick(['name']);
      assert.ok(newSchema.path('name.first'));
      assert.ok(newSchema.path('name.first').required);
      assert.ok(newSchema.path('name.last'));
      assert.ok(newSchema.path('name.last').required);
      assert.ok(!newSchema.path('age'));

      newSchema = schema.pick(['name.first']);
      assert.ok(newSchema.path('name.first'));
      assert.ok(newSchema.path('name.first').required);
      assert.ok(!newSchema.path('name.last'));
      assert.ok(!newSchema.path('age'));
    });

    it('with single nested paths', function() {
      const schema = Schema({
        name: Schema({
          first: {
            type: String,
            required: true
          },
          last: {
            type: String,
            required: true
          }
        }),
        age: {
          type: Number,
          index: true
        }
      });
      assert.ok(schema.path('name.first'));
      assert.ok(schema.path('name.last'));

      let newSchema = schema.pick(['name']);
      assert.ok(newSchema.path('name.first'));
      assert.ok(newSchema.path('name.first').required);
      assert.ok(newSchema.path('name.last'));
      assert.ok(newSchema.path('name.last').required);
      assert.ok(!newSchema.path('age'));

      newSchema = schema.pick(['name.first']);
      assert.ok(newSchema.path('name.first'));
      assert.ok(newSchema.path('name.first').required);
      assert.ok(!newSchema.path('name.last'));
      assert.ok(!newSchema.path('age'));
    });
  });

  describe('omit() (gh-12931)', function() {
    it('works with nested paths', function() {
      const schema = Schema({
        name: {
          first: {
            type: String,
            required: true
          },
          last: {
            type: String,
            required: true
          }
        },
        age: {
          type: Number,
          index: true
        }
      });
      assert.ok(schema.path('name.first'));
      assert.ok(schema.path('name.last'));

      let newSchema = schema.omit(['name.first']);
      assert.ok(!newSchema.path('name.first'));
      assert.ok(newSchema.path('age'));
      assert.ok(newSchema.path('age').index);

      newSchema = schema.omit(['age']);
      assert.ok(newSchema.path('name.first'));
      assert.ok(newSchema.path('name.first').required);
      assert.ok(newSchema.path('name.last'));
      assert.ok(newSchema.path('name.last').required);
      assert.ok(!newSchema.path('age'));

      newSchema = schema.omit(['name.last', 'age']);
      assert.ok(newSchema.path('name.first'));
      assert.ok(newSchema.path('name.first').required);
      assert.ok(!newSchema.path('name.last'));
      assert.ok(!newSchema.path('age'));
    });

    it('with single nested paths', function() {
      const schema = Schema({
        name: Schema({
          first: {
            type: String,
            required: true
          },
          last: {
            type: String,
            required: true
          }
        }),
        age: {
          type: Number,
          index: true
        }
      });
      assert.ok(schema.path('name.first'));
      assert.ok(schema.path('name.last'));

      let newSchema = schema.omit(['age']);
      assert.ok(newSchema.path('name.first'));
      assert.ok(newSchema.path('name.first').required);
      assert.ok(newSchema.path('name.last'));
      assert.ok(newSchema.path('name.last').required);
      assert.ok(!newSchema.path('age'));

      newSchema = schema.omit(['name.last', 'age']);
      assert.ok(newSchema.path('name.first'));
      assert.ok(newSchema.path('name.first').required);
      assert.ok(!newSchema.path('name.last'));
      assert.ok(!newSchema.path('age'));
    });
  });

  describe('path-level custom cast (gh-8300)', function() {
    it('with numbers', function() {
      const schema = Schema({
        num: {
          type: Number,
          cast: '{VALUE} is not a number'
        }
      });

      let threw = false;
      try {
        schema.path('num').cast('horseradish');
      } catch (err) {
        threw = true;
        assert.equal(err.name, 'CastError');
        assert.equal(err.message, '"horseradish" is not a number');
      }
      assert.ok(threw);
    });

    it('with objectids', function() {
      const schema = Schema({
        userId: {
          type: mongoose.ObjectId,
          cast: 'Invalid user ID'
        }
      });

      let threw = false;
      try {
        schema.path('userId').cast('foo');
      } catch (err) {
        threw = true;
        assert.equal(err.name, 'CastError');
        assert.equal(err.message, 'Invalid user ID');
      }
      assert.ok(threw);
    });

    it('with boolean', function() {
      const schema = Schema({
        vote: {
          type: Boolean,
          cast: '{VALUE} is invalid at path {PATH}'
        }
      });

      let threw = false;
      try {
        schema.path('vote').cast('nay');
      } catch (err) {
        threw = true;
        assert.equal(err.name, 'CastError');
        assert.equal(err.message, '"nay" is invalid at path vote');
      }
      assert.ok(threw);
    });
  });

  it('copies `.add()`-ed paths when calling `.add()` with a schema argument (gh-8429)', function() {
    const ToySchema = Schema();
    ToySchema.add({ name: String, color: String, price: Number });

    const TurboManSchema = Schema();
    TurboManSchema.add(ToySchema).add({ year: Number });

    assert.equal(TurboManSchema.path('name').instance, 'String');
    assert.equal(TurboManSchema.path('color').instance, 'String');
    assert.equal(TurboManSchema.path('price').instance, 'Number');
    assert.equal(TurboManSchema.path('year').instance, 'Number');
  });

  it('copies indexes when calling add() with schema instance (gh-12654)', function() {
    const ToySchema = Schema({ name: String });
    ToySchema.index({ name: 1 });

    const TurboManSchema = Schema();
    TurboManSchema.add(ToySchema);

    assert.deepStrictEqual(TurboManSchema.indexes(), [[{ name: 1 }, { background: true }]]);
  });

  describe('gh-8849', function() {
    it('treats `select: undefined` as not specifying `select` option', async function() {
      const userSchema = new Schema({ name: { type: String, select: undefined } });
      const User = db.model('User', userSchema);


      await User.create({ name: 'Hafez' });
      const user = await User.findOne();

      assert.equal(user.name, 'Hafez');
    });

    it('treats `select: null` as not specifying `select` option', async function() {
      const userSchema = new Schema({ name: { type: String, select: null } });
      const User = db.model('User', userSchema);


      await User.create({ name: 'Hafez' });
      const user = await User.findOne();

      assert.equal(user.name, 'Hafez');
    });
  });

  it('disables `id` virtual if no `_id` path (gh-3936)', function() {
    const schema = Schema({ name: String }, { _id: false });
    applyPlugins(schema, [[idGetter]]);
    assert.ok(!schema.paths._id);
    assert.ok(!schema.virtuals.id);
  });

  describe('mongoose.set(`strictQuery`, value); (gh-6658)', function() {
    it('setting `strictQuery` on base sets strictQuery to schema (gh-6658)', function() {
      // Arrange
      const m = new mongoose.Mongoose();
      m.set('strictQuery', 'some value');

      // Act
      const schema = new m.Schema();

      // Assert
      assert.equal(schema.get('strictQuery'), 'some value');
    });

    it('`strictQuery` set on base gets overwritten by option set on schema (gh-6658)', function() {
      // Arrange
      const m = new mongoose.Mongoose();
      m.set('strictQuery', 'base option');

      // Act
      const schema = new m.Schema({}, { strictQuery: 'schema option' });

      // Assert
      assert.equal(schema.get('strictQuery'), 'schema option');
    });
  });

  it('treats dotted paths with no parent as a nested path (gh-9020)', function() {
    const customerSchema = new Schema({
      'card.brand': String,
      'card.last4': String
    });

    assert.ok(customerSchema.nested['card']);
  });

  it('allows using `mongoose.Schema.Types.Array` as type (gh-9194)', function() {
    const schema = new Schema({
      arr: mongoose.Schema.Types.Array
    });

    assert.equal(schema.path('arr').caster.instance, 'Mixed');
  });

  it('handles using a schematype when defining a path (gh-9370)', function() {
    const schema1 = Schema({
      foo: {
        type: Number,
        min: 4,
        get: get
      }
    });

    function get(v) {
      return Math.floor(v);
    }

    const schema2 = Schema({
      bar: schema1.path('foo')
    });

    const schematype = schema2.path('bar');
    assert.equal(schematype.path, 'bar');
    assert.equal(schematype.options.type, Number);
    assert.equal(schematype.options.min, 4);
    assert.equal(schematype.options.get, get);
  });

  it('applies correct schema to nested primitive arrays (gh-9429)', function() {
    const schema = new Schema({
      ids: [[{ type: 'ObjectId', required: true }]]
    });

    const casted = schema.path('ids').cast([[]]);
    assert.equal(casted[0].$path(), 'ids.$');
  });

  describe('cast option (gh-8407)', function() {
    it('disable casting using `false`', function() {
      const schema = Schema({
        myId: { type: 'ObjectId', cast: false },
        myNum: { type: 'number', cast: false },
        myDate: { type: Date, cast: false },
        myBool: { type: Boolean, cast: false },
        myStr: { type: String, cast: false }
      });

      assert.throws(() => schema.path('myId').cast('12charstring'), /Cast to ObjectId failed/);
      assert.throws(() => schema.path('myNum').cast('foo'), /Cast to Number failed/);
      assert.throws(() => schema.path('myDate').cast('2012'), /Cast to date failed/);
      assert.throws(() => schema.path('myBool').cast('true'), /Cast to Boolean failed/);
      assert.throws(() => schema.path('myStr').cast(55), /Cast to string failed/);

      schema.path('myId').cast(new mongoose.Types.ObjectId());
      schema.path('myNum').cast(42);
      schema.path('myDate').cast(new Date());
      schema.path('myBool').cast(false);
      schema.path('myStr').cast('Hello, World');
    });

    it('custom casters', function() {
      const schema = Schema({
        myId: {
          type: 'ObjectId',
          cast: v => new mongoose.Types.ObjectId(v)
        },
        myNum: {
          type: 'number',
          cast: v => Math.ceil(v)
        },
        myDate: { type: Date, cast: v => new Date(v) },
        myBool: { type: Boolean, cast: v => !!v },
        myStr: { type: String, cast: v => '' + v }
      });

      assert.equal(schema.path('myId').cast('12charstring').toHexString(), '313263686172737472696e67');
      assert.equal(schema.path('myNum').cast(3.14), 4);
      assert.equal(schema.path('myDate').cast('2012-06-01').getFullYear(), 2012);
      assert.equal(schema.path('myBool').cast('hello'), true);
      assert.equal(schema.path('myStr').cast(42), '42');

      assert.throws(() => schema.path('myId').cast('bad'), /Cast to ObjectId failed/);
    });
  });

  it('supports `of` for array type definition (gh-9564)', function() {
    const schema = new Schema({
      nums: { type: Array, of: Number },
      tags: { type: 'array', of: String },
      subdocs: { type: Array, of: Schema({ name: String }) }
    });

    assert.equal(schema.path('nums').caster.instance, 'Number');
    assert.equal(schema.path('tags').caster.instance, 'String');
    assert.equal(schema.path('subdocs').casterConstructor.schema.path('name').instance, 'String');
  });

  it('should use the top-most class\'s getter/setter gh-8892', function() {
    class C1 {
      get hello() {
        return 1;
      }
    }

    class C2 extends C1 {
      get hello() {
        return 2;
      }
    }

    const C1Schema = new mongoose.Schema({});
    C1Schema.loadClass(C1);
    const C1Model = db.model('C1', C1Schema);

    const C2Schema = new mongoose.Schema({});
    C2Schema.loadClass(C2);
    const C2Model = db.model('C2', C2Schema);

    assert.equal((new C1Model()).hello, 1);
    assert.equal((new C2Model()).hello, 2);
  });

  it('handles loadClass with inheritted getters (gh-9975)', function() {
    class User {
      get displayAs() {
        return null;
      }
    }

    class TechnicalUser extends User {
      get displayAs() {
        return this.name;
      }
    }

    const schema = new Schema({ name: String }).loadClass(TechnicalUser);

    assert.equal(schema.virtuals.displayAs.applyGetters(null, { name: 'test' }), 'test');
  });

  it('loadClass with static getter (gh-10436)', function() {
    const schema = new mongoose.Schema({
      firstName: String,
      lastName: String
    });

    class UserClass extends mongoose.Model {
      get fullName() {
        return `${this.firstName} ${this.lastName}`;
      }

      static get greeting() {
        return 'Hello World';
      }
    }

    const User = mongoose.model(UserClass, schema);

    assert.equal(User.greeting, 'Hello World');
  });

  it('supports setting `ref` on array SchemaType (gh-10029)', function() {
    const testSchema = new mongoose.Schema({
      doesntpopulate: {
        type: [mongoose.Schema.Types.ObjectId],
        ref: 'features'
      },
      populatescorrectly: [{
        type: mongoose.Schema.Types.ObjectId,
        ref: 'features'
      }]
    });

    assert.equal(testSchema.path('doesntpopulate.$').options.ref, 'features');
    assert.equal(testSchema.path('populatescorrectly.$').options.ref, 'features');
  });

  it('path() gets single nested paths within document arrays (gh-10164)', function() {
    const schema = mongoose.Schema({
      field1: [mongoose.Schema({
        field2: mongoose.Schema({
          field3: Boolean
        })
      })]
    });

    assert.equal(schema.path('field1').instance, 'Array');
    assert.equal(schema.path('field1.field2').instance, 'Embedded');
    assert.equal(schema.path('field1.field2.field3').instance, 'Boolean');
  });

  it('supports creating nested paths underneath document arrays (gh-10193)', function() {
    const DynamicTextMatchFeaturesSchema = new Schema({ css: { color: String } });

    const ElementSchema = new Schema({
      image: { type: String },
      possibleElements: [{
        textMatchFeatures: {
          dynamic: DynamicTextMatchFeaturesSchema
        }
      }]
    });

    assert.ok(ElementSchema.path('possibleElements').schema.path('textMatchFeatures.dynamic').schema.nested['css']);
  });

  it('propagates map `ref` down to individual map elements (gh-10329)', function() {
    const TestSchema = new mongoose.Schema({
      testprop: {
        type: Map,
        of: Number,
        ref: 'OtherModel'
      }
    });

    assert.equal(TestSchema.path('testprop.$*').instance, 'Number');
    assert.equal(TestSchema.path('testprop.$*').options.ref, 'OtherModel');
  });

  it('handles maps of maps (gh-10644)', function() {
    const schema = new mongoose.Schema({
      myMap: {
        type: Map,
        of: {
          type: Map,
          of: String
        }
      }
    });
    assert.equal(schema.path('myMap').$__schemaType.$__schemaType.instance, 'String');
  });

  it('handles `type: { subpath: String }` in document array definitions (gh-10750)', function() {
    const schema = new mongoose.Schema({
      something: [{ type: { somePath: String } }],
      // also, same error message when doing:
      somethingElse: { type: [{ type: { somePath: String } }] }
    });

    assert.equal(schema.path('something').caster.schema.path('somePath').instance, 'String');
    assert.equal(schema.path('somethingElse').caster.schema.path('somePath').instance, 'String');
  });

  it('handles `Date` with `type` (gh-10807)', function() {
    Date.type = Date;
    const schema = new mongoose.Schema({
      something: Date,
      somethingElse: { type: Date, immutable: true }
    });

    assert.equal(schema.path('something').instance, 'Date');
    assert.equal(schema.path('somethingElse').instance, 'Date');
    delete Date.type;
  });
  it('setting path with `Mixed` type to an array after number (gh-11417)', async() => {
    const userSchema = new Schema({ data: {} });
    const User = db.model('User', userSchema);

    const user = await User.create({ data: 2 });
    user.set({ data: [] });
    await user.save();
    assert.ok(Array.isArray(user.data));

    const foundUser = await User.findOne({ _id: user._id });
    assert.ok(Array.isArray(foundUser.data));
  });

  it('sets an _applyDiscriminators property on the schema and add discriminator to appropriate model (gh-7971)', async() => {
    const eventSchema = new mongoose.Schema({ message: String },
      { discriminatorKey: 'kind' });
    const batchSchema = new mongoose.Schema({ name: String }, { discriminatorKey: 'kind' });
    batchSchema.discriminator('event', eventSchema);
    assert(batchSchema._applyDiscriminators);
    assert.ok(!eventSchema._applyDiscriminators);

    const arraySchema = new mongoose.Schema({ array: [batchSchema] });
    const arrayModel = db.model('array', arraySchema);
    const array = await arrayModel.create({
      array: [{ name: 'Array Test', message: 'Please work', kind: 'event' }]
    });
    assert(array.array[0].message);

    const parentSchema = new mongoose.Schema({ sub: batchSchema });
    const Parent = db.model('Parent', parentSchema);
    const parent = await Parent.create({
      sub: { name: 'Sub Test', message: 'I hope I worked!', kind: 'event' }
    });
    assert(parent.sub.message);

    const Batch = db.model('Batch', batchSchema);
    const batch = await Batch.create({
      name: 'Test Testerson',
      message: 'Hello World!',
      kind: 'event'
    });
    assert(batch.message);
  });

  it('can use on as a schema property (gh-11580)', async() => {
    const testSchema = new mongoose.Schema({
      on: String
    });
    const Test = db.model('gh11580', testSchema);
    await Test.create({
      on: 'Test'
    });
    const result = await Test.findOne();
    assert.ok(result);
    assert.ok(result.on);
  });

  it('disallows using schemas with schema-level projections with map subdocuments (gh-11698)', async function() {
    const subSchema = new Schema({
      selected: { type: Number },
      not_selected: { type: Number, select: false }
    });

    assert.throws(() => {
      new Schema({
        subdocument_mapping: {
          type: Map,
          of: subSchema
        }
      });
    }, /Cannot use schema-level projections.*subdocument_mapping.not_selected/);
  });

  it('allows a lean option on schemas so that all documents are lean when running a query (gh-10090)', async function() {
    const testSchema = new mongoose.Schema({
      name: String
    }, { lean: true });
    const Test = db.model('gh10090', testSchema);
    await Test.create({
      name: 'I am a lean doc, fast and small'
    });
    const entry = await Test.findOne();
    assert.equal(entry instanceof mongoose.Document, false);
  });

  it('disallows setting special properties with `add()` or constructor (gh-12085)', function() {
    const maliciousPayload = '{"__proto__.toString": "Number"}';

    assert.throws(() => {
      mongoose.Schema(JSON.parse(maliciousPayload));
    }, /__proto__/);

    assert.ok({}.toString());
  });

  it('enable defining virtual paths by using schema constructor (gh-11908)', async function() {
    function get() {return this.email.slice(this.email.indexOf('@') + 1);}
    function set(v) { this.email = [this.email.slice(0, this.email.indexOf('@')), v].join('@');}
    const options = {
      getters: true
    };

    const definition = {
      email: { type: String }
    };
    const TestSchema1 = new Schema(definition);
    TestSchema1.virtual('domain', options).set(set).get(get);

    const TestSchema2 = new Schema({
      email: { type: String }
    }, {
      virtuals: {
        domain: {
          get,
          set,
          options
        }
      }
    });

    assert.deepEqual(TestSchema2.virtuals, TestSchema1.virtuals);

    const doc1 = new (mongoose.model('schema1', TestSchema1))({ email: 'test@m0_0a.com' });
    const doc2 = new (mongoose.model('schema2', TestSchema2))({ email: 'test@m0_0a.com' });

    assert.equal(doc1.domain, doc2.domain);

    const mongooseDomain = 'mongoose.com';
    doc1.domain = mongooseDomain;
    doc2.domain = mongooseDomain;

    assert.equal(doc1.domain, mongooseDomain);
    assert.equal(doc1.domain, doc2.domain);
  });

  it('allows defining ObjectIds and Decimal128s using Types.* (gh-12205)', function() {
    const schema = new Schema({
      testId: mongoose.Types.ObjectId,
      testId2: {
        type: mongoose.Types.ObjectId
      },
      num: mongoose.Types.Decimal128,
      num2: {
        type: mongoose.Types.Decimal128
      }
    });

    assert.equal(schema.path('testId').instance, 'ObjectId');
    assert.equal(schema.path('testId2').instance, 'ObjectId');
    assert.equal(schema.path('num').instance, 'Decimal128');
    assert.equal(schema.path('num2').instance, 'Decimal128');
  });

  it('_getSchema finds path underneath nested subdocument with map of mixed (gh-12530)', function() {
    const schema = new Schema({
      child: new Schema({
        testMap: {
          type: Map,
          of: 'Mixed'
        }
      })
    });

    assert.equal(schema._getSchema('child.testMap.foo.bar').instance, 'Mixed');
  });

  it('should not allow to create a path with primitive values (gh-7558)', () => {
    assert.throws(() => {
      new Schema({
        foo: false
      });
    }, /invalid.*false.*foo/i);

    assert.throws(() => {
      const schema = new Schema();
      schema.add({ foo: false });
    }, /invalid.*false.*foo/i);

    assert.throws(() => {
      new Schema({
        foo: 1
      });
    }, /invalid.*1.*foo/i);

    assert.throws(() => {
      new Schema({
        foo: 'invalid'
      });
    }, /invalid.*invalid.*foo/i);
  });

  it('should allow deleting a virtual path off the schema gh-8397', async function() {
    const schema = new Schema({
      name: String
    }, {
      virtuals: {
        foo: {
          get() {
            return 42;
          }
        }
      }
    });
    assert.ok(schema.virtuals.foo);
    schema.removeVirtual('foo');
    assert.ok(!schema.virtuals.foo);
    assert.ok(!schema.tree.foo);

    schema.virtual('foo').get(v => v || 99);

    const Test = db.model('gh-8397', schema);
    const doc = new Test({ name: 'Test' });
    assert.equal(doc.foo, 99);
  });

  it('should allow deleting multiple virtuals gh-8397', async function() {
    const schema = new Schema({
      name: String
    }, {
      virtuals: {
        foo: {
          get() {
            return 42;
          }
        },
        bar: {
          get() {
            return 41;
          }
        }
      }
    });
    assert.ok(schema.virtuals.foo);
    assert.ok(schema.virtuals.bar);
    schema.removeVirtual(['foo', 'bar']);
    assert.ok(!schema.virtuals.foo);
    assert.ok(!schema.virtuals.bar);
    const Test = db.model('gh-8397', schema);
    const doc = new Test({ name: 'Test' });
    assert.equal(doc.foo, undefined);
    assert.equal(doc.bar, undefined);
  });

  it('should throw an error if attempting to delete a virtual path that does not exist gh-8397', function() {
    const schema = new Schema({
      name: String
    });
    assert.ok(!schema.virtuals.foo);
    assert.throws(() => {
      schema.removeVirtual('foo');
    }, { message: 'Attempting to remove virtual "foo" that does not exist.' });
  });
<<<<<<< HEAD
  it('should throw an error if using schema with "timeseries" option as a nested schema', function() {
    const subSchema = new Schema({
      name: String
    }, { timeseries: { timeField: 'timestamp', metaField: 'metadata', granularity: 'hours' } });
    assert.throws(() => {
      new Schema({
        name: String,
        array: [subSchema]
      });
    }, { message: 'Cannot create use schema for property "array" because the schema has the timeseries option enabled.' });
    assert.throws(() => {
      new Schema({
        name: String,
        subdoc: subSchema
      });
    }, { message: 'Cannot create use schema for property "subdoc" because the schema has the timeseries option enabled.' });
=======
  it('should allow timestamps on a sub document when having _id field in the main document gh-13343', async function() {
    const ImageSchema = new Schema({
      dimensions: {
        type: new Schema({
          width: { type: Number, required: true },
          height: { type: Number, required: true }
        }, { timestamps: true }),
        required: true
      }
    }, { timestamps: true });

    const DataSchema = new Schema({
      tags: { type: ImageSchema, required: false, _id: false }
    });

    const Test = db.model('gh13343', DataSchema);
    const res = await Test.insertMany([
      {
        tags: {
          dimensions: { width: 960, height: 589 }
        }
      }
    ]);
    assert.ok(res);
    assert.ok(res[0].tags.createdAt);
    assert.ok(res[0].tags.updatedAt);
>>>>>>> 06cd519a
  });
});<|MERGE_RESOLUTION|>--- conflicted
+++ resolved
@@ -3034,7 +3034,6 @@
       schema.removeVirtual('foo');
     }, { message: 'Attempting to remove virtual "foo" that does not exist.' });
   });
-<<<<<<< HEAD
   it('should throw an error if using schema with "timeseries" option as a nested schema', function() {
     const subSchema = new Schema({
       name: String
@@ -3051,7 +3050,7 @@
         subdoc: subSchema
       });
     }, { message: 'Cannot create use schema for property "subdoc" because the schema has the timeseries option enabled.' });
-=======
+  });
   it('should allow timestamps on a sub document when having _id field in the main document gh-13343', async function() {
     const ImageSchema = new Schema({
       dimensions: {
@@ -3078,6 +3077,5 @@
     assert.ok(res);
     assert.ok(res[0].tags.createdAt);
     assert.ok(res[0].tags.updatedAt);
->>>>>>> 06cd519a
   });
 });