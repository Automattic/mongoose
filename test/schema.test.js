--- conflicted
+++ resolved
@@ -2713,7 +2713,6 @@
     assert.equal(TestSchema.path('testprop.$*').options.ref, 'OtherModel');
   });
 
-<<<<<<< HEAD
   it('handles maps of maps (gh-10644)', function() {
     const schema = new mongoose.Schema({
       myMap: {
@@ -2834,10 +2833,7 @@
     assert.equal(entry instanceof mongoose.Document, false);
   });
 
-  it('disallows setting special properties with `add()` or constructor (gh-12085)', async function() {
-=======
   it('disallows setting special properties with `add()` or constructor (gh-12085)', function() {
->>>>>>> 0c75a1f8
     const maliciousPayload = '{"__proto__.toString": "Number"}';
 
     assert.throws(() => {
@@ -2846,7 +2842,6 @@
 
     assert.ok({}.toString());
   });
-<<<<<<< HEAD
 
   it('enable defining virtual paths by using schema constructor (gh-11908)', async function() {
     function get() {return this.email.slice(this.email.indexOf('@') + 1);}
@@ -2918,6 +2913,4 @@
 
     assert.equal(schema._getSchema('child.testMap.foo.bar').instance, 'Mixed');
   });
-=======
->>>>>>> 0c75a1f8
 });