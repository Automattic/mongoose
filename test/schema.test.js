
/**
 * Module dependencies.
 */

var start = require('./common')
  , mongoose = start.mongoose
  , assert = require('assert')
  , Schema = mongoose.Schema
  , Document = mongoose.Document
  , SchemaType = mongoose.SchemaType
  , VirtualType = mongoose.VirtualType
<<<<<<< HEAD
  , ObjectId = Schema.ObjectId
  , ValidatorError = SchemaType.ValidatorError
  , ValidatorCollectionError = SchemaType.ValidatorCollectionError
  , CastError = SchemaType.CastError
=======
  , ValidatorError = mongoose.Error.ValidatorError
>>>>>>> 62388c9f
  , SchemaTypes = Schema.Types
  , ObjectId = SchemaTypes.ObjectId
  , Mixed = SchemaTypes.Mixed
  , DocumentObjectId = mongoose.Types.ObjectId
  , MongooseArray = mongoose.Types.Array
  , ReadPref = require('mongodb').ReadPreference
  , vm = require('vm')

/**
 * Test Document constructor.
 */

function TestDocument () {
  Document.apply(this, arguments);
};

/**
 * Inherits from Document.
 */

TestDocument.prototype.__proto__ = Document.prototype;

/**
 * Set a dummy schema to simulate compilation.
 */

TestDocument.prototype._setSchema(new Schema({
    test    : String
}));

/**
 * Test.
 */

describe('schema', function(){
  it('can be created without the "new" keyword', function(done){
    var schema = Schema({ name: String });
    assert.ok(schema instanceof Schema);
    done();
  })

  it('supports different schematypes', function(done){
    var Checkin = new Schema({
        date      : Date 
      , location  : {
            lat: Number
          , lng: Number
        }
    });

    var Ferret = new Schema({
        name      : String
      , owner     : ObjectId
      , fur       : String
      , color     : { type: String }
      , age       : Number
      , checkins  : [Checkin]
      , friends   : [ObjectId]
      , likes     : Array
      , alive     : Boolean
      , extra     : Mixed
    });

    assert.ok(Ferret.path('name') instanceof SchemaTypes.String);
    assert.ok(Ferret.path('owner') instanceof SchemaTypes.ObjectId);
    assert.ok(Ferret.path('fur') instanceof SchemaTypes.String);
    assert.ok(Ferret.path('color') instanceof SchemaTypes.String);
    assert.ok(Ferret.path('age') instanceof SchemaTypes.Number);
    assert.ok(Ferret.path('checkins') instanceof SchemaTypes.DocumentArray);
    assert.ok(Ferret.path('friends') instanceof SchemaTypes.Array);
    assert.ok(Ferret.path('likes') instanceof SchemaTypes.Array);
    assert.ok(Ferret.path('alive') instanceof SchemaTypes.Boolean);
    assert.ok(Ferret.path('extra') instanceof SchemaTypes.Mixed);

    assert.strictEqual(Ferret.path('unexistent'), undefined);

    assert.ok(Checkin.path('date') instanceof SchemaTypes.Date);

    // check strings
    var Checkin1 = new Schema({
        date      : 'date'
      , location  : {
            lat: 'number'
          , lng: 'Number'
        }
    });

    assert.ok(Checkin1.path('date') instanceof SchemaTypes.Date);
    assert.ok(Checkin1.path('location.lat') instanceof SchemaTypes.Number);
    assert.ok(Checkin1.path('location.lng') instanceof SchemaTypes.Number);

    var Ferret1 = new Schema({
        name      : "string"
      , owner     : "oid"
      , fur       : { type: "string" }
      , color     : { type: "String" }
      , checkins  : [Checkin]
      , friends   : Array
      , likes     : "array"
      , alive     : "Bool"
      , alive1    : "bool"
      , alive2    : "boolean"
      , extra     : "mixed"
      , obj       : "object"
      , buf       : "buffer"
      , Buf       : "Buffer"
    });

    assert.ok(Ferret1.path('name') instanceof SchemaTypes.String);
    assert.ok(Ferret1.path('owner') instanceof SchemaTypes.ObjectId);
    assert.ok(Ferret1.path('fur') instanceof SchemaTypes.String);
    assert.ok(Ferret1.path('color') instanceof SchemaTypes.String);
    assert.ok(Ferret1.path('checkins') instanceof SchemaTypes.DocumentArray);
    assert.ok( Ferret1.path('friends') instanceof SchemaTypes.Array);
    assert.ok(Ferret1.path('likes') instanceof SchemaTypes.Array);
    assert.ok(Ferret1.path('alive') instanceof SchemaTypes.Boolean);
    assert.ok(Ferret1.path('alive1') instanceof SchemaTypes.Boolean);
    assert.ok(Ferret1.path('alive2') instanceof SchemaTypes.Boolean);
    assert.ok(Ferret1.path('extra') instanceof SchemaTypes.Mixed);
    assert.ok(Ferret1.path('obj') instanceof SchemaTypes.Mixed);
    assert.ok(Ferret1.path('buf') instanceof SchemaTypes.Buffer);
    assert.ok(Ferret1.path('Buf') instanceof SchemaTypes.Buffer);
    done();
  });

  it('supports dot notation for path accessors', function(done){
    var Racoon = new Schema({
        name  : { type: String, enum: ['Edwald', 'Tobi'] }
      , age   : Number
    });

    var Person = new Schema({
        name      : String
      , raccoons  : [Racoon]
      , location  : {
            city  : String
          , state : String
        }
    });

    assert.ok(Person.path('name') instanceof SchemaTypes.String);
    assert.ok(Person.path('raccoons') instanceof SchemaTypes.DocumentArray);
    assert.ok(Person.path('location.city') instanceof SchemaTypes.String);
    assert.ok(Person.path('location.state') instanceof SchemaTypes.String);

    assert.strictEqual(Person.path('location.unexistent'), undefined);
    done();
  })

  it('allows paths nested > 2 levels', function(done){
    var Nested = new Schema({
      first: {
        second: {
          third: String
        }
      }
    });
    assert.ok(Nested.path('first.second.third') instanceof SchemaTypes.String);
    done();
  });

  it('default definition', function(done){
    var Test = new Schema({
        simple    : { type: String, default: 'a' }
      , array     : { type: Array, default: [1,2,3,4,5] }
      , arrayX    : { type: Array, default: 9 }
      , arrayFn   : { type: Array, default: function () { return [8] } }
      , callback  : { type: Number, default: function(){
          assert.equal('b', this.a);
          return '3';
        }}
    });

    assert.equal(Test.path('simple').defaultValue, 'a');
    assert.equal(typeof Test.path('callback').defaultValue, 'function');

    assert.equal(Test.path('simple').getDefault(), 'a');
    assert.equal((+Test.path('callback').getDefault({ a: 'b' })), 3);
    assert.equal(typeof Test.path('array').defaultValue, 'function');
    assert.equal(Test.path('array').getDefault(new TestDocument)[3], 4);
    assert.equal(Test.path('arrayX').getDefault(new TestDocument)[0], 9);
    assert.equal(typeof Test.path('arrayFn').defaultValue, 'function');
    assert.ok(Test.path('arrayFn').getDefault(new TestDocument) instanceof MongooseArray);
    done();
  })

  it('Mixed defaults can be empty arrays', function(done){
    var Test = new Schema({
        mixed1    : { type: Mixed, default: [] }
      , mixed2    : { type: Mixed, default: Array }
    });

    assert.ok(Test.path('mixed1').getDefault() instanceof Array);
    assert.equal(Test.path('mixed1').getDefault().length, 0);
    assert.ok(Test.path('mixed2').getDefault() instanceof Array);
    assert.equal(Test.path('mixed2').getDefault().length, 0);
    done();
  })

  describe('validation', function(){
    it('invalid arguments are rejected (1044)', function(done){
      assert.throws(function () {
        new Schema({
            simple: { type: String, validate: 'nope' }
        });
      }, /Invalid validator/);

      assert.throws(function () {
        new Schema({
            simple: { type: String, validate: ['nope'] }
        });
      }, /Invalid validator/);

      assert.throws(function () {
        new Schema({
          simple: { type: String, validate: { nope: 1, msg: 'nope' } }
        });
      }, /Invalid validator/);

      assert.throws(function () {
        new Schema({
          simple: { type: String, validate: [{ nope: 1, msg: 'nope' }, 'nope'] }
        });
      }, /Invalid validator/);

      done();
    })

    it('string required', function(done){
      var Test = new Schema({
          simple: String
      });

      Test.path('simple').required(true);
      assert.equal(Test.path('simple').validators.length, 1);

      Test.path('simple').doValidate(null, function(err){
        assert.ok(err instanceof ValidatorError);
      });

      Test.path('simple').doValidate(undefined, function(err){
        assert.ok(err instanceof ValidatorError);
      });

      Test.path('simple').doValidate('', function(err){
        assert.ok(err instanceof ValidatorError);
      });

      Test.path('simple').doValidate('woot', function(err){
        assert.ifError(err);
      });

      done();
    });

    it('string enum', function(done){
      var Test = new Schema({
          complex: { type: String, enum: ['a', 'b', undefined, 'c', null] }
      });

      assert.ok(Test.path('complex') instanceof SchemaTypes.String);
      assert.deepEqual(Test.path('complex').enumValues,['a', 'b', 'c', null]);
      assert.equal(Test.path('complex').validators.length, 1)

      Test.path('complex').enum('d', 'e');

      assert.deepEqual(Test.path('complex').enumValues, ['a', 'b', 'c', null, 'd', 'e']);

      Test.path('complex').doValidate('x', function(err){
        assert.ok(err instanceof ValidatorError);
      });

      // allow unsetting enums
      Test.path('complex').doValidate(undefined, function(err){
        assert.ifError(err);
      });

      Test.path('complex').doValidate(null, function(err){
        assert.ifError(err);
      });

      Test.path('complex').doValidate('da', function(err){
        assert.ok(err instanceof ValidatorError);
      })

      done();
    })

    it('string regexp', function(done){
      var Test = new Schema({
          simple: { type: String, match: /[a-z]/ }
      });

      assert.equal(1, Test.path('simple').validators.length);

      Test.path('simple').doValidate('az', function(err){
        assert.ifError(err);
      });

      Test.path('simple').match(/[0-9]/);
      assert.equal(2, Test.path('simple').validators.length);

      Test.path('simple').doValidate('12', function(err){
        assert.ok(err instanceof ValidatorError);
      });

      Test.path('simple').doValidate('a12', function(err){
        assert.ifError(err);
      });

      Test.path('simple').doValidate('', function(err){
        assert.ifError(err);
      });
      Test.path('simple').doValidate(null, function(err){
        assert.ifError(err);
      });
      Test.path('simple').doValidate(undefined, function(err){
        assert.ifError(err);
      });
      Test.path('simple').validators = [];
      Test.path('simple').match(/[1-9]/);
      Test.path('simple').doValidate(0, function(err){
        assert.ok(err instanceof ValidatorError);
      });
      done();
    })

    it('number min and max', function(done){
      var Tobi = new Schema({
          friends: { type: Number, max: 15, min: 5 }
      });

      assert.equal(Tobi.path('friends').validators.length, 2);

      Tobi.path('friends').doValidate(10, function(err){
        assert.ifError(err);
      });

      Tobi.path('friends').doValidate(100, function(err){
        assert.ok(err instanceof ValidatorError);
      });

      Tobi.path('friends').doValidate(1, function(err){
        assert.ok(err instanceof ValidatorError);
      });

      // null is allowed
      Tobi.path('friends').doValidate(null, function(err){
        assert.ifError(err);
      });
      done();
    });

    it('number required', function(done){
      var Edwald = new Schema({
          friends: { type: Number, required: true }
      });

      Edwald.path('friends').doValidate(null, function(err){
        assert.ok(err instanceof ValidatorError);
      });

      Edwald.path('friends').doValidate(undefined, function(err){
        assert.ok(err instanceof ValidatorError);
      });

      Edwald.path('friends').doValidate(0, function(err){
        assert.ifError(err);
      });

      done();
    })

    it('date required', function(done){
      var Loki = new Schema({
          birth_date: { type: Date, required: true }
      });

      Loki.path('birth_date').doValidate(null, function (err) {
        assert.ok(err instanceof ValidatorError);
      });

      Loki.path('birth_date').doValidate(undefined, function (err) {
        assert.ok(err instanceof ValidatorError);
      });

      Loki.path('birth_date').doValidate(new Date(), function (err) {
        assert.ifError(err);
      });

      done();
    });

    it('objectid required', function(done){
      var Loki = new Schema({
          owner: { type: ObjectId, required: true }
      });

      Loki.path('owner').doValidate(new DocumentObjectId(), function(err){
        assert.ifError(err);
      });

      Loki.path('owner').doValidate(null, function(err){
        assert.ok(err instanceof ValidatorError);
      });

      Loki.path('owner').doValidate(undefined, function(err){
        assert.ok(err instanceof ValidatorError);
      });
      done();
    });

    it('array required', function(done){
      var Loki = new Schema({
          likes: { type: Array, required: true }
      });

      Loki.path('likes').doValidate(null, function (err) {
        assert.ok(err instanceof ValidatorError);
      });

      Loki.path('likes').doValidate(undefined, function (err) {
        assert.ok(err instanceof ValidatorError);
      });

      Loki.path('likes').doValidate([], function (err) {
        assert.ok(err instanceof ValidatorError);
      });
      done();
    });

    it('boolean required', function(done){
      var Animal = new Schema({
          isFerret: { type: Boolean, required: true }
      });

      Animal.path('isFerret').doValidate(null, function(err){
        assert.ok(err instanceof ValidatorError);
      });

      Animal.path('isFerret').doValidate(undefined, function(err){
        assert.ok(err instanceof ValidatorError);
      });

      Animal.path('isFerret').doValidate(true, function(err){
        assert.ifError(err);
      });

      Animal.path('isFerret').doValidate(false, function(err){
        assert.ifError(err);
      });
      done();
    });

    it('multiple errors', function(done){
      var MultipleTest = new Schema({
          testProperty: { type: Number, required: true, min: 1, max: 5 } 
      });
      
      MultipleTest.path('testProperty').doValidate(undefined, function (err) {
        assert.ok(err instanceof ValidatorCollectionError);
        assert.equal(true, Array.isArray(err.errors));
        assert.equal(err.errors.length, 3);
        for (var i = 0; i < err.errors.length; i += 1) {
          assert.ok(err.errors[i] instanceof ValidatorError);
        };
        done();
      });
    });

    describe('async', function(){
      it('works', function(done){
        var executed = 0;

        function validator (value, fn) {
          setTimeout(function(){
            executed++;
            fn(value === true);
            if (2 === executed) done();
          }, 5);
        };

        var Animal = new Schema({
            ferret: { type: Boolean, validate: validator }
        });

        Animal.path('ferret').doValidate(true, function(err){
          assert.ifError(err);
        });

        Animal.path('ferret').doValidate(false, function(err){
          assert.ok(err instanceof Error);
        });
      });

      it('multiple', function(done) {
        var executed = 0;

        function validator (value, fn) {
          setTimeout(function(){
            executed++;
            fn(value === true);
            if (2 === executed) done();
          }, 5);
        };

        var Animal = new Schema({
          ferret: {
            type: Boolean,
            validate: [
              {
                'validator': validator,
                'msg': 'validator1'
              },
              {
                'validator': validator,
                'msg': 'validator2'
              },
            ],
          }
        });

        Animal.path('ferret').doValidate(true, function(err){
          assert.ifError(err);
        });
      });

      it('scope', function(done){
        var called = false;
        function validator (value, fn) {
          assert.equal('b', this.a);

          setTimeout(function(){
            called = true;
            fn(true);
          }, 5);
        };

        var Animal = new Schema({
            ferret: { type: Boolean, validate: validator }
        });

        Animal.path('ferret').doValidate(true, function(err){
          assert.ifError(err);
          assert.equal(true, called);
          done();
        }, { a: 'b' });
      })
    })
  });

  describe('casting', function(){
    it('number', function(done){
      var Tobi = new Schema({
          age: Number
      });

      // test String -> Number cast
      assert.equal('number', typeof Tobi.path('age').cast('0'));
      assert.equal(0, (+Tobi.path('age').cast('0')));

      assert.equal('number', typeof Tobi.path('age').cast(0));
      assert.equal(0, (+Tobi.path('age').cast(0)));
      done();
    });

    describe('string', function(){
      it('works', function(done){
        var Tobi = new Schema({
            nickname: String
        });

        function Test(){};
        Test.prototype.toString = function(){
          return 'woot';
        };

        // test Number -> String cast
        assert.equal('string', typeof Tobi.path('nickname').cast(0));
        assert.equal('0', Tobi.path('nickname').cast(0));

        // test any object that implements toString
        assert.equal('string', typeof Tobi.path('nickname').cast(new Test));
        assert.equal('woot', Tobi.path('nickname').cast(new Test));
        done();
      });
      it('casts undefined to "undefined"', function(done){
        var db= require('./common')();
        var schema = new Schema({ arr: [String] });
        var M = db.model('castingStringArrayWithUndefined', schema);
        M.find({ arr: { $in: [undefined] }}, function (err) {
          db.close();
          assert.equal(err && err.message, 'Cast to string failed for value "undefined"');
          done();
        });
      });
    });

    it('date', function(done){
      var Loki = new Schema({
          birth_date: { type: Date }
      });

      assert.ok(Loki.path('birth_date').cast(1294525628301) instanceof Date);
      assert.ok(Loki.path('birth_date').cast('8/24/2000') instanceof Date);
      assert.ok(Loki.path('birth_date').cast(new Date) instanceof Date);
      done();
    });

    it('objectid', function(done){
      var Loki = new Schema({
          owner: { type: ObjectId }
      });

      var doc = new TestDocument()
        , id = doc._id.toString();

      assert.ok(Loki.path('owner').cast('4c54f3453e688c000000001a')
                        instanceof DocumentObjectId);

      assert.ok(Loki.path('owner').cast(new DocumentObjectId())
                        instanceof DocumentObjectId);

      assert.ok(Loki.path('owner').cast(doc)
                        instanceof DocumentObjectId);

      assert.equal(id, Loki.path('owner').cast(doc).toString());
      done();
    });

    it('array', function(done){
      var Loki = new Schema({
          oids        : [ObjectId]
        , dates       : [Date]
        , numbers     : [Number]
        , strings     : [String]
        , buffers     : [Buffer]
        , nocast      : []
        , mixed       : [Mixed]
      });

      var oids = Loki.path('oids').cast(['4c54f3453e688c000000001a', new DocumentObjectId]);

      assert.ok(oids[0] instanceof DocumentObjectId);
      assert.ok(oids[1] instanceof DocumentObjectId);

      var dates = Loki.path('dates').cast(['8/24/2010', 1294541504958]);

      assert.ok(dates[0] instanceof Date);
      assert.ok(dates[1] instanceof Date);

      var numbers = Loki.path('numbers').cast([152, '31']);

      assert.equal(typeof numbers[0], 'number');
      assert.equal(typeof numbers[1], 'number');

      var strings = Loki.path('strings').cast(['test', 123]);

      assert.equal(typeof strings[0], 'string');
      assert.equal('test',strings[0]);

      assert.equal(typeof strings[1], 'string');
      assert.equal('123', strings[1]);

      var buffers = Loki.path('buffers').cast(['\0\0\0', new Buffer("abc")]);

      assert.ok(buffers[0] instanceof Buffer);
      assert.ok(buffers[1] instanceof Buffer);

      var nocasts = Loki.path('nocast').cast(['test', 123]);

      assert.equal(typeof nocasts[0], 'string');
      assert.equal('test', nocasts[0]);

      assert.equal(typeof nocasts[1], 'number');
      assert.equal(123, nocasts[1]);

      var mixed = Loki.path('mixed').cast(['test', 123, '123', {}, new Date, new DocumentObjectId]);

      assert.equal(typeof mixed[0], 'string');
      assert.equal(typeof mixed[1], 'number');
      assert.equal(typeof mixed[2], 'string');
      assert.equal(typeof mixed[3], 'object');
      assert.ok(mixed[4] instanceof Date);
      assert.ok(mixed[5] instanceof DocumentObjectId);
      done();
    });

    it('boolean', function(done){
      var Animal = new Schema({
          isFerret: { type: Boolean, required: true }
      });

      assert.strictEqual(Animal.path('isFerret').cast(null), null);
      assert.equal(false, Animal.path('isFerret').cast(undefined));
      assert.equal(false, Animal.path('isFerret').cast(false));
      assert.equal(false, Animal.path('isFerret').cast(0));
      assert.equal(false, Animal.path('isFerret').cast('0'));
      assert.equal(true, Animal.path('isFerret').cast({}));
      assert.equal(true, Animal.path('isFerret').cast(true));
      assert.equal(true, Animal.path('isFerret').cast(1));
      assert.equal(true, Animal.path('isFerret').cast('1'));
      done();
    });
  });

  it('methods declaration', function(done){
    var a = new Schema;
    a.method('test', function(){});
    a.method({
        a: function(){}
      , b: function(){}
    });
    assert.equal(3, Object.keys(a.methods).length);
    done();
  });

  it('static declaration', function(done){
    var a = new Schema;
    a.static('test', function(){});
    a.static({
        a: function(){}
      , b: function(){}
      , c: function(){}
    });

    assert.equal(Object.keys(a.statics).length, 4)
    done();
  });

  describe('setters', function(){
    it('work', function(done){
      function lowercase (v) {
        return v.toLowerCase();
      };

      var Tobi = new Schema({
          name: { type: String, set: lowercase }
      });

      assert.equal('woot', Tobi.path('name').applySetters('WOOT'));
      assert.equal(1, Tobi.path('name').setters.length);

      Tobi.path('name').set(function(v){
        return v + 'WOOT';
      });

      assert.equal('wootwoot', Tobi.path('name').applySetters('WOOT'));
      assert.equal(2, Tobi.path('name').setters.length);
      done();
    });

    it('order', function(done){
      function extract (v, self) {
        return (v && v._id)
          ? v._id
          : v
      };

      var Tobi = new Schema({
          name: { type: Schema.ObjectId, set: extract }
      });

      var id = new DocumentObjectId
        , sid = id.toString()
        , _id = { _id: id };

      assert.equal(Tobi.path('name').applySetters(sid, { a: 'b' }).toString(),sid);
      assert.equal(Tobi.path('name').applySetters(_id, { a: 'b' }).toString(),sid);
      assert.equal(Tobi.path('name').applySetters(id, { a: 'b' }).toString(),sid);
      done();
    });

    it('scope', function(done){
      function lowercase (v, self) {
        assert.equal('b', this.a);
        assert.equal('name', self.path);
        return v.toLowerCase();
      };

      var Tobi = new Schema({
          name: { type: String, set: lowercase }
      });

      assert.equal('what', Tobi.path('name').applySetters('WHAT', { a: 'b' }));
      done();
    });

    it('casting', function(done){
      function last (v) {
        assert.equal('number', typeof v);
        assert.equal(0, v);
        return 'last';
      };

      function first (v) {
        return 0;
      };

      var Tobi = new Schema({
          name: { type: String, set: last }
      });

      Tobi.path('name').set(first);
      assert.equal('last', Tobi.path('name').applySetters('woot'));
      done();
    });

    describe('string', function(){
      it('lowercase', function(done){
        var Tobi = new Schema({
            name: { type: String, lowercase: true }
        });

        assert.equal('what', Tobi.path('name').applySetters('WHAT'));
        assert.equal('1977', Tobi.path('name').applySetters(1977));
        done();
      });
      it('uppercase', function(done){
        var Tobi = new Schema({
            name: { type: String, uppercase: true }
        });

        assert.equal('WHAT', Tobi.path('name').applySetters('what'));
        assert.equal('1977', Tobi.path('name').applySetters(1977));
        done();
      });
      it('trim', function(done){
        var Tobi = new Schema({
            name: { type: String, uppercase: true, trim: true }
        });

        assert.equal('WHAT', Tobi.path('name').applySetters('  what   '));
        assert.equal('1977', Tobi.path('name').applySetters(1977));
        done();
      });
    });

    it('applying when none have been defined', function(done){
      var Tobi = new Schema({
          name: String
      });

      assert.equal('woot', Tobi.path('name').applySetters('woot'));
      done();
    });

    it('assignment of non-functions throw', function(done){
      var schema = new Schema({ fun: String });
      var g, s;

      try {
        schema.path('fun').set(4);
      } catch (err_) {
        g = err_;
      }

      assert.ok(g);
      assert.equal(g.message,'A setter must be a function.');
      done();
    })
  });

  describe('getters', function(){
    it('work', function(done){
      function woot (v) {
        return v + ' woot';
      };

      var Tobi = new Schema({
          name: { type: String, get: woot }
      });

      assert.equal(1, Tobi.path('name').getters.length);
      assert.equal('test woot', Tobi.path('name').applyGetters('test'));
      done();
    });
    it('order', function(done){
      function format (v, self) {
        return v
          ? '$' + v
          : v
      };

      var Tobi = new Schema({
          name: { type: Number, get: format }
      });

      assert.equal('$30', Tobi.path('name').applyGetters(30, { a: 'b' }));
      done();
    });
    it('scope', function(done){
      function woot (v, self) {
        assert.equal('b', this.a);
        assert.equal('name', self.path);
        return v.toLowerCase();
      };

      var Tobi = new Schema({
          name: { type: String, get: woot }
      });

      assert.equal('yep', Tobi.path('name').applyGetters('YEP', { a: 'b' }));
      done();
    });
    it('casting', function(done){
      function last (v) {
        assert.equal('number', typeof v);
        assert.equal(0, v);
        return 'last';
      };

      function first (v) {
        return 0;
      };

      var Tobi = new Schema({
          name: { type: String, get: last }
      });

      Tobi.path('name').get(first);
      assert.equal('last', Tobi.path('name').applyGetters('woot'));
      done();
    });
    it('applying when none have been defined', function(done){
      var Tobi = new Schema({
          name: String
      });

      assert.equal('woot', Tobi.path('name').applyGetters('woot'));
      done();
    });
    it('assignment of non-functions throw', function(done){
      var schema = new Schema({ fun: String });
      var g, s;

      try {
        schema.path('fun').get(true);
      } catch (err_) {
        g = err_;
      }

      assert.ok(g);
      assert.equal(g.message,'A getter must be a function.');
      done();
    })
    it('auto _id', function(done){
      var schema = new Schema({
          name: String
      });
      assert.ok(schema.path('_id') instanceof Schema.ObjectId);

      var schema = new Schema({
          name: String
      }, { _id: true });
      assert.ok(schema.path('_id') instanceof Schema.ObjectId);

      var schema = new Schema({
          name: String
      }, { _id: false });
      assert.equal(undefined, schema.path('_id'));

      // old options
      var schema = new Schema({
          name: String
      }, { noId: false });
      assert.ok(schema.path('_id') instanceof Schema.ObjectId);

      var schema = new Schema({
          name: String
      }, { noId: true });
      assert.equal(undefined, schema.path('_id'));
      done();
    })

    it('auto id', function(done){
      var schema = new Schema({
          name: String
      });
      assert.ok(schema.virtualpath('id') instanceof mongoose.VirtualType);

      var schema = new Schema({
          name: String
      }, { id: true });
      assert.ok(schema.virtualpath('id') instanceof mongoose.VirtualType);

      var schema = new Schema({
          name: String
      }, { id: false });
      assert.equal(undefined, schema.virtualpath('id'));

      // old options
      var schema = new Schema({
          name: String
      }, { noVirtualId: false });
      assert.ok(schema.virtualpath('id') instanceof mongoose.VirtualType);

      var schema = new Schema({
          name: String
      }, { noVirtualId: true });
      assert.equal(undefined, schema.virtualpath('id'));
      done();
    })
  });

  describe('hooks', function(){
    it('registration', function(done){
      var Tobi = new Schema();

      Tobi.pre('save', function(){});
      assert.equal(1, Tobi.callQueue.length);

      Tobi.post('save', function(){});
      assert.equal(2, Tobi.callQueue.length);

      Tobi.pre('save', function(){});
      assert.equal(3, Tobi.callQueue.length);
      done();
    });
  });

  describe('indexes', function(){
    describe('definition', function(){
      it('basic', function(done){
        var Tobi = new Schema({
            name: { type: String, index: true }
        });

        assert.equal(true, Tobi.path('name')._index);
        Tobi.path('name').index({ unique: true });
        assert.deepEqual(Tobi.path('name')._index, { unique: true });
        Tobi.path('name').unique(false);
        assert.deepEqual(Tobi.path('name')._index, { unique: false });

        var T, i;

        T = new Schema({
            name: { type: String, sparse: true }
        });
        assert.deepEqual(T.path('name')._index, { sparse: true });

        T = new Schema({
            name: { type: String, unique: true }
        });
        assert.deepEqual(T.path('name')._index, { unique: true });

        T = new Schema({
            name: { type: String, expires:  '1.5m' }
        });
        assert.deepEqual(T.path('name')._index, { expireAfterSeconds: 90 });

        T = new Schema({
            name: { type: String, expires:  200 }
        });
        assert.deepEqual(T.path('name')._index, { expireAfterSeconds: 200 });

        T = new Schema({
            name: { type: String, sparse: true, unique: true }
        });
        assert.deepEqual(T.path('name')._index, { sparse: true, unique: true });

        T = new Schema({
            name: { type: String, unique: true, sparse: true }
        });
        i = T.path('name')._index;
        assert.equal(true, i.unique);
        assert.equal(true, i.sparse);

        T = new Schema({
            name: { type: String, index: { sparse: true, unique: true, expireAfterSeconds: 65 }}
        });
        i = T.path('name')._index;
        assert.equal(true, i.unique);
        assert.equal(true, i.sparse);
        assert.equal(65, i.expireAfterSeconds);

        T = new Schema({
            name: { type: String, index: { sparse: true, unique: true, expires: '24h' }}
        });
        i = T.path('name')._index;
        assert.equal(true, i.unique);
        assert.equal(true, i.sparse);
        assert.equal(60*60*24, i.expireAfterSeconds);

        done();
      })
      it('compound', function(done){
        var Tobi = new Schema({
            name: { type: String, index: true }
          , last: { type: Number, sparse: true }
          , nope: { type: String, index: { background: false }}
        });

        Tobi.index({ firstname: 1, last: 1 }, { unique: true, expires: '1h' });
        Tobi.index({ firstname: 1, nope: 1 }, { unique: true, background: false });

        assert.deepEqual(Tobi.indexes(), [
            [{ name: 1 }, { background: true }]
          , [{ last: 1 }, { sparse: true, background :true }]
          , [{ nope: 1 }, { background : false}]
          , [{ firstname: 1, last: 1}, {unique: true, expireAfterSeconds: 60*60, background: true }]
          , [{ firstname: 1, nope: 1 }, { unique: true, background: false }]
        ]);

        done();
      });
    });
  });

  describe('plugins', function(){
    it('work', function(done){
      var Tobi = new Schema
        , called = false;

      Tobi.plugin(function(schema){
        assert.equal(schema, Tobi);
        called = true;
      });

      assert.equal(true, called);
      done();
    })
  });

  describe('options', function(){
    it('defaults are set', function(done){
      var Tobi = new Schema();

      assert.equal('object', typeof Tobi.options);
      assert.equal(true, Tobi.options.safe);
      assert.equal(true, Tobi.options.strict);
      assert.equal(false, Tobi.options.capped);
      assert.equal('__v', Tobi.options.versionKey);
      assert.equal(null, Tobi.options.shardKey);
      assert.equal(null, Tobi.options.read);
      assert.equal(true, Tobi.options._id);
      done();
    });

    it('setting', function(done){
      var Tobi = new Schema({}, { collection: 'users' });

      Tobi.set('a', 'b');
      Tobi.set('safe', false);
      assert.equal('users', Tobi.options.collection);

      assert.equal('b', Tobi.options.a);
      assert.equal(Tobi.options.safe, false);
      assert.equal(null, Tobi.options.read);

      var tags = [{ x: 1 }];

      Tobi.set('read', 'n');
      assert.ok(Tobi.options.read instanceof ReadPref);
      assert.equal('nearest', Tobi.options.read.mode);

      Tobi.set('read', 'n', tags);
      assert.equal('nearest', Tobi.options.read.mode);
      assert.ok(Array.isArray(Tobi.options.read.tags));
      assert.equal(1, Tobi.options.read.tags.length);
      assert.equal(1, Tobi.options.read.tags[0].x);

      Tobi.set('read', ['n', tags]);
      assert.equal('nearest', Tobi.options.read.mode);
      assert.ok(Array.isArray(Tobi.options.read.tags));
      assert.equal(1, Tobi.options.read.tags.length);
      assert.equal(1, Tobi.options.read.tags[0].x);

      Tobi = Schema({}, { read: 'p' });
      assert.ok(Tobi.options.read instanceof ReadPref);
      assert.equal('primary', Tobi.options.read.mode);

      Tobi = Schema({}, { read: ['p', tags] });
      assert.ok(Tobi.options.read instanceof ReadPref);
      assert.equal('primary', Tobi.options.read.mode);
      assert.ok(Array.isArray(Tobi.options.read.tags));
      assert.equal(1, Tobi.options.read.tags.length);
      assert.equal(1, Tobi.options.read.tags[0].x);

      Tobi = Schema({}, { read: 'primary' });
      assert.ok(Tobi.options.read instanceof ReadPref);
      assert.equal('primary', Tobi.options.read.mode);

      Tobi = Schema({}, { read: ['primary', tags] });
      assert.ok(Tobi.options.read instanceof ReadPref);
      assert.equal('primary', Tobi.options.read.mode);
      assert.ok(Array.isArray(Tobi.options.read.tags));
      assert.equal(1, Tobi.options.read.tags.length);
      assert.equal(1, Tobi.options.read.tags[0].x);

      Tobi = Schema({}, { read: 's' });
      assert.ok(Tobi.options.read instanceof ReadPref);
      assert.equal('secondary', Tobi.options.read.mode);

      Tobi = Schema({}, { read: ['s', tags] });
      assert.ok(Tobi.options.read instanceof ReadPref);
      assert.equal('secondary', Tobi.options.read.mode);
      assert.ok(Array.isArray(Tobi.options.read.tags));
      assert.equal(1, Tobi.options.read.tags.length);
      assert.equal(1, Tobi.options.read.tags[0].x);

      Tobi = Schema({}, { read: 'secondary' });
      assert.ok(Tobi.options.read instanceof ReadPref);
      assert.equal('secondary', Tobi.options.read.mode);

      Tobi = Schema({}, { read: ['secondary', tags] });
      assert.ok(Tobi.options.read instanceof ReadPref);
      assert.equal('secondary', Tobi.options.read.mode);
      assert.ok(Array.isArray(Tobi.options.read.tags));
      assert.equal(1, Tobi.options.read.tags.length);
      assert.equal(1, Tobi.options.read.tags[0].x);

      Tobi = Schema({}, { read: 'pp' });
      assert.ok(Tobi.options.read instanceof ReadPref);
      assert.equal('primaryPrefered', Tobi.options.read.mode);

      Tobi = Schema({}, { read: ['pp', tags] });
      assert.ok(Tobi.options.read instanceof ReadPref);
      assert.equal('primaryPrefered', Tobi.options.read.mode);
      assert.ok(Array.isArray(Tobi.options.read.tags));
      assert.equal(1, Tobi.options.read.tags.length);
      assert.equal(1, Tobi.options.read.tags[0].x);

      Tobi = Schema({}, { read: 'primaryPrefered'});
      assert.ok(Tobi.options.read instanceof ReadPref);
      assert.equal('primaryPrefered', Tobi.options.read.mode);

      Tobi = Schema({}, { read: ['primaryPrefered', tags]});
      assert.ok(Tobi.options.read instanceof ReadPref);
      assert.equal('primaryPrefered', Tobi.options.read.mode);
      assert.ok(Array.isArray(Tobi.options.read.tags));
      assert.equal(1, Tobi.options.read.tags.length);
      assert.equal(1, Tobi.options.read.tags[0].x);

      Tobi = Schema({}, { read: 'sp' });
      assert.ok(Tobi.options.read instanceof ReadPref);
      assert.equal('secondaryPrefered', Tobi.options.read.mode);

      Tobi = Schema({}, { read: ['sp', tags] });
      assert.ok(Tobi.options.read instanceof ReadPref);
      assert.equal('secondaryPrefered', Tobi.options.read.mode);
      assert.ok(Array.isArray(Tobi.options.read.tags));
      assert.equal(1, Tobi.options.read.tags.length);
      assert.equal(1, Tobi.options.read.tags[0].x);

      Tobi = Schema({}, { read: 'secondaryPrefered'});
      assert.ok(Tobi.options.read instanceof ReadPref);
      assert.equal('secondaryPrefered', Tobi.options.read.mode);

      Tobi = Schema({}, { read: ['secondaryPrefered', tags]});
      assert.ok(Tobi.options.read instanceof ReadPref);
      assert.equal('secondaryPrefered', Tobi.options.read.mode);
      assert.ok(Array.isArray(Tobi.options.read.tags));
      assert.equal(1, Tobi.options.read.tags.length);
      assert.equal(1, Tobi.options.read.tags[0].x);

      Tobi = Schema({}, { read: 'n'});
      assert.ok(Tobi.options.read instanceof ReadPref);
      assert.equal('nearest', Tobi.options.read.mode);

      Tobi = Schema({}, { read: ['n', tags]});
      assert.ok(Tobi.options.read instanceof ReadPref);
      assert.equal('nearest', Tobi.options.read.mode);
      assert.ok(Array.isArray(Tobi.options.read.tags));
      assert.equal(1, Tobi.options.read.tags.length);
      assert.equal(1, Tobi.options.read.tags[0].x);

      Tobi = Schema({}, { read: 'nearest'});
      assert.ok(Tobi.options.read instanceof ReadPref);
      assert.equal('nearest', Tobi.options.read.mode);

      Tobi = Schema({}, { read: ['nearest', tags]});
      assert.ok(Tobi.options.read instanceof ReadPref);
      assert.equal('nearest', Tobi.options.read.mode);
      assert.ok(Array.isArray(Tobi.options.read.tags));
      assert.equal(1, Tobi.options.read.tags.length);
      assert.equal(1, Tobi.options.read.tags[0].x);

      done();
    });
  });

  describe('virtuals', function(){
    it('works', function(done){
      var Contact = new Schema({
          firstName: String
        , lastName: String
      });

      Contact
      .virtual('fullName')
      .get(function () {
        return this.get('firstName') + ' ' + this.get('lastName');
      })
      .set(function (fullName) {
        var split = fullName.split(' ');
        this.set('firstName', split[0]);
        this.set('lastName', split[1]);
      });

      assert.ok(Contact.virtualpath('fullName') instanceof VirtualType);
      done();
    });

    describe('id', function(){
      it('default creation of id can be overridden (gh-298)', function(done){
        assert.doesNotThrow(function () {
          new Schema({ id: String });
        });
        done();
      });
      it('disabling', function(done){
        var schema = new Schema({ name: String }, { noVirtualId: true });
        assert.strictEqual(undefined, schema.virtuals.id);
        done();
      });
    });

    describe('getter', function(){
      it('scope', function(done){
        var Tobi = new Schema;

        Tobi.virtual('name').get(function (v, self) {
          assert.equal('b', this.a);
          assert.equal('name', self.path);
          return v.toLowerCase();
        })

        assert.equal('yep', Tobi.virtualpath('name').applyGetters('YEP', { a: 'b' }));
        done();
      })
    })

    describe('setter', function(){
      it('scope', function(done){
        var Tobi = new Schema;

        Tobi.virtual('name').set(function (v, self) {
          assert.equal('b', this.a);
          assert.equal('name', self.path);
          return v.toLowerCase();
        })

        assert.equal('yep', Tobi.virtualpath('name').applySetters('YEP', { a: 'b' }));
        done();
      })
    })
  });

  describe('other contexts', function(){
    it('work', function(done){
      var str = 'code = {' +
        '  name: String' +
        ', arr1: Array ' +
        ', arr2: { type: [] }' +
        ', date: Date  ' +
        ', num: { type: Number }' +
        ', bool: Boolean' +
        ', nest: { sub: { type: {}, required: true }}' +
        '}';

      var script = vm.createScript(str, 'testSchema.vm');
      var sandbox = { code: null };
      script.runInNewContext(sandbox);

      var Ferret = new Schema(sandbox.code);
      assert.ok(Ferret.path('nest.sub') instanceof SchemaTypes.Mixed);
      assert.ok(Ferret.path('name') instanceof SchemaTypes.String);
      assert.ok(Ferret.path('arr1') instanceof SchemaTypes.Array);
      assert.ok(Ferret.path('arr2') instanceof SchemaTypes.Array);
      assert.ok(Ferret.path('date') instanceof SchemaTypes.Date);
      assert.ok(Ferret.path('num') instanceof SchemaTypes.Number);
      assert.ok(Ferret.path('bool') instanceof SchemaTypes.Boolean);
      done();
    });
  });

  describe('#add()', function(){
    it('does not polute existing paths', function(done){
      var o = { name: String }
      var s = new Schema(o);

      assert.throws(function () {
        s.add({ age: Number }, 'name.');
      }, /Cannot set nested path/)

      assert.throws(function () {
        s.add({ age: { x: Number }}, 'name.');
      }, /Cannot set nested path/)
      assert.equal(false, ('age' in o.name));

      var o = { name: 'string' }
      var s = new Schema(o);

      assert.throws(function () {
        s.add({ age: Number }, 'name.');
      }, /Cannot set nested path/)

      assert.throws(function () {
        s.add({ age: { x: Number }}, 'name.');
      }, /Cannot set nested path/)

      assert.equal('string', o.name);
      done();
    });

    it('merging nested objects (gh-662)', function(done){
      var db = start();

      var MergedSchema = new Schema({
        a: {
          foo: String
        }
      });

      MergedSchema.add({
        a: {
          b: {
            bar: String
          }
        }
      });

      mongoose.model('Merged', MergedSchema);

      var Merged = db.model('Merged', 'merged_' + Math.random());

      var merged = new Merged({
        a: {
            foo: 'baz'
          , b: {
              bar: 'qux'
            }
        }
      });

      merged.save(function(err) {
        assert.ifError(err);
        Merged.findById(merged.id, function(err, found) {
          db.close();
          assert.ifError(err);
          assert.equal(found.a.foo,'baz');
          assert.equal(found.a.b.bar,'qux');
          done();
        });
      });
    })
  });

  it('debugging msgs', function(done){
    var err;
    try {
      new Schema({ name: { first: null } })
    } catch (e) {
      err = e;
    }
    assert.equal(err.message,'Invalid value for schema path `name.first`')
    try {
      new Schema({ age: undefined })
    } catch (e) {
      err = e;
    }
    assert.equal(err.message, 'Invalid value for schema path `age`')
    done();
  });

  describe('construction', function(){
    it('array of object literal missing a type is interpreted as DocumentArray', function(done){
      var goose = new mongoose.Mongoose;
      var s = new Schema({
          arr: [
            { something: { type: String } }
          ]
      });
      assert.ok(s.path('arr') instanceof SchemaTypes.DocumentArray);
      var M = goose.model('objectliteralschema', s);
      var m = new M({ arr: [ { something: 'wicked this way comes' }] });
      assert.equal('wicked this way comes', m.arr[0].something);
      assert.ok(m.arr[0]._id);
      done();
    });

    it('array of object literal with type.type is interpreted as DocumentArray', function(done){
      var goose = new mongoose.Mongoose;
      var s = new Schema({
          arr: [
            { type: { type: String } }
          ]
      });
      assert.ok(s.path('arr') instanceof SchemaTypes.DocumentArray);
      var M = goose.model('objectliteralschema2', s);
      var m = new M({ arr: [ { type: 'works' }] });
      assert.equal('works', m.arr[0].type);
      assert.ok(m.arr[0]._id);
      done();
    });

    it('of nested schemas should throw (gh-700)', function(done){
      var a = new Schema({ title: String })
        , err

      try {
        new Schema({ blah: Boolean, a: a });
      } catch (err_) {
        err = err_;
      }

      assert.ok(err);
      assert.ok(/Did you try nesting Schemas/.test(err.message));
      done();
    });

  });

  describe('conflicting property names', function(){
    it('throws', function(done){
      var child = new Schema({ name: String });

      assert.throws(function(){
        new Schema({
            on: String
          , child: [child]
        });
      }, /`on` may not be used as a schema pathname/);

      assert.throws(function(){
        new Schema({
            options: String
        });
      }, /`options` may not be used as a schema pathname/);

      assert.doesNotThrow(function(){
        new Schema({
            model: String
        });
      });

      assert.throws(function(){
        new Schema({
           collection: String
        });
      }, /`collection` may not be used as a schema pathname/);

      assert.throws(function(){
        new Schema({
            schema: String
        });
      }, /`schema` may not be used as a schema pathname/);

      assert.throws(function(){
        new Schema({
            db: String
        });
      }, /`db` may not be used as a schema pathname/);

      assert.throws(function(){
        new Schema({
            modelName: String
        });
      }, /`modelName` may not be used as a schema pathname/);

      assert.throws(function(){
        new Schema({
            isNew: String
        });
      }, /`isNew` may not be used as a schema pathname/);

      assert.throws(function(){
        new Schema({
            errors: String
        });
      }, /`errors` may not be used as a schema pathname/);

      assert.throws(function(){
        new Schema({
            init: String
        });
      }, /`init` may not be used as a schema pathname/);

      assert.doesNotThrow(function(){
        Schema({ child: [{parent: String}] });
      });

      assert.doesNotThrow(function(){
        Schema({ child: [{parentArray: String}] });
      });

      done();
    })
  })
});<|MERGE_RESOLUTION|>--- conflicted
+++ resolved
@@ -10,14 +10,8 @@
   , Document = mongoose.Document
   , SchemaType = mongoose.SchemaType
   , VirtualType = mongoose.VirtualType
-<<<<<<< HEAD
-  , ObjectId = Schema.ObjectId
-  , ValidatorError = SchemaType.ValidatorError
-  , ValidatorCollectionError = SchemaType.ValidatorCollectionError
-  , CastError = SchemaType.CastError
-=======
   , ValidatorError = mongoose.Error.ValidatorError
->>>>>>> 62388c9f
+  , ValidatorCollectionError = mongoose.Error.ValidatorCollectionError
   , SchemaTypes = Schema.Types
   , ObjectId = SchemaTypes.ObjectId
   , Mixed = SchemaTypes.Mixed
