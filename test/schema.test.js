'use strict';

/**
 * Module dependencies.
 */

const start = require('./common');

const mongoose = start.mongoose;
const assert = require('assert');
const Schema = mongoose.Schema;
const Document = mongoose.Document;
const VirtualType = mongoose.VirtualType;
const SchemaTypes = Schema.Types;
const ObjectId = SchemaTypes.ObjectId;
const Mixed = SchemaTypes.Mixed;
const DocumentObjectId = mongoose.Types.ObjectId;
const ReadPref = mongoose.mongo.ReadPreference;
const vm = require('vm');
const co = require('co');
const Buffer = require('safe-buffer').Buffer;
const applyPlugins = require('../lib/helpers/schema/applyPlugins');

/**
 * Test Document constructor.
 */

function TestDocument() {
  Document.apply(this, arguments);
}

/**
 * Inherits from Document.
 */

TestDocument.prototype.__proto__ = Document.prototype;

/**
 * Test.
 */

describe('schema', function() {
  let db;

  before(function() {
    db = start();
  });

  after(function(done) {
    db.close(done);
  });

  before(function() {
    TestDocument.prototype.$__setSchema(new Schema({
      test: String
    }));
  });

  beforeEach(() => db.deleteModel(/.*/));
  afterEach(() => require('./util').clearTestData(db));
  afterEach(() => require('./util').stopRemainingOps(db));

  describe('nested fields with same name', function() {
    let NestedModel;

    before(function() {
      const NestedSchema = new Schema({
        a: {
          b: {
            c: { $type: String },
            d: { $type: String }
          }
        },
        b: { $type: String }
      }, { typeKey: '$type' });
      NestedModel = db.model('Test', NestedSchema);
    });

    it('don\'t disappear', function(done) {
      const n = new NestedModel({
        a: {
          b: {
            c: 'foo',
            d: 'bar'
          }
        }, b: 'foobar'
      });

      n.save(function(err) {
        assert.ifError(err);
        NestedModel.findOne({ _id: n._id }, function(err, nm) {
          assert.ifError(err);

          // make sure no field has disappeared
          assert.ok(nm.a);
          assert.ok(nm.a.b);
          assert.ok(nm.a.b.c);
          assert.ok(nm.a.b.d);
          assert.equal(nm.a.b.c, n.a.b.c);
          assert.equal(nm.a.b.d, n.a.b.d);

          done();
        });
      });
    });
  });


  it('can be created without the "new" keyword', function(done) {
    const schema = new Schema({ name: String });
    assert.ok(schema instanceof Schema);
    done();
  });

  it('does expose a property for duck-typing instanceof', function(done) {
    const schema = new Schema({ name: String });
    assert.ok(schema.instanceOfSchema);
    done();
  });

  it('supports different schematypes', function(done) {
    const Checkin = new Schema({
      date: Date,
      location: {
        lat: Number,
        lng: Number
      }
    });

    const Ferret = new Schema({
      name: String,
      owner: ObjectId,
      fur: String,
      color: { type: String },
      age: Number,
      checkins: [Checkin],
      friends: [ObjectId],
      likes: Array,
      alive: Boolean,
      extra: Mixed
    });

    assert.ok(Ferret.path('name') instanceof SchemaTypes.String);
    assert.ok(Ferret.path('owner') instanceof SchemaTypes.ObjectId);
    assert.ok(Ferret.path('fur') instanceof SchemaTypes.String);
    assert.ok(Ferret.path('color') instanceof SchemaTypes.String);
    assert.ok(Ferret.path('age') instanceof SchemaTypes.Number);
    assert.ok(Ferret.path('checkins') instanceof SchemaTypes.DocumentArray);
    assert.ok(Ferret.path('friends') instanceof SchemaTypes.Array);
    assert.ok(Ferret.path('likes') instanceof SchemaTypes.Array);
    assert.ok(Ferret.path('alive') instanceof SchemaTypes.Boolean);
    assert.ok(Ferret.path('extra') instanceof SchemaTypes.Mixed);

    assert.strictEqual(Ferret.path('unexistent'), undefined);

    assert.ok(Checkin.path('date') instanceof SchemaTypes.Date);

    // check strings
    const Checkin1 = new Schema({
      date: 'date',
      location: {
        lat: 'number',
        lng: 'Number'
      }
    });

    assert.ok(Checkin1.path('date') instanceof SchemaTypes.Date);
    assert.ok(Checkin1.path('location.lat') instanceof SchemaTypes.Number);
    assert.ok(Checkin1.path('location.lng') instanceof SchemaTypes.Number);

    const Ferret1 = new Schema({
      name: 'string',
      owner: 'oid',
      fur: { type: 'string' },
      color: { type: 'String' },
      checkins: [Checkin],
      friends: Array,
      likes: 'array',
      alive: 'Bool',
      alive1: 'bool',
      alive2: 'boolean',
      extra: 'mixed',
      obj: 'object',
      buf: 'buffer',
      Buf: 'Buffer'
    });

    assert.ok(Ferret1.path('name') instanceof SchemaTypes.String);
    assert.ok(Ferret1.path('owner') instanceof SchemaTypes.ObjectId);
    assert.ok(Ferret1.path('fur') instanceof SchemaTypes.String);
    assert.ok(Ferret1.path('color') instanceof SchemaTypes.String);
    assert.ok(Ferret1.path('checkins') instanceof SchemaTypes.DocumentArray);
    assert.ok(Ferret1.path('friends') instanceof SchemaTypes.Array);
    assert.ok(Ferret1.path('likes') instanceof SchemaTypes.Array);
    assert.ok(Ferret1.path('alive') instanceof SchemaTypes.Boolean);
    assert.ok(Ferret1.path('alive1') instanceof SchemaTypes.Boolean);
    assert.ok(Ferret1.path('alive2') instanceof SchemaTypes.Boolean);
    assert.ok(Ferret1.path('extra') instanceof SchemaTypes.Mixed);
    assert.ok(Ferret1.path('obj') instanceof SchemaTypes.Mixed);
    assert.ok(Ferret1.path('buf') instanceof SchemaTypes.Buffer);
    assert.ok(Ferret1.path('Buf') instanceof SchemaTypes.Buffer);
    done();
  });

  it('supports dot notation for path accessors', function(done) {
    const Racoon = new Schema({
      name: { type: String, enum: ['Edwald', 'Tobi'] },
      age: Number
    });

    // check for global variable leak
    assert.equal(typeof errorMessage, 'undefined');

    const Person = new Schema({
      name: String,
      raccoons: [Racoon],
      location: {
        city: String,
        state: String
      }
    });

    assert.ok(Person.path('name') instanceof SchemaTypes.String);
    assert.ok(Person.path('raccoons') instanceof SchemaTypes.DocumentArray);
    assert.ok(Person.path('location.city') instanceof SchemaTypes.String);
    assert.ok(Person.path('location.state') instanceof SchemaTypes.String);

    assert.strictEqual(Person.path('location.unexistent'), undefined);
    done();
  });

  it('allows paths nested > 2 levels', function(done) {
    const Nested = new Schema({
      first: {
        second: {
          third: String
        }
      }
    });
    assert.ok(Nested.path('first.second.third') instanceof SchemaTypes.String);
    done();
  });

  it('default definition', function(done) {
    const Test = new Schema({
      simple: { $type: String, default: 'a' },
      array: { $type: Array, default: [1, 2, 3, 4, 5] },
      arrayX: { $type: Array, default: 9 },
      arrayFn: {
        $type: Array, default: function() {
          return [8];
        }
      },
      callback: {
        $type: Number, default: function() {
          assert.equal(this.a, 'b');
          return '3';
        }
      }
    }, { typeKey: '$type' });

    assert.equal(Test.path('simple').defaultValue, 'a');
    assert.equal(typeof Test.path('callback').defaultValue, 'function');

    assert.equal(Test.path('simple').getDefault(), 'a');
    assert.equal((+Test.path('callback').getDefault({ a: 'b' })), 3);
    assert.equal(typeof Test.path('array').defaultValue, 'function');
    assert.equal(Test.path('array').getDefault(new TestDocument)[3], 4);
    assert.equal(Test.path('arrayX').getDefault(new TestDocument)[0], 9);
    assert.equal(typeof Test.path('arrayFn').defaultValue, 'function');
    assert.ok(Test.path('arrayFn').getDefault(new TestDocument).isMongooseArray);
    assert.ok(Test.path('arrayX').getDefault(new TestDocument).isMongooseArray);
    assert.equal(Test.path('arrayX').getDefault(new TestDocument)[0], 9);
    done();
  });

  it('Mixed defaults can be empty arrays', function(done) {
    const Test = new Schema({
      mixed1: { type: Mixed, default: [] },
      mixed2: { type: Mixed, default: Array }
    });

    assert.ok(Test.path('mixed1').getDefault() instanceof Array);
    assert.equal(Test.path('mixed1').getDefault().length, 0);
    assert.ok(Test.path('mixed2').getDefault() instanceof Array);
    assert.equal(Test.path('mixed2').getDefault().length, 0);
    done();
  });

  describe('casting', function() {
    it('number', function(done) {
      const Tobi = new Schema({
        age: Number
      });

      // test String -> Number cast
      assert.equal(typeof Tobi.path('age').cast('0'), 'number');
      assert.equal((+Tobi.path('age').cast('0')), 0);

      assert.equal(typeof Tobi.path('age').cast(0), 'number');
      assert.equal((+Tobi.path('age').cast(0)), 0);
      done();
    });

    describe('string', function() {
      it('works', function(done) {
        const Tobi = new Schema({
          nickname: String
        });

        function Test() {
        }

        Test.prototype.toString = function() {
          return 'woot';
        };

        // test Number -> String cast
        assert.equal(typeof Tobi.path('nickname').cast(0), 'string');
        assert.equal(Tobi.path('nickname').cast(0), '0');

        // test any object that implements toString
        assert.equal(typeof Tobi.path('nickname').cast(new Test), 'string');
        assert.equal(Tobi.path('nickname').cast(new Test), 'woot');
        done();
      });
    });

    it('date', function(done) {
      const Loki = new Schema({
        birth_date: { type: Date }
      });

      assert.ok(Loki.path('birth_date').cast(1294525628301) instanceof Date);
      assert.ok(Loki.path('birth_date').cast('8/24/2000') instanceof Date);
      assert.ok(Loki.path('birth_date').cast(new Date) instanceof Date);
      assert.ok(Loki.path('birth_date').cast('') === null);
      assert.ok(Loki.path('birth_date').cast(null) === null);
      done();
    });

    it('objectid', function(done) {
      const Loki = new Schema({
        owner: { type: ObjectId }
      });

      const doc = new TestDocument();
      const id = doc._id.toString();

      assert.ok(Loki.path('owner').cast('4c54f3453e688c000000001a') instanceof DocumentObjectId);

      assert.ok(Loki.path('owner').cast(new DocumentObjectId()) instanceof DocumentObjectId);

      assert.ok(Loki.path('owner').cast(doc) instanceof DocumentObjectId);

      assert.equal(Loki.path('owner').cast(doc).toString(), id);
      done();
    });

    it('array', function(done) {
      const Loki = new Schema({
        oids: [ObjectId],
        dates: [Date],
        numbers: [Number],
        strings: [String],
        buffers: [Buffer],
        nocast: [],
        mixed: [Mixed]
      });

      const oids = Loki.path('oids').cast(['4c54f3453e688c000000001a', new DocumentObjectId]);

      assert.ok(oids[0] instanceof DocumentObjectId);
      assert.ok(oids[1] instanceof DocumentObjectId);

      const dates = Loki.path('dates').cast(['8/24/2010', 1294541504958]);

      assert.ok(dates[0] instanceof Date);
      assert.ok(dates[1] instanceof Date);

      const numbers = Loki.path('numbers').cast([152, '31']);

      assert.equal(typeof numbers[0], 'number');
      assert.equal(typeof numbers[1], 'number');

      const strings = Loki.path('strings').cast(['test', 123]);

      assert.equal(typeof strings[0], 'string');
      assert.equal(strings[0], 'test');

      assert.equal(typeof strings[1], 'string');
      assert.equal(strings[1], '123');

      const buffers = Loki.path('buffers').cast(['\0\0\0', Buffer.from('abc')]);

      assert.ok(buffers[0] instanceof Buffer);
      assert.ok(buffers[1] instanceof Buffer);

      const nocasts = Loki.path('nocast').cast(['test', 123]);

      assert.equal(typeof nocasts[0], 'string');
      assert.equal(nocasts[0], 'test');

      assert.equal(typeof nocasts[1], 'number');
      assert.equal(nocasts[1], 123);

      const mixed = Loki.path('mixed').cast(['test', 123, '123', {}, new Date, new DocumentObjectId]);

      assert.equal(typeof mixed[0], 'string');
      assert.equal(typeof mixed[1], 'number');
      assert.equal(typeof mixed[2], 'string');
      assert.equal(typeof mixed[3], 'object');
      assert.ok(mixed[4] instanceof Date);
      assert.ok(mixed[5] instanceof DocumentObjectId);

      // gh-6405
      assert.ok(Loki.path('dates.$') instanceof SchemaTypes.Date);
      assert.ok(Loki.path('numbers.$') instanceof SchemaTypes.Number);
      assert.ok(Loki.path('strings.$') instanceof SchemaTypes.String);
      assert.ok(Loki.path('buffers.$') instanceof SchemaTypes.Buffer);
      assert.ok(Loki.path('mixed.$') instanceof SchemaTypes.Mixed);

      done();
    });

    it('array of arrays', function(done) {
      const test = new Schema({
        nums: [[Number]]
      });
      let nums = test.path('nums').cast([['1', '2']]);
      assert.equal(nums.length, 1);
      assert.deepEqual(nums[0].toObject(), [1, 2]);

      nums = test.path('nums').cast(1);
      assert.equal(nums.length, 1);
      assert.deepEqual(nums[0].toObject(), [1]);

      let threw = false;
      try {
        test.path('nums').cast([['abcd']]);
      } catch (error) {
        threw = true;
        assert.equal(error.name, 'CastError');
<<<<<<< HEAD
        assert.ok(error.message.includes('Cast to [[Number]] failed'), error.message);
=======
        assert.equal(error.message,
          'Cast to [[Number]] failed for value "[["abcd"]]" (type string) at path "nums.0"');
>>>>>>> 7b514436
      }
      assert.ok(threw);

      done();
    });

    it('boolean', function(done) {
      const Animal = new Schema({
        isFerret: { type: Boolean, required: true }
      });

      assert.strictEqual(Animal.path('isFerret').cast(null), null);
      assert.strictEqual(Animal.path('isFerret').cast(undefined), undefined);

      assert.equal(Animal.path('isFerret').cast(false), false);
      assert.equal(Animal.path('isFerret').cast(0), false);
      assert.equal(Animal.path('isFerret').cast('0'), false);
      assert.equal(Animal.path('isFerret').cast('false'), false);
      assert.equal(Animal.path('isFerret').cast(true), true);
      assert.equal(Animal.path('isFerret').cast(1), true);
      assert.equal(Animal.path('isFerret').cast('1'), true);
      assert.equal(Animal.path('isFerret').cast('true'), true);
      done();
    });
  });

  it('methods declaration', function(done) {
    const a = new Schema;
    a.method('test', function() {
    });
    a.method({
      a: function() {
      },
      b: function() {
      }
    });
    assert.equal(Object.keys(a.methods).length, 3);
    done();
  });

  it('static declaration', function(done) {
    const a = new Schema;
    a.static('test', function() {
    });
    a.static({
      a: function() {
      },
      b: function() {
      },
      c: function() {
      }
    });

    assert.equal(Object.keys(a.statics).length, 4);
    done();
  });

  describe('setters', function() {
    it('work', function(done) {
      function lowercase(v) {
        return v.toLowerCase();
      }

      const Tobi = new Schema({
        name: { type: String, set: lowercase }
      });

      assert.equal(Tobi.path('name').applySetters('WOOT'), 'woot');
      assert.equal(Tobi.path('name').setters.length, 1);

      Tobi.path('name').set(function(v) {
        return v + 'WOOT';
      });

      assert.equal(Tobi.path('name').applySetters('WOOT'), 'wootwoot');
      assert.equal(Tobi.path('name').setters.length, 2);
      done();
    });

    it('order', function(done) {
      function extract(v) {
        return (v && v._id)
          ? v._id
          : v;
      }

      const Tobi = new Schema({
        name: { type: Schema.ObjectId, set: extract }
      });

      const id = new DocumentObjectId;
      const sid = id.toString();
      const _id = { _id: id };

      assert.equal(Tobi.path('name').applySetters(sid, { a: 'b' }).toString(), sid);
      assert.equal(Tobi.path('name').applySetters(_id, { a: 'b' }).toString(), sid);
      assert.equal(Tobi.path('name').applySetters(id, { a: 'b' }).toString(), sid);
      done();
    });

    it('scope', function(done) {
      function lowercase(v, cur, self) {
        assert.equal(this.a, 'b');
        assert.equal(self.path, 'name');
        return v.toLowerCase();
      }

      const Tobi = new Schema({
        name: { type: String, set: lowercase }
      });

      assert.equal(Tobi.path('name').applySetters('WHAT', { a: 'b' }), 'what');
      done();
    });

    it('casting', function(done) {
      function last(v) {
        assert.equal(typeof v, 'number');
        assert.equal(v, 0);
        return 'last';
      }

      function first() {
        return 0;
      }

      const Tobi = new Schema({
        name: { type: String, set: last }
      });

      Tobi.path('name').set(first);
      assert.equal(Tobi.path('name').applySetters('woot'), 'last');
      done();
    });

    describe('array', function() {
      it('object setters will be applied for each object in array', function(done) {
        const Tobi = new Schema({
          names: [{ type: String, lowercase: true, trim: true }]
        });
        assert.equal(typeof Tobi.path('names').applySetters(['   whaT', 'WoOt  '])[0], 'string');
        assert.equal(typeof Tobi.path('names').applySetters(['   whaT', 'WoOt  '])[1], 'string');
        assert.equal(Tobi.path('names').applySetters(['   whaT', 'WoOt  '])[0], 'what');
        assert.equal(Tobi.path('names').applySetters(['   whaT', 'WoOt  '])[1], 'woot');
        done();
      });
    });

    describe('string', function() {
      it('lowercase', function(done) {
        const Tobi = new Schema({
          name: { type: String, lowercase: true }
        });

        assert.equal(Tobi.path('name').applySetters('WHAT'), 'what');
        assert.equal(Tobi.path('name').applySetters(1977), '1977');
        done();
      });
      it('uppercase', function(done) {
        const Tobi = new Schema({
          name: { type: String, uppercase: true }
        });

        assert.equal(Tobi.path('name').applySetters('what'), 'WHAT');
        assert.equal(Tobi.path('name').applySetters(1977), '1977');
        done();
      });
      it('trim', function(done) {
        const Tobi = new Schema({
          name: { type: String, uppercase: true, trim: true }
        });

        assert.equal(Tobi.path('name').applySetters('  what   '), 'WHAT');
        assert.equal(Tobi.path('name').applySetters(1977), '1977');
        done();
      });
    });

    it('applying when none have been defined', function(done) {
      const Tobi = new Schema({
        name: String
      });

      assert.equal(Tobi.path('name').applySetters('woot'), 'woot');
      done();
    });

    it('assignment of non-functions throw', function(done) {
      const schema = new Schema({ fun: String });
      let g;

      try {
        schema.path('fun').set(4);
      } catch (err_) {
        g = err_;
      }

      assert.ok(g);
      assert.equal(g.message, 'A setter must be a function.');
      done();
    });
  });

  describe('getters', function() {
    it('work', function(done) {
      function woot(v) {
        return v + ' woot';
      }

      const Tobi = new Schema({
        name: { type: String, get: woot }
      });

      assert.equal(Tobi.path('name').getters.length, 1);
      assert.equal(Tobi.path('name').applyGetters('test'), 'test woot');
      done();
    });
    it('order', function(done) {
      function format(v) {
        return v
          ? '$' + v
          : v;
      }

      const Tobi = new Schema({
        name: { type: Number, get: format }
      });

      assert.equal(Tobi.path('name').applyGetters(30, { a: 'b' }), '$30');
      done();
    });
    it('scope', function(done) {
      function woot(v, self) {
        assert.equal(this.a, 'b');
        assert.equal(self.path, 'name');
        return v.toLowerCase();
      }

      const Tobi = new Schema({
        name: { type: String, get: woot }
      });

      assert.equal(Tobi.path('name').applyGetters('YEP', { a: 'b' }), 'yep');
      done();
    });
    it('casting', function(done) {
      function last(v) {
        assert.equal(typeof v, 'number');
        assert.equal(v, 0);
        return 'last';
      }

      function first() {
        return 0;
      }

      const Tobi = new Schema({
        name: { type: String, get: first }
      });

      Tobi.path('name').get(last);
      assert.equal(Tobi.path('name').applyGetters('woot'), 'last');
      done();
    });
    it('applying when none have been defined', function(done) {
      const Tobi = new Schema({
        name: String
      });

      assert.equal(Tobi.path('name').applyGetters('woot'), 'woot');
      done();
    });
    it('assignment of non-functions throw', function(done) {
      const schema = new Schema({ fun: String });
      let g;

      try {
        schema.path('fun').get(true);
      } catch (err_) {
        g = err_;
      }

      assert.ok(g);
      assert.equal(g.message, 'A getter must be a function.');
      done();
    });
    it('auto _id', function(done) {
      let schema = new Schema({
        name: String
      });
      assert.ok(schema.path('_id') instanceof Schema.ObjectId);

      schema = new Schema({
        name: String
      }, { _id: true });
      assert.ok(schema.path('_id') instanceof Schema.ObjectId);

      schema.set('_id', false);
      assert.ok(schema.path('_id') == null);

      schema = new Schema({
        name: String
      }, { _id: false });
      assert.equal(schema.path('_id'), undefined);

      schema.set('_id', true);
      assert.ok(schema.path('_id') instanceof Schema.ObjectId);
      done();
    });
  });

  describe('indexes', function() {
    describe('definition', function() {
      it('basic', function(done) {
        const Tobi = new Schema({
          name: { type: String, index: true }
        });

        assert.equal(Tobi.path('name')._index, true);
        Tobi.path('name').index({ unique: true });
        assert.deepEqual(Tobi.path('name')._index, { unique: true });
        Tobi.path('name').unique(false);
        assert.deepEqual(Tobi.path('name')._index, { unique: false });

        let T, i;

        T = new Schema({
          name: { type: String, sparse: true }
        });
        assert.deepEqual(T.path('name')._index, { sparse: true });

        T = new Schema({
          name: { type: String, unique: true }
        });
        assert.deepEqual(T.path('name')._index, { unique: true });

        T = new Schema({
          name: { type: Date, expires: '1.5m' }
        });
        assert.deepEqual(T.path('name')._index, { expireAfterSeconds: 90 });

        T = new Schema({
          name: { type: Date, expires: 200 }
        });
        assert.deepEqual(T.path('name')._index, { expireAfterSeconds: 200 });

        T = new Schema({
          name: { type: String, sparse: true, unique: true }
        });
        assert.deepEqual(T.path('name')._index, { sparse: true, unique: true });

        T = new Schema({
          name: { type: String, unique: true, sparse: true }
        });
        i = T.path('name')._index;
        assert.equal(i.unique, true);
        assert.equal(i.sparse, true);

        T = new Schema({
          name: { type: String, index: { sparse: true, unique: true, expireAfterSeconds: 65 } }
        });
        i = T.path('name')._index;
        assert.equal(i.unique, true);
        assert.equal(i.sparse, true);
        assert.equal(i.expireAfterSeconds, 65);

        T = new Schema({
          name: { type: Date, index: { sparse: true, unique: true, expires: '24h' } }
        });
        i = T.path('name')._index;
        assert.equal(i.unique, true);
        assert.equal(i.sparse, true);
        assert.equal(i.expireAfterSeconds, 60 * 60 * 24);

        T = new Schema({
          name: { type: String, index: false, unique: false }
        });
        assert.equal(T.path('name')._index, false);
        assert.equal(T.indexes().length, 0);

        done();
      });
      it('compound', function(done) {
        const Tobi = new Schema({
          name: { type: String, index: true },
          last: { type: Number, sparse: true },
          nope: { type: String, index: { background: false } }
        });

        Tobi.index({ firstname: 1, last: 1 }, { unique: true, expires: '1h' });
        Tobi.index({ firstname: 1, nope: 1 }, { unique: true, background: false });

        assert.deepEqual(Tobi.indexes(), [
          [{ name: 1 }, { background: true }],
          [{ last: 1 }, { sparse: true, background: true }],
          [{ nope: 1 }, { background: false }],
          [{ firstname: 1, last: 1 }, { unique: true, expireAfterSeconds: 60 * 60, background: true }],
          [{ firstname: 1, nope: 1 }, { unique: true, background: false }]
        ]);

        done();
      });

      it('compound based on name (gh-6499)', function() {
        const testSchema = new Schema({
          prop1: { type: String, index: { name: 'test1' } },
          prop2: { type: Number, index: true },
          prop3: { type: String, index: { name: 'test1' } }
        });

        const indexes = testSchema.indexes();
        assert.equal(indexes.length, 2);
        assert.deepEqual(indexes[0][0], { prop1: 1, prop3: 1 });
        assert.deepEqual(indexes[1][0], { prop2: 1 });
      });

      it('with single nested doc (gh-6113)', function(done) {
        const pointSchema = new Schema({
          type: {
            type: String,
            default: 'Point',
            validate: v => v === 'Point'
          },
          coordinates: [[Number]]
        });

        const schema = new Schema({
          point: { type: pointSchema, index: '2dsphere' }
        });

        assert.deepEqual(schema.indexes(), [
          [{ point: '2dsphere' }, { background: true }]
        ]);

        done();
      });

      it('with embedded discriminator (gh-6485)', function(done) {
        const eventSchema = new Schema({
          message: { type: String, index: true }
        }, { discriminatorKey: 'kind', _id: false });

        const batchSchema = new Schema({
          events: [eventSchema]
        });

        const docArray = batchSchema.path('events');

        docArray.discriminator('gh6485_Clicked', new Schema({
          element: { type: String, index: true }
        }, { _id: false }));

        docArray.discriminator('gh6485_Purchased', Schema({
          product: { type: String, index: true }
        }, { _id: false }));

        assert.deepEqual(batchSchema.indexes().map(v => v[0]), [
          { 'events.message': 1 },
          { 'events.element': 1 },
          { 'events.product': 1 }
        ]);

        done();
      });
    });
  });

  describe('plugins', function() {
    it('work', function(done) {
      const Tobi = new Schema;
      let called = false;

      Tobi.plugin(function(schema) {
        assert.equal(schema, Tobi);
        called = true;
      });

      assert.equal(called, true);
      done();
    });
  });

  describe('options', function() {
    it('defaults are set', function(done) {
      const Tobi = new Schema();

      assert.equal(typeof Tobi.options, 'object');
      assert.equal(Tobi.options.safe, undefined);
      assert.equal(Tobi.options.strict, true);
      assert.equal(Tobi.options.capped, false);
      assert.equal(Tobi.options.versionKey, '__v');
      assert.equal(Tobi.options.discriminatorKey, '__t');
      assert.equal(Tobi.options.shardKey, null);
      assert.equal(Tobi.options.read, null);
      assert.equal(Tobi.options._id, true);
      done();
    });

    it('setting', function(done) {
      let Tobi = new Schema({}, { collection: 'users' });

      Tobi.set('a', 'b');
      Tobi.set('safe', false);
      assert.equal(Tobi.options.collection, 'users');

      assert.equal(Tobi.options.a, 'b');
      assert.deepEqual(Tobi.options.safe, { w: 0 });
      assert.equal(Tobi.options.read, null);

      const tags = [{ x: 1 }];

      Tobi.set('read', 'n');
      assert.ok(Tobi.options.read instanceof ReadPref);
      assert.equal(Tobi.options.read.mode, 'nearest');

      Tobi.set('read', 'n', tags);
      assert.equal(Tobi.options.read.mode, 'nearest');
      assert.ok(Array.isArray(Tobi.options.read.tags));
      assert.equal(Tobi.options.read.tags.length, 1);
      assert.equal(Tobi.options.read.tags[0].x, 1);

      Tobi.set('read', ['n', tags]);
      assert.equal(Tobi.options.read.mode, 'nearest');
      assert.ok(Array.isArray(Tobi.options.read.tags));
      assert.equal(Tobi.options.read.tags.length, 1);
      assert.equal(Tobi.options.read.tags[0].x, 1);

      Tobi = new Schema({}, { read: 'p' });
      assert.ok(Tobi.options.read instanceof ReadPref);
      assert.equal(Tobi.options.read.mode, 'primary');

      Tobi = new Schema({}, { read: ['s', tags] });
      assert.ok(Tobi.options.read instanceof ReadPref);
      assert.equal(Tobi.options.read.mode, 'secondary');
      assert.ok(Array.isArray(Tobi.options.read.tags));
      assert.equal(Tobi.options.read.tags.length, 1);
      assert.equal(Tobi.options.read.tags[0].x, 1);

      Tobi = new Schema({}, { read: 'primary' });
      assert.ok(Tobi.options.read instanceof ReadPref);
      assert.equal(Tobi.options.read.mode, 'primary');

      Tobi = new Schema({}, { read: ['secondary', tags] });
      assert.ok(Tobi.options.read instanceof ReadPref);
      assert.equal(Tobi.options.read.mode, 'secondary');
      assert.ok(Array.isArray(Tobi.options.read.tags));
      assert.equal(Tobi.options.read.tags.length, 1);
      assert.equal(Tobi.options.read.tags[0].x, 1);

      Tobi = new Schema({}, { read: 's' });
      assert.ok(Tobi.options.read instanceof ReadPref);
      assert.equal(Tobi.options.read.mode, 'secondary');

      Tobi = new Schema({}, { read: ['s', tags] });
      assert.ok(Tobi.options.read instanceof ReadPref);
      assert.equal(Tobi.options.read.mode, 'secondary');
      assert.ok(Array.isArray(Tobi.options.read.tags));
      assert.equal(Tobi.options.read.tags.length, 1);
      assert.equal(Tobi.options.read.tags[0].x, 1);

      Tobi = new Schema({}, { read: 'secondary' });
      assert.ok(Tobi.options.read instanceof ReadPref);
      assert.equal(Tobi.options.read.mode, 'secondary');

      Tobi = new Schema({}, { read: ['secondary', tags] });
      assert.ok(Tobi.options.read instanceof ReadPref);
      assert.equal(Tobi.options.read.mode, 'secondary');
      assert.ok(Array.isArray(Tobi.options.read.tags));
      assert.equal(Tobi.options.read.tags.length, 1);
      assert.equal(Tobi.options.read.tags[0].x, 1);

      Tobi = new Schema({}, { read: 'pp' });
      assert.ok(Tobi.options.read instanceof ReadPref);
      assert.ok(Tobi.options.read.isValid());
      assert.equal(Tobi.options.read.mode, 'primaryPreferred');

      Tobi = new Schema({}, { read: ['pp', tags] });
      assert.ok(Tobi.options.read instanceof ReadPref);
      assert.ok(Tobi.options.read.isValid());
      assert.equal(Tobi.options.read.mode, 'primaryPreferred');
      assert.ok(Array.isArray(Tobi.options.read.tags));
      assert.equal(Tobi.options.read.tags.length, 1);
      assert.equal(Tobi.options.read.tags[0].x, 1);

      Tobi = new Schema({}, { read: 'primaryPreferred' });
      assert.ok(Tobi.options.read instanceof ReadPref);
      assert.ok(Tobi.options.read.isValid());
      assert.equal(Tobi.options.read.mode, 'primaryPreferred');

      Tobi = new Schema({}, { read: ['primaryPreferred', tags] });
      assert.ok(Tobi.options.read instanceof ReadPref);
      assert.ok(Tobi.options.read.isValid());
      assert.equal(Tobi.options.read.mode, 'primaryPreferred');
      assert.ok(Array.isArray(Tobi.options.read.tags));
      assert.equal(Tobi.options.read.tags.length, 1);
      assert.equal(Tobi.options.read.tags[0].x, 1);

      Tobi = new Schema({}, { read: 'sp' });
      assert.ok(Tobi.options.read instanceof ReadPref);
      assert.ok(Tobi.options.read.isValid());
      assert.equal(Tobi.options.read.mode, 'secondaryPreferred');

      Tobi = new Schema({}, { read: ['sp', tags] });
      assert.ok(Tobi.options.read instanceof ReadPref);
      assert.ok(Tobi.options.read.isValid());
      assert.equal(Tobi.options.read.mode, 'secondaryPreferred');
      assert.ok(Array.isArray(Tobi.options.read.tags));
      assert.equal(Tobi.options.read.tags.length, 1);
      assert.equal(Tobi.options.read.tags[0].x, 1);

      Tobi = new Schema({}, { read: 'secondaryPreferred' });
      assert.ok(Tobi.options.read instanceof ReadPref);
      assert.ok(Tobi.options.read.isValid());
      assert.equal(Tobi.options.read.mode, 'secondaryPreferred');

      Tobi = new Schema({}, { read: ['secondaryPreferred', tags] });
      assert.ok(Tobi.options.read instanceof ReadPref);
      assert.ok(Tobi.options.read.isValid());
      assert.equal(Tobi.options.read.mode, 'secondaryPreferred');
      assert.ok(Array.isArray(Tobi.options.read.tags));
      assert.equal(Tobi.options.read.tags.length, 1);
      assert.equal(Tobi.options.read.tags[0].x, 1);

      Tobi = new Schema({}, { read: 'n' });
      assert.ok(Tobi.options.read instanceof ReadPref);
      assert.ok(Tobi.options.read.isValid());
      assert.equal(Tobi.options.read.mode, 'nearest');

      Tobi = new Schema({}, { read: ['n', tags] });
      assert.ok(Tobi.options.read instanceof ReadPref);
      assert.ok(Tobi.options.read.isValid());
      assert.equal(Tobi.options.read.mode, 'nearest');
      assert.ok(Array.isArray(Tobi.options.read.tags));
      assert.equal(Tobi.options.read.tags.length, 1);
      assert.equal(Tobi.options.read.tags[0].x, 1);

      Tobi = new Schema({}, { read: 'nearest' });
      assert.ok(Tobi.options.read instanceof ReadPref);
      assert.ok(Tobi.options.read.isValid());
      assert.equal(Tobi.options.read.mode, 'nearest');

      Tobi = new Schema({}, { read: ['nearest', tags] });
      assert.ok(Tobi.options.read instanceof ReadPref);
      assert.ok(Tobi.options.read.isValid());
      assert.equal(Tobi.options.read.mode, 'nearest');
      assert.ok(Array.isArray(Tobi.options.read.tags));
      assert.equal(Tobi.options.read.tags.length, 1);
      assert.equal(Tobi.options.read.tags[0].x, 1);

      done();
    });
  });

  describe('virtuals', function() {
    it('works', function(done) {
      const Contact = new Schema({
        firstName: String,
        lastName: String
      });

      Contact
        .virtual('fullName')
        .get(function() {
          return this.get('firstName') + ' ' + this.get('lastName');
        })
        .set(function(fullName) {
          const split = fullName.split(' ');
          this.set('firstName', split[0]);
          this.set('lastName', split[1]);
        });

      assert.ok(Contact.virtualpath('fullName') instanceof VirtualType);
      done();
    });

    describe('id', function() {
      it('default creation of id can be overridden (gh-298)', function(done) {
        assert.doesNotThrow(function() {
          new Schema({ id: String });
        });
        done();
      });
      it('disabling', function(done) {
        const schema = new Schema({ name: String });
        assert.strictEqual(undefined, schema.virtuals.id);
        done();
      });
    });

    describe('getter', function() {
      it('scope', function(done) {
        const Tobi = new Schema;

        Tobi.virtual('name').get(function(v, self) {
          assert.equal(this.a, 'b');
          assert.equal(self.path, 'name');
          return v.toLowerCase();
        });

        assert.equal(Tobi.virtualpath('name').applyGetters('YEP', { a: 'b' }), 'yep');
        done();
      });
    });

    describe('setter', function() {
      it('scope', function(done) {
        const Tobi = new Schema;

        Tobi.virtual('name').set(function(v, self) {
          assert.equal(this.a, 'b');
          assert.equal(self.path, 'name');
          return v.toLowerCase();
        });

        assert.equal(Tobi.virtualpath('name').applySetters('YEP', { a: 'b' }), 'yep');
        done();
      });
    });
  });

  describe('other contexts', function() {
    it('work', function(done) {
      const str = 'code = {' +
        '  name: String' +
        ', arr1: Array ' +
        ', arr2: { type: [] }' +
        ', date: Date  ' +
        ', num: { type: Number }' +
        ', bool: Boolean' +
        ', nest: { sub: { type: {}, required: true }}' +
        '}';

      const script = vm.createScript(str, 'testSchema.vm');
      const sandbox = { code: null };
      script.runInNewContext(sandbox);

      const Ferret = new Schema(sandbox.code);
      assert.ok(Ferret.path('nest.sub') instanceof SchemaTypes.Mixed);
      assert.ok(Ferret.path('name') instanceof SchemaTypes.String);
      assert.ok(Ferret.path('arr1') instanceof SchemaTypes.Array);
      assert.ok(Ferret.path('arr2') instanceof SchemaTypes.Array);
      assert.ok(Ferret.path('date') instanceof SchemaTypes.Date);
      assert.ok(Ferret.path('num') instanceof SchemaTypes.Number);
      assert.ok(Ferret.path('bool') instanceof SchemaTypes.Boolean);
      done();
    });
  });

  describe('#add()', function() {
    it('does not pollute existing paths', function(done) {
      let o = { name: String };
      let s = new Schema(o);

      assert.throws(function() {
        s.add({ age: Number }, 'name.');
      }, /Cannot set nested path/);

      assert.throws(function() {
        s.add({ age: { x: Number } }, 'name.');
      }, /Cannot set nested path/);
      assert.equal(('age' in o.name), false);

      o = { name: 'string' };
      s = new Schema(o);

      assert.throws(function() {
        s.add({ age: Number }, 'name.');
      }, /Cannot set nested path/);

      assert.throws(function() {
        s.add({ age: { x: Number } }, 'name.');
      }, /Cannot set nested path/);

      assert.equal(o.name, 'string');
      done();
    });

    it('returns the schema instance', function() {
      const schema = new Schema({ name: String });
      const ret = schema.add({ age: Number });
      assert.strictEqual(ret, schema);
    });

    it('returns the schema instance when schema instance is passed', function() {
      const schemaA = new Schema({ name: String });
      const schemaB = new Schema({ age: Number });
      const ret = schemaB.add(schemaA);
      assert.strictEqual(ret, schemaB);
    });

    it('merging nested objects (gh-662)', function(done) {
      const MergedSchema = new Schema({
        a: {
          foo: String
        }
      });

      MergedSchema.add({
        a: {
          b: {
            bar: String
          }
        }
      });

      db.deleteModel(/Test/);
      const Merged = db.model('Test', MergedSchema);

      const merged = new Merged({
        a: {
          foo: 'baz',
          b: {
            bar: 'qux'
          }
        }
      });

      merged.save(function(err) {
        assert.ifError(err);
        Merged.findById(merged.id, function(err, found) {
          assert.ifError(err);
          assert.equal(found.a.foo, 'baz');
          assert.equal(found.a.b.bar, 'qux');
          done();
        });
      });
    });

    it('prefix (gh-1730)', function(done) {
      const s = new Schema({});

      s.add({ n: Number }, 'prefix.');

      assert.equal(s.pathType('prefix.n'), 'real');
      assert.equal(s.pathType('prefix'), 'nested');
      done();
    });

    it('adds another schema (gh-6897)', function(done) {
      const s = new Schema({ name: String });

      const s2 = new Schema({ age: Number });

      s2.statics.foo = function() { return 42; };
      s2.pre('save', function() {
        throw new Error('oops!');
      });

      s.add(s2);

      assert.ok(s.paths.age);
      assert.strictEqual(s.statics.foo, s2.statics.foo);
      assert.ok(s.s.hooks._pres.get('save'));

      done();
    });

    it('overwrites existing paths (gh-10203)', function() {
      const baseSchema = new Schema({
        username: {
          type: String,
          required: false
        }
      });

      const userSchema = new Schema({
        email: {
          type: String,
          required: true
        },
        username: {
          type: String,
          required: true
        }
      });

      const realSchema = baseSchema.clone();
      realSchema.add(userSchema);

      assert.ok(realSchema.path('username').isRequired);
    });
  });

  it('debugging msgs', function(done) {
    let err;
    try {
      new Schema({ name: { first: null } });
    } catch (e) {
      err = e;
    }
    assert.ok(err.message.indexOf('Invalid value for schema path `name.first`') !== -1, err.message);
    try {
      new Schema({ age: undefined });
    } catch (e) {
      err = e;
    }
    assert.ok(err.message.indexOf('Invalid value for schema path `age`') !== -1, err.message);
    done();
  });

  describe('construction', function() {
    it('array of object literal missing a type is interpreted as DocumentArray', function(done) {
      const goose = new mongoose.Mongoose;
      const s = new Schema({
        arr: [
          { something: { type: String } }
        ]
      });
      assert.ok(s.path('arr') instanceof SchemaTypes.DocumentArray);
      const M = goose.model('objectliteralschema', s);
      const m = new M({ arr: [{ something: 'wicked this way comes' }] });
      assert.equal(m.arr[0].something, 'wicked this way comes');
      assert.ok(m.arr[0]._id);
      done();
    });

    it('array of object literal with type.type is interpreted as DocumentArray', function(done) {
      const goose = new mongoose.Mongoose;
      const s = new Schema({
        arr: [
          { type: { type: String } }
        ]
      });
      assert.ok(s.path('arr') instanceof SchemaTypes.DocumentArray);
      const M = goose.model('objectliteralschema2', s);
      const m = new M({ arr: [{ type: 'works' }] });
      assert.equal(m.arr[0].type, 'works');
      assert.ok(m.arr[0]._id);
      done();
    });

    it('does not alter original argument (gh-1364)', function(done) {
      const schema = {
        ids: [{ type: Schema.ObjectId, ref: 'something' }],
        a: { type: Array },
        b: Array,
        c: [Date],
        d: { type: 'Boolean' },
        e: [{ a: String, b: [{ type: { type: Buffer }, x: Number }] }]
      };

      new Schema(schema);
      assert.equal(Object.keys(schema).length, 6);
      assert.deepEqual([{ type: Schema.ObjectId, ref: 'something' }], schema.ids);
      assert.deepEqual({ type: Array }, schema.a);
      assert.deepEqual(Array, schema.b);
      assert.deepEqual([Date], schema.c);
      assert.deepEqual({ type: 'Boolean' }, schema.d);
      assert.deepEqual([{ a: String, b: [{ type: { type: Buffer }, x: Number }] }], schema.e);

      done();
    });

    it('properly gets value of plain objects when dealing with refs (gh-1606)', function(done) {
      const el = new Schema({ title: String });
      const so = new Schema({
        title: String,
        obj: { type: Schema.Types.ObjectId, ref: 'Test' }
      });

      const Element = db.model('Test', el);
      const Some = db.model('Test1', so);

      const ele = new Element({ title: 'thing' });

      ele.save(function(err) {
        assert.ifError(err);
        const s = new Some({ obj: ele.toObject() });
        s.save(function(err) {
          assert.ifError(err);
          Some.findOne({ _id: s.id }, function(err, ss) {
            assert.ifError(err);
            assert.equal(ss.obj, ele.id);
            done();
          });
        });
      });
    });

    it('array of of schemas and objects (gh-7218)', function(done) {
      const baseSchema = new Schema({ created: Date }, { id: true });
      const s = new Schema([baseSchema, { name: String }], { id: false });

      assert.ok(s.path('created'));
      assert.ok(s.path('name'));
      assert.ok(!s.options.id);

      done();
    });
  });

  describe('property names', function() {
    it('that conflict throw', function(done) {
      const child = new Schema({ name: String });

      assert.throws(function() {
        new Schema({
          on: String,
          child: [child]
        });
      }, /`on` may not be used as a schema pathname/);

      assert.throws(function() {
        new Schema({
          collection: String
        });
      }, /`collection` may not be used as a schema pathname/);

      assert.throws(function() {
        new Schema({
          isNew: String
        });
      }, /`isNew` may not be used as a schema pathname/);

      assert.throws(function() {
        new Schema({
          errors: String
        });
      }, /`errors` may not be used as a schema pathname/);

      assert.throws(function() {
        new Schema({
          init: String
        });
      }, /`init` may not be used as a schema pathname/);

      done();
    });

    it('that do not conflict do not throw', function(done) {
      assert.doesNotThrow(function() {
        new Schema({
          model: String
        });
      });

      assert.doesNotThrow(function() {
        Schema({ child: [{ parent: String }] });
      });

      assert.doesNotThrow(function() {
        Schema({ child: [{ parentArray: String }] });
      });

      assert.doesNotThrow(function() {
        const s = new Schema({ docs: [{ path: String }] });
        const M = mongoose.model('gh-1245', s);
        new M({ docs: [{ path: 'works' }] });
      });

      assert.doesNotThrow(function() {
        const s = new Schema({ setMaxListeners: String });
        const M = mongoose.model('setMaxListeners-as-property-name', s);
        new M({ setMaxListeners: 'works' });
      });

      done();
    });

    it('permit _scope to be used (gh-1184)', function(done) {
      const child = new Schema({ _scope: Schema.ObjectId });
      const C = db.model('Test', child);
      const c = new C;
      c.save(function(err) {
        assert.ifError(err);
        try {
          c._scope;
        } catch (e) {
          err = e;
        }
        assert.ifError(err);
        done();
      });
    });
  });

  describe('pathType()', function() {
    let schema;

    before(function() {
      schema = new Schema({
        n: String,
        nest: { thing: { nests: Boolean } },
        docs: [{ x: [{ y: String }] }],
        mixed: {}
      });
      schema.virtual('myVirtual').get(function() { return 42; });
    });

    describe('when called on an explicit real path', function() {
      it('returns "real"', function(done) {
        assert.equal(schema.pathType('n'), 'real');
        assert.equal(schema.pathType('nest.thing.nests'), 'real');
        assert.equal(schema.pathType('docs'), 'real');
        assert.equal(schema.pathType('docs.0.x'), 'real');
        assert.equal(schema.pathType('docs.0.x.3.y'), 'real');
        assert.equal(schema.pathType('mixed'), 'real');
        done();
      });
    });
    describe('when called on a virtual', function() {
      it('returns virtual', function(done) {
        assert.equal(schema.pathType('myVirtual'), 'virtual');
        done();
      });
    });
    describe('when called on nested structure', function() {
      it('returns nested', function(done) {
        assert.equal(schema.pathType('nest'), 'nested');
        assert.equal(schema.pathType('nest.thing'), 'nested');
        done();
      });
    });
    describe('when called on undefined path', function() {
      it('returns adHocOrUndefined', function(done) {
        assert.equal(schema.pathType('mixed.what'), 'adhocOrUndefined');
        assert.equal(schema.pathType('mixed.4'), 'adhocOrUndefined');
        assert.equal(schema.pathType('mixed.4.thing'), 'adhocOrUndefined');
        assert.equal(schema.pathType('mixed.4a.thing'), 'adhocOrUndefined');
        assert.equal(schema.pathType('mixed.4.9.thing'), 'adhocOrUndefined');
        assert.equal(schema.pathType('n.3'), 'adhocOrUndefined');
        assert.equal(schema.pathType('n.3a'), 'adhocOrUndefined');
        assert.equal(schema.pathType('n.3.four'), 'adhocOrUndefined');
        assert.equal(schema.pathType('n.3.4'), 'adhocOrUndefined');
        assert.equal(schema.pathType('n.3.4a'), 'adhocOrUndefined');
        assert.equal(schema.pathType('nest.x'), 'adhocOrUndefined');
        assert.equal(schema.pathType('nest.thing.x'), 'adhocOrUndefined');
        assert.equal(schema.pathType('nest.thing.nests.9'), 'adhocOrUndefined');
        assert.equal(schema.pathType('nest.thing.nests.9a'), 'adhocOrUndefined');
        assert.equal(schema.pathType('nest.thing.nests.a'), 'adhocOrUndefined');
        done();
      });
    });

    it('handles maps (gh-7448) (gh-7464)', function() {
      const schema = new Schema({ map: { type: Map, of: String } });

      assert.equal(schema.pathType('map.foo'), 'real');
      assert.equal(schema.pathType('map'), 'real');
      assert.equal(schema.pathType('mapfoo'), 'adhocOrUndefined');
      assert.equal(schema.pathType('fake'), 'adhocOrUndefined');

      return Promise.resolve();
    });
  });

  it('required() with doc arrays (gh-3199)', function(done) {
    const schema = new Schema({
      test: [{ x: String }]
    });

    schema.path('test').schema.path('x').required(true);
    const M = mongoose.model('gh3199', schema);
    const m = new M({ test: [{}] });

    assert.equal(m.validateSync().errors['test.0.x'].kind, 'required');
    done();
  });

  it('custom typeKey in doc arrays (gh-3560)', function(done) {
    const schema = new Schema({
      test: [{
        name: { $type: String }
      }]
    }, { typeKey: '$type' });

    schema.path('test').schema.path('name').required(true);
    const M = mongoose.model('gh3560', schema);
    const m = new M({ test: [{ name: 'Val' }] });

    assert.ifError(m.validateSync());
    assert.equal(m.test[0].name, 'Val');
    done();
  });

  it('required for single nested schemas (gh-3562)', function(done) {
    const personSchema = new Schema({
      name: { type: String, required: true }
    });

    const bandSchema = new Schema({
      name: String,
      guitarist: { type: personSchema, required: true }
    });

    const Band = mongoose.model('gh3562', bandSchema);
    const band = new Band({ name: 'Guns N\' Roses' });

    assert.ok(band.validateSync());
    assert.ok(band.validateSync().errors.guitarist);
    band.guitarist = { name: 'Slash' };
    assert.ifError(band.validateSync());

    done();
  });

  it('booleans cause cast error for date (gh-3935)', function(done) {
    const testSchema = new Schema({
      test: Date
    });

    const Test = mongoose.model('gh3935', testSchema);
    const test = new Test({ test: true });

    assert.ok(test.validateSync());
    assert.equal(test.validateSync().errors.test.name, 'CastError');

    done();
  });

  it('trim: false works with strings (gh-4042)', function(done) {
    const testSchema = new Schema({
      test: { type: String, trim: false }
    });

    const Test = mongoose.model('gh4042', testSchema);
    const test = new Test({ test: ' test ' });
    assert.equal(test.test, ' test ');
    done();
  });

  it('arrays with typeKey (gh-4548)', function(done) {
    const testSchema = new Schema({
      test: [{ $type: String }]
    }, { typeKey: '$type' });

    assert.equal(testSchema.paths.test.caster.instance, 'String');

    const Test = mongoose.model('gh4548', testSchema);
    const test = new Test({ test: [123] });
    assert.strictEqual(test.test[0], '123');
    done();
  });

  it('arrays of mixed arrays (gh-5416)', function(done) {
    const testSchema = new Schema({
      test: [Array]
    });

    assert.ok(testSchema.paths.test.casterConstructor !== Array);
    assert.equal(testSchema.paths.test.casterConstructor,
      mongoose.Schema.Types.Array);

    done();
  });

  describe('remove()', function() {
    before(function() {
      this.schema = new Schema({
        a: String,
        b: {
          c: {
            d: String
          }
        },
        e: Number,
        f: String,
        g: [String]
      });
    });

    it('returns the schema instance', function() {
      const ret = this.schema.clone().remove('g');
      assert.ok(ret instanceof Schema);
    });

    it('removes a single path', function(done) {
      assert.ok(this.schema.paths.a);
      this.schema.remove('a');
      assert.strictEqual(this.schema.path('a'), undefined);
      assert.strictEqual(this.schema.paths.a, void 0);
      done();
    });

    it('removes a nested path', function(done) {
      this.schema.remove('b.c.d');
      assert.strictEqual(this.schema.path('b'), undefined);
      assert.strictEqual(this.schema.path('b.c'), undefined);
      assert.strictEqual(this.schema.path('b.c.d'), undefined);
      done();
    });

    it('removes all children of a nested path (gh-2398)', function(done) {
      this.schema.remove('b');
      assert.strictEqual(this.schema.nested['b'], undefined);
      assert.strictEqual(this.schema.nested['b.c'], undefined);
      assert.strictEqual(this.schema.path('b.c.d'), undefined);
      done();
    });

    it('removes an array of paths', function(done) {
      this.schema.remove(['e', 'f', 'g']);
      assert.strictEqual(this.schema.path('e'), undefined);
      assert.strictEqual(this.schema.path('f'), undefined);
      assert.strictEqual(this.schema.path('g'), undefined);
      done();
    });

    it('works properly with virtuals (gh-2398)', function(done) {
      this.schema.remove('a');
      this.schema.virtual('a').get(function() { return 42; });
      const Test = mongoose.model('gh2398', this.schema);
      const t = new Test();
      assert.equal(t.a, 42);
      done();
    });

    it('methods named toString (gh-4551)', function() {
      this.schema.methods.toString = function() {
        return 'test';
      };
      assert.doesNotThrow(() => {
        mongoose.model('gh4551', this.schema);
      });
    });

    it('handles default value = 0 (gh-4620)', function(done) {
      const schema = new Schema({
        tags: { type: [Number], default: 0 }
      });
      assert.deepEqual(schema.path('tags').getDefault().toObject(), [0]);
      done();
    });

    it('type: childSchema (gh-5521)', function(done) {
      const childSchema = new mongoose.Schema({
        name: String
      }, { _id: false });

      const schema = new mongoose.Schema({
        children: [{ type: childSchema }]
      });

      const Model = mongoose.model('gh5521', schema);

      const doc = new Model({ children: [{ name: 'test' }] });
      assert.deepEqual(doc.toObject().children, [{ name: 'test' }]);
      done();
    });

    it('Decimal128 type (gh-4759)', function(done) {
      const Decimal128 = mongoose.Schema.Types.Decimal128;
      const schema = new Schema({
        num: Decimal128,
        nums: ['Decimal128']
      });
      assert.ok(schema.path('num') instanceof Decimal128);
      assert.ok(schema.path('nums').caster instanceof Decimal128);

      const casted = schema.path('num').cast('6.2e+23');
      assert.ok(casted instanceof mongoose.Types.Decimal128);
      assert.equal(casted.toString(), '6.2E+23');
      done();
    });

    describe('clone()', function() {
      it('copies methods, statics, and query helpers (gh-5752)', function(done) {
        const schema = new Schema({});

        schema.methods.fakeMethod = function() { return 'fakeMethod'; };
        schema.statics.fakeStatic = function() { return 'fakeStatic'; };
        schema.query.fakeQueryHelper = function() { return 'fakeQueryHelper'; };

        const clone = schema.clone();
        assert.equal(clone.methods.fakeMethod, schema.methods.fakeMethod);
        assert.equal(clone.statics.fakeStatic, schema.statics.fakeStatic);
        assert.equal(clone.query.fakeQueryHelper, schema.query.fakeQueryHelper);
        done();
      });

      it('copies validators declared with validate() (gh-5607)', function(done) {
        const schema = new Schema({
          num: Number
        });

        schema.path('num').validate(function(v) {
          return v === 42;
        });

        const clone = schema.clone();
        assert.equal(clone.path('num').validators.length, 1);
        assert.ok(clone.path('num').validators[0].validator(42));
        assert.ok(!clone.path('num').validators[0].validator(41));
        done();
      });

      it('copies virtuals (gh-6133)', function(done) {
        const userSchema = new Schema({
          firstName: { type: String, required: true },
          lastName: { type: String, required: true }
        });

        userSchema.virtual('fullName').get(function() {
          return this.firstName + ' ' + this.lastName;
        });

        assert.ok(userSchema.virtuals.fullName);
        const clonedUserSchema = userSchema.clone();
        assert.ok(clonedUserSchema.virtuals.fullName);

        done();
      });

      it('with nested virtuals (gh-6274)', function(done) {
        const PersonSchema = new Schema({
          name: {
            first: String,
            last: String
          }
        });

        PersonSchema.
          virtual('name.full').
          get(function() {
            return this.get('name.first') + ' ' + this.get('name.last');
          }).
          set(function(fullName) {
            const split = fullName.split(' ');
            this.set('name.first', split[0]);
            this.set('name.last', split[1]);
          });

        const M = db.model('Test', PersonSchema.clone());

        const doc = new M({ name: { first: 'Axl', last: 'Rose' } });
        assert.equal(doc.name.full, 'Axl Rose');

        done();
      });

      it('with alternative option syntaxes (gh-6274)', function(done) {
        const TestSchema = new Schema({}, { _id: false, id: false });

        TestSchema.virtual('test').get(() => 42);

        TestSchema.set('toJSON', { virtuals: true });
        TestSchema.options.toObject = { virtuals: true };

        const clone = TestSchema.clone();
        assert.deepEqual(clone._userProvidedOptions, {
          toJSON: { virtuals: true },
          _id: false,
          id: false
        });
        const M = db.model('Test', clone);

        const doc = new M({});

        assert.deepEqual(doc.toJSON(), { test: 42 });
        assert.deepEqual(doc.toObject(), { test: 42 });

        done();
      });

      it('copies base for using custom types after cloning (gh-7377)', function() {
        const db = new mongoose.Mongoose();

        class MyType extends mongoose.SchemaType {}
        db.Schema.Types.MyType = MyType;

        const schema = new db.Schema({ name: MyType });
        const otherSchema = schema.clone();

        assert.doesNotThrow(function() {
          otherSchema.add({ name2: MyType });
        });
      });

      it('clones schema types (gh-7537)', function() {
        const schema = new Schema({ name: String });

        assert.equal(schema.path('name').validators.length, 0);
        const otherSchema = schema.clone();

        otherSchema.path('name').required();

        assert.equal(otherSchema.path('name').validators.length, 1);
        assert.equal(schema.path('name').validators.length, 0);
      });

      it('correctly copies all child schemas (gh-7537)', function() {
        const l3Schema = new Schema({ name: String });
        const l2Schema = new Schema({ l3: l3Schema });
        const l1Schema = new Schema({ l2: l2Schema });

        assert.equal(l1Schema.childSchemas.length, 1);
        assert.ok(l1Schema.childSchemas[0].schema.path('l3'));

        const otherSchema = l1Schema.clone();

        assert.equal(otherSchema.childSchemas.length, 1);
        assert.ok(otherSchema.childSchemas[0].schema.path('l3'));
      });

      it('copies single embedded discriminators (gh-7894)', function() {
        const colorSchema = new Schema({}, { discriminatorKey: 'type' });
        colorSchema.methods.isYellow = () => false;

        const yellowSchema = new Schema();
        yellowSchema.methods.isYellow = () => true;

        const fruitSchema = new Schema({}, { discriminatorKey: 'type' });

        const bananaSchema = new Schema({ color: { type: colorSchema } });
        bananaSchema.path('color').discriminator('yellow', yellowSchema);
        bananaSchema.methods.isYellow = function() { return this.color.isYellow(); };

        const schema = new Schema({ fruits: [fruitSchema] });

        const clone = bananaSchema.clone();
        schema.path('fruits').discriminator('banana', clone);
        assert.ok(clone.path('color').caster.discriminators);

        const Basket = db.model('Test', schema);
        const b = new Basket({
          fruits: [
            {
              type: 'banana',
              color: { type: 'yellow' }
            }
          ]
        });

        assert.ok(b.fruits[0].isYellow());
      });

      it('copies array discriminators (gh-7954)', function() {
        const eventSchema = Schema({ message: String }, {
          discriminatorKey: 'kind',
          _id: false
        });

        const batchSchema = Schema({ events: [eventSchema] }, {
          _id: false
        });

        const docArray = batchSchema.path('events');
        docArray.discriminator('gh7954_Clicked',
          Schema({ element: String }, { _id: false }));
        docArray.discriminator('gh7954_Purchased',
          Schema({ product: String }, { _id: false }));

        const clone = batchSchema.clone();
        assert.ok(clone.path('events').Constructor.discriminators);
        assert.ok(clone.path('events').Constructor.discriminators['gh7954_Clicked']);
        assert.ok(clone.path('events').Constructor.discriminators['gh7954_Purchased']);
      });

      it('uses Mongoose instance\'s Schema constructor (gh-9426)', function() {
        const db = new mongoose.Mongoose();
        db.Schema.prototype.localTest = function() {
          return 42;
        };
        const test = new db.Schema({});
        assert.equal(test.localTest(), 42);

        const test2 = test.clone();
        assert.equal(test2.localTest(), 42);
      });
    });

    it('childSchemas prop (gh-5695)', function(done) {
      const schema1 = new Schema({ name: String });
      const schema2 = new Schema({ test: String });
      let schema = new Schema({
        arr: [schema1],
        single: schema2
      });

      assert.equal(schema.childSchemas.length, 2);
      assert.strictEqual(schema.childSchemas[0].schema, schema1);
      assert.strictEqual(schema.childSchemas[1].schema, schema2);

      schema = schema.clone();
      assert.equal(schema.childSchemas.length, 2);
      assert.strictEqual(schema.childSchemas[0].schema, schema1);
      assert.strictEqual(schema.childSchemas[1].schema, schema2);

      done();
    });
  });

  it('throws a sane error if passing a schema to `ref` (gh-6915)', function() {
    const testSchema = new Schema({ name: String });

    assert.throws(function() {
      new Schema({ badRef: { type: String, ref: testSchema } });
    }, /Invalid ref at path "badRef"/);

    const parentSchema = new Schema({ name: String });
    assert.throws(function() {
      parentSchema.add({ badRef2: { type: String, ref: testSchema } });
    }, /Invalid ref at path "badRef2"/);

    assert.ok(!parentSchema.tree.badRef2);
    assert.deepEqual(Object.keys(parentSchema.paths).sort(), ['_id', 'name']);

    return Promise.resolve();
  });

  it('allows using ObjectId type as schema path (gh-7049)', function() {
    const testSchema = new Schema({
      p1: mongoose.Types.ObjectId,
      p2: require('mongodb').ObjectId
    });

    assert.ok(testSchema.path('p1') instanceof mongoose.ObjectId);
    assert.ok(testSchema.path('p2') instanceof mongoose.ObjectId);

    return Promise.resolve();
  });

  it('throws error if invalid type (gh-7303)', function() {
    assert.throws(() => {
      new Schema({
        bad: true
      });
    }, /invalid.*true.*bad/i);

    return Promise.resolve();
  });

  it('supports _id: false in paths definition (gh-7480) (gh-7524)', function() {
    const schema = new Schema({ _id: false, name: String });
    assert.ok(schema.path('_id') == null);
    assert.equal(schema.options._id, false);

    const otherSchema = new Schema({ name: String, nested: { _id: false, name: String } });
    assert.ok(otherSchema.path('_id'));
    assert.equal(otherSchema.options._id, true);

    return Promise.resolve();
  });

  it('schema.pathType() with positional path that isnt in schema (gh-7935)', function() {
    const subdocSchema = Schema({
      list: { type: [String], default: ['a'] }
    }, { minimize: false });
    const testSchema = Schema({
      lists: subdocSchema
    });

    assert.strictEqual(testSchema.pathType('subpaths.list.0.options'),
      'adhocOrUndefined');
  });

  it('supports pre(Array, Function) and post(Array, Function) (gh-7803)', function() {
    const schema = Schema({ name: String });
    schema.pre(['save', 'remove'], testMiddleware);
    function testMiddleware() {
      console.log('foo');
    }

    assert.equal(schema.s.hooks._pres.get('save').length, 1);
    assert.equal(schema.s.hooks._pres.get('save')[0].fn, testMiddleware);
    assert.equal(schema.s.hooks._pres.get('remove').length, 1);
    assert.equal(schema.s.hooks._pres.get('remove')[0].fn, testMiddleware);

    schema.post(['save', 'remove'], testMiddleware);
    assert.equal(schema.s.hooks._posts.get('save').length, 1);
    assert.equal(schema.s.hooks._posts.get('save')[0].fn, testMiddleware);
    assert.equal(schema.s.hooks._posts.get('remove').length, 1);
    assert.equal(schema.s.hooks._posts.get('remove')[0].fn, testMiddleware);
  });

  it('supports array with { type: ObjectID } (gh-8034)', function() {
    const schema = Schema({ testId: [{ type: 'ObjectID' }] });
    const path = schema.path('testId');
    assert.ok(path);
    assert.ok(path.caster instanceof Schema.ObjectId);
  });

  it('supports getting path under array (gh-8057)', function() {
    const schema = new Schema({ arr: [{ name: String }] });
    assert.ok(schema.path('arr.name') instanceof SchemaTypes.String);
    assert.ok(schema.path('arr.0.name') instanceof SchemaTypes.String);
  });

  it('required paths with clone() (gh-8111)', function() {
    const schema = Schema({ field: { type: String, required: true } });
    const Model = db.model('Test', schema.clone());

    const doc = new Model({});

    return doc.validate().then(() => assert.ok(false), err => {
      assert.ok(err);
      assert.ok(err.errors['field']);
    });
  });

  it('getters/setters with clone() (gh-8124)', function() {
    const schema = new mongoose.Schema({
      field: { type: String, required: true }
    });

    schema.path('field').set(value => value ? value.toUpperCase() : value);

    const TestKo = db.model('Test', schema.clone());

    const testKo = new TestKo({ field: 'upper' });
    assert.equal(testKo.field, 'UPPER');
  });

  it('required with nullish value (gh-8219)', function() {
    const schema = Schema({
      name: { type: String, required: void 0 },
      age: { type: Number, required: null }
    });
    assert.strictEqual(schema.path('name').isRequired, false);
    assert.strictEqual(schema.path('age').isRequired, false);
  });

  it('SchemaStringOptions line up with schema/string (gh-8256)', function() {
    const SchemaStringOptions = require('../lib/options/SchemaStringOptions');
    const keys = Object.keys(SchemaStringOptions.prototype).
      filter(key => key !== 'constructor' && key !== 'populate');
    const functions = Object.keys(Schema.Types.String.prototype).
      filter(key => ['constructor', 'cast', 'castForQuery', 'checkRequired'].indexOf(key) === -1);
    assert.deepEqual(keys.sort(), functions.sort());
  });

  it('supports passing schema options to `Schema#path()` (gh-8292)', function() {
    const schema = Schema({ title: String });
    const path = schema.path('title');

    const newSchema = Schema({});
    newSchema.add({ title: path.options });

    assert.equal(newSchema.path('title').options.type, String);
  });

  it('supports defining `_id: false` on single nested paths (gh-8137)', function() {
    let childSchema = Schema({ name: String });
    let parentSchema = Schema({
      child: {
        type: childSchema,
        _id: false
      }
    });

    assert.ok(!parentSchema.path('child').schema.options._id);
    assert.ok(childSchema.options._id);

    let Parent = mongoose.model('gh8137', parentSchema);
    let doc = new Parent({ child: { name: 'test' } });
    assert.equal(doc.child._id, null);

    childSchema = Schema({ name: String }, { _id: false });
    parentSchema = Schema({
      child: {
        type: childSchema,
        _id: true
      }
    });

    assert.ok(parentSchema.path('child').schema.options._id);
    assert.ok(parentSchema.path('child').schema.paths['_id']);
    assert.ok(!childSchema.options._id);
    assert.ok(!childSchema.paths['_id']);

    mongoose.deleteModel(/gh8137/);
    Parent = mongoose.model('gh8137', parentSchema);
    doc = new Parent({ child: { name: 'test' } });
    assert.ok(doc.child._id);
  });

  it('supports defining `_id: false` on document arrays (gh-8450)', function() {
    const nestedSchema = Schema({ some: String });
    let parentSchema = Schema({
      arrayed: {
        type: [{
          type: nestedSchema,
          _id: false
        }]
      }
    });

    assert.ok(!parentSchema.path('arrayed').schema.path('_id'));

    parentSchema = Schema({
      arrayed: {
        type: [{
          type: nestedSchema
        }],
        _id: false
      }
    });

    assert.ok(!parentSchema.path('arrayed').schema.path('_id'));

    parentSchema = Schema({
      arrayed: {
        type: [{
          type: nestedSchema
        }]
      }
    });

    assert.ok(parentSchema.path('arrayed').schema.path('_id').auto);
  });

  describe('pick() (gh-8207)', function() {
    it('works with nested paths', function() {
      const schema = Schema({
        name: {
          first: {
            type: String,
            required: true
          },
          last: {
            type: String,
            required: true
          }
        },
        age: {
          type: Number,
          index: true
        }
      });
      assert.ok(schema.path('name.first'));
      assert.ok(schema.path('name.last'));

      let newSchema = schema.pick(['age']);
      assert.ok(!newSchema.path('name.first'));
      assert.ok(newSchema.path('age'));
      assert.ok(newSchema.path('age').index);

      newSchema = schema.pick(['name']);
      assert.ok(newSchema.path('name.first'));
      assert.ok(newSchema.path('name.first').required);
      assert.ok(newSchema.path('name.last'));
      assert.ok(newSchema.path('name.last').required);
      assert.ok(!newSchema.path('age'));

      newSchema = schema.pick(['name.first']);
      assert.ok(newSchema.path('name.first'));
      assert.ok(newSchema.path('name.first').required);
      assert.ok(!newSchema.path('name.last'));
      assert.ok(!newSchema.path('age'));
    });

    it('with single nested paths', function() {
      const schema = Schema({
        name: Schema({
          first: {
            type: String,
            required: true
          },
          last: {
            type: String,
            required: true
          }
        }),
        age: {
          type: Number,
          index: true
        }
      });
      assert.ok(schema.path('name.first'));
      assert.ok(schema.path('name.last'));

      let newSchema = schema.pick(['name']);
      assert.ok(newSchema.path('name.first'));
      assert.ok(newSchema.path('name.first').required);
      assert.ok(newSchema.path('name.last'));
      assert.ok(newSchema.path('name.last').required);
      assert.ok(!newSchema.path('age'));

      newSchema = schema.pick(['name.first']);
      assert.ok(newSchema.path('name.first'));
      assert.ok(newSchema.path('name.first').required);
      assert.ok(!newSchema.path('name.last'));
      assert.ok(!newSchema.path('age'));
    });
  });

  describe('path-level custom cast (gh-8300)', function() {
    it('with numbers', function() {
      const schema = Schema({
        num: {
          type: Number,
          cast: '{VALUE} is not a number'
        }
      });

      let threw = false;
      try {
        schema.path('num').cast('horseradish');
      } catch (err) {
        threw = true;
        assert.equal(err.name, 'CastError');
        assert.equal(err.message, '"horseradish" is not a number');
      }
      assert.ok(threw);
    });

    it('with objectids', function() {
      const schema = Schema({
        userId: {
          type: mongoose.ObjectId,
          cast: 'Invalid user ID'
        }
      });

      let threw = false;
      try {
        schema.path('userId').cast('foo');
      } catch (err) {
        threw = true;
        assert.equal(err.name, 'CastError');
        assert.equal(err.message, 'Invalid user ID');
      }
      assert.ok(threw);
    });

    it('with boolean', function() {
      const schema = Schema({
        vote: {
          type: Boolean,
          cast: '{VALUE} is invalid at path {PATH}'
        }
      });

      let threw = false;
      try {
        schema.path('vote').cast('nay');
      } catch (err) {
        threw = true;
        assert.equal(err.name, 'CastError');
        assert.equal(err.message, '"nay" is invalid at path vote');
      }
      assert.ok(threw);
    });
  });

  it('copies `.add()`-ed paths when calling `.add()` with a schema argument (gh-8429)', function() {
    const ToySchema = Schema();
    ToySchema.add({ name: String, color: String, price: Number });

    const TurboManSchema = Schema();
    TurboManSchema.add(ToySchema).add({ year: Number });

    assert.equal(TurboManSchema.path('name').instance, 'String');
    assert.equal(TurboManSchema.path('color').instance, 'String');
    assert.equal(TurboManSchema.path('price').instance, 'Number');
    assert.equal(TurboManSchema.path('year').instance, 'Number');
  });

  describe('gh-8849', function() {
    it('treats `select: undefined` as not specifying `select` option', function() {
      const userSchema = new Schema({ name: { type: String, select: undefined } });
      const User = db.model('User', userSchema);

      return co(function*() {
        yield User.create({ name: 'Hafez' });
        const user = yield User.findOne();

        assert.equal(user.name, 'Hafez');
      });
    });

    it('treats `select: null` as not specifying `select` option', function() {
      const userSchema = new Schema({ name: { type: String, select: null } });
      const User = db.model('User', userSchema);

      return co(function*() {
        yield User.create({ name: 'Hafez' });
        const user = yield User.findOne();

        assert.equal(user.name, 'Hafez');
      });
    });
  });

  describe('Schema.reserved (gh-8869)', function() {
    it('throws errors on compiling schema with reserved key as a flat type', function() {
      const buildInvalidSchema = () => new Schema({ save: String });

      assert.throws(buildInvalidSchema, /`save` may not be used as a schema pathname/);
    });

    it('throws errors on compiling schema with reserved key as a nested object', function() {
      const buildInvalidSchema = () => new Schema({ save: { nested: String } });

      assert.throws(buildInvalidSchema, /`save` may not be used as a schema pathname/);
    });

    it('throws errors on compiling schema with reserved key as a nested array', function() {
      const buildInvalidSchema = () => new Schema({ save: [{ nested: String }] });

      assert.throws(buildInvalidSchema, /`save` may not be used as a schema pathname/);
    });
  });

  it('disables `id` virtual if no `_id` path (gh-3936)', function() {
    const idGetter = require('../lib/plugins/idGetter');

    const schema = Schema({ name: String }, { _id: false });
    applyPlugins(schema, [[idGetter]]);
    assert.ok(!schema.paths._id);
    assert.ok(!schema.virtuals.id);
  });

  it('treats dotted paths with no parent as a nested path (gh-9020)', function() {
    const customerSchema = new Schema({
      'card.brand': String,
      'card.last4': String
    });

    assert.ok(customerSchema.nested['card']);
  });

  it('allows using `mongoose.Schema.Types.Array` as type (gh-9194)', function() {
    const schema = new Schema({
      arr: mongoose.Schema.Types.Array
    });

    assert.equal(schema.path('arr').caster.instance, 'Mixed');
  });

  it('handles using a schematype when defining a path (gh-9370)', function() {
    const schema1 = Schema({
      foo: {
        type: Number,
        min: 4,
        get: get
      }
    });

    function get(v) {
      return Math.floor(v);
    }

    const schema2 = Schema({
      bar: schema1.path('foo')
    });

    const schematype = schema2.path('bar');
    assert.equal(schematype.path, 'bar');
    assert.equal(schematype.options.type, Number);
    assert.equal(schematype.options.min, 4);
    assert.equal(schematype.options.get, get);
  });

  it('applies correct schema to nested primitive arrays (gh-9429)', function() {
    const schema = new Schema({
      ids: [[{ type: 'ObjectId', required: true }]]
    });

    const casted = schema.path('ids').cast([[]]);
    assert.equal(casted[0].$path(), 'ids.$');
  });

  describe('cast option (gh-8407)', function() {
    it('disable casting using `false`', function() {
      const schema = Schema({
        myId: { type: 'ObjectId', cast: false },
        myNum: { type: 'number', cast: false },
        myDate: { type: Date, cast: false },
        myBool: { type: Boolean, cast: false },
        myStr: { type: String, cast: false }
      });

      assert.throws(() => schema.path('myId').cast('12charstring'), /Cast to ObjectId failed/);
      assert.throws(() => schema.path('myNum').cast('foo'), /Cast to Number failed/);
      assert.throws(() => schema.path('myDate').cast('2012'), /Cast to date failed/);
      assert.throws(() => schema.path('myBool').cast('true'), /Cast to Boolean failed/);
      assert.throws(() => schema.path('myStr').cast(55), /Cast to string failed/);

      schema.path('myId').cast(new mongoose.Types.ObjectId());
      schema.path('myNum').cast(42);
      schema.path('myDate').cast(new Date());
      schema.path('myBool').cast(false);
      schema.path('myStr').cast('Hello, World');
    });

    it('custom casters', function() {
      const schema = Schema({
        myId: {
          type: 'ObjectId',
          cast: v => new mongoose.Types.ObjectId(v)
        },
        myNum: {
          type: 'number',
          cast: v => Math.ceil(v)
        },
        myDate: { type: Date, cast: v => new Date(v) },
        myBool: { type: Boolean, cast: v => !!v },
        myStr: { type: String, cast: v => '' + v }
      });

      assert.equal(schema.path('myId').cast('12charstring').toHexString(), '313263686172737472696e67');
      assert.equal(schema.path('myNum').cast(3.14), 4);
      assert.equal(schema.path('myDate').cast('2012-06-01').getFullYear(), 2012);
      assert.equal(schema.path('myBool').cast('hello'), true);
      assert.equal(schema.path('myStr').cast(42), '42');

      assert.throws(() => schema.path('myId').cast('bad'), /Cast to ObjectId failed/);
    });
  });

  it('supports `of` for array type definition (gh-9564)', function() {
    const schema = new Schema({
      nums: { type: Array, of: Number },
      tags: { type: 'array', of: String },
      subdocs: { type: Array, of: Schema({ name: String }) }
    });

    assert.equal(schema.path('nums').caster.instance, 'Number');
    assert.equal(schema.path('tags').caster.instance, 'String');
    assert.equal(schema.path('subdocs').casterConstructor.schema.path('name').instance, 'String');
  });

<<<<<<< HEAD
  it('should use the top-most class\'s getter/setter gh-8892', function() {
    class C1 {
      get hello() {
        return 1;
      }
    }

    class C2 extends C1 {
      get hello() {
        return 2;
      }
    }

    const C1Schema = new mongoose.Schema({});
    C1Schema.loadClass(C1);
    const C1Model = db.model('C1', C1Schema);
    console.log('C1Model', ((new C1Model())).hello); // expected: "1", result: "1"

    const C2Schema = new mongoose.Schema({});
    C2Schema.loadClass(C2);
    const C2Model = db.model('C2', C2Schema);
    console.log('C2Model', ((new C2Model())).hello); // expected: "2", result: "1"


    assert.equal((new C1Model()).hello, 1);
    assert.equal((new C2Model()).hello, 2);
=======
  it('handles loadClass with inheritted getters (gh-9975)', function() {
    class User {
      get displayAs() {
        return null;
      }
    }

    class TechnicalUser extends User {
      get displayAs() {
        return this.name;
      }
    }

    const schema = new Schema({ name: String }).loadClass(TechnicalUser);

    assert.equal(schema.virtuals.displayAs.applyGetters(null, { name: 'test' }), 'test');
  });

  it('supports setting `ref` on array SchemaType (gh-10029)', function() {
    const testSchema = new mongoose.Schema({
      doesntpopulate: {
        type: [mongoose.Schema.Types.ObjectId],
        ref: 'features'
      },
      populatescorrectly: [{
        type: mongoose.Schema.Types.ObjectId,
        ref: 'features'
      }]
    });

    assert.equal(testSchema.path('doesntpopulate.$').options.ref, 'features');
    assert.equal(testSchema.path('populatescorrectly.$').options.ref, 'features');
  });

  it('path() gets single nested paths within document arrays (gh-10164)', function() {
    const schema = mongoose.Schema({
      field1: [mongoose.Schema({
        field2: mongoose.Schema({
          field3: Boolean
        })
      })]
    });

    assert.equal(schema.path('field1').instance, 'Array');
    assert.equal(schema.path('field1.field2').instance, 'Embedded');
    assert.equal(schema.path('field1.field2.field3').instance, 'Boolean');
  });

  it('supports creating nested paths underneath document arrays (gh-10193)', function() {
    const DynamicTextMatchFeaturesSchema = new Schema({ css: { color: String } });

    const ElementSchema = new Schema({
      image: { type: String },
      possibleElements: [{
        textMatchFeatures: {
          dynamic: DynamicTextMatchFeaturesSchema
        }
      }]
    });

    assert.ok(ElementSchema.path('possibleElements').schema.path('textMatchFeatures.dynamic').schema.nested['css']);
  });

  it('propagates map `ref` down to individual map elements (gh-10329)', function() {
    const TestSchema = new mongoose.Schema({
      testprop: {
        type: Map,
        of: Number,
        ref: 'OtherModel'
      }
    });

    assert.equal(TestSchema.path('testprop.$*').instance, 'Number');
    assert.equal(TestSchema.path('testprop.$*').options.ref, 'OtherModel');
>>>>>>> 7b514436
  });
});<|MERGE_RESOLUTION|>--- conflicted
+++ resolved
@@ -441,12 +441,7 @@
       } catch (error) {
         threw = true;
         assert.equal(error.name, 'CastError');
-<<<<<<< HEAD
         assert.ok(error.message.includes('Cast to [[Number]] failed'), error.message);
-=======
-        assert.equal(error.message,
-          'Cast to [[Number]] failed for value "[["abcd"]]" (type string) at path "nums.0"');
->>>>>>> 7b514436
       }
       assert.ok(threw);
 
@@ -2560,7 +2555,6 @@
     assert.equal(schema.path('subdocs').casterConstructor.schema.path('name').instance, 'String');
   });
 
-<<<<<<< HEAD
   it('should use the top-most class\'s getter/setter gh-8892', function() {
     class C1 {
       get hello() {
@@ -2587,7 +2581,8 @@
 
     assert.equal((new C1Model()).hello, 1);
     assert.equal((new C2Model()).hello, 2);
-=======
+  });
+
   it('handles loadClass with inheritted getters (gh-9975)', function() {
     class User {
       get displayAs() {
@@ -2662,6 +2657,5 @@
 
     assert.equal(TestSchema.path('testprop.$*').instance, 'Number');
     assert.equal(TestSchema.path('testprop.$*').options.ref, 'OtherModel');
->>>>>>> 7b514436
   });
 });