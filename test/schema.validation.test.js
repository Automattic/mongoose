/**
 * Module dependencies.
 */

var start = require('./common')
  , mongoose = start.mongoose
  , assert = require('assert')
  , Schema = mongoose.Schema
  , ValidatorError = mongoose.Error.ValidatorError
  , SchemaTypes = Schema.Types
  , ObjectId = SchemaTypes.ObjectId
  , Mixed = SchemaTypes.Mixed
  , DocumentObjectId = mongoose.Types.ObjectId
  , random = require('../lib/utils').random

describe('schema', function(){
  describe('validation', function(){
    it('invalid arguments are rejected (1044)', function(done){
      assert.throws(function () {
        new Schema({
            simple: { type: String, validate: 'nope' }
        });
      }, /Invalid validator/);

      assert.throws(function () {
        new Schema({
            simple: { type: String, validate: ['nope'] }
        });
      }, /Invalid validator/);

      assert.throws(function () {
        new Schema({
          simple: { type: String, validate: { nope: 1, msg: 'nope' } }
        });
      }, /Invalid validator/);

      assert.throws(function () {
        new Schema({
          simple: { type: String, validate: [{ nope: 1, msg: 'nope' }, 'nope'] }
        });
      }, /Invalid validator/);

      done();
    });

    it('string enum', function(done){
      var Test = new Schema({
          complex: { type: String, enum: ['a', 'b', undefined, 'c', null] },
          state: { type: String }
      });

      assert.ok(Test.path('complex') instanceof SchemaTypes.String);
      assert.deepEqual(Test.path('complex').enumValues,['a', 'b', 'c', null]);
      assert.equal(Test.path('complex').validators.length, 1);

      Test.path('complex').enum('d', 'e');

      assert.deepEqual(Test.path('complex').enumValues, ['a', 'b', 'c', null, 'd', 'e']);

      // with SchemaTypes validate method
      Test.path('state').enum({
        values: 'opening open closing closed'.split(' '),
        message: 'enum validator failed for path `{PATH}`: test'
      });

      assert.equal(Test.path('state').validators.length, 1);
      assert.deepEqual(Test.path('state').enumValues, ['opening', 'open', 'closing', 'closed']);

      Test.path('complex').doValidate('x', function(err){
        assert.ok(err instanceof ValidatorError);
      });

      // allow unsetting enums
      Test.path('complex').doValidate(undefined, function(err){
        assert.ifError(err);
      });

      Test.path('complex').doValidate(null, function(err){
        assert.ifError(err);
      });

      Test.path('complex').doValidate('da', function(err){
        assert.ok(err instanceof ValidatorError);
      });

      Test.path('state').doValidate('x', function(err){
        assert.ok(err instanceof ValidatorError);
        assert.equal(err.message,
          'enum validator failed for path `state`: test')
      });

      Test.path('state').doValidate('opening', function(err){
        assert.ifError(err);
      });

      Test.path('state').doValidate('open', function(err){
        assert.ifError(err);
      });

      done();
    });

    it('string regexp', function(done){
      var Test = new Schema({
          simple: { type: String, match: /[a-z]/ }
      });

      assert.equal(1, Test.path('simple').validators.length);

      Test.path('simple').doValidate('az', function(err){
        assert.ifError(err);
      });

      Test.path('simple').match(/[0-9]/);
      assert.equal(2, Test.path('simple').validators.length);

      Test.path('simple').doValidate('12', function(err){
        assert.ok(err instanceof ValidatorError);
      });

      Test.path('simple').doValidate('a12', function(err){
        assert.ifError(err);
      });

      Test.path('simple').doValidate('', function(err){
        assert.ifError(err);
      });
      Test.path('simple').doValidate(null, function(err){
        assert.ifError(err);
      });
      Test.path('simple').doValidate(undefined, function(err){
        assert.ifError(err);
      });
      Test.path('simple').validators = [];
      Test.path('simple').match(/[1-9]/);
      Test.path('simple').doValidate(0, function(err){
        assert.ok(err instanceof ValidatorError);
      });

      Test.path('simple').match(null);
      Test.path('simple').doValidate(0, function(err) {
        assert.ok(err instanceof ValidatorError);
      });

      done();
    });

    describe('non-required fields', function() {
      describe('are validated correctly', function() {
        var db, Person;

        before(function() {
          db = start();
          var PersonSchema = new Schema({
            name: { type: String },
            num_cars: {type: Number, min: 20}
          });
          Person = db.model('person-schema-validation-test', PersonSchema);
        });

        after(function() {
          db.close();
        });

        it('and can be set to "undefined" (gh-1594)', function(done) {
          var p = new Person({name: 'Daniel'});
          p.num_cars = 25;

          p.save(function(err) {
            assert.ifError(err);
            assert.equal(p.num_cars, 25);
            p.num_cars = undefined;

            p.save(function(err) {
              assert.ifError(err);
              assert.equal(p.num_cars, undefined);
              p.num_cars = 5;

              p.save(function(err) {
                // validation should still work for non-undefined values
                assert.ok(err);
                done();
              })
            });
          });
        });
      });

      it('number min and max', function(done){
        var Tobi = new Schema({
          friends: { type: Number, max: 15, min: 5 }
        });

        assert.equal(Tobi.path('friends').validators.length, 2);

        Tobi.path('friends').doValidate(10, function(err){
          assert.ifError(err);
        });

        Tobi.path('friends').doValidate(100, function(err){
          assert.ok(err instanceof ValidatorError);
          assert.equal('friends', err.path);
          assert.equal('max', err.kind);
          assert.equal(100, err.value);
        });

        Tobi.path('friends').doValidate(1, function(err){
          assert.ok(err instanceof ValidatorError);
          assert.equal('friends', err.path);
          assert.equal('min', err.kind);
        });

        // null is allowed
        Tobi.path('friends').doValidate(null, function(err){
          assert.ifError(err);
        });

        Tobi.path('friends').min();
        Tobi.path('friends').max();

        assert.equal(Tobi.path('friends').validators.length, 0);
        done();
      });
    });

    describe('required', function(){
      it('string required', function(done){
        var Test = new Schema({
            simple: String
        });

        Test.path('simple').required(true);
        assert.equal(Test.path('simple').validators.length, 1);

        Test.path('simple').doValidate(null, function(err){
          assert.ok(err instanceof ValidatorError);
        });

        Test.path('simple').doValidate(undefined, function(err){
          assert.ok(err instanceof ValidatorError);
        });

        Test.path('simple').doValidate('', function(err){
          assert.ok(err instanceof ValidatorError);
        });

        Test.path('simple').doValidate('woot', function(err){
          assert.ifError(err);
        });

        done();
      });

      it('string conditional required', function (done) {
        var Test = new Schema({
            simple: String
        });

        var required = true,
            isRequired = function () {
                return required;
            };

        Test.path('simple').required(isRequired);
        assert.equal(Test.path('simple').validators.length, 1);

        Test.path('simple').doValidate(null, function (err) {
            assert.ok(err instanceof ValidatorError);
        });

        Test.path('simple').doValidate(undefined, function (err) {
            assert.ok(err instanceof ValidatorError);
        });

        Test.path('simple').doValidate('', function (err) {
            assert.ok(err instanceof ValidatorError);
        });

        Test.path('simple').doValidate('woot', function (err) {
            assert.ifError(err);
        });

        required = false;

        Test.path('simple').doValidate(null, function (err) {
            assert.ifError(err);
        });

        Test.path('simple').doValidate(undefined, function (err) {
            assert.ifError(err);
        });

        Test.path('simple').doValidate('', function (err) {
            assert.ifError(err);
        });

        Test.path('simple').doValidate('woot', function (err) {
            assert.ifError(err);
        });

        done();
      });

    it('number required', function(done){
      var Edwald = new Schema({
          friends: { type: Number, required: true }
      });

      Edwald.path('friends').doValidate(null, function(err){
        assert.ok(err instanceof ValidatorError);
      });

      Edwald.path('friends').doValidate(undefined, function(err){
        assert.ok(err instanceof ValidatorError);
      });

      Edwald.path('friends').doValidate(0, function(err){
        assert.ifError(err);
      });

      done();
    })

      it('date required', function(done){
        var Loki = new Schema({
            birth_date: { type: Date, required: true }
        });

        Loki.path('birth_date').doValidate(null, function (err) {
          assert.ok(err instanceof ValidatorError);
        });

        Loki.path('birth_date').doValidate(undefined, function (err) {
          assert.ok(err instanceof ValidatorError);
        });

        Loki.path('birth_date').doValidate(new Date(), function (err) {
          assert.ifError(err);
        });

        done();
      });

<<<<<<< HEAD
      it('date not empty string', function (done) {
=======
      it('date not empty string (gh-3132)', function (done) {
>>>>>>> e6003da8
        var HappyBirthday = new Schema({
          date: { type: Date, required: true }
        });

<<<<<<< HEAD
        var BdayModel = mongoose.model('schema-validation-date-'+random(), HappyBirthday);

        var bday = new BdayModel({
            date: ''
        });

        bday.validate(function (err) {
=======
        HappyBirthday.path('date').doValidate('', function (err) {
>>>>>>> e6003da8
          assert.ok(err instanceof ValidatorError);
          done();
        });
      });

      it('objectid required', function(done){
        var Loki = new Schema({
            owner: { type: ObjectId, required: true }
        });

        Loki.path('owner').doValidate(new DocumentObjectId(), function(err){
          assert.ifError(err);
        });

        Loki.path('owner').doValidate(null, function(err){
          assert.ok(err instanceof ValidatorError);
        });

        Loki.path('owner').doValidate(undefined, function(err){
          assert.ok(err instanceof ValidatorError);
        });
        done();
      });

      it('array required', function(done){
        var Loki = new Schema({
            likes: { type: Array, required: true }
        });

        Loki.path('likes').doValidate(null, function (err) {
          assert.ok(err instanceof ValidatorError);
        });

        Loki.path('likes').doValidate(undefined, function (err) {
          assert.ok(err instanceof ValidatorError);
        });

        Loki.path('likes').doValidate([], function (err) {
          assert.ok(err instanceof ValidatorError);
        });
        done();
      });

      it('boolean required', function(done){
        var Animal = new Schema({
            isFerret: { type: Boolean, required: true }
        });

        Animal.path('isFerret').doValidate(null, function(err){
          assert.ok(err instanceof ValidatorError);
        });

        Animal.path('isFerret').doValidate(undefined, function(err){
          assert.ok(err instanceof ValidatorError);
        });

        Animal.path('isFerret').doValidate(true, function(err){
          assert.ifError(err);
        });

        Animal.path('isFerret').doValidate(false, function(err){
          assert.ifError(err);
        });
        done();
      });

      it('mixed required', function(done){
          var Animal = new Schema({
            characteristics: { type: Mixed, required: true }
          });

          Animal.path('characteristics').doValidate(null, function(err){
            assert.ok(err instanceof ValidatorError);
          });

          Animal.path('characteristics').doValidate(undefined, function(err){
            assert.ok(err instanceof ValidatorError);
          });

          Animal.path('characteristics').doValidate({
            aggresive: true
          }, function(err){
            assert.ifError(err);
          });

          Animal.path('characteristics').doValidate('none available', function(err){
            assert.ifError(err);
          });
          done();
      });
    });

    describe('async', function(){
      it('works', function(done){
        var executed = 0;

        function validator (value, fn) {
          setTimeout(function(){
            executed++;
            fn(value === true);
            if (2 === executed) done();
          }, 5);
        }

        var Animal = new Schema({
            ferret: { type: Boolean, validate: validator }
        });

        Animal.path('ferret').doValidate(true, function(err){
          assert.ifError(err);
        });

        Animal.path('ferret').doValidate(false, function(err){
          assert.ok(err instanceof Error);
        });
      });

      it('multiple', function(done) {
        var executed = 0;

        function validator (value, fn) {
          setTimeout(function(){
            executed++;
            fn(value === true);
            if (2 === executed) done();
          }, 5);
        }

        var Animal = new Schema({
          ferret: {
            type: Boolean,
            validate: [
              {
                'validator': validator,
                'msg': 'validator1'
              },
              {
                'validator': validator,
                'msg': 'validator2'
              }
            ]
          }
        });

        Animal.path('ferret').doValidate(true, function(err){
          assert.ifError(err);
        });
      });

      it('multiple sequence', function(done) {
        var validator1Executed = false
          ,validator2Executed = false;

        function validator1 (value, fn) {
          setTimeout(function(){
            validator1Executed = true;
            assert.ok(!validator2Executed);
            fn(value === true);
          }, 5);
        }

        function validator2 (value, fn) {
          setTimeout(function(){
            validator2Executed  = true;
            assert.ok(validator1Executed);
            fn(value === true);
            done();
          }, 5);
        }

        var Animal = new Schema({
          ferret: {
            type: Boolean,
            validate: [
              {
                'validator': validator1,
                'msg': 'validator1'
              },
              {
                'validator': validator2,
                'msg': 'validator2'
              }
            ]
          }
        });

        Animal.path('ferret').doValidate(true, function(err){
          assert.ifError(err);
        });
      });

      it('scope', function(done){
        var called = false;
        function validator (value, fn) {
          assert.equal('b', this.a);

          setTimeout(function(){
            called = true;
            fn(true);
          }, 5);
        }

        var Animal = new Schema({
            ferret: { type: Boolean, validate: validator }
        });

        Animal.path('ferret').doValidate(true, function(err){
          assert.ifError(err);
          assert.equal(true, called);
          done();
        }, { a: 'b' });
      });
    });

    describe('messages', function(){
      describe('are customizable', function(){
        it('within schema definitions', function(done){
          var schema = new Schema({
              name: { type: String, enum: ['one', 'two'] }
            , myenum: { type: String, enum: { values: ['x'], message: 'enum validator failed for path: {PATH} with {VALUE}' }}
            , requiredString1: { type: String, required: true }
            , requiredString2: { type: String, required: 'oops, {PATH} is missing. {TYPE}' }
            , matchString0: { type: String, match: /bryancranston/ }
            , matchString1: { type: String, match: [/bryancranston/, 'invalid string for {PATH} with value: {VALUE}'] }
            , numMin0: { type: Number, min: 10 }
            , numMin1: { type: Number, min: [10, 'hey, {PATH} is too small']}
            , numMax0: { type: Number, max: 20 }
            , numMax1: { type: Number, max: [20, 'hey, {PATH} ({VALUE}) is greater than {MAX}'] }
          });

          var A = mongoose.model('schema-validation-messages-'+random(), schema);

          var a = new A;
          a.validate(function (err) {
            assert.equal('Path `requiredString1` is required.', err.errors.requiredString1);
            assert.equal('oops, requiredString2 is missing. required', err.errors.requiredString2);

            a.requiredString1 = a.requiredString2 = 'hi';
            a.name = 'three';
            a.myenum = 'y';
            a.matchString0 = a.matchString1 = 'no match';
            a.numMin0 = a.numMin1 = 2;
            a.numMax0 = a.numMax1 = 30;

            a.validate(function (err) {
              assert.equal('`three` is not a valid enum value for path `name`.', err.errors.name);
              assert.equal('enum validator failed for path: myenum with y', err.errors.myenum);
              assert.equal('Path `matchString0` is invalid (no match).', err.errors.matchString0);
              assert.equal('invalid string for matchString1 with value: no match', err.errors.matchString1);
              assert.equal('Path `numMin0` (2) is less than minimum allowed value (10).', String(err.errors.numMin0));
              assert.equal('hey, numMin1 is too small', String(err.errors.numMin1));
              assert.equal('Path `numMax0` (30) is more than maximum allowed value (20).', err.errors.numMax0);
              assert.equal('hey, numMax1 (30) is greater than 20', String(err.errors.numMax1));

              a.name = 'one';
              a.myenum = 'x';
              a.requiredString1 = 'fixed';
              a.matchString1 = a.matchString0 = 'bryancranston is an actor';
              a.numMin0 = a.numMax0 = a.numMin1 = a.numMax1 = 15;
              a.validate(done);
            });
          });
        });

        it('for custom validators', function(done) {
          var validate = function() {
            return false;
          };
          var validator = [validate, '{PATH} failed validation ({VALUE})'];

          var schema = new Schema({ x: { type: [], validate: validator }});
          var M = mongoose.model('custom-validator-'+random(), schema);

          var m = new M({ x: [3,4,5,6] });

          m.validate(function (err) {
            assert.equal('x failed validation (3,4,5,6)', String(err.errors.x));
            assert.equal('user defined', err.errors.x.kind);
            done();
          });
        });

        it('supports custom properties (gh-2132)', function(done) {
          var schema = new Schema({
            x: {
              type: String,
              validate: [{
                validator: function() { return false; },
                msg: 'Error code {ERRORCODE}',
                errorCode: 25
              }]
            }
          });
          var M = mongoose.model('gh-2132', schema, 'gh-2132');

          var m = new M({ x: 'a' });
          m.validate(function(err) {
            assert.equal('Error code 25', err.errors.x.toString());
            assert.equal(25, err.errors.x.properties.errorCode);
            done();
          });
        });
      });
    });

    describe('types', function(){
      describe('are customizable', function(){
        it('for single custom validators', function(done){
          function validate () {
            return false;
          }
          var validator = [validate, '{PATH} failed validation ({VALUE})', 'customType'];

          var schema = new Schema({ x: { type: [], validate: validator }});
          var M = mongoose.model('custom-validator-'+random(), schema);

          var m = new M({ x: [3,4,5,6] });

          m.validate(function (err) {
            assert.equal('x failed validation (3,4,5,6)', String(err.errors.x));
            assert.equal('customType', err.errors.x.kind);
            done();
          });
        });

        it('for many custom validators', function(done){
          function validate () {
            return false;
          }
          var validator = [
              { validator: validate, msg: '{PATH} failed validation ({VALUE})', type: 'customType'}
          ];
          var schema = new Schema({ x: { type: [], validate: validator }});
          var M = mongoose.model('custom-validator-'+random(), schema);

          var m = new M({ x: [3,4,5,6] });

          m.validate(function (err) {
            assert.equal('x failed validation (3,4,5,6)', String(err.errors.x));
            assert.equal('customType', err.errors.x.kind);
            done();
          });
        });
      });
    });

    it('should clear validator errors (gh-2302)', function(done) {
      var userSchema = new Schema({ name: { type: String, required: true } });
      var User = mongoose.model('gh-2302', userSchema, 'gh-2302');

      var user = new User();
      user.validate(function(err) {
        assert.ok(err);
        assert.ok(user.errors);
        assert.ok(user.errors['name']);
        user.name = 'bacon';
        user.validate(function(err) {
          assert.ok(!err);
          assert.ok(!user.$__.validationError);
          done();
        });
      });
    });

    it('should allow an array of enums (gh-661)', function(done) {
      var validBreakfastFoods = ['bacon', 'eggs', 'steak', 'coffee', 'butter'];
      var breakfastSchema = new Schema({
        foods: [{ type: String, enum: validBreakfastFoods }]
      });
      var Breakfast = mongoose.model('gh-661', breakfastSchema, 'gh-661');

      var goodBreakfast = new Breakfast({ foods: ['eggs', 'bacon'] });
      goodBreakfast.validate(function(error) {
        assert.ifError(error);

        var badBreakfast = new Breakfast({ foods: ['tofu', 'waffles', 'coffee'] });
        badBreakfast.validate(function(error) {
          assert.ok(error);
          assert.ok(error.errors['foods.0']);
          assert.equal(error.errors['foods.0'].message,
            '`tofu` is not a valid enum value for path `foods`.');
          assert.ok(error.errors['foods.1']);
          assert.equal(error.errors['foods.1'].message,
            '`waffles` is not a valid enum value for path `foods`.');
          assert.ok(!error.errors['foods.2']);

          done();
        });
      });
    });

    it('doesnt do double validation on document arrays (gh-2618)', function(done) {
      var A = new Schema({str: String});
      var B = new Schema({a: [A]});
      var validateCalls = 0;
      B.path('a').validate(function(val, next) {
        ++validateCalls;
        next();
      });

      B = mongoose.model('b', B);

      var p = new B();
      p.a.push({ str: 'asdf' });
      p.validate(function(err) {
        assert.ifError(err);
        assert.equal(1, validateCalls);
        done();
      });
    });

    it('returns cast errors', function(done) {
      var breakfastSchema = new Schema({
        eggs: Number
      });
      var Breakfast = mongoose.model('gh-2611', breakfastSchema, 'gh-2611');

      var bad = new Breakfast({ eggs: 'none' });
      bad.validate(function(error) {
        assert.ok(error);
        done();
      });
    });

    it('handles multiple subdocument errors (gh-2589)', function(done) {
      var foodSchema = new Schema({ name: { type: String, required: true, enum: ['bacon', 'eggs'] } });
      var breakfast = new Schema({ foods: [foodSchema], id: Number });

      var Breakfast = mongoose.model('gh-2589', breakfast, 'gh-2589');
      var bad = new Breakfast({ foods: [{ name: 'tofu' }, { name: 'waffles' }], id: 'Not a number' });
      bad.validate(function(error) {
        assert.ok(error);
        assert.deepEqual(['id', 'foods.0.name', 'foods.1.name'], Object.keys(error.errors));
        done();
      });
    });

    it('handles subdocument cast errors (gh-2819)', function(done) {
      var foodSchema = new Schema({ eggs: { type: Number, required: true } });
      var breakfast = new Schema({ foods: [foodSchema], id: Number });

      var Breakfast = mongoose.model('gh-2819', breakfast, 'gh-2819');

      // Initially creating subdocs with cast errors
      var bad = new Breakfast({ foods: [{ eggs: 'Not a number' }], id: 'Not a number' });
      bad.validate(function(error) {
        assert.ok(error);
        assert.deepEqual(['id', 'foods.0.eggs'], Object.keys(error.errors));
        assert.ok(error.errors['foods.0.eggs'] instanceof mongoose.Error.CastError);

        // Pushing docs with cast errors
        bad.foods.push({ eggs: 'Also not a number' });
        bad.validate(function(error) {
          assert.deepEqual(['id', 'foods.0.eggs', 'foods.1.eggs'], Object.keys(error.errors));
          assert.ok(error.errors['foods.1.eggs'] instanceof mongoose.Error.CastError);

          // Splicing docs with cast errors
          bad.foods.splice(1, 1, { eggs: 'fail1' }, { eggs: 'fail2' });
          bad.validate(function(error) {
            assert.deepEqual(['id', 'foods.0.eggs', 'foods.1.eggs', 'foods.2.eggs'], Object.keys(error.errors));
            assert.ok(error.errors['foods.0.eggs'] instanceof mongoose.Error.CastError);
            assert.ok(error.errors['foods.1.eggs'] instanceof mongoose.Error.CastError);
            assert.ok(error.errors['foods.2.eggs'] instanceof mongoose.Error.CastError);

            // Remove the cast error by setting field
            bad.foods[2].eggs = 3;
            bad.validate(function(error) {
              assert.deepEqual(['id', 'foods.0.eggs', 'foods.1.eggs'], Object.keys(error.errors));
              assert.ok(error.errors['foods.0.eggs'] instanceof mongoose.Error.CastError);
              assert.ok(error.errors['foods.1.eggs'] instanceof mongoose.Error.CastError);

              // Remove the cast error using array.set()
              bad.foods.set(1, { eggs: 1 });
              bad.validate(function(error) {
                assert.deepEqual(['id', 'foods.0.eggs'], Object.keys(error.errors));
                assert.ok(error.errors['foods.0.eggs'] instanceof mongoose.Error.CastError);

                done();
              });
            });
          });
        });
      });
    });

    it('fails when you try to set a nested path to a primitive (gh-2592)', function(done) {
      var breakfast = new Schema({ foods: { bacon: Number, eggs: Number } });

      var Breakfast = mongoose.model('gh-2592', breakfast, 'gh-2592');
      var bad = new Breakfast();
      bad.foods = 'waffles';
      bad.validate(function(error) {
        assert.ok(error);
        var errorMessage = 'CastError: Cast to Object failed for value ' +
          '"waffles" at path "foods"';
        assert.ok(error.toString().indexOf(errorMessage) !== -1, error.toString());
        done();
      });
    });

    it('doesnt execute other validators if required fails (gh-2725)', function(done) {
      var breakfast = new Schema({ description: { type: String, required: true, maxlength: 50 } });

      var Breakfast = mongoose.model('gh2725', breakfast, 'gh2725');
      var bad = new Breakfast({});
      bad.validate(function(error) {
        assert.ok(error);
        var errorMessage = 'ValidationError: Path `description` is required.';
        assert.equal(errorMessage, error.toString());
        done();
      });
    });

    it('doesnt execute other validators if required fails (gh-3025)', function(done) {
      var breakfast = new Schema({ description: { type: String, required: true, maxlength: 50 } });

      var Breakfast = mongoose.model('gh3025', breakfast, 'gh3025');
      var bad = new Breakfast({});
      var error = bad.validateSync();

      assert.ok(error);
      var errorMessage = 'ValidationError: Path `description` is required.';
      assert.equal(errorMessage, error.toString());
      done();
    });

    it('validateSync allows you to filter paths (gh-3153)', function(done) {
      var breakfast = new Schema({
        description: { type: String, required: true, maxlength: 50 },
        other: { type: String, required: true }
      });

      var Breakfast = mongoose.model('gh3153', breakfast, 'gh3153');
      var bad = new Breakfast({});
      var error = bad.validateSync('other');

      assert.ok(error);
      assert.equal(Object.keys(error.errors).length, 1);
      assert.ok(error.errors['other']);
      assert.ok(!error.errors['description']);
      done();
    });

    it('adds required validators to the front of the list (gh-2843)', function(done) {
      var breakfast = new Schema({ description: { type: String, maxlength: 50, required: true } });

      var Breakfast = mongoose.model('gh2843', breakfast, 'gh2843');
      var bad = new Breakfast({});
      bad.validate(function(error) {
        assert.ok(error);
        var errorMessage = 'ValidationError: Path `description` is required.';
        assert.equal(errorMessage, error.toString());
        done();
      });
    });

    it('sets path correctly when setter throws exception (gh-2832)', function(done) {
      var breakfast = new Schema({
        description: { type: String, set: function() { throw new Error('oops'); } }
      });

      var Breakfast = mongoose.model('gh2832', breakfast, 'gh2832');
      Breakfast.create({ description: undefined }, function(error) {
        assert.ok(error);
        var errorMessage = 'ValidationError: CastError: Cast to String failed for value "undefined" at path "description"';
        assert.equal(errorMessage, error.toString());
        assert.ok(error.errors['description']);
        done();
      });
    });

    it('allows you to validate embedded doc that was .create()-ed (gh-2902) (gh-2929)', function(done) {
      var parentSchema = mongoose.Schema({
        children: [{ name: { type: String, required: true } }]
      });

      var Parent = mongoose.model('gh2902', parentSchema);

      var p = new Parent();
      var n = p.children.create({ name: '2' });
      n.validate(function(error) {
        assert.ifError(error);
        var bad = p.children.create({});
        p.children.push(bad);
        bad.validate(function(error) {
          assert.ok(error);
          assert.ok(error.errors['children.0.name']);
          done();
        });
      });
    });

    it('returns correct kind for user defined custom validators (gh-2885)', function(done) {
      var s = mongoose.Schema({ n: { type: String, validate: { validator: function() { return false; } }, msg: 'fail' } });
      var M = mongoose.model('gh2885', s);

      var m = new M({ n: 'test' });
      m.validate(function(error) {
        assert.ok(error);
        assert.equal(error.errors['n'].kind, 'user defined');
        done();
      });
    });

    it('enums report kind (gh-3009)', function(done) {
      var s = mongoose.Schema({ n: { type: String, enum: ['a', 'b'] } });
      var M = mongoose.model('gh3009', s);

      var m = new M({ n: 'test' });
      m.validate(function(error) {
        assert.ok(error);
        assert.equal(error.errors['n'].kind, 'enum');
        done();
      });
    });
  });
});<|MERGE_RESOLUTION|>--- conflicted
+++ resolved
@@ -341,16 +341,11 @@
         done();
       });
 
-<<<<<<< HEAD
-      it('date not empty string', function (done) {
-=======
       it('date not empty string (gh-3132)', function (done) {
->>>>>>> e6003da8
         var HappyBirthday = new Schema({
           date: { type: Date, required: true }
         });
 
-<<<<<<< HEAD
         var BdayModel = mongoose.model('schema-validation-date-'+random(), HappyBirthday);
 
         var bday = new BdayModel({
@@ -358,9 +353,6 @@
         });
 
         bday.validate(function (err) {
-=======
-        HappyBirthday.path('date').doValidate('', function (err) {
->>>>>>> e6003da8
           assert.ok(err instanceof ValidatorError);
           done();
         });
