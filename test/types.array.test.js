/**
 * Module dependencies.
 */

<<<<<<< HEAD
var start = require('./common'),
    assert = require('power-assert'),
    mongoose = require('./common').mongoose,
    Schema = mongoose.Schema,
    random = require('../build/utils').random,
    MongooseArray = mongoose.Types.Array,
    collection = 'avengers_' + random();
=======
var start = require('./common');
var assert = require('power-assert');
var mongoose = require('./common').mongoose;
var Schema = mongoose.Schema;
var random = require('../lib/utils').random;
var mongodb = require('mongodb');
var MongooseArray = mongoose.Types.Array;
var collection = 'avengers_' + random();
>>>>>>> 0ccf493d

var User = new Schema({
  name: String,
  pets: [Schema.ObjectId]
});

mongoose.model('User', User);

var Pet = new Schema({
  name: String
});

mongoose.model('Pet', Pet);

/**
 * Test.
 */

describe('types array', function() {
  it('behaves and quacks like an Array', function(done) {
    var a = new MongooseArray;

    assert.ok(a instanceof Array);
    assert.ok(a.isMongooseArray);
    assert.equal(Array.isArray(a), true);

    assert.deepEqual(a._atomics.constructor, Object);
    done();
  });

  describe('hasAtomics', function() {
    it('does not throw', function(done) {
      var b = new MongooseArray([12, 3, 4, 5]).filter(Boolean);
      var threw = false;

      try {
        b.hasAtomics;
      } catch (_) {
        threw = true;
      }

      assert.ok(!threw);

      var a = new MongooseArray([67, 8]).filter(Boolean);
      try {
        a.push(3, 4);
      } catch (_) {
        console.error(_);
        threw = true;
      }

      assert.ok(!threw);
      done();
    });
  });

  describe('indexOf()', function() {
    it('works', function(done) {
      var db = start(),
          User = db.model('User', 'users_' + random()),
          Pet = db.model('Pet', 'pets' + random());

      var tj = new User({name: 'tj'}),
          tobi = new Pet({name: 'tobi'}),
          loki = new Pet({name: 'loki'}),
          jane = new Pet({name: 'jane'});

      tj.pets.push(tobi);
      tj.pets.push(loki);
      tj.pets.push(jane);

      var pending = 3;

      function cb() {
        Pet.find({}, function(err) {
          assert.ifError(err);
          tj.save(function(err) {
            assert.ifError(err);
            User.findOne({name: 'tj'}, function(err, user) {
              assert.ifError(err);
              assert.equal(user.pets.length, 3);
              assert.equal(user.pets.indexOf(tobi.id), 0);
              assert.equal(user.pets.indexOf(loki.id), 1);
              assert.equal(user.pets.indexOf(jane.id), 2);
              assert.equal(user.pets.indexOf(tobi._id), 0);
              assert.equal(user.pets.indexOf(loki._id), 1);
              assert.equal(user.pets.indexOf(jane._id), 2);
              db.close(done);
            });
          });
        });
      }

      [tobi, loki, jane].forEach(function(pet) {
        pet.save(function() {
          --pending || cb();
        });
      });
    });
  });

  describe('push()', function() {
    var db, N, S, B, M, D, ST;

    function save(doc, cb) {
      doc.save(function(err) {
        if (err) {
          cb(err);
          return;
        }
        doc.constructor.findById(doc._id, cb);
      });
    }

    before(function(done) {
      db = start();
      N = db.model('arraySet', Schema({arr: [Number]}));
      S = db.model('arraySetString', Schema({arr: [String]}));
      B = db.model('arraySetBuffer', Schema({arr: [Buffer]}));
      M = db.model('arraySetMixed', Schema({arr: []}));
      D = db.model('arraySetSubDocs', Schema({arr: [{name: String}]}));
      ST = db.model('arrayWithSetters', Schema({
        arr: [{
          type: String,
          lowercase: true
        }]
      }));
      done();
    });

    after(function(done) {
      db.close(done);
    });

    it('works with numbers', function(done) {
      var m = new N({arr: [3, 4, 5, 6]});
      save(m, function(err, doc) {
        assert.ifError(err);
        assert.equal(doc.arr.length, 4);
        doc.arr.push(8);
        assert.strictEqual(8, doc.arr[doc.arr.length - 1]);
        assert.strictEqual(8, doc.arr[4]);

        save(doc, function(err, doc) {
          assert.ifError(err);
          assert.equal(doc.arr.length, 5);
          assert.strictEqual(3, doc.arr[0]);
          assert.strictEqual(4, doc.arr[1]);
          assert.strictEqual(5, doc.arr[2]);
          assert.strictEqual(6, doc.arr[3]);
          assert.strictEqual(8, doc.arr[4]);

          done();
        });
      });
    });

    it('works with strings', function(done) {
      var m = new S({arr: [3, 4, 5, 6]});
      save(m, function(err, doc) {
        assert.ifError(err);
        assert.equal(doc.arr.length, 4);
        doc.arr.push(8);
        assert.strictEqual('8', doc.arr[doc.arr.length - 1]);
        assert.strictEqual('8', doc.arr[4]);

        save(doc, function(err, doc) {
          assert.ifError(err);
          assert.equal(doc.arr.length, 5);
          assert.strictEqual('3', doc.arr[0]);
          assert.strictEqual('4', doc.arr[1]);
          assert.strictEqual('5', doc.arr[2]);
          assert.strictEqual('6', doc.arr[3]);
          assert.strictEqual('8', doc.arr[4]);

          done();
        });
      });
    });

    it('works with buffers', function(done) {
      var m = new B({arr: [[0], new Buffer(1)]});
      save(m, function(err, doc) {
        assert.ifError(err);
        assert.equal(doc.arr.length, 2);
        assert.ok(doc.arr[0].isMongooseBuffer);
        assert.ok(doc.arr[1].isMongooseBuffer);
        doc.arr.push('nice');
        assert.equal(doc.arr.length, 3);
        assert.ok(doc.arr[2].isMongooseBuffer);
        assert.strictEqual('nice', doc.arr[2].toString('utf8'));

        save(doc, function(err, doc) {
          assert.ifError(err);
          assert.equal(doc.arr.length, 3);
          assert.ok(doc.arr[0].isMongooseBuffer);
          assert.ok(doc.arr[1].isMongooseBuffer);
          assert.ok(doc.arr[2].isMongooseBuffer);
          assert.strictEqual('\u0000', doc.arr[0].toString());
          assert.strictEqual('nice', doc.arr[2].toString());
          done();
        });
      });
    });

    it('works with mixed', function(done) {
      var m = new M({arr: [3, {x: 1}, 'yes', [5]]});
      save(m, function(err, doc) {
        assert.ifError(err);
        assert.equal(doc.arr.length, 4);
        doc.arr.push(null);
        assert.equal(doc.arr.length, 5);
        assert.strictEqual(null, doc.arr[4]);

        save(doc, function(err, doc) {
          assert.ifError(err);

          assert.equal(doc.arr.length, 5);
          assert.strictEqual(3, doc.arr[0]);
          assert.strictEqual(1, doc.arr[1].x);
          assert.strictEqual('yes', doc.arr[2]);
          assert.ok(Array.isArray(doc.arr[3]));
          assert.strictEqual(5, doc.arr[3][0]);
          assert.strictEqual(null, doc.arr[4]);

          doc.arr.push(Infinity);
          assert.equal(doc.arr.length, 6);
          assert.strictEqual(Infinity, doc.arr[5]);

          doc.arr.push(new Buffer(0));
          assert.equal(doc.arr.length, 7);
          assert.strictEqual('', doc.arr[6].toString());

          save(doc, function(err, doc) {
            assert.ifError(err);

            assert.equal(doc.arr.length, 7);
            assert.strictEqual(3, doc.arr[0]);
            assert.strictEqual(1, doc.arr[1].x);
            assert.strictEqual('yes', doc.arr[2]);
            assert.ok(Array.isArray(doc.arr[3]));
            assert.strictEqual(5, doc.arr[3][0]);
            assert.strictEqual(null, doc.arr[4]);
            assert.strictEqual(Infinity, doc.arr[5]);
            assert.strictEqual('', doc.arr[6].toString());

            done();
          });
        });
      });
    });

    it('works with sub-docs', function(done) {
      var m = new D({arr: [{name: 'aaron'}, {name: 'moombahton '}]});
      save(m, function(err, doc) {
        assert.ifError(err);
        assert.equal(doc.arr.length, 2);
        doc.arr.push({name: 'Restrepo'});
        assert.equal(doc.arr.length, 3);
        assert.equal(doc.arr[2].name, 'Restrepo');

        save(doc, function(err, doc) {
          assert.ifError(err);

          // validate
          assert.equal(doc.arr.length, 3);
          assert.equal(doc.arr[0].name, 'aaron');
          assert.equal(doc.arr[1].name, 'moombahton ');
          assert.equal(doc.arr[2].name, 'Restrepo');

          done();
        });
      });
    });

    it('applies setters (gh-3032)', function(done) {
      var m = new ST({arr: ['ONE', 'TWO']});
      save(m, function(err, doc) {
        assert.ifError(err);
        assert.equal(doc.arr.length, 2);
        doc.arr.push('THREE');
        assert.strictEqual('one', doc.arr[0]);
        assert.strictEqual('two', doc.arr[1]);
        assert.strictEqual('three', doc.arr[2]);

        save(doc, function(err, doc) {
          assert.ifError(err);
          assert.equal(doc.arr.length, 3);
          assert.strictEqual('one', doc.arr[0]);
          assert.strictEqual('two', doc.arr[1]);
          assert.strictEqual('three', doc.arr[2]);

          done();
        });
      });
    });
  });

  describe('splice()', function() {
    var db;

    before(function() {
      db = start();
    });

    after(function(done) {
      db.close(done);
    });

    it('works', function(done) {
      var collection = 'splicetest-number' + random();
      var schema = new Schema({numbers: [Number]}),
          A = db.model('splicetestNumber', schema, collection);

      var a = new A({numbers: [4, 5, 6, 7]});
      a.save(function(err) {
        assert.ifError(err);
        A.findById(a._id, function(err, doc) {
          assert.ifError(err);
          var removed = doc.numbers.splice(1, 1, '10');
          assert.deepEqual(removed, [5]);
          assert.equal(typeof doc.numbers[1], 'number');
          assert.deepEqual(doc.numbers.toObject(), [4, 10, 6, 7]);
          doc.save(function(err) {
            assert.ifError(err);
            A.findById(a._id, function(err, doc) {
              assert.ifError(err);
              assert.deepEqual(doc.numbers.toObject(), [4, 10, 6, 7]);

              A.collection.drop(function(err) {
                assert.ifError(err);
                done();
              });
            });
          });
        });
      });
    });

    it('on embedded docs', function(done) {
      var collection = 'splicetest-embeddeddocs' + random();
      var schema = new Schema({types: [new Schema({type: String})]}),
          A = db.model('splicetestEmbeddedDoc', schema, collection);

      var a = new A({types: [{type: 'bird'}, {type: 'boy'}, {type: 'frog'}, {type: 'cloud'}]});
      a.save(function(err) {
        assert.ifError(err);
        A.findById(a._id, function(err, doc) {
          assert.ifError(err);

          doc.types.$pop();

          var removed = doc.types.splice(1, 1);
          assert.equal(removed.length, 1);
          assert.equal(removed[0].type, 'boy');

          var obj = doc.types.toObject();
          assert.equal(obj[0].type, 'bird');
          assert.equal(obj[1].type, 'frog');

          doc.save(function(err) {
            assert.ifError(err);
            A.findById(a._id, function(err, doc) {
              assert.ifError(err);

              var obj = doc.types.toObject();
              assert.equal(obj[0].type, 'bird');
              assert.equal(obj[1].type, 'frog');
              done();
            });
          });
        });
      });
    });
  });

  describe('unshift()', function() {
    var db;

    before(function() {
      db = start();
    });

    after(function(done) {
      db.close(done);
    });

    it('works', function(done) {
      var schema = new Schema({
            types: [new Schema({type: String})],
            nums: [Number],
            strs: [String]
          }),
          A = db.model('unshift', schema, 'unshift' + random());

      var a = new A({
        types: [{type: 'bird'}, {type: 'boy'}, {type: 'frog'}, {type: 'cloud'}],
        nums: [1, 2, 3],
        strs: 'one two three'.split(' ')
      });

      a.save(function(err) {
        assert.ifError(err);
        A.findById(a._id, function(err, doc) {
          assert.ifError(err);

          var tlen = doc.types.unshift({type: 'tree'});
          var nlen = doc.nums.unshift(0);
          var slen = doc.strs.unshift('zero');

          assert.equal(tlen, 5);
          assert.equal(nlen, 4);
          assert.equal(slen, 4);

          doc.types.push({type: 'worm'});
          var obj = doc.types.toObject();
          assert.equal(obj[0].type, 'tree');
          assert.equal(obj[1].type, 'bird');
          assert.equal(obj[2].type, 'boy');
          assert.equal(obj[3].type, 'frog');
          assert.equal(obj[4].type, 'cloud');
          assert.equal(obj[5].type, 'worm');

          obj = doc.nums.toObject();
          assert.equal(obj[0].valueOf(), 0);
          assert.equal(obj[1].valueOf(), 1);
          assert.equal(obj[2].valueOf(), 2);
          assert.equal(obj[3].valueOf(), 3);

          obj = doc.strs.toObject();
          assert.equal(obj[0], 'zero');
          assert.equal(obj[1], 'one');
          assert.equal(obj[2], 'two');
          assert.equal(obj[3], 'three');

          doc.save(function(err) {
            assert.ifError(err);
            A.findById(a._id, function(err, doc) {
              assert.ifError(err);

              var obj = doc.types.toObject();
              assert.equal(obj[0].type, 'tree');
              assert.equal(obj[1].type, 'bird');
              assert.equal(obj[2].type, 'boy');
              assert.equal(obj[3].type, 'frog');
              assert.equal(obj[4].type, 'cloud');
              assert.equal(obj[5].type, 'worm');

              obj = doc.nums.toObject();
              assert.equal(obj[0].valueOf(), 0);
              assert.equal(obj[1].valueOf(), 1);
              assert.equal(obj[2].valueOf(), 2);
              assert.equal(obj[3].valueOf(), 3);

              obj = doc.strs.toObject();
              assert.equal(obj[0], 'zero');
              assert.equal(obj[1], 'one');
              assert.equal(obj[2], 'two');
              assert.equal(obj[3], 'three');
              done();
            });
          });
        });
      });
    });

    it('applies setters (gh-3032)', function(done) {
      var ST = db.model('setterArray', Schema({
        arr: [{
          type: String,
          lowercase: true
        }]
      }));
      var m = new ST({arr: ['ONE', 'TWO']});
      m.save(function(err, doc) {
        assert.ifError(err);
        assert.equal(doc.arr.length, 2);
        doc.arr.unshift('THREE');
        assert.strictEqual('three', doc.arr[0]);
        assert.strictEqual('one', doc.arr[1]);
        assert.strictEqual('two', doc.arr[2]);

        doc.save(function(err, doc) {
          assert.ifError(err);
          assert.equal(doc.arr.length, 3);
          assert.strictEqual('three', doc.arr[0]);
          assert.strictEqual('one', doc.arr[1]);
          assert.strictEqual('two', doc.arr[2]);

          done();
        });
      });
    });
  });

  describe('shift()', function() {
    var db;
    before(function() {
      db = start();
    });

    after(function(done) {
      db.close(done);
    });

    it('works', function(done) {
      var schema = new Schema({
        types: [new Schema({type: String})],
        nums: [Number],
        strs: [String]
      });

      var A = db.model('shift', schema, 'unshift' + random());

      var a = new A({
        types: [{type: 'bird'}, {type: 'boy'}, {type: 'frog'}, {type: 'cloud'}],
        nums: [1, 2, 3],
        strs: 'one two three'.split(' ')
      });

      a.save(function(err) {
        assert.ifError(err);
        A.findById(a._id, function(err, doc) {
          assert.ifError(err);

          var t = doc.types.shift();
          var n = doc.nums.shift();
          var s = doc.strs.shift();

          assert.equal(t.type, 'bird');
          assert.equal(n, 1);
          assert.equal(s, 'one');

          var obj = doc.types.toObject();
          assert.equal(obj[0].type, 'boy');
          assert.equal(obj[1].type, 'frog');
          assert.equal(obj[2].type, 'cloud');

          doc.nums.push(4);
          obj = doc.nums.toObject();
          assert.equal(obj[0].valueOf(), 2);
          assert.equal(obj[1].valueOf(), 3);
          assert.equal(obj[2].valueOf(), 4);

          obj = doc.strs.toObject();
          assert.equal(obj[0], 'two');
          assert.equal(obj[1], 'three');

          doc.save(function(err) {
            assert.ifError(err);
            A.findById(a._id, function(err, doc) {
              db.close();
              assert.ifError(err);

              var obj = doc.types.toObject();
              assert.equal(obj[0].type, 'boy');
              assert.equal(obj[1].type, 'frog');
              assert.equal(obj[2].type, 'cloud');

              obj = doc.nums.toObject();
              assert.equal(obj[0].valueOf(), 2);
              assert.equal(obj[1].valueOf(), 3);
              assert.equal(obj[2].valueOf(), 4);

              obj = doc.strs.toObject();
              assert.equal(obj[0], 'two');
              assert.equal(obj[1], 'three');
              done();
            });
          });
        });
      });
    });
  });

  describe('$shift', function() {
    it('works', function(done) {
      // atomic shift uses $pop -1
      var db = start();
      var painting = new Schema({colors: []});
      var Painting = db.model('Painting', painting);
      var p = new Painting({colors: ['blue', 'green', 'yellow']});
      p.save(function(err) {
        assert.ifError(err);

        Painting.findById(p, function(err, doc) {
          assert.ifError(err);
          assert.equal(doc.colors.length, 3);
          var color = doc.colors.$shift();
          assert.equal(doc.colors.length, 2);
          assert.equal(color, 'blue');
          // MongoDB pop command can only be called once per save, each
          // time only removing one element.
          color = doc.colors.$shift();
          assert.equal(color, undefined);
          assert.equal(doc.colors.length, 2);
          doc.save(function(err) {
            assert.equal(err, null);
            var color = doc.colors.$shift();
            assert.equal(doc.colors.length, 1);
            assert.equal(color, 'green');
            doc.save(function(err) {
              assert.equal(err, null);
              Painting.findById(doc, function(err, doc) {
                db.close();
                assert.ifError(err);
                assert.equal(doc.colors.length, 1);
                assert.equal(doc.colors[0], 'yellow');
                done();
              });
            });
          });
        });
      });
    });
  });

  describe('pop()', function() {
    it('works', function(done) {
      var db = start(),
          schema = new Schema({
            types: [new Schema({type: String})],
            nums: [Number],
            strs: [String]
          });

      var A = db.model('pop', schema, 'pop' + random());

      var a = new A({
        types: [{type: 'bird'}, {type: 'boy'}, {type: 'frog'}, {type: 'cloud'}],
        nums: [1, 2, 3],
        strs: 'one two three'.split(' ')
      });

      a.save(function(err) {
        assert.ifError(err);
        A.findById(a._id, function(err, doc) {
          assert.ifError(err);

          var t = doc.types.pop();
          var n = doc.nums.pop();
          var s = doc.strs.pop();

          assert.equal(t.type, 'cloud');
          assert.equal(n, 3);
          assert.equal(s, 'three');

          var obj = doc.types.toObject();
          assert.equal(obj[0].type, 'bird');
          assert.equal(obj[1].type, 'boy');
          assert.equal(obj[2].type, 'frog');

          doc.nums.push(4);
          obj = doc.nums.toObject();
          assert.equal(obj[0].valueOf(), 1);
          assert.equal(obj[1].valueOf(), 2);
          assert.equal(obj[2].valueOf(), 4);

          obj = doc.strs.toObject();
          assert.equal(obj[0], 'one');
          assert.equal(obj[1], 'two');

          doc.save(function(err) {
            assert.ifError(err);
            A.findById(a._id, function(err, doc) {
              db.close();
              assert.ifError(err);

              var obj = doc.types.toObject();
              assert.equal(obj[0].type, 'bird');
              assert.equal(obj[1].type, 'boy');
              assert.equal(obj[2].type, 'frog');

              obj = doc.nums.toObject();
              assert.equal(obj[0].valueOf(), 1);
              assert.equal(obj[1].valueOf(), 2);
              assert.equal(obj[2].valueOf(), 4);

              obj = doc.strs.toObject();
              assert.equal(obj[0], 'one');
              assert.equal(obj[1], 'two');
              done();
            });
          });
        });
      });
    });
  });

  describe('pull()', function() {
    it('works', function(done) {
      var db = start();
      var catschema = new Schema({name: String});
      var Cat = db.model('Cat', catschema);
      var schema = new Schema({
        a: [{type: Schema.ObjectId, ref: 'Cat'}]
      });
      var A = db.model('TestPull', schema);
      var cat = new Cat({name: 'peanut'});
      cat.save(function(err) {
        assert.ifError(err);

        var a = new A({a: [cat._id]});
        a.save(function(err) {
          assert.ifError(err);

          A.findById(a, function(err, doc) {
            db.close();
            assert.ifError(err);
            assert.equal(doc.a.length, 1);
            doc.a.pull(cat.id);
            assert.equal(doc.a.length, 0);
            done();
          });
        });
      });
    });

    it('handles pulling with no _id (gh-3341)', function(done) {
      var db = start();
      var personSchema = new Schema({
        name: String,
        role: String
      }, {_id: false});
      var bandSchema = new Schema({
        name: String,
        members: [personSchema]
      });

      var Band = db.model('gh3341', bandSchema, 'gh3341');

      var gnr = new Band({
        name: 'Guns N\' Roses',
        members: [
          {name: 'Axl', role: 'Lead Singer'},
          {name: 'Slash', role: 'Guitar'},
          {name: 'Izzy', role: 'Guitar'},
          {name: 'Duff', role: 'Bass'},
          {name: 'Adler', role: 'Drums'}
        ]
      });

      gnr.save(function(error) {
        assert.ifError(error);
        gnr.members.pull({name: 'Slash', role: 'Guitar'});
        gnr.save(function(error) {
          assert.ifError(error);
          assert.equal(gnr.members.length, 4);
          assert.equal(gnr.members[0].name, 'Axl');
          assert.equal(gnr.members[1].name, 'Izzy');
          assert.equal(gnr.members[2].name, 'Duff');
          assert.equal(gnr.members[3].name, 'Adler');
          Band.findById(gnr._id, function(error, gnr) {
            assert.ifError(error);
            assert.equal(gnr.members.length, 4);
            assert.equal(gnr.members[0].name, 'Axl');
            assert.equal(gnr.members[1].name, 'Izzy');
            assert.equal(gnr.members[2].name, 'Duff');
            assert.equal(gnr.members[3].name, 'Adler');
            db.close(done);
          });
        });
      });
    });

    it('properly works with undefined', function(done) {
      var db = start();
      var catschema = new Schema({ name: String, colors: [{hex: String}] });
      var Cat = db.model('Cat', catschema);

      var cat = new Cat({name: 'peanut', colors: [
        {hex: '#FFF'}, {hex: '#000'}, null
      ]});

      cat.save(function(err) {
        assert.ifError(err);

        cat.colors.pull(undefined); // converted to null (as mongodb does)
        assert.equal(cat.colors.length, 2);
        assert.equal(cat.colors[0].hex, '#FFF');
        assert.equal(cat.colors[1].hex, '#000');

        cat.save(function(err) {
          assert.ifError(err);

          Cat.findById(cat._id, function(err, doc) {
            assert.ifError(err);
            assert.equal(doc.colors.length, 2);
            assert.equal(doc.colors[0].hex, '#FFF');
            assert.equal(doc.colors[1].hex, '#000');
            db.close(done);
          });
        });
      });
    });
  });

  describe('$pop()', function() {
    it('works', function(done) {
      var db = start();
      var painting = new Schema({colors: []});
      var Painting = db.model('Painting', painting);
      var p = new Painting({colors: ['blue', 'green', 'yellow']});
      p.save(function(err) {
        assert.ifError(err);

        Painting.findById(p, function(err, doc) {
          assert.ifError(err);
          assert.equal(doc.colors.length, 3);
          var color = doc.colors.$pop();
          assert.equal(doc.colors.length, 2);
          assert.equal(color, 'yellow');
          // MongoDB pop command can only be called once per save, each
          // time only removing one element.
          color = doc.colors.$pop();
          assert.equal(color, undefined);
          assert.equal(doc.colors.length, 2);
          assert.ok(!('$set' in doc.colors._atomics), 'invalid $atomic op used');
          doc.save(function(err) {
            assert.equal(err, null);
            var color = doc.colors.$pop();
            assert.equal(doc.colors.length, 1);
            assert.equal(color, 'green');
            doc.save(function(err) {
              assert.equal(err, null);
              Painting.findById(doc, function(err, doc) {
                db.close();
                assert.strictEqual(null, err);
                assert.equal(doc.colors.length, 1);
                assert.equal(doc.colors[0], 'blue');
                done();
              });
            });
          });
        });
      });
    });
  });

  describe('addToSet()', function() {
    it('works', function(done) {
      var db = start(),
          e = new Schema({name: String, arr: []}),
          schema = new Schema({
            num: [Number],
            str: [String],
            doc: [e],
            date: [Date],
            id: [Schema.ObjectId]
          });

      var M = db.model('testAddToSet', schema);
      var m = new M;

      m.num.push(1, 2, 3);
      m.str.push('one', 'two', 'tres');
      m.doc.push({name: 'Dubstep', arr: [1]}, {name: 'Polka', arr: [{x: 3}]});

      var d1 = new Date;
      var d2 = new Date(+d1 + 60000);
      var d3 = new Date(+d1 + 30000);
      var d4 = new Date(+d1 + 20000);
      var d5 = new Date(+d1 + 90000);
      var d6 = new Date(+d1 + 10000);
      m.date.push(d1, d2);

      var id1 = new mongoose.Types.ObjectId;
      var id2 = new mongoose.Types.ObjectId;
      var id3 = new mongoose.Types.ObjectId;
      var id4 = new mongoose.Types.ObjectId;
      var id5 = new mongoose.Types.ObjectId;
      var id6 = new mongoose.Types.ObjectId;

      m.id.push(id1, id2);

      m.num.addToSet(3, 4, 5);
      assert.equal(m.num.length, 5);
      m.str.addToSet('four', 'five', 'two');
      assert.equal(m.str.length, 5);
      m.id.addToSet(id2, id3);
      assert.equal(m.id.length, 3);
      m.doc.addToSet(m.doc[0]);
      assert.equal(m.doc.length, 2);
      m.doc.addToSet({name: 'Waltz', arr: [1]}, m.doc[0]);
      assert.equal(m.doc.length, 3);
      assert.equal(m.date.length, 2);
      m.date.addToSet(d1);
      assert.equal(m.date.length, 2);
      m.date.addToSet(d3);
      assert.equal(m.date.length, 3);

      m.save(function(err) {
        assert.ifError(err);
        M.findById(m, function(err, m) {
          assert.ifError(err);

          assert.equal(m.num.length, 5);
          assert.ok(~m.num.indexOf(1));
          assert.ok(~m.num.indexOf(2));
          assert.ok(~m.num.indexOf(3));
          assert.ok(~m.num.indexOf(4));
          assert.ok(~m.num.indexOf(5));

          assert.equal(m.str.length, 5);
          assert.ok(~m.str.indexOf('one'));
          assert.ok(~m.str.indexOf('two'));
          assert.ok(~m.str.indexOf('tres'));
          assert.ok(~m.str.indexOf('four'));
          assert.ok(~m.str.indexOf('five'));

          assert.equal(m.id.length, 3);
          assert.ok(~m.id.indexOf(id1));
          assert.ok(~m.id.indexOf(id2));
          assert.ok(~m.id.indexOf(id3));

          assert.equal(m.date.length, 3);
          assert.ok(~m.date.indexOf(d1.toString()));
          assert.ok(~m.date.indexOf(d2.toString()));
          assert.ok(~m.date.indexOf(d3.toString()));

          assert.equal(m.doc.length, 3);
          assert.ok(m.doc.some(function(v) {
            return v.name === 'Waltz';
          }));
          assert.ok(m.doc.some(function(v) {
            return v.name === 'Dubstep';
          }));
          assert.ok(m.doc.some(function(v) {
            return v.name === 'Polka';
          }));

          // test single $addToSet
          m.num.addToSet(3, 4, 5, 6);
          assert.equal(m.num.length, 6);
          m.str.addToSet('four', 'five', 'two', 'six');
          assert.equal(m.str.length, 6);
          m.id.addToSet(id2, id3, id4);
          assert.equal(m.id.length, 4);

          m.date.addToSet(d1, d3, d4);
          assert.equal(m.date.length, 4);

          m.doc.addToSet(m.doc[0], {name: '8bit'});
          assert.equal(m.doc.length, 4);

          m.save(function(err) {
            assert.ifError(err);

            M.findById(m, function(err, m) {
              assert.ifError(err);

              assert.equal(m.num.length, 6);
              assert.ok(~m.num.indexOf(1));
              assert.ok(~m.num.indexOf(2));
              assert.ok(~m.num.indexOf(3));
              assert.ok(~m.num.indexOf(4));
              assert.ok(~m.num.indexOf(5));
              assert.ok(~m.num.indexOf(6));

              assert.equal(m.str.length, 6);
              assert.ok(~m.str.indexOf('one'));
              assert.ok(~m.str.indexOf('two'));
              assert.ok(~m.str.indexOf('tres'));
              assert.ok(~m.str.indexOf('four'));
              assert.ok(~m.str.indexOf('five'));
              assert.ok(~m.str.indexOf('six'));

              assert.equal(m.id.length, 4);
              assert.ok(~m.id.indexOf(id1));
              assert.ok(~m.id.indexOf(id2));
              assert.ok(~m.id.indexOf(id3));
              assert.ok(~m.id.indexOf(id4));

              assert.equal(m.date.length, 4);
              assert.ok(~m.date.indexOf(d1.toString()));
              assert.ok(~m.date.indexOf(d2.toString()));
              assert.ok(~m.date.indexOf(d3.toString()));
              assert.ok(~m.date.indexOf(d4.toString()));

              assert.equal(m.doc.length, 4);
              assert.ok(m.doc.some(function(v) {
                return v.name === 'Waltz';
              }));
              assert.ok(m.doc.some(function(v) {
                return v.name === 'Dubstep';
              }));
              assert.ok(m.doc.some(function(v) {
                return v.name === 'Polka';
              }));
              assert.ok(m.doc.some(function(v) {
                return v.name === '8bit';
              }));

              // test multiple $addToSet
              m.num.addToSet(7, 8);
              assert.equal(m.num.length, 8);
              m.str.addToSet('seven', 'eight');
              assert.equal(m.str.length, 8);
              m.id.addToSet(id5, id6);
              assert.equal(m.id.length, 6);

              m.date.addToSet(d5, d6);
              assert.equal(m.date.length, 6);

              m.doc.addToSet(m.doc[1], {name: 'BigBeat'}, {name: 'Funk'});
              assert.equal(m.doc.length, 6);

              m.save(function(err) {
                assert.ifError(err);

                M.findById(m, function(err, m) {
                  db.close();
                  assert.ifError(err);

                  assert.equal(m.num.length, 8);
                  assert.ok(~m.num.indexOf(1));
                  assert.ok(~m.num.indexOf(2));
                  assert.ok(~m.num.indexOf(3));
                  assert.ok(~m.num.indexOf(4));
                  assert.ok(~m.num.indexOf(5));
                  assert.ok(~m.num.indexOf(6));
                  assert.ok(~m.num.indexOf(7));
                  assert.ok(~m.num.indexOf(8));

                  assert.equal(m.str.length, 8);
                  assert.ok(~m.str.indexOf('one'));
                  assert.ok(~m.str.indexOf('two'));
                  assert.ok(~m.str.indexOf('tres'));
                  assert.ok(~m.str.indexOf('four'));
                  assert.ok(~m.str.indexOf('five'));
                  assert.ok(~m.str.indexOf('six'));
                  assert.ok(~m.str.indexOf('seven'));
                  assert.ok(~m.str.indexOf('eight'));

                  assert.equal(m.id.length, 6);
                  assert.ok(~m.id.indexOf(id1));
                  assert.ok(~m.id.indexOf(id2));
                  assert.ok(~m.id.indexOf(id3));
                  assert.ok(~m.id.indexOf(id4));
                  assert.ok(~m.id.indexOf(id5));
                  assert.ok(~m.id.indexOf(id6));

                  assert.equal(m.date.length, 6);
                  assert.ok(~m.date.indexOf(d1.toString()));
                  assert.ok(~m.date.indexOf(d2.toString()));
                  assert.ok(~m.date.indexOf(d3.toString()));
                  assert.ok(~m.date.indexOf(d4.toString()));
                  assert.ok(~m.date.indexOf(d5.toString()));
                  assert.ok(~m.date.indexOf(d6.toString()));

                  assert.equal(m.doc.length, 6);
                  assert.ok(m.doc.some(function(v) {
                    return v.name === 'Waltz';
                  }));
                  assert.ok(m.doc.some(function(v) {
                    return v.name === 'Dubstep';
                  }));
                  assert.ok(m.doc.some(function(v) {
                    return v.name === 'Polka';
                  }));
                  assert.ok(m.doc.some(function(v) {
                    return v.name === '8bit';
                  }));
                  assert.ok(m.doc.some(function(v) {
                    return v.name === 'BigBeat';
                  }));
                  assert.ok(m.doc.some(function(v) {
                    return v.name === 'Funk';
                  }));
                  done();
                });
              });
            });
          });
        });
      });
    });

    it('handles sub-documents that do not have an _id gh-1973', function(done) {
      var db = start(),
          e = new Schema({name: String, arr: []}, {_id: false}),
          schema = new Schema({
            doc: [e]
          });

      var M = db.model('gh1973', schema);
      var m = new M;

      m.doc.addToSet({name: 'Rap'});
      m.save(function(error, m) {
        assert.ifError(error);
        assert.equal(m.doc.length, 1);
        assert.equal(m.doc[0].name, 'Rap');
        m.doc.addToSet({name: 'House'});
        assert.equal(m.doc.length, 2);
        m.save(function(error, m) {
          assert.ifError(error);
          assert.equal(m.doc.length, 2);
          assert.ok(m.doc.some(function(v) {
            return v.name === 'Rap';
          }));
          assert.ok(m.doc.some(function(v) {
            return v.name === 'House';
          }));
          db.close(done);
        });
      });
    });

    it('applies setters (gh-3032)', function(done) {
      var db = start();
      var ST = db.model('setterArray', Schema({
        arr: [{
          type: String,
          lowercase: true
        }]
      }));
      var m = new ST({arr: ['ONE', 'TWO']});
      m.save(function(err, doc) {
        assert.ifError(err);
        assert.equal(doc.arr.length, 2);
        doc.arr.addToSet('THREE');
        assert.strictEqual('one', doc.arr[0]);
        assert.strictEqual('two', doc.arr[1]);
        assert.strictEqual('three', doc.arr[2]);

        doc.save(function(err, doc) {
          assert.ifError(err);
          assert.equal(doc.arr.length, 3);
          assert.strictEqual('one', doc.arr[0]);
          assert.strictEqual('two', doc.arr[1]);
          assert.strictEqual('three', doc.arr[2]);

          db.close(done);
        });
      });
    });
  });

  describe('nonAtomicPush()', function() {
    it('works', function(done) {
      var db = start();
      var U = db.model('User');
      var ID = mongoose.Types.ObjectId;

      var u = new U({name: 'banana', pets: [new ID]});
      assert.equal(u.pets.length, 1);
      u.pets.nonAtomicPush(new ID);
      assert.equal(u.pets.length, 2);
      u.save(function(err) {
        assert.ifError(err);
        U.findById(u._id, function(err) {
          assert.ifError(err);
          assert.equal(u.pets.length, 2);
          var id0 = u.pets[0];
          var id1 = u.pets[1];
          var id2 = new ID;
          u.pets.pull(id0);
          u.pets.nonAtomicPush(id2);
          assert.equal(u.pets.length, 2);
          assert.equal(u.pets[0].toString(), id1.toString());
          assert.equal(u.pets[1].toString(), id2.toString());
          u.save(function(err) {
            assert.ifError(err);
            U.findById(u._id, function(err) {
              db.close();
              assert.ifError(err);
              assert.equal(u.pets.length, 2);
              assert.equal(u.pets[0].toString(), id1.toString());
              assert.equal(u.pets[1].toString(), id2.toString());
              done();
            });
          });
        });
      });
    });
  });

  describe('sort()', function() {
    it('order should be saved', function(done) {
      var db = start();
      var M = db.model('ArraySortOrder', new Schema({x: [Number]}));
      var m = new M({x: [1, 4, 3, 2]});
      m.save(function(err) {
        assert.ifError(err);
        M.findById(m, function(err, m) {
          assert.ifError(err);

          assert.equal(m.x[0], 1);
          assert.equal(m.x[1], 4);
          assert.equal(m.x[2], 3);
          assert.equal(m.x[3], 2);

          m.x.sort();

          m.save(function(err) {
            assert.ifError(err);
            M.findById(m, function(err, m) {
              assert.ifError(err);

              assert.equal(m.x[0], 1);
              assert.equal(m.x[1], 2);
              assert.equal(m.x[2], 3);
              assert.equal(m.x[3], 4);

              m.x.sort(function(a, b) {
                return b > a;
              });

              m.save(function(err) {
                assert.ifError(err);
                M.findById(m, function(err, m) {
                  assert.ifError(err);

                  assert.equal(m.x[0], 4);
                  assert.equal(m.x[1], 3);
                  assert.equal(m.x[2], 2);
                  assert.equal(m.x[3], 1);
                  db.close(done);
                });
              });
            });
          });
        });
      });
    });
  });

  describe('set()', function() {
    var db, N, S, B, M, D, ST;

    function save(doc, cb) {
      doc.save(function(err) {
        if (err) {
          cb(err);
          return;
        }
        doc.constructor.findById(doc._id, cb);
      });
    }

    before(function(done) {
      db = start();
      N = db.model('arraySet', Schema({arr: [Number]}));
      S = db.model('arraySetString', Schema({arr: [String]}));
      B = db.model('arraySetBuffer', Schema({arr: [Buffer]}));
      M = db.model('arraySetMixed', Schema({arr: []}));
      D = db.model('arraySetSubDocs', Schema({arr: [{name: String}]}));
      ST = db.model('arrayWithSetters', Schema({
        arr: [{
          type: String,
          lowercase: true
        }]
      }));
      done();
    });

    after(function(done) {
      db.close(done);
    });

    it('works combined with other ops', function(done) {
      var m = new N({arr: [3, 4, 5, 6]});
      save(m, function(err, doc) {
        assert.ifError(err);

        assert.equal(doc.arr.length, 4);
        doc.arr.push(20);
        doc.arr.set(2, 10);
        assert.equal(doc.arr.length, 5);
        assert.equal(doc.arr[2], 10);
        assert.equal(doc.arr[4], 20);

        save(doc, function(err, doc) {
          assert.ifError(err);
          assert.equal(doc.arr.length, 5);
          assert.equal(doc.arr[0], 3);
          assert.equal(doc.arr[1], 4);
          assert.equal(doc.arr[2], 10);
          assert.equal(doc.arr[3], 6);
          assert.equal(doc.arr[4], 20);

          doc.arr.$pop();
          assert.equal(doc.arr.length, 4);
          doc.arr.set(4, 99);
          assert.equal(doc.arr.length, 5);
          assert.equal(doc.arr[4], 99);
          doc.arr.remove(10);
          assert.equal(doc.arr.length, 4);
          assert.equal(doc.arr[0], 3);
          assert.equal(doc.arr[1], 4);
          assert.equal(doc.arr[2], 6);
          assert.equal(doc.arr[3], 99);

          save(doc, function(err, doc) {
            assert.ifError(err);
            assert.equal(doc.arr.length, 4);
            assert.equal(doc.arr[0], 3);
            assert.equal(doc.arr[1], 4);
            assert.equal(doc.arr[2], 6);
            assert.equal(doc.arr[3], 99);
            done();
          });
        });
      });

      // after this works go back to finishing doc.populate() branch
    });

    it('works with numbers', function(done) {
      var m = new N({arr: [3, 4, 5, 6]});
      save(m, function(err, doc) {
        assert.ifError(err);
        assert.equal(doc.arr.length, 4);
        doc.arr.set(2, 10);
        assert.equal(doc.arr.length, 4);
        assert.equal(doc.arr[2], 10);
        doc.arr.set(doc.arr.length, 11);
        assert.equal(doc.arr.length, 5);
        assert.equal(doc.arr[4], 11);

        save(doc, function(err, doc) {
          assert.ifError(err);
          assert.equal(doc.arr.length, 5);
          assert.equal(doc.arr[0], 3);
          assert.equal(doc.arr[1], 4);
          assert.equal(doc.arr[2], 10);
          assert.equal(doc.arr[3], 6);
          assert.equal(doc.arr[4], 11);

          // casting + setting beyond current array length
          doc.arr.set(8, '1');
          assert.equal(doc.arr.length, 9);
          assert.strictEqual(1, doc.arr[8]);
          assert.equal(doc.arr[7], undefined);

          save(doc, function(err, doc) {
            assert.ifError(err);

            assert.equal(doc.arr.length, 9);
            assert.equal(doc.arr[0], 3);
            assert.equal(doc.arr[1], 4);
            assert.equal(doc.arr[2], 10);
            assert.equal(doc.arr[3], 6);
            assert.equal(doc.arr[4], 11);
            assert.equal(doc.arr[5], null);
            assert.equal(doc.arr[6], null);
            assert.equal(doc.arr[7], null);
            assert.strictEqual(1, doc.arr[8]);
            done();
          });
        });
      });
    });

    it('works with strings', function(done) {
      var m = new S({arr: [3, 4, 5, 6]});
      save(m, function(err, doc) {
        assert.ifError(err);
        assert.equal(doc.arr.length, '4');
        doc.arr.set(2, 10);
        assert.equal(doc.arr.length, 4);
        assert.equal(doc.arr[2], '10');
        doc.arr.set(doc.arr.length, '11');
        assert.equal(doc.arr.length, 5);
        assert.equal(doc.arr[4], '11');

        save(doc, function(err, doc) {
          assert.ifError(err);
          assert.equal(doc.arr.length, 5);
          assert.equal(doc.arr[0], '3');
          assert.equal(doc.arr[1], '4');
          assert.equal(doc.arr[2], '10');
          assert.equal(doc.arr[3], '6');
          assert.equal(doc.arr[4], '11');

          // casting + setting beyond current array length
          doc.arr.set(8, 'yo');
          assert.equal(doc.arr.length, 9);
          assert.strictEqual('yo', doc.arr[8]);
          assert.equal(doc.arr[7], undefined);

          save(doc, function(err, doc) {
            assert.ifError(err);

            assert.equal(doc.arr.length, '9');
            assert.equal(doc.arr[0], '3');
            assert.equal(doc.arr[1], '4');
            assert.equal(doc.arr[2], '10');
            assert.equal(doc.arr[3], '6');
            assert.equal(doc.arr[4], '11');
            assert.equal(doc.arr[5], null);
            assert.equal(doc.arr[6], null);
            assert.equal(doc.arr[7], null);
            assert.strictEqual('yo', doc.arr[8]);
            done();
          });
        });
      });
    });

    it('works with buffers', function(done) {
      var m = new B({arr: [[0], new Buffer(1)]});
      save(m, function(err, doc) {
        assert.ifError(err);
        assert.equal(doc.arr.length, 2);
        assert.ok(doc.arr[0].isMongooseBuffer);
        assert.ok(doc.arr[1].isMongooseBuffer);
        doc.arr.set(1, 'nice');
        assert.equal(doc.arr.length, 2);
        assert.ok(doc.arr[1].isMongooseBuffer);
        assert.equal(doc.arr[1].toString('utf8'), 'nice');
        doc.arr.set(doc.arr.length, [11]);
        assert.equal(doc.arr.length, 3);
        assert.equal(doc.arr[2][0], 11);

        save(doc, function(err, doc) {
          assert.ifError(err);
          assert.equal(doc.arr.length, 3);
          assert.ok(doc.arr[0].isMongooseBuffer);
          assert.ok(doc.arr[1].isMongooseBuffer);
          assert.ok(doc.arr[2].isMongooseBuffer);
          assert.equal(doc.arr[0].toString(), '\u0000');
          assert.equal(doc.arr[1].toString(), 'nice');
          assert.equal(doc.arr[2][0], 11);
          done();
        });
      });
    });

    it('works with mixed', function(done) {
      var m = new M({arr: [3, {x: 1}, 'yes', [5]]});
      save(m, function(err, doc) {
        assert.ifError(err);
        assert.equal(doc.arr.length, 4);
        doc.arr.set(2, null);
        assert.equal(doc.arr.length, 4);
        assert.equal(doc.arr[2], null);
        doc.arr.set(doc.arr.length, 'last');
        assert.equal(doc.arr.length, 5);
        assert.equal(doc.arr[4], 'last');

        save(doc, function(err, doc) {
          assert.ifError(err);

          assert.equal(doc.arr.length, 5);
          assert.equal(doc.arr[0], 3);
          assert.strictEqual(1, doc.arr[1].x);
          assert.equal(doc.arr[2], null);
          assert.ok(Array.isArray(doc.arr[3]));
          assert.equal(doc.arr[3][0], 5);
          assert.equal(doc.arr[4], 'last');

          doc.arr.set(8, Infinity);
          assert.equal(doc.arr.length, 9);
          assert.strictEqual(Infinity, doc.arr[8]);
          assert.equal(doc.arr[7], undefined);

          doc.arr.push(new Buffer(0));
          assert.equal(doc.arr[9].toString(), '');
          assert.equal(doc.arr.length, 10);

          save(doc, function(err, doc) {
            assert.ifError(err);

            assert.equal(doc.arr.length, 10);
            assert.equal(doc.arr[0], 3);
            assert.strictEqual(1, doc.arr[1].x);
            assert.equal(doc.arr[2], null);
            assert.ok(Array.isArray(doc.arr[3]));
            assert.equal(doc.arr[3][0], 5);
            assert.equal(doc.arr[4], 'last');
            assert.strictEqual(null, doc.arr[5]);
            assert.strictEqual(null, doc.arr[6]);
            assert.strictEqual(null, doc.arr[7]);
            assert.strictEqual(Infinity, doc.arr[8]);
            // arr[9] is actually a mongodb Binary since mixed won't cast to buffer
            assert.equal(doc.arr[9].toString(), '');

            done();
          });
        });
      });
    });

    it('works with sub-docs', function(done) {
      var m = new D({arr: [{name: 'aaron'}, {name: 'moombahton '}]});
      save(m, function(err, doc) {
        assert.ifError(err);
        assert.equal(doc.arr.length, 2);
        doc.arr.set(0, {name: 'vdrums'});
        assert.equal(doc.arr.length, 2);
        assert.equal(doc.arr[0].name, 'vdrums');
        doc.arr.set(doc.arr.length, {name: 'Restrepo'});
        assert.equal(doc.arr.length, 3);
        assert.equal(doc.arr[2].name, 'Restrepo');

        save(doc, function(err, doc) {
          assert.ifError(err);

          // validate
          assert.equal(doc.arr.length, 3);
          assert.equal(doc.arr[0].name, 'vdrums');
          assert.equal(doc.arr[1].name, 'moombahton ');
          assert.equal(doc.arr[2].name, 'Restrepo');

          doc.arr.set(10, {name: 'temple of doom'});
          assert.equal(doc.arr.length, 11);
          assert.equal(doc.arr[10].name, 'temple of doom');
          assert.equal(doc.arr[9], null);

          save(doc, function(err, doc) {
            assert.ifError(err);

            // validate
            assert.equal(doc.arr.length, 11);
            assert.equal(doc.arr[0].name, 'vdrums');
            assert.equal(doc.arr[1].name, 'moombahton ');
            assert.equal(doc.arr[2].name, 'Restrepo');
            assert.equal(doc.arr[3], null);
            assert.equal(doc.arr[9], null);
            assert.equal(doc.arr[10].name, 'temple of doom');

            doc.arr.remove(doc.arr[0]);
            doc.arr.set(7, {name: 7});
            assert.strictEqual('7', doc.arr[7].name);
            assert.equal(doc.arr.length, 10);

            save(doc, function(err, doc) {
              assert.ifError(err);

              assert.equal(doc.arr.length, 10);
              assert.equal(doc.arr[0].name, 'moombahton ');
              assert.equal(doc.arr[1].name, 'Restrepo');
              assert.equal(doc.arr[2], null);
              assert.ok(doc.arr[7]);
              assert.strictEqual('7', doc.arr[7].name);
              assert.equal(doc.arr[8], null);
              assert.equal(doc.arr[9].name, 'temple of doom');

              done();
            });
          });
        });
      });
    });

    it('applies setters (gh-3032)', function(done) {
      var m = new ST({arr: ['ONE', 'TWO']});
      save(m, function(err, doc) {
        assert.ifError(err);
        assert.equal(doc.arr.length, 2);
        doc.arr.set(0, 'THREE');
        assert.strictEqual('three', doc.arr[0]);
        assert.strictEqual('two', doc.arr[1]);
        doc.arr.set(doc.arr.length, 'FOUR');
        assert.strictEqual('three', doc.arr[0]);
        assert.strictEqual('two', doc.arr[1]);
        assert.strictEqual('four', doc.arr[2]);

        save(doc, function(err, doc) {
          assert.ifError(err);
          assert.equal(doc.arr.length, 3);
          assert.strictEqual('three', doc.arr[0]);
          assert.strictEqual('two', doc.arr[1]);
          assert.strictEqual('four', doc.arr[2]);

          done();
        });
      });
    });
  });

  describe('setting a doc array', function() {
    it('should adjust path positions', function(done) {
      var db = start();

      var D = db.model('subDocPositions', new Schema({
        em1: [new Schema({name: String})]
      }));

      var d = new D({
        em1: [
          {name: 'pos0'},
          {name: 'pos1'},
          {name: 'pos2'}
        ]
      });

      d.save(function(err) {
        assert.ifError(err);
        D.findById(d, function(err, d) {
          assert.ifError(err);

          var n = d.em1.slice();
          n[2].name = 'position two';
          var x = [];
          x[1] = n[2];
          x[2] = n[1];
          x = x.filter(Boolean);
          d.em1 = x;

          d.save(function(err) {
            assert.ifError(err);
            D.findById(d, function(err, d) {
              db.close();
              assert.ifError(err);
              assert.equal(d.em1[0].name, 'position two');
              assert.equal(d.em1[1].name, 'pos1');
              done();
            });
          });
        });
      });
    });
  });

  describe('paths with similar names', function() {
    it('should be saved', function(done) {
      var db = start();

      var D = db.model('similarPathNames', new Schema({
        account: {
          role: String,
          roles: [String]
        },
        em: [new Schema({name: String})]
      }));

      var d = new D({
        account: {role: 'teacher', roles: ['teacher', 'admin']},
        em: [{name: 'bob'}]
      });

      d.save(function(err) {
        assert.ifError(err);
        D.findById(d, function(err, d) {
          assert.ifError(err);

          d.account.role = 'president';
          d.account.roles = ['president', 'janitor'];
          d.em[0].name = 'memorable';
          d.em = [{name: 'frida'}];

          d.save(function(err) {
            assert.ifError(err);
            D.findById(d, function(err, d) {
              db.close();
              assert.ifError(err);
              assert.equal(d.account.role, 'president');
              assert.equal(d.account.roles.length, 2);
              assert.equal(d.account.roles[0], 'president');
              assert.equal(d.account.roles[1], 'janitor');
              assert.equal(d.em.length, 1);
              assert.equal(d.em[0].name, 'frida');
              done();
            });
          });
        });
      });
    });
  });

  describe('of number', function() {
    it('allows nulls', function(done) {
      var db = start();
      var schema = new Schema({x: [Number]}, {collection: 'nullsareallowed' + random()});
      var M = db.model('nullsareallowed', schema);
      var m;

      m = new M({x: [1, null, 3]});
      m.save(function(err) {
        assert.ifError(err);

        // undefined is not allowed
        m = new M({x: [1, undefined, 3]});
        m.save(function(err) {
          db.close();
          assert.ok(err);
          done();
        });
      });
    });
  });

  describe('bug fixes', function() {
    var db;

    before(function() {
      db = start();
    });

    after(function(done) {
      db.close(done);
    });

    it('modifying subdoc props and manipulating the array works (gh-842)', function(done) {
      var schema = new Schema({em: [new Schema({username: String})]});
      var M = db.model('modifyingSubDocAndPushing', schema);
      var m = new M({em: [{username: 'Arrietty'}]});

      m.save(function(err) {
        assert.ifError(err);
        M.findById(m, function(err, m) {
          assert.ifError(err);
          assert.equal(m.em[0].username, 'Arrietty');

          m.em[0].username = 'Shawn';
          m.em.push({username: 'Homily'});
          m.save(function(err) {
            assert.ifError(err);

            M.findById(m, function(err, m) {
              assert.ifError(err);
              assert.equal(m.em.length, 2);
              assert.equal(m.em[0].username, 'Shawn');
              assert.equal(m.em[1].username, 'Homily');

              m.em[0].username = 'Arrietty';
              m.em[1].remove();
              m.save(function(err) {
                assert.ifError(err);

                M.findById(m, function(err, m) {
                  assert.ifError(err);
                  assert.equal(m.em.length, 1);
                  assert.equal(m.em[0].username, 'Arrietty');
                  done();
                });
              });
            });
          });
        });
      });
    });

    it('pushing top level arrays and subarrays works (gh-1073)', function(done) {
      var schema = new Schema({em: [new Schema({sub: [String]})]});
      var M = db.model('gh1073', schema);
      var m = new M({em: [{sub: []}]});
      m.save(function() {
        M.findById(m, function(err, m) {
          assert.ifError(err);

          m.em[m.em.length - 1].sub.push('a');
          m.em.push({sub: []});

          assert.equal(m.em.length, 2);
          assert.equal(m.em[0].sub.length, 1);

          m.save(function(err) {
            assert.ifError(err);

            M.findById(m, function(err, m) {
              assert.ifError(err);
              assert.equal(m.em.length, 2);
              assert.equal(m.em[0].sub.length, 1);
              assert.equal(m.em[0].sub[0], 'a');
              done();
            });
          });
        });
      });
    });

    it('finding ids by string (gh-4011)', function(done) {
      var sub = new Schema({
        _id: String,
        other: String
      });

      var main = new Schema({
        subs: [sub]
      });

      var Model = db.model('gh4011', main);

      var doc = new Model({ subs: [{ _id: '57067021ee0870440c76f489' }] });

      assert.ok(doc.subs.id('57067021ee0870440c76f489'));
      assert.ok(doc.subs.id(new mongodb.ObjectId('57067021ee0870440c76f489')));
      done();
    });
  });

  describe('default type', function() {
    it('casts to Mixed', function(done) {
      var db = start(),
          DefaultArraySchema = new Schema({
            num1: Array,
            num2: []
          });

      mongoose.model('DefaultArraySchema', DefaultArraySchema);
      var DefaultArray = db.model('DefaultArraySchema', collection);
      var arr = new DefaultArray();
      db.close();

      assert.equal(arr.get('num1').length, 0);
      assert.equal(arr.get('num2').length, 0);

      var threw1 = false,
          threw2 = false;

      try {
        arr.num1.push({x: 1});
        arr.num1.push(9);
        arr.num1.push('woah');
      } catch (err) {
        threw1 = true;
      }

      assert.equal(threw1, false);

      try {
        arr.num2.push({x: 1});
        arr.num2.push(9);
        arr.num2.push('woah');
      } catch (err) {
        threw2 = true;
      }

      assert.equal(threw2, false);
      done();
    });
  });

  describe('removing from an array atomically using MongooseArray#remove', function() {
    var db;
    var B;

    before(function(done) {
      var schema = new Schema({
        numbers: ['number'],
        numberIds: [{_id: 'number', name: 'string'}],
        stringIds: [{_id: 'string', name: 'string'}],
        bufferIds: [{_id: 'buffer', name: 'string'}],
        oidIds: [{name: 'string'}]
      });

      db = start();
      B = db.model('BlogPost', schema);
      done();
    });

    after(function(done) {
      db.close(done);
    });

    it('works', function(done) {
      var post = new B;
      post.numbers.push(1, 2, 3);

      post.save(function(err) {
        assert.ifError(err);

        B.findById(post._id, function(err, doc) {
          assert.ifError(err);

          doc.numbers.remove('1');
          doc.save(function(err) {
            assert.ifError(err);

            B.findById(post.get('_id'), function(err, doc) {
              assert.ifError(err);

              assert.equal(doc.numbers.length, 2);
              doc.numbers.remove('2', '3');

              doc.save(function(err) {
                assert.ifError(err);

                B.findById(post._id, function(err, doc) {
                  assert.ifError(err);
                  assert.equal(doc.numbers.length, 0);
                  done();
                });
              });
            });
          });
        });
      });
    });

    describe('with subdocs', function() {
      function docs(arr) {
        return arr.map(function(val) {
          return {_id: val};
        });
      }

      it('supports passing strings', function(done) {
        var post = new B({stringIds: docs('a b c d'.split(' '))});
        post.save(function(err) {
          assert.ifError(err);
          B.findById(post, function(err, post) {
            assert.ifError(err);
            post.stringIds.remove('b');
            post.save(function(err) {
              assert.ifError(err);
              B.findById(post, function(err, post) {
                assert.ifError(err);
                assert.equal(post.stringIds.length, 3);
                assert.ok(!post.stringIds.id('b'));
                done();
              });
            });
          });
        });
      });
      it('supports passing numbers', function(done) {
        var post = new B({numberIds: docs([1, 2, 3, 4])});
        post.save(function(err) {
          assert.ifError(err);
          B.findById(post, function(err, post) {
            assert.ifError(err);
            post.numberIds.remove(2, 4);
            post.save(function(err) {
              assert.ifError(err);
              B.findById(post, function(err, post) {
                assert.ifError(err);
                assert.equal(post.numberIds.length, 2);
                assert.ok(!post.numberIds.id(2));
                assert.ok(!post.numberIds.id(4));
                done();
              });
            });
          });
        });
      });
      it('supports passing objectids', function(done) {
        var OID = mongoose.Types.ObjectId;
        var a = new OID;
        var b = new OID;
        var c = new OID;
        var post = new B({oidIds: docs([a, b, c])});
        post.save(function(err) {
          assert.ifError(err);
          B.findById(post, function(err, post) {
            assert.ifError(err);
            post.oidIds.remove(a, c);
            post.save(function(err) {
              assert.ifError(err);
              B.findById(post, function(err, post) {
                assert.ifError(err);
                assert.equal(post.oidIds.length, 1);
                assert.ok(!post.oidIds.id(a));
                assert.ok(!post.oidIds.id(c));
                done();
              });
            });
          });
        });
      });
      it('supports passing buffers', function(done) {
        var post = new B({bufferIds: docs(['a', 'b', 'c', 'd'])});
        post.save(function(err) {
          assert.ifError(err);
          B.findById(post, function(err, post) {
            assert.ifError(err);
            post.bufferIds.remove(new Buffer('a'));
            post.save(function(err) {
              assert.ifError(err);
              B.findById(post, function(err, post) {
                assert.ifError(err);
                assert.equal(post.bufferIds.length, 3);
                assert.ok(!post.bufferIds.id(new Buffer('a')));
                done();
              });
            });
          });
        });
      });
    });
  });
});<|MERGE_RESOLUTION|>--- conflicted
+++ resolved
@@ -2,24 +2,14 @@
  * Module dependencies.
  */
 
-<<<<<<< HEAD
-var start = require('./common'),
-    assert = require('power-assert'),
-    mongoose = require('./common').mongoose,
-    Schema = mongoose.Schema,
-    random = require('../build/utils').random,
-    MongooseArray = mongoose.Types.Array,
-    collection = 'avengers_' + random();
-=======
 var start = require('./common');
 var assert = require('power-assert');
 var mongoose = require('./common').mongoose;
 var Schema = mongoose.Schema;
-var random = require('../lib/utils').random;
+var random = require('../build/utils').random;
 var mongodb = require('mongodb');
 var MongooseArray = mongoose.Types.Array;
 var collection = 'avengers_' + random();
->>>>>>> 0ccf493d
 
 var User = new Schema({
   name: String,
