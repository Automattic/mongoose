'use strict';

/**
 * Module dependencies.
 */

const start = require('./common');

const DocumentArray = require('../lib/types/documentArray');
const ArraySubdocument = require('../lib/types/arraySubdocument');
const assert = require('assert');
const idGetter = require('../lib/helpers/schema/idGetter');
const setValue = require('../lib/utils').setValue;

const mongoose = require('./common').mongoose;
const Schema = mongoose.Schema;
const MongooseDocumentArray = mongoose.Types.DocumentArray;

/**
 * Setup.
 */

function TestDoc(schema) {
  const Subdocument = function() {
    ArraySubdocument.call(this, {}, new DocumentArray());
  };

  /**
   * Inherits from ArraySubdocument.
   */

  Object.setPrototypeOf(Subdocument.prototype, ArraySubdocument.prototype);

  /**
   * Set schema.
   */

  const SubSchema = new Schema({
    title: { type: String }
  });

  Subdocument.prototype.$__setSchema(idGetter(schema || SubSchema));

  return Subdocument;
}

/**
 * Test.
 */

describe('types.documentarray', function() {
  let db;

  before(function() {
    db = start();
  });

  after(async function() {
    await db.close();
  });

  beforeEach(() => db.deleteModel(/.*/));
  afterEach(() => require('./util').clearTestData(db));
  afterEach(() => require('./util').stopRemainingOps(db));

  it('behaves and quacks like an array', function() {
    const a = new MongooseDocumentArray();

    assert.ok(a instanceof Array);
    assert.ok(a.isMongooseArray);
    assert.ok(a.isMongooseDocumentArray);
    assert.ok(Array.isArray(a));

    assert.deepEqual(a.$atomics().constructor, Object);


  });

  it('#id', function() {
    let Subdocument = TestDoc();

    let sub1 = new Subdocument();
    sub1.title = 'Hello again to all my friends';
    let id = sub1.id;

    let a = new MongooseDocumentArray([sub1]);
    assert.equal(a.id(id).title, 'Hello again to all my friends');
    assert.equal(a.id(sub1._id).title, 'Hello again to all my friends');

    // test with custom string _id
    let Custom = new Schema({
      title: { type: String },
      _id: { type: String, required: true }
    });

    Subdocument = TestDoc(Custom);

    let sub2 = new Subdocument();
    sub2.title = 'together we can play some rock-n-roll';
    sub2._id = 'a25';
    const id2 = sub2.id;

    a = new MongooseDocumentArray([sub2]);
    assert.equal(a.id(id2).title, 'together we can play some rock-n-roll');
    assert.equal(a.id(sub2._id).title, 'together we can play some rock-n-roll');

    // test with custom number _id
    const CustNumber = new Schema({
      title: { type: String },
      _id: { type: Number, required: true }
    });

    Subdocument = TestDoc(CustNumber);

    const sub3 = new Subdocument();
    sub3.title = 'rock-n-roll';
    sub3._id = 1995;
    const id3 = sub3.id;

    a = new MongooseDocumentArray([sub3]);
    assert.equal(a.id(id3).title, 'rock-n-roll');
    assert.equal(a.id(sub3._id).title, 'rock-n-roll');

    // test with object as _id
    Custom = new Schema({
      title: { type: String },
      _id: { one: { type: String }, two: { type: String } }
    });

    Subdocument = TestDoc(Custom);

    sub1 = new Subdocument();
    sub1._id = { one: 'rolling', two: 'rock' };
    sub1.title = 'to be a rock and not to roll';

    sub2 = new Subdocument();
    sub2._id = { one: 'rock', two: 'roll' };
    sub2.title = 'rock-n-roll';

    a = new MongooseDocumentArray([sub1, sub2]);
    assert.notEqual(a.id({ one: 'rolling', two: 'rock' }).title, 'rock-n-roll');
    assert.equal(a.id({ one: 'rock', two: 'roll' }).title, 'rock-n-roll');

    let sub4 = new Subdocument();
    sub4.title = 'rock-n-roll';

    a = new MongooseDocumentArray([sub4]);
    let threw = false;
    try {
      a.id('i better not throw');
    } catch (err) {
      threw = err;
    }
    assert.equal(threw, false);

    sub4 = new Subdocument();
    sub4.title = 'rock-n-roll';

    a = new MongooseDocumentArray([sub4]);
    threw = false;
    try {
      a.id('i better not throw');
    } catch (err) {
      threw = err;
    }
    assert.equal(threw, false);
    // undefined and null should not match a nonexistent _id
    assert.strictEqual(null, a.id(undefined));
    assert.strictEqual(null, a.id(null));

    // test when _id is a populated document
    Custom = new Schema({
      title: { type: String }
    });

    const Custom1 = new Schema({}, { id: false });

    Subdocument = TestDoc(Custom);
    const Subdocument1 = TestDoc(Custom1);

    const sub = new Subdocument1();
    sub1 = new Subdocument1();
    sub.title = 'Hello again to all my friends';
    id = sub1._id.toString();
    setValue('_id', sub1, sub);

    a = new MongooseDocumentArray([sub]);
    assert.equal(a.id(id).title, 'Hello again to all my friends');


  });

  describe('inspect', function() {
    it('works with bad data', function() {
      let threw = false;
      const a = new MongooseDocumentArray([null]);
      try {
        a.inspect();
      } catch (err) {
        threw = true;
        console.error(err.stack);
      }
      assert.ok(!threw);

    });
  });

  describe('toObject', function() {
    it('works with bad data', function() {
      let threw = false;
      const a = new MongooseDocumentArray([null]);
      try {
        a.toObject();
      } catch (err) {
        threw = true;
        console.error(err.stack);
      }
      assert.ok(!threw);

    });
    it('passes options to its documents (gh-1415) (gh-4455)', function() {
      const subSchema = new Schema({
        title: { type: String }
      });

      subSchema.set('toObject', {
        transform: function(doc, ret) {
          // this should not be called because custom options are
          // passed during MongooseArray#toObject() calls
          ret.changed = 123;
          return ret;
        }
      });

      const db = mongoose.createConnection();
      const M = db.model('Test', { docs: [subSchema] });
      const m = new M();
      m.docs.push({ docs: [{ title: 'hello' }] });
      const delta = m.$__delta()[1];
      assert.equal(delta.$push.docs.$each[0].changed, undefined);


    });
    it('uses the correct transform (gh-1412)', function() {
      const SecondSchema = new Schema({});

      SecondSchema.set('toObject', {
        transform: function second(doc, ret) {
          ret.secondToObject = true;
          return ret;
        }
      });

      const FirstSchema = new Schema({
        second: [SecondSchema]
      });

      FirstSchema.set('toObject', {
        transform: function first(doc, ret) {
          ret.firstToObject = true;
          return ret;
        }
      });

      const First = db.model('Test', FirstSchema);
      const Second = db.model('Test1', SecondSchema);

      const first = new First({});

      first.second.push(new Second());
      first.second.push(new Second());
      const obj = first.toObject();

      assert.ok(obj.firstToObject);
      assert.ok(obj.second[0].secondToObject);
      assert.ok(obj.second[1].secondToObject);
      assert.ok(!obj.second[0].firstToObject);
      assert.ok(!obj.second[1].firstToObject);

    });
  });

  describe('create()', function() {
    it('works', function() {
      const a = new MongooseDocumentArray([]);
      assert.equal(typeof a.create, 'function');

      const schema = new Schema({ docs: [new Schema({ name: 'string' })] });
      mongoose.deleteModel(/Test/);
      const T = mongoose.model('Test', schema);
      const t = new T;
      assert.equal(typeof t.docs.create, 'function');
      const subdoc = t.docs.create({ name: 100 });
      assert.ok(subdoc._id);
      assert.equal(subdoc.name, '100');
      assert.ok(subdoc instanceof ArraySubdocument);

    });
  });

  describe('push()', function() {
    it('does not re-cast instances of its embedded doc', async function() {
      const child = new Schema({ name: String, date: Date });
      child.pre('save', function() {
        this.date = new Date();
      });
      const schema = new Schema({ children: [child] });
      const M = db.model('Test', schema);
      const m = new M();
      await m.save();
      let doc = await M.findById(m._id);
      const c = doc.children.create({ name: 'first' });
      assert.equal(c.date, undefined);
      doc.children.push(c);
      assert.equal(c.date, undefined);
      await doc.save();
      assert.ok(doc.children[doc.children.length - 1].date);
      assert.equal(c.date, doc.children[doc.children.length - 1].date);

      doc.children.push(c);
      doc.children.push(c);

      await doc.save();
      doc = await M.findById(m._id);
      assert.equal(doc.children.length, 3);
      doc.children.forEach(function(child) {
        assert.equal(doc.children[0].id, child.id);
      });
    });

    it('corrects #ownerDocument() and index if value was created with array.create() (gh-1385)', function() {
      const mg = new mongoose.Mongoose();
      const M = mg.model('Test', { docs: [{ name: String }] });
      const m = new M();
      const doc = m.docs.create({ name: 'test 1385' });
      assert.equal(String(doc.ownerDocument()._id), String(m._id));
      m.docs.push(doc);
      assert.equal(doc.ownerDocument()._id, String(m._id));
      assert.strictEqual(doc.__index, 0);

    });

    it('corrects #ownerDocument() if value was created with array.create() and set() (gh-7504)', function() {
      const M = db.model('Test', {
        docs: [{ name: { type: String, validate: () => false } }]
      });
      const m = new M({});
      const doc = m.docs.create({ name: 'test' });
      m.set('docs', [doc]);
      assert.equal(doc.ownerDocument()._id.toString(), String(m._id));
      assert.strictEqual(doc.__index, 0);

      assert.ok(m.validateSync().errors['docs.0.name']);

    });

    it('reports validation errors with correct index path (gh-7724)', function() {
      const parentSchema = new Schema({
        name: String,
        children: [{
          name: { type: String, required: true },
          gender: { type: String, required: true }
        }]
      });

      mongoose.deleteModel(/Test/);
      const Parent = mongoose.model('Test', parentSchema);

      const p = new Parent({
        name: 'Eddard Stark',
        children: [{ name: 'Arya Stark', gender: 'F' }]
      });

      p.children.push({ name: 'Sansa Stark' });
      p.children.push({ gender: 'M' });
      p.children.push({ name: 'Bran Stark', gender: 'M' });
      p.children.push({ name: 'Jon Snow' });

      const error = p.validateSync();
      assert.ok(error);
      assert.ok(error.errors);
      assert.deepStrictEqual(
        Object.keys(error.errors), ['children.1.gender', 'children.2.name', 'children.4.gender']);
    });
  });

  it('#push should work on ArraySubdocument more than 2 levels deep', async function() {
    const Comments = new Schema();
    Comments.add({
      title: String,
      comments: [Comments]
    });
    const BlogPost = new Schema({
      title: String,
      comments: [Comments]
    });

    const Post = db.model('BlogPost', BlogPost);

    let p = new Post({ title: 'comment nesting' });
    const c1 = p.comments.create({ title: 'c1' });
    const c2 = c1.comments.create({ title: 'c2' });
    const c3 = c2.comments.create({ title: 'c3' });

    p.comments.push(c1);
    c1.comments.push(c2);
    c2.comments.push(c3);

    await p.save();
    p = await Post.findById(p._id);

    p.comments[0].comments[0].comments[0].comments.push({ title: 'c4' });
    await p.save();
    p = await Post.findById(p._id);
    assert.equal(p.comments[0].comments[0].comments[0].comments[0].title, 'c4');
  });

  describe('required (gh-6364)', function() {
    it('on top level', function() {
      const calls = [];
      const schema = new Schema({
        docs: {
          type: [{ name: 'string' }],
          required: function() {
            calls.push(this);
            return true;
          }
        }
      });

      mongoose.deleteModel(/Test/);
      const T = mongoose.model('Test', schema);
      const t = new T({});
      t.docs.push({ name: 'test1' });
      t.docs.push({ name: 'test2' });

      t.validateSync();
      assert.equal(calls.length, 1);

    });

    it('in arr', function() {
      const calls = [];
      const schema = new Schema({
        docs: [{
          type: new Schema({ name: 'string' }),
          required: function() {
            calls.push(this);
            return true;
          }
        }]
      });

      mongoose.deleteModel(/Test/);
      const T = mongoose.model('Test', schema);
      const t = new T({});
      t.docs.push(null);
      t.docs.push({ name: 'test2' });

      const err = t.validateSync();
      assert.equal(calls.length, 2);
      assert.ok(err);
      assert.ok(err.errors['docs.0']);

    });
  });

  describe('invalidate()', function() {
    it('works', async function() {
      const schema = new Schema({ docs: [{ name: 'string' }] });
      schema.pre('validate', function() {
        const subdoc = this.docs[this.docs.length - 1];
        subdoc.invalidate('name', 'boo boo', '%');
      });
      mongoose.deleteModel(/Test/);
      const T = mongoose.model('Test', schema);
      const t = new T();
      t.docs.push({ name: 100 });

      const subdoc = t.docs.create({ name: 'yep' });
      assert.throws(function() {
        // has no parent array
        subdoc.invalidate('name', 'junk', 47);
      });
      await t.validate().catch(() => {});
      const e = t.errors['docs.0.name'];
      assert.ok(e);
      assert.equal(e.path, 'docs.0.name');
      assert.equal(e.kind, 'user defined');
      assert.equal(e.message, 'boo boo');
      assert.equal(e.value, '%');
    });

    it('handles validation failures', async function() {
      const nested = new Schema({ v: { type: Number, max: 30 } });
      const schema = new Schema({
        docs: [nested]
      });
      const M = db.model('Test', schema);
      const m = new M({ docs: [{ v: 900 }] });
      const err = await m.save().then(() => null, err => err);
      assert.equal(err.errors['docs.0.v'].value, 900);
    });

    it('clears listeners on cast error (gh-6723)', function() {
      const nested = new Schema({ v: Number });
      const schema = new Schema({
        docs: [nested]
      });
      const M = db.model('Test', schema);

      const m = new M({});
      m.docs = [50];
      m.docs = [];
      m.docs.push({ v: 50 });

      return m.save();
    });

    it('slice() copies parent and path (gh-8317)', function() {
      const nested = new Schema({ v: Number });
      const schema = new Schema({
        docs: [nested]
      });
      const M = db.model('Test', schema);

      const doc = M.hydrate({ docs: [{ v: 1 }, { v: 2 }] });
      let arr = doc.docs;
      arr = arr.slice();
      arr.splice(0, 1);

      assert.equal(arr.length, 1);
      assert.equal(doc.docs.length, 2);
    });

    it('map() works (gh-8317)', function() {
      const personSchema = new Schema({ friends: [{ name: { type: String } }] });
      mongoose.deleteModel(/Test/);
      const Person = mongoose.model('Test', personSchema);

      const person = new Person({ friends: [{ name: 'Hafez' }] });

      const friendsNames = person.friends.map(friend => friend.name);
      friendsNames.push('Sam');

      assert.equal(friendsNames.length, 2);
      assert.equal(friendsNames[1], 'Sam');
    });

    it('slice() after map() works (gh-8399)', function() {
      const MyModel = db.model('Test', Schema({
        myArray: [{ name: String }]
      }));

      const doc = new MyModel({
        myArray: [{ name: 'a' }, { name: 'b' }]
      });
      let myArray = doc.myArray;

      myArray = myArray.map(val => ({ name: `${val.name} mapped` }));

      myArray.splice(1, 1, { name: 'c' });
      myArray.splice(2, 0, { name: 'd' });

      assert.deepEqual(myArray.map(v => v.name), [
        'a mapped',
        'c',
        'd'
      ]);
    });

    it('unshift() after map() works (gh-9012)', function() {
      const MyModel = db.model('Test', Schema({
        myArray: [{ name: String }]
      }));

      const doc = new MyModel({
        myArray: [{ name: 'b' }, { name: 'c' }]
      });
      let myArray = doc.myArray;

      myArray = myArray.map(val => ({ name: `${val.name} mapped` }));

      myArray.unshift({ name: 'a inserted' });

      assert.deepEqual(myArray.map(v => v.name), [
        'a inserted',
        'b mapped',
        'c mapped'
      ]);
    });
  });

  it('cleans modified subpaths on splice() (gh-7249)', async function() {
    const childSchema = mongoose.Schema({
      name: { type: String, required: true }
    }, { _id: false });

    const parentSchema = new mongoose.Schema({
      children: [childSchema]
    });

    const Parent = db.model('Test', parentSchema);


    let parent = await Parent.create({
      children: [{ name: '1' }, { name: '2' }]
    });

    parent = await Parent.findOne();

    parent.children[1].name = '3';
    parent.children.splice(0, 1);

    await parent.save();

    parent = await Parent.findOne();

    assert.deepEqual(parent.toObject().children, [{ name: '3' }]);
  });

  it('modifies ownerDocument() on set (gh-8479)', function() {
    const nestedArraySchema = Schema({
      name: String,
      subDocArray: [{ name: String }]
    });

    const Model = db.model('Test', nestedArraySchema);

    const doc1 = new Model({
      name: 'doc1',
      subDocArray: [{
        name: 'subDoc'
      }]
    });
    const doc2 = new Model({
      name: 'doc2',
      subDocArray: [{
        name: 'subDoc'
      }]
    });

    doc1.subDocArray = doc2.subDocArray;

    assert.equal(doc2.subDocArray[0].ownerDocument().name, 'doc2');
    assert.equal(doc1.subDocArray[0].ownerDocument().name, 'doc1');
  });

  it('modifying subdoc path after `slice()` (gh-8356)', function() {
    mongoose.deleteModel(/Test/);
    const nestedArraySchema = Schema({
      name: String,
      subDocArray: [{ name: String }]
    });

    const Model = db.model('Test', nestedArraySchema);
    const doc = new Model().init({
      name: 'test',
      subDocArray: [{ name: 'foo' }, { name: 'bar' }]
    });

    doc.subDocArray.slice(1, 2)[0].name = 'baz';
    assert.ok(doc.isModified('subDocArray.1.name'));
  });

  it('supports setting to newly constructed array with no path or parent (gh-8108)', function() {
    const nestedArraySchema = Schema({
      name: String,
      subDocArray: [{ _id: false, name: String }]
    });

    const Model = db.model('Test', nestedArraySchema);

    const doc = new Model({ name: 'doc1' });
    doc.subDocArray = new DocumentArray([]);

    doc.subDocArray.push({ name: 'foo' });

    return doc.save().
      then(() => Model.findById(doc)).
      then(doc => assert.deepEqual(doc.toObject().subDocArray, [{ name: 'foo' }]));
  });

  it('keeps atomics after setting (gh-10272)', function() {
    const MyChildSchema = new Schema({
      name: String
    });

    const MyModelSchema = new Schema({
      children: [MyChildSchema]
    });

    const Test = db.model('Test', MyModelSchema);

    const doc = new Test();
    doc.init({
      children: [{ name: 'John' }, { name: 'Jane' }]
    });

    doc.children = [{ name: 'John' }];
    doc.children = doc.children.concat([]);
    doc.children.push({ name: 'Mary' });

    assert.ok(doc.children.$atomics().$set);
    assert.deepEqual(doc.children.$atomics().$set.map(v => v.name), ['John', 'Mary']);
  });

  it('handles `DocumentArray#create()` with populated paths (gh-10749)', async function() {
    const schema = new Schema({ subdoc: { ref: 'Test2', type: 'ObjectId' }, arr: [{ num: Number }] });
    const Test = mongoose.model('Test', schema);
    const Test2 = mongoose.model('Test2', Schema({ name: String }));

    const doc2 = new Test2({ name: 'test' });
    const doc = new Test({ subdoc: doc2, arr: [] });

    const subdoc = doc.arr.create({ num: '42' });
    await subdoc.validate();
    assert.strictEqual(subdoc.num, 42);

    doc.arr.push(subdoc);
    await doc.validate();
  });

  it('applies _id default (gh-12264)', function() {
    mongoose.deleteModel(/Test/);
    const nestedArraySchema = Schema({
      subDocArray: [{ name: String }]
    });

    const Model = db.model('Test', nestedArraySchema);
    const doc = new Model().init({
      subDocArray: [{ name: 'foo' }]
    });

    assert.ok(doc.subDocArray[0]._id instanceof mongoose.Types.ObjectId);
  });

  it('gets correct path when underneath map (gh-12997)', function() {
    const mapArraySchema = Schema({
      myMap: {
        type: Map,
        of: [Schema({ name: String })]
      }
    });

    const Model = db.model('Test', mapArraySchema);
    const doc = new Model({
      myMap: {
        foo: [{ name: 'bar' }]
      }
    });

    assert.equal(doc.myMap.get('foo').$path(), 'myMap.foo');
  });

  it('bubbles up validation errors from doubly nested doc arrays (gh-14101)', async function() {
    const optionsSchema = new mongoose.Schema({
      val: {
        type: Number,
        required: true
      }
    });

    const testSchema = new mongoose.Schema({
      name: String,
      options: {
        type: [[optionsSchema]],
        required: true
      }
    });

    const Test = db.model('Test', testSchema);

    await assert.rejects(
      Test.create({ name: 'test', options: [[{ val: null }]] }),
      /options.0.0.val: Path `val` is required./
    );
  });

  it('stores all schematype options in the embedded schematype', function() {
    const schema = new mongoose.Schema({
      docArr: [{
        type: new mongoose.Schema({ name: String }),
        someCustomOption: 'test 42'
      }]
    });
<<<<<<< HEAD
    assert.strictEqual(schema.path('docArr').embeddedSchemaType.options.someCustomOption, 'test 42');
=======
    assert.strictEqual(schema.path('docArr').getEmbeddedSchemaType().options.someCustomOption, 'test 42');
>>>>>>> 47bcd6a0
  });
});<|MERGE_RESOLUTION|>--- conflicted
+++ resolved
@@ -784,10 +784,6 @@
         someCustomOption: 'test 42'
       }]
     });
-<<<<<<< HEAD
-    assert.strictEqual(schema.path('docArr').embeddedSchemaType.options.someCustomOption, 'test 42');
-=======
     assert.strictEqual(schema.path('docArr').getEmbeddedSchemaType().options.someCustomOption, 'test 42');
->>>>>>> 47bcd6a0
   });
 });