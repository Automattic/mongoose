import { createConnection, Schema, Collection, Connection, ConnectionSyncIndexesResult, InferSchemaType, Model, connection, HydratedDocument, Query } from 'mongoose';
import * as mongodb from 'mongodb';
import { expectAssignable, expectError, expectType } from 'tsd';
import { AutoTypedSchemaType, autoTypedSchema } from './schema.test';

expectType<Connection>(createConnection());
expectType<Connection>(createConnection('mongodb://127.0.0.1:27017/test'));
expectType<Connection>(createConnection('mongodb://127.0.0.1:27017/test', { appName: 'mongoose' }));

const conn = createConnection();

expectAssignable<Model<{ name: string }, any, any, any>>(conn.model('Test', new Schema<{ name: string }>({ name: { type: String } })));
expectType<Model<{ name: string }>>(conn.model<{ name: string }>('Test', new Schema({ name: { type: String } })));

expectType<Promise<Connection>>(conn.openUri('mongodb://127.0.0.1:27017/test'));
expectType<Promise<Connection>>(conn.openUri('mongodb://127.0.0.1:27017/test', { bufferCommands: true }));

conn.readyState === 0;
conn.readyState === 99;

expectError(conn.readyState = 0);

expectType<Promise<Record<string, Error | mongodb.Collection<any>>>>(
    conn.createCollections()
);

expectType<Connection>(new Connection());
expectType<Promise<Connection>>(new Connection().asPromise());

expectType<Promise<mongodb.Collection<{ [key: string]: any }>>>(conn.createCollection('some'));

expectType<Promise<void>>(conn.dropCollection('some'));

expectError(conn.deleteModel());
expectType<Connection>(conn.deleteModel('something'));
expectType<Connection>(conn.deleteModel(/.+/));

expectType<Array<string>>(conn.modelNames());

expectType<Promise<void>>(createConnection('mongodb://127.0.0.1:27017/test').close());
expectType<Promise<void>>(createConnection('mongodb://127.0.0.1:27017/test').close(true));

expectType<mongodb.Db | undefined>(conn.db);

expectType<mongodb.MongoClient>(conn.getClient());
expectType<Connection>(conn.setClient(new mongodb.MongoClient('mongodb://127.0.0.1:27017/test')));

expectType<Promise<string>>(conn.transaction(async (res) => {
    expectType<mongodb.ClientSession>(res);
    return 'a';
}));
expectType<Promise<string>>(conn.transaction(async (res) => {
    expectType<mongodb.ClientSession>(res);
    return 'a';
}, { readConcern: 'majority' }));

expectType<Promise<string>>(conn.withSession(async (res) => {
    expectType<mongodb.ClientSession>(res);
    return 'a';
}));

expectError(conn.user = 'invalid');
expectError(conn.pass = 'invalid');
expectError(conn.host = 'invalid');
expectError(conn.port = 'invalid');

expectType<Collection>(conn.collection('test'));
expectType<mongodb.Collection | undefined>(conn.db?.collection('test'));

expectType<Promise<mongodb.ClientSession>>(conn.startSession());
expectType<Promise<mongodb.ClientSession>>(conn.startSession({ causalConsistency: true }));

expectType<Promise<ConnectionSyncIndexesResult>>(conn.syncIndexes());
expectType<Promise<ConnectionSyncIndexesResult>>(conn.syncIndexes({ continueOnError: true }));

expectType<Connection>(conn.useDb('test'));
expectType<Connection>(conn.useDb('test', {}));
expectType<Connection>(conn.useDb('test', { useCache: true }));

expectType<Promise<string[]>>(
    conn.listCollections().then(collections => collections.map(coll => coll.name))
);

expectType<Promise<string[]>>(
    conn.listDatabases().then(dbs => dbs.databases.map(db => db.name))
);

export function autoTypedModelConnection() {
    const AutoTypedSchema = autoTypedSchema();
    const AutoTypedModel = connection.model('AutoTypeModelConnection', AutoTypedSchema);

<<<<<<< HEAD
    (async () => {
        // Model-functions-test
        // Create should works with arbitrary objects.
        const randomObject = await AutoTypedModel.create({ unExistKey: 'unExistKey', description: 'st' });
        expectType<AutoTypedSchemaType['schema']['userName']>(randomObject.userName);
=======
  (async() => {
  // Model-functions-test
  // Create should works with arbitrary objects.
    const randomObject = await AutoTypedModel.create({ unExistKey: 'unExistKey', description: 'st' } as Partial<InferSchemaType<typeof AutoTypedSchema>>);
    expectType<AutoTypedSchemaType['schema']['userName']>(randomObject.userName);
>>>>>>> be6a2c8b

        const testDoc1 = await AutoTypedModel.create({ userName: 'M0_0a' });
        expectType<AutoTypedSchemaType['schema']['userName']>(testDoc1.userName);
        expectType<AutoTypedSchemaType['schema']['description']>(testDoc1.description);

        const testDoc2 = await AutoTypedModel.insertMany([{ userName: 'M0_0a' }]);
        expectType<AutoTypedSchemaType['schema']['userName']>(testDoc2[0].userName);
        expectType<AutoTypedSchemaType['schema']['description'] | undefined>(testDoc2[0]?.description);

        const testDoc3 = await AutoTypedModel.findOne({ userName: 'M0_0a' });
        expectType<AutoTypedSchemaType['schema']['userName'] | undefined>(testDoc3?.userName);
        expectType<AutoTypedSchemaType['schema']['description'] | undefined>(testDoc3?.description);

        // Model-statics-functions-test
        expectType<ReturnType<AutoTypedSchemaType['statics']['staticFn']>>(AutoTypedModel.staticFn());
    })();

    return AutoTypedModel;
}

function schemaInstanceMethodsAndQueryHelpersOnConnection() {
    type UserModelQuery = Query<any, HydratedDocument<User>, UserQueryHelpers> & UserQueryHelpers;
    interface UserQueryHelpers {
        byName(this: UserModelQuery, name: string): this;
    }
    interface User {
        name: string;
    }
    interface UserInstanceMethods {
        doSomething(this: HydratedDocument<User>): string;
    }
    interface UserStaticMethods {
        findByName(name: string): Promise<HydratedDocument<User>>;
    }
    type UserModel = Model<User, UserQueryHelpers, UserInstanceMethods> & UserStaticMethods;

    const userSchema = new Schema<User, UserModel, UserInstanceMethods, UserQueryHelpers, any, UserStaticMethods>({
        name: String
    }, {
        statics: {
            findByName(name: string) {
                return connection.model('User').findOne({ name }).orFail();
            }
        },
        methods: {
            doSomething() {
                return 'test';
            }
        },
        query: {
            byName(this: UserModelQuery, name: string) {
                return this.where({ name });
            }
        }
    });

    const TestModel = connection.model<User, UserModel, UserQueryHelpers>('User', userSchema);
}

async function gh15359() {
    const res = await conn.bulkWrite([{ model: 'Test', name: 'insertOne', document: { name: 'test1' } }]);
    expectType<number>(res.insertedCount);
    expectError(res.mongoose.validationErrors);

    const res2 = await conn.bulkWrite(
        [{ model: 'Test', name: 'insertOne', document: { name: 'test2' } }],
        { ordered: false }
    );
    expectType<number>(res2.insertedCount);
    expectType<Error[] | undefined>(res2.mongoose?.validationErrors);

    const res3 = await conn.bulkWrite(
        [
            { model: 'Test', name: 'updateOne', filter: { name: 'test5' }, update: { $set: { num: 42 } } },
            { model: 'Test', name: 'updateOne', filter: { name: 'test4' }, update: { $set: { num: 'not a number' } } }
        ],
        { ordered: false }
    );
    expectType<number>(res3.insertedCount);
    expectError((res3 as typeof res3 & { validationErrors?: unknown }).validationErrors);
    expectType<Error[] | undefined>(res3.mongoose?.validationErrors);
}<|MERGE_RESOLUTION|>--- conflicted
+++ resolved
@@ -89,19 +89,12 @@
     const AutoTypedSchema = autoTypedSchema();
     const AutoTypedModel = connection.model('AutoTypeModelConnection', AutoTypedSchema);
 
-<<<<<<< HEAD
-    (async () => {
-        // Model-functions-test
-        // Create should works with arbitrary objects.
-        const randomObject = await AutoTypedModel.create({ unExistKey: 'unExistKey', description: 'st' });
-        expectType<AutoTypedSchemaType['schema']['userName']>(randomObject.userName);
-=======
+
   (async() => {
   // Model-functions-test
   // Create should works with arbitrary objects.
     const randomObject = await AutoTypedModel.create({ unExistKey: 'unExistKey', description: 'st' } as Partial<InferSchemaType<typeof AutoTypedSchema>>);
     expectType<AutoTypedSchemaType['schema']['userName']>(randomObject.userName);
->>>>>>> be6a2c8b
 
         const testDoc1 = await AutoTypedModel.create({ userName: 'M0_0a' });
         expectType<AutoTypedSchemaType['schema']['userName']>(testDoc1.userName);
