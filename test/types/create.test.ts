import { Schema, model, Types, HydratedDocument } from 'mongoose';
import { expectError, expectType } from 'tsd';

const schema = new Schema({ name: { type: 'String' } });

interface ITest {
  _id?: Types.ObjectId;
  name: string;
}

const Test = model<ITest>('Test', schema);

Test.create({ _id: '000000000000000000000000', name: 'test' }).then(doc => {
  expectType<Types.ObjectId>(doc._id);
  expectType<string>(doc.name);
  expectType<boolean>(doc.isNew);
});

Test.create({ _id: new Types.ObjectId('000000000000000000000000'), name: 'test' }).then((doc) => {
  expectType<Types.ObjectId>(doc._id);
  expectType<string>(doc.name);
  expectType<boolean>(doc.isNew);
});

Test.create([{ name: 'test' }], { validateBeforeSave: false }).then(docs => {
  expectType<Types.ObjectId>(docs[0]._id);
  expectType<string>(docs[0].name);
  expectType<boolean>(docs[0].isNew);
});

Test.create({ name: 'test' }, { name: 'test2' }).then(docs => {
  expectType<Types.ObjectId>(docs[0]._id);
  expectType<string>(docs[0].name);
  expectType<Types.ObjectId>(docs[1]._id);
  expectType<string>(docs[1].name);
});

Test.create([{ name: 'test' }], { validateBeforeSave: true }).then(docs => {
  expectType<Types.ObjectId>(docs[0]._id);
  expectType<string>(docs[0].name);
});

<<<<<<< HEAD
=======
Test.create({}).then(doc => {
  expectType<string>(doc.name);
});

Test.create([{}]).then(docs => {
  expectType<string>(docs[0].name);
});

expectError(Test.create<ITest>({}));

Test.create<ITest>({ name: 'test' });
Test.create<ITest>({ _id: new Types.ObjectId('0'.repeat(24)), name: 'test' });

Test.insertMany({ name: 'test' }, {}, (err, docs) => {
  expectType<CallbackError>(err);
  expectType<Types.ObjectId>(docs[0]._id);
  expectType<string>(docs[0].name);
  expectType<boolean>(docs[0].isNew);
});

Test.insertMany({ name: 'test' }, { lean: true }, (err, docs) => {
  expectType<CallbackError>(err);
  expectType<Types.ObjectId>(docs[0]._id);
  expectType<string>(docs[0].name);
  expectError(docs[0].isNew);
});

Test.insertMany({ name: 'test' }, (err, docs) => {
  expectType<CallbackError>(err);
  expectType<Types.ObjectId>(docs[0]._id);
  expectType<string>(docs[0].name);
  expectType<boolean>(docs[0].isNew);
});

Test.insertMany({ name: 'test' }, {}, (err, docs) => {
  expectType<CallbackError>(err);
  expectType<Types.ObjectId>(docs[0]._id);
  expectType<string>(docs[0].name);
  expectType<boolean>(docs[0].isNew);
});

Test.insertMany([{ name: 'test' }], { rawResult: true }, (err, result) => {
  expectType<CallbackError>(err);
  expectType<boolean>(result.acknowledged);
  expectType<number>(result.insertedCount);
  expectType<{ [key: number]: Types.ObjectId; }>(result.insertedIds);
});

Test.insertMany([{ name: 'test' }], { rawResult: true }, (err, result) => {
  expectType<CallbackError>(err);
  expectType<boolean>(result.acknowledged);
  expectType<number>(result.insertedCount);
  expectType<{ [key: number]: Types.ObjectId; }>(result.insertedIds);
});

Test.insertMany([{ name: 'test' }], { lean: true }, (err, docs) => {
  expectType<CallbackError>(err);
  expectType<Types.ObjectId>(docs[0]._id);
  expectType<string>(docs[0].name);
  expectError(docs[0].isNew);
});

Test.insertMany([{ name: 'test' }], (err, docs) => {
  expectType<CallbackError>(err);
  expectType<Types.ObjectId>(docs[0]._id);
  expectType<string>(docs[0].name);
  expectType<boolean>(docs[0].isNew);
});

Test.insertMany({ _id: '000000000000000000000000', name: 'test' }, (err, docs) => {
  expectType<Types.ObjectId>(docs[0]._id);
  expectType<string>(docs[0].name);
  expectType<boolean>(docs[0].isNew);
});

Test.insertMany({ _id: new Types.ObjectId('000000000000000000000000') }, (err, docs) => {
  expectType<Types.ObjectId>(docs[0]._id);
  expectType<string>(docs[0].name);
  expectType<boolean>(docs[0].isNew);
});

>>>>>>> 53d382b0
Test.insertMany({ name: 'test' }, {}).then(docs => {
  expectType<Types.ObjectId>(docs[0]._id);
  expectType<string>(docs[0].name);
  expectType<boolean>(docs[0].isNew);
});

Test.insertMany({ name: 'test' }, { lean: true }).then(docs => {
  expectType<Types.ObjectId>(docs[0]._id);
  expectType<string>(docs[0].name);
  expectError(docs[0].isNew);
});

Test.insertMany({ name: 'test' }).then(docs => {
  expectType<Types.ObjectId>(docs[0]._id);
  expectType<string>(docs[0].name);
  expectType<boolean>(docs[0].isNew);
});

Test.insertMany({ name: 'test' }, {}).then(docs => {
  expectType<Types.ObjectId>(docs[0]._id);
  expectType<string>(docs[0].name);
  expectType<boolean>(docs[0].isNew);
});

Test.insertMany([{ name: 'test' }], { rawResult: true }).then(result => {
  expectType<boolean>(result.acknowledged);
  expectType<number>(result.insertedCount);
  expectType<{ [key: number]: Types.ObjectId; }>(result.insertedIds);
});

Test.insertMany([{ name: 'test' }], { rawResult: true }).then(result => {
  expectType<boolean>(result.acknowledged);
  expectType<number>(result.insertedCount);
  expectType<{ [key: number]: Types.ObjectId; }>(result.insertedIds);
});

Test.insertMany([{ name: 'test' }], { lean: true }).then(docs => {
  expectType<Types.ObjectId>(docs[0]._id);
  expectType<string>(docs[0].name);
  expectError(docs[0].isNew);
});

Test.insertMany([{ name: 'test' }], { lean: false }).then(docs => {
  expectType<Types.ObjectId>(docs[0]._id);
  expectType<string>(docs[0].name);
  expectType<boolean>(docs[0].isNew);
});

Test.insertMany([{ name: 'test' }], { }).then(docs => {
  expectType<Types.ObjectId>(docs[0]._id);
  expectType<string>(docs[0].name);
  expectType<boolean>(docs[0].isNew);
});

Test.insertMany([{ name: 'test' }]).then(docs => {
  expectType<Types.ObjectId>(docs[0]._id);
  expectType<string>(docs[0].name);
  expectType<boolean>(docs[0].isNew);
});

Test.insertMany({ _id: '000000000000000000000000', name: 'test' }).then(docs => {
  expectType<Types.ObjectId>(docs[0]._id);
  expectType<string>(docs[0].name);
  expectType<boolean>(docs[0].isNew);
});

Test.insertMany({ _id: new Types.ObjectId('000000000000000000000000'), name: 'test' }).then(docs => {
  expectType<Types.ObjectId>(docs[0]._id);
  expectType<string>(docs[0].name);
  expectType<boolean>(docs[0].isNew);
});

(async() => {
  const [t1] = await Test.create([{ name: 'test' }]);
  const [t2, t3, t4] = await Test.create({ name: 'test' }, { name: 'test' }, { name: 'test' });
  (await Test.create([{ name: 'test' }]))[0];
  (await Test.create({ name: 'test' }))._id;
})();

async function createWithAggregateErrors() {
  expectType<(HydratedDocument<ITest>)[]>(await Test.create([{}]));
  expectType<(HydratedDocument<ITest> | Error)[]>(await Test.create([{}], { aggregateErrors: true }));
}

createWithAggregateErrors();<|MERGE_RESOLUTION|>--- conflicted
+++ resolved
@@ -40,8 +40,6 @@
   expectType<string>(docs[0].name);
 });
 
-<<<<<<< HEAD
-=======
 Test.create({}).then(doc => {
   expectType<string>(doc.name);
 });
@@ -55,75 +53,6 @@
 Test.create<ITest>({ name: 'test' });
 Test.create<ITest>({ _id: new Types.ObjectId('0'.repeat(24)), name: 'test' });
 
-Test.insertMany({ name: 'test' }, {}, (err, docs) => {
-  expectType<CallbackError>(err);
-  expectType<Types.ObjectId>(docs[0]._id);
-  expectType<string>(docs[0].name);
-  expectType<boolean>(docs[0].isNew);
-});
-
-Test.insertMany({ name: 'test' }, { lean: true }, (err, docs) => {
-  expectType<CallbackError>(err);
-  expectType<Types.ObjectId>(docs[0]._id);
-  expectType<string>(docs[0].name);
-  expectError(docs[0].isNew);
-});
-
-Test.insertMany({ name: 'test' }, (err, docs) => {
-  expectType<CallbackError>(err);
-  expectType<Types.ObjectId>(docs[0]._id);
-  expectType<string>(docs[0].name);
-  expectType<boolean>(docs[0].isNew);
-});
-
-Test.insertMany({ name: 'test' }, {}, (err, docs) => {
-  expectType<CallbackError>(err);
-  expectType<Types.ObjectId>(docs[0]._id);
-  expectType<string>(docs[0].name);
-  expectType<boolean>(docs[0].isNew);
-});
-
-Test.insertMany([{ name: 'test' }], { rawResult: true }, (err, result) => {
-  expectType<CallbackError>(err);
-  expectType<boolean>(result.acknowledged);
-  expectType<number>(result.insertedCount);
-  expectType<{ [key: number]: Types.ObjectId; }>(result.insertedIds);
-});
-
-Test.insertMany([{ name: 'test' }], { rawResult: true }, (err, result) => {
-  expectType<CallbackError>(err);
-  expectType<boolean>(result.acknowledged);
-  expectType<number>(result.insertedCount);
-  expectType<{ [key: number]: Types.ObjectId; }>(result.insertedIds);
-});
-
-Test.insertMany([{ name: 'test' }], { lean: true }, (err, docs) => {
-  expectType<CallbackError>(err);
-  expectType<Types.ObjectId>(docs[0]._id);
-  expectType<string>(docs[0].name);
-  expectError(docs[0].isNew);
-});
-
-Test.insertMany([{ name: 'test' }], (err, docs) => {
-  expectType<CallbackError>(err);
-  expectType<Types.ObjectId>(docs[0]._id);
-  expectType<string>(docs[0].name);
-  expectType<boolean>(docs[0].isNew);
-});
-
-Test.insertMany({ _id: '000000000000000000000000', name: 'test' }, (err, docs) => {
-  expectType<Types.ObjectId>(docs[0]._id);
-  expectType<string>(docs[0].name);
-  expectType<boolean>(docs[0].isNew);
-});
-
-Test.insertMany({ _id: new Types.ObjectId('000000000000000000000000') }, (err, docs) => {
-  expectType<Types.ObjectId>(docs[0]._id);
-  expectType<string>(docs[0].name);
-  expectType<boolean>(docs[0].isNew);
-});
-
->>>>>>> 53d382b0
 Test.insertMany({ name: 'test' }, {}).then(docs => {
   expectType<Types.ObjectId>(docs[0]._id);
   expectType<string>(docs[0].name);
