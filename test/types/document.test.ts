--- conflicted
+++ resolved
@@ -360,7 +360,6 @@
   expectType<{ theme: string; alerts: { sms: boolean } }>(person.get('settings'));
 }
 
-<<<<<<< HEAD
 async function gh12959() {
   const subdocSchema = new Schema({ foo: { type: 'string', required: true } });
 
@@ -375,7 +374,8 @@
   expectType<number | undefined>(doc.__v);
 
   expectError(doc.subdocArray[0].__v);
-=======
+}
+
 async function gh14876() {
   type CarObjectInterface = {
     make: string;
@@ -422,5 +422,4 @@
 
   expectType<UserObjectInterface>(populatedCar.owner);
   expectType<Types.ObjectId>(depopulatedCar.owner);
->>>>>>> c6bd31d6
 }