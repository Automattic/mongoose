<<<<<<< HEAD
import { InferRawDocType, Types } from 'mongoose';
=======
import { InferRawDocType, type InferSchemaType, type ResolveTimestamps, type Schema, type Types } from 'mongoose';
>>>>>>> 47bcd6a0
import { expectType, expectError } from 'tsd';

function gh14839() {
  const schemaDefinition = {
    email: {
      type: String,
      trim: true,
      required: true,
      unique: true,
      lowercase: true
    },
    password: {
      type: String,
      required: true
    },
    dateOfBirth: {
      type: Date,
      required: true
    }
  };

<<<<<<< HEAD
  type UserType = InferRawDocType< typeof schemaDefinition>;
  expectType<{ email: string, password: string, dateOfBirth: Date } & { _id: Types.ObjectId }>({} as UserType);
=======
  type UserType = InferRawDocType<typeof schemaDefinition>;
  expectType<{ email: string; password: string; dateOfBirth: Date }>({} as UserType);
}

function optionality() {
  const schemaDefinition = {
    name: {
      type: String,
      required: true
    },
    dateOfBirth: {
      type: Number
    }
  };

  type UserType = InferRawDocType<typeof schemaDefinition>;
  expectType<{ name: string; dateOfBirth?: number | null | undefined }>({} as UserType);
}

type SchemaOptionsWithTimestamps<t> = {
  typeKey: 'type';
  id: true;
  _id: true;
  timestamps: t;
  versionKey: '__v';
};

function Timestamps() {
  const schemaDefinition = {
    name: {
      type: String,
      required: true
    },
    dateOfBirth: {
      type: Number
    }
  };

  type UserType = InferRawDocType<typeof schemaDefinition, SchemaOptionsWithTimestamps<true>>;
  expectType<{
    name: string;
    dateOfBirth?: number | null | undefined;
    createdAt: NativeDate;
    updatedAt: NativeDate;
  }>({} as UserType);

  type Resolved = ResolveTimestamps<
    { foo: true },
    {
      timestamps: {
        createdAt: 'bar';
      };
    }
  >;

  expectType<Resolved>(
    {} as {
      foo: true;
      bar: NativeDate;
    }
  );
}

function DefinitionTypes() {
  type Actual = InferRawDocType<{
    lowercaseString: 'string';
    uppercaseString: 'String';
    stringConstructor: typeof String;
    schemaConstructor: typeof Schema.Types.String;
    stringInstance: String;
    schemaInstance: Schema.Types.String;
  }>;

  expectType<{
    lowercaseString?: string | null | undefined;
    uppercaseString?: string | null | undefined;
    stringConstructor?: string | null | undefined;
    schemaConstructor?: string | null | undefined;
    stringInstance?: string | null | undefined;
    schemaInstance?: string | null | undefined;
  }>({} as Actual);
}

function MoreDefinitionTypes() {
  type Actual = InferRawDocType<{
    // ensure string literals are not inferred as string
    numberString: 'number';
    // ensure a schema constructor with methods is not assignable to an empty one
    objectIdConstructor: typeof Schema.Types.ObjectId;
    // ensure a schema instance with methods is not assignable to an empty one
    objectIdInstance: Schema.Types.ObjectId;
  }>;

  expectType<{
    numberString?: number | null | undefined;
    // these should not fallback to Boolean, which has no methods
    objectIdConstructor?: Types.ObjectId | null | undefined;
    objectIdInstance?: Types.ObjectId | null | undefined;
  }>({} as Actual);
}

function HandlesAny() {
  type ActualShallow = InferRawDocType<any>;
  expectType<{ [x: PropertyKey]: any }>({} as ActualShallow);
  type ActualNested = InferRawDocType<Record<string, any>>;
  expectType<{ [x: string]: any }>({} as ActualNested);
>>>>>>> 47bcd6a0
}<|MERGE_RESOLUTION|>--- conflicted
+++ resolved
@@ -1,8 +1,4 @@
-<<<<<<< HEAD
-import { InferRawDocType, Types } from 'mongoose';
-=======
 import { InferRawDocType, type InferSchemaType, type ResolveTimestamps, type Schema, type Types } from 'mongoose';
->>>>>>> 47bcd6a0
 import { expectType, expectError } from 'tsd';
 
 function gh14839() {
@@ -24,12 +20,8 @@
     }
   };
 
-<<<<<<< HEAD
   type UserType = InferRawDocType< typeof schemaDefinition>;
   expectType<{ email: string, password: string, dateOfBirth: Date } & { _id: Types.ObjectId }>({} as UserType);
-=======
-  type UserType = InferRawDocType<typeof schemaDefinition>;
-  expectType<{ email: string; password: string; dateOfBirth: Date }>({} as UserType);
 }
 
 function optionality() {
@@ -44,7 +36,7 @@
   };
 
   type UserType = InferRawDocType<typeof schemaDefinition>;
-  expectType<{ name: string; dateOfBirth?: number | null | undefined }>({} as UserType);
+  expectType<{ name: string; dateOfBirth?: number | null | undefined } & { _id: Types.ObjectId }>({} as UserType);
 }
 
 type SchemaOptionsWithTimestamps<t> = {
@@ -67,12 +59,10 @@
   };
 
   type UserType = InferRawDocType<typeof schemaDefinition, SchemaOptionsWithTimestamps<true>>;
-  expectType<{
+  expectType < {
     name: string;
     dateOfBirth?: number | null | undefined;
-    createdAt: NativeDate;
-    updatedAt: NativeDate;
-  }>({} as UserType);
+  } & { createdAt: NativeDate; updatedAt: NativeDate; } & { _id: Types.ObjectId }>({} as UserType);
 
   type Resolved = ResolveTimestamps<
     { foo: true },
@@ -108,7 +98,7 @@
     schemaConstructor?: string | null | undefined;
     stringInstance?: string | null | undefined;
     schemaInstance?: string | null | undefined;
-  }>({} as Actual);
+  } & { _id: Types.ObjectId }>({} as Actual);
 }
 
 function MoreDefinitionTypes() {
@@ -126,13 +116,12 @@
     // these should not fallback to Boolean, which has no methods
     objectIdConstructor?: Types.ObjectId | null | undefined;
     objectIdInstance?: Types.ObjectId | null | undefined;
-  }>({} as Actual);
+  } & { _id: Types.ObjectId }>({} as Actual);
 }
 
 function HandlesAny() {
   type ActualShallow = InferRawDocType<any>;
-  expectType<{ [x: PropertyKey]: any }>({} as ActualShallow);
+  expectType<{ [x: PropertyKey]: any } & { _id: unknown }>({} as ActualShallow);
   type ActualNested = InferRawDocType<Record<string, any>>;
-  expectType<{ [x: string]: any }>({} as ActualNested);
->>>>>>> 47bcd6a0
+  expectType<{ [x: string]: any } & { _id: unknown }>({} as ActualNested);
 }