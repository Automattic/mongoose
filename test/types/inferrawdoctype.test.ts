import { InferRawDocType, type InferSchemaType, type ResolveTimestamps, type Schema, type Types } from 'mongoose';
import { expectType, expectError } from 'tsd';

function gh14839() {
  const schemaDefinition = {
    email: {
      type: String,
      trim: true,
      required: true,
      unique: true,
      lowercase: true
    },
    password: {
      type: String,
      required: true
    },
    dateOfBirth: {
      type: Date,
      required: true
    }
  };

  type UserType = InferRawDocType< typeof schemaDefinition>;
  expectType<{ email: string, password: string, dateOfBirth: Date } & { _id: Types.ObjectId }>({} as UserType);
}

function optionality() {
  const schemaDefinition = {
    name: {
      type: String,
      required: true
    },
    dateOfBirth: {
      type: Number
    }
  };

  type UserType = InferRawDocType<typeof schemaDefinition>;
  expectType<{ name: string; dateOfBirth?: number | null | undefined } & { _id: Types.ObjectId }>({} as UserType);
}

type SchemaOptionsWithTimestamps<t> = {
  typeKey: 'type';
  id: true;
  _id: true;
  timestamps: t;
  versionKey: '__v';
};

function Timestamps() {
  const schemaDefinition = {
    name: {
      type: String,
      required: true
    },
    dateOfBirth: {
      type: Number
    }
  };

  type UserType = InferRawDocType<typeof schemaDefinition, SchemaOptionsWithTimestamps<true>>;
  expectType < {
    name: string;
    dateOfBirth?: number | null | undefined;
  } & { createdAt: NativeDate; updatedAt: NativeDate; } & { _id: Types.ObjectId }>({} as UserType);

  type Resolved = ResolveTimestamps<
    { foo: true },
    {
      timestamps: {
        createdAt: 'bar';
      };
    }
  >;

  expectType<Resolved>(
    {} as {
      foo: true;
      bar: NativeDate;
    }
  );
}

function DefinitionTypes() {
  type Actual = InferRawDocType<{
    lowercaseString: 'string';
    uppercaseString: 'String';
    stringConstructor: typeof String;
    schemaConstructor: typeof Schema.Types.String;
    stringInstance: String;
    schemaInstance: Schema.Types.String;
  }>;

  expectType<{
    lowercaseString?: string | null | undefined;
    uppercaseString?: string | null | undefined;
    stringConstructor?: string | null | undefined;
    schemaConstructor?: string | null | undefined;
    stringInstance?: string | null | undefined;
    schemaInstance?: string | null | undefined;
  } & { _id: Types.ObjectId }>({} as Actual);
}

function MoreDefinitionTypes() {
  type Actual = InferRawDocType<{
    // ensure string literals are not inferred as string
    numberString: 'number';
    // ensure a schema constructor with methods is not assignable to an empty one
    objectIdConstructor: typeof Schema.Types.ObjectId;
    // ensure a schema instance with methods is not assignable to an empty one
    objectIdInstance: Schema.Types.ObjectId;
  }>;

  expectType<{
    numberString?: number | null | undefined;
    // these should not fallback to Boolean, which has no methods
    objectIdConstructor?: Types.ObjectId | null | undefined;
    objectIdInstance?: Types.ObjectId | null | undefined;
  } & { _id: Types.ObjectId }>({} as Actual);
}

function HandlesAny() {
  type ActualShallow = InferRawDocType<any>;
  expectType<{ [x: PropertyKey]: any } & { _id: unknown }>({} as ActualShallow);
  type ActualNested = InferRawDocType<Record<string, any>>;
<<<<<<< HEAD
  expectType<{ [x: string]: any } & { _id: unknown }>({} as ActualNested);
=======
  expectType<{ [x: string]: any }>({} as ActualNested);
}

function gh15699() {
  const schema = { unTypedArray: [] } as const;

  type TSchema = InferRawDocType<typeof schema>;
  expectType<any[] | null | undefined>({} as unknown as TSchema['unTypedArray']);
>>>>>>> dcfe39c6
}<|MERGE_RESOLUTION|>--- conflicted
+++ resolved
@@ -123,10 +123,7 @@
   type ActualShallow = InferRawDocType<any>;
   expectType<{ [x: PropertyKey]: any } & { _id: unknown }>({} as ActualShallow);
   type ActualNested = InferRawDocType<Record<string, any>>;
-<<<<<<< HEAD
   expectType<{ [x: string]: any } & { _id: unknown }>({} as ActualNested);
-=======
-  expectType<{ [x: string]: any }>({} as ActualNested);
 }
 
 function gh15699() {
@@ -134,5 +131,4 @@
 
   type TSchema = InferRawDocType<typeof schema>;
   expectType<any[] | null | undefined>({} as unknown as TSchema['unTypedArray']);
->>>>>>> dcfe39c6
 }