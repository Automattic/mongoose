--- conflicted
+++ resolved
@@ -320,10 +320,9 @@
   });
 }
 
-<<<<<<< HEAD
+
 
 function gh12059() {
-
   interface IAnimal {
     name?: string;
   }
@@ -338,7 +337,8 @@
   Animal.bulkSave([animal], { timestamps: false });
   Animal.bulkSave([animal], { timestamps: true });
   Animal.bulkSave([animal], {});
-=======
+}
+
 function gh12100() {
   const schema = new Schema();
 
@@ -346,5 +346,4 @@
 
   Model.syncIndexes({ continueOnError: true, noResponse: true });
   Model.syncIndexes({ continueOnError: false, noResponse: true });
->>>>>>> 115f9220
 }