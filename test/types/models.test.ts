import mongoose, {
  AggregateOptions,
  CallbackError,
  DeleteResult,
  Document,
  HydratedDocument,
  HydratedDocumentFromSchema,
  InferSchemaType,
  InsertManyResult,
  Model,
  Query,
  Schema,
  Types,
  UpdateQuery,
  UpdateWriteOpResult,
<<<<<<< HEAD
  WithLevel1NestedPaths,
  createConnection,
  connection,
  model
} from 'mongoose';
import { expectAssignable, expectError, expectType } from 'tsd';
import { AutoTypedSchemaType, autoTypedSchema } from './schema.test';
import { ModifyResult, UpdateOneModel, ChangeStreamInsertDocument, ObjectId } from 'mongodb';
=======
  AggregateOptions,
  StringSchemaDefinition,
  UpdateOneModel,
  UpdateManyModel
} from 'mongoose';
import { expectAssignable, expectError, expectType } from 'tsd';
import { AutoTypedSchemaType, autoTypedSchema } from './schema.test';
import { UpdateOneModel as MongoUpdateOneModel, ChangeStreamInsertDocument, ObjectId } from 'mongodb';
>>>>>>> a1ef665c

function rawDocSyntax(): void {
  interface ITest {
    foo: string;
  }

  interface ITestMethods {
    bar(): number;
  }

  type TestModel = Model<ITest, {}, ITestMethods>;

  const TestSchema = new Schema<ITest, TestModel>({
    foo: { type: String, required: true }
  });

  const Test = connection.model<ITest, TestModel>('Test', TestSchema);

  expectType<Model<ITest, {}, ITestMethods, {}>>(Test);

  const doc = new Test({ foo: '42' });
  console.log(doc.foo);
  console.log(doc.bar());
  doc.save();
}

function tAndDocSyntax(): void {
  interface ITest {
    id: number;
    foo: string;
  }

  const TestSchema = new Schema<ITest & Document>({
    foo: { type: String, required: true }
  });

  const Test = connection.model<ITest & Document>('Test', TestSchema);

  const aggregated: Promise<Document> = Test.aggregate([]).then(res => res[0]);

  const bar = (SomeModel: Model<ITest & Document>) => console.log(SomeModel);
}

async function insertManyTest() {
  interface ITest {
    foo: string;
  }

  const TestSchema = new Schema<ITest>({
    foo: { type: String, required: true }
  });

  const Test = connection.model<ITest>('Test', TestSchema);

  Test.insertMany([{ foo: 'bar' }]).then(async res => {
    res.length;
  });

  const res = await Test.insertMany([{ foo: 'bar' }], { rawResult: true });
  expectType<Types.ObjectId>(res.insertedIds[0]);

  const res2 = await Test.insertMany([{ foo: 'bar' }], { ordered: false, rawResult: true });
  expectAssignable<Error | Object | ReturnType<(typeof Test)['hydrate']>>(res2.mongoose.results[0]);
}

function gh13930() {
  interface ITest {
    foo: string;
  }

  const TestSchema = new Schema<ITest>({
    foo: { type: String, required: true }
  });

  const Test = connection.model<ITest>('Test', TestSchema);

  Test.insertMany<{ foo: string }>([{ foo: 'bar' }], { });
}

function gh10074() {
  interface IDog {
    breed: string;
    name: string;
    age: number;
  }

  type IDogDocument = IDog & Document;

  const DogSchema = new Schema<IDogDocument>(
    {
      breed: { type: String },
      name: { type: String },
      age: { type: Number }
    }
  );

  const Dog = model<IDogDocument, Model<IDogDocument>>('dog', DogSchema);

  const rex = new Dog({
    breed: 'test',
    name: 'rex',
    age: '50'
  });
}

async function gh10359() {
  interface Group {
    groupId: string;
  }

  interface User extends Group {
    firstName: string;
    lastName: string;
  }

  async function foo(model: Model<User, {}, {}, {}>) {
    const doc = await model.findOne({ groupId: 'test' }).orFail().lean().exec();
    expectType<string>(doc.firstName);
    expectType<string>(doc.lastName);
    expectType<Types.ObjectId>(doc._id);
    expectType<string>(doc.groupId);
    return doc;
  }

  const UserModel = model<User>('gh10359', new Schema({ firstName: String, lastName: String, groupId: String }));
  foo(UserModel);
}

const ExpiresSchema = new Schema({
  ttl: {
    type: Date,
    expires: 3600
  }
});

interface IProject {
  name: string;
}

interface IProjectInstanceMethods {
  myMethod(): number;
}

interface ProjectModel extends Model<IProject, {}, IProjectInstanceMethods> {
  myStatic(): number;
}

const projectSchema = new Schema<
IProject,
ProjectModel,
IProjectInstanceMethods
>({ name: String });

projectSchema.pre('save', function() {
  // this => IProject
});

projectSchema.post('save', function() {
  // this => IProject
});

projectSchema.pre('deleteOne', function() {
  this.model;
});

projectSchema.post('deleteOne', function() {
  this.model;
});

projectSchema.methods.myMethod = () => 10;

projectSchema.statics.myStatic = () => 42;

const Project = connection.model<IProject, ProjectModel>('Project', projectSchema);
Project.myStatic();

Project.create({
  name: 'mongoose'
}).then(project => {
  project.myMethod();
});


Project.exists({ name: 'Hello' }).then(result => {
  result?._id;
});

function find() {
  // no args
  Project.find();

  // just filter
  Project.find({});
  Project.find({ name: 'Hello' });

  // just callback; this is no longer supported on .find()
  Project.find((error: CallbackError, result: IProject[]) => console.log(error, result));

  // filter + projection
  Project.find({}, undefined);
  Project.find({}, null);
  Project.find({}, { name: 1 });
  Project.find({}, { name: 0 });

  // filter + projection + options
  Project.find({}, undefined, { limit: 5 });
  Project.find({}, null, { limit: 5 });
  Project.find({}, { name: 1 }, { limit: 5 });
}

function inheritance() {
  class InteractsWithDatabase extends Model {
    async _update(): Promise<void> {
      await this.save();
    }
  }

  const doc = new InteractsWithDatabase();
  doc instanceof Model;

  class SourceProvider extends InteractsWithDatabase {
    static async deleteInstallation(installationId: number): Promise<void> {
      await this.findOneAndDelete({ installationId });
    }
  }
}

Project.createCollection({ expires: '5 seconds' });
Project.createCollection({ expireAfterSeconds: 5 });
expectError(Project.createCollection({ expireAfterSeconds: '5 seconds' }));

function bulkWrite() {

  const schema = new Schema({
    str: { type: String, default: 'test' },
    num: Number
  });

  const M = model('Test', schema);

  const ops = [
    {
      updateOne: {
        filter: { num: 0 },
        update: {
          $inc: { num: 1 }
        },
        upsert: true
      }
    }
  ];
  M.bulkWrite(ops);
}

function bulkWriteAddToSet() {
  const schema = new Schema({
    arr: [String]
  });

  const M = model('Test', schema);

  const ops = [
    {
      updateOne: {
        filter: {
          arr: {
            $nin: ['abc']
          }
        },
        update: {
          $addToSet: {
            arr: 'abc'
          }
        }
      }
    }
  ];

  return M.bulkWrite(ops);
}

async function gh12277() {
  type DocumentType<T> = Document<any, any, T> & T;

  interface BaseModelClassDoc {
    firstname: string;
  }

  const baseModelClassSchema = new Schema({
    firstname: String
  });

  const BaseModel = model<DocumentType<BaseModelClassDoc>>('test', baseModelClassSchema);

  await BaseModel.bulkWrite([
    {
      updateOne: {
        update: {
          firstname: 'test'
        },
        filter: {
          firstname: 'asdsd'
        }
      }
    }
  ]);
}

async function overwriteBulkWriteContents() {
  type DocumentType<T> = Document<any, any, T> & T;

  interface BaseModelClassDoc {
    firstname: string;
  }

  const baseModelClassSchema = new Schema({
    firstname: String
  });

  const BaseModel = model<BaseModelClassDoc>('test', baseModelClassSchema);

  expectError(BaseModel.bulkWrite<{ testy: string }>([
    {
      insertOne: {
        document: {
          test: 'hello'
        }
      }
    }
  ]));

  BaseModel.bulkWrite<{ testy: string }>([
    {
      insertOne: {
        document: {
          testy: 'hello'
        }
      }
    }
  ]);

  BaseModel.bulkWrite([
    {
      insertOne: {
        document: {
          randomPropertyNotInTypes: 'hello'
        }
      }
    }
  ]);
}

export function autoTypedModel() {
  const AutoTypedSchema = autoTypedSchema();
  const AutoTypedModel = model('AutoTypeModel', AutoTypedSchema);

  (async() => {
  // Model-functions-test
  // Create should works with arbitrary objects.
    const randomObject = await AutoTypedModel.create({ unExistKey: 'unExistKey', description: 'st' });
    expectType<AutoTypedSchemaType['schema']['userName']>(randomObject.userName);

    const testDoc1 = await AutoTypedModel.create({ userName: 'M0_0a' });
    expectType<AutoTypedSchemaType['schema']['userName']>(testDoc1.userName);
    expectType<AutoTypedSchemaType['schema']['description']>(testDoc1.description);

    const testDoc2 = await AutoTypedModel.insertMany([{ userName: 'M0_0a' }]);
    expectType<AutoTypedSchemaType['schema']['userName']>(testDoc2[0].userName);
    expectType<AutoTypedSchemaType['schema']['description'] | undefined>(testDoc2[0]?.description);

    const testDoc3 = await AutoTypedModel.findOne({ userName: 'M0_0a' });
    expectType<AutoTypedSchemaType['schema']['userName'] | undefined>(testDoc3?.userName);
    expectType<AutoTypedSchemaType['schema']['description'] | undefined>(testDoc3?.description);

    // Model-statics-functions-test
    expectType<ReturnType<AutoTypedSchemaType['statics']['staticFn']>>(AutoTypedModel.staticFn());

  })();
  return AutoTypedModel;
}

function gh11911() {
  interface IAnimal {
    name?: string;
  }

  const animalSchema = new Schema<IAnimal>({
    name: { type: String }
  });

  const Animal = model<IAnimal>('Animal', animalSchema);

  const changes: UpdateQuery<IAnimal> = {};
  expectAssignable<MongoUpdateOneModel>({
    filter: {},
    update: changes
  });
}


function gh12059() {
  interface IAnimal {
    name?: string;
  }

  const animalSchema = new Schema<IAnimal>({
    name: { type: String }
  });

  const Animal = model<IAnimal>('Animal', animalSchema);
  const animal = new Animal();

  Animal.bulkSave([animal], { timestamps: false });
  Animal.bulkSave([animal], { timestamps: true });
  Animal.bulkSave([animal], {});
}

function schemaInstanceMethodsAndQueryHelpers() {
  type UserModelQuery = Query<any, HydratedDocument<User>, UserQueryHelpers> & UserQueryHelpers;
  interface UserQueryHelpers {
    byName(this: UserModelQuery, name: string): this
  }
  interface User {
    name: string;
  }
  interface UserInstanceMethods {
    doSomething(this: HydratedDocument<User>): string;
  }
  interface UserStaticMethods {
    findByName(name: string): Promise<HydratedDocument<User>>;
  }
  type UserModel = Model<User, UserQueryHelpers, UserInstanceMethods> & UserStaticMethods;

  const userSchema = new Schema<User, UserModel, UserInstanceMethods, UserQueryHelpers, any, UserStaticMethods>({
    name: String
  }, {
    statics: {
      findByName(name: string) {
        return model('User').findOne({ name }).orFail();
      }
    },
    methods: {
      doSomething() {
        return 'test';
      }
    },
    query: {
      byName(this: UserModelQuery, name: string) {
        return this.where({ name });
      }
    }
  });

  const TestModel = model<User, UserModel, UserQueryHelpers>('User', userSchema);
}

function gh12100() {
  const schema = new Schema();

  const Model = model('Model', schema);

  Model.syncIndexes({ continueOnError: true, noResponse: true });
  Model.syncIndexes({ continueOnError: false, noResponse: true });
}

(function gh12070() {
  const schema_with_string_id = new Schema({ _id: String, nickname: String });
  const TestModel = model('test', schema_with_string_id);
  const obj = new TestModel();

  expectType<string | null>(obj._id);
})();

(async function gh12094() {
  const userSchema = new Schema({
    name: { type: String, required: true },
    email: { type: String, required: true },
    avatar: String
  });

  const User = model('User', userSchema);

  const doc = await User.exists({ name: 'Bill' }).orFail();
  expectType<Types.ObjectId>(doc._id);
})();


function modelRemoveOptions() {
  const cmodel = model('Test', new Schema());

  const res: DeleteResult = await cmodel.deleteOne({}, {});
}

async function gh12286() {
  interface IUser{
    name: string;
  }
  const schema = new Schema<IUser>({
    name: { type: String, required: true }
  });

  const User = model<IUser>('User', schema);

  const user = await User.findById('0'.repeat(24), { name: 1 }).lean();
  if (user == null) {
    return;
  }
  expectType<string>(user.name);
}


function gh12332() {
  interface IUser{
    age: number
  }
  const schema = new Schema<IUser>({ age: Number });

  const User = model<IUser>('User', schema);

  User.castObject({ age: '19' });
  User.castObject({ age: '19' }, { ignoreCastErrors: true });
}

async function gh12347() {
  interface IUser{
    name: string;
  }
  const schema = new Schema<IUser>({
    name: { type: String, required: true }
  });

  const User = model<IUser>('User', schema);

  const replaceOneResult = await User.replaceOne({}, {});
  expectType<UpdateWriteOpResult>(replaceOneResult);
}

async function gh12319() {
  const projectSchema = new Schema(
    {
      name: {
        type: String,
        required: true
      }
    },
    {
      methods: {
        async doSomething() {
        }
      }
    }
  );

  const ProjectModel = model('Project', projectSchema);

  type ProjectModelHydratedDoc = HydratedDocumentFromSchema<
    typeof projectSchema
  >;

  expectType<ProjectModelHydratedDoc>(await ProjectModel.findOne().orFail());
}

function findWithId() {
  const id = new Types.ObjectId();
  const TestModel = model('test', new Schema({}));
  TestModel.find(id);
  TestModel.findOne(id);
}

function gh12573ModelAny() {
  const TestModel = model<any>('Test', new Schema({}));
  const doc = new TestModel();
  expectType<any>(doc);
  const { fieldA } = doc;
  expectType<any>(fieldA);
}

function aggregateOptionsTest() {
  const TestModel = model('test', new Schema({}));
  const options: AggregateOptions = {};
  TestModel.aggregate(undefined, options);
}

async function gh13151() {
  interface ITest {
    title: string;
  }

  const TestSchema = new Schema(
    {
      title: {
        type: String,
        required: true
      }
    }
  );

  const TestModel = model<ITest>('Test', TestSchema);
  const test = await TestModel.findOne().lean();
  expectType<ITest & { _id: Types.ObjectId } & { __v: number } | null>(test);
  if (!test) return;
  expectType<ITest & { _id: Types.ObjectId } & { __v: number }>(test);
}

function gh13206() {
  interface ITest {
    name: string;
  }
  const TestSchema = new Schema({ name: String });
  const TestModel = model<ITest>('Test', TestSchema);
  TestModel.watch<ITest, ChangeStreamInsertDocument<ITest>>([], { fullDocument: 'updateLookup' }).on('change', (change) => {
    expectType<ChangeStreamInsertDocument<ITest>>(change);
  });
}

function gh13529() {
  interface ResourceDoc {
    foo: string;
  }

  type ResourceIdT<ResourceIdField extends string> = {
    [key in ResourceIdField]: string;
  };
  type ResourceDocWithId<ResourceIdField extends string> = ResourceDoc & ResourceIdT<ResourceIdField>;

  function test<
    ResourceType extends string,
    DocT extends ResourceDocWithId<`${ResourceType}Id`>>(dbModel: Model<DocT>) {
    const resourceDoc = new dbModel();
    resourceDoc.foo = 'bar';
  }
}

async function gh13705() {
  const schema = new Schema({ name: String });
  const TestModel = model('Test', schema);

  type ExpectedLeanDoc = (mongoose.FlattenMaps<{ name?: string | null }> & { _id: mongoose.Types.ObjectId } & { __v: number });

  const findByIdRes = await TestModel.findById('0'.repeat(24), undefined, { lean: true });
  expectType<ExpectedLeanDoc | null>(findByIdRes);

  const findOneRes = await TestModel.findOne({ _id: '0'.repeat(24) }, undefined, { lean: true });
  expectType<ExpectedLeanDoc | null>(findOneRes);

  const findRes = await TestModel.find({ _id: '0'.repeat(24) }, undefined, { lean: true });
  expectType<ExpectedLeanDoc[]>(findRes);

  const findByIdAndDeleteRes = await TestModel.findByIdAndDelete('0'.repeat(24), { lean: true });
  expectType<ExpectedLeanDoc | null>(findByIdAndDeleteRes);

  const findByIdAndUpdateRes = await TestModel.findByIdAndUpdate('0'.repeat(24), {}, { lean: true });
  expectType<ExpectedLeanDoc | null>(findByIdAndUpdateRes);

  const findOneAndDeleteRes = await TestModel.findOneAndDelete({ _id: '0'.repeat(24) }, { lean: true });
  expectType<ExpectedLeanDoc | null>(findOneAndDeleteRes);

  const findOneAndReplaceRes = await TestModel.findOneAndReplace({ _id: '0'.repeat(24) }, {}, { lean: true });
  expectType<ExpectedLeanDoc | null>(findOneAndReplaceRes);

  const findOneAndUpdateRes = await TestModel.findOneAndUpdate({}, {}, { lean: true });
  expectType<ExpectedLeanDoc | null>(findOneAndUpdateRes);

  const findOneAndUpdateResWithMetadata = await TestModel.findOneAndUpdate({}, {}, { lean: true, includeResultMetadata: true });
  expectAssignable<ModifyResult<ExpectedLeanDoc>>(findOneAndUpdateResWithMetadata);
}

async function gh13746() {
  const schema = new Schema({ name: String });
  const TestModel = model('Test', schema);

  type OkType = 0 | 1;

  const findByIdAndUpdateRes = await TestModel.findByIdAndUpdate('0'.repeat(24), {}, { includeResultMetadata: true });
  expectType<boolean | undefined>(findByIdAndUpdateRes.lastErrorObject?.updatedExisting);
  expectType<ObjectId | undefined>(findByIdAndUpdateRes.lastErrorObject?.upserted);
  expectType<OkType>(findByIdAndUpdateRes.ok);

  const findOneAndReplaceRes = await TestModel.findOneAndReplace({ _id: '0'.repeat(24) }, {}, { includeResultMetadata: true });
  expectType<boolean | undefined>(findOneAndReplaceRes.lastErrorObject?.updatedExisting);
  expectType<ObjectId | undefined>(findOneAndReplaceRes.lastErrorObject?.upserted);
  expectType<OkType>(findOneAndReplaceRes.ok);

  const findOneAndUpdateRes = await TestModel.findOneAndUpdate({ _id: '0'.repeat(24) }, {}, { includeResultMetadata: true });
  expectType<boolean | undefined>(findOneAndUpdateRes.lastErrorObject?.updatedExisting);
  expectType<ObjectId | undefined>(findOneAndUpdateRes.lastErrorObject?.upserted);
  expectType<OkType>(findOneAndUpdateRes.ok);

  const findOneAndDeleteRes = await TestModel.findOneAndDelete({ _id: '0'.repeat(24) }, { includeResultMetadata: true });
  expectType<boolean | undefined>(findOneAndDeleteRes.lastErrorObject?.updatedExisting);
  expectType<ObjectId | undefined>(findOneAndDeleteRes.lastErrorObject?.upserted);
  expectType<OkType>(findOneAndDeleteRes.ok);

  const findByIdAndDeleteRes = await TestModel.findByIdAndDelete('0'.repeat(24), { includeResultMetadata: true });
  expectType<boolean | undefined>(findByIdAndDeleteRes.lastErrorObject?.updatedExisting);
  expectType<ObjectId | undefined>(findByIdAndDeleteRes.lastErrorObject?.upserted);
  expectType<OkType>(findByIdAndDeleteRes.ok);
}

function gh13904() {
  const schema = new Schema({ name: String });

  interface ITest {
    name?: string;
  }
  const Test = model<ITest>('Test', schema);

  expectAssignable<Promise<InsertManyResult<ITest>>>(Test.insertMany(
    [{ name: 'test' }],
    {
      ordered: false,
      rawResult: true
    }
  ));
}

function gh13957() {
  class RepositoryBase<T> {
    protected model: mongoose.Model<T>;

    constructor(schemaModel: mongoose.Model<T>) {
      this.model = schemaModel;
    }

    // Testing that the following compiles successfully
    async insertMany(elems: T[]): Promise<T[]> {
      elems = await this.model.insertMany(elems);
      return elems;
    }
  }

  interface ITest {
    name: string
  }
  const schema = new Schema({ name: { type: String, required: true } });
  const TestModel = model('Test', schema);
  const repository = new RepositoryBase<ITest>(TestModel);
  expectType<Promise<ITest[]>>(repository.insertMany([{ name: 'test' }]));
}

function gh13897() {
  interface IDocument {
    name: string;
    createdAt: Date;
    updatedAt: Date;
  }

  const documentSchema = new Schema<IDocument>({
    name: { type: String, required: true }
  },
  {
    timestamps: true
  });

  const Document = model<IDocument>('Document', documentSchema);
  const doc = new Document({ name: 'foo' });
  expectType<Date>(doc.createdAt);
  expectError(new Document<IDocument>({ name: 'foo' }));
}

async function gh14026() {
  interface Foo {
    bar: string[];
  }

  const FooModel = mongoose.model<Foo>('Foo', new mongoose.Schema<Foo>({ bar: [String] }));

  const distinctBar = await FooModel.distinct('bar');
  expectType<string[]>(distinctBar);

  const TestModel = mongoose.model(
    'Test',
    new mongoose.Schema({ bar: [String] })
  );

  expectType<string[]>(await TestModel.distinct('bar'));
}

async function gh14072() {
  type Test = {
    _id: mongoose.Types.ObjectId;
    num: number;
    created_at: number;
    updated_at: number;
  };

  const schema = new mongoose.Schema<Test>(
    {
      num: { type: Number },
      created_at: { type: Number },
      updated_at: { type: Number }
    },
    {
      timestamps: {
        createdAt: 'created_at',
        updatedAt: 'updated_at',
        currentTime: () => new Date().valueOf() / 1000
      }
    }
  );

  const M = mongoose.model<Test>('Test', schema);
  await M.bulkWrite([
    {
      insertOne: {
        document: { num: 3 }
      }
    },
    {
      updateOne: {
        filter: { num: 6 },
        update: { num: 8 },
        timestamps: false
      }
    },
    {
      updateMany: {
        filter: { num: 5 },
        update: { num: 10 },
        timestamps: false
      }
    }
  ]);
}

async function gh14003() {
  const schema = new Schema({ name: String });
  const TestModel = model('Test', schema);

  await TestModel.validate({ name: 'foo' }, ['name']);
  await TestModel.validate({ name: 'foo' }, { pathsToSkip: ['name'] });
}

<<<<<<< HEAD
async function gh14114() {
  const schema = new mongoose.Schema({ name: String });
  const Test = mongoose.model('Test', schema);

  expectType<ReturnType<(typeof Test)['hydrate']> | null>(
    await Test.findOneAndDelete({ name: 'foo' })
  );
}

async function gh13999() {
  class RepositoryBase<T> {
    protected model: mongoose.Model<T>;

    constructor(schemaModel: mongoose.Model<T>) {
      this.model = schemaModel;
    }

    async insertMany(elems: T[]): Promise<T[]> {
      elems = await this.model.insertMany(elems, { session: null });
      return elems;
    }
  }
}

function gh4727() {
  const userSchema = new mongoose.Schema({
    name: String
  });
  const companySchema = new mongoose.Schema({
    name: String,
    users: [{ ref: 'User', type: mongoose.Schema.Types.ObjectId }]
  });

  mongoose.model('UserTestHydrate', userSchema);
  const Company = mongoose.model('CompanyTestHyrdrate', companySchema);

  const users = [{ _id: new mongoose.Types.ObjectId(), name: 'Val' }];
  const company = { _id: new mongoose.Types.ObjectId(), name: 'Booster', users: [users[0]] };

  return Company.hydrate(company, {}, { hydratedPopulatedDocs: true });
}

async function gh14440() {
  const testSchema = new Schema({
    dateProperty: { type: Date }
  });

  const TestModel = model('Test', testSchema);

  const doc = new TestModel();
  await TestModel.bulkWrite([
    {
      updateOne: {
        filter: { _id: doc._id },
        update: { dateProperty: (new Date('2023-06-01')).toISOString() }
      }
    }
  ]);
}

async function gh12064() {
  const FooSchema = new Schema({
    one: { type: String }
  });

  const MyRecordSchema = new Schema({
    _id: { type: String },
    foo: { type: FooSchema },
    arr: [Number]
  });

  const MyRecord = model('MyRecord', MyRecordSchema);

  expectType<(string | null)[]>(
    await MyRecord.distinct('foo.one').exec()
  );
  expectType<(string | null)[]>(
    await MyRecord.find().distinct('foo.one').exec()
  );
  expectType<unknown[]>(await MyRecord.distinct('foo.two').exec());
  expectType<unknown[]>(await MyRecord.distinct('arr.0').exec());
}

function testWithLevel1NestedPaths() {
  type Test1 = WithLevel1NestedPaths<{
    topLevel: number,
    nested1Level: {
      l2: string
    },
    nested2Level: {
      l2: { l3: boolean }
    }
  }>;

  expectType<{
    topLevel: number,
    nested1Level: { l2: string },
    'nested1Level.l2': string,
    nested2Level: { l2: { l3: boolean } },
    'nested2Level.l2': { l3: boolean }
  }>({} as Test1);

  const FooSchema = new Schema({
    one: { type: String }
  });

  const schema = new Schema({
    _id: { type: String },
    foo: { type: FooSchema }
  });

  type InferredDocType = InferSchemaType<typeof schema>;

  type Test2 = WithLevel1NestedPaths<InferredDocType>;
  expectAssignable<{
    _id: string | null | undefined,
    foo?: { one?: string | null | undefined } | null | undefined,
    'foo.one': string | null | undefined
  }>({} as Test2);
}

async function gh14802() {
  const schema = new mongoose.Schema({
    name: String
  });
  const Model = model('Test', schema);

  const conn2 = mongoose.createConnection('mongodb://127.0.0.1:27017/mongoose_test');
  Model.useConnection(conn2);
}

async function gh14843() {
  const schema = new mongoose.Schema({
    name: String
  });
  const Model = model('Test', schema);

  const doc = await Model.insertOne({ name: 'taco' });
  expectType<ReturnType<(typeof Model)['hydrate']>>(doc);
}

async function gh15369() {
  const schema = new mongoose.Schema({
    name: String
  });
  const Model = model('Test', schema);

  try {
    await Model.bulkSave([]);
  } catch (error) {
    if (error instanceof mongoose.Error.MongooseBulkSaveIncompleteError) {
      console.log('Bulk save error');
    }
    throw error;
  }
}

async function gh15437() {
  interface Person {
    name: string;
    age: number;
    address: string;
  }

  const schema = new mongoose.Schema({
    name: String,
    age: Number,
    address: String
  });
  const PersonModel = model<Person>('Person', schema);

  const data = { name: 'John Doe', age: 30, address: '123 Main St' };

  // Test hydrating with string projection
  const doc1 = PersonModel.hydrate(data, 'name age');
  expectType<string>(doc1.name);
  expectType<number>(doc1.age);
  expectAssignable<undefined | null | string>(doc1.address);
}

async function customModelInstanceWithStatics() {
  type RawDocType = { name: string };
  type ModelType = mongoose.Model<RawDocType> & { someCustomProp: number };
  const schema = new Schema<RawDocType, ModelType>(
    { name: { type: String, required: true } },
    {
      statics: {
        function() {
          expectType<number>(this.someCustomProp);
        }
      }
    }
  );
}

async function gh16526() {
  const schema = new Schema({ name: String });
  const Tank = model('Tank', schema);

  const insertManyResult = await Tank.insertMany([{ name: 'test' }], { lean: true, rawResult: true });
  expectType<number>(insertManyResult.insertedCount);
=======
async function gh15781() {
  const userSchema = new Schema({
    createdAt: { type: Date, immutable: true },
    name: String
  }, { timestamps: true });

  const User = model('User', userSchema);

  await User.bulkWrite([
    {
      updateOne: {
        filter: { name: 'John' },
        update: { createdAt: new Date() },
        overwriteImmutable: true,
        timestamps: false
      }
    },
    {
      updateMany: {
        filter: { name: 'Jane' },
        update: { createdAt: new Date() },
        overwriteImmutable: true,
        timestamps: false
      }
    }
  ]);

  expectType<boolean | undefined>({} as UpdateOneModel['timestamps']);
  expectType<boolean | undefined>({} as UpdateOneModel['overwriteImmutable']);
  expectType<boolean | undefined>({} as UpdateManyModel['timestamps']);
  expectType<boolean | undefined>({} as UpdateManyModel['overwriteImmutable']);
>>>>>>> a1ef665c
}<|MERGE_RESOLUTION|>--- conflicted
+++ resolved
@@ -12,26 +12,11 @@
   Schema,
   Types,
   UpdateQuery,
-  UpdateWriteOpResult,
-<<<<<<< HEAD
-  WithLevel1NestedPaths,
-  createConnection,
-  connection,
-  model
+  UpdateWriteOpResult
 } from 'mongoose';
 import { expectAssignable, expectError, expectType } from 'tsd';
 import { AutoTypedSchemaType, autoTypedSchema } from './schema.test';
-import { ModifyResult, UpdateOneModel, ChangeStreamInsertDocument, ObjectId } from 'mongodb';
-=======
-  AggregateOptions,
-  StringSchemaDefinition,
-  UpdateOneModel,
-  UpdateManyModel
-} from 'mongoose';
-import { expectAssignable, expectError, expectType } from 'tsd';
-import { AutoTypedSchemaType, autoTypedSchema } from './schema.test';
-import { UpdateOneModel as MongoUpdateOneModel, ChangeStreamInsertDocument, ObjectId } from 'mongodb';
->>>>>>> a1ef665c
+import { UpdateOneModel, ChangeStreamInsertDocument, ObjectId } from 'mongodb';
 
 function rawDocSyntax(): void {
   interface ITest {
@@ -865,7 +850,6 @@
   await TestModel.validate({ name: 'foo' }, { pathsToSkip: ['name'] });
 }
 
-<<<<<<< HEAD
 async function gh14114() {
   const schema = new mongoose.Schema({ name: String });
   const Test = mongoose.model('Test', schema);
@@ -1067,7 +1051,8 @@
 
   const insertManyResult = await Tank.insertMany([{ name: 'test' }], { lean: true, rawResult: true });
   expectType<number>(insertManyResult.insertedCount);
-=======
+}
+
 async function gh15781() {
   const userSchema = new Schema({
     createdAt: { type: Date, immutable: true },
@@ -1099,5 +1084,4 @@
   expectType<boolean | undefined>({} as UpdateOneModel['overwriteImmutable']);
   expectType<boolean | undefined>({} as UpdateManyModel['timestamps']);
   expectType<boolean | undefined>({} as UpdateManyModel['overwriteImmutable']);
->>>>>>> a1ef665c
 }