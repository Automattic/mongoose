import mongoose, {
  Schema,
  Document,
  Model,
  connection,
  model,
  Types,
  UpdateQuery,
  CallbackError,
  HydratedDocument,
  HydratedDocumentFromSchema,
  InsertManyResult,
  Query,
  UpdateWriteOpResult,
  AggregateOptions,
  StringSchemaDefinition
} from 'mongoose';
import { expectAssignable, expectError, expectType } from 'tsd';
import { AutoTypedSchemaType, autoTypedSchema } from './schema.test';
import { UpdateOneModel, ChangeStreamInsertDocument, ObjectId } from 'mongodb';

function rawDocSyntax(): void {
  interface ITest {
    foo: string;
  }

  interface ITestMethods {
    bar(): number;
  }

  type TestModel = Model<ITest, {}, ITestMethods>;

  const TestSchema = new Schema<ITest, TestModel>({
    foo: { type: String, required: true }
  });

  const Test = connection.model<ITest, TestModel>('Test', TestSchema);

  expectType<Model<ITest, {}, ITestMethods, {}>>(Test);

  const doc = new Test({ foo: '42' });
  console.log(doc.foo);
  console.log(doc.bar());
  doc.save();
}

function tAndDocSyntax(): void {
  interface ITest {
    id: number;
    foo: string;
  }

  const TestSchema = new Schema<ITest & Document>({
    foo: { type: String, required: true }
  });

  const Test = connection.model<ITest & Document>('Test', TestSchema);

  const aggregated: Promise<Document> = Test.aggregate([]).then(res => res[0]);

  const bar = (SomeModel: Model<ITest & Document>) => console.log(SomeModel);
}

async function insertManyTest() {
  interface ITest {
    foo: string;
  }

  const TestSchema = new Schema<ITest>({
    foo: { type: String, required: true }
  });

  const Test = connection.model<ITest>('Test', TestSchema);

  Test.insertMany([{ foo: 'bar' }]).then(async res => {
    res.length;
  });

  const res = await Test.insertMany([{ foo: 'bar' }], { rawResult: true });
  expectType<Types.ObjectId>(res.insertedIds[0]);

  const res2 = await Test.insertMany([{ foo: 'bar' }], { ordered: false, rawResult: true });
  expectAssignable<Error | Object | ReturnType<(typeof Test)['hydrate']>>(res2.mongoose.results[0]);
}

function gh13930() {
  interface ITest {
    foo: string;
  }

  const TestSchema = new Schema<ITest>({
    foo: { type: String, required: true }
  });

  const Test = connection.model<ITest>('Test', TestSchema);

  Test.insertMany<{ foo: string }>([{ foo: 'bar' }], { });
}

function gh10074() {
  interface IDog {
    breed: string;
    name: string;
    age: number;
  }

  type IDogDocument = IDog & Document;

  const DogSchema = new Schema<IDogDocument>(
    {
      breed: { type: String },
      name: { type: String },
      age: { type: Number }
    }
  );

  const Dog = model<IDogDocument, Model<IDogDocument>>('dog', DogSchema);

  const rex = new Dog({
    breed: 'test',
    name: 'rex',
    age: '50'
  });
}

async function gh10359() {
  interface Group {
    groupId: string;
  }

  interface User extends Group {
    firstName: string;
    lastName: string;
  }

  async function foo(model: Model<User, {}, {}, {}>) {
    const doc = await model.findOne({ groupId: 'test' }).orFail().lean().exec();
    expectType<string>(doc.firstName);
    expectType<string>(doc.lastName);
    expectType<Types.ObjectId>(doc._id);
    expectType<string>(doc.groupId);
    return doc;
  }

  const UserModel = model<User>('gh10359', new Schema({ firstName: String, lastName: String, groupId: String }));
  foo(UserModel);
}

const ExpiresSchema = new Schema({
  ttl: {
    type: Date,
    expires: 3600
  }
});

interface IProject {
  name: string;
}

interface IProjectInstanceMethods {
  myMethod(): number;
}

interface ProjectModel extends Model<IProject, {}, IProjectInstanceMethods> {
  myStatic(): number;
}

const projectSchema = new Schema<
IProject,
ProjectModel,
IProjectInstanceMethods
>({ name: String });

projectSchema.pre('save', function() {
  // this => IProject
});

projectSchema.post('save', function() {
  // this => IProject
});

projectSchema.pre('deleteOne', function() {
  this.model;
});

projectSchema.post('deleteOne', function() {
  this.model;
});

projectSchema.methods.myMethod = () => 10;

projectSchema.statics.myStatic = () => 42;

const Project = connection.model<IProject, ProjectModel>('Project', projectSchema);
Project.myStatic();

Project.create({
  name: 'mongoose'
}).then(project => {
  project.myMethod();
});


Project.exists({ name: 'Hello' }).then(result => {
  result?._id;
});

function find() {
  // no args
  Project.find();

  // just filter
  Project.find({});
  Project.find({ name: 'Hello' });

  // just callback
  Project.find((error: CallbackError, result: IProject[]) => console.log(error, result));

  // filter + projection
  Project.find({}, undefined);
  Project.find({}, null);
  Project.find({}, { name: 1 });
  Project.find({}, { name: 0 });

  // filter + callback
  Project.find({}, (error: CallbackError, result: IProject[]) => console.log(error, result));
  Project.find({ name: 'Hello' }, (error: CallbackError, result: IProject[]) => console.log(error, result));

  // filter + projection + options
  Project.find({}, undefined, { limit: 5 });
  Project.find({}, null, { limit: 5 });
  Project.find({}, { name: 1 }, { limit: 5 });
}

function inheritance() {
  class InteractsWithDatabase extends Model {
    async _update(): Promise<void> {
      await this.save();
    }
  }

  const doc = new InteractsWithDatabase();
  doc instanceof Model;

  class SourceProvider extends InteractsWithDatabase {
    static async deleteInstallation(installationId: number): Promise<void> {
      await this.findOneAndDelete({ installationId });
    }
  }
}

Project.createCollection({ expires: '5 seconds' });
Project.createCollection({ expireAfterSeconds: 5 });
expectError(Project.createCollection({ expireAfterSeconds: '5 seconds' }));

function bulkWrite() {

  const schema = new Schema({
    str: { type: String, default: 'test' },
    num: Number
  });

  const M = model('Test', schema);

  const ops = [
    {
      updateOne: {
        filter: { num: 0 },
        update: {
          $inc: { num: 1 }
        },
        upsert: true
      }
    }
  ];
  M.bulkWrite(ops);
}

function bulkWriteAddToSet() {
  const schema = new Schema({
    arr: [String]
  });

  const M = model('Test', schema);

  const ops = [
    {
      updateOne: {
        filter: {
          arr: {
            $nin: ['abc']
          }
        },
        update: {
          $addToSet: {
            arr: 'abc'
          }
        }
      }
    }
  ];

  return M.bulkWrite(ops);
}

async function gh12277() {
  type DocumentType<T> = Document<any, any, T> & T;

  interface BaseModelClassDoc {
    firstname: string;
  }

  const baseModelClassSchema = new Schema({
    firstname: String
  });

  const BaseModel = model<DocumentType<BaseModelClassDoc>>('test', baseModelClassSchema);

  await BaseModel.bulkWrite([
    {
      updateOne: {
        update: {
          firstname: 'test'
        },
        filter: {
          firstname: 'asdsd'
        }
      }
    }
  ]);
}

async function overwriteBulkWriteContents() {
  type DocumentType<T> = Document<any, any, T> & T;

  interface BaseModelClassDoc {
    firstname: string;
  }

  const baseModelClassSchema = new Schema({
    firstname: String
  });

  const BaseModel = model<BaseModelClassDoc>('test', baseModelClassSchema);

  expectError(BaseModel.bulkWrite<{ testy: string }>([
    {
      insertOne: {
        document: {
          test: 'hello'
        }
      }
    }
  ]));

  BaseModel.bulkWrite<{ testy: string }>([
    {
      insertOne: {
        document: {
          testy: 'hello'
        }
      }
    }
  ]);

  BaseModel.bulkWrite([
    {
      insertOne: {
        document: {
          randomPropertyNotInTypes: 'hello'
        }
      }
    }
  ]);
}

export function autoTypedModel() {
  const AutoTypedSchema = autoTypedSchema();
  const AutoTypedModel = model('AutoTypeModel', AutoTypedSchema);

  (async() => {
  // Model-functions-test
  // Create should works with arbitrary objects.
    const randomObject = await AutoTypedModel.create({ unExistKey: 'unExistKey', description: 'st' });
    expectType<AutoTypedSchemaType['schema']['userName']>(randomObject.userName);

    const testDoc1 = await AutoTypedModel.create({ userName: 'M0_0a' });
    expectType<AutoTypedSchemaType['schema']['userName']>(testDoc1.userName);
    expectType<AutoTypedSchemaType['schema']['description']>(testDoc1.description);

    const testDoc2 = await AutoTypedModel.insertMany([{ userName: 'M0_0a' }]);
    expectType<AutoTypedSchemaType['schema']['userName']>(testDoc2[0].userName);
    expectType<AutoTypedSchemaType['schema']['description'] | undefined>(testDoc2[0]?.description);

    const testDoc3 = await AutoTypedModel.findOne({ userName: 'M0_0a' });
    expectType<AutoTypedSchemaType['schema']['userName'] | undefined>(testDoc3?.userName);
    expectType<AutoTypedSchemaType['schema']['description'] | undefined>(testDoc3?.description);

    // Model-statics-functions-test
    expectType<ReturnType<AutoTypedSchemaType['statics']['staticFn']>>(AutoTypedModel.staticFn());

  })();
  return AutoTypedModel;
}

function gh11911() {
  interface IAnimal {
    name?: string;
  }

  const animalSchema = new Schema<IAnimal>({
    name: { type: String }
  });

  const Animal = model<IAnimal>('Animal', animalSchema);

  const changes: UpdateQuery<IAnimal> = {};
  expectAssignable<UpdateOneModel>({
    filter: {},
    update: changes
  });
}


function gh12059() {
  interface IAnimal {
    name?: string;
  }

  const animalSchema = new Schema<IAnimal>({
    name: { type: String }
  });

  const Animal = model<IAnimal>('Animal', animalSchema);
  const animal = new Animal();

  Animal.bulkSave([animal], { timestamps: false });
  Animal.bulkSave([animal], { timestamps: true });
  Animal.bulkSave([animal], {});
}

function schemaInstanceMethodsAndQueryHelpers() {
  type UserModelQuery = Query<any, HydratedDocument<User>, UserQueryHelpers> & UserQueryHelpers;
  interface UserQueryHelpers {
    byName(this: UserModelQuery, name: string): this
  }
  interface User {
    name: string;
  }
  interface UserInstanceMethods {
    doSomething(this: HydratedDocument<User>): string;
  }
  interface UserStaticMethods {
    findByName(name: string): Promise<HydratedDocument<User>>;
  }
  type UserModel = Model<User, UserQueryHelpers, UserInstanceMethods> & UserStaticMethods;

  const userSchema = new Schema<User, UserModel, UserInstanceMethods, UserQueryHelpers, any, UserStaticMethods>({
    name: String
  }, {
    statics: {
      findByName(name: string) {
        return model('User').findOne({ name }).orFail();
      }
    },
    methods: {
      doSomething() {
        return 'test';
      }
    },
    query: {
      byName(this: UserModelQuery, name: string) {
        return this.where({ name });
      }
    }
  });

  const TestModel = model<User, UserModel, UserQueryHelpers>('User', userSchema);
}

function gh12100() {
  const schema = new Schema();

  const Model = model('Model', schema);

  Model.syncIndexes({ continueOnError: true, noResponse: true });
  Model.syncIndexes({ continueOnError: false, noResponse: true });
}

(function gh12070() {
  const schema_with_string_id = new Schema({ _id: String, nickname: String });
  const TestModel = model('test', schema_with_string_id);
  const obj = new TestModel();

  expectType<string | null>(obj._id);
})();

(async function gh12094() {
  const userSchema = new Schema({
    name: { type: String, required: true },
    email: { type: String, required: true },
    avatar: String
  });

  const User = model('User', userSchema);

  const doc = await User.exists({ name: 'Bill' }).orFail();
  expectType<Types.ObjectId>(doc._id);
})();


function modelRemoveOptions() {
  const cmodel = model('Test', new Schema());

  cmodel.deleteOne({}, {});
}

async function gh12286() {
  interface IUser{
    name: string;
  }
  const schema = new Schema<IUser>({
    name: { type: String, required: true }
  });

  const User = model<IUser>('User', schema);

  const user = await User.findById('0'.repeat(24), { name: 1 }).lean();
  if (user == null) {
    return;
  }
  expectType<string>(user.name);
}


function gh12332() {
  interface IUser{
    age: number
  }
  const schema = new Schema<IUser>({ age: Number });

  const User = model<IUser>('User', schema);

  User.castObject({ age: '19' });
  User.castObject({ age: '19' }, { ignoreCastErrors: true });
}

async function gh12347() {
  interface IUser{
    name: string;
  }
  const schema = new Schema<IUser>({
    name: { type: String, required: true }
  });

  const User = model<IUser>('User', schema);

  const replaceOneResult = await User.replaceOne({}, {});
  expectType<UpdateWriteOpResult>(replaceOneResult);
}

async function gh12319() {
  const projectSchema = new Schema(
    {
      name: {
        type: String,
        required: true
      }
    },
    {
      methods: {
        async doSomething() {
        }
      }
    }
  );

  const ProjectModel = model('Project', projectSchema);

  type ProjectModelHydratedDoc = HydratedDocumentFromSchema<
    typeof projectSchema
  >;

  expectType<ProjectModelHydratedDoc>(await ProjectModel.findOne().orFail());
}

function findWithId() {
  const id = new Types.ObjectId();
  const TestModel = model('test', new Schema({}));
  TestModel.find(id);
  TestModel.findOne(id);
}

function gh12573ModelAny() {
  const TestModel = model<any>('Test', new Schema({}));
  const doc = new TestModel();
  expectType<any>(doc);
  const { fieldA } = doc;
  expectType<any>(fieldA);
}

function aggregateOptionsTest() {
  const TestModel = model('test', new Schema({}));
  const options: AggregateOptions = {};
  TestModel.aggregate(undefined, options);
}

async function gh13151() {
  interface ITest {
    title: string;
  }

  const TestSchema = new Schema(
    {
      title: {
        type: String,
        required: true
      }
    }
  );

  const TestModel = model<ITest>('Test', TestSchema);
  const test = await TestModel.findOne().lean();
  expectType<ITest & { _id: Types.ObjectId } | null>(test);
  if (!test) return;
  expectType<ITest & { _id: Types.ObjectId }>(test);
}

function gh13206() {
  interface ITest {
    name: string;
  }
  const TestSchema = new Schema({ name: String });
  const TestModel = model<ITest>('Test', TestSchema);
  TestModel.watch<ITest, ChangeStreamInsertDocument<ITest>>([], { fullDocument: 'updateLookup' }).on('change', (change) => {
    expectType<ChangeStreamInsertDocument<ITest>>(change);
  });
}

function gh13529() {
  interface ResourceDoc {
    foo: string;
  }

  type ResourceIdT<ResourceIdField extends string> = {
    [key in ResourceIdField]: string;
  };
  type ResourceDocWithId<ResourceIdField extends string> = ResourceDoc & ResourceIdT<ResourceIdField>;

  function test<
    ResourceType extends string,
    DocT extends ResourceDocWithId<`${ResourceType}Id`>>(dbModel: Model<DocT>) {
    const resourceDoc = new dbModel();
    resourceDoc.foo = 'bar';
  }
}

async function gh13705() {
  const schema = new Schema({ name: String });
  const TestModel = model('Test', schema);

  type ExpectedLeanDoc = (mongoose.FlattenMaps<{ name?: string | null }> & { _id: mongoose.Types.ObjectId });

  const findByIdRes = await TestModel.findById('0'.repeat(24), undefined, { lean: true });
  expectType<ExpectedLeanDoc | null>(findByIdRes);

  const findOneRes = await TestModel.findOne({ _id: '0'.repeat(24) }, undefined, { lean: true });
  expectType<ExpectedLeanDoc | null>(findOneRes);

  const findRes = await TestModel.find({ _id: '0'.repeat(24) }, undefined, { lean: true });
  expectType<ExpectedLeanDoc[]>(findRes);

  const findByIdAndDeleteRes = await TestModel.findByIdAndDelete('0'.repeat(24), { lean: true });
  expectType<ExpectedLeanDoc | null>(findByIdAndDeleteRes);

  const findByIdAndUpdateRes = await TestModel.findByIdAndUpdate('0'.repeat(24), {}, { lean: true });
  expectType<ExpectedLeanDoc | null>(findByIdAndUpdateRes);

  const findOneAndDeleteRes = await TestModel.findOneAndDelete({ _id: '0'.repeat(24) }, { lean: true });
  expectType<ExpectedLeanDoc | null>(findOneAndDeleteRes);

  const findOneAndReplaceRes = await TestModel.findOneAndReplace({ _id: '0'.repeat(24) }, {}, { lean: true });
  expectType<ExpectedLeanDoc | null>(findOneAndReplaceRes);

  const findOneAndUpdateRes = await TestModel.findOneAndUpdate({}, {}, { lean: true });
  expectType<ExpectedLeanDoc | null>(findOneAndUpdateRes);
}

async function gh13746() {
  const schema = new Schema({ name: String });
  const TestModel = model('Test', schema);

  type OkType = 0 | 1;

  const findByIdAndUpdateRes = await TestModel.findByIdAndUpdate('0'.repeat(24), {}, { includeResultMetadata: true });
  expectType<boolean | undefined>(findByIdAndUpdateRes.lastErrorObject?.updatedExisting);
  expectType<ObjectId | undefined>(findByIdAndUpdateRes.lastErrorObject?.upserted);
  expectType<OkType>(findByIdAndUpdateRes.ok);

  const findOneAndReplaceRes = await TestModel.findOneAndReplace({ _id: '0'.repeat(24) }, {}, { includeResultMetadata: true });
  expectType<boolean | undefined>(findOneAndReplaceRes.lastErrorObject?.updatedExisting);
  expectType<ObjectId | undefined>(findOneAndReplaceRes.lastErrorObject?.upserted);
  expectType<OkType>(findOneAndReplaceRes.ok);

  const findOneAndUpdateRes = await TestModel.findOneAndUpdate({ _id: '0'.repeat(24) }, {}, { includeResultMetadata: true });
  expectType<boolean | undefined>(findOneAndUpdateRes.lastErrorObject?.updatedExisting);
  expectType<ObjectId | undefined>(findOneAndUpdateRes.lastErrorObject?.upserted);
  expectType<OkType>(findOneAndUpdateRes.ok);

  const findOneAndDeleteRes = await TestModel.findOneAndDelete({ _id: '0'.repeat(24) }, { includeResultMetadata: true });
  expectType<boolean | undefined>(findOneAndDeleteRes.lastErrorObject?.updatedExisting);
  expectType<ObjectId | undefined>(findOneAndDeleteRes.lastErrorObject?.upserted);
  expectType<OkType>(findOneAndDeleteRes.ok);

  const findByIdAndDeleteRes = await TestModel.findByIdAndDelete('0'.repeat(24), { includeResultMetadata: true });
  expectType<boolean | undefined>(findByIdAndDeleteRes.lastErrorObject?.updatedExisting);
  expectType<ObjectId | undefined>(findByIdAndDeleteRes.lastErrorObject?.upserted);
  expectType<OkType>(findByIdAndDeleteRes.ok);
}

function gh13904() {
  const schema = new Schema({ name: String });

  interface ITest {
    name?: string;
  }
  const Test = model<ITest>('Test', schema);

  expectAssignable<Promise<InsertManyResult<ITest>>>(Test.insertMany(
    [{ name: 'test' }],
    {
      ordered: false,
      rawResult: true
    }
  ));
}

function gh13957() {
  class RepositoryBase<T> {
    protected model: mongoose.Model<T>;

    constructor(schemaModel: mongoose.Model<T>) {
      this.model = schemaModel;
    }

    // Testing that the following compiles successfully
    async insertMany(elems: T[]): Promise<T[]> {
      elems = await this.model.insertMany(elems);
      return elems;
    }
  }

  interface ITest {
    name: string
  }
  const schema = new Schema({ name: { type: String, required: true } });
  const TestModel = model('Test', schema);
  const repository = new RepositoryBase<ITest>(TestModel);
  expectType<Promise<ITest[]>>(repository.insertMany([{ name: 'test' }]));
}

<<<<<<< HEAD
function gh13897() {
  interface IDocument {
    name: string;
    createdAt: Date;
    updatedAt: Date;
  }

  const documentSchema = new Schema<IDocument>({
    name: { type: String, required: true }
  },
  {
    timestamps: true
  });

  const Document = model<IDocument>('Document', documentSchema);
  const doc = new Document({ name: 'foo' });
  expectType<Date>(doc.createdAt);
  expectError(new Document<IDocument>({ name: 'foo' }));
}

async function gh14026() {
  interface Foo {
    bar: string[];
  }

  const FooModel = mongoose.model<Foo>('Foo', new mongoose.Schema<Foo>({ bar: [String] }));

  const distinctBar = await FooModel.distinct('bar');
  expectType<string[]>(distinctBar);

  const TestModel = mongoose.model(
    'Test',
    new mongoose.Schema({ bar: [String] })
  );

  expectType<string[]>(await TestModel.distinct('bar'));
}

async function gh14072() {
  type Test = {
    _id: mongoose.Types.ObjectId;
    num: number;
    created_at: number;
    updated_at: number;
  };

  const schema = new mongoose.Schema<Test>(
    {
      num: { type: Number },
      created_at: { type: Number },
      updated_at: { type: Number }
    },
    {
      timestamps: {
        createdAt: 'created_at',
        updatedAt: 'updated_at',
        currentTime: () => new Date().valueOf() / 1000
      }
    }
  );

  const M = mongoose.model<Test>('Test', schema);
  const bulkWriteArray = [
    {
      insertOne: {
        document: { num: 3 }
      }
    },
    {
      updateOne: {
        filter: { num: 6 },
        update: { num: 8 },
        timestamps: false
      }
    },
    {
      updateMany: {
        filter: { num: 5 },
        update: { num: 10 },
        timestamps: false
      }
    }
  ];

  await M.bulkWrite(bulkWriteArray);
=======
async function gh14003() {
  const schema = new Schema({ name: String });
  const TestModel = model('Test', schema);

  await TestModel.validate({ name: 'foo' }, ['name']);
  await TestModel.validate({ name: 'foo' }, { pathsToSkip: ['name'] });
>>>>>>> d31310ab
}<|MERGE_RESOLUTION|>--- conflicted
+++ resolved
@@ -759,7 +759,6 @@
   expectType<Promise<ITest[]>>(repository.insertMany([{ name: 'test' }]));
 }
 
-<<<<<<< HEAD
 function gh13897() {
   interface IDocument {
     name: string;
@@ -845,12 +844,12 @@
   ];
 
   await M.bulkWrite(bulkWriteArray);
-=======
+}
+
 async function gh14003() {
   const schema = new Schema({ name: String });
   const TestModel = model('Test', schema);
 
   await TestModel.validate({ name: 'foo' }, ['name']);
   await TestModel.validate({ name: 'foo' }, { pathsToSkip: ['name'] });
->>>>>>> d31310ab
 }