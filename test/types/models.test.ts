import { ObjectId } from 'bson';
<<<<<<< HEAD
import { Schema, Document, Model, connection, model, Types, UpdateQuery } from 'mongoose';
import { expectAssignable, expectError, expectType } from 'tsd';
=======
import { Schema, Document, Model, connection, model, Types, CallbackError } from 'mongoose';
import { expectError, expectType } from 'tsd';
>>>>>>> 63ea65ee
import { AutoTypedSchemaType, autoTypedSchema } from './schema.test';
import { UpdateOneModel } from 'mongodb';

function conventionalSyntax(): void {
  interface ITest extends Document {
    foo: string;
  }

  const TestSchema = new Schema<ITest>({
    foo: { type: String, required: true }
  });

  const Test = connection.model<ITest>('Test', TestSchema);

  const bar = (SomeModel: Model<ITest>) => console.log(SomeModel);

  bar(Test);

  const doc = new Test({ foo: '42' });
  console.log(doc.foo);
  doc.save();

  expectError(new Test<{ foo: string }>({}));
}

function rawDocSyntax(): void {
  interface ITest {
    foo: string;
  }

  interface ITestMethods {
    bar(): number;
  }

  type TestModel = Model<ITest, {}, ITestMethods>;

  const TestSchema = new Schema<ITest, TestModel>({
    foo: { type: String, required: true }
  });

  const Test = connection.model<ITest, TestModel>('Test', TestSchema);

  expectType<Model<ITest, {}, ITestMethods, {}>>(Test);

  const doc = new Test({ foo: '42' });
  console.log(doc.foo);
  console.log(doc.bar());
  doc.save();
}

function tAndDocSyntax(): void {
  interface ITest {
    id: number;
    foo: string;
  }

  const TestSchema = new Schema<ITest & Document>({
    foo: { type: String, required: true }
  });

  const Test = connection.model<ITest & Document>('Test', TestSchema);

  const aggregated: Promise<Document> = Test.aggregate([]).then(res => res[0]);

  const bar = (SomeModel: Model<ITest & Document>) => console.log(SomeModel);
}

async function insertManyTest() {
  interface ITest {
    foo: string;
  }

  const TestSchema = new Schema<ITest & Document>({
    foo: { type: String, required: true }
  });

  const Test = connection.model<ITest & Document>('Test', TestSchema);

  Test.insertMany([{ foo: 'bar' }]).then(async res => {
    res.length;
  });

  const res = await Test.insertMany([{ foo: 'bar' }], { rawResult: true });
  expectType<ObjectId>(res.insertedIds[0]);
}

function schemaStaticsWithoutGenerics() {
  const UserSchema = new Schema({});
  UserSchema.statics.static1 = function() {
    return '';
  };

  interface IUserDocument extends Document {
    instanceField: string;
  }
  interface IUserModel extends Model<IUserDocument> {
    static1: () => string;
  }

  const UserModel: IUserModel = model<IUserDocument, IUserModel>('User', UserSchema);
  UserModel.static1();
}

function gh10074() {
  interface IDog {
    breed: string;
    name: string;
    age: number;
  }

  type IDogDocument = IDog & Document;

  const DogSchema = new Schema<IDogDocument>(
    {
      breed: { type: String },
      name: { type: String },
      age: { type: Number }
    }
  );

  const Dog = model<IDogDocument, Model<IDogDocument>>('dog', DogSchema);

  const rex = new Dog({
    breed: 'test',
    name: 'rex',
    age: '50'
  });
}

async function gh10359() {
  interface Group {
    groupId: string;
  }

  interface User extends Group {
    firstName: string;
    lastName: string;
  }

  async function foo(model: Model<User, {}, {}, {}>) {
    const doc = await model.findOne({ groupId: 'test' }).lean().exec();
    expectType<string | undefined>(doc?.firstName);
    expectType<string | undefined>(doc?.lastName);
    expectType<Types.ObjectId | undefined>(doc?._id);
    expectType<string | undefined>(doc?.groupId);
    return doc;
  }

  const UserModel = model<User>('gh10359', new Schema({ firstName: String, lastName: String, groupId: String }));
  foo(UserModel);
}

const ExpiresSchema = new Schema({
  ttl: {
    type: Date,
    expires: 3600
  }
});

interface IProject extends Document {
  name: string;
  myMethod(): number;
}

interface ProjectModel extends Model<IProject> {
  myStatic(): number;
}

const projectSchema = new Schema<IProject, ProjectModel>({ name: String });

projectSchema.pre('save', function() {
  // this => IProject
});

projectSchema.post('save', function() {
  // this => IProject
});

projectSchema.methods.myMethod = () => 10;

projectSchema.statics.myStatic = () => 42;

const Project = connection.model<IProject, ProjectModel>('Project', projectSchema);
Project.myStatic();

Project.create({
  name: 'mongoose'
}).then(project => {
  project.myMethod();
});


Project.exists({ name: 'Hello' }).then(result => {
  result?._id;
});
Project.exists({ name: 'Hello' }, (err, result) => {
  result?._id;
});

function find() {
  // no args
  Project.find();

  // just filter
  Project.find({});
  Project.find({ name: 'Hello' });

  // just callback
  Project.find((error: CallbackError, result: IProject[]) => console.log(error, result));

  // filter + projection
  Project.find({}, undefined);
  Project.find({}, null);
  Project.find({}, { name: 1 });
  Project.find({}, { name: 0 });

  // filter + callback
  Project.find({}, (error: CallbackError, result: IProject[]) => console.log(error, result));
  Project.find({ name: 'Hello' }, (error: CallbackError, result: IProject[]) => console.log(error, result));

  // filter + projection + options
  Project.find({}, undefined, { limit: 5 });
  Project.find({}, null, { limit: 5 });
  Project.find({}, { name: 1 }, { limit: 5 });

  // filter + projection + options + callback
  Project.find({}, undefined, { limit: 5 }, (error: CallbackError, result: IProject[]) => console.log(error, result));
  Project.find({}, null, { limit: 5 }, (error: CallbackError, result: IProject[]) => console.log(error, result));
  Project.find({}, { name: 1 }, { limit: 5 }, (error: CallbackError, result: IProject[]) => console.log(error, result));
}

function inheritance() {
  class InteractsWithDatabase extends Model {
    async _update(): Promise<void> {
      await this.save();
    }
  }

  class SourceProvider extends InteractsWithDatabase {
    static async deleteInstallation(installationId: number): Promise<void> {
      await this.findOneAndDelete({ installationId });
    }
  }
}

Project.createCollection({ expires: '5 seconds' });
Project.createCollection({ expireAfterSeconds: 5 });
expectError(Project.createCollection({ expireAfterSeconds: '5 seconds' }));

function bulkWrite() {

  const schema = new Schema({
    str: { type: String, default: 'test' },
    num: Number
  });

  const M = model('Test', schema);

  const ops = [
    {
      updateOne: {
        filter: { num: 0 },
        update: {
          $inc: { num: 1 }
        },
        upsert: true
      }
    }
  ];
  M.bulkWrite(ops);
}

export function autoTypedModel() {
  const AutoTypedSchema = autoTypedSchema();
  const AutoTypedModel = model('AutoTypeModel', AutoTypedSchema);

  (async() => {
  // Model-functions-test
  // Create should works with arbitrary objects.
    const randomObject = await AutoTypedModel.create({ unExistKey: 'unExistKey', description: 'st' });
    expectType<string>(randomObject.unExistKey);
    expectType<AutoTypedSchemaType['schema']['userName']>(randomObject.userName);

    const testDoc1 = await AutoTypedModel.create({ userName: 'M0_0a' });
    expectType<AutoTypedSchemaType['schema']['userName']>(testDoc1.userName);
    expectType<AutoTypedSchemaType['schema']['description']>(testDoc1.description);

    const testDoc2 = await AutoTypedModel.insertMany([{ userName: 'M0_0a' }]);
    expectType<AutoTypedSchemaType['schema']['userName']>(testDoc2[0].userName);
    expectType<AutoTypedSchemaType['schema']['description'] | undefined>(testDoc2[0]?.description);

    const testDoc3 = await AutoTypedModel.findOne({ userName: 'M0_0a' });
    expectType<AutoTypedSchemaType['schema']['userName'] | undefined>(testDoc3?.userName);
    expectType<AutoTypedSchemaType['schema']['description'] | undefined>(testDoc3?.description);

    // Model-statics-functions-test
    expectType<ReturnType<AutoTypedSchemaType['statics']['staticFn']>>(AutoTypedModel.staticFn());

  })();
  return AutoTypedModel;
}

function gh11911() {
  interface IAnimal {
    name?: string;
  }

  const animalSchema = new Schema<IAnimal>({
    name: { type: String }
  });

  const Animal = model<IAnimal>('Animal', animalSchema);

  const changes: UpdateQuery<IAnimal> = {};
  expectAssignable<UpdateOneModel>({
    filter: {},
    update: changes
  });
}<|MERGE_RESOLUTION|>--- conflicted
+++ resolved
@@ -1,11 +1,6 @@
 import { ObjectId } from 'bson';
-<<<<<<< HEAD
-import { Schema, Document, Model, connection, model, Types, UpdateQuery } from 'mongoose';
+import { Schema, Document, Model, connection, model, Types, UpdateQuery, CallbackError } from 'mongoose';
 import { expectAssignable, expectError, expectType } from 'tsd';
-=======
-import { Schema, Document, Model, connection, model, Types, CallbackError } from 'mongoose';
-import { expectError, expectType } from 'tsd';
->>>>>>> 63ea65ee
 import { AutoTypedSchemaType, autoTypedSchema } from './schema.test';
 import { UpdateOneModel } from 'mongodb';
 
