import mongoose, {
  Schema,
  Document,
  Model,
  connection,
  model,
  Types,
  UpdateQuery,
  CallbackError,
  HydratedDocument,
  HydratedDocumentFromSchema,
  InsertManyResult,
  Query,
  UpdateWriteOpResult,
  AggregateOptions,
  StringSchemaDefinition
} from 'mongoose';
import { expectAssignable, expectError, expectType } from 'tsd';
import { AutoTypedSchemaType, autoTypedSchema } from './schema.test';
import { UpdateOneModel, ChangeStreamInsertDocument, ObjectId } from 'mongodb';

function rawDocSyntax(): void {
  interface ITest {
    foo: string;
  }

  interface ITestMethods {
    bar(): number;
  }

  type TestModel = Model<ITest, {}, ITestMethods>;

  const TestSchema = new Schema<ITest, TestModel>({
    foo: { type: String, required: true }
  });

  const Test = connection.model<ITest, TestModel>('Test', TestSchema);

  expectType<Model<ITest, {}, ITestMethods, {}>>(Test);

  const doc = new Test({ foo: '42' });
  console.log(doc.foo);
  console.log(doc.bar());
  doc.save();
}

function tAndDocSyntax(): void {
  interface ITest {
    id: number;
    foo: string;
  }

  const TestSchema = new Schema<ITest & Document>({
    foo: { type: String, required: true }
  });

  const Test = connection.model<ITest & Document>('Test', TestSchema);

  const aggregated: Promise<Document> = Test.aggregate([]).then(res => res[0]);

  const bar = (SomeModel: Model<ITest & Document>) => console.log(SomeModel);
}

async function insertManyTest() {
  interface ITest {
    foo: string;
  }

  const TestSchema = new Schema<ITest>({
    foo: { type: String, required: true }
  });

  const Test = connection.model<ITest>('Test', TestSchema);

  Test.insertMany([{ foo: 'bar' }]).then(async res => {
    res.length;
  });

  const res = await Test.insertMany([{ foo: 'bar' }], { rawResult: true });
  expectType<Types.ObjectId>(res.insertedIds[0]);

  const res2 = await Test.insertMany([{ foo: 'bar' }], { ordered: false, rawResult: true });
  expectAssignable<Error | Object | ReturnType<(typeof Test)['hydrate']>>(res2.mongoose.results[0]);
}

function gh13930() {
  interface ITest {
    foo: string;
  }

  const TestSchema = new Schema<ITest>({
    foo: { type: String, required: true }
  });

  const Test = connection.model<ITest>('Test', TestSchema);

  Test.insertMany<{ foo: string }>([{ foo: 'bar' }], { });
}

function gh10074() {
  interface IDog {
    breed: string;
    name: string;
    age: number;
  }

  type IDogDocument = IDog & Document;

  const DogSchema = new Schema<IDogDocument>(
    {
      breed: { type: String },
      name: { type: String },
      age: { type: Number }
    }
  );

  const Dog = model<IDogDocument, Model<IDogDocument>>('dog', DogSchema);

  const rex = new Dog({
    breed: 'test',
    name: 'rex',
    age: '50'
  });
}

async function gh10359() {
  interface Group {
    groupId: string;
  }

  interface User extends Group {
    firstName: string;
    lastName: string;
  }

  async function foo(model: Model<User, {}, {}, {}>) {
    const doc = await model.findOne({ groupId: 'test' }).orFail().lean().exec();
    expectType<string>(doc.firstName);
    expectType<string>(doc.lastName);
    expectType<Types.ObjectId>(doc._id);
    expectType<string>(doc.groupId);
    return doc;
  }

  const UserModel = model<User>('gh10359', new Schema({ firstName: String, lastName: String, groupId: String }));
  foo(UserModel);
}

const ExpiresSchema = new Schema({
  ttl: {
    type: Date,
    expires: 3600
  }
});

interface IProject {
  name: string;
}

interface IProjectInstanceMethods {
  myMethod(): number;
}

interface ProjectModel extends Model<IProject, {}, IProjectInstanceMethods> {
  myStatic(): number;
}

const projectSchema = new Schema<
IProject,
ProjectModel,
IProjectInstanceMethods
>({ name: String });

projectSchema.pre('save', function() {
  // this => IProject
});

projectSchema.post('save', function() {
  // this => IProject
});

projectSchema.pre('deleteOne', function() {
  this.model;
});

projectSchema.post('deleteOne', function() {
  this.model;
});

projectSchema.methods.myMethod = () => 10;

projectSchema.statics.myStatic = () => 42;

const Project = connection.model<IProject, ProjectModel>('Project', projectSchema);
Project.myStatic();

Project.create({
  name: 'mongoose'
}).then(project => {
  project.myMethod();
});


Project.exists({ name: 'Hello' }).then(result => {
  result?._id;
});

function find() {
  // no args
  Project.find();

  // just filter
  Project.find({});
  Project.find({ name: 'Hello' });

  // just callback
  Project.find((error: CallbackError, result: IProject[]) => console.log(error, result));

  // filter + projection
  Project.find({}, undefined);
  Project.find({}, null);
  Project.find({}, { name: 1 });
  Project.find({}, { name: 0 });

  // filter + callback
  Project.find({}, (error: CallbackError, result: IProject[]) => console.log(error, result));
  Project.find({ name: 'Hello' }, (error: CallbackError, result: IProject[]) => console.log(error, result));

  // filter + projection + options
  Project.find({}, undefined, { limit: 5 });
  Project.find({}, null, { limit: 5 });
  Project.find({}, { name: 1 }, { limit: 5 });
}

function inheritance() {
  class InteractsWithDatabase extends Model {
    async _update(): Promise<void> {
      await this.save();
    }
  }

  const doc = new InteractsWithDatabase();
  doc instanceof Model;

  class SourceProvider extends InteractsWithDatabase {
    static async deleteInstallation(installationId: number): Promise<void> {
      await this.findOneAndDelete({ installationId });
    }
  }
}

Project.createCollection({ expires: '5 seconds' });
Project.createCollection({ expireAfterSeconds: 5 });
expectError(Project.createCollection({ expireAfterSeconds: '5 seconds' }));

function bulkWrite() {

  const schema = new Schema({
    str: { type: String, default: 'test' },
    num: Number
  });

  const M = model('Test', schema);

  const ops = [
    {
      updateOne: {
        filter: { num: 0 },
        update: {
          $inc: { num: 1 }
        },
        upsert: true
      }
    }
  ];
  M.bulkWrite(ops);
}

function bulkWriteAddToSet() {
  const schema = new Schema({
    arr: [String]
  });

  const M = model('Test', schema);

  const ops = [
    {
      updateOne: {
        filter: {
          arr: {
            $nin: ['abc']
          }
        },
        update: {
          $addToSet: {
            arr: 'abc'
          }
        }
      }
    }
  ];

  return M.bulkWrite(ops);
}

async function gh12277() {
  type DocumentType<T> = Document<any, any, T> & T;

  interface BaseModelClassDoc {
    firstname: string;
  }

  const baseModelClassSchema = new Schema({
    firstname: String
  });

  const BaseModel = model<DocumentType<BaseModelClassDoc>>('test', baseModelClassSchema);

  await BaseModel.bulkWrite([
    {
      updateOne: {
        update: {
          firstname: 'test'
        },
        filter: {
          firstname: 'asdsd'
        }
      }
    }
  ]);
}

async function overwriteBulkWriteContents() {
  type DocumentType<T> = Document<any, any, T> & T;

  interface BaseModelClassDoc {
    firstname: string;
  }

  const baseModelClassSchema = new Schema({
    firstname: String
  });

  const BaseModel = model<BaseModelClassDoc>('test', baseModelClassSchema);

  expectError(BaseModel.bulkWrite<{ testy: string }>([
    {
      insertOne: {
        document: {
          test: 'hello'
        }
      }
    }
  ]));

  BaseModel.bulkWrite<{ testy: string }>([
    {
      insertOne: {
        document: {
          testy: 'hello'
        }
      }
    }
  ]);

  BaseModel.bulkWrite([
    {
      insertOne: {
        document: {
          randomPropertyNotInTypes: 'hello'
        }
      }
    }
  ]);
}

export function autoTypedModel() {
  const AutoTypedSchema = autoTypedSchema();
  const AutoTypedModel = model('AutoTypeModel', AutoTypedSchema);

  (async() => {
  // Model-functions-test
  // Create should works with arbitrary objects.
    const randomObject = await AutoTypedModel.create({ unExistKey: 'unExistKey', description: 'st' });
    expectType<AutoTypedSchemaType['schema']['userName']>(randomObject.userName);

    const testDoc1 = await AutoTypedModel.create({ userName: 'M0_0a' });
    expectType<AutoTypedSchemaType['schema']['userName']>(testDoc1.userName);
    expectType<AutoTypedSchemaType['schema']['description']>(testDoc1.description);

    const testDoc2 = await AutoTypedModel.insertMany([{ userName: 'M0_0a' }]);
    expectType<AutoTypedSchemaType['schema']['userName']>(testDoc2[0].userName);
    expectType<AutoTypedSchemaType['schema']['description'] | undefined>(testDoc2[0]?.description);

    const testDoc3 = await AutoTypedModel.findOne({ userName: 'M0_0a' });
    expectType<AutoTypedSchemaType['schema']['userName'] | undefined>(testDoc3?.userName);
    expectType<AutoTypedSchemaType['schema']['description'] | undefined>(testDoc3?.description);

    // Model-statics-functions-test
    expectType<ReturnType<AutoTypedSchemaType['statics']['staticFn']>>(AutoTypedModel.staticFn());

  })();
  return AutoTypedModel;
}

function gh11911() {
  interface IAnimal {
    name?: string;
  }

  const animalSchema = new Schema<IAnimal>({
    name: { type: String }
  });

  const Animal = model<IAnimal>('Animal', animalSchema);

  const changes: UpdateQuery<IAnimal> = {};
  expectAssignable<UpdateOneModel>({
    filter: {},
    update: changes
  });
}


function gh12059() {
  interface IAnimal {
    name?: string;
  }

  const animalSchema = new Schema<IAnimal>({
    name: { type: String }
  });

  const Animal = model<IAnimal>('Animal', animalSchema);
  const animal = new Animal();

  Animal.bulkSave([animal], { timestamps: false });
  Animal.bulkSave([animal], { timestamps: true });
  Animal.bulkSave([animal], {});
}

function schemaInstanceMethodsAndQueryHelpers() {
  type UserModelQuery = Query<any, HydratedDocument<User>, UserQueryHelpers> & UserQueryHelpers;
  interface UserQueryHelpers {
    byName(this: UserModelQuery, name: string): this
  }
  interface User {
    name: string;
  }
  interface UserInstanceMethods {
    doSomething(this: HydratedDocument<User>): string;
  }
  interface UserStaticMethods {
    findByName(name: string): Promise<HydratedDocument<User>>;
  }
  type UserModel = Model<User, UserQueryHelpers, UserInstanceMethods> & UserStaticMethods;

  const userSchema = new Schema<User, UserModel, UserInstanceMethods, UserQueryHelpers, any, UserStaticMethods>({
    name: String
  }, {
    statics: {
      findByName(name: string) {
        return model('User').findOne({ name }).orFail();
      }
    },
    methods: {
      doSomething() {
        return 'test';
      }
    },
    query: {
      byName(this: UserModelQuery, name: string) {
        return this.where({ name });
      }
    }
  });

  const TestModel = model<User, UserModel, UserQueryHelpers>('User', userSchema);
}

function gh12100() {
  const schema = new Schema();

  const Model = model('Model', schema);

  Model.syncIndexes({ continueOnError: true, noResponse: true });
  Model.syncIndexes({ continueOnError: false, noResponse: true });
}

(function gh12070() {
  const schema_with_string_id = new Schema({ _id: String, nickname: String });
  const TestModel = model('test', schema_with_string_id);
  const obj = new TestModel();

  expectType<string>(obj._id);
})();

(async function gh12094() {
  const userSchema = new Schema({
    name: { type: String, required: true },
    email: { type: String, required: true },
    avatar: String
  });

  const User = model('User', userSchema);

  const doc = await User.exists({ name: 'Bill' }).orFail();
  expectType<Types.ObjectId>(doc._id);
})();


function modelRemoveOptions() {
  const cmodel = model('Test', new Schema());

  cmodel.deleteOne({}, {});
}

async function gh12286() {
  interface IUser{
    name: string;
  }
  const schema = new Schema<IUser>({
    name: { type: String, required: true }
  });

  const User = model<IUser>('User', schema);

  const user = await User.findById('0'.repeat(24), { name: 1 }).lean();
  if (user == null) {
    return;
  }
  expectType<string>(user.name);
}


function gh12332() {
  interface IUser{
    age: number
  }
  const schema = new Schema<IUser>({ age: Number });

  const User = model<IUser>('User', schema);

  User.castObject({ age: '19' });
  User.castObject({ age: '19' }, { ignoreCastErrors: true });
}

async function gh12347() {
  interface IUser{
    name: string;
  }
  const schema = new Schema<IUser>({
    name: { type: String, required: true }
  });

  const User = model<IUser>('User', schema);

  const replaceOneResult = await User.replaceOne({}, {});
  expectType<UpdateWriteOpResult>(replaceOneResult);
}

async function gh12319() {
  const projectSchema = new Schema(
    {
      name: {
        type: String,
        required: true
      }
    },
    {
      methods: {
        async doSomething() {
        }
      }
    }
  );

  const ProjectModel = model('Project', projectSchema);

  type ProjectModelHydratedDoc = HydratedDocumentFromSchema<
    typeof projectSchema
  >;

  expectType<ProjectModelHydratedDoc>(await ProjectModel.findOne().orFail());
}

function findWithId() {
  const id = new Types.ObjectId();
  const TestModel = model('test', new Schema({}));
  TestModel.find(id);
  TestModel.findOne(id);
}

function gh12573ModelAny() {
  const TestModel = model<any>('Test', new Schema({}));
  const doc = new TestModel();
  expectType<any>(doc);
  const { fieldA } = doc;
  expectType<any>(fieldA);
}

function aggregateOptionsTest() {
  const TestModel = model('test', new Schema({}));
  const options: AggregateOptions = {};
  TestModel.aggregate(undefined, options);
}

async function gh13151() {
  interface ITest {
    title: string;
  }

  const TestSchema = new Schema(
    {
      title: {
        type: String,
        required: true
      }
    }
  );

  const TestModel = model<ITest>('Test', TestSchema);
  const test = await TestModel.findOne().lean();
  expectType<ITest & { _id: Types.ObjectId } | null>(test);
  if (!test) return;
  expectType<ITest & { _id: Types.ObjectId }>(test);
}

function gh13206() {
  interface ITest {
    name: string;
  }
  const TestSchema = new Schema({ name: String });
  const TestModel = model<ITest>('Test', TestSchema);
  TestModel.watch<ITest, ChangeStreamInsertDocument<ITest>>([], { fullDocument: 'updateLookup' }).on('change', (change) => {
    expectType<ChangeStreamInsertDocument<ITest>>(change);
  });
}

function gh13529() {
  interface ResourceDoc {
    foo: string;
  }

  type ResourceIdT<ResourceIdField extends string> = {
    [key in ResourceIdField]: string;
  };
  type ResourceDocWithId<ResourceIdField extends string> = ResourceDoc & ResourceIdT<ResourceIdField>;

  function test<
    ResourceType extends string,
    DocT extends ResourceDocWithId<`${ResourceType}Id`>>(dbModel: Model<DocT>) {
    const resourceDoc = new dbModel();
    resourceDoc.foo = 'bar';
  }
}

async function gh13705() {
  const schema = new Schema({ name: String });
  const TestModel = model('Test', schema);

  type ExpectedLeanDoc = (mongoose.FlattenMaps<{ name?: string }> & { _id: mongoose.Types.ObjectId });

  const findByIdRes = await TestModel.findById('0'.repeat(24), undefined, { lean: true });
  expectType<ExpectedLeanDoc | null>(findByIdRes);

  const findOneRes = await TestModel.findOne({ _id: '0'.repeat(24) }, undefined, { lean: true });
  expectType<ExpectedLeanDoc | null>(findOneRes);

  const findRes = await TestModel.find({ _id: '0'.repeat(24) }, undefined, { lean: true });
  expectType<ExpectedLeanDoc[]>(findRes);

  const findByIdAndDeleteRes = await TestModel.findByIdAndDelete('0'.repeat(24), { lean: true });
  expectType<ExpectedLeanDoc | null>(findByIdAndDeleteRes);

  const findByIdAndRemoveRes = await TestModel.findByIdAndRemove('0'.repeat(24), { lean: true });
  expectType<ExpectedLeanDoc | null>(findByIdAndRemoveRes);

  const findByIdAndUpdateRes = await TestModel.findByIdAndUpdate('0'.repeat(24), {}, { lean: true });
  expectType<ExpectedLeanDoc | null>(findByIdAndUpdateRes);

  const findOneAndDeleteRes = await TestModel.findOneAndDelete({ _id: '0'.repeat(24) }, { lean: true });
  expectType<ExpectedLeanDoc | null>(findOneAndDeleteRes);

  const findOneAndReplaceRes = await TestModel.findOneAndReplace({ _id: '0'.repeat(24) }, {}, { lean: true });
  expectType<ExpectedLeanDoc | null>(findOneAndReplaceRes);

  const findOneAndUpdateRes = await TestModel.findOneAndUpdate({}, {}, { lean: true });
  expectType<ExpectedLeanDoc | null>(findOneAndUpdateRes);
}

async function gh13746() {
  const schema = new Schema({ name: String });
  const TestModel = model('Test', schema);

  type OkType = 0 | 1;

  const findByIdAndUpdateRes = await TestModel.findByIdAndUpdate('0'.repeat(24), {}, { includeResultMetadata: true });
  expectType<boolean | undefined>(findByIdAndUpdateRes.lastErrorObject?.updatedExisting);
  expectType<ObjectId | undefined>(findByIdAndUpdateRes.lastErrorObject?.upserted);
  expectType<OkType>(findByIdAndUpdateRes.ok);

  const findOneAndReplaceRes = await TestModel.findOneAndReplace({ _id: '0'.repeat(24) }, {}, { includeResultMetadata: true });
  expectType<boolean | undefined>(findOneAndReplaceRes.lastErrorObject?.updatedExisting);
  expectType<ObjectId | undefined>(findOneAndReplaceRes.lastErrorObject?.upserted);
  expectType<OkType>(findOneAndReplaceRes.ok);

  const findOneAndUpdateRes = await TestModel.findOneAndUpdate({ _id: '0'.repeat(24) }, {}, { includeResultMetadata: true });
  expectType<boolean | undefined>(findOneAndUpdateRes.lastErrorObject?.updatedExisting);
  expectType<ObjectId | undefined>(findOneAndUpdateRes.lastErrorObject?.upserted);
  expectType<OkType>(findOneAndUpdateRes.ok);
}

<<<<<<< HEAD
function gh13904() {
  const schema = new Schema({ name: String });

  interface ITest {
    name?: string;
  }
  const Test = model<ITest>('Test', schema);

  expectAssignable<Promise<InsertManyResult<ITest>>>(Test.insertMany(
    [{ name: 'test' }],
    {
      ordered: false,
      rawResult: true
    }
  ));
=======
function gh13957() {
  class RepositoryBase<T> {
    protected model: mongoose.Model<T>;

    constructor(schemaModel: mongoose.Model<T>) {
      this.model = schemaModel;
    }

    // Testing that the following compiles successfully
    async insertMany(elems: T[]): Promise<T[]> {
      elems = await this.model.insertMany(elems);
      return elems;
    }
  }

  interface ITest {
    name?: string
  }
  const schema = new Schema({ name: String });
  const TestModel = model('Test', schema);
  const repository = new RepositoryBase<ITest>(TestModel);
  expectType<Promise<ITest[]>>(repository.insertMany([{ name: 'test' }]));
>>>>>>> 96f71d57
}<|MERGE_RESOLUTION|>--- conflicted
+++ resolved
@@ -711,7 +711,6 @@
   expectType<OkType>(findOneAndUpdateRes.ok);
 }
 
-<<<<<<< HEAD
 function gh13904() {
   const schema = new Schema({ name: String });
 
@@ -727,7 +726,8 @@
       rawResult: true
     }
   ));
-=======
+}
+
 function gh13957() {
   class RepositoryBase<T> {
     protected model: mongoose.Model<T>;
@@ -750,5 +750,4 @@
   const TestModel = model('Test', schema);
   const repository = new RepositoryBase<ITest>(TestModel);
   expectType<Promise<ITest[]>>(repository.insertMany([{ name: 'test' }]));
->>>>>>> 96f71d57
 }