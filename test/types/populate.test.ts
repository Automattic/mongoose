--- conflicted
+++ resolved
@@ -31,11 +31,7 @@
     } else {
       useChildDoc(child);
     }
-<<<<<<< HEAD
     const lean = doc.toObject<mongoose.MergeType<Parent, { Child: Child }>>();
-=======
-    const lean = doc.toObject<Parent & { child: Child }>();
->>>>>>> 8951fe7c
     const leanChild = lean.child;
     if (leanChild == null || leanChild instanceof ObjectId) {
       throw new Error('should be populated');
