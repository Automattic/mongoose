--- conflicted
+++ resolved
@@ -712,7 +712,6 @@
   };
 }
 
-<<<<<<< HEAD
 function gh14510() {
   // From https://stackoverflow.com/questions/56505560/how-to-fix-ts2322-could-be-instantiated-with-a-different-subtype-of-constraint:
   // "Never assign a concrete type to a generic type parameter, consider it as read-only!"
@@ -720,7 +719,8 @@
   function findById<ModelType extends {_id: Types.ObjectId | string}>(model: Model<ModelType>, _id: Types.ObjectId | string) {
     return model.find({ _id: _id } as FilterQuery<ModelType>);
   }
-=======
+}
+
 async function gh15526() {
   const userSchemaDefinition = { name: String, age: Number } as const;
   const UserModel = model('User', new Schema(userSchemaDefinition));
@@ -734,5 +734,4 @@
     .orFail();
   expectType<string | undefined | null>(u1.name);
   expectError(u1.age);
->>>>>>> 0a6a199d
 }