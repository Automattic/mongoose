--- conflicted
+++ resolved
@@ -827,7 +827,6 @@
   };
 }
 
-<<<<<<< HEAD
 async function gh15779() {
   type Entity = {
     id: string;
@@ -851,7 +850,8 @@
   TestModel.find(query); // Should compile without errors
   TestModel.findOne(query);
   TestModel.deleteMany(query);
-=======
+}
+  
 async function gh15786() {
   interface IDoc {
     nmae: string;
@@ -864,5 +864,4 @@
 
   const schema = new Schema<IDoc, Model<IDoc>, {}, {}, {}, DocStatics>({});
   schema.static({ m1() {} } as DocStatics);
->>>>>>> 70466d05
 }