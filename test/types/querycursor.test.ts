--- conflicted
+++ resolved
@@ -1,8 +1,4 @@
-<<<<<<< HEAD
 import { Schema, model, Model, Types } from 'mongoose';
-=======
-import { Schema, model, Document, Types } from 'mongoose';
->>>>>>> 0ea5388a
 import { expectType } from 'tsd';
 
 const schema = new Schema({ name: { type: 'String' } });
@@ -11,24 +7,16 @@
 
 type ITest = ReturnType<(typeof Test)['hydrate']>;
 
-<<<<<<< HEAD
 Test.find().cursor().
   eachAsync(async(doc: ITest) => {
     expectType<Types.ObjectId>(doc._id);
     expectType<string | undefined>(doc.name);
   }).
-=======
-Test.find().cursor().eachAsync(async(doc: ITest) => console.log(doc.name)).
->>>>>>> 0ea5388a
   then(() => console.log('Done!'));
 
 Test.find().cursor().
   eachAsync(async(doc: ITest, i) => {
-<<<<<<< HEAD
     expectType<Types.ObjectId>(doc._id);
-=======
-    expectType<any>(doc._id);
->>>>>>> 0ea5388a
     expectType<number>(i);
   }).
   then(() => console.log('Done!'));