<<<<<<< HEAD
import { Schema, Document, SchemaDefinition, Model, Types, InferSchemaType, SchemaType, Query, HydratedDocument } from 'mongoose';
import { expectType, expectError, expectAssignable } from 'tsd';
=======
import { Schema, Document, SchemaDefinition, SchemaDefinitionProperty, SchemaTypeOptions, Model, Types } from 'mongoose';
import { expectType, expectError } from 'tsd';
>>>>>>> 213607ff

enum Genre {
  Action,
  Adventure,
  Comedy
}

interface Actor {
  name: string,
  age: number
}
const actorSchema =
  new Schema<Actor & Document, Model<Actor & Document>, Actor>({ name: { type: String }, age: { type: Number } });

interface Movie {
  title?: string,
  featuredIn?: string,
  rating?: number,
  genre?: string,
  actionIntensity?: number,
  status?: string,
  actors: Actor[]
}

const movieSchema = new Schema<Document & Movie, Model<Document & Movie>>({
  title: {
    type: String,
    index: 'text'
  },
  featuredIn: {
    type: String,
    enum: ['Favorites', null],
    default: null
  },
  rating: {
    type: Number,
    required: [true, 'Required'],
    min: [0, 'MinValue'],
    max: [5, 'MaxValue']
  },
  genre: {
    type: String,
    enum: Genre,
    required: true
  },
  actionIntensity: {
    type: Number,
    required: [
      function(this: { genre: Genre }) {
        return this.genre === Genre.Action;
      },
      'Action intensity required for action genre'
    ]
  },
  status: {
    type: String,
    enum: {
      values: ['Announced', 'Released'],
      message: 'Invalid value for `status`'
    }
  },
  actors: {
    type: [actorSchema],
    default: undefined
  }
});

movieSchema.index({ status: 1, 'actors.name': 1 });
movieSchema.index({ title: 'text' }, {
  weights: { title: 10 }
});
movieSchema.index({ rating: -1 });
movieSchema.index({ title: 1 }, { unique: true });

// Using `SchemaDefinition`
interface IProfile {
  age: number;
}
interface ProfileDoc extends Document, IProfile { }
const ProfileSchemaDef: SchemaDefinition<IProfile> = { age: Number };
export const ProfileSchema = new Schema<ProfileDoc, Model<ProfileDoc>, ProfileDoc>(ProfileSchemaDef);

interface IUser {
  email: string;
  profile: ProfileDoc;
}

interface UserDoc extends Document, IUser { }

const ProfileSchemaDef2: SchemaDefinition<IProfile> = {
  age: Schema.Types.Number
};

const ProfileSchema2: Schema<ProfileDoc, Model<ProfileDoc>> = new Schema<ProfileDoc>(ProfileSchemaDef2);

const UserSchemaDef: SchemaDefinition<IUser> = {
  email: String,
  profile: ProfileSchema2
};

async function gh9857() {
  interface User {
    name: number;
    active: boolean;
    points: number;
  }

  type UserDocument = Document<User>;
  type UserSchemaDefinition = SchemaDefinition<User>;
  type UserModel = Model<UserDocument>;

  let u: UserSchemaDefinition;
  expectError(u = {
    name: { type: String },
    active: { type: Boolean },
    points: Number
  });
}

function gh10261() {
  interface ValuesEntity {
    values: string[];
  }

  const type: ReadonlyArray<typeof String> = [String];
  const colorEntitySchemaDefinition: SchemaDefinition<ValuesEntity> = {
    values: {
      type: type,
      required: true
    }
  };
}

function gh10287() {
  interface SubSchema {
    testProp: string;
  }

  const subSchema = new Schema<Document & SubSchema, Model<Document & SubSchema>, SubSchema>({
    testProp: Schema.Types.String
  });

  interface MainSchema {
    subProp: SubSchema
  }

  const mainSchema1 = new Schema<Document & MainSchema, Model<Document & MainSchema>, MainSchema>({
    subProp: subSchema
  });

  const mainSchema2 = new Schema<Document & MainSchema, Model<Document & MainSchema>, MainSchema>({
    subProp: {
      type: subSchema
    }
  });
}

function gh10370() {
  const movieSchema = new Schema<Document & Movie, Model<Document & Movie>, Movie>({
    actors: {
      type: [actorSchema]
    }
  });
}

function gh10409() {
  interface Something {
    field: Date;
  }
  const someSchema = new Schema<Something, Model<Something>, Something>({
    field: { type: Date }
  });
}

function gh10605() {
  interface ITest {
    arrayField?: string[];
    object: {
      value: number
    };
  }
  const schema = new Schema<ITest>({
    arrayField: [String],
    object: {
      type: {
        value: {
          type: Number
        }
      }
    }
  });
}

function gh10605_2() {
  interface ITestSchema extends Document {
    someObject: Array<{ id: string }>
  }

  const testSchema = new Schema<ITestSchema>({
    someObject: { type: [{ id: String }] }
  });
}

function gh10731() {
  interface IProduct {
    keywords: string[];
  }

  const productSchema = new Schema<IProduct>({
    keywords: {
      type: [
        {
          type: String,
          trim: true,
          lowercase: true,
          required: true
        }
      ],
      required: true
    }
  });
}

function gh10789() {
  interface IAddress {
    city: string;
    state: string;
    country: string;
  }

  interface IUser {
    name: string;
    addresses: IAddress[];
  }

  const addressSchema = new Schema<IAddress>({
    city: {
      type: String,
      required: true
    },
    state: {
      type: String,
      required: true
    },
    country: {
      type: String,
      required: true
    }
  });

  const userSchema = new Schema<IUser>({
    name: {
      type: String,
      required: true
    },
    addresses: {
      type: [
        {
          type: addressSchema,
          required: true
        }
      ],
      required: true
    }
  });
}

function gh11439() {
  type Book = {
    collection: string
  };

  const bookSchema = new Schema<Book>({
    collection: String
  }, {
    supressReservedKeysWarning: true
  });
}

function gh11448() {
  interface IUser {
    name: string;
    age: number;
  }

  const userSchema = new Schema<IUser>({ name: String, age: Number });

  userSchema.pick<Pick<IUser, 'age'>>(['age']);
}

function gh11435(): void {
  interface User {
    ids: Types.Array<Types.ObjectId>;
  }

  const schema = new Schema<User>({
    ids: {
      type: [{ type: Schema.Types.ObjectId, ref: 'Something' }],
      default: []
    }
  });
}

// timeSeries
new Schema({}, { expires: '5 seconds' });
expectError(new Schema({}, { expireAfterSeconds: '5 seconds' }));
new Schema({}, { expireAfterSeconds: 5 });

function gh10900(): void {
  type TMenuStatus = Record<string, 'EXPANDED' | 'COLLAPSED'>[];

  interface IUserProp {
    menuStatus: TMenuStatus;
  }

  const patientSchema = new Schema<IUserProp>({
    menuStatus: { type: Schema.Types.Mixed, default: {} }
  });
}

<<<<<<< HEAD
export function autoTypedSchema() {
  // Test auto schema type obtaining with all possible path types.

  class Int8 extends SchemaType {
    constructor(key, options) {
      super(key, options, 'Int8');
    }
    cast(val) {
      let _val = Number(val);
      if (isNaN(_val)) {
        throw new Error('Int8: ' + val + ' is not a number');
      }
      _val = Math.round(_val);
      if (_val < -0x80 || _val > 0x7F) {
        throw new Error('Int8: ' + val +
          ' is outside of the range of valid 8-bit ints');
      }
      return _val;
    }
  }

  type TestSchemaType = {
    string1?: string;
    string2?: string;
    string3?: string;
    string4?: string;
    number1?: number;
    number2?: number;
    number3?: number;
    number4?: number;
    date1?: Date;
    date2?: Date;
    date3?: Date;
    date4?: Date;
    buffer1?: Buffer;
    buffer2?: Buffer;
    buffer3?: Buffer;
    buffer4?: Buffer;
    boolean1?: boolean;
    boolean2?: boolean;
    boolean3?: boolean;
    boolean4?: boolean;
    mixed1?: any;
    mixed2?: any;
    mixed3?: any;
    objectId1?: Schema.Types.ObjectId;
    objectId2?: Schema.Types.ObjectId;
    objectId3?: Schema.Types.ObjectId;
    customSchema?: Int8;
    map1?: Map<string, string>;
    map2?: Map<string, number>;
    array1?: string[];
    array2?: any[];
    array3?: any[];
    array4?: any[];
    array5?: any[];
    decimal1?: Schema.Types.Decimal128;
    decimal2?: Schema.Types.Decimal128;
    decimal3?: Schema.Types.Decimal128;
  };

  const TestSchema = new Schema({
    string1: String,
    string2: 'String',
    string3: 'string',
    string4: Schema.Types.String,
    number1: Number,
    number2: 'Number',
    number3: 'number',
    number4: Schema.Types.Number,
    date1: Date,
    date2: 'Date',
    date3: 'date',
    date4: Schema.Types.Date,
    buffer1: Buffer,
    buffer2: 'Buffer',
    buffer3: 'buffer',
    buffer4: Schema.Types.Buffer,
    boolean1: Boolean,
    boolean2: 'Boolean',
    boolean3: 'boolean',
    boolean4: Schema.Types.Boolean,
    mixed1: Object,
    mixed2: {},
    mixed3: Schema.Types.Mixed,
    objectId1: Schema.Types.ObjectId,
    objectId2: 'ObjectId',
    objectId3: 'objectId',
    customSchema: Int8,
    map1: { type: Map, of: String },
    map2: { type: Map, of: Number },
    array1: [String],
    array2: Array,
    array3: [Schema.Types.Mixed],
    array4: [{}],
    array5: [],
    decimal1: Schema.Types.Decimal128,
    decimal2: 'Decimal128',
    decimal3: 'decimal128'
  });

  type InferredTestSchemaType = InferSchemaType<typeof TestSchema>;

  expectType<TestSchemaType>({} as InferredTestSchemaType);

  const SchemaWithCustomTypeKey = new Schema({
    name: {
      customTypeKey: String,
      required: true
    }
  }, {
    typeKey: 'customTypeKey'
  });

  expectType<string>({} as InferSchemaType<typeof SchemaWithCustomTypeKey>['name']);

  const AutoTypedSchema = new Schema({
    userName: {
      type: String,
      required: [true, 'userName is required']
    },
    description: String,
    nested: new Schema({
      age: {
        type: Number,
        required: true
      },
      hobby: {
        type: String,
        required: false
      }
    }),
    favoritDrink: {
      type: String,
      enum: ['Coffee', 'Tea']
    },
    favoritColorMode: {
      type: String,
      enum: {
        values: ['dark', 'light'],
        message: '{VALUE} is not supported'
      },
      required: true
    }
  }, {
    statics: {
      staticFn() {
        expectType<Model<AutoTypedSchemaType['schema']>>(this);
        return 'Returned from staticFn' as const;
      }
    },
    methods: {
      instanceFn() {
        expectType<HydratedDocument<AutoTypedSchemaType['schema']>>(this);
        return 'Returned from DocumentInstanceFn' as const;
      }
    },
    query: {
      byUserName(userName) {
        expectAssignable<Query<unknown, AutoTypedSchemaType['schema']>>(this);
        return this.where({ userName });
      }
    }
  });

  type InferredSchemaType = InferSchemaType<typeof AutoTypedSchema>;

  expectType<AutoTypedSchemaType['schema']>({} as InferredSchemaType);

  expectError<AutoTypedSchemaType['schema'] & { doesNotExist: boolean; }>({} as InferredSchemaType);

  return AutoTypedSchema;
}

export type AutoTypedSchemaType = {
  schema: {
    userName: string;
    description?: string;
    nested?: {
      age: number;
      hobby?: string
    },
    favoritDrink?: 'Tea' | 'Coffee',
    favoritColorMode: 'dark' | 'light'
  }
  , statics: {
    staticFn: () => 'Returned from staticFn'
  },
  methods: {
    instanceFn: () => 'Returned from DocumentInstanceFn'
  },
};
=======
// discriminator
const eventSchema = new Schema<{ message: string }>({ message: String }, { discriminatorKey: 'kind' });
const batchSchema = new Schema<{ name: string }>({ name: String }, { discriminatorKey: 'kind' });
const discriminatedSchema = batchSchema.discriminator('event', eventSchema);

expectType<Schema<Omit<{ name: string }, 'message'> & { message: string }>>(discriminatedSchema);

function gh11828() {
  interface IUser {
    name: string;
    age: number;
    bornAt: Date;
    isActive: boolean;
  }

  const t: SchemaTypeOptions<boolean> = {
    type: Boolean,
    default() {
      return this.name === 'Hafez';
    }
  };

  new Schema<IUser>({
    name: { type: String, default: () => 'Hafez' },
    age: { type: Number, default: () => 27 },
    bornAt: { type: Date, default: () => new Date() },
    isActive: {
      type: Boolean,
      default(): boolean {
        return this.name === 'Hafez';
      }
    }
  });

}
>>>>>>> 213607ff
<|MERGE_RESOLUTION|>--- conflicted
+++ resolved
@@ -1,10 +1,17 @@
-<<<<<<< HEAD
-import { Schema, Document, SchemaDefinition, Model, Types, InferSchemaType, SchemaType, Query, HydratedDocument } from 'mongoose';
+import {
+  Schema,
+  Document,
+  SchemaDefinition,
+  SchemaDefinitionProperty,
+  SchemaTypeOptions,
+  Model,
+  Types,
+  InferSchemaType,
+  SchemaType,
+  Query,
+  HydratedDocument
+} from 'mongoose';
 import { expectType, expectError, expectAssignable } from 'tsd';
-=======
-import { Schema, Document, SchemaDefinition, SchemaDefinitionProperty, SchemaTypeOptions, Model, Types } from 'mongoose';
-import { expectType, expectError } from 'tsd';
->>>>>>> 213607ff
 
 enum Genre {
   Action,
@@ -325,7 +332,6 @@
   });
 }
 
-<<<<<<< HEAD
 export function autoTypedSchema() {
   // Test auto schema type obtaining with all possible path types.
 
@@ -518,7 +524,7 @@
     instanceFn: () => 'Returned from DocumentInstanceFn'
   },
 };
-=======
+
 // discriminator
 const eventSchema = new Schema<{ message: string }>({ message: String }, { discriminatorKey: 'kind' });
 const batchSchema = new Schema<{ name: string }>({ name: String }, { discriminatorKey: 'kind' });
@@ -552,6 +558,4 @@
       }
     }
   });
-
-}
->>>>>>> 213607ff
+}