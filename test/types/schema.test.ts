--- conflicted
+++ resolved
@@ -2085,15 +2085,4 @@
   const TestModel = model('Test', schema);
   const doc = new TestModel();
   expectType<Types.ObjectId>(doc.myId);
-<<<<<<< HEAD
-}
-
-function gh15798() {
-  const schema1 = new Schema({ name: String }, { statics: { testMe() { } }, versionKey: false });
-  model('M1', schema1).testMe();
-
-  const schema2 = new Schema({ name: String }, { statics: { testMe() { } }, timestamps: true });
-  model('M2', schema2).testMe();
-=======
->>>>>>> 5f872fcc
 }