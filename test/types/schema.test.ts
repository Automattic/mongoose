--- conflicted
+++ resolved
@@ -1747,15 +1747,6 @@
   expectType<Types.Double | null | undefined>(doc.balance);
 }
 
-<<<<<<< HEAD
-async function schemaTypeDefinition() {
-  const myNum = new Schema.Types.Number('myNum', { required: true, min: 0 });
-  const schema = new Schema({ myNum });
-  const TestModel = model('Test', schema);
-
-  const doc = new TestModel({ myNum: 2 });
-  expectType<number | null | undefined>(doc.myNum);
-=======
 function defaultReturnsUndefined() {
   const schema = new Schema<{ arr: number[] }>({
     arr: {
@@ -1763,5 +1754,4 @@
       default: () => void 0
     }
   });
->>>>>>> 0aa99837
 }