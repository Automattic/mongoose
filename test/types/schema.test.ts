--- conflicted
+++ resolved
@@ -862,7 +862,6 @@
   expectType<0 | 1>({} as Example['active']);
 }
 
-<<<<<<< HEAD
 function testInferTimestamps() {
   const schema = new Schema({
     name: String
@@ -870,7 +869,8 @@
 
   type WithTimestamps = InferSchemaType<typeof schema>;
   expectType<{ name?: string; createdAt: Date, updatedAt: Date }>({} as WithTimestamps);
-=======
+}
+
 function gh12431() {
   const testSchema = new Schema({
     testDate: { type: Date },
@@ -964,5 +964,4 @@
     skills: Types.ObjectId[];
     anotherField?: string;
   }>({} as Props);
->>>>>>> 6f4fbeee
 }