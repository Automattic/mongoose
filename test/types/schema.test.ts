import {
  Schema,
  Document,
  SchemaDefinition,
  SchemaTypeOptions,
  Model,
  Types,
  InferSchemaType,
  SchemaType,
  Query,
  model,
  HydratedDocument,
  SchemaOptions,
  ObtainDocumentType,
  ObtainSchemaGeneric
} from 'mongoose';
import { expectType, expectError, expectAssignable } from 'tsd';
import { ObtainDocumentPathType, ResolvePathType } from '../../types/inferschematype';

enum Genre {
  Action,
  Adventure,
  Comedy
}

interface Actor {
  name: string,
  age: number
}
const actorSchema =
  new Schema<Actor & Document, Model<Actor & Document>, Actor>({ name: { type: String }, age: { type: Number } });

interface Movie {
  title?: string,
  featuredIn?: string,
  rating?: number,
  genre?: string,
  actionIntensity?: number,
  status?: string,
  actors: Actor[]
}

const movieSchema = new Schema<Document & Movie, Model<Document & Movie>>({
  title: {
    type: String,
    index: 'text'
  },
  featuredIn: {
    type: String,
    enum: ['Favorites', null],
    default: null
  },
  rating: {
    type: Number,
    required: [true, 'Required'],
    min: [0, 'MinValue'],
    max: [5, 'MaxValue']
  },
  genre: {
    type: String,
    enum: Genre,
    required: true
  },
  actionIntensity: {
    type: Number,
    required: [
      function(this: { genre: Genre }) {
        return this.genre === Genre.Action;
      },
      'Action intensity required for action genre'
    ]
  },
  status: {
    type: String,
    enum: {
      values: ['Announced', 'Released'],
      message: 'Invalid value for `status`'
    }
  },
  actors: {
    type: [actorSchema],
    default: undefined
  }
});

movieSchema.index({ status: 1, 'actors.name': 1 });
movieSchema.index({ title: 'text' }, {
  weights: { title: 10 }
});
movieSchema.index({ rating: -1 });
movieSchema.index({ title: 1 }, { unique: true });
movieSchema.index({ tile: 'ascending' });
movieSchema.index({ tile: 'asc' });
movieSchema.index({ tile: 'descending' });
movieSchema.index({ tile: 'desc' });
movieSchema.index({ tile: 'hashed' });
movieSchema.index({ tile: 'geoHaystack' });

expectError<Parameters<typeof movieSchema['index']>[0]>({ tile: 2 }); // test invalid number
expectError<Parameters<typeof movieSchema['index']>[0]>({ tile: -2 }); // test invalid number
expectError<Parameters<typeof movieSchema['index']>[0]>({ tile: '' }); // test empty string
expectError<Parameters<typeof movieSchema['index']>[0]>({ tile: 'invalid' }); // test invalid string
expectError<Parameters<typeof movieSchema['index']>[0]>({ tile: new Date() }); // test invalid type
expectError<Parameters<typeof movieSchema['index']>[0]>({ tile: true }); // test that booleans are not allowed
expectError<Parameters<typeof movieSchema['index']>[0]>({ tile: false }); // test that booleans are not allowed

// Using `SchemaDefinition`
interface IProfile {
  age: number;
}
interface ProfileDoc extends Document, IProfile { }
const ProfileSchemaDef: SchemaDefinition<IProfile> = { age: Number };
export const ProfileSchema = new Schema<ProfileDoc, Model<ProfileDoc>, ProfileDoc>(ProfileSchemaDef);

interface IUser {
  email: string;
  profile: ProfileDoc;
}

interface UserDoc extends Document, IUser { }

const ProfileSchemaDef2: SchemaDefinition<IProfile> = {
  age: Schema.Types.Number
};

const ProfileSchema2: Schema<ProfileDoc, Model<ProfileDoc>> = new Schema<ProfileDoc>(ProfileSchemaDef2);

const UserSchemaDef: SchemaDefinition<IUser> = {
  email: String,
  profile: ProfileSchema2
};

async function gh9857() {
  interface User {
    name: number;
    active: boolean;
    points: number;
  }

  type UserDocument = Document<User>;
  type UserSchemaDefinition = SchemaDefinition<User>;
  type UserModel = Model<UserDocument>;

  let u: UserSchemaDefinition;
  expectError(u = {
    name: { type: String },
    active: { type: Boolean },
    points: Number
  });
}

function gh10261() {
  interface ValuesEntity {
    values: string[];
  }

  const type: ReadonlyArray<typeof String> = [String];
  const colorEntitySchemaDefinition: SchemaDefinition<ValuesEntity> = {
    values: {
      type: type,
      required: true
    }
  };
}

function gh10287() {
  interface SubSchema {
    testProp: string;
  }

  const subSchema = new Schema<Document & SubSchema, Model<Document & SubSchema>, SubSchema>({
    testProp: Schema.Types.String
  });

  interface MainSchema {
    subProp: SubSchema
  }

  const mainSchema1 = new Schema<Document & MainSchema, Model<Document & MainSchema>, MainSchema>({
    subProp: subSchema
  });

  const mainSchema2 = new Schema<Document & MainSchema, Model<Document & MainSchema>, MainSchema>({
    subProp: {
      type: subSchema
    }
  });
}

function gh10370() {
  const movieSchema = new Schema<Document & Movie, Model<Document & Movie>, Movie>({
    actors: {
      type: [actorSchema]
    }
  });
}

function gh10409() {
  interface Something {
    field: Date;
  }
  const someSchema = new Schema<Something, Model<Something>, Something>({
    field: { type: Date }
  });
}

function gh10605() {
  interface ITest {
    arrayField?: string[];
    object: {
      value: number
    };
  }
  const schema = new Schema<ITest>({
    arrayField: [String],
    object: {
      type: {
        value: {
          type: Number
        }
      }
    }
  });
}

function gh10605_2() {
  interface ITestSchema extends Document {
    someObject: Array<{ id: string }>
  }

  const testSchema = new Schema<ITestSchema>({
    someObject: { type: [{ id: String }] }
  });
}

function gh10731() {
  interface IProduct {
    keywords: string[];
  }

  const productSchema = new Schema<IProduct>({
    keywords: {
      type: [
        {
          type: String,
          trim: true,
          lowercase: true,
          required: true
        }
      ],
      required: true
    }
  });
}

function gh10789() {
  interface IAddress {
    city: string;
    state: string;
    country: string;
  }

  interface IUser {
    name: string;
    addresses: IAddress[];
  }

  const addressSchema = new Schema<IAddress>({
    city: {
      type: String,
      required: true
    },
    state: {
      type: String,
      required: true
    },
    country: {
      type: String,
      required: true
    }
  });

  const userSchema = new Schema<IUser>({
    name: {
      type: String,
      required: true
    },
    addresses: {
      type: [
        {
          type: addressSchema,
          required: true
        }
      ],
      required: true
    }
  });
}

function gh11439() {
  type Book = {
    collection: string
  };

  const bookSchema = new Schema<Book>({
    collection: String
  }, {
    supressReservedKeysWarning: true
  });
}

function gh11448() {
  interface IUser {
    name: string;
    age: number;
  }

  const userSchema = new Schema<IUser>({ name: String, age: Number });

  userSchema.pick<Pick<IUser, 'age'>>(['age']);
}

function gh11435(): void {
  interface User {
    ids: Types.Array<Types.ObjectId>;
  }

  const schema = new Schema<User>({
    ids: {
      type: [{ type: Schema.Types.ObjectId, ref: 'Something' }],
      default: []
    }
  });
}

// timeSeries
new Schema({}, { expires: '5 seconds' });
expectError(new Schema({}, { expireAfterSeconds: '5 seconds' }));
new Schema({}, { expireAfterSeconds: 5 });

function gh10900(): void {
  type TMenuStatus = Record<string, 'EXPANDED' | 'COLLAPSED'>[];

  interface IUserProp {
    menuStatus: TMenuStatus;
  }

  const patientSchema = new Schema<IUserProp>({
    menuStatus: { type: Schema.Types.Mixed, default: {} }
  });
}

export function autoTypedSchema() {
  // Test auto schema type obtaining with all possible path types.

  class Int8 extends SchemaType {
    constructor(key, options) {
      super(key, options, 'Int8');
    }
    cast(val) {
      let _val = Number(val);
      if (isNaN(_val)) {
        throw new Error('Int8: ' + val + ' is not a number');
      }
      _val = Math.round(_val);
      if (_val < -0x80 || _val > 0x7F) {
        throw new Error('Int8: ' + val +
          ' is outside of the range of valid 8-bit ints');
      }
      return _val;
    }
  }

  type TestSchemaType = {
    string1?: string | null;
    string2?: string | null;
    string3?: string | null;
    string4?: string | null;
    string5: string;
    number1?: number | null;
    number2?: number | null;
    number3?: number | null;
    number4?: number | null;
    number5: number;
    date1?: Date | null;
    date2?: Date | null;
    date3?: Date | null;
    date4?: Date | null;
    date5: Date;
    buffer1?: Buffer | null;
    buffer2?: Buffer | null;
    buffer3?: Buffer | null;
    buffer4?: Buffer | null;
    boolean1?: boolean | null;
    boolean2?: boolean | null;
    boolean3?: boolean | null;
    boolean4?: boolean | null;
    boolean5: boolean;
    mixed1?: any | null;
    mixed2?: any | null;
    mixed3?: any | null;
    objectId1?: Types.ObjectId | null;
    objectId2?: Types.ObjectId | null;
    objectId3?: Types.ObjectId | null;
    customSchema?: Int8 | null;
    map1?: Map<string, string> | null;
    map2?: Map<string, number> | null;
    array1: string[];
    array2: any[];
    array3: any[];
    array4: any[];
    array5: any[];
    array6: string[];
    array7?: string[] | null;
    array8?: string[] | null;
    decimal1?: Types.Decimal128 | null;
    decimal2?: Types.Decimal128 | null;
    decimal3?: Types.Decimal128 | null;
  };

  const TestSchema = new Schema({
    string1: String,
    string2: 'String',
    string3: 'string',
    string4: Schema.Types.String,
    string5: { type: String, default: 'ABCD' },
    number1: Number,
    number2: 'Number',
    number3: 'number',
    number4: Schema.Types.Number,
    number5: { type: Number, default: 10 },
    date1: Date,
    date2: 'Date',
    date3: 'date',
    date4: Schema.Types.Date,
    date5: { type: Date, default: new Date() },
    buffer1: Buffer,
    buffer2: 'Buffer',
    buffer3: 'buffer',
    buffer4: Schema.Types.Buffer,
    boolean1: Boolean,
    boolean2: 'Boolean',
    boolean3: 'boolean',
    boolean4: Schema.Types.Boolean,
    boolean5: { type: Boolean, default: true },
    mixed1: Object,
    mixed2: {},
    mixed3: Schema.Types.Mixed,
    objectId1: Schema.Types.ObjectId,
    objectId2: 'ObjectId',
    objectId3: 'ObjectID',
    customSchema: Int8,
    map1: { type: Map, of: String },
    map2: { type: Map, of: Number },
    array1: [String],
    array2: Array,
    array3: [Schema.Types.Mixed],
    array4: [{}],
    array5: [],
    array6: { type: [String] },
    array7: { type: [String], default: undefined },
    array8: { type: [String], default: () => undefined },
    decimal1: Schema.Types.Decimal128,
    decimal2: 'Decimal128',
    decimal3: 'decimal128'
  });

  type InferredTestSchemaType = InferSchemaType<typeof TestSchema>;

  expectType<TestSchemaType>({} as InferredTestSchemaType);

  const SchemaWithCustomTypeKey = new Schema({
    name: {
      customTypeKey: String,
      required: true
    }
  }, {
    typeKey: 'customTypeKey'
  });

  expectType<string>({} as InferSchemaType<typeof SchemaWithCustomTypeKey>['name']);

  const AutoTypedSchema = new Schema({
    userName: {
      type: String,
      required: [true, 'userName is required']
    },
    description: String,
    nested: new Schema({
      age: {
        type: Number,
        required: true
      },
      hobby: {
        type: String,
        required: false
      }
    }),
    favoritDrink: {
      type: String,
      enum: ['Coffee', 'Tea']
    },
    favoritColorMode: {
      type: String,
      enum: {
        values: ['dark', 'light'],
        message: '{VALUE} is not supported'
      },
      required: true
    },
    friendID: {
      type: Schema.Types.ObjectId
    },
    nestedArray: {
      type: [
        new Schema({
          date: { type: Date, required: true },
          messages: Number
        })
      ]
    }
  }, {
    statics: {
      staticFn() {
        expectType<Model<AutoTypedSchemaType['schema']>>(this);
        return 'Returned from staticFn' as const;
      }
    },
    methods: {
      instanceFn() {
        expectType<HydratedDocument<AutoTypedSchemaType['schema']>>(this);
        return 'Returned from DocumentInstanceFn' as const;
      }
    },
    query: {
      byUserName(userName) {
        expectAssignable<Query<unknown, AutoTypedSchemaType['schema']>>(this);
        return this.where({ userName });
      }
    }
  });

  type InferredSchemaType = InferSchemaType<typeof AutoTypedSchema>;

  expectType<AutoTypedSchemaType['schema']>({} as InferredSchemaType);

  expectError<AutoTypedSchemaType['schema'] & { doesNotExist: boolean; }>({} as InferredSchemaType);

  return AutoTypedSchema;
}

export type AutoTypedSchemaType = {
  schema: {
    userName: string;
    description?: string | null;
    nested?: {
      age: number;
      hobby?: string | null
    } | null,
    favoritDrink?: 'Tea' | 'Coffee' | null,
    favoritColorMode: 'dark' | 'light'
    friendID?: Types.ObjectId | null;
    nestedArray: Types.DocumentArray<{
      date: Date;
      messages?: number | null;
    }>
  }
  , statics: {
    staticFn: () => 'Returned from staticFn'
  },
  methods: {
    instanceFn: () => 'Returned from DocumentInstanceFn'
  }
};

// discriminator
const eventSchema = new Schema<{ message: string }>({ message: String }, { discriminatorKey: 'kind' });
const batchSchema = new Schema<{ name: string }>({ name: String }, { discriminatorKey: 'kind' });
batchSchema.discriminator('event', eventSchema);

// discriminator statics
const eventSchema2 = new Schema({ message: String }, { discriminatorKey: 'kind', statics: { static1: function() {
  return 0;
} } });
const batchSchema2 = new Schema({ name: String }, { discriminatorKey: 'kind', statics: { static2: function() {
  return 1;
} } });
batchSchema2.discriminator('event', eventSchema2);

function gh11828() {
  interface IUser {
    name: string;
    age: number;
    bornAt: Date;
    isActive: boolean;
  }

  const t: SchemaTypeOptions<boolean> = {
    type: Boolean,
    default() {
      return this.name === 'Hafez';
    }
  };

  new Schema<IUser>({
    name: { type: String, default: () => 'Hafez' },
    age: { type: Number, default: () => 27 },
    bornAt: { type: Date, default: () => new Date() },
    isActive: {
      type: Boolean,
      default(): boolean {
        return this.name === 'Hafez';
      }
    }
  });
}

function gh11997() {
  interface IUser {
    name: string;
  }

  const userSchema = new Schema<IUser>({
    name: { type: String, default: () => 'Hafez' }
  });
  userSchema.index({ name: 1 }, { weights: { name: 1 } });
}

function gh12003() {
  const baseSchemaOptions = {
    versionKey: false
  };

  const BaseSchema = new Schema({
    name: String
  }, baseSchemaOptions);

  type BaseSchemaType = InferSchemaType<typeof BaseSchema>;

  expectType<'type'>({} as ObtainSchemaGeneric<typeof BaseSchema, 'TSchemaOptions'>['typeKey']);

  expectType<{ name?: string | null }>({} as BaseSchemaType);
}

function gh11987() {
  interface IUser {
    name: string;
    email: string;
    organization: Types.ObjectId;
  }

  const userSchema = new Schema<IUser>({
    name: { type: String, required: true },
    email: { type: String, required: true },
    organization: { type: Schema.Types.ObjectId, ref: 'Organization' }
  });

  expectType<SchemaType<string>>(userSchema.path<'name'>('name'));
  expectError(userSchema.path<'foo'>('name'));
  expectType<SchemaTypeOptions<string>>(userSchema.path<'name'>('name').OptionsConstructor);
}

function gh12030() {
  const Schema1 = new Schema({
    users: [
      {
        username: { type: String }
      }
    ]
  });

  type A = ResolvePathType<[
    {
      username: { type: String }
    }
  ]>;
  expectType<{
    username?: string | null
  }[]>({} as A);

  type B = ObtainDocumentType<{
    users: [
      {
        username: { type: String }
      }
    ]
  }>;
  expectType<{
    users: {
      username?: string | null
    }[];
  }>({} as B);

  expectType<{
    users: {
      username?: string | null
    }[];
  }>({} as InferSchemaType<typeof Schema1>);

  const Schema2 = new Schema({
    createdAt: { type: Date, default: Date.now }
  });

  expectType<{ createdAt: Date }>({} as InferSchemaType<typeof Schema2>);

  const Schema3 = new Schema({
    users: [
      new Schema({
        username: { type: String },
        credit: { type: Number, default: 0 }
      })
    ]
  });

  expectType<{
    users: Types.DocumentArray<{
      credit: number;
      username?: string | null;
    }>;
  }>({} as InferSchemaType<typeof Schema3>);


  const Schema4 = new Schema({
    data: { type: { role: String }, default: {} }
  });

  expectType<{ data: { role?: string | null } }>({} as InferSchemaType<typeof Schema4>);

  const Schema5 = new Schema({
    data: { type: { role: Object }, default: {} }
  });

  expectType<{ data: { role?: any } }>({} as InferSchemaType<typeof Schema5>);

  const Schema6 = new Schema({
    track: {
      backupCount: {
        type: Number,
        default: 0
      },
      count: {
        type: Number,
        default: 0
      }
    }
  });

  expectType<{
    track?: {
      backupCount: number;
      count: number;
    } | null;
  }>({} as InferSchemaType<typeof Schema6>);

}

function pluginOptions() {
  interface SomePluginOptions {
    option1?: string;
    option2: number;
  }

  function pluginFunction(schema: Schema<any>, options: SomePluginOptions) {
    return; // empty function, to satisfy lint option
  }

  const schema = new Schema({});
  expectType<Schema<any>>(schema.plugin(pluginFunction)); // test that chaining would be possible

  // could not add strict tests that the parameters are inferred correctly, because i dont know how this would be done in tsd

  // test basic inferrence
  expectError(schema.plugin(pluginFunction, {})); // should error because "option2" is not optional
  schema.plugin(pluginFunction, { option2: 0 });
  schema.plugin(pluginFunction, { option1: 'string', option2: 1 });
  expectError(schema.plugin(pluginFunction, { option1: 'string' })); // should error because "option2" is not optional
  expectError(schema.plugin(pluginFunction, { option2: 'string' })); // should error because "option2" type is "number"
  expectError(schema.plugin(pluginFunction, { option1: 0 })); // should error because "option1" type is "string"

  // test plugins without options defined
  function pluginFunction2(schema: Schema<any>) {
    return; // empty function, to satisfy lint option
  }
  schema.plugin(pluginFunction2);
  expectError(schema.plugin(pluginFunction2, {})); // should error because no options argument is defined

  // test overwriting options
  schema.plugin<any, SomePluginOptions>(pluginFunction2, { option2: 0 });
  expectError(schema.plugin<any, SomePluginOptions>(pluginFunction2, {})); // should error because "option2" is not optional
}

function gh12205() {
  const campaignSchema = new Schema(
    {
      client: {
        type: new Types.ObjectId(),
        required: true
      }
    }
  );

  const Campaign = model('Campaign', campaignSchema);
  const doc = new Campaign();
  expectType<Types.ObjectId>(doc.client);

  type ICampaign = InferSchemaType<typeof campaignSchema>;
  expectType<{ client: Types.ObjectId }>({} as ICampaign);

  type A = ObtainDocumentType<{ client: { type: Schema.Types.ObjectId, required: true } }>;
  expectType<{ client: Types.ObjectId }>({} as A);

  type Foo = ObtainDocumentPathType<{ type: Schema.Types.ObjectId, required: true }, 'type'>;
  expectType<Types.ObjectId>({} as Foo);

  type Bar = ResolvePathType<Schema.Types.ObjectId, { required: true }>;
  expectType<Types.ObjectId>({} as Bar);

  /* type Baz = Schema.Types.ObjectId extends typeof Schema.Types.ObjectId ? string : number;
  expectType<string>({} as Baz); */
}


function gh12450() {
  const ObjectIdSchema = new Schema({
    user: { type: Schema.Types.ObjectId }
  });

  expectType<{
    user?: Types.ObjectId | null;
  }>({} as InferSchemaType<typeof ObjectIdSchema>);

  const Schema2 = new Schema({
    createdAt: { type: Date, required: true },
    decimalValue: { type: Schema.Types.Decimal128, required: true }
  });

  expectType<{ createdAt: Date, decimalValue: Types.Decimal128 }>({} as InferSchemaType<typeof Schema2>);

  const Schema3 = new Schema({
    createdAt: { type: Date, required: true },
    decimalValue: { type: Schema.Types.Decimal128 }
  });

  expectType<{ createdAt: Date, decimalValue?: Types.Decimal128 | null }>({} as InferSchemaType<typeof Schema3>);

  const Schema4 = new Schema({
    createdAt: { type: Date },
    decimalValue: { type: Schema.Types.Decimal128 }
  });

  expectType<{ createdAt?: Date | null, decimalValue?: Types.Decimal128 | null }>({} as InferSchemaType<typeof Schema4>);
}

function gh12242() {
  const dbExample = new Schema(
    {
      active: { type: Number, enum: [0, 1] as const, required: true }
    }
  );

  type Example = InferSchemaType<typeof dbExample>;
  expectType<0 | 1>({} as Example['active']);
}

function testInferTimestamps() {
  const schema = new Schema({
    name: String
  }, { timestamps: true });

  type WithTimestamps = InferSchemaType<typeof schema>;
  // For some reason, expectType<{ createdAt: Date, updatedAt: Date, name?: string }> throws
  // an error "Parameter type { createdAt: Date; updatedAt: Date; name?: string | undefined; }
  // is not identical to argument type { createdAt: NativeDate; updatedAt: NativeDate; } &
  // { name?: string | undefined; }"
<<<<<<< HEAD
  expectType<{ createdAt: Date, updatedAt: Date } & { name?: string | null }>({} as WithTimestamps);
=======
  expectType<{ createdAt: Date, updatedAt: Date } & { name?: string }>({} as WithTimestamps);

  const schema2 = new Schema({
    name: String
  }, {
    timestamps: true,
    methods: { myName(): string | undefined {
      return this.name;
    } }
  });

  type WithTimestamps2 = InferSchemaType<typeof schema2>;
  // For some reason, expectType<{ createdAt: Date, updatedAt: Date, name?: string }> throws
  // an error "Parameter type { createdAt: Date; updatedAt: Date; name?: string | undefined; }
  // is not identical to argument type { createdAt: NativeDate; updatedAt: NativeDate; } &
  // { name?: string | undefined; }"
  expectType<{ name?: string }>({} as WithTimestamps2);
>>>>>>> 32a0d087
}

function gh12431() {
  const testSchema = new Schema({
    testDate: { type: Date },
    testDecimal: { type: Schema.Types.Decimal128 }
  });

  type Example = InferSchemaType<typeof testSchema>;
  expectType<{ testDate?: Date | null, testDecimal?: Types.Decimal128 | null }>({} as Example);
}

async function gh12593() {
  const testSchema = new Schema({ x: { type: Schema.Types.UUID } });

  type Example = InferSchemaType<typeof testSchema>;
  expectType<{ x?: Buffer | null }>({} as Example);

  const Test = model('Test', testSchema);

  const doc = await Test.findOne({ x: '4709e6d9-61fd-435e-b594-d748eb196d8f' }).orFail();
  expectType<Buffer | undefined | null>(doc.x);

  const doc2 = new Test({ x: '4709e6d9-61fd-435e-b594-d748eb196d8f' });
  expectType<Buffer | undefined | null>(doc2.x);

  const doc3 = await Test.findOne({}).orFail().lean();
  expectType<Buffer | undefined | null>(doc3.x);

  const arrSchema = new Schema({ arr: [{ type: Schema.Types.UUID }] });

  type ExampleArr = InferSchemaType<typeof arrSchema>;
  expectType<{ arr: Buffer[] }>({} as ExampleArr);
}

function gh12562() {
  const emailRegExp = /@/;
  const userSchema = new Schema(
    {
      email: {
        type: String,
        trim: true,
        validate: {
          validator: (value: string) => emailRegExp.test(value),
          message: 'Email is not valid'
        },
        index: { // uncomment the index object and for me trim was throwing an error
          partialFilterExpression: {
            email: {
              $exists: true,
              $ne: null
            }
          }
        },
        select: false
      }
    }
  );
}

function gh12590() {
  const UserSchema = new Schema({
    _password: String
  });

  type User = InferSchemaType<typeof UserSchema>;

  expectType<SchemaType<User>>(UserSchema.path('hashed_password'));

  UserSchema.path('hashed_password').validate(function(v) {
    expectType<HydratedDocument<User>>(this);
    if (this._password && this._password.length < 8) {
      this.invalidate('password', 'Password must be at least 8 characters.');
    }
  });

}

function gh12611() {
  const reusableFields = {
    description: { type: String, required: true },
    skills: { type: [Schema.Types.ObjectId], ref: 'Skill', default: [] }
  } as const;

  const firstSchema = new Schema({
    ...reusableFields,
    anotherField: String
  });

  type Props = InferSchemaType<typeof firstSchema>;
  expectType<{
    description: string;
    skills: Types.ObjectId[];
    anotherField?: string | null;
  }>({} as Props);
}

function gh12782() {
  const schemaObj = { test: { type: String, required: true } };
  const schema = new Schema(schemaObj);
  type Props = InferSchemaType<typeof schema>;
  expectType<{
    test: string
  }>({} as Props);
}

function gh12816() {
  const schema = new Schema({}, { overwriteModels: true });
}

function gh12869() {
  const dbExampleConst = new Schema(
    {
      active: { type: String, enum: ['foo', 'bar'] as const, required: true }
    }
  );

  type ExampleConst = InferSchemaType<typeof dbExampleConst>;
  expectType<'foo' | 'bar'>({} as ExampleConst['active']);

  const dbExample = new Schema(
    {
      active: { type: String, enum: ['foo', 'bar'], required: true }
    }
  );

  type Example = InferSchemaType<typeof dbExample>;
  expectType<'foo' | 'bar'>({} as Example['active']);
}

function gh12882() {
  // Array of strings
  const arrString = new Schema({
    fooArray: {
      type: [{
        type: String,
        required: true
      }],
      required: true
    }
  });
  type tArrString = InferSchemaType<typeof arrString>;
  // Array of numbers using string definition
  const arrNum = new Schema({
    fooArray: {
      type: [{
        type: 'Number',
        required: true
      }],
      required: true
    }
  });
  type tArrNum = InferSchemaType<typeof arrNum>;
  expectType<{
    fooArray: number[]
  }>({} as tArrNum);
  // Array of object with key named "type"
  const arrType = new Schema({
    fooArray: {
      type: [{
        type: {
          type: String,
          required: true
        },
        foo: {
          type: Number,
          required: true
        }
      }],
      required: true
    }
  });
  type tArrType = InferSchemaType<typeof arrType>;
  expectType<{
    fooArray: {
      type: string;
      foo: number;
    }[]
  }>({} as tArrType);
  // Readonly array of strings
  const rArrString = new Schema({
    fooArray: {
      type: [{
        type: String,
        required: true
      }] as const,
      required: true
    }
  });
  type rTArrString = InferSchemaType<typeof rArrString>;
  expectType<{
    fooArray: string[]
  }>({} as rTArrString);
  // Readonly array of numbers using string definition
  const rArrNum = new Schema({
    fooArray: {
      type: [{
        type: 'Number',
        required: true
      }] as const,
      required: true
    }
  });
  type rTArrNum = InferSchemaType<typeof rArrNum>;
  expectType<{
    fooArray: number[]
  }>({} as rTArrNum);
  // Readonly array of object with key named "type"
  const rArrType = new Schema({
    fooArray: {
      type: [{
        type: {
          type: String,
          required: true
        },
        foo: {
          type: Number,
          required: true
        }
      }] as const,
      required: true
    }
  });
  type rTArrType = InferSchemaType<typeof rArrType>;
  expectType<{
    fooArray: {
      type: string;
      foo: number;
    }[]
  }>({} as rTArrType);
}<|MERGE_RESOLUTION|>--- conflicted
+++ resolved
@@ -872,10 +872,7 @@
   // an error "Parameter type { createdAt: Date; updatedAt: Date; name?: string | undefined; }
   // is not identical to argument type { createdAt: NativeDate; updatedAt: NativeDate; } &
   // { name?: string | undefined; }"
-<<<<<<< HEAD
   expectType<{ createdAt: Date, updatedAt: Date } & { name?: string | null }>({} as WithTimestamps);
-=======
-  expectType<{ createdAt: Date, updatedAt: Date } & { name?: string }>({} as WithTimestamps);
 
   const schema2 = new Schema({
     name: String
@@ -892,7 +889,6 @@
   // is not identical to argument type { createdAt: NativeDate; updatedAt: NativeDate; } &
   // { name?: string | undefined; }"
   expectType<{ name?: string }>({} as WithTimestamps2);
->>>>>>> 32a0d087
 }
 
 function gh12431() {
