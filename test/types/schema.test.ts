--- conflicted
+++ resolved
@@ -21,13 +21,9 @@
   Types,
   Query,
   model,
-<<<<<<< HEAD
-  ValidateOpts
-=======
   ValidateOpts,
   BufferToBinary,
   CallbackWithoutResultAndOptionalError
->>>>>>> e5dcf436
 } from 'mongoose';
 import { Binary, BSON } from 'mongodb';
 import { expectType, expectError, expectAssignable } from 'tsd';
