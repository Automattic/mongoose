--- conflicted
+++ resolved
@@ -1231,7 +1231,6 @@
   } } });
 }
 
-<<<<<<< HEAD
 declare const brand: unique symbol;
 function gh14002() {
   type Brand<T, U extends string> = T & { [brand]: U };
@@ -1246,7 +1245,8 @@
     userId: { type: String, required: true, __typehint: userIdTypeHint }
   });
   expectType<IUser>({} as InferSchemaType<typeof schema>);
-=======
+}
+                    
 function gh14028_methods() {
   // Methods that have access to `this` should have access to typing of other methods on the schema
   interface IUser {
@@ -1383,5 +1383,4 @@
 
   const doc = new TestModel({});
   expectType<Types.ObjectId | undefined>(doc.subDocArray[0]._id);
->>>>>>> c463e457
 }