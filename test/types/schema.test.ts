--- conflicted
+++ resolved
@@ -2087,7 +2087,6 @@
   expectType<Types.ObjectId>(doc.myId);
 }
 
-<<<<<<< HEAD
 function testNewSchemaWithMethodsAndVirtuals() {
   const schema = new Schema(
     { name: String },
@@ -2114,7 +2113,8 @@
   expectType<string>(greeting);
 
   expectType<string | undefined>(doc.upperName);
-=======
+}
+
 function gh15878() {
   const schema = new Schema({
     name: {
@@ -2130,5 +2130,4 @@
   const doc = new TestModel({ name: 'John', age: 30 });
   expectType<string | null | undefined>(doc.name);
   expectType<number | null | undefined>(doc.age);
->>>>>>> 85349576
 }